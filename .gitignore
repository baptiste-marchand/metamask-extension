--- conflicted
+++ resolved
@@ -80,10 +80,6 @@
 
 # API Spec tests
 html-report/
-<<<<<<< HEAD
 html-report-multichain/
-=======
 
-/app/images/branding
-/changed-files
->>>>>>> 81cec520
+/changed-files