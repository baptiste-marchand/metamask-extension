const { strict: assert } = require('assert');
const path = require('path');
const { promises: fs, writeFileSync, readFileSync } = require('fs');
const BigNumber = require('bignumber.js');
const mockttp = require('mockttp');
const detectPort = require('detect-port');
const { difference } = require('lodash');
const createStaticServer = require('../../development/create-static-server');
const { tEn } = require('../lib/i18n-helpers');
const { setupMocking } = require('./mock-e2e');
const { Ganache } = require('./ganache');
const FixtureServer = require('./fixture-server');
const PhishingWarningPageServer = require('./phishing-warning-page-server');
const { buildWebDriver } = require('./webdriver');
const { PAGES } = require('./webdriver/driver');
const GanacheSeeder = require('./seeder/ganache-seeder');

const tinyDelayMs = 200;
const regularDelayMs = tinyDelayMs * 2;
const largeDelayMs = regularDelayMs * 2;
const veryLargeDelayMs = largeDelayMs * 2;
const dappBasePort = 8080;

const createDownloadFolder = async (downloadsFolder) => {
  await fs.rm(downloadsFolder, { recursive: true, force: true });
  await fs.mkdir(downloadsFolder, { recursive: true });
};

const convertToHexValue = (val) => `0x${new BigNumber(val, 10).toString(16)}`;

async function withFixtures(options, testSuite) {
  const {
    dapp,
    fixtures,
    ganacheOptions,
    smartContract,
    driverOptions,
    dappOptions,
    title,
    ignoredConsoleErrors = [],
    dappPath = undefined,
    dappPaths,
    testSpecificMock = function () {
      // do nothing.
    },
  } = options;
  const fixtureServer = new FixtureServer();
  const ganacheServer = new Ganache();
  const https = await mockttp.generateCACertificate();
  const mockServer = mockttp.getLocal({ https, cors: true });
  let secondaryGanacheServer;
  let numberOfDapps = dapp ? 1 : 0;
  const dappServer = [];
  const phishingPageServer = new PhishingWarningPageServer();

  let webDriver;
  let driver;
  let failed = false;
  try {
    await ganacheServer.start(ganacheOptions);
    let contractRegistry;

    if (smartContract) {
      const ganacheSeeder = new GanacheSeeder(ganacheServer.getProvider());
      await ganacheSeeder.deploySmartContract(smartContract);
      contractRegistry = ganacheSeeder.getContractRegistry();
    }

    if (ganacheOptions?.concurrent) {
      const { port, chainId, ganacheOptions2 } = ganacheOptions.concurrent;
      secondaryGanacheServer = new Ganache();
      await secondaryGanacheServer.start({
        blockTime: 2,
        chain: { chainId },
        port,
        vmErrorsOnRPCResponse: false,
        ...ganacheOptions2,
      });
    }
    await fixtureServer.start();
    fixtureServer.loadJsonState(fixtures, contractRegistry);
    await phishingPageServer.start();
    if (dapp) {
      if (dappOptions?.numberOfDapps) {
        numberOfDapps = dappOptions.numberOfDapps;
      }
      for (let i = 0; i < numberOfDapps; i++) {
        let dappDirectory;
        if (dappPath || (dappPaths && dappPaths[i])) {
          dappDirectory = path.resolve(__dirname, dappPath || dappPaths[i]);
        } else {
          dappDirectory = path.resolve(
            __dirname,
            '..',
            '..',
            'node_modules',
            '@metamask',
            'test-dapp',
            'dist',
          );
        }
        dappServer.push(createStaticServer(dappDirectory));
        dappServer[i].listen(`${dappBasePort + i}`);
        await new Promise((resolve, reject) => {
          dappServer[i].on('listening', resolve);
          dappServer[i].on('error', reject);
        });
      }
    }
    const { mockedEndpoint, getPrivacyReport } = await setupMocking(
      mockServer,
      testSpecificMock,
      {
        chainId: ganacheOptions?.chainId || 1337,
      },
    );
    if ((await detectPort(8000)) !== 8000) {
      throw new Error(
        'Failed to set up mock server, something else may be running on port 8000.',
      );
    }
    await mockServer.start(8000);

    driver = (await buildWebDriver(driverOptions)).driver;
    webDriver = driver.driver;

    if (process.env.SELENIUM_BROWSER === 'chrome') {
      await driver.checkBrowserForExceptions(ignoredConsoleErrors);
      await driver.checkBrowserForConsoleErrors(ignoredConsoleErrors);
    }

    let driverProxy;
    if (process.env.E2E_DEBUG === 'true') {
      driverProxy = new Proxy(driver, {
        get(target, prop, receiver) {
          const originalProperty = target[prop];
          if (typeof originalProperty === 'function') {
            return (...args) => {
              console.log(
                `[driver] Called '${prop}' with arguments ${JSON.stringify(
                  args,
                ).slice(0, 200)}`, // limit the length of the log entry to 200 characters
              );
              return originalProperty.bind(target)(...args);
            };
          }
          return Reflect.get(target, prop, receiver);
        },
      });
    }

    console.log(`\nExecuting testcase: '${title}'\n`);

    await testSuite({
      driver: driverProxy ?? driver,
      contractRegistry,
      ganacheServer,
      secondaryGanacheServer,
      mockedEndpoint,
    });

    const errorsAndExceptions = driver.summarizeErrorsAndExceptions();
    if (errorsAndExceptions) {
      throw new Error(errorsAndExceptions);
    }

    // At this point the suite has executed successfully, so we can log out a success message
    // (Note: a Chrome browser error will unfortunately pop up after this success message)
    console.log(`\nSuccess on testcase: '${title}'\n`);

    // Evaluate whether any new hosts received network requests during E2E test
    // suite execution. If so, fail the test unless the
    // --update-privacy-snapshot was specified. In that case, update the
    // snapshot file.
    const privacySnapshotRaw = readFileSync('./privacy-snapshot.json');
    const privacySnapshot = JSON.parse(privacySnapshotRaw);
    const privacyReport = getPrivacyReport();

    // We must add to our privacyReport all of the known hosts that are
    // included in the privacySnapshot. If no new hosts were requested during
    // this test suite execution, then the mergedReport and the privacySnapshot
    // should be identical.
    const mergedReport = [
      ...new Set([...privacyReport, ...privacySnapshot]),
    ].sort();

    // To determine if a new host was requsted, we use the lodash difference
    // method to generate an array of the items included in the first argument
    // but not in the second
    const newHosts = difference(mergedReport, privacySnapshot);

    if (newHosts.length > 0) {
      if (process.env.UPDATE_PRIVACY_SNAPSHOT === 'true') {
        writeFileSync(
          './privacy-snapshot.json',
          JSON.stringify(mergedReport, null, 2),
        );
      } else {
        throw new Error(
          `A new host not contained in the privacy-snapshot received a network
           request during test execution. Please update the privacy-snapshot
           file by passing the --update-privacy-snapshot option to the test
           command or add the new hosts to the snapshot manually.

           New hosts found: ${newHosts}.`,
        );
      }
    }
  } catch (error) {
    failed = true;
    if (webDriver) {
      try {
        await driver.verboseReportOnFailure(title, error);
      } catch (verboseReportError) {
        console.error(verboseReportError);
      }
      if (driver.errors.length > 0 || driver.exceptions.length > 0) {
        /**
         * Navigate to the background
         * forcing background exceptions to be captured
         * proving more helpful context
         */
        await driver.navigate(PAGES.BACKGROUND);
      }
    }

    // Add information to the end of the error message that should surface in the "Tests" tab of CircleCI
    if (process.env.CIRCLE_NODE_INDEX) {
      error.message += `\n  (Ran on CircleCI Node ${process.env.CIRCLE_NODE_INDEX} of ${process.env.CIRCLE_NODE_TOTAL}, Job ${process.env.CIRCLE_JOB})`;
    }

    throw error;
  } finally {
    if (!failed || process.env.E2E_LEAVE_RUNNING !== 'true') {
      await fixtureServer.stop();
      await ganacheServer.quit();
      if (ganacheOptions?.concurrent) {
        await secondaryGanacheServer.quit();
      }
      if (webDriver) {
        await driver.quit();
      }
      if (dapp) {
        for (let i = 0; i < numberOfDapps; i++) {
          if (dappServer[i] && dappServer[i].listening) {
            await new Promise((resolve, reject) => {
              dappServer[i].close((error) => {
                if (error) {
                  return reject(error);
                }
                return resolve();
              });
            });
          }
        }
      }
      if (phishingPageServer.isRunning()) {
        await phishingPageServer.quit();
      }

      // Since mockServer could be stop'd at another location,
      // use a try/catch to avoid an error
      try {
        await mockServer.stop();
      } catch (e) {
        console.log('mockServer already stopped');
      }
    }
  }
}

const WINDOW_TITLES = Object.freeze({
  ExtensionInFullScreenView: 'MetaMask',
  InstalledExtensions: 'Extensions',
  Dialog: 'MetaMask Dialog',
  Phishing: 'MetaMask Phishing Detection',
  ServiceWorkerSettings: 'Inspect with Chrome Developer Tools',
  SnapSimpleKeyringDapp: 'SSK - Simple Snap Keyring',
  TestDApp: 'E2E Test Dapp',
  TestSnaps: 'Test Snaps',
});

/**
 * @param {*} driver - selinium driver
 * @param {*} handlesCount - total count of windows that should be loaded
 * @returns handles - an object with window handles, properties in object represent windows:
 *            1. extension: metamask extension window
 *            2. dapp: test-app window
 *            3. popup: metsmask extension popup window
 */
const getWindowHandles = async (driver, handlesCount) => {
  await driver.waitUntilXWindowHandles(handlesCount);
  const windowHandles = await driver.getAllWindowHandles();

  const extension = windowHandles[0];
  const dapp = await driver.switchToWindowWithTitle(
    WINDOW_TITLES.TestDApp,
    windowHandles,
  );
  const popup = windowHandles.find(
    (handle) => handle !== extension && handle !== dapp,
  );
  return { extension, dapp, popup };
};

const importSRPOnboardingFlow = async (driver, seedPhrase, password) => {
  // agree to terms of use
  await driver.clickElement('[data-testid="onboarding-terms-checkbox"]');

  // welcome
  await driver.clickElement('[data-testid="onboarding-import-wallet"]');

  // metrics
  await driver.clickElement('[data-testid="metametrics-no-thanks"]');

  await driver.waitForSelector('.import-srp__actions');
  // import with recovery phrase
  await driver.pasteIntoField(
    '[data-testid="import-srp__srp-word-0"]',
    seedPhrase,
  );
  await driver.clickElement('[data-testid="import-srp-confirm"]');

  // create password
  await driver.fill('[data-testid="create-password-new"]', password);
  await driver.fill('[data-testid="create-password-confirm"]', password);
  await driver.clickElement('[data-testid="create-password-terms"]');
  await driver.clickElement('[data-testid="create-password-import"]');
  await driver.waitForElementNotPresent('.loading-overlay');
};

const completeImportSRPOnboardingFlow = async (
  driver,
  seedPhrase,
  password,
) => {
  await importSRPOnboardingFlow(driver, seedPhrase, password);

  // complete
  await driver.clickElement('[data-testid="onboarding-complete-done"]');

  // pin extension
  await driver.clickElement('[data-testid="pin-extension-next"]');
  await driver.clickElement('[data-testid="pin-extension-done"]');
};

const completeImportSRPOnboardingFlowWordByWord = async (
  driver,
  seedPhrase,
  password,
) => {
  // agree to terms of use
  await driver.clickElement('[data-testid="onboarding-terms-checkbox"]');

  // welcome
  await driver.clickElement('[data-testid="onboarding-import-wallet"]');

  // metrics
  await driver.clickElement('[data-testid="metametrics-no-thanks"]');

  // import with recovery phrase, word by word
  const words = seedPhrase.split(' ');
  for (const word of words) {
    await driver.pasteIntoField(
      `[data-testid="import-srp__srp-word-${words.indexOf(word)}"]`,
      word,
    );
  }
  await driver.clickElement('[data-testid="import-srp-confirm"]');

  // create password
  await driver.fill('[data-testid="create-password-new"]', password);
  await driver.fill('[data-testid="create-password-confirm"]', password);
  await driver.clickElement('[data-testid="create-password-terms"]');
  await driver.clickElement('[data-testid="create-password-import"]');

  // wait for loading to complete
  await driver.waitForElementNotPresent('.loading-overlay');

  // complete
  await driver.clickElement('[data-testid="onboarding-complete-done"]');

  // pin extension
  await driver.clickElement('[data-testid="pin-extension-next"]');
  await driver.clickElement('[data-testid="pin-extension-done"]');
};

/**
 * Begin the create new wallet flow on onboarding screen.
 *
 * @param {WebDriver} driver
 */
const onboardingBeginCreateNewWallet = async (driver) => {
  // agree to terms of use
  await driver.clickElement('[data-testid="onboarding-terms-checkbox"]');

  // welcome
  await driver.clickElement('[data-testid="onboarding-create-wallet"]');
};

/**
 * Choose either "I Agree" or "No Thanks" on the MetaMetrics onboarding screen
 *
 * @param {WebDriver} driver
 * @param {boolean} option - true to opt into metrics, default is false
 */
const onboardingChooseMetametricsOption = async (driver, option = false) => {
  const optionIdentifier = option ? 'i-agree' : 'no-thanks';
  // metrics
  await driver.clickElement(`[data-testid="metametrics-${optionIdentifier}"]`);
};

/**
 * Set a password for MetaMask during onboarding
 *
 * @param {WebDriver} driver
 * @param {string} password - Password to set
 */
const onboardingCreatePassword = async (driver, password) => {
  // create password
  await driver.fill('[data-testid="create-password-new"]', password);
  await driver.fill('[data-testid="create-password-confirm"]', password);
  await driver.clickElement('[data-testid="create-password-terms"]');
  await driver.clickElement('[data-testid="create-password-wallet"]');
};

/**
 * Choose to secure wallet, and then get recovery phrase and confirm the SRP
 * during onboarding flow.
 *
 * @param {WebDriver} driver
 */
const onboardingRevealAndConfirmSRP = async (driver) => {
  // secure my wallet
  await driver.clickElement('[data-testid="secure-wallet-recommended"]');

  // reveal SRP
  await driver.clickElement('[data-testid="recovery-phrase-reveal"]');

  const revealedSeedPhrase = await driver.findElement(
    '[data-testid="recovery-phrase-chips"]',
  );

  const recoveryPhrase = await revealedSeedPhrase.getText();

  await driver.clickElement('[data-testid="recovery-phrase-next"]');

  // confirm SRP
  const words = recoveryPhrase.split(/\s*(?:[0-9)]+|\n|\.|^$|$)\s*/u);
  const finalWords = words.filter((str) => str !== '');
  assert.equal(finalWords.length, 12);

  await driver.fill('[data-testid="recovery-phrase-input-2"]', finalWords[2]);
  await driver.fill('[data-testid="recovery-phrase-input-3"]', finalWords[3]);
  await driver.fill('[data-testid="recovery-phrase-input-7"]', finalWords[7]);

  await driver.clickElement('[data-testid="confirm-recovery-phrase"]');

  await driver.clickElement({ text: 'Confirm', tag: 'button' });
};

/**
 * Complete the onboarding flow by confirming completion. Final step before the
 * reminder to pin the extension.
 *
 * @param {WebDriver} driver
 */
const onboardingCompleteWalletCreation = async (driver) => {
  // complete
  await driver.findElement({ text: 'Wallet creation successful', tag: 'h2' });
  await driver.clickElement('[data-testid="onboarding-complete-done"]');
};

const onboardingCompleteWalletCreationWithOptOut = async (driver) => {
  // wait for h2 to appear
  await driver.findElement({ text: 'Wallet creation successful', tag: 'h2' });
  // opt-out from third party API
  await driver.clickElement({ text: 'Advanced configuration', tag: 'a' });
  await Promise.all(
    (
      await driver.findClickableElements('.toggle-button.toggle-button--on')
    ).map((toggle) => toggle.click()),
  );
  // complete onboarding
  await driver.clickElement({ text: 'Done', tag: 'button' });
};

/**
 * Move through the steps of pinning extension after successful onboarding
 *
 * @param {WebDriver} driver
 */
const onboardingPinExtension = async (driver) => {
  // pin extension
  await driver.clickElement('[data-testid="pin-extension-next"]');
  await driver.clickElement('[data-testid="pin-extension-done"]');
};

const completeCreateNewWalletOnboardingFlowWithOptOut = async (
  driver,
  password,
) => {
  await onboardingBeginCreateNewWallet(driver);
  await onboardingChooseMetametricsOption(driver, false);
  await onboardingCreatePassword(driver, password);
  await onboardingRevealAndConfirmSRP(driver);
  await onboardingCompleteWalletCreationWithOptOut(driver);
};

const completeCreateNewWalletOnboardingFlow = async (driver, password) => {
  await onboardingBeginCreateNewWallet(driver);
  await onboardingChooseMetametricsOption(driver, false);
  await onboardingCreatePassword(driver, password);
  await onboardingRevealAndConfirmSRP(driver);
  await onboardingCompleteWalletCreation(driver);
  await onboardingPinExtension(driver);
};

const importWrongSRPOnboardingFlow = async (driver, seedPhrase) => {
  // agree to terms of use
  await driver.clickElement('[data-testid="onboarding-terms-checkbox"]');

  // welcome
  await driver.clickElement('[data-testid="onboarding-import-wallet"]');

  // metrics
  await driver.clickElement('[data-testid="metametrics-no-thanks"]');

  // import with recovery phrase
  await driver.pasteIntoField(
    '[data-testid="import-srp__srp-word-0"]',
    seedPhrase,
  );

  const warningText = 'Invalid Secret Recovery Phrase';
  const warnings = await driver.findElements('.import-srp__banner-alert-text');
  const warning = warnings[1];

  assert.equal(await warning.getText(), warningText);
};

const selectDropdownByNum = async (elements, index) => {
  await elements[index].click();
};

const testSRPDropdownIterations = async (options, driver, iterations) => {
  for (let i = 0; i < iterations; i++) {
    await selectDropdownByNum(options, i);
    await new Promise((resolve) => setTimeout(resolve, 1000));

    const formFields = await driver.findElements('.import-srp__srp-word-label');
    const expectedNumFields = 12 + i * 3;
    const actualNumFields = formFields.length;
    assert.equal(actualNumFields, expectedNumFields);
  }
};

const openSRPRevealQuiz = async (driver) => {
  // navigate settings to reveal SRP
  await driver.clickElement('[data-testid="account-options-menu-button"]');
  await driver.clickElement({ text: 'Settings', tag: 'div' });
  await driver.clickElement({ text: 'Security & privacy', tag: 'div' });
  await driver.clickElement('[data-testid="reveal-seed-words"]');
};

const passwordUnlockOpenSRPRevealQuiz = async (driver) => {
  await unlockWallet(driver);
  await openSRPRevealQuiz(driver);
};

const completeSRPRevealQuiz = async (driver) => {
  // start quiz
  await driver.clickElement('[data-testid="srp-quiz-get-started"]');

  // tap correct answer 1
  await driver.clickElement('[data-testid="srp-quiz-right-answer"]');

  // tap Continue 1
  await driver.clickElement('[data-testid="srp-quiz-continue"]');

  // tap correct answer 2
  await driver.clickElement('[data-testid="srp-quiz-right-answer"]');

  // tap Continue 2
  await driver.clickElement('[data-testid="srp-quiz-continue"]');
};

const tapAndHoldToRevealSRP = async (driver) => {
  await driver.holdMouseDownOnElement(
    {
      text: tEn('holdToRevealSRP'),
      tag: 'span',
    },
    2000,
  );
};

const closeSRPReveal = async (driver) => {
  await driver.clickElement({
    text: tEn('close'),
    tag: 'button',
  });
  await driver.findVisibleElement({
    text: tEn('tokens'),
    tag: 'button',
  });
};

const DAPP_URL = 'http://127.0.0.1:8080';
const DAPP_ONE_URL = 'http://127.0.0.1:8081';

const openDapp = async (driver, contract = null, dappURL = DAPP_URL) => {
  contract
    ? await driver.openNewPage(`${dappURL}/?contract=${contract}`)
    : await driver.openNewPage(dappURL);
};

const switchToOrOpenDapp = async (
  driver,
  contract = null,
  dappURL = DAPP_URL,
) => {
  try {
    // Do an unusually fast switchToWindowWithTitle, just 1 second
    await driver.switchToWindowWithTitle(
      WINDOW_TITLES.TestDApp,
      null,
      1000,
      1000,
    );
  } catch {
    await openDapp(driver, contract, dappURL);
  }
};

const connectToDapp = async (driver) => {
  await openDapp(driver);
  // Connect to dapp
  await driver.clickElement({
    text: 'Connect',
    tag: 'button',
  });

  await switchToNotificationWindow(driver);
  await driver.clickElement({
    text: 'Next',
    tag: 'button',
  });
  await driver.clickElement({
    text: 'Connect',
    tag: 'button',
  });
  await driver.switchToWindowWithTitle(WINDOW_TITLES.TestDApp);
};

const PRIVATE_KEY =
  '0x7C9529A67102755B7E6102D6D950AC5D5863C98713805CEC576B945B15B71EAC';

const PRIVATE_KEY_TWO =
  '0xa444f52ea41e3a39586d7069cb8e8233e9f6b9dea9cbb700cce69ae860661cc8';

const convertETHToHexGwei = (eth) => convertToHexValue(eth * 10 ** 18);

const defaultGanacheOptions = {
  accounts: [{ secretKey: PRIVATE_KEY, balance: convertETHToHexGwei(25) }],
};

const multipleGanacheOptions = {
  accounts: [
    {
      secretKey: PRIVATE_KEY,
      balance: convertETHToHexGwei(25),
    },
    {
      secretKey: PRIVATE_KEY_TWO,
      balance: convertETHToHexGwei(25),
    },
  ],
};

const generateGanacheOptions = ({
  secretKey = PRIVATE_KEY,
  balance = convertETHToHexGwei(25),
  ...otherProps
}) => {
  const accounts = [
    {
      secretKey,
      balance,
    },
  ];

  return {
    accounts,
    ...otherProps, // eg: hardfork
  };
};

<<<<<<< HEAD
=======
// Edit priority gas fee form
const editGasfeeForm = async (driver, gasLimit, gasPrice) => {
  const inputs = await driver.findElements('input[type="number"]');
  const gasLimitInput = inputs[0];
  const gasPriceInput = inputs[1];
  await gasLimitInput.fill(gasLimit);
  await gasPriceInput.fill(gasPrice);
  await driver.clickElement({ text: 'Save', tag: 'button' });
};

>>>>>>> befc516a
const openActionMenuAndStartSendFlow = async (driver) => {
  await driver.clickElement('[data-testid="eth-overview-send"]');
};

const sendScreenToConfirmScreen = async (
  driver,
  recipientAddress,
  quantity,
) => {
  await openActionMenuAndStartSendFlow(driver);
  await driver.fill('[data-testid="ens-input"]', recipientAddress);
  await driver.fill('.unit-input__input', quantity);
  if (process.env.MULTICHAIN) {
    await driver.clickElement({
      text: 'Continue',
      tag: 'button',
    });
  } else {
    await driver.clickElement({
      text: 'Next',
      tag: 'button',
      css: '[data-testid="page-container-footer-next"]',
    });
  }
};

const sendScreenToConfirmScreen = async (
  driver,
  recipientAddress,
  quantity,
) => {
  await openActionMenuAndStartSendFlow(driver);
  await driver.fill('[data-testid="ens-input"]', recipientAddress);
  await driver.fill('.unit-input__input', quantity);
  await driver.clickElement({
    text: 'Next',
    tag: 'button',
    css: '[data-testid="page-container-footer-next"]',
  });
};

const sendTransaction = async (
  driver,
  recipientAddress,
  quantity,
  isAsyncFlow = false,
) => {
  // TODO: Update Test when Multichain Send Flow is added
  if (process.env.MULTICHAIN) {
    return;
  }
  await openActionMenuAndStartSendFlow(driver);
  await driver.fill('[data-testid="ens-input"]', recipientAddress);
  await driver.fill('.unit-input__input', quantity);
  await driver.clickElement({
    text: 'Next',
    tag: 'button',
    css: '[data-testid="page-container-footer-next"]',
  });
  await driver.clickElement({
    text: 'Confirm',
    tag: 'button',
    css: '[data-testid="page-container-footer-next"]',
  });

  // the default is to do this block, but if we're testing an async flow, it would get stuck here
  if (!isAsyncFlow) {
    await driver.clickElement('[data-testid="home__activity-tab"]');
    await driver.waitForElementNotPresent(
      '.transaction-list-item--unconfirmed',
    );
    await driver.findElement('.transaction-list-item');
  }
};

const findAnotherAccountFromAccountList = async (
  driver,
  itemNumber,
  accountName,
) => {
  await driver.clickElement('[data-testid="account-menu-icon"]');
  const accountMenuItemSelector = `.multichain-account-list-item:nth-child(${itemNumber})`;

  await driver.findElement({
    css: `${accountMenuItemSelector} .multichain-account-list-item__account-name__button`,
    text: accountName,
  });

  return accountMenuItemSelector;
};

const TEST_SEED_PHRASE =
  'forum vessel pink push lonely enact gentle tail admit parrot grunt dress';

const TEST_SEED_PHRASE_TWO =
  'phrase upgrade clock rough situate wedding elder clever doctor stamp excess tent';

// Usually happens when onboarded to make sure the state is retrieved from metamaskState properly, or after txn is made
const locateAccountBalanceDOM = async (driver, ganacheServer) => {
<<<<<<< HEAD
  const balance = await ganacheServer.getBalance();
  if (process.env.MULTICHAIN) {
    await driver.clickElement(`[data-testid="home__asset-tab"]`);
    await driver.findElement({
      css: '[data-testid="token-balance-overview-currency-display"]',
      text: `${balance} ETH`,
    });
  } else {
    await driver.findElement({
      css: '[data-testid="eth-overview__primary-currency"]',
      text: `${balance} ETH`,
    });
  }
=======
  const balance = (await ganacheServer.getFiatBalance()).toLocaleString(
    undefined,
    {
      minimumFractionDigits: 2,
    },
  );

  await driver.findElement({
    css: '[data-testid="eth-overview__primary-currency"]',
    text: `$ ${balance} USD`,
  });
>>>>>>> befc516a
};

const WALLET_PASSWORD = 'correct horse battery staple';

async function waitForAccountRendered(driver) {
  await driver.findElement('[data-testid="eth-overview__primary-currency"]');
}

/**
 * Unlock the wallet with the default password.
 *
 * @param {WebDriver} driver - The webdriver instance
 * @param {object} options - Options for unlocking the wallet
 * @param {boolean} options.navigate - Whether to navigate to the root page prior to unlocking. Defaults to true.
 * @param {boolean} options.waitLoginSuccess - Whether to wait for the login to succeed. Defaults to true.
 */
async function unlockWallet(
  driver,
  options = {
    navigate: true,
    waitLoginSuccess: true,
  },
) {
  if (options.navigate !== false) {
    await driver.navigate();
  }

  await driver.fill('#password', WALLET_PASSWORD);
  await driver.press('#password', driver.Key.ENTER);

  if (options.waitLoginSuccess !== false) {
    await driver.waitForElementNotPresent('[data-testid="unlock-page"]');
  }
}

const logInWithBalanceValidation = async (driver, ganacheServer) => {
  await unlockWallet(driver);
  await locateAccountBalanceDOM(driver, ganacheServer);
};

function roundToXDecimalPlaces(number, decimalPlaces) {
  return Math.round(number * 10 ** decimalPlaces) / 10 ** decimalPlaces;
}

function generateRandNumBetween(x, y) {
  const min = Math.min(x, y);
  const max = Math.max(x, y);
  const randomNumber = Math.random() * (max - min) + min;

  return randomNumber;
}

function genRandInitBal(minETHBal = 10, maxETHBal = 100, decimalPlaces = 4) {
  const initialBalance = roundToXDecimalPlaces(
    generateRandNumBetween(minETHBal, maxETHBal),
    decimalPlaces,
  );

  const initialBalanceInHex = convertETHToHexGwei(initialBalance);

  return { initialBalance, initialBalanceInHex };
}

/**
 * This method handles clicking the sign button on signature confrimation
 * screen.
 *
 * @param {WebDriver} driver
 * @param {number} numHandles
 * @param {string} locatorID
 */
async function clickSignOnSignatureConfirmation(
  driver,
  numHandles = 2, // eslint-disable-line no-unused-vars
  locatorID = null,
) {
  await driver.clickElement({ text: 'Sign', tag: 'button' });

  // #ethSign has a second Sign confirmation button that says "Your funds may be at risk"
  if (locatorID === '#ethSign') {
    await driver.clickElement({
      text: 'Sign',
      tag: 'button',
      css: '[data-testid="signature-warning-sign-button"]',
    });
  }
}

/**
 * Some signing methods have extra security that requires the user to click a
 * button to validate that they have verified the details. This method handles
 * performing the necessary steps to click that button.
 *
 * @param {WebDriver} driver
 */
async function validateContractDetails(driver) {
  const verifyContractDetailsButton = await driver.findElement(
    '.signature-request-content__verify-contract-details',
  );

  verifyContractDetailsButton.click();
  await driver.clickElement({ text: 'Got it', tag: 'button' });

  // Approve signing typed data
  try {
    await driver.clickElement(
      '[data-testid="signature-request-scroll-button"]',
    );
  } catch (error) {
    // Ignore error if scroll button is not present
  }
  await driver.delay(regularDelayMs);
}

/**
 * This method assumes the extension is open, the dapp is open and waits for a
 * third window handle to open (the notification window). Once it does it
 * switches to the new window.
 *
 * @param {WebDriver} driver
 * @param numHandles
 */
async function switchToNotificationWindow(driver, numHandles = 3) {
  const windowHandles = await driver.waitUntilXWindowHandles(numHandles);

  await driver.switchToWindowWithTitle(WINDOW_TITLES.Dialog, windowHandles);
}

/**
 * When mocking the segment server and returning an array of mocks from the
 * mockServer method, this method will allow getting all of the seen requests
 * for each mock in the array.
 *
 * @param {WebDriver} driver
 * @param {import('mockttp').Mockttp} mockedEndpoints
 * @param {boolean} hasRequest
 * @returns {import('mockttp/dist/pluggable-admin').MockttpClientResponse[]}
 */
async function getEventPayloads(driver, mockedEndpoints, hasRequest = true) {
  await driver.wait(
    async () => {
      let isPending = true;

      for (const mockedEndpoint of mockedEndpoints) {
        isPending = await mockedEndpoint.isPending();
      }

      return isPending === !hasRequest;
    },
    driver.timeout,
    true,
  );
  const mockedRequests = [];
  for (const mockedEndpoint of mockedEndpoints) {
    mockedRequests.push(...(await mockedEndpoint.getSeenRequests()));
  }

  return (
    await Promise.all(
      mockedRequests.map(async (req) => {
        return (await req.body?.getJson())?.batch;
      }),
    )
  ).flat();
}

// Asserts that  each request passes all assertions in one group of assertions, and the order does not matter.
function assertInAnyOrder(requests, assertions) {
  // Clone the array to avoid mutating the original
  const assertionsClone = [...assertions];

  return (
    requests.every((request) => {
      for (let a = 0; a < assertionsClone.length; a++) {
        const assertionArray = assertionsClone[a];

        const passed = assertionArray.reduce(
          (acc, currAssertionFn) => currAssertionFn(request) && acc,
          true,
        );

        if (passed) {
          // Remove the used assertion array
          assertionsClone.splice(a, 1);
          // Exit the loop early since we found a matching assertion
          return true;
        }
      }

      // No matching assertion found for this request
      return false;
    }) &&
    // Ensure all assertions were used
    assertionsClone.length === 0
  );
}

async function getCleanAppState(driver) {
  return await driver.executeScript(
    () =>
      window.stateHooks?.getCleanAppState &&
      window.stateHooks.getCleanAppState(),
  );
}

module.exports = {
  DAPP_URL,
  DAPP_ONE_URL,
  TEST_SEED_PHRASE,
  TEST_SEED_PHRASE_TWO,
  PRIVATE_KEY,
  PRIVATE_KEY_TWO,
  getWindowHandles,
  convertToHexValue,
  tinyDelayMs,
  regularDelayMs,
  largeDelayMs,
  veryLargeDelayMs,
  withFixtures,
  importSRPOnboardingFlow,
  completeImportSRPOnboardingFlow,
  completeImportSRPOnboardingFlowWordByWord,
  completeCreateNewWalletOnboardingFlow,
  completeCreateNewWalletOnboardingFlowWithOptOut,
  openSRPRevealQuiz,
  passwordUnlockOpenSRPRevealQuiz,
  completeSRPRevealQuiz,
  closeSRPReveal,
  tapAndHoldToRevealSRP,
  createDownloadFolder,
  importWrongSRPOnboardingFlow,
  testSRPDropdownIterations,
  openDapp,
  switchToOrOpenDapp,
  connectToDapp,
  multipleGanacheOptions,
  defaultGanacheOptions,
  sendTransaction,
  sendScreenToConfirmScreen,
  findAnotherAccountFromAccountList,
  unlockWallet,
  logInWithBalanceValidation,
  locateAccountBalanceDOM,
  waitForAccountRendered,
  generateGanacheOptions,
  WALLET_PASSWORD,
  WINDOW_TITLES,
  convertETHToHexGwei,
  roundToXDecimalPlaces,
  generateRandNumBetween,
  clickSignOnSignatureConfirmation,
  validateContractDetails,
  switchToNotificationWindow,
  getEventPayloads,
  onboardingBeginCreateNewWallet,
  onboardingChooseMetametricsOption,
  onboardingCreatePassword,
  onboardingRevealAndConfirmSRP,
  onboardingCompleteWalletCreation,
  onboardingPinExtension,
  assertInAnyOrder,
  genRandInitBal,
  openActionMenuAndStartSendFlow,
  getCleanAppState,
  editGasfeeForm,
};<|MERGE_RESOLUTION|>--- conflicted
+++ resolved
@@ -696,8 +696,6 @@
   };
 };
 
-<<<<<<< HEAD
-=======
 // Edit priority gas fee form
 const editGasfeeForm = async (driver, gasLimit, gasPrice) => {
   const inputs = await driver.findElements('input[type="number"]');
@@ -708,7 +706,6 @@
   await driver.clickElement({ text: 'Save', tag: 'button' });
 };
 
->>>>>>> befc516a
 const openActionMenuAndStartSendFlow = async (driver) => {
   await driver.clickElement('[data-testid="eth-overview-send"]');
 };
@@ -735,21 +732,6 @@
   }
 };
 
-const sendScreenToConfirmScreen = async (
-  driver,
-  recipientAddress,
-  quantity,
-) => {
-  await openActionMenuAndStartSendFlow(driver);
-  await driver.fill('[data-testid="ens-input"]', recipientAddress);
-  await driver.fill('.unit-input__input', quantity);
-  await driver.clickElement({
-    text: 'Next',
-    tag: 'button',
-    css: '[data-testid="page-container-footer-next"]',
-  });
-};
-
 const sendTransaction = async (
   driver,
   recipientAddress,
@@ -808,21 +790,6 @@
 
 // Usually happens when onboarded to make sure the state is retrieved from metamaskState properly, or after txn is made
 const locateAccountBalanceDOM = async (driver, ganacheServer) => {
-<<<<<<< HEAD
-  const balance = await ganacheServer.getBalance();
-  if (process.env.MULTICHAIN) {
-    await driver.clickElement(`[data-testid="home__asset-tab"]`);
-    await driver.findElement({
-      css: '[data-testid="token-balance-overview-currency-display"]',
-      text: `${balance} ETH`,
-    });
-  } else {
-    await driver.findElement({
-      css: '[data-testid="eth-overview__primary-currency"]',
-      text: `${balance} ETH`,
-    });
-  }
-=======
   const balance = (await ganacheServer.getFiatBalance()).toLocaleString(
     undefined,
     {
@@ -834,7 +801,6 @@
     css: '[data-testid="eth-overview__primary-currency"]',
     text: `$ ${balance} USD`,
   });
->>>>>>> befc516a
 };
 
 const WALLET_PASSWORD = 'correct horse battery staple';
