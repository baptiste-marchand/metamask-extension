--- conflicted
+++ resolved
@@ -49,10 +49,7 @@
  * @property {mockttp.MockedEndpoint[]} mockedEndpoint - The mocked endpoint.
  * @property {Bundler} bundlerServer - The bundler server.
  * @property {mockttp.Mockttp} mockServer - The mock server.
-<<<<<<< HEAD
-=======
  * @property {object} manifestFlags - Flags to add to the manifest in order to change things at runtime.
->>>>>>> 65e656c9
  */
 
 /**
