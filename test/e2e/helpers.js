--- conflicted
+++ resolved
@@ -20,7 +20,6 @@
 const {
   ERC_4337_ACCOUNT,
   DEFAULT_GANACHE_ETH_BALANCE_DEC,
-  DEFAULT_FIXTURE_ACCOUNT,
 } = require('./constants');
 const {
   getServerMochaToBackground,
@@ -729,18 +728,6 @@
   );
 };
 
-const createDappTransactionTypeTwo = async (driver) => {
-  await createDappTransaction(driver, {
-    data: '0x',
-    from: DEFAULT_FIXTURE_ACCOUNT,
-    maxFeePerGas: '0x0',
-    maxPriorityFeePerGas: '0x0',
-    to: '0x2f318C334780961FB129D2a6c30D0763d9a5C970',
-    value: '0x38d7ea4c68000',
-    type: '0x2',
-  });
-};
-
 const switchToOrOpenDapp = async (
   driver,
   contract = null,
@@ -887,7 +874,6 @@
   recipientAddress,
   quantity,
   isAsyncFlow = false,
-  skipConfirm = false,
 ) => {
   await openActionMenuAndStartSendFlow(driver);
   await driver.fill('[data-testid="ens-input"]', recipientAddress);
@@ -897,13 +883,10 @@
     text: 'Continue',
     tag: 'button',
   });
-
-  if (skipConfirm !== true) {
-    await driver.clickElement({
-      text: 'Confirm',
-      tag: 'button',
-    });
-  }
+  await driver.clickElement({
+    text: 'Confirm',
+    tag: 'button',
+  });
 
   // the default is to do this block, but if we're testing an async flow, it would get stuck here
   if (!isAsyncFlow) {
@@ -911,19 +894,6 @@
     await driver.assertElementNotPresent('.transaction-list-item--unconfirmed');
     await driver.findElement('.transaction-list-item');
   }
-};
-
-const createInternalTransaction = async (driver) => {
-  // Firefox has incorrect balance if send flow started too quickly.
-  await driver.delay(1000);
-
-  await sendTransaction(
-    driver,
-    '0x2f318C334780961FB129D2a6c30D0763d9a5C970',
-    '1',
-    true,
-    true,
-  );
 };
 
 const findAnotherAccountFromAccountList = async (
@@ -1206,10 +1176,7 @@
 
   return accountAddress;
 }
-<<<<<<< HEAD
-=======
-
->>>>>>> ad7a5462
+
 /**
  * Rather than using the FixtureBuilder#withPreferencesController to set the setting
  * we need to manually set the setting because the migration #122 overrides this.
@@ -1231,10 +1198,7 @@
   if (process.env.MMI) {
     await driver.waitForSelector('[data-testid="global-menu-mmi-portfolio"]');
   }
-<<<<<<< HEAD
-=======
-
->>>>>>> ad7a5462
+
   // Click settings from dropdown menu
   await driver.clickElement('[data-testid="global-menu-settings"]');
 
@@ -1339,9 +1303,4 @@
   getSelectedAccountAddress,
   tempToggleSettingRedesignedConfirmations,
   openMenuSafe,
-<<<<<<< HEAD
-  createDappTransactionTypeTwo,
-  createInternalTransaction,
-=======
->>>>>>> ad7a5462
 };