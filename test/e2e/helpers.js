--- conflicted
+++ resolved
@@ -20,12 +20,9 @@
   ERC_4337_ACCOUNT,
   DEFAULT_GANACHE_ETH_BALANCE_DEC,
 } = require('./constants');
-<<<<<<< HEAD
-=======
 const {
   getServerMochaToBackground,
 } = require('./background-socket/server-mocha-to-background');
->>>>>>> b960add2
 
 const tinyDelayMs = 200;
 const regularDelayMs = tinyDelayMs * 2;
@@ -1155,8 +1152,6 @@
   }
 }
 
-<<<<<<< HEAD
-=======
 async function removeSelectedAccount(driver) {
   await driver.clickElement('[data-testid="account-menu-icon"]');
   await driver.clickElement(
@@ -1177,7 +1172,6 @@
   return accountAddress;
 }
 
->>>>>>> b960add2
 /**
  * Rather than using the FixtureBuilder#withPreferencesController to set the setting
  * we need to manually set the setting because the migration #122 overrides this.
@@ -1195,14 +1189,11 @@
   await driver.waitForSelector(accountOptionsMenuSelector);
   await driver.clickElement(accountOptionsMenuSelector);
 
-<<<<<<< HEAD
-=======
   // fix race condition with mmi build
   if (process.env.MMI) {
     await driver.waitForSelector('[data-testid="global-menu-mmi-portfolio"]');
   }
 
->>>>>>> b960add2
   // Click settings from dropdown menu
   await driver.clickElement('[data-testid="global-menu-settings"]');
 
@@ -1219,8 +1210,6 @@
   );
 }
 
-<<<<<<< HEAD
-=======
 /**
  * Opens the account options menu safely, handling potential race conditions
  * with the MMI build.
@@ -1237,7 +1226,6 @@
   }
 }
 
->>>>>>> b960add2
 module.exports = {
   DAPP_HOST_ADDRESS,
   DAPP_URL,
@@ -1306,13 +1294,8 @@
   getCleanAppState,
   editGasFeeForm,
   clickNestedButton,
-<<<<<<< HEAD
-  defaultGanacheOptionsForType2Transactions,
-  tempToggleSettingRedesignedConfirmations,
-=======
   removeSelectedAccount,
   getSelectedAccountAddress,
   tempToggleSettingRedesignedConfirmations,
   openMenuSafe,
->>>>>>> b960add2
 };