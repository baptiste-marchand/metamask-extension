--- conflicted
+++ resolved
@@ -4,10 +4,7 @@
 const BigNumber = require('bignumber.js');
 const mockttp = require('mockttp');
 const detectPort = require('detect-port');
-<<<<<<< HEAD
-=======
 const { difference } = require('lodash');
->>>>>>> b9ec72e2
 const createStaticServer = require('../../development/create-static-server');
 const { tEn } = require('../lib/i18n-helpers');
 const { setupMocking } = require('./mock-e2e');
@@ -110,11 +107,6 @@
         });
       }
     }
-<<<<<<< HEAD
-    const mockedEndpoint = await setupMocking(mockServer, testSpecificMock, {
-      chainId: ganacheOptions?.chainId || 1337,
-    });
-=======
     const { mockedEndpoint, getPrivacyReport } = await setupMocking(
       mockServer,
       testSpecificMock,
@@ -122,7 +114,6 @@
         chainId: ganacheOptions?.chainId || 1337,
       },
     );
->>>>>>> b9ec72e2
     if ((await detectPort(8000)) !== 8000) {
       throw new Error(
         'Failed to set up mock server, something else may be running on port 8000.',
