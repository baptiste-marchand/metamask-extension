--- conflicted
+++ resolved
@@ -158,34 +158,10 @@
       ...(await getTestPathsForTestDir(path.join(__dirname, 'metrics'))),
       path.join(__dirname, 'metamask-ui.spec.js'),
     ];
-<<<<<<< HEAD
-
-    if (mv3) {
-      testPaths.push(
-        ...(await getTestPathsForTestDir(path.join(__dirname, 'mv3'))),
-      );
-    }
-  }
-
-  // These tests should only be run on Flask for now.
-  if (buildType !== 'flask') {
-    const filteredTests = [
-      'test-snap-lifecycle.spec.js',
-      'test-snap-get-locale.spec.js',
-      'ppom-blockaid-alert.spec.js',
-      'ppom-blockaid-alert-erc20-approval.spec.js',
-      'ppom-blockaid-alert-erc20-transfer.spec.js',
-      'ppom-toggle-settings.spec.js',
-      'petnames.spec.js',
-    ];
-    testPaths = testPaths.filter((p) =>
-      filteredTests.every((filteredTest) => !p.endsWith(filteredTest)),
-=======
   } else {
     const testDir = path.join(__dirname, 'tests');
     const filteredFlaskAndMainTests = featureTestsOnMain.filter((p) =>
       FLASK_ONLY_TESTS.every((filteredTest) => !p.endsWith(filteredTest)),
->>>>>>> d679ec34
     );
     testPaths = [
       ...(await getTestPathsForTestDir(testDir)),
