const {
  WALLET_SNAP_PERMISSION_KEY,
  SnapCaveatType,
} = require('@metamask/snaps-utils');
const { merge, mergeWith } = require('lodash');
const { toHex } = require('@metamask/controller-utils');
const { mockNetworkStateOld } = require('../stub/networks');

const { CHAIN_IDS } = require('../../shared/constants/network');
const { SMART_CONTRACTS } = require('./seeder/smart-contracts');
const {
  DAPP_URL,
  DAPP_ONE_URL,
  DEFAULT_FIXTURE_ACCOUNT,
  ERC_4337_ACCOUNT,
} = require('./constants');
const {
  defaultFixture,
  FIXTURE_STATE_METADATA_VERSION,
} = require('./default-fixture');

function onboardingFixture() {
  return {
    data: {
      AppStateController: {
        browserEnvironment: {},
        nftsDropdownState: {},
        connectedStatusPopoverHasBeenShown: true,
        defaultHomeActiveTabName: null,
        fullScreenGasPollTokens: [],
        notificationGasPollTokens: [],
        popupGasPollTokens: [],
        qrHardware: {},
        recoveryPhraseReminderHasBeenShown: false,
        recoveryPhraseReminderLastShown:
          '__FIXTURE_SUBSTITUTION__currentDateInMilliseconds',
        showTestnetMessageInDropdown: true,
        trezorModel: null,
        usedNetworks: {
          [CHAIN_IDS.MAINNET]: true,
          [CHAIN_IDS.LINEA_MAINNET]: true,
          [CHAIN_IDS.GOERLI]: true,
          [CHAIN_IDS.LOCALHOST]: true,
        },
      },
      NetworkController: {
        ...mockNetworkStateOld({
          id: 'networkConfigurationId',
          chainId: CHAIN_IDS.LOCALHOST,
          nickname: 'Localhost 8545',
          rpcUrl: 'http://localhost:8545',
          ticker: 'ETH',
          blockExplorerUrl: undefined,
        }),
        providerConfig: { id: 'networkConfigurationId' },
      },
      PreferencesController: {
        advancedGasFee: {},
        currentLocale: 'en',
        dismissSeedBackUpReminder: false,
        featureFlags: {},
        forgottenPassword: false,
        identities: {},
        ipfsGateway: 'dweb.linkssssss',
        knownMethodData: {},
        ledgerTransportType: 'webhid',
        lostIdentities: {},
        openSeaEnabled: false,
        preferences: {
          hideZeroBalanceTokens: false,
          showExtensionInFullSizeView: false,
          showFiatInTestnets: false,
          showTestNetworks: false,
          smartTransactionsOptInStatus: false,
          useNativeCurrencyAsPrimaryCurrency: true,
          petnamesEnabled: true,
          showMultiRpcModal: false,
          isRedesignedConfirmationsDeveloperEnabled: false,
          showConfirmationAdvancedDetails: false,
        },
        useExternalServices: true,
        theme: 'light',
        useBlockie: false,
        useNftDetection: false,
        useNonceField: false,
        usePhishDetect: true,
        useTokenDetection: false,
        useCurrencyRateCheck: true,
        useMultiAccountBalanceChecker: true,
        useRequestQueue: true,
      },
      QueuedRequestController: {
        queuedRequestCount: 0,
      },
      SelectedNetworkController: {
        domains: {},
      },
      SmartTransactionsController: {
        smartTransactionsState: {
          fees: {},
          liveness: true,
          smartTransactions: {
            [CHAIN_IDS.MAINNET]: [],
          },
        },
      },
      TokensController: {
        allDetectedTokens: {},
        allIgnoredTokens: {},
        allTokens: {},
        detectedTokens: [],
        ignoredTokens: [],
        tokens: [],
      },
      TransactionController: {},
      config: {},
      firstTimeInfo: {
        date: 1665507600000,
        version: '10.21.0',
      },
    },
  };
}

class FixtureBuilder {
  /**
   * Constructs a new instance of the FixtureBuilder class.
   *
   * @param {object} [options] - The options for the constructor.
   * @param {boolean} [options.onboarding] - Indicates if onboarding is enabled.
   * @param {string} [options.inputChainId] - The input chain ID.
   */
  constructor({ onboarding = false, inputChainId = CHAIN_IDS.LOCALHOST } = {}) {
    this.fixture =
      onboarding === true ? onboardingFixture() : defaultFixture(inputChainId);
  }

  withAccountTracker(data) {
    merge(this.fixture.data.AccountTracker, data);
    return this;
  }

  withAddressBookController(data) {
    merge(
      this.fixture.data.AddressBookController
        ? this.fixture.data.AddressBookController
        : (this.fixture.data.AddressBookController = {}),
      data,
    );
    return this;
  }

  withAlertController(data) {
    merge(this.fixture.data.AlertController, data);
    return this;
  }

  withAnnouncementController(data) {
    merge(this.fixture.data.AnnouncementController, data);
    return this;
  }

  withNetworkOrderController(data) {
    merge(this.fixture.data.NetworkOrderController, data);
    return this;
  }

  withAccountOrderController(data) {
    merge(this.fixture.data.AccountOrderController, data);
    return this;
  }

  withAppStateController(data) {
    merge(this.fixture.data.AppStateController, data);
    return this;
  }

  withCurrencyController(data) {
    merge(this.fixture.data.CurrencyController, data);
    return this;
  }

  withConversionRateDisabled() {
    return this.withPreferencesController({
      useCurrencyRateCheck: false,
    });
  }

  withConversionRateEnabled() {
    return this.withPreferencesController({
      useCurrencyRateCheck: true,
    });
  }

  withGasFeeController(data) {
    merge(this.fixture.data.GasFeeController, data);
    return this;
  }

  withKeyringController(data) {
    merge(this.fixture.data.KeyringController, data);
    return this;
  }

  withKeyringControllerAdditionalAccountVault() {
    return this.withKeyringController({
      vault:
        '{"data":"XBb1KJiGsxNOhcTC/xtzaNmpDqnMibJ/HCIjMGUHF/jPIghM63+xkoGcko9T2NKjeMyt2QLbl7K9tr0/qQgbAJP/LUn6gfovkajBdeBQ5N/qztdw7uGJsnrKnzo1krmb2wWeFstwoolcZ9GYwhYVSmCO/tYba50eanY2XvmFheT1ghowtiFmTIGRWV2X1HacnpI4n0rW88ZyBaVuOJOIJGEBiiTD+b0V5l9Tv4sFEms4jvatJwhjDQnx1HmyQE3K64+W5yJe764B0ZdcQ6j2dyIaGgutcz8PoQLBJR1uo78fufZeFzk1gk/BreXn2+4vQnPxQ3prhnXHO4S+7Kj1h2ticxYb3XWnprFLWyksu9ChMyqDXwgM6edLBRDH2jz/IMuC5g9JhABl7PsSH+001z/uBx3GvRTFviFF9dztf195/EPy8YbuYUVbYtJy1aPSju84efWYvb7GrzrmgFnbeh2BpjyWqHoCTdw8fhdm7HQO8GFF7JdGtoIpjkhwPrudIQeIYhGCezd+n5GFp3mdmFNrLbOVFgxufTdY6hlYkg6c5XuHC2VnWCSPwWKIn6t9VuvuyIxXBnol/bgYC8R/d99ctkPDHykigQcgr6cCnhPOwUFOLwrmXqm9HQeWiKb8WxwdGeRnblS+fhFhB+lSy7RvyTUb7HFogDPnDLP/LlUFxdSNNBgqNJU1Dc07Np65PZrpsPvSCfkFttzTytHswhtTEMOg/faaH2D6AwIGbh5Z9cubiNcMrdD75aT1WGuecJ8P7uOMYJq9C7e5l/35","iv":"U81Cv/oryQ1DI9lRezx1iw==","keyMetadata":{"algorithm":"PBKDF2","params":{"iterations":600000}},"salt":"ejIn0xx5qZMA0m2ekjvXJF2pJa8ocL11wEdNIFJsKZQ="}',
    });
  }

  withKeyringControllerImportedAccountVault() {
    return this.withKeyringController({
      vault:
        '{"data":"NlxYVSDJJV4B1DWM+fZ0KX1K2lIU9ozK3WMbbL23WEY036umZ9//qB+bN9R1jKMm6xqHGSGgq9EteFMy2Ix5Bx1/c4hV2QquFRTEzPB4TkQ6+P5eJUvgvZ7vqvVU+2W8719T1oz/O7DH7HbO05JPLD1RBY+XOyHzUzAgwmXq0mwxNpqji3ejHyrjZ/1l06igircW/qysLcjZFZ52Vv4a/q1zCL37/4heHDRVmfEob//ulUbJ/5M=","iv":"b9n77dsUqvww9nGcWfPuIA==","keyMetadata":{"algorithm":"PBKDF2","params":{"iterations":600000}},"salt":"XrmM930Jqnb7C9Ow5NErAMkSGR3vuMLsqUrkGjzpwaY="}',
    });
  }

  withKeyringControllerOldVault() {
    return this.withKeyringController({
      vault:
        '{"data":"s6TpYjlUNsn7ifhEFTkuDGBUM1GyOlPrim7JSjtfIxgTt8/6MiXgiR/CtFfR4dWW2xhq85/NGIBYEeWrZThGdKGarBzeIqBfLFhw9n509jprzJ0zc2Rf+9HVFGLw+xxC4xPxgCS0IIWeAJQ+XtGcHmn0UZXriXm8Ja4kdlow6SWinB7sr/WM3R0+frYs4WgllkwggDf2/Tv6VHygvLnhtzp6hIJFyTjh+l/KnyJTyZW1TkZhDaNDzX3SCOHT","iv":"FbeHDAW5afeWNORfNJBR0Q==","salt":"TxZ+WbCW6891C9LK/hbMAoUsSEW1E8pyGLVBU6x5KR8="}',
    });
  }

  withMetaMetricsController(data) {
    merge(this.fixture.data.MetaMetricsController, data);
    return this;
  }

  withNetworkController(data) {
    merge(this.fixture.data.NetworkController, data);
    this.fixture.data.NetworkController.providerConfig = {
      id: this.fixture.data.NetworkController.selectedNetworkClientId,
    };
    return this;
  }

  withNetworkControllerOnMainnet() {
    return this.withNetworkController({ selectedNetworkClientId: 'mainnet' });
  }

  withNetworkControllerOnOptimism() {
    return this.withNetworkController({
      networkConfigurations: {
        networkConfigurationId: {
          chainId: CHAIN_IDS.OPTIMISM,
          nickname: 'Localhost 8545',
          rpcPrefs: {},
          rpcUrl: 'https://mainnet.infura.io',
          ticker: 'ETH',
          networkConfigurationId: 'networkConfigurationId',
          id: 'networkConfigurationId',
        },
      },
    });
  }

  withNetworkControllerDoubleGanache() {
    const ganacheNetworks = mockNetworkStateOld({
      id: '76e9cd59-d8e2-47e7-b369-9c205ccb602c',
      rpcUrl: 'http://localhost:8546',
      chainId: '0x53a',
      ticker: 'ETH',
      nickname: 'Localhost 8546',
    });
    delete ganacheNetworks.selectedNetworkClientId;
    return this.withNetworkController(ganacheNetworks);
  }

  withNetworkControllerTripleGanache() {
    this.withNetworkControllerDoubleGanache();
    const thirdGanache = mockNetworkStateOld({
      rpcUrl: 'http://localhost:7777',
      chainId: '0x3e8',
      ticker: 'ETH',
      nickname: 'Localhost 7777',
      blockExplorerUrl: undefined,
    });

    delete thirdGanache.selectedNetworkClientId;
    merge(this.fixture.data.NetworkController, thirdGanache);
    return this;
  }

  withNftController(data) {
    merge(
      this.fixture.data.NftController
        ? this.fixture.data.NftController
        : (this.fixture.data.NftController = {}),
      data,
    );
    return this;
  }

  withNftControllerERC1155() {
    return this.withNftController({
      allNftContracts: {
        '0x5cfe73b6021e818b776b421b1c4db2474086a7e1': {
          [toHex(1337)]: [
            {
              address: `__FIXTURE_SUBSTITUTION__CONTRACT${SMART_CONTRACTS.ERC1155}`,
            },
          ],
        },
      },
      allNfts: {
        '0x5cfe73b6021e818b776b421b1c4db2474086a7e1': {
          [toHex(1337)]: [
            {
              address: `__FIXTURE_SUBSTITUTION__CONTRACT${SMART_CONTRACTS.ERC1155}`,
              tokenId: '1',
              favorite: false,
              isCurrentlyOwned: true,
              name: 'Rocks',
              description: 'This is a collection of Rock NFTs.',
              image:
                'ipfs://bafkreifvhjdf6ve4jfv6qytqtux5nd4nwnelioeiqx5x2ez5yrgrzk7ypi',
              standard: 'ERC1155',
            },
          ],
        },
      },
      ignoredNfts: [],
    });
  }

  withNftControllerERC721() {
    return this.withNftController({
      allNftContracts: {
        '0x5cfe73b6021e818b776b421b1c4db2474086a7e1': {
          [toHex(1337)]: [
            {
              address: `__FIXTURE_SUBSTITUTION__CONTRACT${SMART_CONTRACTS.NFTS}`,
              name: 'TestDappNFTs',
              symbol: 'TDC',
            },
          ],
        },
      },
      allNfts: {
        '0x5cfe73b6021e818b776b421b1c4db2474086a7e1': {
          [toHex(1337)]: [
            {
              address: `__FIXTURE_SUBSTITUTION__CONTRACT${SMART_CONTRACTS.NFTS}`,
              description: 'Test Dapp NFTs for testing.',
              favorite: false,
              image:
                'data:image/svg+xml;base64,PHN2ZyBoZWlnaHQ9IjM1MCIgd2lkdGg9IjM1MCIgdmlld0JveD0iMCAwIDEwMCAxMDAiIHhtbG5zPSJodHRwOi8vd3d3LnczLm9yZy8yMDAwL3N2ZyI+PGRlZnM+PHBhdGggaWQ9Ik15UGF0aCIgZmlsbD0ibm9uZSIgc3Ryb2tlPSJyZWQiIGQ9Ik0xMCw5MCBROTAsOTAgOTAsNDUgUTkwLDEwIDUwLDEwIFExMCwxMCAxMCw0MCBRMTAsNzAgNDUsNzAgUTcwLDcwIDc1LDUwIiAvPjwvZGVmcz48dGV4dD48dGV4dFBhdGggaHJlZj0iI015UGF0aCI+UXVpY2sgYnJvd24gZm94IGp1bXBzIG92ZXIgdGhlIGxhenkgZG9nLjwvdGV4dFBhdGg+PC90ZXh0Pjwvc3ZnPg==',
              isCurrentlyOwned: true,
              name: 'Test Dapp NFTs #1',
              standard: 'ERC721',
              tokenId: '1',
            },
          ],
        },
      },
      ignoredNfts: [],
    });
  }

  withNotificationServicesController(data) {
    mergeWith(
      this.fixture.data.NotificationServicesController,
      data,
      (objValue, srcValue) => {
        if (Array.isArray(objValue)) {
          objValue.concat(srcValue);
        }
        return undefined;
      },
    );
    return this;
  }

  withOnboardingController(data) {
    merge(this.fixture.data.OnboardingController, data);
    return this;
  }

  withPermissionController(data) {
    merge(this.fixture.data.PermissionController, data);
    return this;
  }

  withBridgeControllerDefaultState() {
    this.fixture.data.BridgeController = {
      bridgeState: {
        bridgeFeatureFlags: {
          destNetworkAllowlist: [],
          extensionSupport: false,
          srcNetworkAllowlist: [],
        },
      },
    };
    return this;
  }

<<<<<<< HEAD
  withPermissionControllerConnectedToTestDapp(restrictReturnedAccounts = true) {
    let subjects = {};
    if (restrictReturnedAccounts) {
      subjects = {
=======
  withPermissionControllerConnectedToTestDapp({
    restrictReturnedAccounts = true,
    account = '',
  } = {}) {
    const selectedAccount = account || DEFAULT_FIXTURE_ACCOUNT;
    return this.withPermissionController({
      subjects: {
>>>>>>> 81cec520
        [DAPP_URL]: {
          origin: DAPP_URL,
          permissions: {
            'endowment:caip25': {
              caveats: [
                {
<<<<<<< HEAD
                  type: 'authorizedScopes',
                  value: {
                    requiredScopes: {},
                    optionalScopes: {
                      'eip155:1': {
                        methods: [],
                        notifications: [],
                        accounts: [
                          `eip155:1:${DEFAULT_FIXTURE_ACCOUNT.toLowerCase()}`,
                          'eip155:1:0x09781764c08de8ca82e156bbf156a3ca217c7950',
                          `eip155:1:${ERC_4337_ACCOUNT.toLowerCase()}`,
                        ],
                      },
                    },
                    isMultichainOrigin: false,
                  },
=======
                  type: 'restrictReturnedAccounts',
                  value: [
                    selectedAccount.toLowerCase(),
                    '0x09781764c08de8ca82e156bbf156a3ca217c7950',
                    ERC_4337_ACCOUNT.toLowerCase(),
                  ],
>>>>>>> 81cec520
                },
              ],
              id: 'ZaqPEWxyhNCJYACFw93jE',
              date: 1664388714636,
              invoker: DAPP_URL,
              parentCapability: 'endowment:caip25',
            },
          },
        },
      };
    }
    return this.withPermissionController({
      subjects,
    });
  }

  withPermissionControllerSnapAccountConnectedToTestDapp(
    restrictReturnedAccounts = true,
  ) {
    let subjects = {};
    if (restrictReturnedAccounts) {
      subjects = {
        [DAPP_URL]: {
          origin: DAPP_URL,
          permissions: {
            'endowment:caip25': {
              caveats: [
                {
                  type: 'authorizedScopes',
                  value: {
                    requiredScopes: {},
                    optionalScopes: {
                      'eip155:1': {
                        methods: [],
                        notifications: [],
                        accounts: [
                          'eip155:1:0x09781764c08de8ca82e156bbf156a3ca217c7950',
                        ],
                      },
                    },
                    isMultichainOrigin: false,
                  },
                },
              ],
              id: 'ZaqPEWxyhNCJYACFw93jE',
              date: 1664388714636,
              invoker: DAPP_URL,
              parentCapability: 'endowment:caip25',
            },
          },
        },
      };
    }
    return this.withPermissionController({ subjects });
  }

  withPermissionControllerConnectedToTwoTestDapps(
    restrictReturnedAccounts = true,
  ) {
    let subjects = {};
    if (restrictReturnedAccounts) {
      subjects = {
        [DAPP_URL]: {
          origin: DAPP_URL,
          permissions: {
            'endowment:caip25': {
              caveats: [
                {
                  type: 'authorizedScopes',
                  value: {
                    requiredScopes: {},
                    optionalScopes: {
                      'eip155:1': {
                        methods: [],
                        notifications: [],
                        accounts: [
                          'eip155:1:0x5cfe73b6021e818b776b421b1c4db2474086a7e1',
                          'eip155:1:0x09781764c08de8ca82e156bbf156a3ca217c7950',
                        ],
                      },
                    },
                    isMultichainOrigin: false,
                  },
                },
              ],
              id: 'ZaqPEWxyhNCJYACFw93jE',
              date: 1664388714636,
              invoker: DAPP_URL,
              parentCapability: 'endowment:caip25',
            },
          },
        },
        [DAPP_ONE_URL]: {
          origin: DAPP_ONE_URL,
          permissions: {
            'endowment:caip25': {
              caveats: [
                {
                  type: 'authorizedScopes',
                  value: {
                    requiredScopes: {},
                    optionalScopes: {
                      'eip155:1': {
                        methods: [],
                        notifications: [],
                        accounts: [
                          'eip155:1:0x5cfe73b6021e818b776b421b1c4db2474086a7e1',
                          'eip155:1:0x09781764c08de8ca82e156bbf156a3ca217c7950',
                        ],
                      },
                    },
                    isMultichainOrigin: false,
                  },
                },
              ],
              id: 'ZaqPEWxyhNCJYACFw93jE',
              date: 1664388714636,
              invoker: DAPP_ONE_URL,
              parentCapability: 'endowment:caip25',
            },
          },
        },
      };
    }
    return this.withPermissionController({ subjects });
  }

  withPermissionControllerConnectedToSnapDapp() {
    return this.withPermissionController({
      subjects: {
        'https://metamask.github.io': {
          origin: 'https://metamask.github.io',
          permissions: {
            [WALLET_SNAP_PERMISSION_KEY]: {
              caveats: [
                {
                  type: SnapCaveatType.SnapIds,
                  value: {
                    'npm@metamask/test-snap-bip32': {},
                    'npm@metamask/test-snap-bip44': {},
                    'npm@metamask/test-snap-error': {},
                    'npm@metamask/test-snap-managestate': {},
                    'npm@metamask/test-snap-notification': {},
                  },
                },
              ],
              id: 'CwdJq0x8N_b9FNxn6dVuP',
              parentCapability: WALLET_SNAP_PERMISSION_KEY,
              invoker: 'https://metamask.github.io',
              date: 1664388714636,
            },
          },
        },
      },
    });
  }

  withPermissionLogController(data) {
    merge(
      this.fixture.data.PermissionLogController
        ? this.fixture.data.PermissionLogController
        : (this.fixture.data.PermissionLogController = {}),
      data,
    );
    return this;
  }

  withPreferencesController(data) {
    merge(this.fixture.data.PreferencesController, data);
    return this;
  }

  withPreferencesControllerAdditionalAccountIdentities() {
    return this.withPreferencesController({
      identities: {
        '0x5cfe73b6021e818b776b421b1c4db2474086a7e1': {
          address: '0x5cfe73b6021e818b776b421b1c4db2474086a7e1',
          lastSelected: 1665507600000,
          name: 'Account 1',
        },
        '0x09781764c08de8ca82e156bbf156a3ca217c7950': {
          address: '0x09781764c08de8ca82e156bbf156a3ca217c7950',
          lastSelected: 1665507800000,
          name: 'Account 2',
        },
      },
    });
  }

  withPreferencesControllerImportedAccountIdentities() {
    return this.withPreferencesController({
      identities: {
        '0x0cc5261ab8ce458dc977078a3623e2badd27afd3': {
          name: 'Account 1',
          address: '0x0cc5261ab8ce458dc977078a3623e2badd27afd3',
          lastSelected: 1665507600000,
        },
        '0x3ed0ee22e0685ebbf07b2360a8331693c413cc59': {
          name: 'Account 2',
          address: '0x3ed0ee22e0685ebbf07b2360a8331693c413cc59',
        },
        '0xd38d853771fb546bd8b18b2f3638491bc0b0e906': {
          name: 'Account 3',
          address: '0xd38d853771fb546bd8b18b2f3638491bc0b0e906',
        },
      },
      selectedAddress: '0x0cc5261ab8ce458dc977078a3623e2badd27afd3',
    });
  }

  withPreferencesControllerPetnamesDisabled() {
    return this.withPreferencesController({
      preferences: {
        petnamesEnabled: false,
      },
    });
  }

  withPreferencesControllerTxSimulationsDisabled() {
    return this.withPreferencesController({
      useTransactionSimulations: false,
    });
  }

  withPreferencesControllerAndFeatureFlag(flags) {
    merge(this.fixture.data.PreferencesController, flags);
    return this;
  }

  withAccountsController(data) {
    merge(this.fixture.data.AccountsController, data);
    return this;
  }

  withAccountsControllerImportedAccount() {
    return this.withAccountsController({
      internalAccounts: {
        selectedAccount: '2fdb2de6-80c7-4d2f-9f95-cb6895389843',
        accounts: {
          '2fdb2de6-80c7-4d2f-9f95-cb6895389843': {
            id: '2fdb2de6-80c7-4d2f-9f95-cb6895389843',
            address: '0x0cc5261ab8ce458dc977078a3623e2badd27afd3',
            options: {},
            methods: [
              'personal_sign',
              'eth_signTransaction',
              'eth_signTypedData_v1',
              'eth_signTypedData_v3',
              'eth_signTypedData_v4',
            ],
            type: 'eip155:eoa',
            metadata: {
              name: 'Account 1',
              lastSelected: 1665507600000,
              keyring: {
                type: 'HD Key Tree',
              },
            },
          },
          '58093703-57e9-4ea9-8545-49e8a75cb084': {
            id: '58093703-57e9-4ea9-8545-49e8a75cb084',
            address: '0x3ed0ee22e0685ebbf07b2360a8331693c413cc59',
            options: {},
            methods: [
              'personal_sign',
              'eth_signTransaction',
              'eth_signTypedData_v1',
              'eth_signTypedData_v3',
              'eth_signTypedData_v4',
            ],
            type: 'eip155:eoa',
            metadata: {
              name: 'Account 2',
              keyring: {
                type: 'HD Key Tree',
              },
            },
          },
          'dd658aab-abf2-4f53-b735-c8a57151d447': {
            id: 'dd658aab-abf2-4f53-b735-c8a57151d447',
            address: '0xd38d853771fb546bd8b18b2f3638491bc0b0e906',
            options: {},
            methods: [
              'personal_sign',
              'eth_signTransaction',
              'eth_signTypedData_v1',
              'eth_signTypedData_v3',
              'eth_signTypedData_v4',
            ],
            type: 'eip155:eoa',
            metadata: {
              name: 'Account 3',
              keyring: {
                type: 'HD Key Tree',
              },
            },
          },
        },
      },
    });
  }

  withAccountsControllerAdditionalAccountIdentities() {
    return this.withAccountsController({
      internalAccounts: {
        accounts: {
          'd5e45e4a-3b04-4a09-a5e1-39762e5c6be4': {
            id: 'd5e45e4a-3b04-4a09-a5e1-39762e5c6be4',
            address: '0x5cfe73b6021e818b776b421b1c4db2474086a7e1',
            options: {},
            methods: [
              'personal_sign',
              'eth_signTransaction',
              'eth_signTypedData_v1',
              'eth_signTypedData_v3',
              'eth_signTypedData_v4',
            ],
            type: 'eip155:eoa',
            metadata: {
              name: 'Account 1',
              lastSelected: 1665507600000,
              keyring: {
                type: 'HD Key Tree',
              },
            },
          },
          'e9976a84-110e-46c3-9811-e2da7b5528d3': {
            id: 'e9976a84-110e-46c3-9811-e2da7b5528d3',
            address: '0x09781764c08de8ca82e156bbf156a3ca217c7950',
            options: {},
            methods: [
              'personal_sign',
              'eth_signTransaction',
              'eth_signTypedData_v1',
              'eth_signTypedData_v3',
              'eth_signTypedData_v4',
            ],
            type: 'eip155:eoa',
            metadata: {
              name: 'Account 2',
              lastSelected: 1665507800000,
              keyring: {
                type: 'HD Key Tree',
              },
            },
          },
        },
      },
      selectedAccount: 'd5e45e4a-3b04-4a09-a5e1-39762e5c6be4',
    });
  }

  withPreferencesControllerNftDetectionEnabled() {
    return this.withPreferencesController({
      openSeaEnabled: true,
      useNftDetection: true,
    });
  }

  withSelectedNetworkController(data) {
    merge(this.fixture.data.SelectedNetworkController, data);
    return this;
  }

  withSelectedNetworkControllerPerDomain() {
    return merge(
      this.withSelectedNetworkController({
        domains: {
          [DAPP_URL]: 'networkConfigurationId',
          [DAPP_ONE_URL]: '76e9cd59-d8e2-47e7-b369-9c205ccb602c',
        },
      }),
      this.withPreferencesControllerUseRequestQueueEnabled(),
    );
  }

  withPreferencesControllerUseRequestQueueEnabled() {
    return merge(
      this.withPreferencesController({
        useRequestQueue: true,
      }),
    );
  }

  withSmartTransactionsController(data) {
    merge(this.fixture.data.SmartTransactionsController, data);
    return this;
  }

  withSubjectMetadataController(data) {
    merge(this.fixture.data.SubjectMetadataController, data);
    return this;
  }

  withTokenListController(data) {
    merge(
      this.fixture.data.TokenListController
        ? this.fixture.data.TokenListController
        : (this.fixture.data.TokenListController = {}),
      data,
    );
    return this;
  }

  withTokensController(data) {
    merge(this.fixture.data.TokensController, data);
    return this;
  }

  // withTokenRatesController(data) {
  //   merge(this.fixture.data.TokenRatesController, data);
  //   return this;
  // }

  withBadPreferencesControllerState() {
    merge(this.fixture.data, {
      PreferencesController: 5,
    });
    return this;
  }

  withTokensControllerERC20({ chainId = 1337 } = {}) {
    merge(this.fixture.data.TokensController, {
      tokens: [
        {
          address: `__FIXTURE_SUBSTITUTION__CONTRACT${SMART_CONTRACTS.HST}`,
          symbol: 'TST',
          decimals: 4,
          image:
            'https://static.cx.metamask.io/api/v1/tokenIcons/1337/0x581c3c1a2a4ebde2a0df29b5cf4c116e42945947.png',
          isERC721: false,
          aggregators: [],
        },
      ],
      ignoredTokens: [],
      detectedTokens: [],
      allTokens: {
        [toHex(chainId)]: {
          '0x5cfe73b6021e818b776b421b1c4db2474086a7e1': [
            {
              address: `__FIXTURE_SUBSTITUTION__CONTRACT${SMART_CONTRACTS.HST}`,
              symbol: 'TST',
              decimals: 4,
              image:
                'https://static.cx.metamask.io/api/v1/tokenIcons/1337/0x581c3c1a2a4ebde2a0df29b5cf4c116e42945947.png',
              isERC721: false,
              aggregators: [],
            },
          ],
        },
      },
      allIgnoredTokens: {},
      allDetectedTokens: {},
    });
    return this;
  }

  withTransactionController(data) {
    merge(
      this.fixture.data.TransactionController
        ? this.fixture.data.TransactionController
        : (this.fixture.data.TransactionController = {}),
      data,
    );
    return this;
  }

  withTransactionControllerApprovedTransaction() {
    return this.withTransactionController({
      transactions: {
        '13a01e77-a368-4bb9-aba9-e7435580e3b9': {
          chainId: CHAIN_IDS.LOCALHOST,
          history: [
            {
              chainId: CHAIN_IDS.LOCALHOST,
              id: '13a01e77-a368-4bb9-aba9-e7435580e3b9',
              loadingDefaults: true,
              origin: 'metamask',
              status: 'unapproved',
              time: 1617228030067,
              txParams: {
                from: '0x5cfe73b6021e818b776b421b1c4db2474086a7e1',
                gas: '0x61a8',
                maxFeePerGas: '0x59682f0c',
                maxPriorityFeePerGas: '0x59682f00',
                to: '0x2f318C334780961FB129D2a6c30D0763d9a5C970',
                type: '0x2',
                value: '0xde0b6b3a7640000',
              },
              type: 'simpleSend',
            },
            [
              {
                note: 'Added new unapproved transaction.',
                op: 'replace',
                path: '/loadingDefaults',
                timestamp: 1617228030069,
                value: false,
              },
            ],
            [
              {
                op: 'add',
                path: '/txParams/nonce',
                value: '0x0',
                note: 'transactions#approveTransaction',
                timestamp: 1617228031069,
              },
            ],
          ],
          id: '13a01e77-a368-4bb9-aba9-e7435580e3b9',
          loadingDefaults: false,
          origin: 'metamask',
          primaryTransaction: {
            chainId: CHAIN_IDS.LOCALHOST,
            id: '13a01e77-a368-4bb9-aba9-e7435580e3b9',
            loadingDefaults: true,
            origin: 'metamask',
            status: 'approved',
            time: 1617228030067,
            txParams: {
              from: '0x5cfe73b6021e818b776b421b1c4db2474086a7e1',
              gas: '0x61a8',
              maxFeePerGas: '0x59682f0c',
              maxPriorityFeePerGas: '0x59682f00',
              to: '0x2f318C334780961FB129D2a6c30D0763d9a5C970',
              type: '0x2',
              value: '0xde0b6b3a7640000',
            },
            type: 'sentEther',
          },
          status: 'approved',
          time: 1617228030067,
          txParams: {
            from: '0x5cfe73b6021e818b776b421b1c4db2474086a7e1',
            gas: '0x61a8',
            maxFeePerGas: '0x59682f0c',
            maxPriorityFeePerGas: '0x59682f00',
            to: '0x2f318C334780961FB129D2a6c30D0763d9a5C970',
            type: '0x2',
            value: '0xde0b6b3a7640000',
          },
          type: 'simpleSend',
        },
      },
    });
  }

  withTransactionControllerCompletedTransaction() {
    return this.withTransactionController({
      transactions: {
        '0c9342ce-ef3f-4cab-9425-8e57144256a6': {
          chainId: CHAIN_IDS.LOCALHOST,
          history: [
            {
              chainId: CHAIN_IDS.LOCALHOST,
              id: '0c9342ce-ef3f-4cab-9425-8e57144256a6',
              loadingDefaults: true,
              origin: 'metamask',
              status: 'unapproved',
              time: 1671635506502,
              txParams: {
                from: '0x5cfe73b6021e818b776b421b1c4db2474086a7e1',
                gas: '0x5208',
                maxFeePerGas: '0x4c03c96f8',
                maxPriorityFeePerGas: '0x59682f00',
                to: '0x2f318C334780961FB129D2a6c30D0763d9a5C970',
                type: '0x2',
                value: '0xde0b6b3a7640000',
              },
              type: 'simpleSend',
            },
            [
              {
                note: 'Added new unapproved transaction.',
                op: 'replace',
                path: '/loadingDefaults',
                timestamp: 1671635506520,
                value: false,
              },
            ],
            [
              {
                note: 'confTx: user approved transaction',
                op: 'replace',
                path: '/txParams/maxFeePerGas',
                timestamp: 1671635510589,
                value: '0x4d7fc07fb',
              },
            ],
            [
              {
                note: 'txStateManager: setting status to approved',
                op: 'replace',
                path: '/status',
                timestamp: 1671635510589,
                value: 'approved',
              },
            ],
            [
              {
                note: 'transactions#approveTransaction',
                op: 'add',
                path: '/txParams/nonce',
                timestamp: 1671635510592,
                value: '0x2',
              },
            ],
            [
              {
                note: 'txStateManager: setting status to signed',
                op: 'replace',
                path: '/status',
                timestamp: 1671635510651,
                value: 'signed',
              },
            ],
            [
              {
                note: 'transactions#publishTransaction',
                op: 'add',
                path: '/rawTx',
                timestamp: 1671635510653,
                value:
                  '0x02f87205028459682f008504d7fc07fb825208947d17148ed7ec802e4458e94deec1ef28aef645e987038d7ea4c6800080c001a0c60aeaef1556a52b009e3973f06c64d5cd6dc935463afd0d2b1c00661655e47ea061b121db8f2cb2241b1454d1794256e5634d26a5b873e89a816efe210377492a',
              },
            ],
            [
              {
                note: 'txStateManager: setting status to submitted',
                op: 'replace',
                path: '/status',
                timestamp: 1671635510753,
                value: 'submitted',
              },
            ],
            [
              {
                note: 'txStateManager: setting status to confirmed',
                op: 'replace',
                path: '/status',
                timestamp: 1671635522978,
                value: 'confirmed',
              },
              {
                op: 'add',
                path: '/txReceipt',
                value: {
                  blockNumber: '7cbf95',
                  from: '0x5cfe73b6021e818b776b421b1c4db2474086a7e1',
                  gasUsed: '5208',
                  status: '0x1',
                  to: '0x2f318C334780961FB129D2a6c30D0763d9a5C970',
                  type: '0x2',
                },
              },
            ],
            [
              {
                note: 'transactions#confirmTransaction - add txReceipt',
                op: 'replace',
                path: '/blockTimestamp',
                timestamp: 1671635522999,
                value: '63a32240',
              },
            ],
          ],
          id: '0c9342ce-ef3f-4cab-9425-8e57144256a6',
          loadingDefaults: false,
          origin: 'metamask',
          status: 'confirmed',
          submittedTime: 1671635510753,
          time: 1671635506502,
          txParams: {
            from: '0x5cfe73b6021e818b776b421b1c4db2474086a7e1',
            gas: '0x5208',
            to: '0x2f318C334780961FB129D2a6c30D0763d9a5C970',
            type: '0x2',
            value: '0xde0b6b3a7640000',
          },
          hash: '0xe5e7b95690f584b8f66b33e31acc6184fea553fa6722d42486a59990d13d5fa2',
          txReceipt: {
            blockNumber: {
              length: 1,
              negative: 0,
              words: [8175509, null],
            },
            from: '0x5cfe73b6021e818b776b421b1c4db2474086a7e1',
            status: '0x1',
            to: '0x2f318C334780961FB129D2a6c30D0763d9a5C970',
            type: '0x2',
          },
          type: 'simpleSend',
        },
      },
    });
  }

  withTransactionControllerIncomingTransaction() {
    return this.withTransactionController({
      transactions: {
        '8a13fd36-fdad-48ae-8b6a-c8991026d550': {
          blockNumber: '1',
          chainId: CHAIN_IDS.LOCALHOST,
          hash: '0xf1af8286e4fa47578c2aec5f08c108290643df978ebc766d72d88476eee90bab',
          id: '8a13fd36-fdad-48ae-8b6a-c8991026d550',
          status: 'confirmed',
          time: 1671635520000,
          txParams: {
            from: '0xc87261ba337be737fa744f50e7aaf4a920bdfcd6',
            gas: '0x5208',
            gasPrice: '0x329af9707',
            to: '0x5cfe73b6021e818b776b421b1c4db2474086a7e1',
            value: '0xDE0B6B3A7640000',
          },
          type: 'incoming',
        },
      },
    });
  }

  withTransactionControllerCompletedAndIncomingTransaction() {
    const completedTransaction =
      this.withTransactionControllerCompletedTransaction().fixture.data
        .TransactionController.transactions;

    const incomingTransaction =
      this.withTransactionControllerIncomingTransaction().fixture.data
        .TransactionController.transactions;

    return this.withTransactionController({
      transactions: {
        ...completedTransaction,
        ...incomingTransaction,
      },
    });
  }

  /*   Steps to create fixture:
   1. Reinstall clean metamask & Onboard
   2. Create 4 more accounts in the wallet
   3. Connected to ENS dapp on Account 1 and 3
   4. Connected to Uniswap dapp on Accounts 1 and 4
   5. Connected to Dextools dapp on Accounts 1, 2, and 3
   6. Connected to Coinmarketcap dapp on Account 1 (didnt log in)
   7. opened devtools and ran stateHooks.getCleanAppState() in console
  */
  withConnectionsToManyDapps() {
    return this.withPermissionController({
      subjects: {
        'https://app.ens.domains': {
          origin: 'https://app.ens.domains',
          permissions: {
            'endowment:caip25': {
              caveats: [
                {
                  type: 'authorizedScopes',
                  value: {
                    requiredScopes: {},
                    optionalScopes: {
                      'eip155:1': {
                        methods: [],
                        notifications: [],
                        accounts: [
                          'eip155:1:0xbee150bdc171c7d4190891e78234f791a3ac7b24',
                          'eip155:1:0xb9504634e5788208933b51ae7440b478bfadf865',
                        ],
                      },
                    },
                    isMultichainOrigin: false,
                  },
                },
              ],
              date: 1708029792962,
              id: 'oKXoF_MNlffiR2u1Y3mDE',
              invoker: 'https://app.ens.domains',
              parentCapability: 'endowment:caip25',
            },
          },
        },
        'https://app.uniswap.org': {
          origin: 'https://app.uniswap.org',
          permissions: {
            'endowment:caip25': {
              caveats: [
                {
                  type: 'authorizedScopes',
                  value: {
                    requiredScopes: {},
                    optionalScopes: {
                      'eip155:1': {
                        methods: [],
                        notifications: [],
                        accounts: [
                          'eip155:1:0xbee150bdc171c7d4190891e78234f791a3ac7b24',
                          'eip155:1:0xd1ca923697a701cba1364d803d72b4740fc39bc9',
                        ],
                      },
                    },
                    isMultichainOrigin: false,
                  },
                },
              ],
              date: 1708029870079,
              id: 'vaa88u5Iv3VmsJwG3bDKW',
              invoker: 'https://app.uniswap.org',
              parentCapability: 'endowment:caip25',
            },
          },
        },
        'https://www.dextools.io': {
          origin: 'https://www.dextools.io',
          permissions: {
            'endowment:caip25': {
              caveats: [
                {
                  type: 'authorizedScopes',
                  value: {
                    requiredScopes: {},
                    optionalScopes: {
                      'eip155:1': {
                        methods: [],
                        notifications: [],
                        accounts: [
                          'eip155:1:0xbee150bdc171c7d4190891e78234f791a3ac7b24',
                          'eip155:1:0xa5c5293e124d04e2f85e8553851001fd2f192647',
                          'eip155:1:0xb9504634e5788208933b51ae7440b478bfadf865',
                        ],
                      },
                    },
                    isMultichainOrigin: false,
                  },
                },
              ],
              date: 1708029948170,
              id: 'bvvPcFtIhkFyHyW0Tmwi4',
              invoker: 'https://www.dextools.io',
              parentCapability: 'endowment:caip25',
            },
          },
        },
        'https://coinmarketcap.com': {
          origin: 'https://coinmarketcap.com',
          permissions: {
            'endowment:caip25': {
              caveats: [
                {
                  type: 'authorizedScopes',
                  value: {
                    requiredScopes: {},
                    optionalScopes: {
                      'eip155:1': {
                        methods: [],
                        notifications: [],
                        accounts: [
                          'eip155:1:0xbee150bdc171c7d4190891e78234f791a3ac7b24',
                        ],
                      },
                    },
                    isMultichainOrigin: false,
                  },
                },
              ],
              date: 1708030049641,
              id: 'AiblK84K1Cic-Y0FDSzMD',
              invoker: 'https://coinmarketcap.com',
              parentCapability: 'endowment:caip25',
            },
          },
        },
      },
      subjectMetadata: {
        'https://ens.domains': {
          iconUrl: null,
          name: 'ens.domains',
          subjectType: 'website',
          origin: 'https://ens.domains',
          extensionId: null,
        },
        'https://app.ens.domains': {
          iconUrl: 'https://app.ens.domains/favicon-32x32.png',
          name: 'ENS',
          subjectType: 'website',
          origin: 'https://app.ens.domains',
          extensionId: null,
        },
        'https://app.uniswap.org': {
          iconUrl: 'https://app.uniswap.org/favicon.png',
          name: 'Uniswap Interface',
          subjectType: 'website',
          origin: 'https://app.uniswap.org',
          extensionId: null,
        },
        'https://www.dextools.io': {
          iconUrl: 'https://www.dextools.io/app/favicon.ico',
          name: 'DEXTools.io',
          subjectType: 'website',
          origin: 'https://www.dextools.io',
          extensionId: null,
        },
        'https://coinmarketcap.com': {
          iconUrl: 'https://coinmarketcap.com/favicon.ico',
          name: 'CoinMarketCap',
          subjectType: 'website',
          origin: 'https://coinmarketcap.com',
          extensionId: null,
        },
      },
    });
  }

  withNameController(data) {
    merge(
      this.fixture.data.NameController
        ? this.fixture.data.NameController
        : (this.fixture.data.NameController = {}),
      data,
    );
    return this;
  }

  withNoNames() {
    return this.withNameController({ names: {} });
  }

  withTrezorAccount() {
    return this.withAccountTracker({
      accounts: {
        '0x5cfe73b6021e818b776b421b1c4db2474086a7e1': {
          address: '0x5cfe73b6021e818b776b421b1c4db2474086a7e1',
          balance: '0x15af1d78b58c40000',
        },
        '0xf68464152d7289d7ea9a2bec2e0035c45188223c': {
          address: '0xf68464152d7289d7ea9a2bec2e0035c45188223c',
          balance: '0x100000000000000000000',
        },
      },
      currentBlockGasLimit: '0x1c9c380',
      accountsByChainId: {
        '0x539': {
          '0x5cfe73b6021e818b776b421b1c4db2474086a7e1': {
            address: '0x5cfe73b6021e818b776b421b1c4db2474086a7e1',
            balance: '0x15af1d78b58c40000',
          },
          '0xf68464152d7289d7ea9a2bec2e0035c45188223c': {
            address: '0xf68464152d7289d7ea9a2bec2e0035c45188223c',
            balance: '0x100000000000000000000',
          },
        },
      },
      currentBlockGasLimitByChainId: {
        '0x539': '0x1c9c380',
      },
    })
      .withAccountsController({
        internalAccounts: {
          accounts: {
            'd5e45e4a-3b04-4a09-a5e1-39762e5c6be4': {
              id: 'd5e45e4a-3b04-4a09-a5e1-39762e5c6be4',
              address: '0x5cfe73b6021e818b776b421b1c4db2474086a7e1',
              options: {},
              methods: [
                'personal_sign',
                'eth_sign',
                'eth_signTransaction',
                'eth_signTypedData_v1',
                'eth_signTypedData_v3',
                'eth_signTypedData_v4',
              ],
              type: 'eip155:eoa',
              metadata: {
                name: 'Account 1',
                importTime: 1724486724986,
                lastSelected: 1665507600000,
                keyring: {
                  type: 'HD Key Tree',
                },
              },
            },
            '221ecb67-0d29-4c04-83b2-dff07c263634': {
              id: '221ecb67-0d29-4c04-83b2-dff07c263634',
              address: '0xf68464152d7289d7ea9a2bec2e0035c45188223c',
              options: {},
              methods: [
                'personal_sign',
                'eth_sign',
                'eth_signTransaction',
                'eth_signTypedData_v1',
                'eth_signTypedData_v3',
                'eth_signTypedData_v4',
              ],
              type: 'eip155:eoa',
              metadata: {
                name: 'Trezor 1',
                importTime: 1724486729079,
                keyring: {
                  type: 'Trezor Hardware',
                },
                lastSelected: 1724486729083,
              },
            },
          },
          selectedAccount: '221ecb67-0d29-4c04-83b2-dff07c263634',
        },
      })
      .withKeyringController({
        vault:
          '{"data":"NPUZE4s9SQOrsw1GtJSnQ9ptC3J1nf3O+hWT3N8Oh5MDcyO0XojQfSBZL88FgjuAGMT+oFEnX8gzsd1x0/Z7iinNSOD+U22LJ6w37Pkfw4mqAYvKJDbnb2HAdjNbjGD99PKn1qe5eR0vohL5taFW2lTKdlE3dficITFM9wm9mQTegQVvYClTSktweumFSTMxqO1fUPj7oacLmw69ZAk2/am4fhI4c6ZeJoAkvPTJvYZDOne3WkUlcuUoeJjCX7b/59NQNHeCry8OyWVMCZDMYFsJT9Pk2vlFgnVL69n9dRGHrZNuNGFOhFawta5TqDUn1Ya7Iq0FjBW1WQv+HKktMM+RA8KZZyAAJkXYHRMpmUhQkw4wQFELgHjKFm/NIYcFVT5t6/XIj9kLqh4+55krUGoEHygzX41uSNie/wNmLjTgNAZv/eK9R81vyv1FR8N1fgkr13KxQT/0o/bQZhnaVClFa/3t13epiRrU/1plVh2TaI7HLFLj69d4c7w96J7Z33osjCywpNCJLam3Xx5OLAaPVe+L7a9u/zOMmryxX37xCrQhn9YSzZ0+E9Hik9CZU9ZXqmNgRhYAoqpcRWgMVmEC2HRLBIXXF0VTyYvfUvEfn87iAsqw0KeoQagDpUPsEr8UU9zs6cGRqZZTfR6/Wa3UwuIwV5XnCRg3Eifiz2BHKG4kutxKIJJak9habIfXBjxMrrwrHns7tWmWmE3JRYoekJQxFdWP3mcnDHVNz2VscgWeW5bZEoBim91iPRbsXimX9605xE0WOaHpwu27G9LwTNwL+0f8BgwoCcfMbaKwoDGVqKFOSbKurYBByPmWsm1b10vVrnsxA3VZMd2HWhicD7DE5h/4R+7Z90VthpVwt4NQ7+QmXeSXqCpPcoq7UTrchdYgV95xbKna1r0lSnZSfUMALji1I2Nh96ki24SbbUEeFZGm4dxNSnub07hTKF6xeqS1FvV79hBpZi/6v+pS+SDNSlwEcfRWW3S02Ec6JAhK2rVCQqSwasFcVcznYB5OaKL6QCmriIpqH0ATsthAwsf9naHSU+36wwi3xogxbpzecjaZ8gxKs2wmJk+Rz6VoGB+z9DTzvha5sm4DmfuQ2CtbQNYZq20VG3hO9g7wzWwa5xZmbH7njBDqlpaNgmxMrAX1S+T8D7X6ElD+aH0MyP9UD5E5tT5xxgUAV0wi+LY0+uCi2Y2lragFM7ihmPr1MP5wEy/1eIf45cY3imfl9w0F/FrCo+Hy2Au9AueCCab2eabA8QAum3lhXtdOyc123sSghIPjC6RUlZE53skLx1cPaV5JJAkneQJ44QMWecLQjh3YyCzRQ8XCnFAL+Kmf7zW5t+l25PLCkcfuLE7zxvLsTz3w2TCIXzEJyw1vXjBzPTUdKCNSva0WGsbq5B93zYot6bmvK1RKHeje8Ed/4N/l8uwxulUAjYQ+94qDKkxTVxvAZ8ydoxwKuB8QCTXgbymDsF/Y5l+RDXmzMT8BdN/QtdjsCXJ2PjvBG+srQOPntOCZMS7FVMk9yc6MWE/DBDm7HtY5CiY3af4A5sOZmLSP3Ek91ijmYdr/nO32DnkV4NJ2/Hj8SWAK5OD8zq8q5uRlR8BDcj7oLnzJX4S+yJNJ/nZSleUyTsv5v6YZ8hno","iv":"6SgfUVcvgUDGbCuqmdZgbA==","keyMetadata":{"algorithm":"PBKDF2","params":{"iterations":600000}},"salt":"nk4xdpmMR+1s5BYe4Vnk++XAQwrISI2bCtbMg7V1wUA="}',
      })
      .withNameController({
        names: {
          ethereumAddress: {
            '0x5cfe73b6021e818b776b421b1c4db2474086a7e1': {
              '*': {
                name: 'Account 1',
                sourceId: null,
                proposedNames: {},
                origin: 'account-identity',
              },
            },
            '0xf68464152d7289d7ea9a2bec2e0035c45188223c': {
              '*': {
                proposedNames: {},
                name: 'Trezor 1',
                sourceId: null,
                origin: 'account-identity',
              },
            },
          },
        },
      })
      .withPreferencesController({
        identities: {
          '0x5cfe73b6021e818b776b421b1c4db2474086a7e1': {
            address: '0x5cfe73b6021e818b776b421b1c4db2474086a7e1',
            lastSelected: 1665507600000,
            name: 'Account 1',
          },
          '0xf68464152d7289d7ea9a2bec2e0035c45188223c': {
            address: '0xf68464152d7289d7ea9a2bec2e0035c45188223c',
            lastSelected: 1665507800000,
            name: 'Trezor 1',
          },
        },
        lostIdentities: {
          '0x5cfe73b6021e818b776b421b1c4db2474086a7e1': {
            address: '0x5cfe73b6021e818b776b421b1c4db2474086a7e1',
            name: 'Account 1',
            lastSelected: 1665507600000,
          },
          '0xf68464152d7289d7ea9a2bec2e0035c45188223c': {
            address: '0xf68464152d7289d7ea9a2bec2e0035c45188223c',
            name: 'Trezor 1',
            lastSelected: 1665507800000,
          },
        },
        selectedAddress: '0xf68464152d7289d7ea9a2bec2e0035c45188223c',
      });
  }

  build() {
    this.fixture.meta = {
      version: FIXTURE_STATE_METADATA_VERSION,
    };
    return this.fixture;
  }
}

module.exports = FixtureBuilder;<|MERGE_RESOLUTION|>--- conflicted
+++ resolved
@@ -396,27 +396,20 @@
     return this;
   }
 
-<<<<<<< HEAD
-  withPermissionControllerConnectedToTestDapp(restrictReturnedAccounts = true) {
-    let subjects = {};
-    if (restrictReturnedAccounts) {
-      subjects = {
-=======
   withPermissionControllerConnectedToTestDapp({
     restrictReturnedAccounts = true,
     account = '',
   } = {}) {
     const selectedAccount = account || DEFAULT_FIXTURE_ACCOUNT;
-    return this.withPermissionController({
-      subjects: {
->>>>>>> 81cec520
+    let subjects = {};
+    if (restrictReturnedAccounts) {
+      subjects = {
         [DAPP_URL]: {
           origin: DAPP_URL,
           permissions: {
             'endowment:caip25': {
               caveats: [
                 {
-<<<<<<< HEAD
                   type: 'authorizedScopes',
                   value: {
                     requiredScopes: {},
@@ -425,7 +418,7 @@
                         methods: [],
                         notifications: [],
                         accounts: [
-                          `eip155:1:${DEFAULT_FIXTURE_ACCOUNT.toLowerCase()}`,
+                          `eip155:1:${selectedAccount.toLowerCase()}`,
                           'eip155:1:0x09781764c08de8ca82e156bbf156a3ca217c7950',
                           `eip155:1:${ERC_4337_ACCOUNT.toLowerCase()}`,
                         ],
@@ -433,14 +426,6 @@
                     },
                     isMultichainOrigin: false,
                   },
-=======
-                  type: 'restrictReturnedAccounts',
-                  value: [
-                    selectedAccount.toLowerCase(),
-                    '0x09781764c08de8ca82e156bbf156a3ca217c7950',
-                    ERC_4337_ACCOUNT.toLowerCase(),
-                  ],
->>>>>>> 81cec520
                 },
               ],
               id: 'ZaqPEWxyhNCJYACFw93jE',
