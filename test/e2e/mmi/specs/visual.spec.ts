import { test } from '../helpers/extension-loader';
import { ChromeExtensionPage } from '../pageObjects/mmi-extension-page';
import { MMIMainMenuPage } from '../pageObjects/mmi-mainMenu-page';
import { MMINetworkPage } from '../pageObjects/mmi-network-page';
import { MMISignUpPage } from '../pageObjects/mmi-signup-page';
import { CustodianTestClient } from '../custodian-hooks/hooks';
import { MMIAccountMenuPage } from '../pageObjects/mmi-accountMenu-page';
import { MMIMainPage } from '../pageObjects/mmi-main-page';
import { SEPOLIA_DISPLAY_NAME } from '../helpers/utils';

test.describe('MMI visual', () => {
  test('Full visual e2e', async ({ page, context }) => {
    // Getting extension id of MMI
    const extensions = new ChromeExtensionPage(await context.newPage());

    await extensions.goto();
    await extensions.setDevMode();
    const extensionId = await extensions.getExtensionId();
    await extensions.close();

    const signUp = new MMISignUpPage(
      await context.newPage(),
      extensionId as string,
    );
    await signUp.goto();
    await signUp.start();
    await signUp.authentication();
    await signUp.info();

    // Setup testnetwork in settings
    const mainMenuPage = new MMIMainMenuPage(page, extensionId as string);
    await mainMenuPage.goto();
    await mainMenuPage.selectMenuOption('settings');
    await mainMenuPage.selectSettings('Advance');
    await mainMenuPage.switchTestNetwork();
    await mainMenuPage.closeSettings();

    // Check network
    const networkPage = new MMINetworkPage(page);
    await networkPage.open();
    await networkPage.selectNetwork(SEPOLIA_DISPLAY_NAME);

    // get token to access saturn
    const client = new CustodianTestClient();
    await client.setup();

    // It will use account A by default
    const accounts = await client.getSelectedAccounts();
    const accountA = accounts[0];

    const accountsPopup = new MMIAccountMenuPage(page);

    await accountsPopup.accountsMenu();
    // await accountsPopup.accountMenuScreenshot('connect_custodian.png');
    await accountsPopup.connectCustodian(
      process.env.MMI_E2E_CUSTODIAN_NAME as string,
      true,
    );

    // Check accounts added from Custodian
    await accountsPopup.accountsMenu();
<<<<<<< HEAD
    // FIX: This check fails in the pipeline. I think it is related with the image used to run the test
    // await accountsPopup.accountMenuScreenshot('custody_accounts_selection.png');

    // FIX: This check fails in the pipeline. I think it is related with the image used to run the test
=======
    // await accountsPopup.accountMenuScreenshot('custody_accounts_selection.png');
>>>>>>> 08f3f3ae

    // Check remove custodian token screen (aborted before removed)
    await accountsPopup.removeTokenScreenshot('Custody Account A');

    // Select custodian accounts
    await accountsPopup.selectCustodyAccount(accountA);

    // Check that custodian logo is loaded and account is selected
    const mainPage = new MMIMainPage(page);

    await mainPage.mainPageScreenshot(
      'mainWindow_custodian_selected.png',
      accountA,
    );
  });
});<|MERGE_RESOLUTION|>--- conflicted
+++ resolved
@@ -59,14 +59,7 @@
 
     // Check accounts added from Custodian
     await accountsPopup.accountsMenu();
-<<<<<<< HEAD
-    // FIX: This check fails in the pipeline. I think it is related with the image used to run the test
     // await accountsPopup.accountMenuScreenshot('custody_accounts_selection.png');
-
-    // FIX: This check fails in the pipeline. I think it is related with the image used to run the test
-=======
-    // await accountsPopup.accountMenuScreenshot('custody_accounts_selection.png');
->>>>>>> 08f3f3ae
 
     // Check remove custodian token screen (aborted before removed)
     await accountsPopup.removeTokenScreenshot('Custody Account A');
