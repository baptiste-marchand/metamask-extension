--- conflicted
+++ resolved
@@ -14,12 +14,7 @@
   };
 
   private readonly confirmDeleteMetaMetricsDataButton =
-<<<<<<< HEAD
-  '[data-testid="clear-metametrics-data"]';
-
-=======
     '[data-testid="clear-metametrics-data"]';
->>>>>>> 626e8e3c
 
   private readonly copiedSrpExclamation = {
     text: tEn('copiedExclamation'),
@@ -31,8 +26,6 @@
     tag: 'button',
   };
 
-<<<<<<< HEAD
-=======
   private readonly dataCollectionForMarketingToggle =
     '[data-testid="data-collection-for-marketing-toggle"] .toggle-button';
 
@@ -46,7 +39,6 @@
     tag: 'p',
   };
 
->>>>>>> 626e8e3c
   private readonly deleteMetaMetricsDataButton =
     '[data-testid="delete-metametrics-data-button"]';
 
@@ -55,15 +47,12 @@
     tag: 'h4',
   };
 
-<<<<<<< HEAD
-=======
   private readonly ensDomainResolutionToggle =
     '[data-testid="ipfs-gateway-resolution-container"] .toggle-button';
 
   private readonly ipfsGatewayToggle =
     '[data-testid="ipfsToggle"] .toggle-button';
 
->>>>>>> 626e8e3c
   private readonly privacySettingsPageTitle = {
     text: 'Security & privacy',
     tag: 'h4',
@@ -153,13 +142,9 @@
     // there is a race condition, where we need to wait before clicking clear button otherwise an error is thrown in the background
     // we cannot wait for a UI conditon, so we a delay to mitigate this until another solution is found
     await this.driver.delay(3000);
-<<<<<<< HEAD
-    await this.driver.clickElementAndWaitToDisappear(this.confirmDeleteMetaMetricsDataButton);
-=======
     await this.driver.clickElementAndWaitToDisappear(
       this.confirmDeleteMetaMetricsDataButton,
     );
->>>>>>> 626e8e3c
   }
 
   async closeRevealSrpDialog(): Promise<void> {
@@ -277,8 +262,6 @@
     await this.driver.clickElement(this.autodetectNftToggleButton);
   }
 
-<<<<<<< HEAD
-=======
   async toggleEnsDomainResolution(): Promise<void> {
     console.log('Toggle ENS domain resolution on privacy settings page');
     await this.driver.clickElement(this.ensDomainResolutionToggle);
@@ -289,25 +272,12 @@
     await this.driver.clickElement(this.ipfsGatewayToggle);
   }
 
->>>>>>> 626e8e3c
   /**
    * Checks if the delete MetaMetrics data button is enabled on privacy settings page.
    *
    */
   async check_deleteMetaMetricsDataButtonEnabled(): Promise<boolean> {
     try {
-<<<<<<< HEAD
-      await this.driver.findClickableElement(
-        this.deleteMetaMetricsDataButton,
-        {
-          waitAtLeastGuard: 2000,
-          timeout: 5000,
-        },
-      );
-      } catch (e) {
-        console.log('Delete MetaMetrics data button not enabled', e);
-        return false;
-=======
       await this.driver.findClickableElement(this.deleteMetaMetricsDataButton, {
         waitAtLeastGuard: 2000,
         timeout: 5000,
@@ -315,7 +285,6 @@
     } catch (e) {
       console.log('Delete MetaMetrics data button not enabled', e);
       return false;
->>>>>>> 626e8e3c
     }
     console.log('Delete MetaMetrics data button is enabled');
     return true;
