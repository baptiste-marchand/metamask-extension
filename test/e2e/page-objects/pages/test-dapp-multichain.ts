<<<<<<< HEAD
=======
import { Browser } from 'selenium-webdriver';
>>>>>>> 2f987b6e
import { NormalizedScopeObject } from '@metamask/chain-agnostic-permission';
import { largeDelayMs, WINDOW_TITLES } from '../../helpers';
import { Driver } from '../../webdriver/driver';

const DAPP_HOST_ADDRESS = '127.0.0.1:8080';
const DAPP_URL = `http://${DAPP_HOST_ADDRESS}`;

class TestDappMultichain {
  private readonly driver: Driver;

  private readonly connectExternallyConnectableButton = {
    text: 'Connect',
    tag: 'button',
  };

  private readonly extensionIdInput = '[placeholder="Enter extension ID"]';

  private readonly firstSessionMethodResult = '#session-method-result-0';

  private readonly walletCreateSessionButton = '#create-session-btn';

  private readonly walletGetSessionButton = '#get-session-btn';

  private readonly walletRevokeSessionButton = '#revoke-session-btn';

  private readonly resultSummary = '.result-summary';

  constructor(driver: Driver) {
    this.driver = driver;
  }

  addCustomAccountAddressInput(i: number) {
    return `#add-custom-caip\\ address-button-${i}`;
  }

  addCustomScopeButton(i: number) {
    return `#add-custom-scope-button-${i}`;
  }

  customAccountAddressInput(i: number) {
    return `#custom-CAIP\\ Address-input-${i}`;
  }

  customScopeInput(i: number) {
    return `#custom-Scope-input-${i}`;
  }

  async clickConnectExternallyConnectableButton() {
    await this.driver.clickElement(this.connectExternallyConnectableButton);
  }

  async clickFirstResultSummary() {
    const resultSummaries = await this.driver.findElements(this.resultSummary);
    const firstResultSummary = resultSummaries[0];
    await firstResultSummary.click();
  }

  async clickWalletCreateSessionButton() {
    await this.driver.clickElement(this.walletCreateSessionButton);
  }

  async clickWalletGetSessionButton() {
    await this.driver.clickElement(this.walletGetSessionButton);
  }

  async clickWalletRevokeSessionButton() {
    await this.driver.clickElement(this.walletRevokeSessionButton);
  }

  async fillExtensionIdInput(extensionId: string) {
    await this.driver.fill(this.extensionIdInput, extensionId);
  }

  /**
   * Open the multichain test dapp page.
   *
   * @param options - The options for opening the test dapp page.
   * @param options.url - The URL of the dapp. Defaults to DAPP_URL.
   * @returns A promise that resolves when the new page is opened.
   */
  async openTestDappPage({
    url = DAPP_URL,
  }: {
    url?: string;
  } = {}): Promise<void> {
    await this.driver.openNewPage(url);
  }

  /**
   * Connect to multichain test dapp to the Multichain API via externally_connectable.
   *
   * @param extensionId - Extension identifier for web dapp to interact with wallet extension.
   */
  async connectExternallyConnectable(extensionId: string) {
    console.log('Connect multichain test dapp to Multichain API');
    await this.fillExtensionIdInput(
      process.env.SELENIUM_BROWSER === Browser.FIREFOX
        ? 'window.postMessage'
        : extensionId,
    );
    await this.clickConnectExternallyConnectableButton();
    await this.driver.delay(largeDelayMs);
  }

  /**
   * Initiates a request to wallet extension to create session for the passed scopes.
   *
   * @param scopes - scopes to create session for.
   * @param accounts - The account addresses to create session for.
   */
  async initCreateSessionScopes(
    scopes: string[],
    accounts: string[] = [],
  ): Promise<void> {
    await this.driver.switchToWindowWithTitle(WINDOW_TITLES.MultichainTestDApp);
    for (const [i, scope] of scopes.entries()) {
      const scopeInput = await this.driver.waitForSelector(
        this.customScopeInput(i),
      );

      // @ts-expect-error Driver.findNestedElement injects `fill` method onto returned element, but typescript compiler will not let us access this method without a complaint, so we override it.
      scopeInput.fill(scope);
      await this.driver.clickElement(this.addCustomScopeButton(i));
    }

    for (const [i, account] of accounts.entries()) {
      const accountInput = await this.driver.waitForSelector(
        this.customAccountAddressInput(i),
      );

      // @ts-expect-error Driver.findNestedElement injects `fill` method onto returned element, but typescript compiler will not let us access this method without a complaint, so we override it.
      accountInput.fill(account);
      await this.driver.clickElement(this.addCustomAccountAddressInput(i));
    }

    await this.clickWalletCreateSessionButton();
    await this.driver.switchToWindowWithTitle(WINDOW_TITLES.Dialog);
    await this.driver.delay(largeDelayMs);
  }

  /**
   * Retrieves permitted session object.
   *
   * @returns the session object.
   */
  async getSession(): Promise<{
    sessionScopes: Record<string, NormalizedScopeObject>;
  }> {
    await this.driver.switchToWindowWithTitle(WINDOW_TITLES.MultichainTestDApp);
    await this.clickWalletGetSessionButton();
    await this.clickFirstResultSummary();

    const getSessionRawResult = await this.driver.findElement(
      this.firstSessionMethodResult,
    );
    return JSON.parse(await getSessionRawResult.getText());
  }

  /**
   * Revokes permitted session.
   */
  async revokeSession(): Promise<void> {
    await this.clickWalletRevokeSessionButton();
  }
}

export default TestDappMultichain;<|MERGE_RESOLUTION|>--- conflicted
+++ resolved
@@ -1,7 +1,4 @@
-<<<<<<< HEAD
-=======
 import { Browser } from 'selenium-webdriver';
->>>>>>> 2f987b6e
 import { NormalizedScopeObject } from '@metamask/chain-agnostic-permission';
 import { largeDelayMs, WINDOW_TITLES } from '../../helpers';
 import { Driver } from '../../webdriver/driver';
