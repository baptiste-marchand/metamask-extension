const { promises: fs } = require('fs');
const { strict: assert } = require('assert');
const {
  By,
  Condition,
  Key,
  until,
  ThenableWebDriver, // eslint-disable-line no-unused-vars -- this is imported for JSDoc
  WebElement, // eslint-disable-line no-unused-vars -- this is imported for JSDoc
} = require('selenium-webdriver');
const cssToXPath = require('css-to-xpath');
const { sprintf } = require('sprintf-js');
const { debounce } = require('lodash');
const { quoteXPathText } = require('../../helpers/quoteXPathText');
const { isManifestV3 } = require('../../../shared/modules/mv3.utils');
const { WindowHandles } = require('../background-socket/window-handles');

const PAGES = {
  BACKGROUND: 'background',
  HOME: 'home',
  NOTIFICATION: 'notification',
  OFFSCREEN: 'offscreen',
  POPUP: 'popup',
};

/**
 * Temporary workaround to patch selenium's element handle API with methods
 * that match the playwright API for Elements
 *
 * @param {object} element - Selenium Element
 * @param {!ThenableWebDriver} driver
 * @returns {object} modified Selenium Element
 */
function wrapElementWithAPI(element, driver) {
  element.press = (key) => element.sendKeys(key);
  element.fill = async (input) => {
    // The 'fill' method in playwright replaces existing input
    await driver.wait(until.elementIsVisible(element));

    // Try 2 ways to clear input fields, first try with clear() method
    // Use keyboard simulation if the input field is not empty
    await element.sendKeys(
      Key.chord(driver.Key.MODIFIER, 'a', driver.Key.BACK_SPACE),
    );
    // If previous methods fail, use Selenium's actions to select all text and replace it with the expected value
    if ((await element.getProperty('value')) !== '') {
      await driver.driver
        .actions()
        .click(element)
        .keyDown(driver.Key.MODIFIER)
        .sendKeys('a')
        .keyUp(driver.Key.MODIFIER)
        .perform();
    }
    await element.sendKeys(input);
  };

  element.waitForElementState = async (state, timeout) => {
    switch (state) {
      case 'hidden':
        return await driver.wait(until.stalenessOf(element), timeout);
      case 'visible':
        return await driver.wait(until.elementIsVisible(element), timeout);
      default:
        throw new Error(`Provided state: '${state}' is not supported`);
    }
  };

  // We need to hold a pointer to the original click() method so that we can call it in the replaced click() method
  if (!element.originalClick) {
    element.originalClick = element.click;
  }

  // This special click() method waits for the loading overlay to disappear before clicking
  element.click = async () => {
    try {
      await element.originalClick();
    } catch (e) {
      if (e.name === 'ElementClickInterceptedError') {
        if (e.message.includes('<div class="mm-box loading-overlay"')) {
          // Wait for the loading overlay to disappear and try again
          await driver.wait(
            until.elementIsNotPresent(By.css('.loading-overlay')),
          );
        }
        if (e.message.includes('<div class="modal__backdrop"')) {
          // Wait for the modal to disappear and try again
          await driver.wait(
            until.elementIsNotPresent(By.css('.modal__backdrop')),
          );
        }
        await element.originalClick();
      } else {
        throw e; // If the error is not related to the loading overlay or modal backdrop, throw it
      }
    }
  };

  return element;
}

until.elementIsNotPresent = function elementIsNotPresent(locator) {
  return new Condition(`Element not present`, function (driver) {
    return driver.findElements(locator).then(function (elements) {
      return elements.length === 0;
    });
  });
};

until.foundElementCountIs = function foundElementCountIs(locator, n) {
  return new Condition(`Element count is ${n}`, function (driver) {
    return driver.findElements(locator).then(function (elements) {
      return elements.length === n;
    });
  });
};

/**
 * This is MetaMask's custom E2E test driver, wrapping the Selenium WebDriver.
 * For Selenium WebDriver API documentation, see:
 * https://www.selenium.dev/selenium/docs/api/javascript/module/selenium-webdriver/index_exports_WebDriver.html
 */
class Driver {
  /**
   * @param {!ThenableWebDriver} driver - A {@code WebDriver} instance
   * @param {string} browser - The type of browser this driver is controlling
   * @param {string} extensionUrl
   * @param {number} timeout - Defaults to 10000 milliseconds (10 seconds)
   */
  constructor(driver, browser, extensionUrl, timeout = 10 * 1000) {
    this.driver = driver;
    this.browser = browser;
    this.extensionUrl = extensionUrl;
    this.timeout = timeout;
    this.exceptions = [];
    this.errors = [];
    this.eventProcessingStack = [];
    this.windowHandles = new WindowHandles(this.driver);

    // The following values are found in
    // https://github.com/SeleniumHQ/selenium/blob/trunk/javascript/node/selenium-webdriver/lib/input.js#L50-L110
    // These should be replaced with string constants 'Enter' etc for playwright.
    this.Key = {
      BACK_SPACE: '\uE003',
      ENTER: '\uE007',
      SPACE: '\uE00D',
      CONTROL: '\uE009',
      COMMAND: '\uE03D',
      MODIFIER: process.platform === 'darwin' ? Key.COMMAND : Key.CONTROL,
    };
  }

  async executeAsyncScript(script, ...args) {
    return this.driver.executeAsyncScript(script, args);
  }

  async executeScript(script, ...args) {
    return this.driver.executeScript(script, args);
  }

  /**
   * In web automation testing, locators are crucial commands that guide the framework to identify
   * and select HTML elements on a webpage for interaction. They play a vital role in executing various
   * actions such as clicking buttons, filling text, or retrieving data from web pages.
   *
   * buildLocator function enhances element matching capabilities by introducing support for inline locators,
   * offering an alternative to the traditional use of Selenium's By abstraction.
   *
   * @param {string | object} locator - this could be 'css' or 'xpath' and value to use with the locator strategy.
   * @returns {object} By object that can be used to locate elements.
   * @throws {Error} Will throw an error if an invalid locator strategy is provided.
   *
   * To locate an element by its class using a CSS selector, prepend the class name with a dot (.) symbol.
   * @example <caption>Example to locate the amount text box using its class on the send transaction screen</caption>
   *        await driver.findElement('.unit-input__input’);
   *
   * To locate an element by its ID using a CSS selector, prepend the ID with a hash sign (#).
   * @example <caption>Example to locate the password text box using its ID on the login screen</caption>
   *        await driver.findElement('#password');
   *
   * To target an element based on its attribute using a CSS selector,
   * use square brackets ([]) to specify the attribute name and its value.
   * @example <caption>Example to locate the ‘Buy & Sell’ button using its unique attribute data-testid and its value on the overview screen</caption>
   *        await driver.findElement('[data-testid="eth-overview-buy"]');
   *
   * To locate an element by XPath locator strategy
   * @example <caption>Example to locate 'Confirm' button on the send transaction page</caption>
   *        await driver.findClickableElement({ text: 'Confirm', tag: 'button' });
   */
  buildLocator(locator) {
    if (typeof locator === 'string') {
      // If locator is a string we assume its a css selector
      return By.css(locator);
    } else if (locator.value) {
      // For backwards compatibility, checking if the locator has a value prop
      // tells us this is a Selenium locator
      return locator;
    } else if (locator.xpath) {
      // Providing an xpath prop to the object will consume the locator as an
      // xpath locator.
      return By.xpath(locator.xpath);
    } else if (locator.text) {
      // Providing a text prop, and optionally a tag or css prop, will use
      // xpath to look for an element with the tag that has matching text.
      if (locator.css) {
        // When providing css prop we use cssToXPath to build a xpath string
        // We provide two cases to check for, first a text node of the
        // element that matches the text provided OR we test the stringified
        // contents of the element in the case where text is split across
        // multiple children. In the later case non literal spaces are stripped
        // so we do the same with the input to provide a consistent API.
        const xpath = cssToXPath
          .parse(locator.css)
          .where(
            cssToXPath.xPathBuilder
              .string()
              .contains(locator.text)
              .or(
                cssToXPath.xPathBuilder
                  .string()
                  .contains(locator.text.split(' ').join('')),
              ),
          )
          .toXPath();
        return By.xpath(xpath);
      }

      const quoted = quoteXPathText(locator.text);
      // The tag prop is optional and further refines which elements match
      return By.xpath(`//${locator.tag ?? '*'}[contains(text(), ${quoted})]`);
    }
    throw new Error(
      `The locator '${locator}' is not supported by the E2E test driver`,
    );
  }

  /**
   * Fills the given web element with the provided value.
   * This method is particularly useful for automating interactions with text fields,
   * such as username or password inputs, search boxes, or any editable text areas.
   *
   * @param {string | object} rawLocator - element locator
   * @param {string} input - The value to fill the element with.
   * @returns {Promise<WebElement>} Promise resolving to the filled element
   * @example <caption>Example to fill address in the send transaction screen</caption>
   *          await driver.fill(
   *                'input[data-testid="ens-input"]',
   *                '0xc427D562164062a23a5cFf596A4a3208e72Acd28');
   */
  async fill(rawLocator, input) {
    const element = await this.findElement(rawLocator);
    await element.fill(input);
    return element;
  }

  /**
   * Simulates a key press event on the given web element.
   * This can include typing characters into a text field,
   * activating keyboard shortcuts, or any other keyboard-related interactions
   *
   * @param {string | object} rawLocator - element locator
   * @param {string} keys - The key to press.
   * @returns {Promise<WebElement>} promise resolving to the filled element
   */
  async press(rawLocator, keys) {
    const element = await this.findElement(rawLocator);
    await element.press(keys);
    return element;
  }

  async delay(time) {
    await new Promise((resolve) => setTimeout(resolve, time));
  }

  /**
   * Function to wait for a specific condition to be met within a given timeout period,
   * with an option to catch and handle any errors that occur during the wait.
   *
   * @param {Function} condition - condition or function the method awaits to become true
   * @param {number} timeout - Optional parameter specifies the maximum milliseconds to wait.
   * @param catchError - Optional parameter that determines whether errors during the wait should be caught and handled within the method
   * @returns {Promise}  promise resolving with a delay
   * @throws {Error} Will throw an error if the condition is not met within the timeout period.
   * @example <caption>Example wait until a condition occurs</caption>
   *            await driver.wait(async () => {
   *              let info = await getBackupJson();
   *              return info !== null;
   *            }, 10000);
   * @example <caption>Example wait until the condition for finding the elements is met and ensuring that the length validation is also satisfied</caption>
   *            await driver.wait(async () => {
   *              const confirmedTxes = await driver.findElements(
   *              '.transaction-list__completed-transactions .transaction-list-item',
   *              );
   *            return confirmedTxes.length === 1;
   *            }, 10000);
   * @example <caption>Example wait until a mock condition occurs</caption>
   *           await driver.wait(async () => {
   *              const isPending = await mockedEndpoint.isPending();
   *              return isPending === false;
   *           }, 3000);
   */
  async wait(condition, timeout = this.timeout, catchError = false) {
    try {
      await this.driver.wait(condition, timeout);
    } catch (e) {
      if (!catchError) {
        throw e;
      }

      console.log('Caught error waiting for condition:', e);
    }
  }

  /**
   * Waits for an element that matches the given locator to reach the specified state within the timeout period.
   *
   * @param {string | object} rawLocator - Element locator
   * @param {number} timeout - optional parameter that specifies the maximum amount of time (in milliseconds)
   * to wait for the condition to be met and desired state of the element to wait for.
   * It defaults to 'visible', indicating that the method will wait until the element is visible on the page.
   * The other supported state is 'detached', which means waiting until the element is removed from the DOM.
   * @returns {Promise<WebElement>} promise resolving when the element meets the state or timeout occurs.
   * @throws {Error} Will throw an error if the element does not reach the specified state within the timeout period.
   */
  async waitForSelector(
    rawLocator,
    { timeout = this.timeout, state = 'visible' } = {},
  ) {
    // Playwright has a waitForSelector method that will become a shallow
    // replacement for the implementation below. It takes an option options
    // bucket that can include the state attribute to wait for elements that
    // match the selector to be removed from the DOM.
    let element;
    if (!['visible', 'detached'].includes(state)) {
      throw new Error(`Provided state selector ${state} is not supported`);
    }
    if (state === 'visible') {
      element = await this.driver.wait(
        until.elementLocated(this.buildLocator(rawLocator)),
        timeout,
      );
    } else if (state === 'detached') {
      element = await this.driver.wait(
        until.stalenessOf(await this.findElement(rawLocator)),
        timeout,
      );
    }
    return wrapElementWithAPI(element, this);
  }

  /**
   * Waits for multiple elements that match the given locators to reach the specified state within the timeout period.
   *
   * @param {Array<string | object>} rawLocators - Array of element locators
   * @param {number} timeout - Optional parameter that specifies the maximum amount of time (in milliseconds)
   * to wait for the condition to be met and desired state of the elements to wait for.
   * It defaults to 'visible', indicating that the method will wait until the elements are visible on the page.
   * The other supported state is 'detached', which means waiting until the elements are removed from the DOM.
   * @returns {Promise<Array<WebElement>>} Promise resolving when all elements meet the state or timeout occurs.
   * @throws {Error} Will throw an error if any of the elements do not reach the specified state within the timeout period.
   */
  async waitForMultipleSelectors(
    rawLocators,
    { timeout = this.timeout, state = 'visible' } = {},
  ) {
    const promises = rawLocators.map((rawLocator) =>
      this.waitForSelector(rawLocator, { timeout, state }),
    );
    return Promise.all(promises);
  }

  /**
   * Waits for an element that matches the given locator to become non-empty within the timeout period.
   * This is particularly useful for waiting for elements that are dynamically populated with content.
   *
   * @param {string | object} element - Element locator
   * @returns {Promise}  promise resolving once the element fills or timeout hits
   * @throws {Error} throws an error if the element does not become non-empty within the timeout period.
   */
  async waitForNonEmptyElement(element) {
    await this.driver.wait(async () => {
      const elemText = await element.getText();
      const empty = elemText === '';
      return !empty;
    }, this.timeout);
  }

  /**
   * Waits until the expected number of tokens to be rendered
   *
   * @param {string | object} rawLocator - element locator
   * @param {number} n - The expected number of elements.
   * @param timeout
   * @returns {Promise} promise resolving when the count of elements is matched.
   */
  async elementCountBecomesN(rawLocator, n, timeout = this.timeout) {
    const locator = this.buildLocator(rawLocator);
    try {
      await this.driver.wait(until.foundElementCountIs(locator, n), timeout);
      return true;
    } catch (e) {
      const elements = await this.findElements(locator);
      console.error(
        `Waiting for count of ${locator} elements to be ${n}, but it is ${elements.length}`,
      );
      return false;
    }
  }

  /**
   * Wait until an element is absent.
   *
   * This function MUST have a guard to prevent a race condition. For example,
   * when the previous step is to click a button that loads a new page, then of course
   * during page load, the rawLocator element will be absent, even though it will appear
   * a half-second later.
   *
   * The first choice for the guard is to use the findElementGuard, which executes before
   * the search for the rawLocator element.
   *
   * The second choice for the guard is to use the waitAtLeastGuard parameter.
   *
   * @param {string | object} rawLocator - element locator
   * @param {object} guards
   * @param {string | object} [guards.findElementGuard] - rawLocator to perform a findElement and act as a guard
   * @param {number} [guards.waitAtLeastGuard] - minimum milliseconds to wait before passing
   * @param {number} [guards.timeout]  - maximum milliseconds to wait before failing
   * @returns {Promise<void>}  promise resolving after the element is not present
   * @throws {Error}  throws an error if the element is present
   */
  async assertElementNotPresent(
    rawLocator,
    {
      findElementGuard = '',
      waitAtLeastGuard = 0,
      timeout = this.timeout,
    } = {},
  ) {
    assert(timeout > waitAtLeastGuard);
    if (waitAtLeastGuard > 0) {
      await this.delay(waitAtLeastGuard);
    }

    if (findElementGuard) {
      await this.findElement(findElementGuard);
    }

    const locator = this.buildLocator(rawLocator);

    try {
      await this.driver.wait(
        until.elementIsNotPresent(locator),
        timeout - waitAtLeastGuard,
      );
    } catch (err) {
      throw new Error(
        `Found element ${JSON.stringify(
          rawLocator,
        )} that should not be present`,
      );
    }
  }

  /**
   * Quits the browser session, closing all windows and tabs.
   *
   * @returns {Promise} promise resolving after quitting
   */
  async quit() {
    await this.driver.quit();
  }

  /**
   * Finds an element on the page using the given locator
   * and returns a reference to the first matching element.
   *
   * @param {string | object} rawLocator - Element locator
   * @returns {Promise<WebElement>} A promise that resolves to the found element.
   */
  async findElement(rawLocator) {
    const locator = this.buildLocator(rawLocator);
    const element = await this.driver.wait(
      until.elementLocated(locator),
      this.timeout,
    );
    return wrapElementWithAPI(element, this);
  }

  /**
   * Finds a nested element within a parent element using the given locator.
   * This is useful when the parent element is already known and you want to find an element within it.
   *
   * @param {WebElement} element - Parent element
   * @param {string | object} nestedLocator - Nested element locator
   * @returns {Promise<WebElement>} A promise that resolves to the found nested element.
   */
  async findNestedElement(element, nestedLocator) {
    const locator = this.buildLocator(nestedLocator);
    const nestedElement = await element.findElement(locator);
    return wrapElementWithAPI(nestedElement, this);
  }

  /**
   * Finds a visible element on the page using the given locator.
   *
   * @param {string | object} rawLocator - Element locator
   * @returns {Promise<WebElement>} A promise that resolves to the found visible element.
   */
  async findVisibleElement(rawLocator) {
    const element = await this.findElement(rawLocator);
    await this.driver.wait(until.elementIsVisible(element), this.timeout);
    return wrapElementWithAPI(element, this);
  }

  /**
   * Finds a clickable element on the page using the given locator.
   *
   * @param {string | object} rawLocator - Element locator
   * @returns {Promise<WebElement>} A promise that resolves to the found clickable element.
   */
  async findClickableElement(rawLocator) {
    const element = await this.findElement(rawLocator);
    await Promise.all([
      this.driver.wait(until.elementIsVisible(element), this.timeout),
      this.driver.wait(until.elementIsEnabled(element), this.timeout),
    ]);
    return wrapElementWithAPI(element, this);
  }

  /**
   * Finds all elements on the page that match the given locator.
   * If there are no matches, an empty list is returned.
   *
   * @param {string | object} rawLocator - Element locator
   * @returns {Promise<Array<WebElement>>} A promise that resolves to an array of found elements.
   */
  async findElements(rawLocator) {
    const locator = this.buildLocator(rawLocator);
    const elements = await this.driver.wait(
      until.elementsLocated(locator),
      this.timeout,
    );
    return elements.map((element) => wrapElementWithAPI(element, this));
  }

  /**
   * Finds all clickable elements on the page that match the given locator.
   *
   * @param {string | object} rawLocator - Element locator
   * @returns {Promise<Array<WebElement>>} A promise that resolves to an array of found clickable elements.
   */
  async findClickableElements(rawLocator) {
    const elements = await this.findElements(rawLocator);
    await Promise.all(
      elements.reduce((acc, element) => {
        acc.push(
          this.driver.wait(until.elementIsVisible(element), this.timeout),
          this.driver.wait(until.elementIsEnabled(element), this.timeout),
        );
        return acc;
      }, []),
    );
    return elements.map((element) => wrapElementWithAPI(element, this));
  }

  /**
   * Function that aims to simulate a click action on a specified web element within a web page
   *
   * @param {string | object} rawLocator - Element locator
   * @param {number} [retries] - The number of times to retry the click action if it fails
   * @returns {Promise} promise that resolves to the WebElement
   */
  async clickElement(rawLocator, retries = 3) {
    for (let attempt = 0; attempt < retries; attempt++) {
      try {
        const element = await this.findClickableElement(rawLocator);
        await element.click();
        return;
      } catch (error) {
        if (
          error.name === 'StaleElementReferenceError' &&
          attempt < retries - 1
        ) {
          await this.delay(1000);
        } else {
          throw error;
        }
      }
    }
  }

  /**
   * Clicks on an element identified by the provided locator and waits for it to disappear.
   * For scenarios where the clicked element, such as a notification or popup, needs to disappear afterward.
   * The wait ensures that subsequent interactions are not obscured by the initial notification or popup element.
   *
   * @param rawLocator - The locator used to identify the element to be clicked
   * @param timeout - The maximum time in ms to wait for the element to disappear after clicking.
   */
  async clickElementAndWaitToDisappear(rawLocator, timeout = 2000) {
    const element = await this.findClickableElement(rawLocator);
    await element.click();
    await element.waitForElementState('hidden', timeout);
  }

  /**
   * Clicks on an element if it's present. If the element is not found,
   * catch the exception, log the failure to the console, but do not cause the test to fail.
   * For scenario where an element such as a scroll button does not
   * show up because of render differences, proceed to the next step
   * without causing a test failure, but provide a console log of why.
   *
   * @param rawLocator - Element locator
   * @param timeout - The maximum time in ms to wait for the element
   */
  async clickElementSafe(rawLocator, timeout = 1000) {
    try {
      const locator = this.buildLocator(rawLocator);

      const elements = await this.driver.wait(
        until.elementsLocated(locator),
        timeout,
      );

      await elements[0].click();
    } catch (e) {
      console.log(`Element ${rawLocator} not found (${e})`);
    }
  }

  /**
   * Can fix instances where a normal click produces ElementClickInterceptedError
   *
   * @param rawLocator
   */
  async clickElementUsingMouseMove(rawLocator) {
    const element = await this.findClickableElement(rawLocator);
    await this.scrollToElement(element);
    await this.driver
      .actions()
      .move({ origin: element, x: 1, y: 1 })
      .click()
      .perform();
  }

  /**
   * Simulates a click at the given x and y coordinates.
   *
   * @param rawLocator - Element locator
   * @param {number} x  - coordinate to click at x
   * @param {number} y - coordinate to click at y
   * @returns {Promise<void>} promise resolving after a click
   */
  async clickPoint(rawLocator, x, y) {
    const element = await this.findElement(rawLocator);
    await this.driver
      .actions()
      .move({ origin: element, x, y })
      .click()
      .perform();
  }

  /**
   * Simulates holding the mouse button down on the given web element.
   *
   * @param {string | object} rawLocator - Element locator
   * @param {number} ms - number of milliseconds to hold the mouse button down
   * @returns {Promise<void>} promise resolving after mouse down completed
   */
  async holdMouseDownOnElement(rawLocator, ms) {
    const locator = this.buildLocator(rawLocator);
    const element = await this.findClickableElement(locator);
    await this.driver
      .actions()
      .move({ origin: element, x: 1, y: 1 })
      .press()
      .pause(ms)
      .release()
      .perform();
  }

  /**
   * Scrolls the page until the given web element is in view.
   *
   * @param {string | object} element - Element locator
   * @returns {Promise<void>} promise resolving after scrolling
   */
  async scrollToElement(element) {
    await this.driver.executeScript(
      'arguments[0].scrollIntoView(true)',
      element,
    );
  }

  /**
   * Checks if an element that matches the given locator is present on the page.
   *
   * @param {string | object} rawLocator - Element locator
   * @returns {Promise<boolean>} promise that resolves to a boolean indicating whether the element is present.
   */
  async isElementPresent(rawLocator) {
    try {
      await this.findElement(rawLocator);
      return true;
    } catch (err) {
      return false;
    }
  }

  /**
   * Checks if an element that matches the given locator is present and visible on the page.
   *
   * @param {string | object} rawLocator - Element locator
   * @returns {Promise<boolean>} promise that resolves to a boolean indicating whether the element is present and visible.
   */
  async isElementPresentAndVisible(rawLocator) {
    try {
      await this.findVisibleElement(rawLocator);
      return true;
    } catch (err) {
      return false;
    }
  }

  /**
   * Paste a string into a field.
   *
   * @param {string} rawLocator  - Element locator
   * @param {string} contentToPaste - content to paste
   * @returns {Promise<WebElement>}  promise that resolves to the WebElement
   */
  async pasteIntoField(rawLocator, contentToPaste) {
    // Throw if double-quote is present in content to paste
    // so that we don't have to worry about escaping double-quotes
    if (contentToPaste.includes('"')) {
      throw new Error('Cannot paste content with double-quote');
    }
    // Click to focus the field
    await this.clickElement(rawLocator);
    await this.executeScript(
      `navigator.clipboard.writeText("${contentToPaste}")`,
    );
    await this.fill(rawLocator, Key.chord(this.Key.MODIFIER, 'v'));
  }

  async pasteFromClipboardIntoField(rawLocator) {
    await this.fill(rawLocator, Key.chord(this.Key.MODIFIER, 'v'));
  }

  // Navigation

  /**
   * Navigates to the specified page within a browser session.
   *
   * @param {string} [page] - its optional parameter to specify the page you want to navigate.
   * Defaults to home if no other page is specified.
   * @param {object} [options] - optional parameter to specify additional options.
   * @param {boolean} [options.waitForControllers] - optional parameter to specify whether to wait for the controllers to be loaded.
   * Defaults to true.
   * @returns {Promise} promise resolves when the page has finished loading
   * @throws {Error} Will throw an error if the navigation fails or the page does not load within the timeout period.
   */
  async navigate(page = PAGES.HOME, { waitForControllers = true } = {}) {
    const response = await this.driver.get(`${this.extensionUrl}/${page}.html`);
    // Wait for asynchronous JavaScript to load
    if (waitForControllers) {
      await this.driver.wait(
        until.elementLocated(this.buildLocator('.controller-loaded')),
        10 * 1000,
      );
    }
    return response;
  }

  /**
   * Retrieves the current URL of the browser session.
   *
   * @returns {Promise<string>} promise resolves upon retrieving the URL text.
   */
  async getCurrentUrl() {
    return await this.driver.getCurrentUrl();
  }

  // Metrics

  async collectMetrics() {
    return await this.driver.executeScript(collectMetrics);
  }

  // Window management

  /**
   * Opens a new URL in the browser window controlled by the driver
   *
   * @param {string} url - Any URL
   * @returns {Promise<void>} promise resolves when the URL page has finished loading
   */
  async openNewURL(url) {
    await this.driver.get(url);
  }

  /**
   * Opens a new window or tab in the browser session and navigates to the given URL.
   *
   * @param {string} url - The URL to navigate to in the new window tab.
   * @returns {Promise<string>} The handle of the new window or tab.
   * This handle can be used later to switch between different tabs in window during the test.
   */
  async openNewPage(url) {
    await this.driver.switchTo().newWindow();
    await this.openNewURL(url);
    const newHandle = await this.driver.getWindowHandle();
    return newHandle;
  }

  /**
   * Refreshes the current page in the browser session.
   *
   * @returns {Promise<void>} promise resolves page is loaded
   */
  async refresh() {
    await this.driver.navigate().refresh();
  }

  /**
   * Switches the context of the browser session to the window or tab with the given handle.
   *
   * @param {int} handle - unique identifier (window handle) of the browser window or tab to which you want to switch.
   * @returns {Promise<void>} promise that resolves once the switch is complete
   */
  async switchToWindow(handle) {
    await this.driver.switchTo().window(handle);
    await this.windowHandles.getCurrentWindowProperties(null, handle);
  }

  /**
   * Opens a new browser window and switch the WebDriver's context to this new window.
   *
   * @returns {Promise<void>} A promise resolves after switching to the new window.
   */
  async switchToNewWindow() {
    await this.driver.switchTo().newWindow('window');
  }

  /**
   * Switches the WebDriver's context to a specified iframe or frame within a web page.
   *
   * @param {string} element - The iframe or frame element to switch to.
   * @returns {Promise<void>} promise that resolves once the switch is complete
   */
  async switchToFrame(element) {
    await this.driver.switchTo().frame(element);
  }

  /**
   * Retrieves the handles of all open window tabs in the browser session.
   *
   * @returns {Promise<Array<string>>} A promise that will
   *     be resolved with an array of window handles.
   */
  async getAllWindowHandles() {
    return await this.windowHandles.getAllWindowHandles();
  }

  /**
   * Function that aims to simulate a click action on a specified web element
   * within a web page and waits for the current window to close.
   *
   * @param {string | object} rawLocator - Element locator
   * @param {number} [retries] - The number of times to retry the click action if it fails
   * @returns {Promise<void>} promise that resolves to the WebElement
   */
  async clickElementAndWaitForWindowToClose(rawLocator, retries = 3) {
    const handle = await this.driver.getWindowHandle();
    await this.clickElement(rawLocator, retries);
    await this.waitForWindowToClose(handle);
  }

  /**
   * Waits for the specified window handle to close before returning.
   *
   * @param {string} handle - The handle of the window or tab we'll wait for.
   * @param {number} [timeout] - The amount of time in milliseconds to wait
   * before timing out. Defaults to `this.timeout`.
   * @throws {Error} throws an error if the window handle doesn't close within
   * the timeout.
   */
  async waitForWindowToClose(handle, timeout = this.timeout) {
    const start = Date.now();
    // eslint-disable-next-line no-constant-condition
    while (true) {
      const handles = await this.getAllWindowHandles();
      if (!handles.includes(handle)) {
        return;
      }

      const timeElapsed = Date.now() - start;
      if (timeElapsed > timeout) {
        throw new Error(
          `waitForWindowToClose timed out waiting for window handle '${handle}' to close.`,
        );
      }
    }
  }

  /**
   * Waits until the specified number of window handles are present.
   *
   * @param {number} _x - The number of window handles to wait for
   * @param delayStep - defaults to 1000 milliseconds
   * @param {number} [timeout] - The amount of time in milliseconds to wait before timing out.
   * @returns {Promise} promise resolving when the target window handle count is met
   * @throws {Error} throws an error if the target number of window handles isn't met by the timeout.
   */
  async waitUntilXWindowHandles(_x, delayStep = 1000, timeout = this.timeout) {
    // In the MV3 build, there is an extra windowHandle with a title of "MetaMask Offscreen Page"
    // So we add 1 to the expected number of window handles
    const x = isManifestV3 ? _x + 1 : _x;

    let timeElapsed = 0;
    let windowHandles = [];
    while (timeElapsed <= timeout) {
      windowHandles = await this.getAllWindowHandles();

      if (windowHandles.length === x) {
        return windowHandles;
      }
      await this.delay(delayStep);
      timeElapsed += delayStep;
    }

    throw new Error(
      `waitUntilXWindowHandles timed out polling window handles. Expected: ${x}, Actual: ${windowHandles.length}`,
    );
  }

  /**
   * Switches to a specific window tab using its ID and waits for the title to match the expectedTitle.
   *
   * @param {int} handleId - unique ID for the tab whose title is needed.
   * @param {string} expectedTitle - the title we are expecting.
   * @returns nothing on success.
   * @throws {Error} Throws an error if the window title is incorrect.
   */
  async switchToHandleAndWaitForTitleToBe(handleId, expectedTitle) {
    await this.driver.switchTo().window(handleId);

    let currentTitle = await this.driver.getTitle();

    // Wait 25 x 200ms = 5 seconds for the title to be set properly
    for (let i = 0; i < 25 && currentTitle !== expectedTitle; i++) {
      await this.driver.sleep(200);
      currentTitle = await this.driver.getTitle();
    }

    if (currentTitle !== expectedTitle) {
      throw new Error(
        `switchToHandleAndWaitForTitleToBe got title ${currentTitle} instead of ${expectedTitle}`,
      );
    }
  }

  /**
   * Switches the context of the browser session to the window tab with the given title.
   * This functionality is especially valuable in complex testing scenarios involving multiple window tabs,
   * allowing for interaction with a particular window or tab based on its title
   *
   * @param {string} title - The title of the window or tab to switch to.
   * @returns {Promise<void>} promise that resolves once the switch is complete
   * @throws {Error} throws an error if no window with the specified title is found
   */
  async switchToWindowWithTitle(title) {
    return await this.windowHandles.switchToWindowWithProperty('title', title);
  }

  /**
   * Waits for the specified number of window handles to be present and then switches to the window
   * tab with the given title.
   *
   * @param {number} handles - The number window handles to wait for
   * @param {string} title - The title of the window to switch to
   * @returns {Promise<void>} promise that resolves once the switch is complete
   */
  async waitAndSwitchToWindowWithTitle(handles, title) {
    await this.waitUntilXWindowHandles(handles);
    await this.switchToWindowWithTitle(title);
  }

  /**
   * Switches the context of the browser session to the window tab with the given URL.
   *
   * @param {string} url - Window URL to find
   * @returns {Promise<void>}  promise that resolves once the switch is complete
   * @throws {Error} throws an error if no window with the specified URL is found
   */
  async switchToWindowWithUrl(url) {
    return await this.windowHandles.switchToWindowWithProperty(
      'url',
      new URL(url).toString(), // Make sure the URL has a trailing slash
    );
  }

  /**
   * If we already know this window, switch to it
   * Otherwise, return null
   * This is used in helpers.switchToOrOpenDapp() and when there's an alert open
   *
   * @param {string} title - The title of the window we want to switch to
   * @returns {Promise<void>}  promise that resolves once the switch is complete
   * @throws {Error} throws an error if no window with the specified URL is found
   */
  async switchToWindowIfKnown(title) {
    return await this.windowHandles.switchToWindowIfKnown(title);
  }

  /**
   * Waits until the current URL matches the specified URL.
   *
   * @param {object} options - Parameters for the function.
   * @param {string} options.url - URL to wait for.
   * @param {int} options.timeout - optional timeout period, defaults to this.timeout.
   * @returns {Promise<void>} Promise that resolves once the URL matches.
   * @throws {Error} Throws an error if the URL does not match within the timeout period.
   */
  async waitForUrl({ url, timeout = this.timeout }) {
    return await this.driver.wait(until.urlIs(url), timeout);
  }

  /**
   * Waits until the current URL matches the specified URL.
   *
   * @param {object} options - Parameters for the function.
   * @param {string} options.url - URL to wait for.
   * @param {int} options.delayStep - optional delay between retries, defaults to 1000 milliseconds.
   * @param {int} options.timeout - optional timeout period, defaults to this.timeout.
   * @param {int} options.retries - optional number of retries for the URL fetch operation, defaults to 8.
   * @param {int} options.retryDelay - optional delay between retries for the URL fetch operation, defaults to 2500 milliseconds.
   * @returns {Promise<void>} Promise that resolves once the URL matches.
   * @throws {Error} Throws an error if the URL does not match within the timeout period.
   */
  async waitForUrl({
    url,
    delayStep = 1000,
    timeout = this.timeout,
    retries = 8,
    retryDelay = 2500,
  }) {
    let timeElapsed = 0;

    while (timeElapsed <= timeout) {
      const currentUrl = await retry(
        {
          retries,
          delay: retryDelay,
        },
        async () => {
          return await this.driver.getCurrentUrl();
        },
      );

      if (currentUrl === url) {
        return;
      }

      await this.delay(delayStep);
      timeElapsed += delayStep;
    }

    throw new Error(`URL did not match: ${url} within ${timeout} ms`);
  }

  /**
   * Closes the current window tab in the browser session
   *
   *  @returns {Promise<void>} promise resolving after closing the current window
   */
  async closeWindow() {
    await this.driver.close();
  }

  /**
   * Closes specific window tab identified by its window handle.
   *
   * @param {string} windowHandle - representing the unique identifier of the browser window to be closed.
   * @returns {Promise<void>} promise resolving after closing the specified window
   */
  async closeWindowHandle(windowHandle) {
    await this.driver.switchTo().window(windowHandle);
    await this.driver.close();
  }

  // Close Alert Popup
  /**
   * Close the alert popup that is currently open in the browser session.
   *
   * @returns {Promise} promise resolving when the alert is closed
   */
  async closeAlertPopup() {
    return await this.driver.switchTo().alert().accept();
  }

  /**
   * Closes all windows except those in the given list of exceptions
   *
   * @param {Array<string>} exceptions - The list of window handle exceptions
   * @param {Array} [windowHandles] - The full list of window handles
   * @returns {Promise<void>}
   */
  async closeAllWindowHandlesExcept(exceptions, windowHandles) {
    // eslint-disable-next-line no-param-reassign
    windowHandles = windowHandles || (await this.driver.getAllWindowHandles());

    for (const handle of windowHandles) {
      if (!exceptions.includes(handle)) {
        await this.driver.switchTo().window(handle);
        await this.delay(1000);
        await this.driver.close();
        await this.delay(1000);
      }
    }
  }

  // Error handling

  async verboseReportOnFailure(title, error) {
    console.error(
      `Failure on testcase: '${title}', for more information see the ${
        process.env.CIRCLECI ? 'artifacts tab in CI' : 'test-artifacts folder'
      }\n`,
    );
    console.error(`${error}\n`);

    const artifactDir = `./test-artifacts/${this.browser}/${title}`;
    const filepathBase = `${artifactDir}/test-failure`;
    await fs.mkdir(artifactDir, { recursive: true });
    // On occasion there may be a bug in the offscreen document which does
    // not render visibly to the user and therefore no screenshot can be
    // taken. In this case we skip the screenshot and log the error.
    try {
      // If there's more than one tab open, we want to iterate through all of them and take a screenshot with a unique name
      const windowHandles = await this.driver.getAllWindowHandles();
      for (const handle of windowHandles) {
        await this.driver.switchTo().window(handle);
        const windowTitle = await this.driver.getTitle();
        if (windowTitle !== 'MetaMask Offscreen Page') {
          const screenshot = await this.driver.takeScreenshot();
          await fs.writeFile(
            `${filepathBase}-screenshot-${
              windowHandles.indexOf(handle) + 1
            }.png`,
            screenshot,
            {
              encoding: 'base64',
            },
          );
        }
      }
    } catch (e) {
      console.error('Failed to take screenshot', e);
    }
    const htmlSource = await this.driver.getPageSource();
    await fs.writeFile(`${filepathBase}-dom.html`, htmlSource);

    // We want to take a state snapshot of the app if possible, this is useful for debugging
    try {
      const windowHandles = await this.driver.getAllWindowHandles();
      for (const handle of windowHandles) {
        await this.driver.switchTo().window(handle);
        const uiState = await this.driver.executeScript(
          () =>
            window.stateHooks?.getCleanAppState &&
            window.stateHooks.getCleanAppState(),
        );
        if (uiState) {
          await fs.writeFile(
            `${filepathBase}-state-${windowHandles.indexOf(handle) + 1}.json`,
            JSON.stringify(uiState, null, 2),
          );
        }
      }
    } catch (e) {
      console.error('Failed to take state', e);
    }
  }

  async checkBrowserForLavamoatLogs() {
    const browserLogs = (
      await fs.readFile(
        `${process.cwd()}/test-artifacts/chrome/chrome_debug.log`,
      )
    )
      .toString('utf-8')
      .split(/\r?\n/u);

    await fs.writeFile('/tmp/all_logs.json', JSON.stringify(browserLogs));

    return browserLogs;
  }

  async checkBrowserForExceptions(ignoredConsoleErrors) {
    const cdpConnection = await this.driver.createCDPConnection('page');

    this.driver.onLogException(cdpConnection, (exception) => {
      const { description } = exception.exceptionDetails.exception;

      const ignored = logBrowserError(ignoredConsoleErrors, description);
      if (!ignored) {
        this.exceptions.push(description);
      }
    });
  }

  async checkBrowserForConsoleErrors(_ignoredConsoleErrors) {
    const ignoreAllErrors = _ignoredConsoleErrors.includes('ignore-all');

    const ignoredConsoleErrors = _ignoredConsoleErrors.concat([
      // Third-party Favicon 404s show up as errors
      'favicon.ico - Failed to load resource: the server responded with a status of 404',
      // Sentry rate limiting
      'Failed to load resource: the server responded with a status of 429',
      // 4Byte
      'Failed to load resource: the server responded with a status of 502 (Bad Gateway)',
      // Sentry error that is not actually a problem
      'Event fragment with id transaction-added-',
    ]);

    const cdpConnection = await this.driver.createCDPConnection('page');

    // Flush the event processing stack 50ms after the last event is added
    const debounceEventProcessingStack = debounce(
      this.#flushEventProcessingStack.bind(this),
      50,
    );

    this.driver.onLogEvent(cdpConnection, (event) => {
      if (event.type === 'error') {
<<<<<<< HEAD
        const eventDescriptions = event.args.filter(
          (err) => err.description !== undefined,
        );

        if (eventDescriptions.length !== 0) {
          // If we received an SES_UNHANDLED_REJECTION from Chrome, eventDescriptions.length will be nonzero
          // Update: as of January 2024, this code path may never happen
          const [eventDescription] = eventDescriptions;
          const ignored = logBrowserError(
            ignoredConsoleErrors,
            eventDescription?.description,
          );

          if (!ignored && !ignoreAllErrors) {
            this.errors.push(eventDescription?.description);
          }
        } else if (event.args.length !== 0) {
          const newError = this.#getErrorFromEvent(event);
=======
        if (event.args.length !== 0) {
          event.ignoredConsoleErrors = ignoredConsoleErrors;
>>>>>>> b960add2

          this.eventProcessingStack.push(event);

<<<<<<< HEAD
          if (!ignored && !ignoreAllErrors) {
            this.errors.push(newError);
          }
=======
          debounceEventProcessingStack();
>>>>>>> b960add2
        }
      }
    });
  }

  #flushEventProcessingStack() {
    let completeErrorText = '';

    // Combine all events together that have arrived in the last 50ms, because they are actually just one error
    this.eventProcessingStack.forEach((event) => {
      completeErrorText += `${this.#getErrorFromEvent(event)}\n`;
    });
    completeErrorText = completeErrorText.trim();

    const { ignoredConsoleErrors } = this.eventProcessingStack[0];

    const ignored = logBrowserError(ignoredConsoleErrors, completeErrorText);

    const ignoreAllErrors = ignoredConsoleErrors.includes('ignore-all');

    if (!ignored && !ignoreAllErrors) {
      this.errors.push(completeErrorText);
    }

    this.eventProcessingStack = [];
  }

  #getErrorFromEvent(event) {
    // Extract the values from the array
    const values = event.args.map((a) => a.value);

    if (values[0]?.includes('%s')) {
      // The values are in the "printf" form of [message, ...substitutions]
      // so use sprintf to parse
      return sprintf(...values);
    }

    return values.join(' ');
  }

  summarizeErrorsAndExceptions() {
    return this.errors.concat(this.exceptions).join('\n');
  }
}

function logBrowserError(ignoredConsoleErrors, errorMessage) {
  let ignored = false;

  console.error('\n-----Received an error from Chrome-----');
  console.error(errorMessage);
  console.error('----------End of Chrome error----------');

  if (errorMessage.startsWith('Warning:')) {
    console.error("-----We will ignore this 'Warning'-----");
    ignored = true;
  } else if (isInIgnoreList(errorMessage, ignoredConsoleErrors)) {
    console.error('---This error is on the ignore list----');
    ignored = true;
  }

  console.error('\n');

  return ignored;
}

function isInIgnoreList(errorMessage, ignoreList) {
  return ignoreList.some((ignore) => errorMessage.includes(ignore));
}

function collectMetrics() {
  const results = {
    paint: {},
    navigation: [],
  };

  window.performance.getEntriesByType('paint').forEach((paintEntry) => {
    results.paint[paintEntry.name] = paintEntry.startTime;
  });

  window.performance
    .getEntriesByType('navigation')
    .forEach((navigationEntry) => {
      results.navigation.push({
        domContentLoaded: navigationEntry.domContentLoadedEventEnd,
        load: navigationEntry.loadEventEnd,
        domInteractive: navigationEntry.domInteractive,
        redirectCount: navigationEntry.redirectCount,
        type: navigationEntry.type,
      });
    });

  return results;
}

module.exports = { Driver, PAGES };<|MERGE_RESOLUTION|>--- conflicted
+++ resolved
@@ -1027,49 +1027,6 @@
   }
 
   /**
-   * Waits until the current URL matches the specified URL.
-   *
-   * @param {object} options - Parameters for the function.
-   * @param {string} options.url - URL to wait for.
-   * @param {int} options.delayStep - optional delay between retries, defaults to 1000 milliseconds.
-   * @param {int} options.timeout - optional timeout period, defaults to this.timeout.
-   * @param {int} options.retries - optional number of retries for the URL fetch operation, defaults to 8.
-   * @param {int} options.retryDelay - optional delay between retries for the URL fetch operation, defaults to 2500 milliseconds.
-   * @returns {Promise<void>} Promise that resolves once the URL matches.
-   * @throws {Error} Throws an error if the URL does not match within the timeout period.
-   */
-  async waitForUrl({
-    url,
-    delayStep = 1000,
-    timeout = this.timeout,
-    retries = 8,
-    retryDelay = 2500,
-  }) {
-    let timeElapsed = 0;
-
-    while (timeElapsed <= timeout) {
-      const currentUrl = await retry(
-        {
-          retries,
-          delay: retryDelay,
-        },
-        async () => {
-          return await this.driver.getCurrentUrl();
-        },
-      );
-
-      if (currentUrl === url) {
-        return;
-      }
-
-      await this.delay(delayStep);
-      timeElapsed += delayStep;
-    }
-
-    throw new Error(`URL did not match: ${url} within ${timeout} ms`);
-  }
-
-  /**
    * Closes the current window tab in the browser session
    *
    *  @returns {Promise<void>} promise resolving after closing the current window
@@ -1211,8 +1168,6 @@
   }
 
   async checkBrowserForConsoleErrors(_ignoredConsoleErrors) {
-    const ignoreAllErrors = _ignoredConsoleErrors.includes('ignore-all');
-
     const ignoredConsoleErrors = _ignoredConsoleErrors.concat([
       // Third-party Favicon 404s show up as errors
       'favicon.ico - Failed to load resource: the server responded with a status of 404',
@@ -1234,39 +1189,12 @@
 
     this.driver.onLogEvent(cdpConnection, (event) => {
       if (event.type === 'error') {
-<<<<<<< HEAD
-        const eventDescriptions = event.args.filter(
-          (err) => err.description !== undefined,
-        );
-
-        if (eventDescriptions.length !== 0) {
-          // If we received an SES_UNHANDLED_REJECTION from Chrome, eventDescriptions.length will be nonzero
-          // Update: as of January 2024, this code path may never happen
-          const [eventDescription] = eventDescriptions;
-          const ignored = logBrowserError(
-            ignoredConsoleErrors,
-            eventDescription?.description,
-          );
-
-          if (!ignored && !ignoreAllErrors) {
-            this.errors.push(eventDescription?.description);
-          }
-        } else if (event.args.length !== 0) {
-          const newError = this.#getErrorFromEvent(event);
-=======
         if (event.args.length !== 0) {
           event.ignoredConsoleErrors = ignoredConsoleErrors;
->>>>>>> b960add2
 
           this.eventProcessingStack.push(event);
 
-<<<<<<< HEAD
-          if (!ignored && !ignoreAllErrors) {
-            this.errors.push(newError);
-          }
-=======
           debounceEventProcessingStack();
->>>>>>> b960add2
         }
       }
     });
