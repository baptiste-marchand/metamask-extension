--- conflicted
+++ resolved
@@ -671,11 +671,7 @@
    * @param {string} testTitle - The title of the test
    */
   #getArtifactDir(testTitle) {
-<<<<<<< HEAD
-    return `./test-artifacts/${this.browser}/${testTitle}`;
-=======
     return `./test-artifacts/${this.browser}/${lodash.escape(testTitle)}`;
->>>>>>> e79c5555
   }
 
   /**
