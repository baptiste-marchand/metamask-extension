--- conflicted
+++ resolved
@@ -45,16 +45,11 @@
    * @param {object} options - the options for the build
    * @param options.responsive
    * @param options.port
-   * @param options.proxyPort
    * @param options.constrainWindowSize
    * @param options.proxyPort
    * @returns {Promise<{driver: !ThenableWebDriver, extensionUrl: string, extensionId: string}>}
    */
-<<<<<<< HEAD
-  static async build({ responsive, port, proxyPort, constrainWindowSize }) {
-=======
   static async build({ responsive, port, constrainWindowSize, proxyPort }) {
->>>>>>> f3548885
     const templateProfile = fs.mkdtempSync(TEMP_PROFILE_PATH_PREFIX);
     const options = new firefox.Options().setProfile(templateProfile);
 
