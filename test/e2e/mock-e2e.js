const fs = require('fs');

const { GAS_API_BASE_URL } = require('../../shared/constants/swaps');

const CDN_CONFIG_PATH = 'test/e2e/mock-cdn/cdn-config.txt';
const CDN_STALE_DIFF_PATH = 'test/e2e/mock-cdn/cdn-stale-diff.txt';
const CDN_STALE_PATH = 'test/e2e/mock-cdn/cdn-stale.txt';
const PPOM_VERSION_PATH = 'test/e2e/mock-cdn/ppom-version.json';
const PPOM_VERSION_HEADERS_PATH = 'test/e2e/mock-cdn/ppom-version-headers.json';

const CDN_CONFIG_RES_HEADERS_PATH =
  'test/e2e/mock-cdn/cdn-config-res-headers.json';
const CDN_STALE_DIFF_RES_HEADERS_PATH =
  'test/e2e/mock-cdn/cdn-stale-diff-res-headers.json';
const CDN_STALE_RES_HEADERS_PATH =
  'test/e2e/mock-cdn/cdn-stale-res-headers.json';

const blacklistedHosts = [
  'arbitrum-mainnet.infura.io',
  'goerli.infura.io',
  'mainnet.infura.io',
  'sepolia.infura.io',
];
const {
  mockEmptyStalelistAndHotlist,
} = require('./tests/phishing-controller/mocks');
const { mockNotificationServices } = require('./tests/notifications/mocks');

const emptyHtmlPage = () => `<!DOCTYPE html>
<html lang="en">
<head>
    <meta charset="utf-8">
    <title>E2E Test Page</title>
  </head>
  <body data-testid="empty-page-body">
    Empty page by MetaMask
  </body>
</html>`;

/**
 * The browser makes requests to domains within its own namespace for
 * functionality specific to the browser. For example when running E2E tests in
 * firefox the act of adding the extension from the firefox settins triggers
 * a series of requests to various mozilla.net or mozilla.com domains. These
 * are not requests that the extension itself makes.
 */
const browserAPIRequestDomains =
  /^.*\.(googleapis\.com|google\.com|mozilla\.net|mozilla\.com|mozilla\.org|gvt1\.com)$/iu;

/**
 * @typedef {import('mockttp').Mockttp} Mockttp
 * @typedef {import('mockttp').MockedEndpoint} MockedEndpoint
 */

/**
 * @typedef {object} SetupMockReturn
 * @property {MockedEndpoint} mockedEndpoint - If a testSpecificMock was provided, returns the mockedEndpoint
 * @property {() => string[]} getPrivacyReport - A function to get the current privacy report.
 */

/**
 * Setup E2E network mocks.
 *
 * @param {Mockttp} server - The mock server used for network mocks.
 * @param {(server: Mockttp) => MockedEndpoint} testSpecificMock - A function for setting up test-specific network mocks
 * @param {object} options - Network mock options.
 * @param {string} options.chainId - The chain ID used by the default configured network.
 * @param {string} options.ethConversionInUsd - The USD conversion rate for ETH.
 * @returns {SetupMockReturn}
 */
async function setupMocking(
  server,
  testSpecificMock,
  { chainId, ethConversionInUsd = '1700' },
) {
  const privacyReport = new Set();
  await server.forAnyRequest().thenPassThrough({
    beforeRequest: (req) => {
      const { host } = req.headers;
      if (blacklistedHosts.includes(host)) {
        return {
          url: 'http://localhost:8545',
        };
      }
      return {};
    },
  });

  const mockedEndpoint = await testSpecificMock(server);

  // Mocks below this line can be overridden by test-specific mocks

  // Account link
  const accountLinkRegex =
    /^https:\/\/etherscan.io\/address\/0x[a-fA-F0-9]{40}$/u;
  await server.forGet(accountLinkRegex).thenCallback(() => {
    return {
      statusCode: 200,
      body: emptyHtmlPage(),
    };
  });

  // Token tracker link
  const tokenTrackerRegex =
    /^https:\/\/etherscan.io\/token\/0x[a-fA-F0-9]{40}$/u;
  await server.forGet(tokenTrackerRegex).thenCallback(() => {
    return {
      statusCode: 200,
      body: emptyHtmlPage(),
    };
  });

  // Explorer link
  const explorerLinkRegex = /^https:\/\/etherscan.io\/tx\/0x[a-fA-F0-9]{64}$/u;
  await server.forGet(explorerLinkRegex).thenCallback(() => {
    return {
      statusCode: 200,
      body: emptyHtmlPage(),
    };
  });

  await server
    .forPost(
      'https://arbitrum-mainnet.infura.io/v3/00000000000000000000000000000000',
    )
    .withJsonBodyIncluding({
      method: 'eth_chainId',
    })
    .thenCallback(() => {
      return {
        statusCode: 200,
        json: {
          jsonrpc: '2.0',
          id: '1675864782845',
          result: '0xa4b1',
        },
      };
    });

  await server.forPost('https://api.segment.io/v1/batch').thenCallback(() => {
    return {
      statusCode: 200,
    };
  });

  await server
    .forPost('https://sentry.io/api/0000000/envelope/')
    .thenCallback(() => {
      return {
        statusCode: 200,
        json: {},
      };
    });

  await server
    .forPost('https://sentry.io/api/0000000/store/')
    .thenCallback(() => {
      return {
        statusCode: 200,
        json: {},
      };
    });

  await server
    .forGet('https://www.4byte.directory/api/v1/signatures/')
    .thenCallback(() => {
      return {
        statusCode: 200,
        json: {
          count: 1,
          next: null,
          previous: null,
          results: [
            {
              id: 1,
              created_at: null,
              text_signature: 'deposit()',
              hex_signature: null,
              bytes_signature: null,
            },
          ],
        },
      };
    });

  const gasPricesCallbackMock = () => ({
    statusCode: 200,
    json: {
      SafeGasPrice: '1',
      ProposeGasPrice: '2',
      FastGasPrice: '3',
    },
  });
  const suggestedGasFeesCallbackMock = () => ({
    statusCode: 200,
    json: {
      low: {
        suggestedMaxPriorityFeePerGas: '1',
        suggestedMaxFeePerGas: '20.44436136',
        minWaitTimeEstimate: 15000,
        maxWaitTimeEstimate: 30000,
      },
      medium: {
        suggestedMaxPriorityFeePerGas: '1.5',
        suggestedMaxFeePerGas: '25.80554517',
        minWaitTimeEstimate: 15000,
        maxWaitTimeEstimate: 45000,
      },
      high: {
        suggestedMaxPriorityFeePerGas: '2',
        suggestedMaxFeePerGas: '27.277766977',
        minWaitTimeEstimate: 15000,
        maxWaitTimeEstimate: 60000,
      },
      estimatedBaseFee: '19.444436136',
      networkCongestion: 0.14685,
      latestPriorityFeeRange: ['0.378818859', '6.555563864'],
      historicalPriorityFeeRange: ['0.1', '248.262969261'],
      historicalBaseFeeRange: ['14.146999781', '28.825256275'],
      priorityFeeTrend: 'down',
      baseFeeTrend: 'up',
    },
  });

  await server
    .forGet(`${GAS_API_BASE_URL}/networks/${chainId}/gasPrices`)
    .thenCallback(gasPricesCallbackMock);
<<<<<<< HEAD

  await server
    .forGet(`${GAS_API_BASE_URL}/networks/1/gasPrices`)
    .thenCallback(gasPricesCallbackMock);

  await server
    .forGet(`${GAS_API_BASE_URL}/networks/1/suggestedGasFees`)
    .thenCallback(suggestedGasFeesCallbackMock);

  await server
    .forGet(`${GAS_API_BASE_URL}/networks/${chainId}/suggestedGasFees`)
    .thenCallback(suggestedGasFeesCallbackMock);
=======
>>>>>>> ee3841d8

  await server
    .forGet(`${GAS_API_BASE_URL}/networks/1/gasPrices`)
    .thenCallback(gasPricesCallbackMock);

  await server
    .forGet(`${GAS_API_BASE_URL}/networks/1/suggestedGasFees`)
    .thenCallback(suggestedGasFeesCallbackMock);

  await server
    .forGet(`${GAS_API_BASE_URL}/networks/${chainId}/suggestedGasFees`)
    .thenCallback(suggestedGasFeesCallbackMock);

  await server
    .forGet('https://swap.api.cx.metamask.io/networks/1/token')
    .withQuery({ address: '0x72c9Fb7ED19D3ce51cea5C56B3e023cd918baaDf' })
    .thenCallback(() => {
      return {
        statusCode: 200,
        json: {
          symbol: 'AGLT',
          type: 'erc20',
          decimals: '18',
          address: '0x72c9fb7ed19d3ce51cea5c56b3e023cd918baadf',
          occurences: 1,
          aggregators: ['dynamic'],
        },
      };
    });

  await server
<<<<<<< HEAD
    .forGet('https://swap.metaswap.codefi.network/featureFlags')
=======
    .forGet('https://swap.api.cx.metamask.io/featureFlags')
>>>>>>> ee3841d8
    .thenCallback(() => {
      return {
        statusCode: 200,
        json: [
          {
            ethereum: {
              fallbackToV1: false,
              mobileActive: true,
              extensionActive: true,
            },
            bsc: {
              fallbackToV1: false,
              mobileActive: true,
              extensionActive: true,
            },
            polygon: {
              fallbackToV1: false,
              mobileActive: true,
              extensionActive: true,
            },
            avalanche: {
              fallbackToV1: false,
              mobileActive: true,
              extensionActive: true,
            },
            smartTransactions: {
              mobileActive: false,
              extensionActive: false,
            },
            updated_at: '2022-03-17T15:54:00.360Z',
          },
        ],
      };
    });

  await server
    .forGet(`https://token.api.cx.metamask.io/tokens/${chainId}`)
    .thenCallback(() => {
      return {
        statusCode: 200,
        json: [
          {
            address: '0x0d8775f648430679a709e98d2b0cb6250d2887ef',
            symbol: 'BAT',
            decimals: 18,
            name: 'Basic Attention Token',
            iconUrl:
              'https://assets.coingecko.com/coins/images/677/thumb/basic-attention-token.png?1547034427',
            aggregators: [
              'aave',
              'bancor',
              'coinGecko',
              'oneInch',
              'paraswap',
              'pmm',
              'zapper',
              'zerion',
              'zeroEx',
            ],
            occurrences: 9,
          },
          {
            address: '0x6b175474e89094c44da98b954eedeac495271d0f',
            symbol: 'DAI',
            decimals: 18,
            name: 'Dai Stablecoin',
            iconUrl:
              'https://raw.githubusercontent.com/MetaMask/contract-metadata/master/images/dai.svg',
            type: 'erc20',
            aggregators: [
              'metamask',
              'aave',
              'bancor',
              'cmc',
              'cryptocom',
              'coinGecko',
              'oneInch',
              'pmm',
              'sushiswap',
              'zerion',
              'lifi',
              'socket',
              'squid',
              'openswap',
              'sonarwatch',
              'uniswapLabs',
              'coinmarketcap',
            ],
            occurrences: 17,
            erc20Permit: true,
            fees: { '0xb0da5965d43369968574d399dbe6374683773a65': 0 },
            storage: { balance: 2 },
          },
        ],
      };
    });

  await server
    .forGet('https://swap.api.cx.metamask.io/networks/1/tokens')
    .thenCallback(() => {
      return {
        statusCode: 200,
        json: [
          {
            name: 'Ethereum',
            symbol: 'ETH',
            decimals: 18,
            type: 'native',
            iconUrl:
              'https://token.api.cx.metamask.io/assets/nativeCurrencyLogos/ethereum.svg',
            coingeckoId: 'ethereum',
            address: '0x0000000000000000000000000000000000000000',
            occurrences: 100,
            aggregators: [],
          },
          {
            address: '0x6b175474e89094c44da98b954eedeac495271d0f',
            symbol: 'DAI',
            decimals: 18,
            name: 'Dai Stablecoin',
            iconUrl:
              'https://crypto.com/price/coin-data/icon/DAI/color_icon.png',
            type: 'erc20',
            aggregators: [
              'aave',
              'bancor',
              'cmc',
              'cryptocom',
              'coinGecko',
              'oneInch',
              'pmm',
              'zerion',
              'lifi',
            ],
            occurrences: 9,
            fees: {
              '0xb0da5965d43369968574d399dbe6374683773a65': 0,
            },
            storage: {
              balance: 2,
            },
          },
          {
            address: '0xa0b86991c6218b36c1d19d4a2e9eb0ce3606eb48',
            symbol: 'USDC',
            decimals: 6,
            name: 'USD Coin',
            iconUrl:
              'https://crypto.com/price/coin-data/icon/USDC/color_icon.png',
            type: 'erc20',
            aggregators: [
              'aave',
              'bancor',
              'cryptocom',
              'coinGecko',
              'oneInch',
              'pmm',
              'zerion',
              'lifi',
            ],
            occurrences: 8,
            fees: {},
            storage: {
              balance: 9,
            },
          },
          {
            address: '0xc6bdb96e29c38dc43f014eed44de4106a6a8eb5f',
            symbol: 'INUINU',
            decimals: 18,
            name: 'Inu Inu',
            iconUrl:
              'https://assets.coingecko.com/coins/images/26391/thumb/logo_square_200.png?1657752596',
            type: 'erc20',
            aggregators: ['coinGecko'],
            occurrences: 1,
          },
        ],
      };
    });

  await server
    .forGet('https://swap.api.cx.metamask.io/networks/1/topAssets')
    .thenCallback(() => {
      return {
        statusCode: 200,
        json: [
          {
            address: '0x0000000000000000000000000000000000000000',
            symbol: 'ETH',
          },
          {
            address: '0x6b175474e89094c44da98b954eedeac495271d0f',
            symbol: 'DAI',
          },
          {
            address: '0xa0b86991c6218b36c1d19d4a2e9eb0ce3606eb48',
            symbol: 'USDC',
          },
          {
            address: '0xdac17f958d2ee523a2206206994597c13d831ec7',
            symbol: 'USDT',
          },
        ],
      };
    });

  await server
    .forGet(`https://token.api.cx.metamask.io/token/${chainId}`)
    .thenCallback(() => {
      return {
        statusCode: 200,
        json: {},
      };
    });

  // It disables loading of token icons, e.g. this URL: https://static.cx.metamask.io/api/v1/tokenIcons/1337/0x0000000000000000000000000000000000000000.png
  const tokenIconRegex = new RegExp(
    `^https:\\/\\/static\\.cx\\.metamask\\.io\\/api\\/vi\\/tokenIcons\\/${chainId}\\/.*\\.png`,
    'u',
  );
  await server.forGet(tokenIconRegex).thenCallback(() => {
    return {
      statusCode: 200,
    };
  });

  await server
    .forGet('https://min-api.cryptocompare.com/data/price')
    .withQuery({ fsym: 'ETH', tsyms: 'USD' })
    .thenCallback(() => {
      return {
        statusCode: 200,
        json: {
          USD: ethConversionInUsd,
        },
      };
    });

  const PPOM_VERSION = fs.readFileSync(PPOM_VERSION_PATH);
  const PPOM_VERSION_HEADERS = fs.readFileSync(PPOM_VERSION_HEADERS_PATH);
  const CDN_CONFIG = fs.readFileSync(CDN_CONFIG_PATH);
  const CDN_STALE = fs.readFileSync(CDN_STALE_PATH);
  const CDN_STALE_DIFF = fs.readFileSync(CDN_STALE_DIFF_PATH);
  const CDN_CONFIG_RES_HEADERS = fs.readFileSync(CDN_CONFIG_RES_HEADERS_PATH);
  const CDN_STALE_RES_HEADERS = fs.readFileSync(CDN_STALE_RES_HEADERS_PATH);
  const CDN_STALE_DIFF_RES_HEADERS = fs.readFileSync(
    CDN_STALE_DIFF_RES_HEADERS_PATH,
  );

  await server
    .forHead(
      'https://static.cx.metamask.io/api/v1/confirmations/ppom/ppom_version.json',
    )
    .thenCallback(() => {
      return {
        statusCode: 200,
      };
    });

  await server
    .forGet(
      'https://static.cx.metamask.io/api/v1/confirmations/ppom/ppom_version.json',
    )
    .thenCallback(() => {
      return {
        statusCode: 200,
        json: JSON.parse(PPOM_VERSION),
        headers: JSON.parse(PPOM_VERSION_HEADERS),
      };
    });

  await server
    .forGet(
      /^https:\/\/static.cx.metamask.io\/api\/v1\/confirmations\/ppom\/config\/0x1\/(.*)/u,
    )
    .thenCallback(() => {
      return {
        statusCode: 200,
        rawBody: CDN_CONFIG,
        headers: JSON.parse(CDN_CONFIG_RES_HEADERS),
      };
    });

  await server
    .forGet(
      /^https:\/\/static.cx.metamask.io\/api\/v1\/confirmations\/ppom\/stale_diff\/0x1\/(.*)/u,
    )
    .thenCallback(() => {
      return {
        statusCode: 200,
        rawBody: CDN_STALE_DIFF,
        headers: JSON.parse(CDN_STALE_DIFF_RES_HEADERS),
      };
    });

  await server
    .forGet(
      /^https:\/\/static.cx.metamask.io\/api\/v1\/confirmations\/ppom\/stale\/0x1\/(.*)/u,
    )
    .thenCallback(() => {
      return {
        statusCode: 200,
        rawBody: CDN_STALE,
        headers: JSON.parse(CDN_STALE_RES_HEADERS),
      };
    });

  await mockEmptyStalelistAndHotlist(server);

  await server
    .forPost('https://customnetwork.test/api/customRPC')
    .thenCallback(() => {
      return {
        statusCode: 200,
        json: {
          jsonrpc: '2.0',
          id: '1675864782845',
          result: '0x122',
        },
      };
    });

  await mockLensNameProvider(server);
  await mockTokenNameProvider(server, chainId);

  // IPFS endpoint for NFT metadata
  await server
    .forGet(
      'https://bafybeidxfmwycgzcp4v2togflpqh2gnibuexjy4m4qqwxp7nh3jx5zlh4y.ipfs.dweb.link/1.json',
    )
    .thenCallback(() => {
      return {
        statusCode: 200,
      };
    });

<<<<<<< HEAD
=======
  // Notification APIs
  mockNotificationServices(server);

>>>>>>> ee3841d8
  /**
   * Returns an array of alphanumerically sorted hostnames that were requested
   * during the current test suite.
   *
   * @returns {string[]} privacy report for the current test suite.
   */
  function getPrivacyReport() {
    return [...privacyReport].sort();
  }

  /**
   * Listen for requests and add the hostname to the privacy report if it did
   * not previously exist. This is used to track which hosts are requested
   * during the current test suite and used to ask for extra scrutiny when new
   * hosts are added to the privacy-snapshot.json file. We intentionally do not
   * add hosts to the report that are requested as part of the browsers normal
   * operation. See the browserAPIRequestDomains regex above.
   */
  server.on('request-initiated', (request) => {
    if (request.headers.host.match(browserAPIRequestDomains) === null) {
      privacyReport.add(request.headers.host);
    }
  });

  return { mockedEndpoint, getPrivacyReport };
}

async function mockLensNameProvider(server) {
  const handlesByAddress = {
    '0xcd2a3d9f938e13cd947ec05abc7fe734df8dd826': 'test.lens',
    '0xbbbbbbbbbbbbbbbbbbbbbbbbbbbbbbbbbbbbbbbb': 'test2.lens',
    '0xcccccccccccccccccccccccccccccccccccccccc': 'test3.lens',
    '0x0c54fccd2e384b4bb6f2e405bf5cbc15a017aafb': 'test4.lens',
  };

  await server.forPost('https://api.lens.dev').thenCallback(async (request) => {
    const json = await request.body?.getJson();
    const address = json?.variables?.address;
    const handle = handlesByAddress[address];

    return {
      statusCode: 200,
      json: {
        data: {
          profiles: {
            items: [
              {
                handle,
              },
            ],
          },
        },
      },
    };
  });
}

async function mockTokenNameProvider(server) {
  const namesByAddress = {
    '0xdeadbeefdeadbeefdeadbeefdeadbeefdeadbeef': 'Test Token',
    '0xb0bdabea57b0bdabea57b0bdabea57b0bdabea57': 'Test Token 2',
  };

  for (const address of Object.keys(namesByAddress)) {
    const name = namesByAddress[address];

    await server
      .forGet(/https:\/\/token\.api\.cx\.metamask\.io\/token\/.*/gu)
      .withQuery({ address })
      .thenCallback(() => {
        return {
          statusCode: 200,
          json: {
            name,
          },
        };
      });
  }
}

module.exports = { setupMocking, emptyHtmlPage };<|MERGE_RESOLUTION|>--- conflicted
+++ resolved
@@ -225,21 +225,6 @@
   await server
     .forGet(`${GAS_API_BASE_URL}/networks/${chainId}/gasPrices`)
     .thenCallback(gasPricesCallbackMock);
-<<<<<<< HEAD
-
-  await server
-    .forGet(`${GAS_API_BASE_URL}/networks/1/gasPrices`)
-    .thenCallback(gasPricesCallbackMock);
-
-  await server
-    .forGet(`${GAS_API_BASE_URL}/networks/1/suggestedGasFees`)
-    .thenCallback(suggestedGasFeesCallbackMock);
-
-  await server
-    .forGet(`${GAS_API_BASE_URL}/networks/${chainId}/suggestedGasFees`)
-    .thenCallback(suggestedGasFeesCallbackMock);
-=======
->>>>>>> ee3841d8
 
   await server
     .forGet(`${GAS_API_BASE_URL}/networks/1/gasPrices`)
@@ -271,11 +256,7 @@
     });
 
   await server
-<<<<<<< HEAD
-    .forGet('https://swap.metaswap.codefi.network/featureFlags')
-=======
     .forGet('https://swap.api.cx.metamask.io/featureFlags')
->>>>>>> ee3841d8
     .thenCallback(() => {
       return {
         statusCode: 200,
@@ -613,12 +594,9 @@
       };
     });
 
-<<<<<<< HEAD
-=======
   // Notification APIs
   mockNotificationServices(server);
 
->>>>>>> ee3841d8
   /**
    * Returns an array of alphanumerically sorted hostnames that were requested
    * during the current test suite.
