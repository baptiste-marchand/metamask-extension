--- conflicted
+++ resolved
@@ -99,15 +99,12 @@
           WINDOW_TITLES.Dialog,
           windowHandles,
         );
-<<<<<<< HEAD
-=======
 
         await driver.findClickableElement({
           text: 'Confirm',
           tag: 'button',
         });
 
->>>>>>> 08f3f3ae
         await driver.waitForSelector({
           text: 'Insights Example Snap',
           tag: 'button',
