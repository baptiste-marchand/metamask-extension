const {
  withFixtures,
  clickSignOnSignatureConfirmation,
  defaultGanacheOptions,
  openDapp,
  unlockWallet,
  tempToggleSettingRedesignedConfirmations,
  WINDOW_TITLES,
} = require('../helpers');
const FixtureBuilder = require('../fixture-builder');
const { TEST_SNAPS_WEBSITE_URL } = require('./enums');

describe('Test Snap Signature Insights', function () {
  it('tests Signature Insights functionality (New)', async function () {
    await withFixtures(
      {
        dapp: true,
        fixtures: new FixtureBuilder()
          .withPermissionControllerConnectedToTestDapp()
          .build(),
        ganacheOptions: defaultGanacheOptions,
        failOnConsoleError: false,
        title: this.test.fullTitle(),
      },
      async ({ driver }) => {
        await unlockWallet(driver);

        // navigate to test snaps page and connect
        await driver.openNewPage(TEST_SNAPS_WEBSITE_URL);
        await driver.delay(1000);

        // find and scroll to the transaction-insights test and connect
        const snapButton1 = await driver.findElement(
          '#connectsignature-insights',
        );
        await driver.scrollToElement(snapButton1);
        await driver.delay(1000);
        await driver.clickElement('#connectsignature-insights');

        // switch to metamask extension and click connect
        await driver.switchToWindowWithTitle(WINDOW_TITLES.Dialog);
        await driver.clickElement({
          text: 'Connect',
          tag: 'button',
        });

        await driver.waitForSelector({ text: 'Confirm' });

        await driver.clickElement({
          text: 'Confirm',
          tag: 'button',
        });

        await driver.waitForSelector({ text: 'OK' });

        await driver.clickElementAndWaitForWindowToClose({
          text: 'OK',
          tag: 'button',
        });

        // switch to test-snaps page
        await driver.switchToWindowWithTitle(WINDOW_TITLES.TestSnaps);

        // open the test-dapp page
        await openDapp(driver);

        // TEST ONE: personal sign
        // find and scroll to personal sign and click sign
        const personalSignButton1 = await driver.findElement('#personalSign');
        await driver.scrollToElement(personalSignButton1);
        await driver.clickElement('#personalSign');

        // switch back to MetaMask window and switch to tx insights pane
        await driver.switchToWindowWithTitle(WINDOW_TITLES.Dialog);

        // wait for information from signature request screen
        await driver.waitForSelector({
          text: 'Example `personal_sign` message',
          tag: 'p',
        });

        // click down arrow
        await driver.waitForSelector({
          text: 'Signature Insights Example Snap',
          tag: 'span',
        });
        await driver.clickElement({
          text: 'Signature Insights Example Snap',
          tag: 'span',
        });

        // look for returned signature insights data
        await driver.waitForSelector({
          text: '0x4578616d706c652060706572736f6e616c5f7369676e60206d657373616765',
          tag: 'p',
        });

        // click sign button
        await driver.clickElementAndWaitForWindowToClose(
          '[data-testid="confirm-footer-button"]',
        );

        // switch back to test-dapp window
        await driver.switchToWindowWithTitle(WINDOW_TITLES.TestDApp);

        // check result of test
        await driver.waitForSelector({
          text: '0xa10b6707dd79e2f1f91ba243ab7abe15a46f58b052ad9cec170c5366ef5667c447a87eba2c0a9d4c9fbfa0a23e9db1fb55865d0568c32bd7cc681b8d0860e7af1b',
          tag: 'span',
        });

        // TEST TWO: sign typed data
        // find and scroll to sign typed data and click sign
        const signTypedButton1 = await driver.findElement('#signTypedData');
        await driver.scrollToElement(signTypedButton1);
        await driver.clickElement('#signTypedData');

        // switch back to MetaMask window and switch to tx insights pane
        await driver.switchToWindowWithTitle(WINDOW_TITLES.Dialog);

        // wait for information from signature request screen
        await driver.waitForSelector({
          text: 'Hi, Alice!',
          tag: 'p',
        });

        // click down arrow
        // await driver.waitForSelector('[aria-label="Scroll down"]');
        await driver.clickElementSafe('[aria-label="Scroll down"]');

        // required: delay for scroll to render
        await driver.delay(500);

        // click down arrow
        await driver.waitForSelector({
          text: 'Signature Insights Example Snap',
          tag: 'span',
        });
        await driver.clickElement({
          text: 'Signature Insights Example Snap',
          tag: 'span',
        });

        // look for returned signature insights data
        await driver.waitForSelector({
          text: '1',
          tag: 'p',
        });

        // click sign button
        await driver.clickElementAndWaitForWindowToClose(
          '[data-testid="confirm-footer-button"]',
        );

        // switch back to test-dapp window
        await driver.switchToWindowWithTitle(WINDOW_TITLES.TestDApp);

        // check result of test
        await driver.waitForSelector({
          text: '0x32791e3c41d40dd5bbfb42e66cf80ca354b0869ae503ad61cd19ba68e11d4f0d2e42a5835b0bfd633596b6a7834ef7d36033633a2479dacfdb96bda360d51f451b',
          tag: 'span',
        });

        // TEST THREE: sign typed data v3
        // find and scroll to sign typed data v3 and click sign
        const signTypedV3Button1 = await driver.findElement('#signTypedDataV3');
        await driver.scrollToElement(signTypedV3Button1);
        await driver.clickElement('#signTypedDataV3');

        // switch back to MetaMask window and switch to tx insights pane
        await driver.switchToWindowWithTitle(WINDOW_TITLES.Dialog);

        // click down arrow
        await driver.clickElementSafe('[aria-label="Scroll down"]');

        // required: delay for scroll to render
        await driver.delay(500);

        // wait for information from signature request screen
        await driver.waitForSelector({
          text: 'Hello, Bob!',
          tag: 'p',
        });

        // click down arrow
        await driver.clickElementSafe('[aria-label="Scroll down"]');

        // required: delay for scroll to render
        await driver.delay(500);

        // click signature insights
        await driver.waitForSelector({
          text: 'Signature Insights Example Snap',
          tag: 'span',
        });
        await driver.clickElement({
          text: 'Signature Insights Example Snap',
          tag: 'span',
        });

        // look for returned signature insights data
        await driver.waitForSelector({
          text: '0xCcCCccccCCCCcCCCCCCcCcCccCcCCCcCcccccccC has been identified as a malicious verifying contract.',
          tag: 'p',
        });

        // click sign button
        await driver.clickElementAndWaitForWindowToClose(
          '[data-testid="confirm-footer-button"]',
        );

        // switch back to test-dapp window
        await driver.switchToWindowWithTitle(WINDOW_TITLES.TestDApp);

        // check result of test
        await driver.waitForSelector({
          text: '0x0a22f7796a2a70c8dc918e7e6eb8452c8f2999d1a1eb5ad714473d36270a40d6724472e5609948c778a07216bd082b60b6f6853d6354c731fd8ccdd3a2f4af261b',
          tag: 'span',
        });

        // TEST FOUR: sign typed data v4
        // find and scroll to sign typed data v4 and click sign
        const signTypedV4Button1 = await driver.findElement('#signTypedDataV4');
        await driver.scrollToElement(signTypedV4Button1);
        await driver.clickElement('#signTypedDataV4');

        // switch back to MetaMask window and switch to tx insights pane
        await driver.switchToWindowWithTitle(WINDOW_TITLES.Dialog);

        // click down arrow
        await driver.clickElementSafe('[aria-label="Scroll down"]');

        // required: delay for scroll to render
        await driver.delay(500);

        // wait for information from signature request screen
        await driver.waitForSelector({
          text: 'Hello, Bob!',
          tag: 'p',
        });

        // click down arrow
        await driver.clickElementSafe('[aria-label="Scroll down"]');

        // required: delay for scroll to render
        await driver.delay(500);

        // click signature insights
        await driver.waitForSelector({
          text: 'Signature Insights Example Snap',
          tag: 'span',
        });
        await driver.clickElement({
          text: 'Signature Insights Example Snap',
          tag: 'span',
        });

        // look for returned signature insights data
        await driver.waitForSelector({
          text: '0xCcCCccccCCCCcCCCCCCcCcCccCcCCCcCcccccccC has been identified as a malicious verifying contract.',
          tag: 'p',
        });

        // click sign button
        await driver.clickElementAndWaitForWindowToClose(
          '[data-testid="confirm-footer-button"]',
        );

        // switch back to test-dapp window
        await driver.switchToWindowWithTitle(WINDOW_TITLES.TestDApp);

        // check results of test
        await driver.waitForSelector({
          text: '0xcd2f9c55840f5e1bcf61812e93c1932485b524ca673b36355482a4fbdf52f692684f92b4f4ab6f6c8572dacce46bd107da154be1c06939b855ecce57a1616ba71b',
          tag: 'span',
        });
      },
    );
  });

  it('tests Signature Insights functionality (Legacy)', async function () {
    await withFixtures(
      {
        dapp: true,
        fixtures: new FixtureBuilder()
          .withPermissionControllerConnectedToTestDapp()
          .build(),
        ganacheOptions: defaultGanacheOptions,
        failOnConsoleError: false,
        title: this.test.fullTitle(),
      },
      async ({ driver }) => {
        await unlockWallet(driver);
        await tempToggleSettingRedesignedConfirmations(driver);

        // navigate to test snaps page and connect
        await driver.openNewPage(TEST_SNAPS_WEBSITE_URL);
        await driver.delay(1000);

        // find and scroll to the transaction-insights test and connect
        const snapButton1 = await driver.findElement(
          '#connectsignature-insights',
        );
        await driver.scrollToElement(snapButton1);
        await driver.delay(1000);
        await driver.clickElement('#connectsignature-insights');

        // switch to metamask extension and click connect
        await driver.switchToWindowWithTitle(WINDOW_TITLES.Dialog);
        await driver.clickElement({
          text: 'Connect',
          tag: 'button',
        });

        await driver.waitForSelector({ text: 'Confirm' });

        await driver.clickElement({
          text: 'Confirm',
          tag: 'button',
        });

        await driver.waitForSelector({ text: 'OK' });

        await driver.clickElementAndWaitForWindowToClose({
          text: 'OK',
          tag: 'button',
        });

        // switch to test-snaps page
        await driver.switchToWindowWithTitle(WINDOW_TITLES.TestSnaps);

        // open the test-dapp page
        await openDapp(driver);

        // TEST ONE: personal sign
        // find and scroll to personal sign and click sign
        const personalSignButton1 = await driver.findElement('#personalSign');
        await driver.scrollToElement(personalSignButton1);
        await driver.clickElement('#personalSign');

        // switch back to MetaMask window and switch to tx insights pane
        await driver.switchToWindowWithTitle(WINDOW_TITLES.Dialog);

        // wait for and click sign
        await clickSignOnSignatureConfirmation({
          driver,
          snapSigInsights: true,
        });

        // look for returned signature insights data
        await driver.waitForSelector({
          text: '0x4578616d706c652060706572736f6e616c5f7369676e60206d657373616765',
          tag: 'p',
        });

        // wait for host to render and click checkbox to authorize signing
        await driver.waitForSelector({
          text: '127.0.0.1:8080',
          tag: 'span',
        });

        await driver.clickElement('.mm-checkbox__input-wrapper');

        // click sign button
        await driver.clickElementAndWaitForWindowToClose(
          '[data-testid="snapInsightsButtonConfirm"]',
        );

        // switch back to test-dapp window
        await driver.switchToWindowWithTitle(WINDOW_TITLES.TestDApp);

        // check result of test
        await driver.waitForSelector({
          text: '0xa10b6707dd79e2f1f91ba243ab7abe15a46f58b052ad9cec170c5366ef5667c447a87eba2c0a9d4c9fbfa0a23e9db1fb55865d0568c32bd7cc681b8d0860e7af1b',
          tag: 'span',
        });

        // TEST TWO: sign typed data
        // find and scroll to sign typed data and click sign
        const signTypedButton1 = await driver.findElement('#signTypedData');
        await driver.scrollToElement(signTypedButton1);
        await driver.clickElement('#signTypedData');

        // switch back to MetaMask window and switch to tx insights pane
        await driver.switchToWindowWithTitle(WINDOW_TITLES.Dialog);

        // wait for and click sign
        await clickSignOnSignatureConfirmation({
          driver,
          snapSigInsights: true,
        });

        // look for returned signature insights data
        await driver.waitForSelector({
          text: '1',
          tag: 'p',
        });

        // wait for host to render and click checkbox to authorize signing
        await driver.waitForSelector({
          text: '127.0.0.1:8080',
          tag: 'span',
        });

        await driver.clickElement('.mm-checkbox__input-wrapper');

        // click sign button
        await driver.clickElementAndWaitForWindowToClose(
          '[data-testid="snapInsightsButtonConfirm"]',
        );

        // switch back to test-dapp window
        await driver.switchToWindowWithTitle(WINDOW_TITLES.TestDApp);

        // check result of test
        await driver.waitForSelector({
          text: '0x32791e3c41d40dd5bbfb42e66cf80ca354b0869ae503ad61cd19ba68e11d4f0d2e42a5835b0bfd633596b6a7834ef7d36033633a2479dacfdb96bda360d51f451b',
          tag: 'span',
        });

        // TEST THREE: sign typed data v3
        // find and scroll to sign typed data v3 and click sign
        const signTypedV3Button1 = await driver.findElement('#signTypedDataV3');
        await driver.scrollToElement(signTypedV3Button1);
        await driver.clickElement('#signTypedDataV3');

        // switch back to MetaMask window and switch to tx insights pane
        await driver.switchToWindowWithTitle(WINDOW_TITLES.Dialog);

        // click down arrow
        await driver.waitForSelector('.fa-arrow-down');
        await driver.clickElement('.fa-arrow-down');

        // wait for and click sign
        await clickSignOnSignatureConfirmation({
          driver,
          snapSigInsights: true,
        });

        // look for returned signature insights data
        await driver.waitForSelector({
          text: '0xCcCCccccCCCCcCCCCCCcCcCccCcCCCcCcccccccC has been identified as a malicious verifying contract.',
          tag: 'p',
        });

        // wait for host to render and click checkbox to authorize signing
        await driver.waitForSelector({
          text: '127.0.0.1:8080',
          tag: 'span',
        });

        await driver.clickElement('.mm-checkbox__input-wrapper');

        // click sign button
        await driver.clickElementAndWaitForWindowToClose(
          '[data-testid="snapInsightsButtonConfirm"]',
        );

        // switch back to test-dapp window
        await driver.switchToWindowWithTitle(WINDOW_TITLES.TestDApp);

        // check result of test
        await driver.waitForSelector({
          text: '0x0a22f7796a2a70c8dc918e7e6eb8452c8f2999d1a1eb5ad714473d36270a40d6724472e5609948c778a07216bd082b60b6f6853d6354c731fd8ccdd3a2f4af261b',
          tag: 'span',
        });

        // TEST FOUR: sign typed data v4
        // find and scroll to sign typed data v4 and click sign
        const signTypedV4Button1 = await driver.findElement('#signTypedDataV4');
        await driver.scrollToElement(signTypedV4Button1);
        await driver.clickElement('#signTypedDataV4');

        // switch back to MetaMask window and switch to tx insights pane
        await driver.switchToWindowWithTitle(WINDOW_TITLES.Dialog);

        // click down arrow
        await driver.waitForSelector('.fa-arrow-down');
        await driver.clickElement('.fa-arrow-down');

        // wait for and click sign
        await clickSignOnSignatureConfirmation({
          driver,
          snapSigInsights: true,
        });

        // look for returned signature insights data
        await driver.waitForSelector({
          text: '0xCcCCccccCCCCcCCCCCCcCcCccCcCCCcCcccccccC has been identified as a malicious verifying contract.',
          tag: 'p',
        });

        // wait for host to render and click checkbox to authorize signing
        await driver.waitForSelector({
          text: '127.0.0.1:8080',
          tag: 'span',
        });
<<<<<<< HEAD
=======

        await driver.clickElement('.mm-checkbox__input-wrapper');

        // click sign button
        await driver.clickElementAndWaitForWindowToClose(
          '[data-testid="snapInsightsButtonConfirm"]',
        );

        // switch back to test-dapp window
        await driver.switchToWindowWithTitle(WINDOW_TITLES.TestDApp);

        // check results of test
        await driver.waitForSelector({
          text: '0xcd2f9c55840f5e1bcf61812e93c1932485b524ca673b36355482a4fbdf52f692684f92b4f4ab6f6c8572dacce46bd107da154be1c06939b855ecce57a1616ba71b',
          tag: 'span',
        });
>>>>>>> ad7a5462
      },
    );
  });
});<|MERGE_RESOLUTION|>--- conflicted
+++ resolved
@@ -495,8 +495,6 @@
           text: '127.0.0.1:8080',
           tag: 'span',
         });
-<<<<<<< HEAD
-=======
 
         await driver.clickElement('.mm-checkbox__input-wrapper');
 
@@ -513,7 +511,6 @@
           text: '0xcd2f9c55840f5e1bcf61812e93c1932485b524ca673b36355482a4fbdf52f692684f92b4f4ab6f6c8572dacce46bd107da154be1c06939b855ecce57a1616ba71b',
           tag: 'span',
         });
->>>>>>> ad7a5462
       },
     );
   });
