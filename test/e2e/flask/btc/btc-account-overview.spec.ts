import { Suite } from 'mocha';
import { withBtcAccountSnap } from './common-btc';

describe('BTC Account - Overview', function (this: Suite) {
  it('has portfolio button enabled for BTC accounts', async function () {
    await withBtcAccountSnap(
      { title: this.test?.fullTitle() },
      async (driver) => {
        await driver.findElement({
          css: '[data-testid="account-menu-icon"]',
          text: 'Bitcoin Account',
        });

        await driver.waitForSelector({
          text: 'Send',
          tag: 'button',
          css: '[disabled]',
        });

        await driver.waitForSelector({
          text: 'Swap',
          tag: 'button',
          css: '[disabled]',
        });

        await driver.waitForSelector({
          text: 'Bridge',
          tag: 'button',
          css: '[disabled]',
        });

        // buy sell button
        await driver.findClickableElement('[data-testid="coin-overview-buy"]');

<<<<<<< HEAD
        const portfolioButton = await driver.waitForSelector(
=======
        // receive button
        await driver.findClickableElement(
>>>>>>> 65e656c9
          '[data-testid="coin-overview-receive"]',
        );
      },
    );
  });
});<|MERGE_RESOLUTION|>--- conflicted
+++ resolved
@@ -32,12 +32,8 @@
         // buy sell button
         await driver.findClickableElement('[data-testid="coin-overview-buy"]');
 
-<<<<<<< HEAD
-        const portfolioButton = await driver.waitForSelector(
-=======
         // receive button
         await driver.findClickableElement(
->>>>>>> 65e656c9
           '[data-testid="coin-overview-receive"]',
         );
       },
