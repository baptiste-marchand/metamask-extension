--- conflicted
+++ resolved
@@ -17,25 +17,6 @@
   type FixtureCallbackArgs,
 } from './testHelpers';
 
-<<<<<<< HEAD
-describeBrowserOnly(
-  Browser.CHROME,
-  'Initializing a session w/ several scopes and accounts, then calling `wallet_revokeSession`',
-  function () {
-    const GANACHE_SCOPES = ['eip155:1337', 'eip155:1338', 'eip155:1000'];
-    const ACCOUNTS = [ACCOUNT_1, ACCOUNT_2];
-    it('Should return empty object from `wallet_getSession` call', async function () {
-      await withFixtures(
-        {
-          title: this.test?.fullTitle(),
-          fixtures: new FixtureBuilder()
-            .withNetworkControllerTripleNode()
-            .build(),
-          ...DEFAULT_MULTICHAIN_TEST_DAPP_FIXTURE_OPTIONS,
-        },
-        async ({ driver, extensionId }: FixtureCallbackArgs) => {
-          await unlockWallet(driver);
-=======
 describe('Initializing a session w/ several scopes and accounts, then calling `wallet_revokeSession`', function () {
   const GANACHE_SCOPES = ['eip155:1337', 'eip155:1338', 'eip155:1000'];
   const ACCOUNTS = [ACCOUNT_1, ACCOUNT_2];
@@ -50,7 +31,6 @@
       },
       async ({ driver, extensionId }: FixtureCallbackArgs) => {
         await unlockWallet(driver);
->>>>>>> 2f987b6e
 
         const testDapp = new TestDappMultichain(driver);
         await testDapp.openTestDappPage();
@@ -83,23 +63,6 @@
     );
   });
 
-<<<<<<< HEAD
-    it('Should throw an error if `wallet_invokeMethod` is called afterwards', async function () {
-      await withFixtures(
-        {
-          title: this.test?.fullTitle(),
-          fixtures: new FixtureBuilder()
-            .withNetworkControllerTripleNode()
-            .build(),
-          ...DEFAULT_MULTICHAIN_TEST_DAPP_FIXTURE_OPTIONS,
-        },
-        async ({ driver, extensionId }: FixtureCallbackArgs) => {
-          const expectedError = {
-            code: 4100,
-            message:
-              'The requested account and/or method has not been authorized by the user.',
-          };
-=======
   it('Should throw an error if `wallet_invokeMethod` is called afterwards', async function () {
     await withFixtures(
       {
@@ -115,7 +78,6 @@
           message:
             'The requested account and/or method has not been authorized by the user.',
         };
->>>>>>> 2f987b6e
 
         await unlockWallet(driver);
 
