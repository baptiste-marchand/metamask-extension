import * as path from 'path';
<<<<<<< HEAD
import { By } from 'selenium-webdriver';
=======
import { Browser, By } from 'selenium-webdriver';
>>>>>>> 2f987b6e
import {
  KnownRpcMethods,
  KnownNotifications,
} from '@metamask/chain-agnostic-permission';
<<<<<<< HEAD
=======
import { JsonRpcRequest } from '@metamask/utils';
>>>>>>> 2f987b6e
import {
  convertETHToHexGwei,
  multipleGanacheOptions,
  PRIVATE_KEY,
  regularDelayMs,
  WINDOW_TITLES,
} from '../../helpers';
import { Driver } from '../../webdriver/driver';
import { DEFAULT_LOCAL_NODE_ETH_BALANCE_DEC } from '../../constants';
<<<<<<< HEAD
=======
import {
  CONTENT_SCRIPT,
  METAMASK_CAIP_MULTICHAIN_PROVIDER,
  METAMASK_INPAGE,
} from '../../../../app/scripts/constants/stream';
>>>>>>> 2f987b6e

export type FixtureCallbackArgs = { driver: Driver; extensionId: string };

/**
 * Default options for setting up Multichain E2E test environment
 */
export const DEFAULT_MULTICHAIN_TEST_DAPP_FIXTURE_OPTIONS = {
  dapp: true,
  dappPaths: [
    path.join(
      '..',
      '..',
      'node_modules',
      '@metamask',
      'test-dapp-multichain',
      'build',
    ),
  ],
  localNodeOptions: [
    {
      type: 'ganache',
      options: {
        secretKey: PRIVATE_KEY,
        balance: convertETHToHexGwei(DEFAULT_LOCAL_NODE_ETH_BALANCE_DEC),
        accounts: multipleGanacheOptions.accounts,
      },
    },
    {
      type: 'ganache',
      options: {
        port: 8546,
        chainId: 1338,
        accounts: multipleGanacheOptions.accounts,
      },
    },
    {
      type: 'ganache',
      options: {
        port: 7777,
        chainId: 1000,
        accounts: multipleGanacheOptions.accounts,
      },
    },
  ],
};

/**
 * Retrieves the expected session scope for a given set of addresses.
 *
 * @param scope - The session scope.
 * @param accounts - The addresses to get session scope for.
 * @returns the expected session scope.
 */
export const getExpectedSessionScope = (scope: string, accounts: string[]) => ({
  methods: KnownRpcMethods.eip155,
  notifications: KnownNotifications.eip155,
  accounts: accounts.map((acc) => `${scope}:${acc.toLowerCase()}`),
});

export const addAccountInWalletAndAuthorize = async (
  driver: Driver,
): Promise<void> => {
  const editButtons = await driver.findElements('[data-testid="edit"]');
  await editButtons[0].click();
  await driver.clickElement({ text: 'New account', tag: 'button' });
  await driver.clickElement({ text: 'Add account', tag: 'button' });
  await driver.delay(regularDelayMs);

  /**
   * this needs to be called again, as previous element is stale and will not be found in current frame
   */
  const freshEditButtons = await driver.findElements('[data-testid="edit"]');
  await freshEditButtons[0].click();
  await driver.delay(regularDelayMs);

  const checkboxes = await driver.findElements('input[type="checkbox" i]');
  await checkboxes[0].click(); // select all checkbox
  await driver.delay(regularDelayMs);

  await driver.clickElement({ text: 'Update', tag: 'button' });
};

/**
 * Update Multichain network edit form so that only matching networks are selected.
 *
 * @param driver - E2E test driver {@link Driver}, wrapping the Selenium WebDriver.
 * @param selectedNetworkNames
 */
export const updateNetworkCheckboxes = async (
  driver: Driver,
  selectedNetworkNames: string[],
): Promise<void> => {
  const editButtons = await driver.findElements('[data-testid="edit"]');
  await editButtons[1].click();
  await driver.delay(regularDelayMs);

  const networkListItems = await driver.findElements(
    '.multichain-network-list-item',
  );

  for (const item of networkListItems) {
    const networkName = await item.getText();
    const checkbox = await item.findElement(By.css('input[type="checkbox"]'));
    const isChecked = await checkbox.isSelected();

    const isSelectedNetwork = selectedNetworkNames.some((selectedNetworkName) =>
      networkName.includes(selectedNetworkName),
    );

    const shouldNotBeChecked = isChecked && !isSelectedNetwork;
    const shouldBeChecked = !isChecked && isSelectedNetwork;

    if (shouldNotBeChecked || shouldBeChecked) {
      await checkbox.click();
      await driver.delay(regularDelayMs);
    }
  }
  await driver.clickElement({ text: 'Update', tag: 'button' });
};

/**
 * Password locks user's metamask extension.
 *
 * @param driver - E2E test driver {@link Driver}, wrapping the Selenium WebDriver.
 */
export const passwordLockMetamaskExtension = async (
  driver: Driver,
): Promise<void> => {
  await driver.switchToWindowWithTitle(WINDOW_TITLES.ExtensionInFullScreenView);
  await driver.clickElementSafe('[data-testid="account-options-menu-button"]');
  await driver.clickElementSafe('[data-testid="global-menu-lock"]');
};

/**
 * Sometimes we need to escape colon character when using {@link Driver.findElement}, otherwise selenium will treat this as an invalid selector.
 *
 * @param selector - string to manipulate.
 * @returns string with escaped colon char.
 */
export const escapeColon = (selector: string): string =>
  selector.replace(':', '\\:');

export const sendMultichainApiRequest = ({
  driver,
  extensionId,
  request,
}: {
  driver: Driver;
  extensionId: string;
  request: Omit<JsonRpcRequest, 'id'>;
}) => {
  const id = Math.ceil(Math.random() * 1000);
  const requestWithNewId = {
    ...request,
    id,
  };
  let script;
  if (process.env.SELENIUM_BROWSER === Browser.FIREFOX) {
    script = `
    const data = ${JSON.stringify(requestWithNewId)};
    const result = new Promise((resolve) => {
      window.addEventListener('message', (messageEvent) => {
        const { target, data } = messageEvent.data;
        if (
          target !== '${METAMASK_INPAGE}' ||
          data?.name !== '${METAMASK_CAIP_MULTICHAIN_PROVIDER}' ||
          data?.data.id !== ${id}
        ) {
          return;
        }

        resolve(data.data);
      });
    })
    window.postMessage(
      {
        target: '${CONTENT_SCRIPT}',
        data: {
          name: '${METAMASK_CAIP_MULTICHAIN_PROVIDER}',
          data
        },
      },
      location.origin,
    );

    return result;`;
  } else {
    script = `
    const port = chrome.runtime.connect('${extensionId}');
    const data = ${JSON.stringify(requestWithNewId)};
    const result = new Promise((resolve) => {
      port.onMessage.addListener((msg) => {
        if (msg.type !== 'caip-348') {
          return;
        }
        if (msg.data?.id !== ${id}) {
          return;
        }

        resolve(msg.data);
      })
    })
    port.postMessage({ type: 'caip-348', data });
    return result;`;
  }

  return driver.executeScript(script);
};<|MERGE_RESOLUTION|>--- conflicted
+++ resolved
@@ -1,17 +1,10 @@
 import * as path from 'path';
-<<<<<<< HEAD
-import { By } from 'selenium-webdriver';
-=======
 import { Browser, By } from 'selenium-webdriver';
->>>>>>> 2f987b6e
 import {
   KnownRpcMethods,
   KnownNotifications,
 } from '@metamask/chain-agnostic-permission';
-<<<<<<< HEAD
-=======
 import { JsonRpcRequest } from '@metamask/utils';
->>>>>>> 2f987b6e
 import {
   convertETHToHexGwei,
   multipleGanacheOptions,
@@ -21,14 +14,11 @@
 } from '../../helpers';
 import { Driver } from '../../webdriver/driver';
 import { DEFAULT_LOCAL_NODE_ETH_BALANCE_DEC } from '../../constants';
-<<<<<<< HEAD
-=======
 import {
   CONTENT_SCRIPT,
   METAMASK_CAIP_MULTICHAIN_PROVIDER,
   METAMASK_INPAGE,
 } from '../../../../app/scripts/constants/stream';
->>>>>>> 2f987b6e
 
 export type FixtureCallbackArgs = { driver: Driver; extensionId: string };
 
