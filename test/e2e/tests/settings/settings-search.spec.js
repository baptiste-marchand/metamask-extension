--- conflicted
+++ resolved
@@ -122,35 +122,6 @@
       },
     );
   });
-<<<<<<< HEAD
-  it('should find element inside the Alerts tab', async function () {
-    await withFixtures(
-      {
-        fixtures: new FixtureBuilder().build(),
-        ganacheOptions: defaultGanacheOptions,
-        title: this.test.fullTitle(),
-      },
-      async ({ driver }) => {
-        await unlockWallet(driver);
-
-        await openMenuSafe(driver);
-
-        await driver.clickElement({ text: 'Settings', tag: 'div' });
-        await driver.fill('#search-settings', settingsSearch.alerts);
-
-        // Check if element redirects to the correct page
-        const page = 'Alerts';
-        await driver.clickElement({ text: page, tag: 'span' });
-        assert.equal(
-          await driver.isElementPresent({ text: page, tag: 'div' }),
-          true,
-          `${settingsSearch.alerts} item does not redirect to ${page} view`,
-        );
-      },
-    );
-  });
-=======
->>>>>>> 6173a139
   it('should find element inside the Experimental tab', async function () {
     await withFixtures(
       {
