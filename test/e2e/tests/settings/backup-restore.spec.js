--- conflicted
+++ resolved
@@ -1,9 +1,6 @@
 const { strict: assert } = require('assert');
 const { promises: fs } = require('fs');
-<<<<<<< HEAD
-=======
 
->>>>>>> 717376e8
 const {
   defaultGanacheOptions,
   withFixtures,
