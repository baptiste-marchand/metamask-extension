import { strict as assert } from 'assert';
import { Suite } from 'mocha';

import { Driver } from '../../webdriver/driver';
import {
  defaultGanacheOptions,
  withFixtures,
  unlockWallet,
} from '../../helpers';
import FixtureBuilder from '../../fixture-builder';

const selectors = {
  accountOptionsMenuButton: '[data-testid="account-options-menu-button"]',
  settingsOption: { text: 'Settings', tag: 'div' },
  localeSelect: '[data-testid="locale-select"]',
  ethOverviewSend: '[data-testid="eth-overview-send"]',
  ensInput: '[data-testid="ens-input"]',
  nftsTab: '[data-testid="account-overview__nfts-tab"]',
  labelSpanish: { tag: 'span', text: 'Idioma actual' },
  currentLanguageLabel: { tag: 'span', text: 'Current language' },
  advanceText: { text: 'Avanceret', tag: 'div' },
  waterText: '[placeholder="Søg"]',
  headerTextDansk: { text: 'Indstillinger', tag: 'h3' },
  buttonText: { css: '[data-testid="auto-lockout-button"]', text: 'Gem' },
  dialogText: { text: 'Empfängeradresse ist unzulässig', tag: 'p' },
  accountTooltipText: '[data-original-title="क्लिपबोर्ड पर कॉपी करें"]',
  bridgeTooltipText: '[data-original-title="इस नेटवर्क पर उपलब्ध नहीं है"]',
  hyperText: { text: 'Tudjon meg többet', tag: 'a' },
  headerText: { text: 'الإعدادات', tag: 'h3' },
};

async function changeLanguage(driver: Driver, languageIndex: number) {
  await driver.clickElement(selectors.accountOptionsMenuButton);
  await driver.clickElement(selectors.settingsOption);

  const dropdownElement = await driver.findElement(selectors.localeSelect);
  await dropdownElement.click();

  const options = await dropdownElement.findElements({ css: 'option' });
  await options[languageIndex].click();
}

describe('Settings - general tab @no-mmi', function (this: Suite) {
  it('validate the change language functionality', async function () {
    let languageIndex = 10;

    await withFixtures(
      {
        fixtures: new FixtureBuilder().build(),
        ganacheOptions: defaultGanacheOptions,
        title: this.test?.fullTitle(),
      },

      async ({ driver }: { driver: Driver }) => {
        await unlockWallet(driver);
        await changeLanguage(driver, languageIndex);

        // Validate the label changes to Spanish
        const isLanguageLabelChanged = await driver.isElementPresent(
          selectors.labelSpanish,
        );
        assert.equal(isLanguageLabelChanged, true, 'Language did not change');

        await driver.refresh();

        // Change back to English and verify that the word is correctly changed back to English
        languageIndex = 9;

        const dropdownElement = await driver.findElement(
          selectors.localeSelect,
        );
        await dropdownElement.click();
        const options = await dropdownElement.findElements({ css: 'option' });
        await options[languageIndex].click();

        const isLabelTextChanged = await driver.isElementPresent(
          selectors.currentLanguageLabel,
        );
        assert.equal(isLabelTextChanged, true, 'Language did not change');
      },
    );
  });

  it('validate "Dansk" language on page navigation', async function () {
    const languageIndex = 6;
    await withFixtures(
      {
        fixtures: new FixtureBuilder().build(),
        ganacheOptions: defaultGanacheOptions,
        title: this.test?.fullTitle(),
      },

      async ({ driver }: { driver: Driver }) => {
        await unlockWallet(driver);
        await changeLanguage(driver, languageIndex);

        await driver.assertElementNotPresent('.loading-overlay__spinner');

        await driver.clickElement(selectors.advanceText);

        // Confirm that the language change is reflected in search box water text
        const isWaterTextChanged = await driver.isElementPresent(
          selectors.waterText,
        );
        assert.equal(
          isWaterTextChanged,
          true,
          'Water text in the search box does not match with the selected language',
        );

        // Confirm that the language change is reflected in headers
        const isHeaderTextChanged = await driver.isElementPresent(
          selectors.headerTextDansk,
        );
        assert.equal(
          isHeaderTextChanged,
          true,
          'Language change is not reflected in headers',
        );

        // Confirm that the language change is reflected in button
        const isButtonTextChanged = await driver.isElementPresent(
          selectors.buttonText,
        );
        assert.equal(
          isButtonTextChanged,
          true,
          'Language change is not reflected in button',
        );
      },
    );
  });

  it('validate "Deutsch" language on error messages', async function () {
<<<<<<< HEAD
    if (process.env.MULTICHAIN) {
      return;
    }
=======
>>>>>>> 717376e8
    const languageIndex = 7;
    await withFixtures(
      {
        fixtures: new FixtureBuilder().build(),
        ganacheOptions: defaultGanacheOptions,
        title: this.test?.fullTitle(),
      },

      async ({ driver }: { driver: Driver }) => {
        await unlockWallet(driver);
        await changeLanguage(driver, languageIndex);
        await driver.navigate();
        await driver.clickElement(selectors.ethOverviewSend);
        await driver.fill(selectors.ensInput, 'test');

        // Validate the language change is reflected in the dialog message
        const isDialogMessageChanged = await driver.isElementPresent(
          selectors.dialogText,
        );
        assert.equal(
          isDialogMessageChanged,
          true,
          'Language change is not reflected in dialog message',
        );
      },
    );
  });

  it('validate "मानक हिन्दी" language on tooltips', async function () {
<<<<<<< HEAD
    if (process.env.MULTICHAIN) {
      return;
    }
=======
>>>>>>> 717376e8
    const languageIndex = 19;
    await withFixtures(
      {
        fixtures: new FixtureBuilder().build(),
        ganacheOptions: defaultGanacheOptions,
        title: this.test?.fullTitle(),
      },

      async ({ driver }: { driver: Driver }) => {
        await unlockWallet(driver);
        await changeLanguage(driver, languageIndex);
        await driver.navigate();

        // Validate the account tooltip
        const isAccountTooltipChanged = await driver.isElementPresent(
          selectors.accountTooltipText,
        );
        assert.equal(
          isAccountTooltipChanged,
          true,
          'Language changes is not reflected on the account toolTip',
        );

        // Validate the bridge tooltip
        const isBridgeTooltipChanged = await driver.isElementPresent(
          selectors.bridgeTooltipText,
        );
        assert.equal(
          isBridgeTooltipChanged,
          true,
          'Language changes is not reflected on the bridge toolTip',
        );
      },
    );
  });

  it('validate "Magyar" language change on hypertext', async function () {
    const languageIndex = 23;
    await withFixtures(
      {
        fixtures: new FixtureBuilder().build(),
        ganacheOptions: defaultGanacheOptions,
        title: this.test?.fullTitle(),
      },

      async ({ driver }: { driver: Driver }) => {
        await unlockWallet(driver);
        // selects "Magyar" language
        await changeLanguage(driver, languageIndex);
        await driver.navigate();
        await driver.clickElement(selectors.nftsTab);

        // Validate the hypertext
        const isHyperTextChanged = await driver.isElementPresent(
          selectors.hyperText,
        );
        assert.equal(
          isHyperTextChanged,
          true,
          'Language change is not reflected on hypertext',
        );
      },
    );
  });

  it('validate "العربية" language change on page indent', async function () {
    const languageIndex = 1;
    await withFixtures(
      {
        fixtures: new FixtureBuilder().build(),
        ganacheOptions: defaultGanacheOptions,
        title: this.test?.fullTitle(),
      },
      async ({ driver }: { driver: Driver }) => {
        await unlockWallet(driver);
        await changeLanguage(driver, languageIndex);

        // Validate the header text
        const isHeaderTextChanged = await driver.isElementPresent(
          selectors.headerText,
        );
        assert.equal(
          isHeaderTextChanged,
          true,
          'Language change is not reflected in headers',
        );
      },
    );
  });
});<|MERGE_RESOLUTION|>--- conflicted
+++ resolved
@@ -132,12 +132,6 @@
   });
 
   it('validate "Deutsch" language on error messages', async function () {
-<<<<<<< HEAD
-    if (process.env.MULTICHAIN) {
-      return;
-    }
-=======
->>>>>>> 717376e8
     const languageIndex = 7;
     await withFixtures(
       {
@@ -167,12 +161,6 @@
   });
 
   it('validate "मानक हिन्दी" language on tooltips', async function () {
-<<<<<<< HEAD
-    if (process.env.MULTICHAIN) {
-      return;
-    }
-=======
->>>>>>> 717376e8
     const languageIndex = 19;
     await withFixtures(
       {
