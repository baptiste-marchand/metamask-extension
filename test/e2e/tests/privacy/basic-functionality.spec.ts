--- conflicted
+++ resolved
@@ -64,10 +64,6 @@
           },
         };
       }),
-<<<<<<< HEAD
-
-=======
->>>>>>> 4c122d36
     await mockServer
       .forGet(
         'https://nft.api.cx.metamask.io/users/0x5cfe73b6021e818b776b421b1c4db2474086a7e1/tokens',
@@ -86,10 +82,7 @@
           },
         };
       }),
-<<<<<<< HEAD
-=======
     await mockEmptyPrices(mockServer, CHAIN_IDS.MAINNET),
->>>>>>> 4c122d36
   ];
 }
 
