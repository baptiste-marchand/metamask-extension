const { strict: assert } = require('assert');
const { Browser } = require('selenium-webdriver');
const {
  getGlobalProperties,
  testIntrinsic,
} = require('../../../helpers/protect-intrinsics-helpers');
const { convertToHexValue, withFixtures } = require('../../helpers');
const { PAGES } = require('../../webdriver/driver');
const FixtureBuilder = require('../../fixture-builder');
const { isManifestV3 } = require('../../../../shared/modules/mv3.utils');

const isFirefox = process.env.SELENIUM_BROWSER === Browser.FIREFOX;

/**
 * This script iterates over all named intrinsics and tests that they are locked
 * down per ses/lockdown.
 *
 * We set globalThis to window in Firefox because the test fails otherwise.
 * We believe this is due to some Selenium-related shenanigans. In the browser,
 * this behavior is not a problem.
 */
const lockdownTestScript = `
${isFirefox ? 'globalThis = window;' : ''}

const assert = {
  equal: (value, comparison, message) => {
    if (value !== comparison) {
      throw new Error(message || 'not equal');
    }
  },
  ok: (value, message) => {
    if (!value) {
      throw new Error(message || 'not ok');
    }
  },
};

${getGlobalProperties.toString()}

${testIntrinsic.toString()}

try {
  getGlobalProperties().forEach((propertyName) => {
    console.log('Testing intrinsic:', propertyName);
    testIntrinsic(propertyName);
  })
  console.log('Lockdown test successful!');
  return true;
} catch (error) {
  console.log('Lockdown test failed.', error);
  return false;
}
`;

describe('lockdown', function () {
  const ganacheOptions = {
    accounts: [
      {
        secretKey:
          '0x7C9529A67102755B7E6102D6D950AC5D5863C98713805CEC576B945B15B71EAC',
        balance: convertToHexValue(25000000000000000000),
      },
    ],
  };

  it('the UI environment is locked down', async function () {
    await withFixtures(
      {
        // The fixtures used here is arbitrary. Any fixture would do.
        fixtures: new FixtureBuilder().build(),
        ganacheOptions,
        title: this.test.fullTitle(),
      },
      async ({ driver }) => {
        await driver.navigate(PAGES.HOME);
        assert.equal(
          await driver.executeScript(lockdownTestScript),
          true,
          'The UI environment should be locked down.',
        );
      },
    );
  });

  it('the background environment is locked down', async function () {
    await withFixtures(
      {
        // The fixtures used here is arbitrary. Any fixture would do.
        fixtures: new FixtureBuilder().build(),
        ganacheOptions,
        title: this.test.fullTitle(),
      },
      async ({ driver }) => {
<<<<<<< HEAD
        if (process.env.ENABLE_MV3 === 'false') {
          await driver.navigate(PAGES.BACKGROUND);
        } else {
          // TODO: add logic for testing the Service-Worker on MV3
          await driver.navigate(PAGES.OFFSCREEN);
=======
        if (isManifestV3) {
          // TODO: add logic for testing the Service-Worker on MV3
          await driver.navigate(PAGES.OFFSCREEN);
        } else {
          await driver.navigate(PAGES.BACKGROUND);
>>>>>>> f3548885
        }
        await driver.delay(1000);
        assert.equal(
          await driver.executeScript(lockdownTestScript),
          true,
          'The background environment should be locked down.',
        );
      },
    );
  });
});<|MERGE_RESOLUTION|>--- conflicted
+++ resolved
@@ -91,19 +91,11 @@
         title: this.test.fullTitle(),
       },
       async ({ driver }) => {
-<<<<<<< HEAD
-        if (process.env.ENABLE_MV3 === 'false') {
-          await driver.navigate(PAGES.BACKGROUND);
-        } else {
-          // TODO: add logic for testing the Service-Worker on MV3
-          await driver.navigate(PAGES.OFFSCREEN);
-=======
         if (isManifestV3) {
           // TODO: add logic for testing the Service-Worker on MV3
           await driver.navigate(PAGES.OFFSCREEN);
         } else {
           await driver.navigate(PAGES.BACKGROUND);
->>>>>>> f3548885
         }
         await driver.delay(1000);
         assert.equal(
