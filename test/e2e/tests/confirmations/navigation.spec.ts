--- conflicted
+++ resolved
@@ -135,14 +135,8 @@
         await loginWithoutBalanceValidation(driver);
 
         const testSnaps = new TestSnaps(driver);
-<<<<<<< HEAD
-        await testSnaps.openPage();
-        await testSnaps.installSnap('#connectdialogs');
-        await testSnaps.clickDialogsSnapConfirmationButton();
-=======
         await openTestSnapClickButtonAndInstall(driver, 'connectDialogsButton');
         await testSnaps.scrollAndClickButton('confirmationButton');
->>>>>>> e79c5555
 
         const testDapp = new TestDapp(driver);
         await testDapp.openTestDappPage();
