import { strict as assert } from 'assert';
import { MockedEndpoint } from 'mockttp';
import {
  WINDOW_TITLES,
  getEventPayloads,
  unlockWallet,
} from '../../../helpers';
import { Driver } from '../../../webdriver/driver';
import TestDapp from '../../../page-objects/pages/test-dapp';
import { DAPP_URL } from '../../../constants';
import Confirmation from '../../../page-objects/pages/confirmations/redesign/confirmation';
import AccountDetailsModal from '../../../page-objects/pages/confirmations/redesign/accountDetailsModal';
import {
  BlockaidReason,
  BlockaidResultType,
} from '../../../../../shared/constants/security-provider';
import { loginWithBalanceValidation } from '../../../page-objects/flows/login.flow';
<<<<<<< HEAD
=======

type EventPayload = {
  event: string;
  properties: Record<string, unknown>;
};
>>>>>>> 2f987b6e

export const WALLET_ADDRESS = '0x5CfE73b6021E818B776b421B1c4Db2474086a7e1';
export const WALLET_ETH_BALANCE = '25';
export enum SignatureType {
  PersonalSign = '#personalSign',
  Permit = '#signPermit',
  NFTPermit = '#sign721Permit',
  SignTypedDataV3 = '#signTypedDataV3',
  SignTypedDataV4 = '#signTypedDataV4',
  SignTypedData = '#signTypedData',
  SIWE = '#siwe',
  SIWE_BadDomain = '#siweBadDomain',
}

type AssertSignatureMetricsOptions = {
  driver: Driver;
  mockedEndpoints: MockedEndpoint[];
  signatureType: string;
  primaryType?: string;
  uiCustomizations?: string[];
  location?: string;
  expectedProps?: Record<string, unknown>;
  withAnonEvents?: boolean;
  securityAlertReason?: string;
  securityAlertResponse?: string;
  securityAlertSource?: string;
  decodingChangeTypes?: string[];
  decodingResponse?: string;
  decodingDescription?: string | null;
  requestedThrough?: string;
};

type SignatureEventProperty = {
  account_type: 'MetaMask';
  category: 'inpage_provider';
  chain_id: '0x539';
  environment_type: 'background';
  locale: 'en';
  security_alert_reason: string;
  security_alert_response: string;
  security_alert_source?: string;
  signature_type: string;
  eip712_primary_type?: string;
  decoding_change_types?: string[];
  decoding_response?: string;
  decoding_description?: string | null;
  ui_customizations?: string[];
  location?: string;
  hd_entropy_index?: number;
  requested_through?: string;
};

const signatureAnonProperties = {
  eip712_verifyingContract: '0xCcCCccccCCCCcCCCCCCcCcCccCcCCCcCcccccccC',
  eip712_domain_version: '1',
  eip712_domain_name: 'Ether Mail',
};

let testDapp: TestDapp;
let accountDetailsModal: AccountDetailsModal;

export async function initializePages(driver: Driver) {
  testDapp = new TestDapp(driver);
  accountDetailsModal = new AccountDetailsModal(driver);
}

/**
 * Generates expected signature metric properties
 *
 * @param signatureType
 * @param primaryType
 * @param uiCustomizations
 * @param securityAlertReason
 * @param securityAlertResponse
 * @param securityAlertSource
 * @param decodingChangeTypes
 * @param decodingResponse
 * @param decodingDescription
 * @param requestedThrough
 */
function getSignatureEventProperty(
  signatureType: string,
  primaryType: string,
  uiCustomizations: string[],
  securityAlertReason: string = BlockaidReason.inProgress,
  securityAlertResponse: string = BlockaidResultType.Loading,
  securityAlertSource: string = 'api',
  decodingChangeTypes?: string[],
  decodingResponse?: string,
  decodingDescription?: string | null,
  requestedThrough?: string,
): SignatureEventProperty {
  const signatureEventProperty: SignatureEventProperty = {
    account_type: 'MetaMask',
    signature_type: signatureType,
    category: 'inpage_provider',
    chain_id: '0x539',
    environment_type: 'background',
    locale: 'en',
    security_alert_reason: securityAlertReason,
    security_alert_response: securityAlertResponse,
    security_alert_source: securityAlertSource,
    ui_customizations: uiCustomizations,
    hd_entropy_index: 0,
    requested_through: requestedThrough,
  };

  if (primaryType !== '') {
    signatureEventProperty.eip712_primary_type = primaryType;
  }

  if (decodingResponse) {
    signatureEventProperty.decoding_change_types = decodingChangeTypes;
    signatureEventProperty.decoding_response = decodingResponse;
    signatureEventProperty.decoding_description = decodingDescription;
  }

  return signatureEventProperty;
}

function assertSignatureRequestedMetrics(
  events: EventPayload[],
  signatureEventProperty: SignatureEventProperty,
  withAnonEvents = false,
) {
  assertEventPropertiesMatch(
    events,
    'Signature Requested',
    signatureEventProperty,
  );

  if (withAnonEvents) {
    assertEventPropertiesMatch(events, 'Signature Requested Anon', {
      ...signatureEventProperty,
      ...signatureAnonProperties,
    });
  }
}

export async function assertSignatureConfirmedMetrics({
  driver,
  mockedEndpoints,
  signatureType,
  primaryType = '',
  uiCustomizations = ['redesigned_confirmation'],
  withAnonEvents = false,
  securityAlertReason,
  securityAlertResponse,
  securityAlertSource,
  decodingChangeTypes,
  decodingResponse,
  decodingDescription,
  requestedThrough,
}: AssertSignatureMetricsOptions) {
  const events = await getEventPayloads(driver, mockedEndpoints);
  const signatureEventProperty = getSignatureEventProperty(
    signatureType,
    primaryType,
    uiCustomizations,
    securityAlertReason,
    securityAlertResponse,
    securityAlertSource,
    decodingChangeTypes,
    decodingResponse,
    decodingDescription,
    requestedThrough,
  );

  assertSignatureRequestedMetrics(
    events,
    signatureEventProperty,
    withAnonEvents,
  );

  assertEventPropertiesMatch(
    events,
    'Signature Approved',
    signatureEventProperty,
  );

  if (withAnonEvents) {
    assertEventPropertiesMatch(events, 'Signature Approved Anon', {
      ...signatureEventProperty,
      ...signatureAnonProperties,
    });
  }
}

export async function assertSignatureRejectedMetrics({
  driver,
  mockedEndpoints,
  signatureType,
  primaryType = '',
  uiCustomizations = ['redesigned_confirmation'],
  location,
  expectedProps = {},
  withAnonEvents = false,
  securityAlertReason,
  securityAlertResponse,
  securityAlertSource,
  decodingChangeTypes,
  decodingResponse,
  decodingDescription,
  requestedThrough,
}: AssertSignatureMetricsOptions) {
  const events = await getEventPayloads(driver, mockedEndpoints);
  const signatureEventProperty = getSignatureEventProperty(
    signatureType,
    primaryType,
    uiCustomizations,
    securityAlertReason,
    securityAlertResponse,
    securityAlertSource,
    decodingChangeTypes,
    decodingResponse,
    decodingDescription,
    requestedThrough,
  );

  assertSignatureRequestedMetrics(
    events,
    signatureEventProperty,
    withAnonEvents,
  );

  assertEventPropertiesMatch(events, 'Signature Rejected', {
    ...signatureEventProperty,
    location,
    hd_entropy_index: 0,
    ...expectedProps,
  });

  if (withAnonEvents) {
    assertEventPropertiesMatch(events, 'Signature Rejected Anon', {
      ...signatureEventProperty,
      ...signatureAnonProperties,
    });
  }
}

export async function assertAccountDetailsMetrics(
  driver: Driver,
  mockedEndpoints: MockedEndpoint[],
  type: string,
) {
  const events = await getEventPayloads(driver, mockedEndpoints);

  assertEventPropertiesMatch(events, 'Account Details Opened', {
    action: 'Confirm Screen',
    location: 'signature_confirmation',
    signature_type: type,
    category: 'Confirmations',
    locale: 'en',
    chain_id: '0x539',
    environment_type: 'notification',
    hd_entropy_index: 0,
  });
}

function assertEventPropertiesMatch(
  events: EventPayload[],
  eventName: string,
  expectedProperties: object,
) {
  const event = events.find((e) => e.event === eventName);

  assert(event, `${eventName} event not found`);

  const actualProperties = { ...event.properties };
  const expectedProps = { ...expectedProperties };

  compareDecodingAPIResponse(actualProperties, expectedProps, eventName);

  compareSecurityAlertProperties(actualProperties, expectedProps, eventName);

  assert.deepStrictEqual(
    actualProperties,
    expectedProps,
    `${eventName} event properties do not match`,
  );
}

function compareSecurityAlertProperties(
  actualProperties: Record<string, unknown>,
  expectedProperties: Record<string, unknown>,
  eventName: string,
) {
  if (
    expectedProperties.security_alert_response &&
    (expectedProperties.security_alert_response === 'loading' ||
      expectedProperties.security_alert_response === 'Benign')
  ) {
    if (
      actualProperties.security_alert_response !== 'loading' &&
      actualProperties.security_alert_response !== 'Benign'
    ) {
      assert.fail(
        `${eventName} event properties do not match: security_alert_response is ${actualProperties.security_alert_response}`,
      );
    }
    // Remove the property from both objects to avoid comparison
    delete actualProperties.security_alert_response;
    delete expectedProperties.security_alert_response;
  }

  if (expectedProperties.security_alert_source) {
    if (
      actualProperties.security_alert_source !== 'api' &&
      expectedProperties.security_alert_source !== 'api'
    ) {
      assert.fail(
        `${eventName} event properties do not match: security_alert_source is ${actualProperties.security_alert_source}`,
      );
    }
    delete actualProperties.security_alert_source;
    delete expectedProperties.security_alert_source;
  }
}

function compareDecodingAPIResponse(
  actualProperties: Record<string, unknown>,
  expectedProperties: Record<string, unknown>,
  eventName: string,
) {
  if (
    !expectedProperties.decoding_response &&
    !actualProperties.decoding_response
  ) {
    return;
  }
  if (
    eventName === 'Signature Rejected' ||
    eventName === 'Signature Approved'
  ) {
    assert.deepStrictEqual(
      actualProperties.decoding_change_types,
      expectedProperties.decoding_change_types,
      `${eventName} event properties do not match: decoding_change_types is ${actualProperties.decoding_change_types}`,
    );
    assert.equal(
      actualProperties.decoding_response,
      expectedProperties.decoding_response,
      `${eventName} event properties do not match: decoding_response is ${actualProperties.decoding_response}`,
    );
    assert.equal(
      actualProperties.decoding_description,
      expectedProperties.decoding_description,
      `${eventName} event properties do not match: decoding_response is ${actualProperties.decoding_description}`,
    );
  }
  // Remove the property from both objects to avoid comparison
  delete expectedProperties.decoding_change_types;
  delete expectedProperties.decoding_response;
  delete expectedProperties.decoding_description;
  delete expectedProperties.decoding_latency;
  delete actualProperties.decoding_change_types;
  delete actualProperties.decoding_response;
  delete actualProperties.decoding_description;
  delete actualProperties.decoding_latency;
}

export async function clickHeaderInfoBtn(driver: Driver) {
  const confirmation = new Confirmation(driver);
  await driver.switchToWindowWithTitle(WINDOW_TITLES.Dialog);
  confirmation.clickHeaderAccountDetailsButton();
}

export async function assertHeaderInfoBalance() {
  accountDetailsModal.assertHeaderInfoBalance(WALLET_ETH_BALANCE);
}

export async function copyAddressAndPasteWalletAddress(driver: Driver) {
  await accountDetailsModal.clickAddressCopyButton();
  await driver.delay(500); // Added delay to avoid error Element is not clickable at point (x,y) because another element obscures it, happens as soon as the mouse hovers over the close button
  await accountDetailsModal.clickAccountDetailsModalCloseButton();
  await driver.switchToWindowWithTitle(WINDOW_TITLES.TestDApp);
  await testDapp.pasteIntoEip747ContractAddressInput();
}

export async function assertPastedAddress() {
  await testDapp.assertEip747ContractAddressInputValue(WALLET_ADDRESS);
}

export async function assertRejectedSignature() {
  testDapp.assertUserRejectedRequest();
}

export async function openDappAndTriggerSignature(
  driver: Driver,
  type: string,
) {
  await loginWithBalanceValidation(driver);
  await testDapp.openTestDappPage({ url: DAPP_URL });
  await testDapp.check_pageIsLoaded();
  await triggerSignature(type);
  await driver.switchToWindowWithTitle(WINDOW_TITLES.Dialog);
}

export async function openDappAndTriggerDeploy(driver: Driver) {
  await unlockWallet(driver);
  await testDapp.openTestDappPage({ url: DAPP_URL });
  await driver.clickElement('#deployNFTsButton');
  await driver.switchToWindowWithTitle(WINDOW_TITLES.Dialog);
}

export async function triggerSignature(type: string) {
  switch (type) {
    case SignatureType.PersonalSign:
      await testDapp.clickPersonalSign();
      break;
    case SignatureType.Permit:
      await testDapp.clickPermit();
      break;
    case SignatureType.SignTypedData:
      await testDapp.clickSignTypedData();
      break;
    case SignatureType.SignTypedDataV3:
      await testDapp.clickSignTypedDatav3();
      break;
    case SignatureType.SignTypedDataV4:
      await testDapp.clickSignTypedDatav4();
      break;
    case SignatureType.SIWE:
      await testDapp.clickSiwe();
      break;
    case SignatureType.SIWE_BadDomain:
      await testDapp.clickSwieBadDomain();
      break;
    case SignatureType.NFTPermit:
      await testDapp.clickERC721Permit();
      break;
    default:
      throw new Error('Invalid signature type');
  }
}

export async function assertVerifiedSiweMessage(
  driver: Driver,
  message: string,
) {
  await driver.waitUntilXWindowHandles(2);
  await driver.switchToWindowWithTitle(WINDOW_TITLES.TestDApp);

  await testDapp.check_successSiwe(message);
}<|MERGE_RESOLUTION|>--- conflicted
+++ resolved
@@ -15,14 +15,11 @@
   BlockaidResultType,
 } from '../../../../../shared/constants/security-provider';
 import { loginWithBalanceValidation } from '../../../page-objects/flows/login.flow';
-<<<<<<< HEAD
-=======
 
 type EventPayload = {
   event: string;
   properties: Record<string, unknown>;
 };
->>>>>>> 2f987b6e
 
 export const WALLET_ADDRESS = '0x5CfE73b6021E818B776b421B1c4Db2474086a7e1';
 export const WALLET_ETH_BALANCE = '25';
