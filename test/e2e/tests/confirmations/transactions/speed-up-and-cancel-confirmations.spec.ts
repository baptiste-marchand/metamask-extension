/* eslint-disable @typescript-eslint/no-require-imports, @typescript-eslint/no-var-requires */
import { Hex } from '@metamask/utils';
import { decimalToPrefixedHex } from '../../../../../shared/modules/conversion.utils';
import { DEFAULT_FIXTURE_ACCOUNT } from '../../../constants';
import {
  defaultGanacheOptionsForType2Transactions,
  unlockWallet,
} from '../../../helpers';
import { createDappTransaction } from '../../../page-objects/flows/transaction';
import Confirmation from '../../../page-objects/pages/confirmations/redesign/confirmation';
import ActivityListPage from '../../../page-objects/pages/home/activity-list';
import HomePage from '../../../page-objects/pages/home/homepage';
import { TestSuiteArguments } from './shared';

const { WINDOW_TITLES, withFixtures } = require('../../../helpers');
const FixtureBuilder = require('../../../fixture-builder');

const ethInHexWei = (eth: number): Hex => decimalToPrefixedHex(eth * 10 ** 18);

describe('Speed Up and Cancel Transaction Tests', function () {
  describe('Speed up transaction', function () {
    it('Successfully speeds up a pending transaction', async function () {
      await withFixtures(
        {
          dapp: true,
          fixtures: new FixtureBuilder()
            .withPermissionControllerConnectedToTestDapp()
            .build(),
          localNodeOptions: defaultGanacheOptionsForType2Transactions,
          title: this.test?.fullTitle(),
        },
<<<<<<< HEAD
        async ({ driver, ganacheServer }: TestSuiteArguments) => {
=======
        async ({ driver, localNodes }: TestSuiteArguments) => {
>>>>>>> 71d92770
          await unlockWallet(driver);

          // Create initial stuck transaction
          await createDappTransaction(driver, {
            value: ethInHexWei(0.1),
            maxFeePerGas: decimalToPrefixedHex(0),
            maxPriorityFeePerGas: decimalToPrefixedHex(0),
            to: DEFAULT_FIXTURE_ACCOUNT,
          });

          // Wait for confirmation dialog and confirm initial transaction
          await driver.switchToWindowWithTitle(WINDOW_TITLES.Dialog);

          const confirmationPage = new Confirmation(driver);
          await confirmationPage.clickFooterConfirmButton();

          // Switch to extension and handle transaction
          await driver.switchToWindowWithTitle(
            WINDOW_TITLES.ExtensionInFullScreenView,
          );
<<<<<<< HEAD
          await ganacheServer?.mineBlock();
=======
          (await localNodes?.[0]?.mineBlock()) ??
            console.error('localNodes is undefined or empty');
>>>>>>> 71d92770

          const homePage = new HomePage(driver);
          await homePage.goToActivityList();

          const activityListPage = new ActivityListPage(driver);
          await activityListPage.check_completedTxNumberDisplayedInActivity(1);

          await activityListPage.click_transactionListItem();
          await activityListPage.click_speedUpTransaction();
          await activityListPage.click_confirmTransactionReplacement();
<<<<<<< HEAD
          await ganacheServer?.mineBlock();
=======
          (await localNodes?.[0]?.mineBlock()) ??
            console.error('localNodes is undefined or empty');
>>>>>>> 71d92770

          await activityListPage.check_waitForTransactionStatus('confirmed');
        },
      );
    });
  });

  describe('Cancel transaction', function () {
    it('Successfully cancels a pending transaction', async function () {
      await withFixtures(
        {
          dapp: true,
          fixtures: new FixtureBuilder()
            .withPermissionControllerConnectedToTestDapp()
            .build(),
          localNodeOptions: defaultGanacheOptionsForType2Transactions,
          title: this.test?.fullTitle(),
        },
<<<<<<< HEAD
        async ({ driver, ganacheServer }: TestSuiteArguments) => {
=======
        async ({ driver, localNodes }: TestSuiteArguments) => {
>>>>>>> 71d92770
          await unlockWallet(driver);

          // Create initial stuck transaction
          await createDappTransaction(driver, {
            value: ethInHexWei(0.1),
            maxFeePerGas: decimalToPrefixedHex(0),
            maxPriorityFeePerGas: decimalToPrefixedHex(0),
            to: DEFAULT_FIXTURE_ACCOUNT,
          });

          await driver.switchToWindowWithTitle(WINDOW_TITLES.Dialog);

          const confirmationPage = new Confirmation(driver);
          await confirmationPage.clickFooterConfirmButton();
<<<<<<< HEAD
          await ganacheServer?.mineBlock();

=======
          (await localNodes?.[0]?.mineBlock()) ??
            console.error('localNodes is undefined or empty');
>>>>>>> 71d92770
          await driver.switchToWindowWithTitle(
            WINDOW_TITLES.ExtensionInFullScreenView,
          );

          const homePage = new HomePage(driver);
          await homePage.goToActivityList();

          const activityListPage = new ActivityListPage(driver);
          await activityListPage.check_completedTxNumberDisplayedInActivity(1);

          await activityListPage.click_cancelTransaction();
          await activityListPage.click_confirmTransactionReplacement();
<<<<<<< HEAD
          await ganacheServer?.mineBlock();

=======
          (await localNodes?.[0]?.mineBlock()) ??
            console.error('localNodes is undefined or empty');
>>>>>>> 71d92770
          await activityListPage.check_waitForTransactionStatus('cancelled');
        },
      );
    });
  });
});<|MERGE_RESOLUTION|>--- conflicted
+++ resolved
@@ -29,11 +29,7 @@
           localNodeOptions: defaultGanacheOptionsForType2Transactions,
           title: this.test?.fullTitle(),
         },
-<<<<<<< HEAD
-        async ({ driver, ganacheServer }: TestSuiteArguments) => {
-=======
         async ({ driver, localNodes }: TestSuiteArguments) => {
->>>>>>> 71d92770
           await unlockWallet(driver);
 
           // Create initial stuck transaction
@@ -54,12 +50,8 @@
           await driver.switchToWindowWithTitle(
             WINDOW_TITLES.ExtensionInFullScreenView,
           );
-<<<<<<< HEAD
-          await ganacheServer?.mineBlock();
-=======
           (await localNodes?.[0]?.mineBlock()) ??
             console.error('localNodes is undefined or empty');
->>>>>>> 71d92770
 
           const homePage = new HomePage(driver);
           await homePage.goToActivityList();
@@ -70,12 +62,8 @@
           await activityListPage.click_transactionListItem();
           await activityListPage.click_speedUpTransaction();
           await activityListPage.click_confirmTransactionReplacement();
-<<<<<<< HEAD
-          await ganacheServer?.mineBlock();
-=======
           (await localNodes?.[0]?.mineBlock()) ??
             console.error('localNodes is undefined or empty');
->>>>>>> 71d92770
 
           await activityListPage.check_waitForTransactionStatus('confirmed');
         },
@@ -94,11 +82,7 @@
           localNodeOptions: defaultGanacheOptionsForType2Transactions,
           title: this.test?.fullTitle(),
         },
-<<<<<<< HEAD
-        async ({ driver, ganacheServer }: TestSuiteArguments) => {
-=======
         async ({ driver, localNodes }: TestSuiteArguments) => {
->>>>>>> 71d92770
           await unlockWallet(driver);
 
           // Create initial stuck transaction
@@ -113,13 +97,8 @@
 
           const confirmationPage = new Confirmation(driver);
           await confirmationPage.clickFooterConfirmButton();
-<<<<<<< HEAD
-          await ganacheServer?.mineBlock();
-
-=======
           (await localNodes?.[0]?.mineBlock()) ??
             console.error('localNodes is undefined or empty');
->>>>>>> 71d92770
           await driver.switchToWindowWithTitle(
             WINDOW_TITLES.ExtensionInFullScreenView,
           );
@@ -132,13 +111,8 @@
 
           await activityListPage.click_cancelTransaction();
           await activityListPage.click_confirmTransactionReplacement();
-<<<<<<< HEAD
-          await ganacheServer?.mineBlock();
-
-=======
           (await localNodes?.[0]?.mineBlock()) ??
             console.error('localNodes is undefined or empty');
->>>>>>> 71d92770
           await activityListPage.check_waitForTransactionStatus('cancelled');
         },
       );
