--- conflicted
+++ resolved
@@ -63,29 +63,6 @@
   "AuthenticationController": { "isSignedIn": "boolean" },
   "BridgeController": {
     "assetExchangeRates": "object",
-<<<<<<< HEAD
-    "bridgeFeatureFlags": {
-      "extensionConfig": {
-        "maxRefreshCount": "number",
-        "refreshRate": "number",
-        "support": "boolean",
-        "chains": {
-          "eip155:1": "object",
-          "eip155:10": "object",
-          "eip155:56": "object",
-          "eip155:137": "object",
-          "eip155:324": "object",
-          "eip155:8453": "object",
-          "eip155:42161": "object",
-          "eip155:43114": "object",
-          "eip155:59144": "object",
-          "solana:5eykt4UsFv8P8NJdTREpY1vzqKqZKvdp": "object"
-        }
-      },
-      "mobileConfig": "object"
-    },
-=======
->>>>>>> 626e8e3c
     "quoteRequest": {
       "srcTokenAddress": "0x0000000000000000000000000000000000000000"
     },
@@ -175,13 +152,7 @@
     "conversionRates": "object",
     "historicalPrices": "object"
   },
-<<<<<<< HEAD
-  "MultichainBalancesController": {
-    "balances": "object"
-  },
-=======
   "MultichainBalancesController": { "balances": "object" },
->>>>>>> 626e8e3c
   "MultichainNetworkController": "object",
   "MultichainRatesController": {
     "fiatCurrency": "usd",
@@ -379,13 +350,8 @@
   },
   "UserOperationController": { "userOperations": "object" },
   "UserStorageController": {
-<<<<<<< HEAD
-    "isProfileSyncingEnabled": null,
-    "isProfileSyncingUpdateLoading": "boolean",
-=======
     "isBackupAndSyncEnabled": false,
     "isBackupAndSyncUpdateLoading": "boolean",
->>>>>>> 626e8e3c
     "isAccountSyncingEnabled": true,
     "hasAccountSyncingSyncedAtLeastOnce": "boolean",
     "isAccountSyncingReadyToBeDispatched": "boolean",
