--- conflicted
+++ resolved
@@ -62,35 +62,15 @@
   },
   "AuthenticationController": { "isSignedIn": "boolean" },
   "BridgeController": {
-<<<<<<< HEAD
-    "bridgeFeatureFlags": {
-      "mobileConfig": "object",
-      "extensionConfig": {
-        "refreshRate": "number",
-        "maxRefreshCount": "number",
-=======
     "assetExchangeRates": "object",
     "bridgeFeatureFlags": {
       "extensionConfig": {
         "maxRefreshCount": "number",
         "refreshRate": "number",
->>>>>>> 4c122d36
         "support": "boolean",
         "chains": {
           "eip155:1": "object",
           "eip155:10": "object",
-<<<<<<< HEAD
-          "eip155:137": "object",
-          "eip155:324": "object",
-          "eip155:42161": "object",
-          "eip155:43114": "object",
-          "eip155:56": "object",
-          "eip155:59144": "object",
-          "eip155:8453": "object",
-          "solana:5eykt4UsFv8P8NJdTREpY1vzqKqZKvdp": "object"
-        }
-      }
-=======
           "eip155:56": "object",
           "eip155:137": "object",
           "eip155:324": "object",
@@ -102,26 +82,16 @@
         }
       },
       "mobileConfig": "object"
->>>>>>> 4c122d36
     },
     "quoteRequest": {
       "srcTokenAddress": "0x0000000000000000000000000000000000000000"
     },
-<<<<<<< HEAD
-    "quotes": {},
-    "quotesRefreshCount": 0,
-    "quoteFetchError": null,
-    "quotesInitialLoadTime": null,
-    "quotesLastFetched": null,
-    "quotesLoadingStatus": null
-=======
     "quotesInitialLoadTime": null,
     "quotes": {},
     "quotesLastFetched": null,
     "quotesLoadingStatus": null,
     "quoteFetchError": null,
     "quotesRefreshCount": 0
->>>>>>> 4c122d36
   },
   "BridgeStatusController": { "bridgeStatusState": { "txHistory": "object" } },
   "CronjobController": { "jobs": "object", "events": "object" },
