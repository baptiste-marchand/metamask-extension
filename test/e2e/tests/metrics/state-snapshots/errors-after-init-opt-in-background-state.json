{
  "AccountOrderController": {
    "pinnedAccountList": {},
    "hiddenAccountList": {}
  },
  "AccountTracker": { "accounts": "object", "accountsByChainId": "object" },
  "AccountsController": {
    "internalAccounts": { "accounts": "object", "selectedAccount": "string" }
  },
  "AddressBookController": { "addressBook": "object" },
  "AlertController": {
    "alertEnabledness": { "unconnectedAccount": true, "web3ShimUsage": true },
    "unconnectedAccountAlertShownOrigins": "object",
    "web3ShimUsageOrigins": "object"
  },
  "AnnouncementController": { "announcements": "object" },
  "AppMetadataController": {
    "currentAppVersion": "string",
    "previousAppVersion": "",
    "previousMigrationVersion": 0,
    "currentMigrationVersion": "number"
  },
  "AppStateController": {
    "connectedStatusPopoverHasBeenShown": true,
    "defaultHomeActiveTabName": null,
    "browserEnvironment": { "os": "string", "browser": "string" },
    "popupGasPollTokens": "object",
    "notificationGasPollTokens": "object",
    "fullScreenGasPollTokens": "object",
    "recoveryPhraseReminderHasBeenShown": true,
    "recoveryPhraseReminderLastShown": "number",
    "outdatedBrowserWarningLastShown": "object",
    "nftsDetectionNoticeDismissed": false,
    "showTestnetMessageInDropdown": true,
    "showBetaHeader": false,
    "showPermissionsTour": true,
    "showNetworkBanner": true,
    "showAccountBanner": true,
    "trezorModel": null,
    "onboardingDate": null,
    "newPrivacyPolicyToastClickedOrClosed": "boolean",
    "newPrivacyPolicyToastShownDate": "number",
    "hadAdvancedGasFeesSetPriorToMigration92_3": false,
    "nftsDropdownState": {},
    "termsOfUseLastAgreed": "number",
    "qrHardware": {},
    "usedNetworks": { "0x1": true, "0x5": true, "0x539": true },
    "snapsInstallPrivacyWarningShown": true,
    "surveyLinkLastClickedOrClosed": "object",
    "signatureSecurityAlertResponses": "object",
    "switchedNetworkDetails": null,
    "switchedNetworkNeverShowMessage": "boolean",
    "currentExtensionPopupId": "number"
  },
  "ApprovalController": {
    "pendingApprovals": "object",
    "pendingApprovalCount": "number",
    "approvalFlows": "object"
  },
  "AuthenticationController": { "isSignedIn": "boolean" },
  "BridgeController": {
<<<<<<< HEAD
    "bridgeState": {
      "bridgeFeatureFlags": {
        "extensionSupport": "boolean",
        "srcNetworkAllowlist": {
          "0": "string",
          "1": "string",
          "2": "string"
        },
        "destNetworkAllowlist": {
          "0": "string",
          "1": "string",
          "2": "string"
        }
      }
    }
=======
    "bridgeState": { "bridgeFeatureFlags": { "extensionSupport": "boolean" } }
>>>>>>> 5e6d703c
  },
  "CronjobController": { "jobs": "object" },
  "CurrencyController": {
    "currencyRates": {
      "ETH": {
        "conversionDate": "number",
        "conversionRate": 1700,
        "usdConversionRate": 1700
      }
    },
    "currentCurrency": "usd"
  },
  "DecryptMessageController": {
    "unapprovedDecryptMsgs": "object",
    "unapprovedDecryptMsgCount": 0
  },
  "EncryptionPublicKeyController": {
    "unapprovedEncryptionPublicKeyMsgs": "object",
    "unapprovedEncryptionPublicKeyMsgCount": 0
  },
  "EnsController": {
    "ensEntries": "object",
    "ensResolutionsByAddress": "object"
  },
  "GasFeeController": {
    "gasFeeEstimatesByChainId": {},
    "gasFeeEstimates": {},
    "estimatedGasFeeTimeBounds": {},
    "gasEstimateType": "none",
    "nonRPCGasFeeApisDisabled": "boolean"
  },
  "KeyringController": {
    "isUnlocked": true,
    "keyrings": "object",
    "vault": "string",
    "encryptionKey": "string",
    "encryptionSalt": "string"
  },
  "LoggingController": { "logs": "object" },
  "MetaMetricsController": {
    "participateInMetaMetrics": true,
    "metaMetricsId": "fake-metrics-id",
    "dataCollectionForMarketing": "boolean",
    "marketingCampaignCookieId": null,
    "eventsBeforeMetricsOptIn": "object",
    "traits": "object",
    "previousUserTraits": "object",
    "fragments": "object",
    "segmentApiCalls": "object"
  },
  "MultichainBalancesController": { "balances": "object" },
  "MultichainRatesController": {
    "fiatCurrency": "usd",
    "rates": { "btc": { "conversionDate": 0, "conversionRate": "0" } },
    "cryptocurrencies": ["btc"]
  },
  "NameController": { "names": "object", "nameSources": "object" },
  "NetworkController": {
    "selectedNetworkClientId": "string",
    "networksMetadata": {
      "networkConfigurationId": {
        "EIPS": { "1559": false },
        "status": "available"
      }
    },
    "networkConfigurations": "object"
  },
  "NetworkOrderController": {
    "orderedNetworkList": { "0": "object", "1": "object", "2": "object" }
  },
  "NftController": {
    "allNftContracts": "object",
    "allNfts": "object",
    "ignoredNfts": "object"
  },
  "NotificationController": { "notifications": "object" },
  "NotificationServicesController": {
    "subscriptionAccountsSeen": "object",
    "isMetamaskNotificationsFeatureSeen": "boolean",
    "isNotificationServicesEnabled": "boolean",
    "isFeatureAnnouncementsEnabled": "boolean",
    "metamaskNotificationsList": "object",
    "metamaskNotificationsReadList": "object",
    "isUpdatingMetamaskNotifications": "boolean",
    "isFetchingMetamaskNotifications": "boolean",
    "isUpdatingMetamaskNotificationsAccount": "object",
    "isCheckingAccountsPresence": "boolean"
  },
  "NotificationServicesPushController": { "fcmToken": "string" },
  "OnboardingController": {
    "seedPhraseBackedUp": true,
    "firstTimeFlowType": "import",
    "completedOnboarding": true,
    "onboardingTabs": "object"
  },
  "PPOMController": { "storageMetadata": {} },
  "PermissionController": { "subjects": "object" },
  "PermissionLogController": {
    "permissionHistory": "object",
    "permissionActivityLog": "object"
  },
  "PreferencesController": {
    "useBlockie": false,
    "useNonceField": false,
    "usePhishDetect": true,
    "dismissSeedBackUpReminder": true,
    "useMultiAccountBalanceChecker": true,
    "useSafeChainsListValidation": "boolean",
    "useTokenDetection": true,
    "useNftDetection": false,
    "use4ByteResolution": true,
    "useCurrencyRateCheck": true,
    "useRequestQueue": true,
    "openSeaEnabled": false,
    "securityAlertsEnabled": "boolean",
<<<<<<< HEAD
    "watchEthereumAccountEnabled": "boolean",
=======
>>>>>>> 5e6d703c
    "bitcoinSupportEnabled": "boolean",
    "bitcoinTestnetSupportEnabled": "boolean",
    "addSnapAccountEnabled": "boolean",
    "advancedGasFee": {},
    "featureFlags": {},
    "incomingTransactionsPreferences": {},
    "knownMethodData": "object",
    "currentLocale": "en",
    "identities": "object",
    "lostIdentities": "object",
    "forgottenPassword": false,
    "preferences": {
      "hideZeroBalanceTokens": false,
      "showExtensionInFullSizeView": false,
      "showFiatInTestnets": false,
      "showTestNetworks": false,
      "smartTransactionsOptInStatus": false,
      "useNativeCurrencyAsPrimaryCurrency": true,
      "petnamesEnabled": true,
<<<<<<< HEAD
      "isRedesignedConfirmationsDeveloperEnabled": "boolean",
      "redesignedConfirmationsEnabled": true,
      "redesignedTransactionsEnabled": "boolean"
=======
      "redesignedConfirmationsEnabled": true,
      "redesignedTransactionsEnabled": "boolean",
      "isRedesignedConfirmationsDeveloperEnabled": "boolean"
>>>>>>> 5e6d703c
    },
    "ipfsGateway": "string",
    "isIpfsGatewayEnabled": "boolean",
    "useAddressBarEnsResolution": true,
    "ledgerTransportType": "webhid",
    "snapRegistryList": "object",
    "theme": "light",
    "snapsAddSnapAccountModalDismissed": "boolean",
    "useExternalNameSources": "boolean",
    "useTransactionSimulations": true,
    "enableMV3TimestampSave": true,
    "useExternalServices": "boolean",
    "selectedAddress": "string"
  },
<<<<<<< HEAD
=======
  "PushPlatformNotificationsController": { "fcmToken": "string" },
>>>>>>> 5e6d703c
  "QueuedRequestController": { "queuedRequestCount": 0 },
  "SelectedNetworkController": { "domains": "object" },
  "SignatureController": {
    "unapprovedPersonalMsgs": "object",
    "unapprovedTypedMessages": "object",
    "unapprovedPersonalMsgCount": 0,
    "unapprovedTypedMessagesCount": 0
  },
  "SmartTransactionsController": {
    "smartTransactionsState": {
      "fees": {},
      "liveness": true,
      "smartTransactions": "object"
    }
  },
  "SnapController": {
    "snaps": "object",
    "snapStates": "object",
    "unencryptedSnapStates": "object"
  },
  "SnapInsightsController": { "insights": "object" },
  "SnapInterfaceController": { "interfaces": "object" },
  "SnapsRegistry": {
    "database": null,
    "lastUpdated": null,
    "databaseUnavailable": "boolean"
  },
  "SubjectMetadataController": { "subjectMetadata": "object" },
  "SwapsController": {
    "swapsState": {
      "quotes": "object",
      "quotesPollingLimitEnabled": false,
      "fetchParams": null,
      "tokens": null,
      "tradeTxId": null,
      "approveTxId": null,
      "quotesLastFetched": null,
      "customMaxGas": "",
      "customGasPrice": null,
      "customMaxFeePerGas": null,
      "customMaxPriorityFeePerGas": null,
      "swapsUserFeeLevel": "",
      "selectedAggId": null,
      "customApproveTxData": "string",
      "errorKey": "",
      "topAggId": null,
      "routeState": "",
      "swapsFeatureIsLive": true,
      "saveFetchedQuotes": false,
      "swapsQuoteRefreshTime": 60000,
      "swapsQuotePrefetchingRefreshTime": 60000,
      "swapsStxBatchStatusRefreshTime": 10000,
      "swapsStxStatusDeadline": 180,
      "swapsStxGetTransactionsRefreshTime": 10000,
      "swapsStxMaxFeeMultiplier": 2,
      "swapsFeatureFlags": {}
    }
  },
  "TokenListController": {
    "tokenList": "object",
    "tokensChainsCache": {},
    "preventPollingOnNetworkRestart": false
  },
  "TokenRatesController": { "marketData": "object" },
  "TokensController": {
    "tokens": "object",
    "ignoredTokens": "object",
    "detectedTokens": "object",
    "allTokens": {},
    "allIgnoredTokens": {},
    "allDetectedTokens": {}
  },
  "TxController": {
    "methodData": "object",
    "transactions": "object",
    "lastFetchedBlockNumbers": "object"
  },
  "UserOperationController": { "userOperations": "object" },
  "UserStorageController": {
    "isProfileSyncingEnabled": null,
    "isProfileSyncingUpdateLoading": "boolean"
  }
}<|MERGE_RESOLUTION|>--- conflicted
+++ resolved
@@ -59,7 +59,6 @@
   },
   "AuthenticationController": { "isSignedIn": "boolean" },
   "BridgeController": {
-<<<<<<< HEAD
     "bridgeState": {
       "bridgeFeatureFlags": {
         "extensionSupport": "boolean",
@@ -75,9 +74,6 @@
         }
       }
     }
-=======
-    "bridgeState": { "bridgeFeatureFlags": { "extensionSupport": "boolean" } }
->>>>>>> 5e6d703c
   },
   "CronjobController": { "jobs": "object" },
   "CurrencyController": {
@@ -193,10 +189,7 @@
     "useRequestQueue": true,
     "openSeaEnabled": false,
     "securityAlertsEnabled": "boolean",
-<<<<<<< HEAD
     "watchEthereumAccountEnabled": "boolean",
-=======
->>>>>>> 5e6d703c
     "bitcoinSupportEnabled": "boolean",
     "bitcoinTestnetSupportEnabled": "boolean",
     "addSnapAccountEnabled": "boolean",
@@ -216,15 +209,9 @@
       "smartTransactionsOptInStatus": false,
       "useNativeCurrencyAsPrimaryCurrency": true,
       "petnamesEnabled": true,
-<<<<<<< HEAD
       "isRedesignedConfirmationsDeveloperEnabled": "boolean",
       "redesignedConfirmationsEnabled": true,
       "redesignedTransactionsEnabled": "boolean"
-=======
-      "redesignedConfirmationsEnabled": true,
-      "redesignedTransactionsEnabled": "boolean",
-      "isRedesignedConfirmationsDeveloperEnabled": "boolean"
->>>>>>> 5e6d703c
     },
     "ipfsGateway": "string",
     "isIpfsGatewayEnabled": "boolean",
@@ -239,10 +226,6 @@
     "useExternalServices": "boolean",
     "selectedAddress": "string"
   },
-<<<<<<< HEAD
-=======
-  "PushPlatformNotificationsController": { "fcmToken": "string" },
->>>>>>> 5e6d703c
   "QueuedRequestController": { "queuedRequestCount": 0 },
   "SelectedNetworkController": { "domains": "object" },
   "SignatureController": {
