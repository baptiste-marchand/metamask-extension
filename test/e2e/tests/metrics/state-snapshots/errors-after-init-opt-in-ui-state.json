{
  "DNS": "object",
  "activeTab": "object",
  "appState": "object",
  "bridge": "object",
  "confirm": "object",
  "confirmAlerts": "object",
  "confirmTransaction": "object",
  "gas": { "customData": { "price": null, "limit": null } },
  "history": { "mostRecentOverviewPage": "/" },
  "invalidCustomNetwork": "object",
  "localeMessages": "object",
  "metamask": {
    "isInitialized": true,
    "isUnlocked": true,
    "isAccountMenuOpen": false,
    "isNetworkMenuOpen": false,
    "internalAccounts": { "accounts": "object", "selectedAccount": "string" },
    "transactions": "object",
    "networkConfigurations": "object",
    "addressBook": "object",
    "confirmationExchangeRates": {},
    "pendingTokens": "object",
    "customNonceValue": "",
    "useBlockie": false,
    "featureFlags": {},
    "welcomeScreenSeen": false,
    "currentLocale": "en",
    "preferences": {
      "hideZeroBalanceTokens": false,
      "showExtensionInFullSizeView": false,
      "showFiatInTestnets": false,
      "showTestNetworks": false,
      "smartTransactionsOptInStatus": false,
      "useNativeCurrencyAsPrimaryCurrency": true,
      "petnamesEnabled": true,
<<<<<<< HEAD
      "isRedesignedConfirmationsDeveloperEnabled": "boolean",
      "redesignedConfirmationsEnabled": true,
      "redesignedTransactionsEnabled": "boolean"
=======
      "redesignedConfirmationsEnabled": true,
      "redesignedTransactionsEnabled": "boolean",
      "isRedesignedConfirmationsDeveloperEnabled": "boolean"
>>>>>>> 5e6d703c
    },
    "firstTimeFlowType": "import",
    "completedOnboarding": true,
    "knownMethodData": "object",
    "use4ByteResolution": true,
    "participateInMetaMetrics": true,
    "dataCollectionForMarketing": "boolean",
    "nextNonce": null,
    "currencyRates": {
      "ETH": {
        "conversionDate": "number",
        "conversionRate": 1700,
        "usdConversionRate": 1700
      }
    },
    "connectedStatusPopoverHasBeenShown": true,
    "defaultHomeActiveTabName": null,
    "browserEnvironment": { "os": "string", "browser": "string" },
    "popupGasPollTokens": "object",
    "notificationGasPollTokens": "object",
    "fullScreenGasPollTokens": "object",
    "recoveryPhraseReminderHasBeenShown": true,
    "recoveryPhraseReminderLastShown": "number",
    "outdatedBrowserWarningLastShown": "object",
    "nftsDetectionNoticeDismissed": false,
    "showTestnetMessageInDropdown": true,
    "showBetaHeader": false,
    "showPermissionsTour": true,
    "showNetworkBanner": true,
    "showAccountBanner": true,
    "trezorModel": null,
    "onboardingDate": null,
    "newPrivacyPolicyToastClickedOrClosed": "boolean",
    "newPrivacyPolicyToastShownDate": "number",
    "hadAdvancedGasFeesSetPriorToMigration92_3": false,
    "nftsDropdownState": {},
    "termsOfUseLastAgreed": "number",
    "qrHardware": {},
    "usedNetworks": { "0x1": true, "0x5": true, "0x539": true },
    "snapsInstallPrivacyWarningShown": true,
    "surveyLinkLastClickedOrClosed": "object",
    "signatureSecurityAlertResponses": "object",
    "switchedNetworkDetails": null,
    "switchedNetworkNeverShowMessage": "boolean",
    "currentExtensionPopupId": "number",
    "currentAppVersion": "string",
    "previousAppVersion": "",
    "previousMigrationVersion": 0,
    "currentMigrationVersion": "number",
    "balances": "object",
    "selectedNetworkClientId": "string",
    "networksMetadata": {
      "networkConfigurationId": {
        "EIPS": { "1559": false },
        "status": "available"
      }
    },
    "keyrings": "object",
    "useNonceField": false,
    "usePhishDetect": true,
    "dismissSeedBackUpReminder": true,
    "useMultiAccountBalanceChecker": true,
    "useSafeChainsListValidation": true,
    "useTokenDetection": true,
    "useNftDetection": false,
    "useCurrencyRateCheck": true,
    "useRequestQueue": true,
    "openSeaEnabled": false,
    "securityAlertsEnabled": "boolean",
<<<<<<< HEAD
    "watchEthereumAccountEnabled": "boolean",
=======
>>>>>>> 5e6d703c
    "bitcoinSupportEnabled": "boolean",
    "bitcoinTestnetSupportEnabled": "boolean",
    "addSnapAccountEnabled": "boolean",
    "advancedGasFee": {},
    "incomingTransactionsPreferences": {},
    "identities": "object",
    "lostIdentities": "object",
    "forgottenPassword": false,
    "ipfsGateway": "string",
    "isIpfsGatewayEnabled": "boolean",
    "useAddressBarEnsResolution": true,
    "ledgerTransportType": "webhid",
    "snapRegistryList": "object",
    "theme": "light",
    "snapsAddSnapAccountModalDismissed": "boolean",
    "useExternalNameSources": "boolean",
    "useTransactionSimulations": true,
    "enableMV3TimestampSave": true,
    "useExternalServices": "boolean",
    "selectedAddress": "string",
    "metaMetricsId": "fake-metrics-id",
    "marketingCampaignCookieId": null,
    "eventsBeforeMetricsOptIn": "object",
    "traits": "object",
    "previousUserTraits": "object",
    "fragments": "object",
    "segmentApiCalls": "object",
    "currentCurrency": "usd",
    "alertEnabledness": { "unconnectedAccount": true, "web3ShimUsage": true },
    "unconnectedAccountAlertShownOrigins": "object",
    "web3ShimUsageOrigins": "object",
    "seedPhraseBackedUp": true,
    "onboardingTabs": "object",
    "subjects": "object",
    "permissionHistory": "object",
    "permissionActivityLog": "object",
    "subjectMetadata": "object",
    "announcements": "object",
    "orderedNetworkList": { "0": "object", "1": "object", "2": "object" },
    "pinnedAccountList": {},
    "hiddenAccountList": {},
    "gasFeeEstimatesByChainId": {},
    "gasFeeEstimates": {},
    "estimatedGasFeeTimeBounds": {},
    "gasEstimateType": "none",
    "nonRPCGasFeeApisDisabled": "boolean",
    "tokenList": "object",
    "tokensChainsCache": {},
    "preventPollingOnNetworkRestart": false,
    "tokens": "object",
    "ignoredTokens": "object",
    "detectedTokens": "object",
    "allTokens": {},
    "allIgnoredTokens": {},
    "allDetectedTokens": {},
    "smartTransactionsState": {
      "fees": {},
      "liveness": true,
      "smartTransactions": "object"
    },
    "allNftContracts": "object",
    "allNfts": "object",
    "ignoredNfts": "object",
    "domains": "object",
    "logs": "object",
    "methodData": "object",
    "lastFetchedBlockNumbers": "object",
    "fiatCurrency": "usd",
    "rates": { "btc": { "conversionDate": 0, "conversionRate": "0" } },
    "cryptocurrencies": ["btc"],
    "snaps": "object",
    "snapStates": "object",
    "unencryptedSnapStates": "object",
    "jobs": "object",
    "database": null,
    "lastUpdated": null,
    "databaseUnavailable": "boolean",
    "notifications": "object",
    "interfaces": "object",
    "insights": "object",
    "names": "object",
    "nameSources": "object",
    "userOperations": "object",
    "isSignedIn": "boolean",
    "isProfileSyncingEnabled": null,
    "isProfileSyncingUpdateLoading": "boolean",
    "subscriptionAccountsSeen": "object",
    "isMetamaskNotificationsFeatureSeen": "boolean",
    "isNotificationServicesEnabled": "boolean",
    "isFeatureAnnouncementsEnabled": "boolean",
    "metamaskNotificationsList": "object",
    "metamaskNotificationsReadList": "object",
    "isUpdatingMetamaskNotifications": "boolean",
    "isFetchingMetamaskNotifications": "boolean",
    "isUpdatingMetamaskNotificationsAccount": "object",
    "isCheckingAccountsPresence": "boolean",
    "queuedRequestCount": 0,
    "fcmToken": "string",
    "accounts": "object",
    "accountsByChainId": "object",
    "marketData": "object",
    "unapprovedDecryptMsgs": "object",
    "unapprovedDecryptMsgCount": 0,
    "unapprovedEncryptionPublicKeyMsgs": "object",
    "unapprovedEncryptionPublicKeyMsgCount": 0,
    "unapprovedPersonalMsgs": "object",
    "unapprovedTypedMessages": "object",
    "unapprovedPersonalMsgCount": 0,
    "unapprovedTypedMessagesCount": 0,
    "swapsState": {
      "quotes": "object",
      "quotesPollingLimitEnabled": false,
      "fetchParams": null,
      "tokens": null,
      "tradeTxId": null,
      "approveTxId": null,
      "quotesLastFetched": null,
      "customMaxGas": "",
      "customGasPrice": null,
      "customMaxFeePerGas": null,
      "customMaxPriorityFeePerGas": null,
      "swapsUserFeeLevel": "",
      "selectedAggId": null,
      "customApproveTxData": "string",
      "errorKey": "",
      "topAggId": null,
      "routeState": "",
      "swapsFeatureIsLive": true,
      "saveFetchedQuotes": false,
      "swapsQuoteRefreshTime": 60000,
      "swapsQuotePrefetchingRefreshTime": 60000,
      "swapsStxBatchStatusRefreshTime": 10000,
      "swapsStxStatusDeadline": 180,
      "swapsStxGetTransactionsRefreshTime": 10000,
      "swapsStxMaxFeeMultiplier": 2,
      "swapsFeatureFlags": {}
<<<<<<< HEAD
    },
    "bridgeState": {
      "bridgeFeatureFlags": {
        "extensionSupport": "boolean",
        "srcNetworkAllowlist": {
          "0": "string",
          "1": "string",
          "2": "string"
        },
        "destNetworkAllowlist": {
          "0": "string",
          "1": "string",
          "2": "string"
        }
      }
=======
>>>>>>> 5e6d703c
    },
    "bridgeState": { "bridgeFeatureFlags": { "extensionSupport": "boolean" } },
    "ensEntries": "object",
    "ensResolutionsByAddress": "object",
    "pendingApprovals": "object",
    "pendingApprovalCount": "number",
    "approvalFlows": "object",
    "storageMetadata": {},
    "encryptionKey": "string",
    "encryptionSalt": "string"
  },
  "ramps": "object",
  "send": "object",
  "swaps": "object",
  "unconnectedAccount": { "state": "CLOSED" }
}<|MERGE_RESOLUTION|>--- conflicted
+++ resolved
@@ -34,15 +34,9 @@
       "smartTransactionsOptInStatus": false,
       "useNativeCurrencyAsPrimaryCurrency": true,
       "petnamesEnabled": true,
-<<<<<<< HEAD
       "isRedesignedConfirmationsDeveloperEnabled": "boolean",
       "redesignedConfirmationsEnabled": true,
       "redesignedTransactionsEnabled": "boolean"
-=======
-      "redesignedConfirmationsEnabled": true,
-      "redesignedTransactionsEnabled": "boolean",
-      "isRedesignedConfirmationsDeveloperEnabled": "boolean"
->>>>>>> 5e6d703c
     },
     "firstTimeFlowType": "import",
     "completedOnboarding": true,
@@ -112,10 +106,7 @@
     "useRequestQueue": true,
     "openSeaEnabled": false,
     "securityAlertsEnabled": "boolean",
-<<<<<<< HEAD
     "watchEthereumAccountEnabled": "boolean",
-=======
->>>>>>> 5e6d703c
     "bitcoinSupportEnabled": "boolean",
     "bitcoinTestnetSupportEnabled": "boolean",
     "addSnapAccountEnabled": "boolean",
@@ -252,7 +243,6 @@
       "swapsStxGetTransactionsRefreshTime": 10000,
       "swapsStxMaxFeeMultiplier": 2,
       "swapsFeatureFlags": {}
-<<<<<<< HEAD
     },
     "bridgeState": {
       "bridgeFeatureFlags": {
@@ -268,10 +258,7 @@
           "2": "string"
         }
       }
-=======
->>>>>>> 5e6d703c
-    },
-    "bridgeState": { "bridgeFeatureFlags": { "extensionSupport": "boolean" } },
+    },
     "ensEntries": "object",
     "ensResolutionsByAddress": "object",
     "pendingApprovals": "object",
