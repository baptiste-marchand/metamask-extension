--- conflicted
+++ resolved
@@ -1,13 +1,6 @@
 {
   "data": {
     "AuthenticationController": { "isSignedIn": "boolean" },
-<<<<<<< HEAD
-    "UserStorageController": {
-      "isProfileSyncingEnabled": true,
-      "isAccountSyncingEnabled": true
-    },
-=======
->>>>>>> 626e8e3c
     "NotificationServicesController": {
       "subscriptionAccountsSeen": "object",
       "isFeatureAnnouncementsEnabled": "boolean",
