--- conflicted
+++ resolved
@@ -110,10 +110,7 @@
         "smartTransactionsOptInStatus": false,
         "useNativeCurrencyAsPrimaryCurrency": true,
         "petnamesEnabled": true,
-<<<<<<< HEAD
-=======
         "showConfirmationAdvancedDetails": false,
->>>>>>> b960add2
         "isRedesignedConfirmationsDeveloperEnabled": "boolean"
       },
       "selectedAddress": "string",
