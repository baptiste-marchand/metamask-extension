{
  "data": {
    "AuthenticationController": { "isSignedIn": "boolean" },
    "UserStorageController": { "isProfileSyncingEnabled": true },
    "MetamaskNotificationsController": {
      "subscriptionAccountsSeen": "object",
      "isFeatureAnnouncementsEnabled": "boolean",
      "isMetamaskNotificationsEnabled": "boolean",
      "isMetamaskNotificationsFeatureSeen": "boolean",
      "metamaskNotificationsList": "object",
      "metamaskNotificationsReadList": "object"
    },
    "AccountsController": {
      "internalAccounts": { "selectedAccount": "string", "accounts": "object" }
    },
    "AlertController": {
      "alertEnabledness": { "unconnectedAccount": true, "web3ShimUsage": true },
      "unconnectedAccountAlertShownOrigins": "object",
      "web3ShimUsageOrigins": "object"
    },
    "AnnouncementController": { "announcements": "object" },
    "NetworkOrderController": {
      "orderedNetworkList": { "0": "object", "1": "object", "2": "object" }
    },
    "AccountOrderController": {
      "pinnedAccountList": {},
      "hiddenAccountList": {}
    },
    "AppStateController": {
      "browserEnvironment": {},
      "nftsDropdownState": {},
      "connectedStatusPopoverHasBeenShown": true,
      "termsOfUseLastAgreed": "number",
      "defaultHomeActiveTabName": null,
      "fullScreenGasPollTokens": "object",
      "notificationGasPollTokens": "object",
      "popupGasPollTokens": "object",
      "qrHardware": {},
      "recoveryPhraseReminderHasBeenShown": true,
      "recoveryPhraseReminderLastShown": "number",
      "showTestnetMessageInDropdown": true,
      "trezorModel": null,
      "newPrivacyPolicyToastClickedOrClosed": "boolean",
      "newPrivacyPolicyToastShownDate": "number",
      "usedNetworks": {
        "0x1": true,
        "0xe708": true,
        "0x5": true,
        "0x539": true
      },
      "snapsInstallPrivacyWarningShown": true
    },
    "CurrencyController": {
      "currentCurrency": "usd",
      "currencyRates": {
        "ETH": {
          "conversionDate": "number",
          "conversionRate": 1700,
          "usdConversionRate": 1700
        }
      }
    },
    "GasFeeController": {
      "estimatedGasFeeTimeBounds": {},
      "gasEstimateType": "none",
      "gasFeeEstimates": {}
    },
    "KeyringController": { "vault": "string" },
    "MetaMetricsController": {
      "eventsBeforeMetricsOptIn": "object",
      "fragments": "object",
      "metaMetricsId": "fake-metrics-id",
      "participateInMetaMetrics": true,
      "dataCollectionForMarketing": "boolean",
      "traits": "object"
    },
    "NetworkController": {
      "selectedNetworkClientId": "string",
      "networksMetadata": {
        "networkConfigurationId": { "EIPS": {}, "status": "available" }
      },
      "providerConfig": {
        "chainId": "0x539",
        "nickname": "Localhost 8545",
        "rpcPrefs": "object",
        "rpcUrl": "string",
        "ticker": "ETH",
        "type": "rpc",
        "id": "networkConfigurationId"
      },
      "networkConfigurations": "object"
    },
    "OnboardingController": {
      "completedOnboarding": true,
      "firstTimeFlowType": "import",
      "onboardingTabs": "object",
      "seedPhraseBackedUp": true
    },
    "PermissionController": { "subjects": "object" },
    "PreferencesController": {
      "advancedGasFee": null,
      "currentLocale": "en",
      "useExternalServices": "boolean",
      "dismissSeedBackUpReminder": true,
      "featureFlags": {},
      "forgottenPassword": false,
      "identities": "object",
      "ipfsGateway": "string",
      "knownMethodData": "object",
      "ledgerTransportType": "webhid",
      "lostIdentities": "object",
      "openSeaEnabled": false,
      "preferences": {
        "hideZeroBalanceTokens": false,
        "showExtensionInFullSizeView": false,
        "showFiatInTestnets": false,
        "showTestNetworks": false,
        "smartTransactionsOptInStatus": false,
        "useNativeCurrencyAsPrimaryCurrency": true,
        "petnamesEnabled": true,
<<<<<<< HEAD
        "showTokenAutodetectModal": "boolean",
        "showConfirmationAdvancedDetails": false,
=======
>>>>>>> 535c139b
        "isRedesignedConfirmationsDeveloperEnabled": "boolean"
      },
      "selectedAddress": "string",
      "theme": "light",
      "useBlockie": false,
      "useNftDetection": false,
      "useNonceField": false,
      "usePhishDetect": true,
      "useTokenDetection": false,
      "useCurrencyRateCheck": true,
      "useMultiAccountBalanceChecker": true,
      "useRequestQueue": true
    },
    "QueuedRequestController": { "queuedRequestCount": 0 },
    "SelectedNetworkController": { "domains": "object" },
    "SmartTransactionsController": {
      "smartTransactionsState": {
        "fees": {},
        "liveness": true,
        "smartTransactions": "object"
      }
    },
    "SubjectMetadataController": { "subjectMetadata": "object" },
    "TokensController": {
      "allDetectedTokens": {},
      "allIgnoredTokens": {},
      "allTokens": {},
      "detectedTokens": "object",
      "ignoredTokens": "object",
      "tokens": "object"
    },
    "BridgeController": {
      "bridgeState": {
        "bridgeFeatureFlags": {
          "extensionSupport": "boolean"
        }
      }
    },
    "TransactionController": { "transactions": "object" },
    "config": "object",
    "firstTimeInfo": "object"
  },
  "meta": { "version": 74 }
}<|MERGE_RESOLUTION|>--- conflicted
+++ resolved
@@ -118,11 +118,7 @@
         "smartTransactionsOptInStatus": false,
         "useNativeCurrencyAsPrimaryCurrency": true,
         "petnamesEnabled": true,
-<<<<<<< HEAD
-        "showTokenAutodetectModal": "boolean",
         "showConfirmationAdvancedDetails": false,
-=======
->>>>>>> 535c139b
         "isRedesignedConfirmationsDeveloperEnabled": "boolean"
       },
       "selectedAddress": "string",
