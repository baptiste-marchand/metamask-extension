--- conflicted
+++ resolved
@@ -1,7 +1,4 @@
 const { strict: assert } = require('assert');
-<<<<<<< HEAD
-const { convertToHexValue, withFixtures, openDapp } = require('../helpers');
-=======
 const {
   convertToHexValue,
   withFixtures,
@@ -9,7 +6,6 @@
   setupPhishingDetectionMocks,
   mockPhishingDetection,
 } = require('../helpers');
->>>>>>> c2bbbb1d
 const FixtureBuilder = require('../fixture-builder');
 
 describe('Phishing Detection', function () {
