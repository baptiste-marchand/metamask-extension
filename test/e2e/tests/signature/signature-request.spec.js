--- conflicted
+++ resolved
@@ -215,10 +215,7 @@
         },
         async ({ driver }) => {
           await unlockWallet(driver);
-<<<<<<< HEAD
-=======
           await tempToggleSettingRedesignedConfirmations(driver);
->>>>>>> 717376e8
 
           await openDapp(driver);
 
@@ -244,11 +241,8 @@
 
           // switch to the Dapp and verify the rejection was successful
           await driver.switchToWindowWithTitle('E2E Test Dapp', windowHandles);
-<<<<<<< HEAD
-=======
 
           await driver.waitForSelector(data.verifyRejectionResultId);
->>>>>>> 717376e8
           const rejectionResult = await driver.findElement(
             data.verifyRejectionResultId,
           );
@@ -275,10 +269,7 @@
         },
         async ({ driver }) => {
           await unlockWallet(driver);
-<<<<<<< HEAD
-=======
           await tempToggleSettingRedesignedConfirmations(driver);
->>>>>>> 717376e8
 
           await openDapp(driver);
 
@@ -322,11 +313,8 @@
 
           // switch to the Dapp and verify the rejection was successful
           await driver.switchToWindowWithTitle('E2E Test Dapp');
-<<<<<<< HEAD
-=======
 
           await driver.waitForSelector(data.verifyRejectionResultId);
->>>>>>> 717376e8
           const rejectionResult = await driver.findElement(
             data.verifyRejectionResultId,
           );
