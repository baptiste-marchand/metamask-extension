--- conflicted
+++ resolved
@@ -17,11 +17,7 @@
       },
       async ({ driver, localNodes }) => {
         const addresses = await localNodes[0].getAccounts();
-<<<<<<< HEAD
-        const publicAddress = addresses[0];
-=======
         const publicAddress = addresses[0].toLowerCase();
->>>>>>> e79c5555
         await unlockWallet(driver);
 
         await openDapp(driver);
