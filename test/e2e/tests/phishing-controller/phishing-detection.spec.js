--- conflicted
+++ resolved
@@ -1,10 +1,7 @@
 const { strict: assert } = require('assert');
 const { createServer } = require('node:http');
 const { createDeferredPromise } = require('@metamask/utils');
-<<<<<<< HEAD
-=======
 const { until } = require('selenium-webdriver');
->>>>>>> b960add2
 
 const {
   defaultGanacheOptions,
@@ -109,13 +106,8 @@
         await driver.clickElement({
           text: 'continue to the site.',
         });
-<<<<<<< HEAD
-        const header = await driver.findElement('h1');
-        assert.equal(await header.getText(), 'E2E Test Dapp');
-=======
 
         await driver.wait(until.titleIs(WINDOW_TITLES.TestDApp), 10000);
->>>>>>> b960add2
       };
     }
 
