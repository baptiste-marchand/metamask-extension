const { strict: assert } = require('assert');
const { convertToHexValue, withFixtures, openDapp } = require('../helpers');
const FixtureBuilder = require('../fixture-builder');

<<<<<<< HEAD
async function getEncryptionKey(driver) {
=======
async function validateEncryptionKey(driver, encryptionKey) {
>>>>>>> 1277c622
  await driver.clickElement('#getEncryptionKeyButton');
  await driver.waitUntilXWindowHandles(3);
  let windowHandles = await driver.getAllWindowHandles();
  await driver.switchToWindowWithTitle('MetaMask Notification', windowHandles);
  await driver.waitForSelector({
    css: '.request-encryption-public-key__header__text',
    text: 'Request encryption public key',
  });
  await driver.clickElement({ text: 'Provide', tag: 'button' });
  await driver.waitUntilXWindowHandles(2);
  windowHandles = await driver.getAllWindowHandles();
  await driver.switchToWindowWithTitle('E2E Test Dapp', windowHandles);
<<<<<<< HEAD
  return await driver.findElement('#encryptionKeyDisplay');
=======
  await driver.findElement({
    css: '#encryptionKeyDisplay',
    text: encryptionKey,
  });
>>>>>>> 1277c622
}

async function encryptMessage(driver, message) {
  await driver.fill('#encryptMessageInput', message);
  await driver.clickElement('#encryptButton');
  await driver.waitForSelector({
    css: '#ciphertextDisplay',
    text: '0x',
  });
}

async function decryptMessage(driver) {
  await driver.clickElement('#decryptButton');
  await driver.waitUntilXWindowHandles(3);
  const windowHandles = await driver.getAllWindowHandles();
  await driver.switchToWindowWithTitle('MetaMask Notification', windowHandles);
  await driver.waitForSelector({
    css: '.request-decrypt-message__header__text',
    text: 'Decrypt request',
  });
}

async function verifyDecryptedMessageMM(driver, message) {
  await driver.clickElement({ text: 'Decrypt message', tag: 'div' });
  const notificationMessage = await driver.isElementPresent({
    text: message,
    tag: 'div',
  });
  assert.equal(notificationMessage, true);
  await driver.clickElement({ text: 'Decrypt', tag: 'button' });
}

async function verifyDecryptedMessageDapp(driver, message) {
  const windowHandles = await driver.getAllWindowHandles();
  await driver.switchToWindowWithTitle('E2E Test Dapp', windowHandles);
<<<<<<< HEAD
  const clearTextLabel = await driver.findElement('#cleartextDisplay');
  assert.equal(await clearTextLabel.getText(), message);
=======
  await driver.findElement({
    css: '#cleartextDisplay',
    text: message,
  });
>>>>>>> 1277c622
}

describe('Encrypt Decrypt', function () {
  const ganacheOptions = {
    accounts: [
      {
        secretKey:
          '0x7C9529A67102755B7E6102D6D950AC5D5863C98713805CEC576B945B15B71EAC',
        balance: convertToHexValue(25000000000000000000),
      },
    ],
  };
  const encryptionKey = 'fxYXfCbun026g5zcCQh7Ia+O0urAEVZWLG8H4Jzu7Xs=';
  const message = 'Hello, Bob!';

  it('should decrypt an encrypted message', async function () {
    await withFixtures(
      {
        dapp: true,
        fixtures: new FixtureBuilder()
          .withPermissionControllerConnectedToTestDapp()
          .build(),
        ganacheOptions,
        title: this.test.title,
      },
      async ({ driver }) => {
        await driver.navigate();
        await driver.fill('#password', 'correct horse battery staple');
        await driver.press('#password', driver.Key.ENTER);
        await openDapp(driver);

        // ------ Get Encryption key ------
<<<<<<< HEAD
        const encryptionKeyLabel = await getEncryptionKey(driver);
        assert.equal(await encryptionKeyLabel.getText(), encryptionKey);
=======
        await validateEncryptionKey(driver, encryptionKey);
>>>>>>> 1277c622

        // ------ Encrypt ------
        await encryptMessage(driver, message);

        // ------ Decrypt ------
        await decryptMessage(driver);

        // Account balance is converted properly
        const decryptAccountBalanceLabel = await driver.findElement(
          '.request-decrypt-message__balance-value',
        );
        assert.equal(await decryptAccountBalanceLabel.getText(), '25 ETH');
        // Verify message in MetaMask Notification
        await verifyDecryptedMessageMM(driver, message);

        // Verify message in Test Dapp
        await driver.waitUntilXWindowHandles(2);
        await verifyDecryptedMessageDapp(driver, message);
      },
    );
  });

  it('should encrypt and decrypt multiple messages', async function () {
    const message2 = 'Hello, Alice!';
    await withFixtures(
      {
        dapp: true,
        fixtures: new FixtureBuilder()
          .withPermissionControllerConnectedToTestDapp()
          .build(),
        ganacheOptions,
        title: this.test.title,
      },
      async ({ driver }) => {
        await driver.navigate();
        await driver.fill('#password', 'correct horse battery staple');
        await driver.press('#password', driver.Key.ENTER);
        await openDapp(driver);

        // ------ Get Encryption key ------
<<<<<<< HEAD
        const encryptionKeyLabel = await getEncryptionKey(driver);
        assert.equal(await encryptionKeyLabel.getText(), encryptionKey);
=======
        await validateEncryptionKey(driver, encryptionKey);
>>>>>>> 1277c622

        // ------ Encrypt Message 1------
        await encryptMessage(driver, message);

        // ------ Decrypt Message 1 ------
        await decryptMessage(driver);

        // ------ Switch to Dapp ------
        let windowHandles = await driver.getAllWindowHandles();
        await driver.switchToWindowWithTitle('E2E Test Dapp', windowHandles);

        // ------ Encrypt Message 2------
        await encryptMessage(driver, message2);

        // ------ Decrypt Message 2 ------
        await decryptMessage(driver);

        // Verify message 1 in MetaMask Notification
        await verifyDecryptedMessageMM(driver, message);

        // Verify message 1 in Test Dapp
        await verifyDecryptedMessageDapp(driver, message);

        // ------ Switch to Dapp ------
        windowHandles = await driver.getAllWindowHandles();
        await driver.switchToWindowWithTitle(
          'MetaMask Notification',
          windowHandles,
        );

        // Verify message 2 in MetaMask Notification
        await verifyDecryptedMessageMM(driver, message2);

        // Verify message 2 in Test Dapp
        await verifyDecryptedMessageDapp(driver, message2);
      },
    );
  });

  it('should show balance correctly as ETH', async function () {
    await withFixtures(
      {
        dapp: true,
        fixtures: new FixtureBuilder()
          .withPermissionControllerConnectedToTestDapp()
          .build(),
        ganacheOptions,
        title: this.test.title,
      },
      async ({ driver }) => {
        await driver.navigate();
        await driver.fill('#password', 'correct horse battery staple');
        await driver.press('#password', driver.Key.ENTER);
        await openDapp(driver);

        // ------ Get Encryption key and display ETH ------
        await driver.clickElement('#getEncryptionKeyButton');
        await driver.waitUntilXWindowHandles(3);
        const windowHandles = await driver.getAllWindowHandles();
        await driver.switchToWindowWithTitle(
          'MetaMask Notification',
          windowHandles,
        );
        await driver.waitForSelector({
          css: '.request-encryption-public-key__header__text',
          text: 'Request encryption public key',
        });
        // Account balance is converted properly
        const accountBalanceLabel = await driver.findElement(
          '.request-encryption-public-key__balance-value',
        );
        assert.equal(await accountBalanceLabel.getText(), '25 ETH');
      },
    );
  });

  it('should show balance correctly as Fiat', async function () {
    await withFixtures(
      {
        dapp: true,
        fixtures: new FixtureBuilder()
          .withPermissionControllerConnectedToTestDapp()
          .withPreferencesController({
            preferences: {
              useNativeCurrencyAsPrimaryCurrency: false,
            },
          })
          .build(),
        ganacheOptions,
        title: this.test.title,
      },
      async ({ driver }) => {
        await driver.navigate();
        await driver.fill('#password', 'correct horse battery staple');
        await driver.press('#password', driver.Key.ENTER);

        await openDapp(driver);

        // ------ Get Encryption key and display ETH ------
        await driver.clickElement('#getEncryptionKeyButton');
        await driver.waitUntilXWindowHandles(3);
        const windowHandles = await driver.getAllWindowHandles();
        await driver.switchToWindowWithTitle(
          'MetaMask Notification',
          windowHandles,
        );
        await driver.waitForSelector({
          css: '.request-encryption-public-key__header__text',
          text: 'Request encryption public key',
        });

        // Account balance is converted properly
        const accountBalanceLabel = await driver.findElement(
          '.request-encryption-public-key__balance-value',
        );
        assert.equal(await accountBalanceLabel.getText(), '$42,500.00 USD');
      },
    );
  });
});<|MERGE_RESOLUTION|>--- conflicted
+++ resolved
@@ -2,11 +2,7 @@
 const { convertToHexValue, withFixtures, openDapp } = require('../helpers');
 const FixtureBuilder = require('../fixture-builder');
 
-<<<<<<< HEAD
-async function getEncryptionKey(driver) {
-=======
 async function validateEncryptionKey(driver, encryptionKey) {
->>>>>>> 1277c622
   await driver.clickElement('#getEncryptionKeyButton');
   await driver.waitUntilXWindowHandles(3);
   let windowHandles = await driver.getAllWindowHandles();
@@ -19,14 +15,10 @@
   await driver.waitUntilXWindowHandles(2);
   windowHandles = await driver.getAllWindowHandles();
   await driver.switchToWindowWithTitle('E2E Test Dapp', windowHandles);
-<<<<<<< HEAD
-  return await driver.findElement('#encryptionKeyDisplay');
-=======
   await driver.findElement({
     css: '#encryptionKeyDisplay',
     text: encryptionKey,
   });
->>>>>>> 1277c622
 }
 
 async function encryptMessage(driver, message) {
@@ -62,15 +54,10 @@
 async function verifyDecryptedMessageDapp(driver, message) {
   const windowHandles = await driver.getAllWindowHandles();
   await driver.switchToWindowWithTitle('E2E Test Dapp', windowHandles);
-<<<<<<< HEAD
-  const clearTextLabel = await driver.findElement('#cleartextDisplay');
-  assert.equal(await clearTextLabel.getText(), message);
-=======
   await driver.findElement({
     css: '#cleartextDisplay',
     text: message,
   });
->>>>>>> 1277c622
 }
 
 describe('Encrypt Decrypt', function () {
@@ -103,12 +90,7 @@
         await openDapp(driver);
 
         // ------ Get Encryption key ------
-<<<<<<< HEAD
-        const encryptionKeyLabel = await getEncryptionKey(driver);
-        assert.equal(await encryptionKeyLabel.getText(), encryptionKey);
-=======
         await validateEncryptionKey(driver, encryptionKey);
->>>>>>> 1277c622
 
         // ------ Encrypt ------
         await encryptMessage(driver, message);
@@ -149,12 +131,7 @@
         await openDapp(driver);
 
         // ------ Get Encryption key ------
-<<<<<<< HEAD
-        const encryptionKeyLabel = await getEncryptionKey(driver);
-        assert.equal(await encryptionKeyLabel.getText(), encryptionKey);
-=======
         await validateEncryptionKey(driver, encryptionKey);
->>>>>>> 1277c622
 
         // ------ Encrypt Message 1------
         await encryptMessage(driver, message);
