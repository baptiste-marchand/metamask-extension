--- conflicted
+++ resolved
@@ -14,16 +14,12 @@
   DEFAULT_FEATURE_FLAGS_RESPONSE,
   ETH_CONVERSION_RATE_USD,
   MOCK_CURRENCY_RATES,
-<<<<<<< HEAD
-  MOCK_BRIDGE_ETH_TO_LINEA,
-=======
   MOCK_TOKENS_API,
   MOCK_GET_TOKEN_API,
   MOCK_BRIDGE_ETH_TO_ETH_LINEA,
   MOCK_BRIDGE_ETH_TO_USDC_ARBITRUM,
   MOCK_BRIDGE_DAI_TO_ETH_LINEA,
   MOCK_BRIDGE_DAI_TO_USDT_LINEA,
->>>>>>> 4c122d36
 } from './constants';
 
 export class BridgePage {
@@ -86,11 +82,7 @@
   };
 }
 
-<<<<<<< HEAD
-async function mockFeatureFlag(
-=======
 export async function mockFeatureFlag(
->>>>>>> 4c122d36
   mockServer: Mockttp,
   featureFlagOverrides: Partial<FeatureFlagResponse>,
 ) {
@@ -159,11 +151,6 @@
   });
 }
 
-<<<<<<< HEAD
-async function mockGetQuote(mockServer: Mockttp) {
-  return await mockServer
-    .forGet(/getQuote/u)
-=======
 async function mockTokensApi(mockServer: Mockttp) {
   return await mockServer.forGet(/tokens/u).thenCallback(() => {
     return {
@@ -240,16 +227,11 @@
       srcTokenAddress: '0x6B175474E89094C44Da98b954EedeAC495271d0F',
       destTokenAddress: '0xA219439258ca9da29E9Cc4cE5596924745e12B93',
     })
->>>>>>> 4c122d36
-    .always()
-    .thenCallback(() => {
-      return {
-        statusCode: 200,
-<<<<<<< HEAD
-        json: MOCK_BRIDGE_ETH_TO_LINEA,
-=======
+    .always()
+    .thenCallback(() => {
+      return {
+        statusCode: 200,
         json: MOCK_BRIDGE_DAI_TO_USDT_LINEA,
->>>>>>> 4c122d36
       };
     });
 }
@@ -288,12 +270,6 @@
     fixtures: fixtureBuilder.build(),
     testSpecificMock: async (mockServer: Mockttp) => [
       await mockFeatureFlag(mockServer, featureFlags),
-<<<<<<< HEAD
-      await mockGetTxStatus(mockServer),
-      await mockTopAssets(mockServer),
-      await mockGetQuote(mockServer),
-      await mockPortfolioPage(mockServer),
-=======
       await mockPortfolioPage(mockServer),
       await mockGetTxStatus(mockServer),
       await mockTopAssets(mockServer),
@@ -303,7 +279,6 @@
       await mockETHtoUSDC(mockServer),
       await mockDAItoETH(mockServer),
       await mockDAItoUSDT(mockServer),
->>>>>>> 4c122d36
     ],
     ethConversionInUsd: ETH_CONVERSION_RATE_USD,
     smartContract: SMART_CONTRACTS.HST,
