--- conflicted
+++ resolved
@@ -113,11 +113,7 @@
     await withFixtures(
       {
         fixtures: new FixtureBuilder().build(),
-<<<<<<< HEAD
-        localNodeOptions: lowBalanceGanacheOptions,
-=======
         localNodeOptions,
->>>>>>> e79c5555
         testSpecificMock: mockSwapsTransactionQuote,
         title: this.test?.fullTitle(),
       },
@@ -171,10 +167,7 @@
     await withFixtures(
       {
         fixtures: new FixtureBuilder().build(),
-<<<<<<< HEAD
-=======
         testSpecificMock: mockSwapsTransactionQuote,
->>>>>>> e79c5555
         title: this.test?.fullTitle(),
       },
       async ({ driver }) => {
