--- conflicted
+++ resolved
@@ -5,10 +5,7 @@
   withFixtures,
   openDapp,
   unlockWallet,
-<<<<<<< HEAD
-=======
   WINDOW_TITLES,
->>>>>>> 4e8e0b41
 } = require('../helpers');
 
 describe('Switch ethereum chain', function () {
