--- conflicted
+++ resolved
@@ -182,11 +182,7 @@
   });
 
   describe('There are pending confirmation in the old network', function () {
-<<<<<<< HEAD
-    it.only('rejects the pending confirmations as permissions are revoked for the network', async function () {
-=======
     it('rejects the pending confirmations as permissions are revoked for the network', async function () {
->>>>>>> 2f987b6e
       await withFixtures(
         {
           dapp: true,
@@ -196,43 +192,6 @@
           title: this.test?.fullTitle(),
         },
         async ({ driver }) => {
-<<<<<<< HEAD
-          if (process.env.EVM_MULTICHAIN_ENABLED === 'true') {
-            await loginWithBalanceValidation(driver);
-            const testDapp = new TestDapp(driver);
-            await testDapp.openTestDappPage();
-            await driver.clickElement('#personalSign');
-
-            const revokePermissionsRequest = JSON.stringify({
-              jsonrpc: '2.0',
-              method: 'wallet_revokePermissions',
-              params: [
-                {
-                  eth_accounts: {},
-                },
-              ],
-            });
-
-            const revokePermissionsResult = await driver.executeScript(
-              `return window.ethereum.request(${revokePermissionsRequest})`,
-            );
-            assert.deepEqual(revokePermissionsResult, null);
-
-            await driver.waitUntilXWindowHandles(2);
-
-            const afterGetPermissionsRequest = JSON.stringify({
-              jsonrpc: '2.0',
-              method: 'wallet_getPermissions',
-            });
-            const afterGetPermissionsResult = await driver.executeScript(
-              `return window.ethereum.request(${afterGetPermissionsRequest})`,
-            );
-            const afterGetPermissionsNames = afterGetPermissionsResult.map(
-              (permission: PermissionConstraint) => permission.parentCapability,
-            );
-            assert.deepEqual(afterGetPermissionsNames, []);
-          }
-=======
           await loginWithBalanceValidation(driver);
           const testDapp = new TestDapp(driver);
           await testDapp.openTestDappPage();
@@ -266,7 +225,6 @@
             (permission: PermissionConstraint) => permission.parentCapability,
           );
           assert.deepEqual(afterGetPermissionsNames, []);
->>>>>>> 2f987b6e
         },
       );
     });
