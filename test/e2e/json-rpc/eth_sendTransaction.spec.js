const { strict: assert } = require('assert');
const {
<<<<<<< HEAD
  convertToHexValue,
  withFixtures,
  unlockWallet,
  WINDOW_TITLES,
=======
  withFixtures,
  unlockWallet,
  WINDOW_TITLES,
  generateGanacheOptions,
>>>>>>> 93a950fa
} = require('../helpers');
const FixtureBuilder = require('../fixture-builder');

describe('eth_sendTransaction', function () {
  const expectedHash =
    '0x855951a65dcf5949dc54beb032adfb604c52a0a548a0f616799d6873a9521470';
  it('confirms a new transaction', async function () {
    await withFixtures(
      {
        dapp: true,
        fixtures: new FixtureBuilder()
          .withPermissionControllerConnectedToTestDapp()
          .build(),
        ganacheOptions: generateGanacheOptions({ hardfork: 'london' }),
        title: this.test.fullTitle(),
      },
      async ({ driver }) => {
        await unlockWallet(driver);

        // eth_sendTransaction
        await driver.openNewPage(`http://127.0.0.1:8080`);
        const request = JSON.stringify({
          jsonrpc: '2.0',
          method: 'eth_sendTransaction',
          params: [
            {
              to: '0x5cfe73b6021e818b776b421b1c4db2474086a7e1',
              from: '0x5cfe73b6021e818b776b421b1c4db2474086a7e1',
              value: '0x0',
              maxPriorityFeePerGas: '0x3b9aca00',
              maxFeePerGas: '0x2540be400',
            },
          ],
          id: 0,
        });
        await driver.executeScript(
          `window.transactionHash = window.ethereum.request(${request})`,
        );

        // confirm transaction in mm popup
        await driver.waitUntilXWindowHandles(3);
        await driver.switchToWindowWithTitle(WINDOW_TITLES.Dialog);
        await driver.clickElement({ text: 'Confirm', tag: 'button' });
        await driver.switchToWindowWithTitle('E2E Test Dapp');
        const actualHash = await driver.executeScript(
          `return window.transactionHash;`,
        );
        assert.equal(actualHash, expectedHash);
      },
    );
  });
  it('rejects a new transaction', async function () {
    await withFixtures(
      {
        dapp: true,
        fixtures: new FixtureBuilder()
          .withPermissionControllerConnectedToTestDapp()
          .build(),
        ganacheOptions: generateGanacheOptions({ hardfork: 'london' }),
        title: this.test.fullTitle(),
      },
      async ({ driver }) => {
        await unlockWallet(driver);

        // eth_sendTransaction
        await driver.openNewPage(`http://127.0.0.1:8080`);
        const request = JSON.stringify({
          jsonrpc: '2.0',
          method: 'eth_sendTransaction',
          params: [
            {
              to: '0x5cfe73b6021e818b776b421b1c4db2474086a7e1',
              from: '0x5cfe73b6021e818b776b421b1c4db2474086a7e1',
              value: '0x0',
              maxPriorityFeePerGas: '0x3b9aca00',
              maxFeePerGas: '0x2540be400',
            },
          ],
          id: 0,
        });
        await driver.executeScript(
          `window.transactionHash = window.ethereum.request(${request})`,
        );

        // reject transaction in mm popup
        await driver.waitUntilXWindowHandles(3);
        await driver.switchToWindowWithTitle(WINDOW_TITLES.Dialog);
        await driver.clickElement({ text: 'Reject', tag: 'button' });
        await driver.switchToWindowWithTitle('E2E Test Dapp');
        const result = await driver
          .executeScript(`return window.transactionHash;`)
          .then((data) => {
            return data;
          })
          .catch((err) => {
            return err;
          });
        assert.ok(
          result.message.includes(
            'MetaMask Tx Signature: User denied transaction signature.',
          ),
        );
      },
    );
  });
});<|MERGE_RESOLUTION|>--- conflicted
+++ resolved
@@ -1,16 +1,9 @@
 const { strict: assert } = require('assert');
 const {
-<<<<<<< HEAD
-  convertToHexValue,
-  withFixtures,
-  unlockWallet,
-  WINDOW_TITLES,
-=======
   withFixtures,
   unlockWallet,
   WINDOW_TITLES,
   generateGanacheOptions,
->>>>>>> 93a950fa
 } = require('../helpers');
 const FixtureBuilder = require('../fixture-builder');
 
