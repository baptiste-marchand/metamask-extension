--- conflicted
+++ resolved
@@ -1,15 +1,9 @@
 const { strict: assert } = require('assert');
 const { keccak } = require('ethereumjs-util');
 const {
-<<<<<<< HEAD
-  defaultGanacheOptions,
-  withFixtures,
-  unlockWallet,
-=======
   withFixtures,
   unlockWallet,
   defaultGanacheOptions,
->>>>>>> befc516a
 } = require('../helpers');
 const { SMART_CONTRACTS } = require('../seeder/smart-contracts');
 const FixtureBuilder = require('../fixture-builder');
