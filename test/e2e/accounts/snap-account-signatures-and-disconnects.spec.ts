--- conflicted
+++ resolved
@@ -17,10 +17,6 @@
         dapp: true,
         fixtures: new FixtureBuilder().build(),
         ganacheOptions: multipleGanacheOptions,
-<<<<<<< HEAD
-        failOnConsoleError: false,
-=======
->>>>>>> befc516a
         title: this.test?.fullTitle(),
       },
       async ({ driver }: { driver: Driver }) => {
