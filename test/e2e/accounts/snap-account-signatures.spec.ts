--- conflicted
+++ resolved
@@ -1,9 +1,6 @@
 import { Suite } from 'mocha';
 import {
-<<<<<<< HEAD
-=======
   openDapp,
->>>>>>> 535c139b
   tempToggleSettingRedesignedConfirmations,
   withFixtures,
 } from '../helpers';
@@ -35,11 +32,8 @@
           const newPublicKey = await makeNewAccountAndSwitch(driver);
 
           await tempToggleSettingRedesignedConfirmations(driver);
-<<<<<<< HEAD
-=======
 
           await openDapp(driver);
->>>>>>> 535c139b
 
           // Run all 5 signature types
           const locatorIDs = [
