--- conflicted
+++ resolved
@@ -80,8 +80,6 @@
   });
 };
 
-<<<<<<< HEAD
-=======
 /**
  * Waits for an element with the specified text to not be present in the document.
  *
@@ -100,7 +98,6 @@
  * @param text - The text content of the element to be clicked.
  * @returns A promise that resolves when the click action is completed.
  */
->>>>>>> 4c122d36
 export const clickElementByText = async (text: string) => {
   await act(async () => {
     fireEvent.click(await screen.findByText(text));
