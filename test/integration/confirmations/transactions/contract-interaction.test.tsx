--- conflicted
+++ resolved
@@ -1,13 +1,3 @@
-<<<<<<< HEAD
-import {
-  fireEvent,
-  waitFor,
-  within,
-  screen,
-  act,
-} from '@testing-library/react';
-=======
->>>>>>> 6173a139
 import { ApprovalType } from '@metamask/controller-utils';
 import { TransactionType } from '@metamask/transaction-controller';
 import {
@@ -272,13 +262,6 @@
       });
     });
 
-<<<<<<< HEAD
-    expect(screen.getByText('Transaction request')).toBeInTheDocument();
-
-    const simulationSection = screen.getByTestId('simulation-details-layout');
-    expect(simulationSection).toBeInTheDocument();
-    expect(simulationSection).toHaveTextContent('Estimated changes');
-=======
     expect(
       screen.getByText(tEn('confirmTitleTransaction') as string),
     ).toBeInTheDocument();
@@ -288,19 +271,12 @@
     expect(simulationSection).toHaveTextContent(
       tEn('simulationDetailsTitle') as string,
     );
->>>>>>> 6173a139
     const simulationDetailsRow = await screen.findByTestId(
       'simulation-rows-incoming',
     );
     expect(simulationSection).toContainElement(simulationDetailsRow);
-<<<<<<< HEAD
-    expect(simulationDetailsRow).toHaveTextContent('You receive');
-    expect(simulationDetailsRow).toContainElement(
-      screen.getByTestId('simulation-details-asset-pill'),
-=======
     expect(simulationDetailsRow).toHaveTextContent(
       tEn('simulationDetailsIncomingHeading') as string,
->>>>>>> 6173a139
     );
     expect(simulationDetailsRow).toContainElement(
       screen.getByTestId('simulation-details-amount-pill'),
@@ -322,11 +298,7 @@
 
     const editGasFeesRow =
       within(gasFeesSection).getByTestId('edit-gas-fees-row');
-<<<<<<< HEAD
-    expect(editGasFeesRow).toHaveTextContent('Network fee');
-=======
     expect(editGasFeesRow).toHaveTextContent(tEn('networkFee') as string);
->>>>>>> 6173a139
 
     const firstGasField = within(editGasFeesRow).getByTestId('first-gas-field');
     expect(firstGasField).toHaveTextContent('0.0001 ETH');
@@ -435,13 +407,9 @@
 
     const nonceSection = screen.getByTestId('advanced-details-nonce-section');
     expect(nonceSection).toBeInTheDocument();
-<<<<<<< HEAD
-    expect(nonceSection).toHaveTextContent('Nonce');
-=======
     expect(nonceSection).toHaveTextContent(
       tEn('advancedDetailsNonceDesc') as string,
     );
->>>>>>> 6173a139
     expect(nonceSection).toContainElement(
       screen.getByTestId('advanced-details-displayed-nonce'),
     );
@@ -488,14 +456,8 @@
       });
     });
 
-<<<<<<< HEAD
-    const headingText = 'This is a deceptive request';
-    const bodyText =
-      'If you approve this request, a third party known for scams will take all your assets.';
-=======
     const headingText = tEn('blockaidTitleDeceptive') as string;
     const bodyText = tEn('blockaidDescriptionTransferFarming') as string;
->>>>>>> 6173a139
     expect(screen.getByText(headingText)).toBeInTheDocument();
     expect(screen.getByText(bodyText)).toBeInTheDocument();
   });
