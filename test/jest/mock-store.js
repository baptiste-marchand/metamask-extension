--- conflicted
+++ resolved
@@ -365,13 +365,9 @@
         ticker: CURRENCY_SYMBOLS.ETH,
         rpcUrl: 'https://mainnet.infura.io/v3/',
         blockExplorerUrl: 'https://etherscan.io',
-<<<<<<< HEAD
-      }),
-=======
         id: 'mainnet',
       }),
       selectedNetworkClientId: 'mainnet',
->>>>>>> 65e656c9
       tokens: [
         {
           erc20: true,
@@ -709,21 +705,14 @@
 export const createBridgeMockStore = (
   featureFlagOverrides = {},
   bridgeSliceOverrides = {},
-<<<<<<< HEAD
-=======
   bridgeStateOverrides = {},
   metamaskStateOverrides = {},
->>>>>>> 65e656c9
 ) => {
   const swapsStore = createSwapsMockStore();
   return {
     ...swapsStore,
     bridge: {
-<<<<<<< HEAD
-      toChain: null,
-=======
       toChainId: null,
->>>>>>> 65e656c9
       ...bridgeSliceOverrides,
     },
     metamask: {
