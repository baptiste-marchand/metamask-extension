--- conflicted
+++ resolved
@@ -179,14 +179,9 @@
       break;
     }
     ///: END:ONLY_INCLUDE_IF
-<<<<<<< HEAD
-    default:
-      break;
-=======
     default: {
       break;
     }
->>>>>>> 2f987b6e
   }
   return labels;
 }