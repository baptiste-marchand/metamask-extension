import { IconName } from '@metamask/snaps-sdk/jsx';
import { InvisibleCharacter } from '../../components/component-library';
import {
  GOERLI_DISPLAY_NAME,
  LINEA_GOERLI_DISPLAY_NAME,
  LINEA_SEPOLIA_DISPLAY_NAME,
  SEPOLIA_DISPLAY_NAME,
} from '../../../shared/constants/network';
import { BackgroundColor } from '../constants/design-system';
import { KeyringType } from '../../../shared/constants/keyring';
import { HardwareKeyringNames } from '../../../shared/constants/hardware-wallets';
// TODO: Remove restricted import
// eslint-disable-next-line import/no-restricted-paths
import { t } from '../../../app/scripts/translate';
import { isSnapPreinstalled } from '../../../shared/lib/snaps/snaps';

export function getAccountNameErrorMessage(
  accounts,
  context,
  newAccountName,
  defaultAccountName,
) {
  const isDuplicateAccountName = accounts.some(
    (item) =>
      item.metadata?.name?.toLowerCase() === newAccountName?.toLowerCase(),
  );

  const isEmptyAccountName = !newAccountName || newAccountName === '';

  const localizedWordForAccount = context
    .t('newAccountNumberName')
    .replace(' $1', '');

  // Match strings starting with ${localizedWordForAccount} and then any numeral, case insensitive
  // Trim spaces before and after
  const reservedRegEx = new RegExp(
    `^\\s*${localizedWordForAccount} \\d+\\s*$`,
    'iu',
  );
  const isReservedAccountName = reservedRegEx.test(newAccountName || '');

  const isValidAccountName =
    newAccountName?.toLowerCase() === defaultAccountName?.toLowerCase() || // What is written in the text
    // field is the same as the
    // placeholder
    (!isDuplicateAccountName && !isReservedAccountName && !isEmptyAccountName);

  let errorMessage;
  if (isValidAccountName) {
    errorMessage = InvisibleCharacter; // Using an invisible character, so the spacing stays
    // constant
  } else if (isDuplicateAccountName) {
    errorMessage = context.t('accountNameDuplicate');
  } else if (isReservedAccountName) {
    errorMessage = context.t('accountNameReserved');
  } else if (isEmptyAccountName) {
    errorMessage = context.t('required');
  }

  return { isValidAccountName, errorMessage };
}

export function getAvatarNetworkColor(name) {
  switch (name) {
    case GOERLI_DISPLAY_NAME:
      return BackgroundColor.goerli;
    case LINEA_GOERLI_DISPLAY_NAME:
      return BackgroundColor.lineaGoerli;
    case LINEA_SEPOLIA_DISPLAY_NAME:
      return BackgroundColor.lineaSepolia;
    case SEPOLIA_DISPLAY_NAME:
      return BackgroundColor.sepolia;
    default:
      return undefined;
  }
}

const toSrpLabel = (index) =>
  // Index starts at 1, for SRPs.
  `SRP #${index + 1}`;

export function getAccountLabels(
  type,
  account,
  keyrings,
  ///: BEGIN:ONLY_INCLUDE_IF(keyring-snaps)
  snapName,
  ///: END:ONLY_INCLUDE_IF
) {
  if (!account) {
    return [];
  }

  const labels = [];

  const hdKeyrings = keyrings.filter(
    (keyring) => keyring.type === KeyringType.hdKeyTree,
  );

  switch (type) {
    case KeyringType.hdKeyTree: {
      if (hdKeyrings.length > 1) {
        const hdKeyringIndex = hdKeyrings.findIndex((kr) =>
          kr.accounts.includes(account.address),
        );
        labels.push({
          label: toSrpLabel(hdKeyringIndex),
          icon: null,
        });
      }
      break;
    }
    case KeyringType.imported:
      labels.push({
        label: t('imported'),
        icon: null,
      });
      break;
    case KeyringType.qr:
      labels.push({
        label: HardwareKeyringNames.qr,
        icon: null,
      });
      break;
    case KeyringType.trezor:
      labels.push({
        label: HardwareKeyringNames.trezor,
        icon: null,
      });
      break;
    case KeyringType.ledger:
      labels.push({
        label: HardwareKeyringNames.ledger,
        icon: null,
      });
      break;
    case KeyringType.oneKey:
      labels.push({
        label: HardwareKeyringNames.oneKey,
        icon: null,
      });
      break;
    case KeyringType.lattice:
      labels.push({
        label: HardwareKeyringNames.lattice,
        icon: null,
      });
      break;
    ///: BEGIN:ONLY_INCLUDE_IF(keyring-snaps)
    case KeyringType.snap: {
      const { entropySource } = account.options;
      if (entropySource && hdKeyrings.length > 1) {
        const hdKeyringIndex = hdKeyrings.findIndex(
          (kr) => kr.metadata.id === entropySource,
        );
        labels.push({
          label: toSrpLabel(hdKeyringIndex),
          icon: null,
        });
      }

      const isPreinstalled = isSnapPreinstalled(account.metadata.snap.id);

      if (isPreinstalled) {
        break;
      }

      if (snapName) {
        labels.push({
          label: `${snapName} (${t('beta')})`,
          icon: IconName.Snaps,
        });
        break;
      }
      labels.push({
        label: `${t('snaps')} (${t('beta')})`,
        icon: IconName.Snaps,
      });
      break;
    }
    ///: END:ONLY_INCLUDE_IF
<<<<<<< HEAD
    default: {
      break;
    }
=======
    default:
      break;
>>>>>>> 5471195e
  }
  return labels;
}<|MERGE_RESOLUTION|>--- conflicted
+++ resolved
@@ -179,14 +179,8 @@
       break;
     }
     ///: END:ONLY_INCLUDE_IF
-<<<<<<< HEAD
     default: {
       break;
     }
-=======
-    default:
-      break;
->>>>>>> 5471195e
-  }
   return labels;
 }