--- conflicted
+++ resolved
@@ -1094,8 +1094,6 @@
       ).toStrictEqual('0x12...');
     });
   });
-<<<<<<< HEAD
-=======
 
   describe('getFilteredSnapPermissions', () => {
     it('should return permission filtered by weight', () => {
@@ -1228,5 +1226,4 @@
       ]);
     });
   });
->>>>>>> f3548885
 });