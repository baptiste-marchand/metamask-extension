--- conflicted
+++ resolved
@@ -170,15 +170,7 @@
     it('returns "Security & privacy" section count', () => {
       expect(
         getNumberOfSettingRoutesInTab(t, t('securityAndPrivacy')),
-<<<<<<< HEAD
-      ).toStrictEqual(20);
-    });
-
-    it('returns "Alerts" section count', () => {
-      expect(getNumberOfSettingRoutesInTab(t, t('alerts'))).toStrictEqual(2);
-=======
       ).toStrictEqual(21);
->>>>>>> 6173a139
     });
 
     it('returns "Network" section count', () => {
