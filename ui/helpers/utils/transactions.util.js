import { ERC1155, ERC721 } from '@metamask/controller-utils';

import {
  TransactionEnvelopeType,
  TransactionStatus,
  TransactionType,
} from '@metamask/transaction-controller';
import { addHexPrefix } from '../../../app/scripts/lib/util';
import { TransactionGroupStatus } from '../../../shared/constants/transaction';
import { readAddressAsContract } from '../../../shared/modules/contract-utils';
<<<<<<< HEAD
import { getMethodFrom4Byte } from '../../../shared/lib/four-byte';

/**
 * @typedef EthersContractCall
 * @type object
 * @property {any[]} args - The args/params to the function call.
 * An array-like object with numerical and string indices.
 * @property {string} name - The name of the function.
 * @property {string} signature - The function signature.
 * @property {string} sighash - The function signature hash.
 * @property {EthersBigNumber} value - The ETH value associated with the call.
 * @property {FunctionFragment} functionFragment - The Ethers function fragment
 * representation of the function.
 */

let registry;

/**
 * Attempts to return the method data from the MethodRegistry library, the message registry library and the token abi, in that order of preference
 *
 * @param {string} fourBytePrefix - The prefix from the method code associated with the data
 * @param {boolean} allow4ByteRequests - Whether or not to allow 4byte.directory requests, toggled by the user in privacy settings
 * @returns {object}
 */
export async function getMethodDataAsync(fourBytePrefix, allow4ByteRequests) {
  try {
    let fourByteSig = null;
    if (allow4ByteRequests) {
      fourByteSig = await getMethodFrom4Byte(fourBytePrefix).catch((e) => {
        log.error(e);
        return null;
      });
    }

    if (!registry) {
      registry = new MethodRegistry({ provider: global.ethereumProvider });
    }

    if (!fourByteSig) {
      return {};
    }

    const parsedResult = registry.parse(fourByteSig);

    return {
      name: parsedResult.name,
      params: parsedResult.args,
    };
  } catch (error) {
    log.error(error);
    return {};
  }
}
=======
>>>>>>> b960add2

/**
 * Returns four-byte method signature from data
 *
 * @param {string} data - The hex data (@code txParams.data) of a transaction
 * @returns {string} The four-byte method signature
 */
export function getFourBytePrefix(data = '') {
  const prefixedData = addHexPrefix(data);
  const fourBytePrefix = prefixedData.slice(0, 10);
  return fourBytePrefix;
}

/**
 * Given an transaction category, returns a boolean which indicates whether the transaction is calling an erc20 token method
 *
 * @param {TRANSACTION_TYPES[keyof TRANSACTION_TYPES]} type - The type of transaction being evaluated
 * @returns {boolean} whether the transaction is calling an erc20 token method
 */
export function isTokenMethodAction(type) {
  return [
    TransactionType.tokenMethodTransfer,
    TransactionType.tokenMethodApprove,
    TransactionType.tokenMethodSetApprovalForAll,
    TransactionType.tokenMethodTransferFrom,
    TransactionType.tokenMethodSafeTransferFrom,
    TransactionType.tokenMethodIncreaseAllowance,
  ].includes(type);
}

export function getLatestSubmittedTxWithNonce(
  transactions = [],
  nonce = '0x0',
) {
  if (!transactions.length) {
    return {};
  }

  return transactions.reduce((acc, current) => {
    const { submittedTime, txParams: { nonce: currentNonce } = {} } = current;

    if (currentNonce === nonce) {
      if (!acc.submittedTime) {
        return current;
      }
      return submittedTime > acc.submittedTime ? current : acc;
    }
    return acc;
  }, {});
}

export async function isSmartContractAddress(address) {
  const { isContractAddress } = await readAddressAsContract(
    global.eth,
    address,
  );
  return isContractAddress;
}

export function isLegacyTransaction(txParams) {
  return txParams?.type === TransactionEnvelopeType.legacy;
}

/**
 * Returns a status key for a transaction. Requires parsing the txMeta.txReceipt on top of
 * txMeta.status because txMeta.status does not reflect on-chain errors.
 *
 * @param {object} transaction - The txMeta object of a transaction.
 * @param {object} transaction.txReceipt - The transaction receipt.
 * @returns {string}
 */
export function getStatusKey(transaction) {
  const {
    txReceipt: { status: receiptStatus } = {},
    type,
    status,
  } = transaction;

  // There was an on-chain failure
  if (receiptStatus === '0x0') {
    return TransactionStatus.failed;
  }

  if (
    status === TransactionStatus.confirmed &&
    type === TransactionType.cancel
  ) {
    return TransactionGroupStatus.cancelled;
  }

  return transaction.status;
}

/**
 * Returns a title for the given transaction category.
 *
 * This will throw an error if the transaction category is unrecognized and no default is provided.
 *
 * @param {Function} t - The translation function
 * @param {TRANSACTION_TYPES[keyof TRANSACTION_TYPES]} type - The transaction type constant
 * @param {string} nativeCurrency - The native currency of the currently selected network
 * @returns {string} The transaction category title
 */
export function getTransactionTypeTitle(t, type, nativeCurrency = 'ETH') {
  switch (type) {
    case TransactionType.tokenMethodTransfer: {
      return t('transfer');
    }
    case TransactionType.tokenMethodTransferFrom: {
      return t('transferFrom');
    }
    case TransactionType.tokenMethodSafeTransferFrom: {
      return t('safeTransferFrom');
    }
    case TransactionType.tokenMethodApprove: {
      return t('approve');
    }
    case TransactionType.tokenMethodSetApprovalForAll: {
      return t('setApprovalForAll');
    }
    case TransactionType.tokenMethodIncreaseAllowance: {
      return t('approveIncreaseAllowance');
    }
    case TransactionType.simpleSend: {
      return t('sendingNativeAsset', [nativeCurrency]);
    }
    case TransactionType.contractInteraction: {
      return t('contractInteraction');
    }
    case TransactionType.deployContract: {
      return t('contractDeployment');
    }
    case TransactionType.swap: {
      return t('swap');
    }
    case TransactionType.swapAndSend: {
      return t('swapAndSend');
    }
    case TransactionType.swapApproval: {
      return t('swapApproval');
    }
    default: {
      throw new Error(`Unrecognized transaction type: ${type}`);
    }
  }
}

/**
 * Method to check if asset standard passed is NFT
 *
 * @param {*} assetStandard - string
 * @returns boolean
 */
export const isNFTAssetStandard = (assetStandard) =>
  assetStandard === ERC1155 || assetStandard === ERC721;<|MERGE_RESOLUTION|>--- conflicted
+++ resolved
@@ -8,62 +8,6 @@
 import { addHexPrefix } from '../../../app/scripts/lib/util';
 import { TransactionGroupStatus } from '../../../shared/constants/transaction';
 import { readAddressAsContract } from '../../../shared/modules/contract-utils';
-<<<<<<< HEAD
-import { getMethodFrom4Byte } from '../../../shared/lib/four-byte';
-
-/**
- * @typedef EthersContractCall
- * @type object
- * @property {any[]} args - The args/params to the function call.
- * An array-like object with numerical and string indices.
- * @property {string} name - The name of the function.
- * @property {string} signature - The function signature.
- * @property {string} sighash - The function signature hash.
- * @property {EthersBigNumber} value - The ETH value associated with the call.
- * @property {FunctionFragment} functionFragment - The Ethers function fragment
- * representation of the function.
- */
-
-let registry;
-
-/**
- * Attempts to return the method data from the MethodRegistry library, the message registry library and the token abi, in that order of preference
- *
- * @param {string} fourBytePrefix - The prefix from the method code associated with the data
- * @param {boolean} allow4ByteRequests - Whether or not to allow 4byte.directory requests, toggled by the user in privacy settings
- * @returns {object}
- */
-export async function getMethodDataAsync(fourBytePrefix, allow4ByteRequests) {
-  try {
-    let fourByteSig = null;
-    if (allow4ByteRequests) {
-      fourByteSig = await getMethodFrom4Byte(fourBytePrefix).catch((e) => {
-        log.error(e);
-        return null;
-      });
-    }
-
-    if (!registry) {
-      registry = new MethodRegistry({ provider: global.ethereumProvider });
-    }
-
-    if (!fourByteSig) {
-      return {};
-    }
-
-    const parsedResult = registry.parse(fourByteSig);
-
-    return {
-      name: parsedResult.name,
-      params: parsedResult.args,
-    };
-  } catch (error) {
-    log.error(error);
-    return {};
-  }
-}
-=======
->>>>>>> b960add2
 
 /**
  * Returns four-byte method signature from data
