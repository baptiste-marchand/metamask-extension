--- conflicted
+++ resolved
@@ -513,16 +513,6 @@
     route: `${DEVELOPER_OPTIONS_ROUTE}#service-worker-keep-alive`,
     icon: IconName.CodeCircle,
   },
-<<<<<<< HEAD
-  {
-    tabMessage: (t) => t('experimental'),
-    sectionMessage: (t) => t('redesignedConfirmationsEnabledToggle'),
-    descriptionMessage: (t) => t('redesignedConfirmationsToggleDescription'),
-    route: `${EXPERIMENTAL_ROUTE}#redesigned-confirmations`,
-    icon: 'fas fa-flask',
-  },
-=======
->>>>>>> 717376e8
 ];
 
 export default SETTINGS_CONSTANTS;