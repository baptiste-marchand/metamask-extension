--- conflicted
+++ resolved
@@ -149,8 +149,6 @@
   },
   // advanced settingsRefs[10]
   {
-<<<<<<< HEAD
-=======
     tabMessage: (t) => t('advanced'),
     sectionMessage: (t) => t('exportYourData'),
     descriptionMessage: (t) => t('exportYourDataDescription'),
@@ -158,7 +156,6 @@
     icon: 'fas fa-download',
   },
   {
->>>>>>> ad7a5462
     tabMessage: (t) => t('contacts'),
     sectionMessage: (t) => t('contacts'),
     descriptionMessage: (t) => t('contacts'),
