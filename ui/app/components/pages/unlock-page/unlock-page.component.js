--- conflicted
+++ resolved
@@ -34,18 +34,7 @@
     }
   }
 
-<<<<<<< HEAD
-  tryUnlockMetamask (password) {
-    const { tryUnlockMetamask, history } = this.props
-    tryUnlockMetamask(password)
-      .catch(({ message }) => this.setState({ error: message }))
-      .then(() => history.push(DEFAULT_ROUTE))
-  }
-
-  handleSubmit (event) {
-=======
   async handleSubmit (event) {
->>>>>>> c2e3194d
     event.preventDefault()
     event.stopPropagation()
 
@@ -58,11 +47,6 @@
 
     this.setState({ error: null })
 
-<<<<<<< HEAD
-    tryUnlockMetamask(password)
-      .catch(({ message }) => this.setState({ error: message }))
-      .then(() => history.push(DEFAULT_ROUTE))
-=======
     try {
       await tryUnlockMetamask(password)
     } catch ({ message }) {
@@ -71,7 +55,6 @@
     }
 
     history.push(DEFAULT_ROUTE)
->>>>>>> c2e3194d
   }
 
   handleInputChange ({ target }) {
