--- conflicted
+++ resolved
@@ -8,7 +8,7 @@
 const { Menu, Item, Divider, CloseArea } = require('../dropdowns/components/menu')
 const Identicon = require('../identicon')
 const { formatBalance } = require('../../util')
-<<<<<<< HEAD
+const t = require('../../../i18n')
 const {
   SETTINGS_ROUTE,
   INFO_ROUTE,
@@ -21,11 +21,6 @@
   withRouter,
   connect(mapStateToProps, mapDispatchToProps)
 )(AccountMenu)
-=======
-const t = require('../../../i18n')
-
-module.exports = connect(mapStateToProps, mapDispatchToProps)(AccountMenu)
->>>>>>> e001c090
 
 inherits(AccountMenu, Component)
 function AccountMenu () { Component.call(this) }
@@ -82,16 +77,11 @@
     }, [
       t('myAccounts'),
       h('button.account-menu__logout-button', {
-<<<<<<< HEAD
         onClick: () => {
           lockMetamask()
           history.push(DEFAULT_ROUTE)
         },
-      }, 'Log out'),
-=======
-        onClick: lockMetamask,
       }, t('logout')),
->>>>>>> e001c090
     ]),
     h(Divider),
     h('div.account-menu__accounts', this.renderAccounts()),
@@ -114,18 +104,12 @@
     }),
     h(Divider),
     h(Item, {
-<<<<<<< HEAD
       onClick: () => {
         toggleAccountMenu()
         history.push(INFO_ROUTE)
       },
-      icon: h('img.account-menu__item-icon', { src: 'images/mm-info-icon.svg' }),
-      text: 'Info & Help',
-=======
-      onClick: showInfoPage,
       icon: h('img', { src: 'images/mm-info-icon.svg' }),
       text: t('infoHelp'),
->>>>>>> e001c090
     }),
     h(Item, {
       onClick: () => {
