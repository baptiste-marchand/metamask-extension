--- conflicted
+++ resolved
@@ -22,7 +22,6 @@
   getBalanceError,
   getCustomSwapsGas,
   getDestinationTokenInfo,
-  getMetaMaskFeeAmount,
   getSwapsTradeTxParams,
   getTopQuote,
   navigateBackToBuildQuote,
@@ -201,10 +200,7 @@
     sourceTokenDecimals,
     sourceTokenSymbol,
     sourceTokenValue,
-<<<<<<< HEAD
-=======
     sourceTokenIconUrl,
->>>>>>> a111702f
   } = renderableDataForUsedQuote
 
   const { feeInFiat, feeInEth } = getRenderableGasFeesForQuote(
@@ -345,11 +341,7 @@
     }
   }, [sourceTokenSymbol, sourceTokenValue, destinationTokenSymbol, destinationTokenValue, fetchParams, topQuote, numberOfQuotes, feeInFiat, bestQuoteReviewedEvent, anonymousBestQuoteReviewedEvent])
 
-<<<<<<< HEAD
-  const metaMaskFee = useSelector(getMetaMaskFeeAmount)
-=======
   const metaMaskFee = usedQuote.fee
->>>>>>> a111702f
 
   const onFeeCardTokenApprovalClick = () => {
     anonymousEditSpendLimitOpened()
