const extend = require('xtend')
const actions = require('../actions')
const MetamascaraPlatform = require('../../../app/scripts/platforms/window')

module.exports = reduceMetamask

function reduceMetamask (state, action) {
  let newState

  // clone + defaults
  var metamaskState = extend({
    isInitialized: false,
    isUnlocked: false,
<<<<<<< HEAD
    isAccountMenuOpen: false,
=======
    isMascara: window.platform instanceof MetamascaraPlatform,
>>>>>>> ae56b865
    rpcTarget: 'https://rawtestrpc.metamask.io/',
    identities: {},
    unapprovedTxs: {},
    noActiveNotices: true,
    lastUnreadNotice: undefined,
    frequentRpcList: [],
    addressBook: [],
<<<<<<< HEAD
    selectedTokenAddress: null,
    tokenExchangeRates: {},
    tokens: [],
    send: {
      gasLimit: null,
      gasPrice: null,
      gasTotal: null,
      from: '',
      to: '',
      amount: '0x0',
      memo: '',
      errors: {},
    },
=======
    tokenExchangeRates: {},
    coinOptions: {},
>>>>>>> ae56b865
  }, state.metamask)

  switch (action.type) {

    case actions.SHOW_ACCOUNTS_PAGE:
      newState = extend(metamaskState)
      delete newState.seedWords
      return newState

    case actions.SHOW_NOTICE:
      return extend(metamaskState, {
        noActiveNotices: false,
        lastUnreadNotice: action.value,
      })

    case actions.CLEAR_NOTICES:
      return extend(metamaskState, {
        noActiveNotices: true,
      })

    case actions.UPDATE_METAMASK_STATE:
      return extend(metamaskState, action.value)

    case actions.UNLOCK_METAMASK:
      return extend(metamaskState, {
        isUnlocked: true,
        isInitialized: true,
        selectedAddress: action.value,
      })

    case actions.LOCK_METAMASK:
      return extend(metamaskState, {
        isUnlocked: false,
      })

    case actions.SET_RPC_LIST:
      return extend(metamaskState, {
        frequentRpcList: action.value,
      })

    case actions.SET_RPC_TARGET:
      return extend(metamaskState, {
        provider: {
          type: 'rpc',
          rpcTarget: action.value,
        },
      })

    case actions.SET_PROVIDER_TYPE:
      return extend(metamaskState, {
        provider: {
          type: action.value,
        },
      })

    case actions.COMPLETED_TX:
      var stringId = String(action.id)
      newState = extend(metamaskState, {
        unapprovedTxs: {},
        unapprovedMsgs: {},
      })
      for (const id in metamaskState.unapprovedTxs) {
        if (id !== stringId) {
          newState.unapprovedTxs[id] = metamaskState.unapprovedTxs[id]
        }
      }
      for (const id in metamaskState.unapprovedMsgs) {
        if (id !== stringId) {
          newState.unapprovedMsgs[id] = metamaskState.unapprovedMsgs[id]
        }
      }
      return newState

    case actions.SHOW_NEW_VAULT_SEED:
      return extend(metamaskState, {
        isUnlocked: true,
        isInitialized: false,
        seedWords: action.value,
      })

    case actions.CLEAR_SEED_WORD_CACHE:
      newState = extend(metamaskState, {
        isUnlocked: true,
        isInitialized: true,
        selectedAddress: action.value,
      })
      delete newState.seedWords
      return newState

    case actions.SHOW_ACCOUNT_DETAIL:
      newState = extend(metamaskState, {
        isUnlocked: true,
        isInitialized: true,
        selectedAddress: action.value,
      })
      delete newState.seedWords
      return newState

    case actions.SET_SELECTED_TOKEN:
      return extend(metamaskState, {
        selectedTokenAddress: action.value,
      })

    case actions.SAVE_ACCOUNT_LABEL:
      const account = action.value.account
      const name = action.value.label
      var id = {}
      id[account] = extend(metamaskState.identities[account], { name })
      var identities = extend(metamaskState.identities, id)
      return extend(metamaskState, { identities })

    case actions.SET_CURRENT_FIAT:
      return extend(metamaskState, {
        currentCurrency: action.value.currentCurrency,
        conversionRate: action.value.conversionRate,
        conversionDate: action.value.conversionDate,
      })

<<<<<<< HEAD
    case actions.UPDATE_TOKEN_EXCHANGE_RATE:
    const { payload: { pair, marketinfo } } = action
      return extend(metamaskState, {
        tokenExchangeRates: {
          ...metamaskState.tokenExchangeRates,
          [pair]: marketinfo,
        },
      })

    case actions.UPDATE_TOKENS:
      return extend(metamaskState, {
        tokens: action.newTokens,
      })

    // metamask.send
    case actions.UPDATE_GAS_LIMIT:
      return extend(metamaskState, {
        send: {
          ...metamaskState.send,
          gasLimit: action.value,
        },
      })

    case actions.UPDATE_GAS_PRICE:
      return extend(metamaskState, {
        send: {
          ...metamaskState.send,
          gasPrice: action.value,
        },
      })

    case actions.TOGGLE_ACCOUNT_MENU:
      return extend(metamaskState, {
        isAccountMenuOpen: !metamaskState.isAccountMenuOpen,
      })

    case actions.UPDATE_GAS_TOTAL:
      return extend(metamaskState, {
        send: {
          ...metamaskState.send,
          gasTotal: action.value,
        },
      })

    case actions.UPDATE_SEND_FROM:
      return extend(metamaskState, {
        send: {
          ...metamaskState.send,
          from: action.value,
        },
      })

    case actions.UPDATE_SEND_TO:
      return extend(metamaskState, {
        send: {
          ...metamaskState.send,
          to: action.value,
        },
      })

    case actions.UPDATE_SEND_AMOUNT:
      return extend(metamaskState, {
        send: {
          ...metamaskState.send,
          amount: action.value,
        },
      })

    case actions.UPDATE_SEND_MEMO:
      return extend(metamaskState, {
        send: {
          ...metamaskState.send,
          memo: action.value,
        },
      })

    case actions.UPDATE_SEND_ERRORS:
      return extend(metamaskState, {
        send: {
          ...metamaskState.send,
          errors: {
            ...metamaskState.send.errors,
            ...action.value,
          }
        },
      })

    case actions.CLEAR_SEND:
      return extend(metamaskState, {
        send: {
          gasLimit: null,
          gasPrice: null,
          gasTotal: null,
          from: '',
          to: '',
          amount: '0x0',
          memo: '',
          errors: {},
        },
=======
    case actions.PAIR_UPDATE:
      const { value: { marketinfo: pairMarketInfo } } = action
      return extend(metamaskState, {
        tokenExchangeRates: {
          ...metamaskState.tokenExchangeRates,
          [pairMarketInfo.pair]: pairMarketInfo,
        },
      })

    case actions.SHAPESHIFT_SUBVIEW:
      const { value: { marketinfo, coinOptions } } = action
      return extend(metamaskState, {
        tokenExchangeRates: {
          ...metamaskState.tokenExchangeRates,
          [marketinfo.pair]: marketinfo,
        },
        coinOptions,
>>>>>>> ae56b865
      })

    default:
      return metamaskState

  }
}<|MERGE_RESOLUTION|>--- conflicted
+++ resolved
@@ -11,11 +11,8 @@
   var metamaskState = extend({
     isInitialized: false,
     isUnlocked: false,
-<<<<<<< HEAD
     isAccountMenuOpen: false,
-=======
     isMascara: window.platform instanceof MetamascaraPlatform,
->>>>>>> ae56b865
     rpcTarget: 'https://rawtestrpc.metamask.io/',
     identities: {},
     unapprovedTxs: {},
@@ -23,7 +20,6 @@
     lastUnreadNotice: undefined,
     frequentRpcList: [],
     addressBook: [],
-<<<<<<< HEAD
     selectedTokenAddress: null,
     tokenExchangeRates: {},
     tokens: [],
@@ -37,10 +33,7 @@
       memo: '',
       errors: {},
     },
-=======
-    tokenExchangeRates: {},
     coinOptions: {},
->>>>>>> ae56b865
   }, state.metamask)
 
   switch (action.type) {
@@ -159,9 +152,8 @@
         conversionDate: action.value.conversionDate,
       })
 
-<<<<<<< HEAD
     case actions.UPDATE_TOKEN_EXCHANGE_RATE:
-    const { payload: { pair, marketinfo } } = action
+      const { payload: { pair, marketinfo } } = action
       return extend(metamaskState, {
         tokenExchangeRates: {
           ...metamaskState.tokenExchangeRates,
@@ -259,7 +251,8 @@
           memo: '',
           errors: {},
         },
-=======
+      })
+
     case actions.PAIR_UPDATE:
       const { value: { marketinfo: pairMarketInfo } } = action
       return extend(metamaskState, {
@@ -270,14 +263,13 @@
       })
 
     case actions.SHAPESHIFT_SUBVIEW:
-      const { value: { marketinfo, coinOptions } } = action
+      const { value: { marketinfo: ssMarketInfo, coinOptions } } = action
       return extend(metamaskState, {
         tokenExchangeRates: {
           ...metamaskState.tokenExchangeRates,
-          [marketinfo.pair]: marketinfo,
+          [marketinfo.pair]: ssMarketInfo,
         },
         coinOptions,
->>>>>>> ae56b865
       })
 
     default:
