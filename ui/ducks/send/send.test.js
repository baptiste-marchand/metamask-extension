import sinon from 'sinon';
import createMockStore from 'redux-mock-store';
import thunk from 'redux-thunk';
import { ethers } from 'ethers';
import {
  CONTRACT_ADDRESS_ERROR,
  INSUFFICIENT_FUNDS_ERROR,
  INSUFFICIENT_TOKENS_ERROR,
  INVALID_RECIPIENT_ADDRESS_ERROR,
  KNOWN_RECIPIENT_ADDRESS_WARNING,
  NEGATIVE_ETH_ERROR,
} from '../../pages/send/send.constants';
import {
  MAINNET_CHAIN_ID,
  RINKEBY_CHAIN_ID,
} from '../../../shared/constants/network';
import { GAS_ESTIMATE_TYPES, GAS_LIMITS } from '../../../shared/constants/gas';
import {
  ASSET_TYPES,
  TOKEN_STANDARDS,
  TRANSACTION_ENVELOPE_TYPES,
} from '../../../shared/constants/transaction';
import * as Actions from '../../store/actions';
import { setBackgroundConnection } from '../../../test/jest';
import {
  generateERC20TransferData,
  generateERC721TransferData,
} from '../../pages/send/send.utils';
import { BURN_ADDRESS } from '../../../shared/modules/hexstring-utils';
import {
  getInitialSendStateWithExistingTxState,
  INITIAL_SEND_STATE_FOR_EXISTING_DRAFT,
} from '../../../test/jest/mocks';
import sendReducer, {
  initialState,
  initializeSendState,
  updateSendAmount,
  updateSendAsset,
  updateRecipientUserInput,
  useContactListForRecipientSearch,
  useMyAccountsForRecipientSearch,
  updateRecipient,
  resetRecipientInput,
  updateSendHexData,
  toggleSendMaxMode,
  signTransaction,
  SEND_STATUSES,
  SEND_STAGES,
  AMOUNT_MODES,
  RECIPIENT_SEARCH_MODES,
  getGasLimit,
  getGasPrice,
  getGasTotal,
  gasFeeIsInError,
  getMinimumGasLimitForSend,
  getGasInputMode,
  GAS_INPUT_MODES,
  getSendAsset,
  getSendAssetAddress,
  getIsAssetSendable,
  getSendAmount,
  getIsBalanceInsufficient,
  getSendMaxModeState,
  getDraftTransactionID,
  sendAmountIsInError,
  getSendHexData,
  getSendTo,
  getIsUsingMyAccountForRecipientSearch,
  getRecipientUserInput,
  getRecipient,
  getSendErrors,
  isSendStateInitialized,
  isSendFormInvalid,
  getSendStage,
  updateGasPrice,
} from './send';
import { draftTransactionInitialState, editExistingTransaction } from '.';

const mockStore = createMockStore([thunk]);

jest.mock('./send', () => {
  const actual = jest.requireActual('./send');
  return {
    __esModule: true,
    ...actual,
    getERC20Balance: jest.fn(() => '0x0'),
  };
});

jest.mock('lodash', () => ({
  ...jest.requireActual('lodash'),
  debounce: (fn) => fn,
}));

setBackgroundConnection({
  addPollingTokenToAppState: jest.fn(),
  addUnapprovedTransaction: jest.fn((_w, _x, _y, _z, cb) => {
    cb(null);
  }),
  updateTransactionSendFlowHistory: jest.fn((_x, _y, cb) => cb(null)),
});

const getTestUUIDTx = (state) => state.draftTransactions['test-uuid'];

describe('Send Slice', () => {
  let getTokenStandardAndDetailsStub;
  let addUnapprovedTransactionAndRouteToConfirmationPageStub;
  beforeEach(() => {
    jest.useFakeTimers();
    getTokenStandardAndDetailsStub = jest
      .spyOn(Actions, 'getTokenStandardAndDetails')
      .mockImplementation(() =>
        Promise.resolve({
          standard: 'ERC20',
          balance: '0x0',
          symbol: 'SYMB',
          decimals: 18,
        }),
      );
    addUnapprovedTransactionAndRouteToConfirmationPageStub = jest.spyOn(
      Actions,
      'addUnapprovedTransactionAndRouteToConfirmationPage',
    );
    jest
      .spyOn(Actions, 'estimateGas')
      .mockImplementation(() => Promise.resolve('0x0'));
    jest
      .spyOn(Actions, 'getGasFeeEstimatesAndStartPolling')
      .mockImplementation(() => Promise.resolve());
    jest
      .spyOn(Actions, 'updateTokenType')
      .mockImplementation(() => Promise.resolve({ isERC721: false }));
    jest
      .spyOn(Actions, 'isCollectibleOwner')
      .mockImplementation(() => Promise.resolve(true));
    jest.spyOn(Actions, 'updateEditableParams').mockImplementation(() => ({
      type: 'UPDATE_TRANSACTION_EDITABLE_PARAMS',
    }));
    jest
      .spyOn(Actions, 'updateTransactionGasFees')
      .mockImplementation(() => ({ type: 'UPDATE_TRANSACTION_GAS_FEES' }));
  });

  describe('Reducers', () => {
    describe('addNewDraft', () => {
      it('should add new draft transaction and set currentTransactionUUID', () => {
        const action = {
          type: 'send/addNewDraft',
          payload: { ...draftTransactionInitialState, id: 4 },
        };
        const result = sendReducer(
          INITIAL_SEND_STATE_FOR_EXISTING_DRAFT,
          action,
        );
        expect(result.currentTransactionUUID).not.toStrictEqual('test-uuid');
        const uuid = result.currentTransactionUUID;
        const draft = result.draftTransactions[uuid];
        expect(draft.id).toStrictEqual(4);
      });
    });
    describe('addHistoryEntry', () => {
      it('should append a history item to the current draft transaction, including timestamp', () => {
        const action = {
          type: 'send/addHistoryEntry',
          payload: 'test entry',
        };
        const result = sendReducer(
          INITIAL_SEND_STATE_FOR_EXISTING_DRAFT,
          action,
        );
        expect(result.currentTransactionUUID).toStrictEqual('test-uuid');
        const draft = getTestUUIDTx(result);
        const latestHistory = draft.history[draft.history.length - 1];
        expect(latestHistory.timestamp).toBeDefined();
        expect(latestHistory.entry).toStrictEqual('test entry');
      });
    });
    describe('calculateGasTotal', () => {
      it('should set gasTotal to maxFeePerGax * gasLimit for FEE_MARKET transaction', () => {
        const action = {
          type: 'send/calculateGasTotal',
        };
        const result = sendReducer(
          getInitialSendStateWithExistingTxState({
            gas: {
              gasPrice: '0x1',
              maxFeePerGas: '0x2',
              gasLimit: GAS_LIMITS.SIMPLE,
            },
            transactionType: TRANSACTION_ENVELOPE_TYPES.FEE_MARKET,
          }),
          action,
        );
        expect(result.currentTransactionUUID).toStrictEqual('test-uuid');
        const draft = getTestUUIDTx(result);
        expect(draft.gas.gasTotal).toStrictEqual(`0xa410`);
      });

      it('should set gasTotal to gasPrice * gasLimit for non FEE_MARKET transaction', () => {
        const action = {
          type: 'send/calculateGasTotal',
        };
        const result = sendReducer(
          getInitialSendStateWithExistingTxState({
            gas: {
              gasPrice: '0x1',
              maxFeePerGas: '0x2',
              gasLimit: GAS_LIMITS.SIMPLE,
            },
          }),
          action,
        );
        expect(result.currentTransactionUUID).toStrictEqual('test-uuid');
        const draft = getTestUUIDTx(result);
        expect(draft.gas.gasTotal).toStrictEqual(GAS_LIMITS.SIMPLE);
      });

      it('should call updateAmountToMax if amount mode is max', () => {
        const action = {
          type: 'send/calculateGasTotal',
        };
        const result = sendReducer(
          {
            ...getInitialSendStateWithExistingTxState({
              asset: { balance: '0xffff' },
              gas: {
                gasPrice: '0x1',
                gasLimit: GAS_LIMITS.SIMPLE,
              },
              recipient: {
                address: '0x00',
              },
            }),
            selectedAccount: {
              balance: '0xffff',
              address: '0x00',
            },
            gasEstimateIsLoading: false,
            amountMode: AMOUNT_MODES.MAX,
            stage: SEND_STAGES.DRAFT,
          },
          action,
        );
        expect(result.currentTransactionUUID).toStrictEqual('test-uuid');
        const draft = getTestUUIDTx(result);
        expect(draft.amount.value).toStrictEqual('0xadf7');
        expect(draft.status).toStrictEqual(SEND_STATUSES.VALID);
      });
    });
    describe('resetSendState', () => {
      it('should set the state back to a blank slate matching the initialState object', () => {
        const action = {
          type: 'send/resetSendState',
        };

        const result = sendReducer({}, action);

        expect(result).toStrictEqual(initialState);
      });
    });
    describe('updateSendAmount', () => {
      it('should', async () => {
        const action = { type: 'send/updateSendAmount', payload: '0x1' };
        const result = sendReducer(
          INITIAL_SEND_STATE_FOR_EXISTING_DRAFT,
          action,
        );
        expect(getTestUUIDTx(result).amount.value).toStrictEqual('0x1');
      });
    });

    describe('updateAmountToMax', () => {
      it('should calculate the max amount based off of the asset balance and gas total then updates send amount value', () => {
        const maxAmountState = {
          amount: {
            value: '',
          },
          asset: {
            balance: '0x56bc75e2d63100000', // 100000000000000000000
          },
          gas: {
            gasLimit: GAS_LIMITS.SIMPLE, // 21000
            gasTotal: '0x1319718a5000', // 21000000000000
            minimumGasLimit: GAS_LIMITS.SIMPLE,
          },
        };

        const state = getInitialSendStateWithExistingTxState(maxAmountState);
        const action = { type: 'send/updateAmountToMax' };
        const result = sendReducer(state, action);

        expect(getTestUUIDTx(result).amount.value).toStrictEqual(
          '0x56bc74b13f185b000',
        ); // 99999979000000000000
      });
    });

    describe('updateGasFees', () => {
      it('should work with FEE_MARKET gas fees', () => {
        const action = {
          type: 'send/updateGasFees',
          payload: {
            transactionType: TRANSACTION_ENVELOPE_TYPES.FEE_MARKET,
            maxFeePerGas: '0x2',
            maxPriorityFeePerGas: '0x1',
          },
        };
        const result = sendReducer(
          INITIAL_SEND_STATE_FOR_EXISTING_DRAFT,
          action,
        );

        const draftTransaction = getTestUUIDTx(result);

        expect(draftTransaction.gas.maxFeePerGas).toStrictEqual(
          action.payload.maxFeePerGas,
        );

        expect(draftTransaction.gas.maxPriorityFeePerGas).toStrictEqual(
          action.payload.maxPriorityFeePerGas,
        );

        expect(draftTransaction.transactionType).toBe(
          TRANSACTION_ENVELOPE_TYPES.FEE_MARKET,
        );
      });

      it('should work with LEGACY gas fees', () => {
        const action = {
          type: 'send/updateGasFees',
          payload: {
            transactionType: TRANSACTION_ENVELOPE_TYPES.LEGACY,
            gasPrice: '0x1',
          },
        };
        const result = sendReducer(
          INITIAL_SEND_STATE_FOR_EXISTING_DRAFT,
          action,
        );

        const draftTransaction = getTestUUIDTx(result);

        expect(draftTransaction.gas.gasPrice).toStrictEqual(
          action.payload.gasPrice,
        );
        expect(draftTransaction.transactionType).toBe(
          TRANSACTION_ENVELOPE_TYPES.LEGACY,
        );
      });
    });

    describe('updateUserInputHexData', () => {
      it('should update the state with the provided data', () => {
        const action = {
          type: 'send/updateUserInputHexData',
          payload: 'TestData',
        };
        const result = sendReducer(
          INITIAL_SEND_STATE_FOR_EXISTING_DRAFT,
          action,
        );
        const draftTransaction = getTestUUIDTx(result);

        expect(draftTransaction.userInputHexData).toStrictEqual(action.payload);
      });
    });

    describe('updateGasLimit', () => {
      const action = {
        type: 'send/updateGasLimit',
        payload: GAS_LIMITS.SIMPLE, // 21000
      };

      it('should', () => {
        const result = sendReducer(
          {
            ...INITIAL_SEND_STATE_FOR_EXISTING_DRAFT,
            stage: SEND_STAGES.DRAFT,
            gasEstimateIsLoading: false,
          },
          action,
        );

        const draftTransaction = getTestUUIDTx(result);

        expect(draftTransaction.gas.gasLimit).toStrictEqual(action.payload);
      });

      it('should recalculate gasTotal', () => {
        const gasState = getInitialSendStateWithExistingTxState({
          gas: {
            gasLimit: '0x0',
            gasPrice: '0x3b9aca00', // 1000000000
          },
        });

        const result = sendReducer(gasState, action);

        const draftTransaction = getTestUUIDTx(result);

        expect(draftTransaction.gas.gasLimit).toStrictEqual(action.payload);
        expect(draftTransaction.gas.gasPrice).toStrictEqual('0x3b9aca00');
        expect(draftTransaction.gas.gasTotal).toStrictEqual('0x1319718a5000'); // 21000000000000
      });
    });

    describe('updateAmountMode', () => {
      it('should change to INPUT amount mode', () => {
        const emptyAmountModeState = {
          amountMode: '',
        };

        const action = {
          type: 'send/updateAmountMode',
          payload: AMOUNT_MODES.INPUT,
        };
        const result = sendReducer(emptyAmountModeState, action);

        expect(result.amountMode).toStrictEqual(action.payload);
      });

      it('should change to MAX amount mode', () => {
        const action = {
          type: 'send/updateAmountMode',
          payload: AMOUNT_MODES.MAX,
        };
        const result = sendReducer(
          INITIAL_SEND_STATE_FOR_EXISTING_DRAFT,
          action,
        );

        expect(result.amountMode).toStrictEqual(action.payload);
      });

      it('should', () => {
        const action = {
          type: 'send/updateAmountMode',
          payload: 'RANDOM',
        };
        const result = sendReducer(
          INITIAL_SEND_STATE_FOR_EXISTING_DRAFT,
          action,
        );

        expect(result.amountMode).not.toStrictEqual(action.payload);
      });
    });

    describe('updateAsset', () => {
      it('should update asset type and balance from respective action payload', () => {
        const updateAssetState = getInitialSendStateWithExistingTxState({
          asset: {
            type: 'old type',
            balance: 'old balance',
          },
        });

        const action = {
          type: 'send/updateAsset',
          payload: {
            asset: {
              type: 'new type',
              balance: 'new balance',
            },
          },
        };

        const result = sendReducer(updateAssetState, action);

        const draftTransaction = getTestUUIDTx(result);

        expect(draftTransaction.asset.type).toStrictEqual(
          action.payload.asset.type,
        );
        expect(draftTransaction.asset.balance).toStrictEqual(
          action.payload.asset.balance,
        );
      });

      it('should nullify old contract address error when asset types is not TOKEN', () => {
        const recipientErrorState = getInitialSendStateWithExistingTxState({
          recipient: {
            error: CONTRACT_ADDRESS_ERROR,
          },
          asset: {
            type: ASSET_TYPES.TOKEN,
          },
        });

        const action = {
          type: 'send/updateAsset',
          payload: {
            asset: {
              type: 'New Type',
            },
          },
        };

        const result = sendReducer(recipientErrorState, action);

        const draftTransaction = getTestUUIDTx(result);

        expect(draftTransaction.recipient.error).not.toStrictEqual(
          CONTRACT_ADDRESS_ERROR,
        );
        expect(draftTransaction.recipient.error).toBeNull();
      });

      it('should update asset type and details to TOKEN payload', () => {
        const action = {
          type: 'send/updateAsset',
          payload: {
            asset: {
              type: ASSET_TYPES.TOKEN,
              details: {
                address: '0xTokenAddress',
                decimals: 0,
                symbol: 'TKN',
              },
            },
          },
        };

        const result = sendReducer(
          INITIAL_SEND_STATE_FOR_EXISTING_DRAFT,
          action,
        );

        const draftTransaction = getTestUUIDTx(result);

        expect(draftTransaction.asset.type).toStrictEqual(
          action.payload.asset.type,
        );
        expect(draftTransaction.asset.details).toStrictEqual(
          action.payload.asset.details,
        );
      });
    });

    describe('updateRecipient', () => {
      it('should', () => {
        const action = {
          type: 'send/updateRecipient',
          payload: {
            address: '0xNewAddress',
          },
        };

        const result = sendReducer(
          INITIAL_SEND_STATE_FOR_EXISTING_DRAFT,
          action,
        );

        const draftTransaction = getTestUUIDTx(result);

        expect(result.stage).toStrictEqual(SEND_STAGES.DRAFT);
        expect(draftTransaction.recipient.address).toStrictEqual(
          action.payload.address,
        );
      });
    });

    describe('useDefaultGas', () => {
      it('should', () => {
        const action = {
          type: 'send/useDefaultGas',
        };

        const result = sendReducer(
          INITIAL_SEND_STATE_FOR_EXISTING_DRAFT,
          action,
        );

        expect(result.gasIsSetInModal).toStrictEqual(false);
      });
    });

    describe('useCustomGas', () => {
      it('should', () => {
        const action = {
          type: 'send/useCustomGas',
        };

        const result = sendReducer(
          INITIAL_SEND_STATE_FOR_EXISTING_DRAFT,
          action,
        );

        expect(result.gasIsSetInModal).toStrictEqual(true);
      });
    });

    describe('updateRecipientUserInput', () => {
      it('should update recipient user input with payload', () => {
        const action = {
          type: 'send/updateRecipientUserInput',
          payload: 'user input',
        };

        const result = sendReducer(
          INITIAL_SEND_STATE_FOR_EXISTING_DRAFT,
          action,
        );

        expect(result.recipientInput).toStrictEqual(action.payload);
      });
    });

    describe('validateRecipientUserInput', () => {
      it('should set recipient error and warning to null when user input is', () => {
        const noUserInputState = {
          ...getInitialSendStateWithExistingTxState({
            recipient: {
              error: 'someError',
              warning: 'someWarning',
            },
            amount: {},
            gas: {
              gasLimit: '0x0',
              minimumGasLimit: '0x0',
            },
            asset: {},
          }),
          recipientInput: '',
          recipientMode: RECIPIENT_SEARCH_MODES.MY_ACCOUNTS,
        };

        const action = {
          type: 'send/validateRecipientUserInput',
        };

        const result = sendReducer(noUserInputState, action);

        const draftTransaction = getTestUUIDTx(result);

        expect(draftTransaction.recipient.error).toBeNull();
        expect(draftTransaction.recipient.warning).toBeNull();
      });

      it('should error with an invalid address error when user input is not a valid hex string', () => {
        const tokenAssetTypeState = {
          ...INITIAL_SEND_STATE_FOR_EXISTING_DRAFT,
          recipientInput: '0xValidateError',
        };
        const action = {
          type: 'send/validateRecipientUserInput',
          payload: {
            chainId: '',
            tokens: [],
            useTokenDetection: true,
            tokenAddressList: [],
          },
        };

        const result = sendReducer(tokenAssetTypeState, action);

        const draftTransaction = getTestUUIDTx(result);

        expect(draftTransaction.recipient.error).toStrictEqual(
          'invalidAddressRecipient',
        );
      });

      // TODO: Expectation might change in the future
      it('should error with an invalid network error when user input is not a valid hex string on a non default network', () => {
        const tokenAssetTypeState = {
          ...INITIAL_SEND_STATE_FOR_EXISTING_DRAFT,
          recipientInput: '0xValidateError',
        };
        const action = {
          type: 'send/validateRecipientUserInput',
          payload: {
            chainId: '0x55',
            tokens: [],
            useTokenDetection: true,
            tokenAddressList: [],
          },
        };

        const result = sendReducer(tokenAssetTypeState, action);

        const draftTransaction = getTestUUIDTx(result);

        expect(draftTransaction.recipient.error).toStrictEqual(
          'invalidAddressRecipientNotEthNetwork',
        );
      });

      it('should error with invalid address recipient when the user inputs the burn address', () => {
        const tokenAssetTypeState = {
          ...INITIAL_SEND_STATE_FOR_EXISTING_DRAFT,
          recipientInput: '0x0000000000000000000000000000000000000000',
        };
        const action = {
          type: 'send/validateRecipientUserInput',
          payload: {
            chainId: '',
            tokens: [],
            useTokenDetection: true,
            tokenAddressList: [],
          },
        };

        const result = sendReducer(tokenAssetTypeState, action);

        const draftTransaction = getTestUUIDTx(result);

        expect(draftTransaction.recipient.error).toStrictEqual(
          'invalidAddressRecipient',
        );
      });

      it('should error with same address recipient as a token', () => {
        const tokenAssetTypeState = {
          ...getInitialSendStateWithExistingTxState({
            asset: {
              type: ASSET_TYPES.TOKEN,
              details: {
                address: '0x0dcd5d886577d5081b0c52e242ef29e70be3e7bc',
              },
            },
          }),
          recipientInput: '0x0dcd5d886577d5081b0c52e242ef29e70be3e7bc',
        };

        const action = {
          type: 'send/validateRecipientUserInput',
          payload: {
            chainId: '0x4',
            tokens: [],
            useTokenDetection: true,
            tokenAddressList: ['0x514910771af9ca656af840dff83e8264ecf986ca'],
          },
        };

        const result = sendReducer(tokenAssetTypeState, action);
        const draftTransaction = getTestUUIDTx(result);

        expect(draftTransaction.recipient.error).toStrictEqual(
          'contractAddressError',
        );
      });

      it('should set a warning when sending to a token address in the token address list', () => {
        const tokenAssetTypeState = {
          ...INITIAL_SEND_STATE_FOR_EXISTING_DRAFT,
          recipientInput: '0x0dcd5d886577d5081b0c52e242ef29e70be3e7bc',
        };

        const action = {
          type: 'send/validateRecipientUserInput',
          payload: {
            chainId: '0x4',
            tokens: [],
            useTokenDetection: true,
            tokenAddressList: ['0x0dcd5d886577d5081b0c52e242ef29e70be3e7bc'],
          },
        };

        const result = sendReducer(tokenAssetTypeState, action);

        const draftTransaction = getTestUUIDTx(result);

        expect(draftTransaction.recipient.warning).toStrictEqual(
          KNOWN_RECIPIENT_ADDRESS_WARNING,
        );
      });

      it('should set a warning when sending to a token address in the token list', () => {
        const tokenAssetTypeState = {
          ...INITIAL_SEND_STATE_FOR_EXISTING_DRAFT,
          recipientInput: '0x0dcd5d886577d5081b0c52e242ef29e70be3e7bc',
        };

        const action = {
          type: 'send/validateRecipientUserInput',
          payload: {
            chainId: '0x4',
            tokens: [{ address: '0x0dcd5d886577d5081b0c52e242ef29e70be3e7bc' }],
            useTokenDetection: true,
            tokenAddressList: [],
          },
        };

        const result = sendReducer(tokenAssetTypeState, action);

        const draftTransaction = getTestUUIDTx(result);

        expect(draftTransaction.recipient.warning).toStrictEqual(
          KNOWN_RECIPIENT_ADDRESS_WARNING,
        );
      });

      it('should set a warning when sending to an address that is probably a token contract', () => {
        const tokenAssetTypeState = {
          ...INITIAL_SEND_STATE_FOR_EXISTING_DRAFT,
          recipientInput: '0x0dcd5d886577d5081b0c52e242ef29e70be3e7bc',
        };

        const action = {
          type: 'send/validateRecipientUserInput',
          payload: {
            chainId: '0x4',
            tokens: [{ address: '0xaaaaaaaaaaaaaaaaaaaaaaaaaaaaaaaaaaaaaaaa' }],
            useTokenDetection: true,
            tokenAddressList: ['0xbbbbbbbbbbbbbbbbbbbbbbbbbbbbbbbbbbbbbbbb'],
            isProbablyAnAssetContract: true,
          },
        };

        const result = sendReducer(tokenAssetTypeState, action);

        const draftTransaction = getTestUUIDTx(result);

        expect(draftTransaction.recipient.warning).toStrictEqual(
          KNOWN_RECIPIENT_ADDRESS_WARNING,
        );
      });
    });

    describe('updateRecipientSearchMode', () => {
      it('should', () => {
        const action = {
          type: 'send/updateRecipientSearchMode',
          payload: 'a-random-string',
        };

        const result = sendReducer(
          INITIAL_SEND_STATE_FOR_EXISTING_DRAFT,
          action,
        );

        expect(result.recipientMode).toStrictEqual(action.payload);
      });
    });

    describe('validateAmountField', () => {
      it('should error with insufficient funds when amount asset value plust gas is higher than asset balance', () => {
        const nativeAssetState = getInitialSendStateWithExistingTxState({
          amount: {
            value: '0x6fc23ac0', // 1875000000
          },
          asset: {
            type: ASSET_TYPES.NATIVE,
            balance: '0x77359400', // 2000000000
          },
          gas: {
            gasTotal: '0x8f0d180', // 150000000
          },
        });

        const action = {
          type: 'send/validateAmountField',
        };

        const result = sendReducer(nativeAssetState, action);

        const draftTransaction = getTestUUIDTx(result);

        expect(draftTransaction.amount.error).toStrictEqual(
          INSUFFICIENT_FUNDS_ERROR,
        );
      });

      it('should error with insufficient tokens when amount value of tokens is higher than asset balance of token', () => {
        const tokenAssetState = getInitialSendStateWithExistingTxState({
          amount: {
            value: '0x77359400', // 2000000000
          },
          asset: {
            type: ASSET_TYPES.TOKEN,
            balance: '0x6fc23ac0', // 1875000000
            details: {
              decimals: 0,
            },
          },
        });

        const action = {
          type: 'send/validateAmountField',
        };

        const result = sendReducer(tokenAssetState, action);

        const draftTransaction = getTestUUIDTx(result);

        expect(draftTransaction.amount.error).toStrictEqual(
          INSUFFICIENT_TOKENS_ERROR,
        );
      });

      it('should error negative value amount', () => {
        const negativeAmountState = getInitialSendStateWithExistingTxState({
          amount: {
            value: '-1',
          },
        });

        const action = {
          type: 'send/validateAmountField',
        };

        const result = sendReducer(negativeAmountState, action);

        const draftTransaction = getTestUUIDTx(result);

        expect(draftTransaction.amount.error).toStrictEqual(NEGATIVE_ETH_ERROR);
      });

      it('should not error for positive value amount', () => {
        const otherState = getInitialSendStateWithExistingTxState({
          amount: {
            error: 'someError',
            value: '1',
          },
          asset: {
            type: '',
          },
        });

        const action = {
          type: 'send/validateAmountField',
        };

        const result = sendReducer(otherState, action);

        const draftTransaction = getTestUUIDTx(result);

        expect(draftTransaction.amount.error).toBeNull();
      });
    });

    describe('validateGasField', () => {
      it('should error when total amount of gas is higher than account balance', () => {
        const gasFieldState = getInitialSendStateWithExistingTxState({
          account: {
            balance: '0x0',
          },
          gas: {
            gasTotal: '0x1319718a5000', // 21000000000000
          },
        });

        const action = {
          type: 'send/validateGasField',
        };

        const result = sendReducer(gasFieldState, action);

        const draftTransaction = getTestUUIDTx(result);

        expect(draftTransaction.gas.error).toStrictEqual(
          INSUFFICIENT_FUNDS_ERROR,
        );
      });
    });

    describe('validateSendState', () => {
      it('should set `INVALID` send state status when amount error is present', () => {
        const amountErrorState = getInitialSendStateWithExistingTxState({
          amount: {
            error: 'Some Amount Error',
          },
        });

        const action = {
          type: 'send/validateSendState',
        };

        const result = sendReducer(amountErrorState, action);

        const draftTransaction = getTestUUIDTx(result);

        expect(draftTransaction.status).toStrictEqual(SEND_STATUSES.INVALID);
      });

      it('should set `INVALID` send state status when gas error is present', () => {
        const gasErrorState = getInitialSendStateWithExistingTxState({
          gas: {
            error: 'Some Amount Error',
          },
        });

        const action = {
          type: 'send/validateSendState',
        };

        const result = sendReducer(gasErrorState, action);

        const draftTransaction = getTestUUIDTx(result);

        expect(draftTransaction.status).toStrictEqual(SEND_STATUSES.INVALID);
      });

      it('should set `INVALID` send state status when asset type is `TOKEN` without token details present', () => {
        const assetErrorState = getInitialSendStateWithExistingTxState({
          asset: {
            type: ASSET_TYPES.TOKEN,
          },
        });

        const action = {
          type: 'send/validateSendState',
        };

        const result = sendReducer(assetErrorState, action);

        const draftTransaction = getTestUUIDTx(result);

        expect(draftTransaction.status).toStrictEqual(SEND_STATUSES.INVALID);
      });

      it('should set `INVALID` send state status when gasLimit is under the minimumGasLimit', () => {
        const gasLimitErroState = getInitialSendStateWithExistingTxState({
          gas: {
            gasLimit: '0x5207',
            minimumGasLimit: GAS_LIMITS.SIMPLE,
          },
        });

        const action = {
          type: 'send/validateSendState',
        };

        const result = sendReducer(gasLimitErroState, action);

        const draftTransaction = getTestUUIDTx(result);

        expect(draftTransaction.status).toStrictEqual(SEND_STATUSES.INVALID);
      });

      it('should set `VALID` send state status when conditionals have not been met', () => {
        const validSendStatusState = {
          ...getInitialSendStateWithExistingTxState({
            asset: {
              type: ASSET_TYPES.TOKEN,
              details: {
                address: '0x000',
              },
            },
            gas: {
              gasLimit: GAS_LIMITS.SIMPLE,
            },
          }),
          stage: SEND_STAGES.DRAFT,
          gasEstimateIsLoading: false,
          minimumGasLimit: GAS_LIMITS.SIMPLE,
        };

        const action = {
          type: 'send/validateSendState',
        };

        const result = sendReducer(validSendStatusState, action);

        const draftTransaction = getTestUUIDTx(result);

        expect(draftTransaction.status).toStrictEqual(SEND_STATUSES.VALID);
      });
    });
  });

  describe('extraReducers/externalReducers', () => {
    describe('QR Code Detected', () => {
      const qrCodestate = getInitialSendStateWithExistingTxState({
        recipient: {
          address: '0xAddress',
        },
      });

      it('should set the recipient address to the scanned address value if they are not equal', () => {
        const action = {
          type: 'UI_QR_CODE_DETECTED',
          value: {
            type: 'address',
            values: {
              address: '0x0dcd5d886577d5081b0c52e242ef29e70be3e7bc',
            },
          },
        };

        const result = sendReducer(qrCodestate, action);

        const draftTransaction = getTestUUIDTx(result);

        expect(draftTransaction.recipient.address).toStrictEqual(
          action.value.values.address,
        );
      });

      it('should not set the recipient address to invalid scanned address and errors', () => {
        const badQRAddressAction = {
          type: 'UI_QR_CODE_DETECTED',
          value: {
            type: 'address',
            values: {
              address: '0xBadAddress',
            },
          },
        };

        const result = sendReducer(qrCodestate, badQRAddressAction);

        const draftTransaction = getTestUUIDTx(result);

        expect(draftTransaction.recipient.address).toStrictEqual('0xAddress');
        expect(draftTransaction.recipient.error).toStrictEqual(
          INVALID_RECIPIENT_ADDRESS_ERROR,
        );
      });
    });

    describe('Selected Address Changed', () => {
      it('should update selected account address and balance on non-edit stages', () => {
        const olderState = {
          ...INITIAL_SEND_STATE_FOR_EXISTING_DRAFT,
          selectedAccount: {
            balance: '0x0',
            address: '0xAddress',
          },
        };

        const action = {
          type: 'SELECTED_ACCOUNT_CHANGED',
          payload: {
            account: {
              address: '0xDifferentAddress',
              balance: '0x1',
            },
          },
        };

        const result = sendReducer(olderState, action);

        expect(result.selectedAccount.balance).toStrictEqual(
          action.payload.account.balance,
        );
        expect(result.selectedAccount.address).toStrictEqual(
          action.payload.account.address,
        );
      });
    });

    describe('Account Changed', () => {
      it('should', () => {
        const accountsChangedState = {
          ...INITIAL_SEND_STATE_FOR_EXISTING_DRAFT,
          stage: SEND_STAGES.EDIT,
          selectedAccount: {
            address: '0xAddress',
            balance: '0x0',
          },
        };

        const action = {
          type: 'ACCOUNT_CHANGED',
          payload: {
            account: {
              address: '0xAddress',
              balance: '0x1',
            },
          },
        };

        const result = sendReducer(accountsChangedState, action);

        expect(result.selectedAccount.balance).toStrictEqual(
          action.payload.account.balance,
        );
      });

      it(`should not edit account balance if action payload address is not the same as state's address`, () => {
        const accountsChangedState = {
          ...INITIAL_SEND_STATE_FOR_EXISTING_DRAFT,
          stage: SEND_STAGES.EDIT,
          selectedAccount: {
            address: '0xAddress',
            balance: '0x0',
          },
        };

        const action = {
          type: 'ACCOUNT_CHANGED',
          payload: {
            account: {
              address: '0xDifferentAddress',
              balance: '0x1',
            },
          },
        };

        const result = sendReducer(accountsChangedState, action);
        expect(result.selectedAccount.address).not.toStrictEqual(
          action.payload.account.address,
        );
        expect(result.selectedAccount.balance).not.toStrictEqual(
          action.payload.account.balance,
        );
      });
    });

    describe('Initialize Pending Send State', () => {
      let dispatchSpy;
      let getState;

      beforeEach(() => {
        dispatchSpy = jest.fn();
      });

      it('should dispatch async action thunk first with pending, then finally fulfilling from minimal state', async () => {
        getState = jest.fn().mockReturnValue({
          metamask: {
            gasEstimateType: GAS_ESTIMATE_TYPES.NONE,
            gasFeeEstimates: {},
            networkDetails: {
              EIPS: {
                1559: true,
              },
            },
            selectedAddress: '0xAddress',
            identities: { '0xAddress': { address: '0xAddress' } },
            keyrings: [
              {
                type: 'HD Key Tree',
                accounts: ['0xAddress'],
              },
            ],
            accounts: {
              '0xAddress': {
                address: '0xAddress',
                balance: '0x0',
              },
            },
            cachedBalances: {
              0x4: {
                '0xAddress': '0x0',
              },
            },
            provider: {
              chainId: '0x4',
            },
            useTokenDetection: true,
            tokenList: {
              0x514910771af9ca656af840dff83e8264ecf986ca: {
                address: '0x514910771af9ca656af840dff83e8264ecf986ca',
                symbol: 'LINK',
                decimals: 18,
                name: 'Chainlink',
                iconUrl:
                  'https://s3.amazonaws.com/airswap-token-images/LINK.png',
                aggregators: [
                  'airswapLight',
                  'bancor',
                  'cmc',
                  'coinGecko',
                  'kleros',
                  'oneInch',
                  'paraswap',
                  'pmm',
                  'totle',
                  'zapper',
                  'zerion',
                  'zeroEx',
                ],
                occurrences: 12,
              },
            },
          },
          send: INITIAL_SEND_STATE_FOR_EXISTING_DRAFT,
          gas: {
            basicEstimateStatus: 'LOADING',
            basicEstimatesStatus: {
              safeLow: null,
              average: null,
              fast: null,
            },
          },
        });

        const action = initializeSendState();
        await action(dispatchSpy, getState, undefined);

        expect(dispatchSpy).toHaveBeenCalledTimes(3);

        expect(dispatchSpy.mock.calls[0][0].type).toStrictEqual(
          'send/initializeSendState/pending',
        );
        expect(dispatchSpy.mock.calls[2][0].type).toStrictEqual(
          'send/initializeSendState/fulfilled',
        );
      });
    });

    describe('Set Basic Gas Estimate Data', () => {
      it('should recalculate gas based off of average basic estimate data', () => {
        const gasState = {
          ...getInitialSendStateWithExistingTxState({
            gas: {
              gasPrice: '0x0',
              gasLimit: GAS_LIMITS.SIMPLE,
              gasTotal: '0x0',
            },
          }),
          minimumGasLimit: GAS_LIMITS.SIMPLE,
          gasPriceEstimate: '0x0',
        };

        const action = {
          type: 'GAS_FEE_ESTIMATES_UPDATED',
          payload: {
            gasEstimateType: GAS_ESTIMATE_TYPES.LEGACY,
            gasFeeEstimates: {
              medium: '1',
            },
          },
        };

        const result = sendReducer(gasState, action);

        const draftTransaction = getTestUUIDTx(result);

        expect(draftTransaction.gas.gasPrice).toStrictEqual('0x3b9aca00'); // 1000000000
        expect(draftTransaction.gas.gasLimit).toStrictEqual(GAS_LIMITS.SIMPLE);
        expect(draftTransaction.gas.gasTotal).toStrictEqual('0x1319718a5000');
      });
    });
  });

  describe('Action Creators', () => {
    describe('updateGasPrice', () => {
      it('should update gas price and update draft transaction with validated state', async () => {
        const store = mockStore({
          send: getInitialSendStateWithExistingTxState({
            gas: {
              gasPrice: undefined,
            },
          }),
        });

        const newGasPrice = '0x0';

        await store.dispatch(updateGasPrice(newGasPrice));

        const actionResult = store.getActions();

        const expectedActionResult = [
          {
            type: 'send/addHistoryEntry',
            payload: 'sendFlow - user set legacy gasPrice to 0x0',
          },
          {
            type: 'send/updateGasFees',
            payload: {
              gasPrice: '0x0',
              transactionType: TRANSACTION_ENVELOPE_TYPES.LEGACY,
            },
          },
        ];

        expect(actionResult).toStrictEqual(expectedActionResult);
      });
    });

    describe('UpdateSendAmount', () => {
      it('should create an action to update send amount', async () => {
        const sendState = {
          metamask: {
            blockGasLimit: '',
            selectedAddress: '',
            provider: {
              chainId: '0x1',
            },
          },
          send: getInitialSendStateWithExistingTxState({
            asset: {
              details: {},
            },
            gas: {
              gasPrice: '',
            },
            recipient: {
              address: '',
            },
            amount: {
              value: '',
            },
            userInputHexData: '',
          }),
        };
        const store = mockStore(sendState);

        const newSendAmount = 'DE0B6B3A7640000';

        await store.dispatch(updateSendAmount(newSendAmount));

        const actionResult = store.getActions();

        const expectedFirstActionResult = {
          type: 'send/addHistoryEntry',
          payload: 'sendFlow - user set amount to 1 ETH',
        };

        const expectedSecondActionResult = {
          type: 'send/updateSendAmount',
          payload: 'DE0B6B3A7640000',
        };

        expect(actionResult[0]).toStrictEqual(expectedFirstActionResult);
        expect(actionResult[1]).toStrictEqual(expectedSecondActionResult);
        expect(actionResult[2].type).toStrictEqual(
          'send/computeEstimatedGasLimit/pending',
        );
        expect(actionResult[3].type).toStrictEqual(
          'send/computeEstimatedGasLimit/rejected',
        );
      });

      it('should create an action to update send amount mode to `INPUT` when mode is `MAX`', async () => {
        const sendState = {
          metamask: {
            blockGasLimit: '',
            selectedAddress: '',
            provider: {
              chainId: '0x1',
            },
          },
          send: getInitialSendStateWithExistingTxState({
            asset: {
              details: {},
            },
            gas: {
              gasPrice: '',
            },
            recipient: {
              address: '',
            },
            amount: {
              value: '',
            },
            userInputHexData: '',
          }),
        };

        const store = mockStore(sendState);

        await store.dispatch(updateSendAmount());

        const actionResult = store.getActions();

        const expectedFirstActionResult = {
          type: 'send/addHistoryEntry',
          payload: 'sendFlow - user set amount to 0 ETH',
        };

        const expectedSecondActionResult = {
          type: 'send/updateSendAmount',
          payload: undefined,
        };

        expect(actionResult[0]).toStrictEqual(expectedFirstActionResult);
        expect(actionResult[1]).toStrictEqual(expectedSecondActionResult);
        expect(actionResult[2].type).toStrictEqual(
          'send/computeEstimatedGasLimit/pending',
        );
        expect(actionResult[3].type).toStrictEqual(
          'send/computeEstimatedGasLimit/rejected',
        );
      });

      it('should create an action computeEstimateGasLimit and change states from pending to fulfilled with token asset types', async () => {
        const tokenAssetTypeSendState = {
          metamask: {
            blockGasLimit: '',
            selectedAddress: '',
            provider: {
              chainId: '0x1',
            },
          },
          send: getInitialSendStateWithExistingTxState({
            asset: {
              type: ASSET_TYPES.TOKEN,
              details: {},
            },
            gas: {
              gasPrice: '',
            },
            recipient: {
              address: '',
            },
            amount: {
              value: '',
            },
            userInputHexData: '',
          }),
        };

        const store = mockStore(tokenAssetTypeSendState);

        await store.dispatch(updateSendAmount());

        const actionResult = store.getActions();

        expect(actionResult).toHaveLength(4);
        expect(actionResult[0].type).toStrictEqual('send/addHistoryEntry');
        expect(actionResult[1].type).toStrictEqual('send/updateSendAmount');
        expect(actionResult[2].type).toStrictEqual(
          'send/computeEstimatedGasLimit/pending',
        );
        expect(actionResult[3].type).toStrictEqual(
          'send/computeEstimatedGasLimit/rejected',
        );
      });
    });

    describe('UpdateSendAsset', () => {
      const defaultSendAssetState = {
        metamask: {
          blockGasLimit: '',
          selectedAddress: '',
          provider: {
            chainId: RINKEBY_CHAIN_ID,
          },
          cachedBalances: {
            [RINKEBY_CHAIN_ID]: {
              '0xAddress': '0x0',
            },
          },
          accounts: {
            '0xAddress': {
              address: '0xAddress',
            },
          },
        },
        send: {
          ...getInitialSendStateWithExistingTxState({
            asset: {
              type: '',
              details: {},
            },
            gas: {
              gasPrice: '',
            },
            recipient: {
              address: '',
            },
            amount: {
              value: '',
            },
            userInputHexData: '',
          }),
          selectedAccount: {
            address: '0xAddress',
          },
        },
      };

      it('should create actions for updateSendAsset', async () => {
        const store = mockStore(defaultSendAssetState);

        const newSendAsset = {
          type: ASSET_TYPES.NATIVE,
        };

        await store.dispatch(updateSendAsset(newSendAsset));

        const actionResult = store.getActions();

        expect(actionResult).toHaveLength(4);

        expect(actionResult[0]).toMatchObject({
          type: 'send/addHistoryEntry',
          payload: 'sendFlow - user set asset of type NATIVE with symbol ETH',
        });
        expect(actionResult[1].type).toStrictEqual('send/updateAsset');
        expect(actionResult[1].payload).toStrictEqual({
          asset: {
            type: ASSET_TYPES.NATIVE,
            balance: '0x0',
            error: null,
            details: null,
          },
          initialAssetSet: false,
        });

        expect(actionResult[2].type).toStrictEqual(
          'send/computeEstimatedGasLimit/pending',
        );
        expect(actionResult[3].type).toStrictEqual(
          'send/computeEstimatedGasLimit/rejected',
        );
      });

      it('should create actions for updateSendAsset with tokens', async () => {
        getTokenStandardAndDetailsStub.mockImplementation(() =>
          Promise.resolve({
            standard: 'ERC20',
            balance: '0x0',
            symbol: 'TokenSymbol',
            decimals: 18,
          }),
        );
        global.eth = {
          contract: sinon.stub().returns({
            at: sinon.stub().returns({
              balanceOf: sinon.stub().returns(undefined),
            }),
          }),
        };
        const store = mockStore(defaultSendAssetState);

        const newSendAsset = {
          type: ASSET_TYPES.TOKEN,
          details: {
            address: 'tokenAddress',
            symbol: 'tokenSymbol',
            decimals: 'tokenDecimals',
          },
        };

        await store.dispatch(updateSendAsset(newSendAsset));

        const actionResult = store.getActions();

        expect(actionResult).toHaveLength(6);
        expect(actionResult[0].type).toStrictEqual('SHOW_LOADING_INDICATION');
        expect(actionResult[1].type).toStrictEqual('HIDE_LOADING_INDICATION');
        expect(actionResult[2]).toMatchObject({
          type: 'send/addHistoryEntry',
          payload: `sendFlow - user set asset to ERC20 token with symbol TokenSymbol and address tokenAddress`,
        });
        expect(actionResult[3].payload).toStrictEqual({
          asset: {
            type: ASSET_TYPES.TOKEN,
            details: {
              address: 'tokenAddress',
              symbol: 'TokenSymbol',
              decimals: 18,
              standard: 'ERC20',
              balance: '0x0',
            },
            balance: '0x0',
            error: null,
          },
          initialAssetSet: false,
        });

        expect(actionResult[4].type).toStrictEqual(
          'send/computeEstimatedGasLimit/pending',
        );
        expect(actionResult[5].type).toStrictEqual(
          'send/computeEstimatedGasLimit/rejected',
        );
      });

      it('should show ConvertTokenToNFT modal and throw "invalidAssetType" error when token passed in props is an ERC721 or ERC1155', async () => {
        process.env.COLLECTIBLES_V1 = true;
        getTokenStandardAndDetailsStub.mockImplementation(() =>
          Promise.resolve({ standard: 'ERC1155', balance: '0x1' }),
        );
        const store = mockStore(defaultSendAssetState);

        const newSendAsset = {
          type: ASSET_TYPES.TOKEN,
          details: {
            address: 'tokenAddress',
            symbol: 'tokenSymbol',
            decimals: 'tokenDecimals',
          },
        };

        await expect(() =>
          store.dispatch(updateSendAsset(newSendAsset)),
        ).rejects.toThrow('invalidAssetType');
        const actionResult = store.getActions();
        expect(actionResult).toHaveLength(3);
        expect(actionResult[0].type).toStrictEqual('SHOW_LOADING_INDICATION');
        expect(actionResult[1].type).toStrictEqual('HIDE_LOADING_INDICATION');
        expect(actionResult[2]).toStrictEqual({
          payload: {
            name: 'CONVERT_TOKEN_TO_NFT',
            tokenAddress: 'tokenAddress',
          },
          type: 'UI_MODAL_OPEN',
        });
        process.env.COLLECTIBLES_V1 = false;
      });
    });

    describe('updateRecipientUserInput', () => {
      const updateRecipientUserInputState = {
        metamask: {
          provider: {
            chainId: '',
          },
          tokens: [],
          useTokenDetection: true,
          tokenList: {
            '0x514910771af9ca656af840dff83e8264ecf986ca': {
              address: '0x514910771af9ca656af840dff83e8264ecf986ca',
              symbol: 'LINK',
              decimals: 18,
              name: 'Chainlink',
              iconUrl: 'https://s3.amazonaws.com/airswap-token-images/LINK.png',
              aggregators: [
                'airswapLight',
                'bancor',
                'cmc',
                'coinGecko',
                'kleros',
                'oneInch',
                'paraswap',
                'pmm',
                'totle',
                'zapper',
                'zerion',
                'zeroEx',
              ],
              occurrences: 12,
            },
          },
        },
        send: INITIAL_SEND_STATE_FOR_EXISTING_DRAFT,
      };

      it('should create actions for updateRecipientUserInput and checks debounce for validation', async () => {
        const store = mockStore(updateRecipientUserInputState);
        const newUserRecipientInput = 'newUserRecipientInput';

        await store.dispatch(updateRecipientUserInput(newUserRecipientInput));

        const actionResult = store.getActions();

        expect(actionResult).toHaveLength(5);

        expect(actionResult[0].type).toStrictEqual(
          'send/updateRecipientWarning',
        );
        expect(actionResult[0].payload).toStrictEqual('loading');

        expect(actionResult[1].type).toStrictEqual(
          'send/updateDraftTransactionStatus',
        );

        expect(actionResult[2].type).toStrictEqual(
          'send/updateRecipientUserInput',
        );
        expect(actionResult[2].payload).toStrictEqual(newUserRecipientInput);

        expect(actionResult[3]).toMatchObject({
          type: 'send/addHistoryEntry',
          payload: `sendFlow - user typed ${newUserRecipientInput} into recipient input field`,
        });

        expect(actionResult[4].type).toStrictEqual(
          'send/validateRecipientUserInput',
        );
        expect(actionResult[4].payload).toStrictEqual({
          chainId: '',
          tokens: [],
          useTokenDetection: true,
          isProbablyAnAssetContract: false,
          userInput: newUserRecipientInput,
          tokenAddressList: ['0x514910771af9ca656af840dff83e8264ecf986ca'],
        });
      });
    });

    describe('useContactListForRecipientSearch', () => {
      it('should create action to change send recipient search to contact list', async () => {
        const store = mockStore();

        await store.dispatch(useContactListForRecipientSearch());

        const actionResult = store.getActions();
        expect(actionResult).toHaveLength(2);

        expect(actionResult).toStrictEqual([
          {
            type: 'send/addHistoryEntry',
            payload: 'sendFlow - user selected back to all on recipient screen',
          },
          {
            type: 'send/updateRecipientSearchMode',
            payload: RECIPIENT_SEARCH_MODES.CONTACT_LIST,
          },
        ]);
      });
    });

    describe('UseMyAccountsForRecipientSearch', () => {
      it('should create action to change send recipient search to derived accounts', async () => {
        const store = mockStore();

        await store.dispatch(useMyAccountsForRecipientSearch());

        const actionResult = store.getActions();

        expect(actionResult).toHaveLength(2);

        expect(actionResult).toStrictEqual([
          {
            type: 'send/addHistoryEntry',
            payload:
              'sendFlow - user selected transfer to my accounts on recipient screen',
          },
          {
            type: 'send/updateRecipientSearchMode',
            payload: RECIPIENT_SEARCH_MODES.MY_ACCOUNTS,
          },
        ]);
      });
    });

    describe('UpdateRecipient', () => {
      const recipient = {
        address: '',
        nickname: '',
      };

      it('should create actions to update recipient and recalculate gas limit if the asset type is not set', async () => {
        global.eth = {
          getCode: sinon.stub(),
        };

        const updateRecipientState = {
          metamask: {
            addressBook: {},
            identities: {},
            provider: {
              chainId: '0x1',
            },
          },
          send: {
            account: {
              balance: '',
            },
            asset: {
              type: '',
            },
            gas: {
              gasPrice: '',
            },
            recipient: {
              address: '',
            },
            amount: {
              value: '',
            },
            userInputHexData: '',
          },
        };

        const store = mockStore(updateRecipientState);

        await store.dispatch(updateRecipient(recipient));

        const actionResult = store.getActions();

        expect(actionResult).toHaveLength(3);
        expect(actionResult[0].type).toStrictEqual('send/updateRecipient');
        expect(actionResult[1].type).toStrictEqual(
          'send/computeEstimatedGasLimit/pending',
        );
        expect(actionResult[2].type).toStrictEqual(
          'send/computeEstimatedGasLimit/rejected',
        );
      });

      it('should update recipient nickname if the passed address exists in the addressBook state but no nickname param is provided', async () => {
        global.eth = {
          getCode: sinon.stub(),
        };

        const TEST_RECIPIENT_ADDRESS =
          '0x0000000000000000000000000000000000000001';
        const TEST_RECIPIENT_NAME = 'The 1 address';

        const updateRecipientState = {
          metamask: {
            addressBook: {
              '0x1': [
                {
                  address: TEST_RECIPIENT_ADDRESS,
                  name: TEST_RECIPIENT_NAME,
                },
              ],
            },
            provider: {
              chainId: '0x1',
            },
          },
          send: {
            account: {
              balance: '',
            },
            asset: {
              type: '',
            },
            gas: {
              gasPrice: '',
            },
            recipient: {
              address: '',
            },
            amount: {
              value: '',
            },
            userInputHexData: '',
          },
        };

        const store = mockStore(updateRecipientState);

        await store.dispatch(
          updateRecipient({
            address: '0x0000000000000000000000000000000000000001',
            nickname: '',
          }),
        );

        const actionResult = store.getActions();
        expect(actionResult).toHaveLength(3);
        expect(actionResult[0].type).toStrictEqual('send/updateRecipient');
        expect(actionResult[0].payload.address).toStrictEqual(
          TEST_RECIPIENT_ADDRESS,
        );
        expect(actionResult[0].payload.nickname).toStrictEqual(
          TEST_RECIPIENT_NAME,
        );
      });

      it('should create actions to reset recipient input and ens, calculate gas and then validate input', async () => {
        const tokenState = {
          metamask: {
            addressBook: {},
            identities: {},
            blockGasLimit: '',
            selectedAddress: '',
            provider: {
              chainId: '0x1',
            },
          },
          send: {
            account: {
              balance: '',
            },
            asset: {
              type: ASSET_TYPES.TOKEN,
              details: {},
            },
            gas: {
              gasPrice: '',
            },
            recipient: {
              address: '',
            },
            amount: {
              value: '',
            },
            userInputHexData: '',
          },
        };

        const store = mockStore(tokenState);

        await store.dispatch(updateRecipient(recipient));

        const actionResult = store.getActions();

        expect(actionResult).toHaveLength(3);
        expect(actionResult[0].type).toStrictEqual('send/updateRecipient');
        expect(actionResult[1].type).toStrictEqual(
          'send/computeEstimatedGasLimit/pending',
        );
        expect(actionResult[2].type).toStrictEqual(
          'send/computeEstimatedGasLimit/rejected',
        );
      });
    });

    describe('ResetRecipientInput', () => {
      it('should create actions to reset recipient input and ens then validates input', async () => {
        const updateRecipientState = {
          metamask: {
            addressBook: {},
            identities: {},
            provider: {
              chainId: '',
            },
            tokens: [],
            useTokenDetection: true,
            tokenList: {
              0x514910771af9ca656af840dff83e8264ecf986ca: {
                address: '0x514910771af9ca656af840dff83e8264ecf986ca',
                symbol: 'LINK',
                decimals: 18,
                name: 'Chainlink',
                iconUrl:
                  'https://s3.amazonaws.com/airswap-token-images/LINK.png',
                aggregators: [
                  'airswapLight',
                  'bancor',
                  'cmc',
                  'coinGecko',
                  'kleros',
                  'oneInch',
                  'paraswap',
                  'pmm',
                  'totle',
                  'zapper',
                  'zerion',
                  'zeroEx',
                ],
                occurrences: 12,
              },
            },
          },
          send: INITIAL_SEND_STATE_FOR_EXISTING_DRAFT,
        };

        const store = mockStore(updateRecipientState);

        await store.dispatch(resetRecipientInput());
        const actionResult = store.getActions();

        expect(actionResult).toHaveLength(11);
        expect(actionResult[0]).toMatchObject({
          type: 'send/addHistoryEntry',
          payload: 'sendFlow - user cleared recipient input',
        });
        expect(actionResult[1].type).toStrictEqual(
          'send/updateRecipientWarning',
<<<<<<< HEAD
        );
        expect(actionResult[2].type).toStrictEqual(
          'send/updateDraftTransactionStatus',
        );
=======
        );
        expect(actionResult[2].type).toStrictEqual(
          'send/updateDraftTransactionStatus',
        );
>>>>>>> 2bcc1c51

        expect(actionResult[3].type).toStrictEqual(
          'send/updateRecipientUserInput',
        );
        expect(actionResult[4].payload).toStrictEqual(
          'sendFlow - user typed  into recipient input field',
        );
        expect(actionResult[5].type).toStrictEqual(
          'send/validateRecipientUserInput',
        );
        expect(actionResult[6].type).toStrictEqual('send/updateRecipient');
        expect(actionResult[7].type).toStrictEqual(
          'send/computeEstimatedGasLimit/pending',
        );
        expect(actionResult[8].type).toStrictEqual(
          'send/computeEstimatedGasLimit/rejected',
        );
        expect(actionResult[9].type).toStrictEqual('ENS/resetEnsResolution');
        expect(actionResult[10].type).toStrictEqual(
          'send/validateRecipientUserInput',
        );
      });
    });

    describe('UpdateSendHexData', () => {
      const sendHexDataState = {
        send: getInitialSendStateWithExistingTxState({
          asset: {
            type: '',
          },
        }),
      };

      it('should create action to update hexData', async () => {
        const hexData = '0x1';
        const store = mockStore(sendHexDataState);

        await store.dispatch(updateSendHexData(hexData));

        const actionResult = store.getActions();

        const expectActionResult = [
          {
            type: 'send/addHistoryEntry',
            payload: 'sendFlow - user added custom hexData 0x1',
          },
          { type: 'send/updateUserInputHexData', payload: hexData },
        ];

        expect(actionResult).toHaveLength(2);
        expect(actionResult).toStrictEqual(expectActionResult);
      });
    });

    describe('ToggleSendMaxMode', () => {
      it('should create actions to toggle update max mode when send amount mode is not max', async () => {
        const sendMaxModeState = {
          send: {
            asset: {
              type: ASSET_TYPES.TOKEN,
              details: {},
            },
            gas: {
              gasPrice: '',
            },
            recipient: {
              address: '',
            },
            amount: {
              mode: '',
              value: '',
            },
            userInputHexData: '',
          },
          metamask: {
            provider: {
              chainId: RINKEBY_CHAIN_ID,
            },
          },
        };

        const store = mockStore(sendMaxModeState);

        await store.dispatch(toggleSendMaxMode());

        const actionResult = store.getActions();

        expect(actionResult).toHaveLength(5);
        expect(actionResult[0].type).toStrictEqual('send/updateAmountMode');
        expect(actionResult[1].type).toStrictEqual('send/updateAmountToMax');
        expect(actionResult[2]).toMatchObject({
          type: 'send/addHistoryEntry',
          payload: 'sendFlow - user toggled max mode on',
        });
        expect(actionResult[3].type).toStrictEqual(
          'send/computeEstimatedGasLimit/pending',
        );
        expect(actionResult[4].type).toStrictEqual(
          'send/computeEstimatedGasLimit/rejected',
        );
      });

      it('should create actions to toggle off max mode when send amount mode is max', async () => {
        const sendMaxModeState = {
          send: {
            ...getInitialSendStateWithExistingTxState({
              asset: {
                type: ASSET_TYPES.TOKEN,
                details: {},
              },
              gas: {
                gasPrice: '',
              },
              recipient: {
                address: '',
              },
              amount: {
                value: '',
              },
              userInputHexData: '',
            }),
            amountMode: AMOUNT_MODES.MAX,
          },
          metamask: {
            provider: {
              chainId: RINKEBY_CHAIN_ID,
            },
          },
        };
        const store = mockStore(sendMaxModeState);

        await store.dispatch(toggleSendMaxMode());

        const actionResult = store.getActions();

        expect(actionResult).toHaveLength(5);
        expect(actionResult[0].type).toStrictEqual('send/updateAmountMode');
        expect(actionResult[1].type).toStrictEqual('send/updateSendAmount');
        expect(actionResult[2]).toMatchObject({
          type: 'send/addHistoryEntry',
          payload: 'sendFlow - user toggled max mode off',
        });
        expect(actionResult[3].type).toStrictEqual(
          'send/computeEstimatedGasLimit/pending',
        );
        expect(actionResult[4].type).toStrictEqual(
          'send/computeEstimatedGasLimit/rejected',
        );
      });
    });

    describe('SignTransaction', () => {
      const signTransactionState = {
        send: getInitialSendStateWithExistingTxState({
          id: 1,
          asset: {},
          recipient: {},
          amount: {},
          gas: {
            gasLimit: GAS_LIMITS.SIMPLE,
          },
        }),
      };

      it('should show confirm tx page when no other conditions for signing have been met', async () => {
        const store = mockStore(signTransactionState);

        await store.dispatch(signTransaction());

        const actionResult = store.getActions();

        expect(actionResult).toHaveLength(2);
        expect(actionResult[0]).toMatchObject({
          type: 'send/addHistoryEntry',
          payload:
            'sendFlow - user clicked next and transaction should be added to controller',
        });
        expect(actionResult[1].type).toStrictEqual('SHOW_CONF_TX_PAGE');
      });

      describe('with token transfers', () => {
        it('should pass the correct transaction parameters to addUnapprovedTransactionAndRouteToConfirmationPage', async () => {
          const tokenTransferTxState = {
            metamask: {
              unapprovedTxs: {
                1: {
                  id: 1,
                  txParams: {
                    value: 'oldTxValue',
                  },
                },
              },
            },
            send: {
              ...getInitialSendStateWithExistingTxState({
                id: 1,
                asset: {
                  details: {
                    address: '0xC02aaA39b223FE8D0A0e5C4F27eAD9083C756Cc2',
                  },
                  type: 'TOKEN',
                },
                recipient: {
                  address: '4F90e18605Fd46F9F9Fab0e225D88e1ACf5F5324',
                },
                amount: {
                  value: '0x1',
                },
              }),
              stage: SEND_STAGES.DRAFT,
              selectedAccount: {
                address: '0x6784e8507A1A46443f7bDc8f8cA39bdA92A675A6',
              },
            },
          };

          jest.mock('../../store/actions.js');

          const store = mockStore(tokenTransferTxState);

          await store.dispatch(signTransaction());

          expect(
            addUnapprovedTransactionAndRouteToConfirmationPageStub.mock
              .calls[0][0].data,
          ).toStrictEqual(
            '0xa9059cbb0000000000000000000000004f90e18605fd46f9f9fab0e225d88e1acf5f53240000000000000000000000000000000000000000000000000000000000000001',
          );
          expect(
            addUnapprovedTransactionAndRouteToConfirmationPageStub.mock
              .calls[0][0].to,
          ).toStrictEqual('0xC02aaA39b223FE8D0A0e5C4F27eAD9083C756Cc2');
        });
      });

      it('should create actions for updateTransaction rejecting', async () => {
        const editStageSignTxState = {
          metamask: {
            unapprovedTxs: {
              1: {
                id: 1,
                txParams: {
                  value: 'oldTxValue',
                },
              },
            },
          },
          send: {
            ...signTransactionState.send,
            stage: SEND_STAGES.EDIT,
          },
        };

        jest.mock('../../store/actions.js');

        const store = mockStore(editStageSignTxState);

        await store.dispatch(signTransaction());

        const actionResult = store.getActions();

        expect(actionResult).toHaveLength(3);
        expect(actionResult[0]).toMatchObject({
          type: 'send/addHistoryEntry',
          payload:
            'sendFlow - user clicked next and transaction should be updated in controller',
        });
        expect(actionResult[1].type).toStrictEqual(
          'UPDATE_TRANSACTION_EDITABLE_PARAMS',
        );
        expect(actionResult[2].type).toStrictEqual(
          'UPDATE_TRANSACTION_GAS_FEES',
        );
      });
    });

    describe('editExistingTransaction', () => {
      it('should set up the appropriate state for editing a native asset transaction', async () => {
        const editTransactionState = {
          metamask: {
            gasEstimateType: GAS_ESTIMATE_TYPES.NONE,
            gasFeeEstimates: {},
            provider: {
              chainId: RINKEBY_CHAIN_ID,
            },
            tokens: [],
            addressBook: {
              [RINKEBY_CHAIN_ID]: {},
            },
            identities: {},
            accounts: {
              '0xAddress': {
                address: '0xAddress',
                balance: '0x0',
              },
            },
            cachedBalances: {
              [RINKEBY_CHAIN_ID]: {
                '0xAddress': '0x0',
              },
            },
            tokenList: {},
            unapprovedTxs: {
              1: {
                id: 1,
                txParams: {
                  data: '',
                  from: '0xAddress',
                  to: '0xRecipientAddress',
                  gas: GAS_LIMITS.SIMPLE,
                  gasPrice: '0x3b9aca00', // 1000000000
                  value: '0xde0b6b3a7640000', // 1000000000000000000
                },
              },
            },
          },
          send: {
            // We are going to remove this transaction as a part of the flow,
            // but we need this stub to have the fromAccount because for our
            // action checker the state isn't actually modified after each
            // action is ran.
            ...getInitialSendStateWithExistingTxState({
              id: 1,
              fromAccount: {
                address: '0xAddress',
              },
            }),
          },
        };

        const store = mockStore(editTransactionState);

        await store.dispatch(editExistingTransaction(ASSET_TYPES.NATIVE, 1));
        const actionResult = store.getActions();

        expect(actionResult).toHaveLength(7);
        expect(actionResult[0]).toMatchObject({
          type: 'send/clearPreviousDrafts',
        });
        expect(actionResult[1]).toStrictEqual({
          type: 'send/addNewDraft',
          payload: {
            amount: {
              value: '0xde0b6b3a7640000',
              error: null,
            },
            asset: {
              balance: '0x0',
              details: null,
              error: null,
              type: ASSET_TYPES.NATIVE,
            },
            fromAccount: {
              address: '0xAddress',
              balance: '0x0',
            },
            gas: {
              error: null,
              gasLimit: GAS_LIMITS.SIMPLE,
              gasPrice: '0x3b9aca00',
              gasTotal: '0x0',
              maxFeePerGas: '0x0',
              maxPriorityFeePerGas: '0x0',
            },
            history: ['sendFlow - user clicked edit on transaction with id 1'],
            id: 1,
            recipient: {
              address: '0xRecipientAddress',
              error: null,
              nickname: '',
              warning: null,
              recipientWarningAcknowledged: false,
            },
            status: SEND_STATUSES.VALID,
            transactionType: '0x0',
            userInputHexData: '',
          },
        });

        const action = actionResult[1];

        const result = sendReducer(
          INITIAL_SEND_STATE_FOR_EXISTING_DRAFT,
          action,
        );

        expect(result.currentTransactionUUID).not.toStrictEqual('test-uuid');

        const draftTransaction =
          result.draftTransactions[result.currentTransactionUUID];

        expect(draftTransaction.gas.gasLimit).toStrictEqual(
          action.payload.gas.gasLimit,
        );
        expect(draftTransaction.gas.gasPrice).toStrictEqual(
          action.payload.gas.gasPrice,
        );

        expect(draftTransaction.amount.value).toStrictEqual(
          action.payload.amount.value,
        );
      });

      it('should set up the appropriate state for editing a collectible asset transaction', async () => {
        getTokenStandardAndDetailsStub.mockImplementation(() =>
          Promise.resolve({
            standard: 'ERC721',
            balance: '0x1',
            address: '0xCollectibleAddress',
          }),
        );
        const editTransactionState = {
          metamask: {
            blockGasLimit: '0x3a98',
            selectedAddress: '',
            provider: {
              chainId: RINKEBY_CHAIN_ID,
            },
            tokens: [],
            addressBook: {
              [RINKEBY_CHAIN_ID]: {},
            },
            identities: {},
            accounts: {
              '0xAddress': {
                address: '0xAddress',
                balance: '0x0',
              },
            },
            cachedBalances: {
              [RINKEBY_CHAIN_ID]: {
                '0xAddress': '0x0',
              },
            },
            tokenList: {},
            unapprovedTxs: {
              1: {
                id: 1,
                txParams: {
                  data: generateERC721TransferData({
                    toAddress: BURN_ADDRESS,
                    fromAddress: '0xAddress',
                    tokenId: ethers.BigNumber.from(15000).toString(),
                  }),
                  from: '0xAddress',
                  to: '0xCollectibleAddress',
                  gas: GAS_LIMITS.BASE_TOKEN_ESTIMATE,
                  gasPrice: '0x3b9aca00', // 1000000000
                  value: '0x0',
                },
              },
            },
          },
          send: {
            ...getInitialSendStateWithExistingTxState({
              id: 1,
              test: 'wow',
              gas: { gasLimit: GAS_LIMITS.SIMPLE },
            }),
            stage: SEND_STAGES.EDIT,
          },
        };

        global.eth = {
          contract: sinon.stub().returns({
            at: sinon.stub().returns({
              balanceOf: sinon.stub().returns(undefined),
            }),
          }),
          getCode: jest.fn(() => '0xa'),
        };

        const store = mockStore(editTransactionState);

        await store.dispatch(
          editExistingTransaction(ASSET_TYPES.COLLECTIBLE, 1),
        );
        const actionResult = store.getActions();
        expect(actionResult).toHaveLength(9);
        expect(actionResult[0]).toMatchObject({
          type: 'send/clearPreviousDrafts',
        });
        expect(actionResult[1]).toStrictEqual({
          type: 'send/addNewDraft',
          payload: {
            amount: {
              error: null,
              value: '0x1',
            },
            asset: {
              balance: '0x0',
              details: null,
              error: null,
              type: ASSET_TYPES.NATIVE,
            },
            fromAccount: {
              address: '0xAddress',
              balance: '0x0',
            },
            gas: {
              error: null,
              gasLimit: GAS_LIMITS.BASE_TOKEN_ESTIMATE,
              gasPrice: '0x3b9aca00',
              gasTotal: '0x0',
              maxFeePerGas: '0x0',
              maxPriorityFeePerGas: '0x0',
            },
            history: ['sendFlow - user clicked edit on transaction with id 1'],
            id: 1,
            recipient: {
              address: BURN_ADDRESS,
              error: null,
              nickname: '',
              warning: null,
              recipientWarningAcknowledged: false,
            },
            status: SEND_STATUSES.VALID,
            transactionType: '0x0',
            userInputHexData:
              editTransactionState.metamask.unapprovedTxs[1].txParams.data,
          },
        });
        expect(actionResult[2].type).toStrictEqual('SHOW_LOADING_INDICATION');
        expect(actionResult[3].type).toStrictEqual('HIDE_LOADING_INDICATION');
        expect(actionResult[4]).toStrictEqual({
          type: 'send/addHistoryEntry',
          payload:
            'sendFlow - user set asset to NFT with tokenId 15000 and address 0xCollectibleAddress',
        });
        expect(actionResult[5]).toStrictEqual({
          type: 'send/updateAsset',
          payload: {
            asset: {
              balance: '0x1',
              details: {
                address: '0xCollectibleAddress',
                balance: '0x1',
                standard: TOKEN_STANDARDS.ERC721,
                tokenId: '15000',
              },
              error: null,
              type: ASSET_TYPES.COLLECTIBLE,
            },
            initialAssetSet: true,
          },
        });
        expect(actionResult[6].type).toStrictEqual(
          'send/initializeSendState/pending',
        );
        expect(actionResult[7]).toStrictEqual({
          type: 'metamask/gas/SET_CUSTOM_GAS_LIMIT',
          value: GAS_LIMITS.SIMPLE,
        });
        expect(actionResult[8].type).toStrictEqual(
          'send/initializeSendState/fulfilled',
        );

        const action = actionResult[1];

        const result = sendReducer(
          INITIAL_SEND_STATE_FOR_EXISTING_DRAFT,
          action,
        );

        expect(result.currentTransactionUUID).not.toStrictEqual('test-uuid');

        const draftTransaction =
          result.draftTransactions[result.currentTransactionUUID];

        expect(draftTransaction.gas.gasLimit).toStrictEqual(
          action.payload.gas.gasLimit,
        );
        expect(draftTransaction.gas.gasPrice).toStrictEqual(
          action.payload.gas.gasPrice,
        );

        expect(draftTransaction.amount.value).toStrictEqual(
          action.payload.amount.value,
        );
      });
    });

    it('should set up the appropriate state for editing a token asset transaction', async () => {
      const editTransactionState = {
        metamask: {
          blockGasLimit: '0x3a98',
          selectedAddress: '',
          provider: {
            chainId: RINKEBY_CHAIN_ID,
          },
          tokens: [
            {
              address: '0xTokenAddress',
              symbol: 'SYMB',
            },
          ],
          tokenList: {
            '0xTokenAddress': {
              symbol: 'SYMB',
              address: '0xTokenAddress',
            },
          },
          addressBook: {
            [RINKEBY_CHAIN_ID]: {},
          },
          identities: {},
          accounts: {
            '0xAddress': {
              address: '0xAddress',
              balance: '0x0',
            },
          },
          cachedBalances: {
            [RINKEBY_CHAIN_ID]: {
              '0xAddress': '0x0',
            },
          },
          unapprovedTxs: {
            1: {
              id: 1,
              txParams: {
                data: generateERC20TransferData({
                  toAddress: BURN_ADDRESS,
                  amount: '0x3a98',
                  sendToken: {
                    address: '0xTokenAddress',
                    symbol: 'SYMB',
                    decimals: 18,
                  },
                }),
                from: '0xAddress',
                to: '0xTokenAddress',
                gas: GAS_LIMITS.BASE_TOKEN_ESTIMATE,
                gasPrice: '0x3b9aca00', // 1000000000
                value: '0x0',
              },
            },
          },
        },
        send: {
          ...getInitialSendStateWithExistingTxState({
            id: 1,
            recipient: {
              address: 'Address',
              nickname: 'NickName',
            },
          }),
          selectedAccount: {
            address: '0xAddress',
            balance: '0x0',
          },
          stage: SEND_STAGES.EDIT,
        },
      };

      global.eth = {
        contract: sinon.stub().returns({
          at: sinon.stub().returns({
            balanceOf: sinon.stub().returns(undefined),
          }),
        }),
        getCode: jest.fn(() => '0xa'),
      };

      const store = mockStore(editTransactionState);

      await store.dispatch(editExistingTransaction(ASSET_TYPES.TOKEN, 1));
      const actionResult = store.getActions();

      expect(actionResult).toHaveLength(9);
      expect(actionResult[0].type).toStrictEqual('send/clearPreviousDrafts');
      expect(actionResult[1]).toStrictEqual({
        type: 'send/addNewDraft',
        payload: {
          amount: {
            error: null,
            value: '0x3a98',
          },
          asset: {
            balance: '0x0',
            details: null,
            error: null,
            type: ASSET_TYPES.NATIVE,
          },
          fromAccount: {
            address: '0xAddress',
            balance: '0x0',
          },
          gas: {
            error: null,
            gasLimit: '0x186a0',
            gasPrice: '0x3b9aca00',
            gasTotal: '0x0',
            maxFeePerGas: '0x0',
            maxPriorityFeePerGas: '0x0',
          },
          history: ['sendFlow - user clicked edit on transaction with id 1'],
          id: 1,
          recipient: {
            address: BURN_ADDRESS,
            error: null,
            warning: null,
            nickname: '',
            recipientWarningAcknowledged: false,
          },
          status: SEND_STATUSES.VALID,
          transactionType: '0x0',
          userInputHexData:
            editTransactionState.metamask.unapprovedTxs[1].txParams.data,
        },
      });
      expect(actionResult[2].type).toStrictEqual('SHOW_LOADING_INDICATION');
      expect(actionResult[3].type).toStrictEqual('HIDE_LOADING_INDICATION');
      expect(actionResult[4]).toMatchObject({
        type: 'send/addHistoryEntry',
        payload:
          'sendFlow - user set asset to ERC20 token with symbol SYMB and address 0xTokenAddress',
      });
      expect(actionResult[5]).toStrictEqual({
        type: 'send/updateAsset',
        payload: {
          asset: {
            balance: '0x0',
            type: ASSET_TYPES.TOKEN,
            error: null,
            details: {
              balance: '0x0',
              address: '0xTokenAddress',
              decimals: 18,
              symbol: 'SYMB',
              standard: 'ERC20',
            },
          },
          initialAssetSet: true,
        },
      });
      expect(actionResult[6].type).toStrictEqual(
        'send/initializeSendState/pending',
      );
      expect(actionResult[7].type).toStrictEqual(
        'metamask/gas/SET_CUSTOM_GAS_LIMIT',
      );
      expect(actionResult[8].type).toStrictEqual(
        'send/initializeSendState/fulfilled',
      );

      const action = actionResult[1];

      const result = sendReducer(INITIAL_SEND_STATE_FOR_EXISTING_DRAFT, action);

      expect(result.currentTransactionUUID).not.toStrictEqual('test-uuid');

      const draftTransaction =
        result.draftTransactions[result.currentTransactionUUID];

      expect(draftTransaction.gas.gasLimit).toStrictEqual(
        action.payload.gas.gasLimit,
      );
      expect(draftTransaction.gas.gasPrice).toStrictEqual(
        action.payload.gas.gasPrice,
      );

      expect(draftTransaction.amount.value).toStrictEqual(
        action.payload.amount.value,
      );
    });
  });

  describe('selectors', () => {
    describe('gas selectors', () => {
      it('has a selector that gets gasLimit', () => {
        expect(
          getGasLimit({ send: INITIAL_SEND_STATE_FOR_EXISTING_DRAFT }),
        ).toBe('0x0');
      });

      it('has a selector that gets gasPrice', () => {
        expect(
          getGasPrice({ send: INITIAL_SEND_STATE_FOR_EXISTING_DRAFT }),
        ).toBe('0x0');
      });

      it('has a selector that gets gasTotal', () => {
        expect(
          getGasTotal({ send: INITIAL_SEND_STATE_FOR_EXISTING_DRAFT }),
        ).toBe('0x0');
      });

      it('has a selector to determine if gas fee is in error', () => {
        expect(
          gasFeeIsInError({ send: INITIAL_SEND_STATE_FOR_EXISTING_DRAFT }),
        ).toBe(false);
        expect(
          gasFeeIsInError({
            send: getInitialSendStateWithExistingTxState({
              gas: {
                error: 'yes',
              },
            }),
          }),
        ).toBe(true);
      });

      it('has a selector that gets minimumGasLimit', () => {
        expect(
          getMinimumGasLimitForSend({
            send: INITIAL_SEND_STATE_FOR_EXISTING_DRAFT,
          }),
        ).toBe(GAS_LIMITS.SIMPLE);
      });

      describe('getGasInputMode selector', () => {
        it('returns BASIC when on mainnet and advanced inline gas is false', () => {
          expect(
            getGasInputMode({
              metamask: {
                provider: { chainId: MAINNET_CHAIN_ID },
                featureFlags: { advancedInlineGas: false },
              },
              send: initialState,
            }),
          ).toBe(GAS_INPUT_MODES.BASIC);
        });

        it('returns BASIC when on localhost and advanced inline gas is false and IN_TEST is set', () => {
          process.env.IN_TEST = true;
          expect(
            getGasInputMode({
              metamask: {
                provider: { chainId: '0x539' },
                featureFlags: { advancedInlineGas: false },
              },
              send: initialState,
            }),
          ).toBe(GAS_INPUT_MODES.BASIC);
          process.env.IN_TEST = false;
        });

        it('returns INLINE when on mainnet and advanced inline gas is true', () => {
          expect(
            getGasInputMode({
              metamask: {
                provider: { chainId: MAINNET_CHAIN_ID },
                featureFlags: { advancedInlineGas: true },
              },
              send: initialState,
            }),
          ).toBe(GAS_INPUT_MODES.INLINE);
        });

        it('returns INLINE when on mainnet and advanced inline gas is false but eth_gasPrice estimate is used', () => {
          expect(
            getGasInputMode({
              metamask: {
                provider: { chainId: MAINNET_CHAIN_ID },
                featureFlags: { advancedInlineGas: false },
                gasEstimateType: GAS_ESTIMATE_TYPES.ETH_GASPRICE,
              },
              send: initialState,
            }),
          ).toBe(GAS_INPUT_MODES.INLINE);
        });

        it('returns INLINE when on mainnet and advanced inline gas is false but eth_gasPrice estimate is used even IN_TEST', () => {
          process.env.IN_TEST = true;
          expect(
            getGasInputMode({
              metamask: {
                provider: { chainId: MAINNET_CHAIN_ID },
                featureFlags: { advancedInlineGas: false },
                gasEstimateType: GAS_ESTIMATE_TYPES.ETH_GASPRICE,
              },
              send: initialState,
            }),
          ).toBe(GAS_INPUT_MODES.INLINE);
          process.env.IN_TEST = false;
        });

        it('returns CUSTOM if gasIsSetInModal is true', () => {
          expect(
            getGasInputMode({
              metamask: {
                provider: { chainId: MAINNET_CHAIN_ID },
                featureFlags: { advancedInlineGas: true },
              },
              send: {
                ...INITIAL_SEND_STATE_FOR_EXISTING_DRAFT,
                gasIsSetInModal: true,
              },
            }),
          ).toBe(GAS_INPUT_MODES.CUSTOM);
        });
      });
    });

    describe('asset selectors', () => {
      it('has a selector to get the asset', () => {
        expect(
          getSendAsset({ send: INITIAL_SEND_STATE_FOR_EXISTING_DRAFT }),
        ).toMatchObject(
          getTestUUIDTx(INITIAL_SEND_STATE_FOR_EXISTING_DRAFT).asset,
        );
      });

      it('has a selector to get the asset address', () => {
        expect(
          getSendAssetAddress({
            send: getInitialSendStateWithExistingTxState({
              asset: {
                balance: '0x0',
                details: { address: '0x0' },
                type: ASSET_TYPES.TOKEN,
              },
            }),
          }),
        ).toBe('0x0');
      });

      it('has a selector that determines if asset is sendable based on ERC721 status', () => {
        expect(
          getIsAssetSendable({ send: INITIAL_SEND_STATE_FOR_EXISTING_DRAFT }),
        ).toBe(true);
        expect(
          getIsAssetSendable({
            send: getInitialSendStateWithExistingTxState({
              asset: {
                type: ASSET_TYPES.TOKEN,
                details: { isERC721: true },
              },
            }),
          }),
        ).toBe(false);
      });
    });

    describe('amount selectors', () => {
      it('has a selector to get send amount', () => {
        expect(
          getSendAmount({ send: INITIAL_SEND_STATE_FOR_EXISTING_DRAFT }),
        ).toBe('0x0');
      });

      it('has a selector to get if there is an insufficient funds error', () => {
        expect(
          getIsBalanceInsufficient({
            send: INITIAL_SEND_STATE_FOR_EXISTING_DRAFT,
          }),
        ).toBe(false);
        expect(
          getIsBalanceInsufficient({
            send: getInitialSendStateWithExistingTxState({
              gas: { error: INSUFFICIENT_FUNDS_ERROR },
            }),
          }),
        ).toBe(true);
      });

      it('has a selector to get max mode state', () => {
        expect(
          getSendMaxModeState({ send: INITIAL_SEND_STATE_FOR_EXISTING_DRAFT }),
        ).toBe(false);
        expect(
          getSendMaxModeState({
            send: {
              ...INITIAL_SEND_STATE_FOR_EXISTING_DRAFT,
              amountMode: AMOUNT_MODES.MAX,
            },
          }),
        ).toBe(true);
      });

      it('has a selector to get the draft transaction ID', () => {
        expect(
          getDraftTransactionID({
            send: INITIAL_SEND_STATE_FOR_EXISTING_DRAFT,
          }),
        ).toBeNull();
        expect(
          getDraftTransactionID({
            send: getInitialSendStateWithExistingTxState({
              id: 'ID',
            }),
          }),
        ).toBe('ID');
      });

      it('has a selector to get the user entered hex data', () => {
        expect(
          getSendHexData({ send: INITIAL_SEND_STATE_FOR_EXISTING_DRAFT }),
        ).toBeNull();
        expect(
          getSendHexData({
            send: getInitialSendStateWithExistingTxState({
              userInputHexData: '0x0',
            }),
          }),
        ).toBe('0x0');
      });

      it('has a selector to get if there is an amount error', () => {
        expect(
          sendAmountIsInError({ send: INITIAL_SEND_STATE_FOR_EXISTING_DRAFT }),
        ).toBe(false);
        expect(
          sendAmountIsInError({
            send: getInitialSendStateWithExistingTxState({
              amount: { error: 'any' },
            }),
          }),
        ).toBe(true);
      });
    });

    describe('recipient selectors', () => {
      it('has a selector to get recipient address', () => {
        expect(
          getSendTo({
            send: INITIAL_SEND_STATE_FOR_EXISTING_DRAFT,
            metamask: { ensResolutionsByAddress: {} },
          }),
        ).toBe('');
        expect(
          getSendTo({
            send: getInitialSendStateWithExistingTxState({
              recipient: { address: '0xb' },
            }),
            metamask: { ensResolutionsByAddress: {} },
          }),
        ).toBe('0xb');
      });

      it('has a selector to check if using the my accounts option for recipient selection', () => {
        expect(
          getIsUsingMyAccountForRecipientSearch({
            send: INITIAL_SEND_STATE_FOR_EXISTING_DRAFT,
          }),
        ).toBe(false);
        expect(
          getIsUsingMyAccountForRecipientSearch({
            send: {
              ...INITIAL_SEND_STATE_FOR_EXISTING_DRAFT,
              recipientMode: RECIPIENT_SEARCH_MODES.MY_ACCOUNTS,
            },
          }),
        ).toBe(true);
      });

      it('has a selector to get recipient user input in input field', () => {
        expect(
          getRecipientUserInput({
            send: INITIAL_SEND_STATE_FOR_EXISTING_DRAFT,
          }),
        ).toBe('');
        expect(
          getRecipientUserInput({
            send: {
              ...INITIAL_SEND_STATE_FOR_EXISTING_DRAFT,
              recipientInput: 'domain.eth',
            },
          }),
        ).toBe('domain.eth');
      });

      it('has a selector to get recipient state', () => {
        expect(
          getRecipient({
            send: INITIAL_SEND_STATE_FOR_EXISTING_DRAFT,
            metamask: { ensResolutionsByAddress: {} },
          }),
        ).toMatchObject(
          getTestUUIDTx(INITIAL_SEND_STATE_FOR_EXISTING_DRAFT).recipient,
        );
      });
    });

    describe('send validity selectors', () => {
      it('has a selector to get send errors', () => {
        expect(
          getSendErrors({ send: INITIAL_SEND_STATE_FOR_EXISTING_DRAFT }),
        ).toMatchObject({
          gasFee: null,
          amount: null,
        });
        expect(
          getSendErrors({
            send: getInitialSendStateWithExistingTxState({
              gas: {
                error: 'gasFeeTest',
              },
              amount: {
                error: 'amountTest',
              },
            }),
          }),
        ).toMatchObject({ gasFee: 'gasFeeTest', amount: 'amountTest' });
      });

      it('has a selector to get send state initialization status', () => {
        expect(
          isSendStateInitialized({
            send: INITIAL_SEND_STATE_FOR_EXISTING_DRAFT,
          }),
        ).toBe(false);
        expect(
          isSendStateInitialized({
            send: {
              ...INITIAL_SEND_STATE_FOR_EXISTING_DRAFT,
              stage: SEND_STATUSES.ADD_RECIPIENT,
            },
          }),
        ).toBe(true);
      });

      it('has a selector to get send state validity', () => {
        expect(
          isSendFormInvalid({ send: INITIAL_SEND_STATE_FOR_EXISTING_DRAFT }),
        ).toBe(false);
        expect(
          isSendFormInvalid({
            send: getInitialSendStateWithExistingTxState({
              status: SEND_STATUSES.INVALID,
            }),
          }),
        ).toBe(true);
      });

      it('has a selector to get send stage', () => {
        expect(
          getSendStage({ send: INITIAL_SEND_STATE_FOR_EXISTING_DRAFT }),
        ).toBe(SEND_STAGES.INACTIVE);
        expect(
          getSendStage({
            send: {
              ...INITIAL_SEND_STATE_FOR_EXISTING_DRAFT,
              stage: SEND_STAGES.ADD_RECIPIENT,
            },
          }),
        ).toBe(SEND_STAGES.ADD_RECIPIENT);
      });
    });
  });
});<|MERGE_RESOLUTION|>--- conflicted
+++ resolved
@@ -2030,17 +2030,10 @@
         });
         expect(actionResult[1].type).toStrictEqual(
           'send/updateRecipientWarning',
-<<<<<<< HEAD
         );
         expect(actionResult[2].type).toStrictEqual(
           'send/updateDraftTransactionStatus',
         );
-=======
-        );
-        expect(actionResult[2].type).toStrictEqual(
-          'send/updateDraftTransactionStatus',
-        );
->>>>>>> 2bcc1c51
 
         expect(actionResult[3].type).toStrictEqual(
           'send/updateRecipientUserInput',
