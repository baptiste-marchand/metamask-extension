--- conflicted
+++ resolved
@@ -65,15 +65,9 @@
       state.warning = null;
       state.domainType = null;
       state.domainName = null;
-<<<<<<< HEAD
-      ///: BEGIN:ONLY_INCLUDE_IN(build-flask)
-      state.resolvingSnap = null;
-      ///: END:ONLY_INCLUDE_IN
-=======
       ///: BEGIN:ONLY_INCLUDE_IF(build-flask)
       state.resolvingSnap = null;
       ///: END:ONLY_INCLUDE_IF
->>>>>>> 4e8e0b41
       const { address, error, chainId, domainType, domainName, resolvingSnap } =
         action.payload;
       state.domainType = domainType;
