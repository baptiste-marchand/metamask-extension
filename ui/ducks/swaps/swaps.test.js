import nock from 'nock';

import { MOCKS, createSwapsMockStore } from '../../../test/jest';
import { setSwapsLiveness, setSwapsFeatureFlags } from '../../store/actions';
<<<<<<< HEAD
import { setStorageItem } from '../../helpers/utils/storage-helpers';
import {
  MAINNET_CHAIN_ID,
  BSC_CHAIN_ID,
  POLYGON_CHAIN_ID,
} from '../../../shared/constants/network';
=======
import { CHAIN_IDS } from '../../../shared/constants/network';
import { setStorageItem } from '../../../shared/lib/storage-helpers';
>>>>>>> 300cb6e7
import * as swaps from './swaps';

jest.mock('../../store/actions.js', () => ({
  setSwapsLiveness: jest.fn(),
  setSwapsFeatureFlags: jest.fn(),
  fetchSmartTransactionsLiveness: jest.fn(),
  getTransactions: jest.fn(() => {
    return [];
  }),
}));

const providerState = {
  chainId: '0x1',
  nickname: '',
  rpcPrefs: {},
  rpcUrl: '',
  ticker: 'ETH',
  type: 'mainnet',
};

describe('Ducks - Swaps', () => {
  afterEach(() => {
    nock.cleanAll();
  });

  describe('fetchSwapsLivenessAndFeatureFlags', () => {
    const cleanFeatureFlagApiCache = () => {
      setStorageItem(
        'cachedFetch:https://swap.metaswap.codefi.network/featureFlags',
        null,
      );
    };

    afterEach(() => {
      cleanFeatureFlagApiCache();
    });

    const mockFeatureFlagsApiResponse = ({
      featureFlagsResponse,
      replyWithError = false,
    } = {}) => {
      const apiNock = nock('https://swap.metaswap.codefi.network').get(
        '/featureFlags',
      );
      if (replyWithError) {
        return apiNock.replyWithError({
          message: 'Server error. Try again later',
          code: 'serverSideError',
        });
      }
      return apiNock.reply(200, featureFlagsResponse);
    };

    const createGetState = () => {
      return () => ({
        metamask: {
          provider: { ...providerState },
          from: '0x64a845a5b02460acf8a3d84503b0d68d028b4bb4',
        },
      });
    };

    it('checks that Swaps for ETH are enabled and can use new API', async () => {
      const mockDispatch = jest.fn();
      const expectedSwapsLiveness = {
        swapsFeatureIsLive: true,
      };
      const featureFlagsResponse = MOCKS.createFeatureFlagsResponse();
      const featureFlagApiNock = mockFeatureFlagsApiResponse({
        featureFlagsResponse,
      });
      const swapsLiveness = await swaps.fetchSwapsLivenessAndFeatureFlags()(
        mockDispatch,
        createGetState(),
      );
      expect(featureFlagApiNock.isDone()).toBe(true);
      expect(mockDispatch).toHaveBeenCalledTimes(4);
      expect(setSwapsLiveness).toHaveBeenCalledWith(expectedSwapsLiveness);
      expect(setSwapsFeatureFlags).toHaveBeenCalledWith(featureFlagsResponse);
      expect(swapsLiveness).toMatchObject(expectedSwapsLiveness);
    });

    it('checks that Swaps for ETH are disabled for API v2 and enabled for API v1', async () => {
      const mockDispatch = jest.fn();
      const expectedSwapsLiveness = {
        swapsFeatureIsLive: true,
      };
      const featureFlagsResponse = MOCKS.createFeatureFlagsResponse();
      featureFlagsResponse.ethereum.extensionActive = false;
      const featureFlagApiNock = mockFeatureFlagsApiResponse({
        featureFlagsResponse,
      });
      const swapsLiveness = await swaps.fetchSwapsLivenessAndFeatureFlags()(
        mockDispatch,
        createGetState(),
      );
      expect(featureFlagApiNock.isDone()).toBe(true);
      expect(mockDispatch).toHaveBeenCalledTimes(4);
      expect(setSwapsLiveness).toHaveBeenCalledWith(expectedSwapsLiveness);
      expect(setSwapsFeatureFlags).toHaveBeenCalledWith(featureFlagsResponse);
      expect(swapsLiveness).toMatchObject(expectedSwapsLiveness);
    });

    it('checks that Swaps for ETH are disabled for API v1 and v2', async () => {
      const mockDispatch = jest.fn();
      const expectedSwapsLiveness = {
        swapsFeatureIsLive: false,
      };
      const featureFlagsResponse = MOCKS.createFeatureFlagsResponse();
      featureFlagsResponse.ethereum.extensionActive = false;
      featureFlagsResponse.ethereum.fallbackToV1 = false;
      const featureFlagApiNock = mockFeatureFlagsApiResponse({
        featureFlagsResponse,
      });
      const swapsLiveness = await swaps.fetchSwapsLivenessAndFeatureFlags()(
        mockDispatch,
        createGetState(),
      );
      expect(featureFlagApiNock.isDone()).toBe(true);
      expect(mockDispatch).toHaveBeenCalledTimes(4);
      expect(setSwapsLiveness).toHaveBeenCalledWith(expectedSwapsLiveness);
      expect(setSwapsFeatureFlags).toHaveBeenCalledWith(featureFlagsResponse);
      expect(swapsLiveness).toMatchObject(expectedSwapsLiveness);
    });

    it('checks that Swaps for ETH are disabled if the /featureFlags API call throws an error', async () => {
      const mockDispatch = jest.fn();
      const expectedSwapsLiveness = {
        swapsFeatureIsLive: false,
      };
      const featureFlagApiNock = mockFeatureFlagsApiResponse({
        replyWithError: true,
      });
      const swapsLiveness = await swaps.fetchSwapsLivenessAndFeatureFlags()(
        mockDispatch,
        createGetState(),
      );
      expect(featureFlagApiNock.isDone()).toBe(true);
      expect(mockDispatch).toHaveBeenCalledTimes(2);
      expect(setSwapsLiveness).toHaveBeenCalledWith(expectedSwapsLiveness);
      expect(swapsLiveness).toMatchObject(expectedSwapsLiveness);
    });

    it('only calls the API once and returns response from cache for the second call', async () => {
      const mockDispatch = jest.fn();
      const expectedSwapsLiveness = {
        swapsFeatureIsLive: true,
      };
      const featureFlagsResponse = MOCKS.createFeatureFlagsResponse();
      const featureFlagApiNock = mockFeatureFlagsApiResponse({
        featureFlagsResponse,
      });
      await swaps.fetchSwapsLivenessAndFeatureFlags()(
        mockDispatch,
        createGetState(),
      );
      expect(featureFlagApiNock.isDone()).toBe(true);
      const featureFlagApiNock2 = mockFeatureFlagsApiResponse({
        featureFlagsResponse,
      });
      const swapsLiveness = await swaps.fetchSwapsLivenessAndFeatureFlags()(
        mockDispatch,
        createGetState(),
      );
      expect(featureFlagApiNock2.isDone()).toBe(false); // Second API call wasn't made, cache was used instead.
      expect(mockDispatch).toHaveBeenCalledTimes(8);
      expect(setSwapsLiveness).toHaveBeenCalledWith(expectedSwapsLiveness);
      expect(setSwapsFeatureFlags).toHaveBeenCalledWith(featureFlagsResponse);
      expect(swapsLiveness).toMatchObject(expectedSwapsLiveness);
    });
  });

  describe('getCustomSwapsGas', () => {
    it('returns "customMaxGas"', () => {
      const state = createSwapsMockStore();
      const customMaxGas = '29000';
      state.metamask.swapsState.customMaxGas = customMaxGas;
      expect(swaps.getCustomSwapsGas(state)).toBe(customMaxGas);
    });
  });

  describe('getCustomMaxFeePerGas', () => {
    it('returns "customMaxFeePerGas"', () => {
      const state = createSwapsMockStore();
      const customMaxFeePerGas = '20';
      state.metamask.swapsState.customMaxFeePerGas = customMaxFeePerGas;
      expect(swaps.getCustomMaxFeePerGas(state)).toBe(customMaxFeePerGas);
    });
  });

  describe('getCustomMaxPriorityFeePerGas', () => {
    it('returns "customMaxPriorityFeePerGas"', () => {
      const state = createSwapsMockStore();
      const customMaxPriorityFeePerGas = '3';
      state.metamask.swapsState.customMaxPriorityFeePerGas =
        customMaxPriorityFeePerGas;
      expect(swaps.getCustomMaxPriorityFeePerGas(state)).toBe(
        customMaxPriorityFeePerGas,
      );
    });
  });

  describe('getSwapsFeatureIsLive', () => {
    it('returns true for "swapsFeatureIsLive"', () => {
      const state = createSwapsMockStore();
      const swapsFeatureIsLive = true;
      state.metamask.swapsState.swapsFeatureIsLive = swapsFeatureIsLive;
      expect(swaps.getSwapsFeatureIsLive(state)).toBe(swapsFeatureIsLive);
    });

    it('returns false for "swapsFeatureIsLive"', () => {
      const state = createSwapsMockStore();
      const swapsFeatureIsLive = false;
      state.metamask.swapsState.swapsFeatureIsLive = swapsFeatureIsLive;
      expect(swaps.getSwapsFeatureIsLive(state)).toBe(swapsFeatureIsLive);
    });
  });

  describe('getUsedQuote', () => {
    it('returns selected quote', () => {
      const state = createSwapsMockStore();
      expect(swaps.getUsedQuote(state)).toMatchObject(
        state.metamask.swapsState.quotes.TEST_AGG_2,
      );
    });

    it('returns best quote', () => {
      const state = createSwapsMockStore();
      state.metamask.swapsState.selectedAggId = null;
      expect(swaps.getUsedQuote(state)).toMatchObject(
        state.metamask.swapsState.quotes.TEST_AGG_BEST,
      );
    });
  });

  describe('getSmartTransactionsEnabled', () => {
    it('returns true if feature flag is enabled, not a HW and is Ethereum network', () => {
      const state = createSwapsMockStore();
      expect(swaps.getSmartTransactionsEnabled(state)).toBe(true);
    });

    it('returns false if feature flag is disabled, not a HW and is Ethereum network', () => {
      const state = createSwapsMockStore();
      state.metamask.swapsState.swapsFeatureFlags.smartTransactions.extensionActive = false;
      expect(swaps.getSmartTransactionsEnabled(state)).toBe(false);
    });

    it('returns false if feature flag is enabled, not a HW, STX liveness is false and is Ethereum network', () => {
      const state = createSwapsMockStore();
      state.metamask.smartTransactionsState.liveness = false;
      expect(swaps.getSmartTransactionsEnabled(state)).toBe(false);
    });

    it('returns false if feature flag is enabled, is a HW and is Ethereum network', () => {
      const state = createSwapsMockStore();
      state.metamask.keyrings[0].type = 'Trezor Hardware';
      expect(swaps.getSmartTransactionsEnabled(state)).toBe(false);
    });

    it('returns false if feature flag is enabled, not a HW and is Polygon network', () => {
      const state = createSwapsMockStore();
      state.metamask.provider.chainId = CHAIN_IDS.POLYGON;
      expect(swaps.getSmartTransactionsEnabled(state)).toBe(false);
    });

    it('returns false if feature flag is enabled, not a HW and is BSC network', () => {
      const state = createSwapsMockStore();
      state.metamask.provider.chainId = CHAIN_IDS.BSC;
      expect(swaps.getSmartTransactionsEnabled(state)).toBe(false);
    });

    it('returns true if feature flag is enabled, not a HW and is Goerli network', () => {
      const state = createSwapsMockStore();
<<<<<<< HEAD
      state.metamask.provider.chainId = '0x4';
=======
      state.metamask.provider.chainId = CHAIN_IDS.GOERLI;
>>>>>>> 300cb6e7
      expect(swaps.getSmartTransactionsEnabled(state)).toBe(true);
    });

    it('returns false if feature flag is missing', () => {
      const state = createSwapsMockStore();
      state.metamask.swapsState.swapsFeatureFlags = {};
      expect(swaps.getSmartTransactionsEnabled(state)).toBe(false);
    });
  });

  describe('getSmartTransactionsOptInStatus', () => {
    it('returns STX opt in status', () => {
      const state = createSwapsMockStore();
      expect(swaps.getSmartTransactionsOptInStatus(state)).toBe(true);
    });
  });

  describe('getCurrentSmartTransactions', () => {
    it('returns current smart transactions', () => {
      const state = createSwapsMockStore();
      expect(swaps.getCurrentSmartTransactions(state)).toMatchObject(
        state.metamask.smartTransactionsState.smartTransactions[
          CHAIN_IDS.MAINNET
        ],
      );
    });
  });

  describe('getPendingSmartTransactions', () => {
    it('returns pending smart transactions', () => {
      const state = createSwapsMockStore();
      const pendingSmartTransactions = swaps.getPendingSmartTransactions(state);
      expect(pendingSmartTransactions).toHaveLength(1);
      expect(pendingSmartTransactions[0].uuid).toBe('uuid2');
      expect(pendingSmartTransactions[0].status).toBe('pending');
    });
  });

  describe('getSmartTransactionFees', () => {
    it('returns unsigned transactions and estimates', () => {
      const state = createSwapsMockStore();
      const smartTransactionFees = swaps.getSmartTransactionFees(state);
      expect(smartTransactionFees).toMatchObject(
        state.metamask.smartTransactionsState.fees,
      );
    });
  });
});<|MERGE_RESOLUTION|>--- conflicted
+++ resolved
@@ -2,17 +2,8 @@
 
 import { MOCKS, createSwapsMockStore } from '../../../test/jest';
 import { setSwapsLiveness, setSwapsFeatureFlags } from '../../store/actions';
-<<<<<<< HEAD
-import { setStorageItem } from '../../helpers/utils/storage-helpers';
-import {
-  MAINNET_CHAIN_ID,
-  BSC_CHAIN_ID,
-  POLYGON_CHAIN_ID,
-} from '../../../shared/constants/network';
-=======
 import { CHAIN_IDS } from '../../../shared/constants/network';
 import { setStorageItem } from '../../../shared/lib/storage-helpers';
->>>>>>> 300cb6e7
 import * as swaps from './swaps';
 
 jest.mock('../../store/actions.js', () => ({
@@ -286,11 +277,7 @@
 
     it('returns true if feature flag is enabled, not a HW and is Goerli network', () => {
       const state = createSwapsMockStore();
-<<<<<<< HEAD
-      state.metamask.provider.chainId = '0x4';
-=======
       state.metamask.provider.chainId = CHAIN_IDS.GOERLI;
->>>>>>> 300cb6e7
       expect(swaps.getSmartTransactionsEnabled(state)).toBe(true);
     });
 
