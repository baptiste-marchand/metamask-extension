import {
  WEBHID_CONNECTED_STATUSES,
  TRANSPORT_STATES,
} from '../../../shared/constants/hardware-wallets';
import * as actionConstants from '../../store/actionConstants';

// actionConstants
const SET_THREEBOX_LAST_UPDATED = 'metamask/app/SET_THREEBOX_LAST_UPDATED';

export default function reduceApp(state = {}, action) {
  // default state
  const appState = {
    shouldClose: false,
    menuOpen: false,
    modal: {
      open: false,
      modalState: {
        name: null,
        props: {},
      },
      previousModalState: {
        name: null,
      },
    },
    alertOpen: false,
    alertMessage: null,
    qrCodeData: null,
    networkDropdownOpen: false,
    accountDetail: {
      subview: 'transactions',
    },
    // Used to display loading indicator
    isLoading: false,
    // Used to display error text
    warning: null,
    buyView: {},
    isMouseUser: false,
    defaultHdPaths: {
      trezor: `m/44'/60'/0'/0`,
      ledger: `m/44'/60'/0'/0/0`,
    },
    networksTabSelectedRpcUrl: '',
    loadingMethodData: false,
    show3BoxModalAfterImport: false,
    threeBoxLastUpdated: null,
    requestAccountTabs: {},
    openMetaMaskTabs: {},
    currentWindowTab: {},
    showWhatsNewPopup: true,
    singleExceptions: {
      testKey: null,
    },
    gasLoadingAnimationIsShowing: false,
    ledgerWebHidConnectedStatus: WEBHID_CONNECTED_STATUSES.UNKNOWN,
    ledgerTransportStatus: TRANSPORT_STATES.NONE,
<<<<<<< HEAD
=======
    newNetworkAdded: '',
>>>>>>> 87ab272a
    ...state,
  };

  switch (action.type) {
    // dropdown methods
    case actionConstants.NETWORK_DROPDOWN_OPEN:
      return {
        ...appState,
        networkDropdownOpen: true,
      };

    case actionConstants.NETWORK_DROPDOWN_CLOSE:
      return {
        ...appState,
        networkDropdownOpen: false,
      };

    // alert methods
    case actionConstants.ALERT_OPEN:
      return {
        ...appState,
        alertOpen: true,
        alertMessage: action.value,
      };

    case actionConstants.ALERT_CLOSE:
      return {
        ...appState,
        alertOpen: false,
        alertMessage: null,
      };

    // qr scanner methods
    case actionConstants.QR_CODE_DETECTED:
      return {
        ...appState,
        qrCodeData: action.value,
      };

    // modal methods:
    case actionConstants.MODAL_OPEN: {
      const { name, ...modalProps } = action.payload;

      return {
        ...appState,
        modal: {
          open: true,
          modalState: {
            name,
            props: { ...modalProps },
          },
          previousModalState: { ...appState.modal.modalState },
        },
      };
    }

    case actionConstants.MODAL_CLOSE:
      return {
        ...appState,
        modal: Object.assign(
          appState.modal,
          { open: false },
          { modalState: { name: null, props: {} } },
          { previousModalState: appState.modal.modalState },
        ),
      };

    case actionConstants.CLEAR_ACCOUNT_DETAILS:
      return {
        ...appState,
        accountDetail: {},
      };

    case actionConstants.FORGOT_PASSWORD:
      return {
        ...appState,
        forgottenPassword: action.value,
      };

    case actionConstants.SHOW_SEND_TOKEN_PAGE:
      return {
        ...appState,
        warning: null,
      };

    case actionConstants.LOCK_METAMASK:
      return {
        ...appState,
        warning: null,
      };

    // accounts

    case actionConstants.GO_HOME:
      return {
        ...appState,
        accountDetail: {
          subview: 'transactions',
          accountExport: 'none',
          privateKey: '',
        },
        warning: null,
      };

    case actionConstants.SHOW_ACCOUNT_DETAIL:
      return {
        ...appState,
        forgottenPassword: appState.forgottenPassword
          ? !appState.forgottenPassword
          : null,
        accountDetail: {
          subview: 'transactions',
          accountExport: 'none',
          privateKey: '',
        },
      };

    case actionConstants.SHOW_ACCOUNTS_PAGE:
      return {
        ...appState,
        isLoading: false,
        warning: null,
        scrollToBottom: false,
        forgottenPassword: false,
      };

    case actionConstants.SHOW_CONF_TX_PAGE:
      return {
        ...appState,
        txId: action.id,
        warning: null,
        isLoading: false,
      };

    case actionConstants.COMPLETED_TX:
      if (action.value.unconfirmedActionsCount > 0) {
        return {
          ...appState,
          txId: null,
          warning: null,
        };
      }
      return {
        ...appState,
        // indicate notification should close
        shouldClose: true,
        warning: null,
        txId: null,
        accountDetail: {
          subview: 'transactions',
        },
      };

    case actionConstants.TRANSACTION_ERROR:
      return {
        ...appState,
      };

    case actionConstants.UNLOCK_FAILED:
      return {
        ...appState,
        warning: action.value || 'Incorrect password. Try again.',
      };

    case actionConstants.UNLOCK_SUCCEEDED:
      return {
        ...appState,
        warning: '',
      };

    case actionConstants.SET_HARDWARE_WALLET_DEFAULT_HD_PATH: {
      const { device, path } = action.value;
      const newDefaults = { ...appState.defaultHdPaths };
      newDefaults[device] = path;

      return {
        ...appState,
        defaultHdPaths: newDefaults,
      };
    }

    case actionConstants.SHOW_LOADING:
      return {
        ...appState,
        isLoading: true,
        loadingMessage: action.value,
      };

    case actionConstants.HIDE_LOADING:
      return {
        ...appState,
        isLoading: false,
      };

    case actionConstants.DISPLAY_WARNING:
      return {
        ...appState,
        warning: action.value,
        isLoading: false,
      };

    case actionConstants.HIDE_WARNING:
      return {
        ...appState,
        warning: undefined,
      };

    case actionConstants.SHOW_PRIVATE_KEY:
      return {
        ...appState,
        accountDetail: {
          subview: 'export',
          accountExport: 'completed',
          privateKey: action.value,
        },
      };

    case actionConstants.SET_MOUSE_USER_STATE:
      return {
        ...appState,
        isMouseUser: action.value,
      };

    case actionConstants.SET_SELECTED_SETTINGS_RPC_URL:
      return {
        ...appState,
        networksTabSelectedRpcUrl: action.value,
      };

    case actionConstants.SET_NEW_NETWORK_ADDED:
      return {
        ...appState,
        newNetworkAdded: action.value,
      };

    case actionConstants.LOADING_METHOD_DATA_STARTED:
      return {
        ...appState,
        loadingMethodData: true,
      };

    case actionConstants.LOADING_METHOD_DATA_FINISHED:
      return {
        ...appState,
        loadingMethodData: false,
      };

    case SET_THREEBOX_LAST_UPDATED:
      return {
        ...appState,
        threeBoxLastUpdated: action.value,
      };

    case actionConstants.SET_REQUEST_ACCOUNT_TABS:
      return {
        ...appState,
        requestAccountTabs: action.value,
      };

    case actionConstants.SET_OPEN_METAMASK_TAB_IDS:
      return {
        ...appState,
        openMetaMaskTabs: action.value,
      };

    case actionConstants.SET_CURRENT_WINDOW_TAB:
      return {
        ...appState,
        currentWindowTab: action.value,
      };

    case actionConstants.HIDE_WHATS_NEW_POPUP:
      return {
        ...appState,
        showWhatsNewPopup: false,
      };

    case actionConstants.CAPTURE_SINGLE_EXCEPTION:
      return {
        ...appState,
        singleExceptions: {
          ...appState.singleExceptions,
          [action.value]: null,
        },
      };

    case actionConstants.TOGGLE_GAS_LOADING_ANIMATION:
      return {
        ...appState,
        gasLoadingAnimationIsShowing: action.value,
      };

    case actionConstants.SET_WEBHID_CONNECTED_STATUS:
      return {
        ...appState,
        ledgerWebHidConnectedStatus: action.value,
      };

    case actionConstants.SET_LEDGER_TRANSPORT_STATUS:
      return {
        ...appState,
        ledgerTransportStatus: action.value,
      };

    default:
      return appState;
  }
}

// Action Creators
export function setThreeBoxLastUpdated(lastUpdated) {
  return {
    type: SET_THREEBOX_LAST_UPDATED,
    value: lastUpdated,
  };
}

export function hideWhatsNewPopup() {
  return {
    type: actionConstants.HIDE_WHATS_NEW_POPUP,
  };
}

export function toggleGasLoadingAnimation(value) {
  return { type: actionConstants.TOGGLE_GAS_LOADING_ANIMATION, value };
}

export function setLedgerWebHidConnectedStatus(value) {
  return { type: actionConstants.SET_WEBHID_CONNECTED_STATUS, value };
}

export function setLedgerTransportStatus(value) {
  return { type: actionConstants.SET_LEDGER_TRANSPORT_STATUS, value };
}

// Selectors
export function getQrCodeData(state) {
  return state.appState.qrCodeData;
}

export function getGasLoadingAnimationIsShowing(state) {
  return state.appState.gasLoadingAnimationIsShowing;
}

export function getLedgerWebHidConnectedStatus(state) {
  return state.appState.ledgerWebHidConnectedStatus;
}

export function getLedgerTransportStatus(state) {
  return state.appState.ledgerTransportStatus;
}<|MERGE_RESOLUTION|>--- conflicted
+++ resolved
@@ -53,10 +53,7 @@
     gasLoadingAnimationIsShowing: false,
     ledgerWebHidConnectedStatus: WEBHID_CONNECTED_STATUSES.UNKNOWN,
     ledgerTransportStatus: TRANSPORT_STATES.NONE,
-<<<<<<< HEAD
-=======
     newNetworkAdded: '',
->>>>>>> 87ab272a
     ...state,
   };
 
