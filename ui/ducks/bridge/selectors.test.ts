import { createBridgeMockStore } from '../../../test/jest/mock-store';
import {
  BUILT_IN_NETWORKS,
  CHAIN_IDS,
  FEATURED_RPCS,
} from '../../../shared/constants/network';
import { ALLOWED_BRIDGE_CHAIN_IDS } from '../../../shared/constants/bridge';
import { mockNetworkState } from '../../../test/stub/networks';
import {
  getAllBridgeableNetworks,
  getFromAmount,
  getFromChain,
  getFromChains,
  getFromToken,
  getFromTokens,
  getFromTopAssets,
  getIsBridgeTx,
  getToAmount,
  getToChain,
  getToChains,
  getToToken,
  getToTokens,
  getToTopAssets,
} from './selectors';

describe('Bridge selectors', () => {
  describe('getFromChain', () => {
    it('returns the fromChain from the state', () => {
      const state = createBridgeMockStore(
        { srcNetworkAllowlist: [CHAIN_IDS.ARBITRUM] },
        { toChainId: '0xe708' },
        {},
        { ...mockNetworkState(FEATURED_RPCS[0]) },
      );

      const result = getFromChain(state as never);
      expect(result).toStrictEqual({
        blockExplorerUrls: ['https://localhost/blockExplorer/0xa4b1'],
        chainId: '0xa4b1',
        defaultBlockExplorerUrlIndex: 0,
        defaultRpcEndpointIndex: 0,
        name: 'Arbitrum One',
        nativeCurrency: 'ETH',
        rpcEndpoints: [
          {
            networkClientId: expect.anything(),
            type: 'custom',
            url: 'https://localhost/rpc/0xa4b1',
          },
        ],
      });
    });
  });

  describe('getToChain', () => {
    it('returns the toChain from the state', () => {
      const state = createBridgeMockStore(
        { destNetworkAllowlist: ['0xe708'] },
        { toChainId: '0xe708' },
      );

      const result = getToChain(state as never);

      expect(result).toStrictEqual({
        blockExplorerUrls: ['https://localhost/blockExplorer/0xe708'],
        chainId: '0xe708',
        defaultBlockExplorerUrlIndex: 0,
        defaultRpcEndpointIndex: 0,
        name: 'Linea Mainnet',
        rpcEndpoints: [
          {
            networkClientId: expect.anything(),
            type: 'custom',
            url: 'https://localhost/rpc/0xe708',
          },
        ],
        nativeCurrency: 'ETH',
      });
    });
  });

  describe('getAllBridgeableNetworks', () => {
    it('returns list of ALLOWED_BRIDGE_CHAIN_IDS networks', () => {
      const state = createBridgeMockStore(
        {},
        {},
        {},
        mockNetworkState(...FEATURED_RPCS),
      );
      const result = getAllBridgeableNetworks(state as never);

      expect(result).toHaveLength(7);
      expect(result[0]).toStrictEqual(
        expect.objectContaining({ chainId: FEATURED_RPCS[0].chainId }),
      );
      expect(result[1]).toStrictEqual(
        expect.objectContaining({ chainId: FEATURED_RPCS[1].chainId }),
      );
      FEATURED_RPCS.forEach((rpcDefinition, idx) => {
        expect(result[idx]).toStrictEqual(
          expect.objectContaining({
            ...rpcDefinition,
            blockExplorerUrls: [
              `https://localhost/blockExplorer/${rpcDefinition.chainId}`,
            ],
            name: expect.anything(),
            rpcEndpoints: [
              {
                networkClientId: expect.anything(),
                type: 'custom',
                url: `https://localhost/rpc/${rpcDefinition.chainId}`,
              },
            ],
          }),
        );
      });
      result.forEach(({ chainId }) => {
        expect(ALLOWED_BRIDGE_CHAIN_IDS).toContain(chainId);
      });
<<<<<<< HEAD
      ALLOWED_BRIDGE_CHAIN_IDS.forEach((allowedChainId) => {
        expect(
          result.findIndex(({ chainId }) => chainId === allowedChainId),
        ).toBeGreaterThan(-1);
      });
    });

    it('uses config from allNetworks if network is in both FEATURED_RPCS and allNetworks', () => {
      const addedFeaturedNetwork = {
        ...FEATURED_RPCS[FEATURED_RPCS.length - 1],
      };

      const state = {
        ...createBridgeMockStore(),
        metamask: {
          networkConfigurations: [addedFeaturedNetwork],
          ...mockNetworkState(
            { chainId: CHAIN_IDS.MAINNET },
            { chainId: CHAIN_IDS.LINEA_MAINNET },
            {
              ...FEATURED_RPCS[FEATURED_RPCS.length - 1],
              id: 'testid',
              blockExplorerUrl: 'https://basescan.org',
              rpcUrl: 'https://mainnet.base.org',
            },
          ),
        },
      };
      const result = getAllBridgeableNetworks(state as never);

      expect(result).toHaveLength(9);
      expect(result[0]).toStrictEqual(
        expect.objectContaining({ chainId: CHAIN_IDS.MAINNET }),
      );
      expect(result[1]).toStrictEqual(
        expect.objectContaining({ chainId: CHAIN_IDS.LINEA_MAINNET }),
      );
      expect(result[2]).toStrictEqual({
        blockExplorerUrls: addedFeaturedNetwork.blockExplorerUrls,
        chainId: addedFeaturedNetwork.chainId,
        defaultBlockExplorerUrlIndex:
          addedFeaturedNetwork.defaultBlockExplorerUrlIndex,
        defaultRpcEndpointIndex: addedFeaturedNetwork.defaultRpcEndpointIndex,
        name: addedFeaturedNetwork.name,
        nativeCurrency: addedFeaturedNetwork.nativeCurrency,
        rpcEndpoints: [
          {
            networkClientId: 'testid',
            ...addedFeaturedNetwork.rpcEndpoints[0],
          },
        ],
      });
      expect(result.slice(3)).toStrictEqual(FEATURED_RPCS.slice(0, -1));
=======
>>>>>>> 6173a139
    });

    it('returns network if included in ALLOWED_BRIDGE_CHAIN_IDS', () => {
      const state = {
        ...createBridgeMockStore(),
        metamask: {
          ...mockNetworkState(
            { chainId: CHAIN_IDS.MAINNET },
            { chainId: CHAIN_IDS.LINEA_MAINNET },
<<<<<<< HEAD
=======
            { chainId: CHAIN_IDS.MOONBEAM },
>>>>>>> 6173a139
          ),
        },
      };
      const result = getAllBridgeableNetworks(state as never);

      expect(result).toHaveLength(2);
      expect(result[0]).toStrictEqual(
        expect.objectContaining({ chainId: CHAIN_IDS.MAINNET }),
      );
      expect(result[1]).toStrictEqual(
        expect.objectContaining({ chainId: CHAIN_IDS.LINEA_MAINNET }),
      );
      expect(
        result.find(({ chainId }) => chainId === CHAIN_IDS.MOONBEAM),
      ).toStrictEqual(undefined);
    });
  });

  describe('getFromChains', () => {
    it('excludes disabled chains from options', () => {
      const state = createBridgeMockStore(
        {
          srcNetworkAllowlist: [
            CHAIN_IDS.MAINNET,
            CHAIN_IDS.LINEA_MAINNET,
            CHAIN_IDS.OPTIMISM,
            CHAIN_IDS.POLYGON,
          ],
        },
        { toChainId: CHAIN_IDS.LINEA_MAINNET },
      );
      const result = getFromChains(state as never);

      expect(result).toHaveLength(2);
      expect(result[0]).toStrictEqual(
        expect.objectContaining({ chainId: CHAIN_IDS.MAINNET }),
      );
      expect(result[1]).toStrictEqual(
        expect.objectContaining({ chainId: CHAIN_IDS.LINEA_MAINNET }),
      );
    });

    it('returns empty list when bridgeFeatureFlags are not set', () => {
      const state = createBridgeMockStore();
      const result = getFromChains(state as never);

      expect(result).toHaveLength(0);
    });
  });

  describe('getToChains', () => {
    it('excludes selected providerConfig and disabled chains from options', () => {
      const state = createBridgeMockStore(
        {
          destNetworkAllowlist: [
            CHAIN_IDS.ARBITRUM,
            CHAIN_IDS.LINEA_MAINNET,
            CHAIN_IDS.OPTIMISM,
            CHAIN_IDS.POLYGON,
          ],
        },
        {},
        {},
        mockNetworkState(...FEATURED_RPCS, {
          chainId: CHAIN_IDS.LINEA_MAINNET,
        }),
      );
      const result = getToChains(state as never);

      expect(result).toHaveLength(3);
      expect(result[0]).toStrictEqual(
        expect.objectContaining({ chainId: CHAIN_IDS.OPTIMISM }),
      );
      expect(result[1]).toStrictEqual(
        expect.objectContaining({ chainId: CHAIN_IDS.POLYGON }),
      );
      expect(result[2]).toStrictEqual(
        expect.objectContaining({ chainId: CHAIN_IDS.LINEA_MAINNET }),
      );
    });

    it('returns empty list when bridgeFeatureFlags are not set', () => {
      const state = createBridgeMockStore();
      const result = getToChains(state as never);

      expect(result).toHaveLength(0);
    });
  });

  describe('getIsBridgeTx', () => {
    it('returns false if bridge is not enabled', () => {
      const state = createBridgeMockStore(
        {
          extensionSupport: false,
          srcNetworkAllowlist: ['0x1'],
          destNetworkAllowlist: ['0x38'],
        },
        { toChainId: '0x38' },
        {},
        { ...mockNetworkState({ chainId: '0x1' }), useExternalServices: true },
      );

      const result = getIsBridgeTx(state as never);

      expect(result).toBe(false);
    });

    it('returns false if toChainId is null', () => {
      const state = createBridgeMockStore(
        {
          extensionSupport: true,
          srcNetworkAllowlist: ['0x1'],
          destNetworkAllowlist: ['0x1'],
        },
        { toChainId: null },
        {},
        { ...mockNetworkState({ chainId: '0x1' }), useExternalServices: true },
      );

      const result = getIsBridgeTx(state as never);

      expect(result).toBe(false);
    });

    it('returns false if fromChain and toChainId have the same chainId', () => {
      const state = createBridgeMockStore(
        {
          extensionSupport: true,
          srcNetworkAllowlist: ['0x1'],
          destNetworkAllowlist: ['0x1'],
        },
        { toChainId: '0x1' },
        {},
        { ...mockNetworkState({ chainId: '0x1' }), useExternalServices: true },
      );

      const result = getIsBridgeTx(state as never);

      expect(result).toBe(false);
    });

    it('returns false if useExternalServices is not enabled', () => {
      const state = createBridgeMockStore(
        {
          extensionSupport: true,
          srcNetworkAllowlist: ['0x1'],
          destNetworkAllowlist: ['0x38'],
        },
        { toChainId: '0x38' },
        {},
        { ...mockNetworkState({ chainId: '0x1' }), useExternalServices: false },
      );

      const result = getIsBridgeTx(state as never);

      expect(result).toBe(false);
    });

    it('returns true if bridge is enabled and fromChain and toChainId have different chainIds', () => {
      const state = createBridgeMockStore(
        {
          extensionSupport: true,
          srcNetworkAllowlist: ['0x1'],
          destNetworkAllowlist: ['0x38'],
        },
        { toChainId: '0x38' },
        {},
        {
          ...mockNetworkState(
            ...Object.values(BUILT_IN_NETWORKS),
            ...FEATURED_RPCS,
          ),
          useExternalServices: true,
        },
      );

      const result = getIsBridgeTx(state as never);

      expect(result).toBe(true);
    });
  });

  describe('getFromToken', () => {
    it('returns fromToken', () => {
      const state = createBridgeMockStore(
        {},

        { fromToken: { address: '0x123', symbol: 'TEST' } },
      );
      const result = getFromToken(state as never);

      expect(result).toStrictEqual({ address: '0x123', symbol: 'TEST' });
    });

    it('returns defaultToken if fromToken has no address', () => {
      const state = createBridgeMockStore(
        {},
        { fromToken: { symbol: 'NATIVE' } },
      );
      const result = getFromToken(state as never);

      expect(result).toStrictEqual({
        address: '0x0000000000000000000000000000000000000000',
        balance: '0',
        decimals: 18,
        iconUrl: './images/eth_logo.svg',
        name: 'Ether',
        string: '0',
        symbol: 'ETH',
      });
    });

    it('returns defaultToken if fromToken is undefined', () => {
      const state = createBridgeMockStore({}, { fromToken: undefined });
      const result = getFromToken(state as never);

      expect(result).toStrictEqual({
        address: '0x0000000000000000000000000000000000000000',
        balance: '0',
        decimals: 18,
        iconUrl: './images/eth_logo.svg',
        name: 'Ether',
        string: '0',
        symbol: 'ETH',
      });
    });
  });

  describe('getToToken', () => {
    it('returns toToken', () => {
      const state = createBridgeMockStore(
        {},
        { toToken: { address: '0x123', symbol: 'TEST' } },
      );
      const result = getToToken(state as never);

      expect(result).toStrictEqual({ address: '0x123', symbol: 'TEST' });
    });

    it('returns undefined if toToken is undefined', () => {
      const state = createBridgeMockStore({}, { toToken: null });
      const result = getToToken(state as never);

      expect(result).toStrictEqual(null);
    });
  });

  describe('getFromAmount', () => {
    it('returns fromTokenInputValue', () => {
      const state = createBridgeMockStore({}, { fromTokenInputValue: '123' });
      const result = getFromAmount(state as never);

      expect(result).toStrictEqual('123');
    });

    it('returns empty string', () => {
      const state = createBridgeMockStore({}, { fromTokenInputValue: '' });
      const result = getFromAmount(state as never);

      expect(result).toStrictEqual('');
    });
  });

  describe('getToAmount', () => {
    it('returns hardcoded 0', () => {
      const state = createBridgeMockStore();
      const result = getToAmount(state as never);

      expect(result).toStrictEqual('0');
    });
  });

  describe('getToTokens', () => {
    it('returns dest tokens from controller state when toChainId is defined', () => {
      const state = createBridgeMockStore(
        {},
        { toChainId: '0x1' },
        {
          destTokens: { '0x00': { address: '0x00', symbol: 'TEST' } },
        },
      );
      const result = getToTokens(state as never);

      expect(result).toStrictEqual({
        '0x00': { address: '0x00', symbol: 'TEST' },
      });
    });

    it('returns empty dest tokens from controller state when toChainId is undefined', () => {
      const state = createBridgeMockStore(
        {},
        {},
        {
          destTokens: { '0x00': { address: '0x00', symbol: 'TEST' } },
        },
      );
      const result = getToTokens(state as never);

      expect(result).toStrictEqual({});
    });
  });

  describe('getToTopAssets', () => {
    it('returns dest top assets from controller state when toChainId is defined', () => {
      const state = createBridgeMockStore(
        {},
        { toChainId: '0x1' },
        {
          destTokens: { '0x00': { address: '0x00', symbol: 'TEST' } },
          destTopAssets: [{ address: '0x00', symbol: 'TEST' }],
        },
      );
      const result = getToTopAssets(state as never);

      expect(result).toStrictEqual([{ address: '0x00', symbol: 'TEST' }]);
    });

    it('returns empty dest top assets from controller state when toChainId is undefined', () => {
      const state = createBridgeMockStore(
        {},
        {},
        {
          destTokens: { '0x00': { address: '0x00', symbol: 'TEST' } },
          destTopAssets: [{ address: '0x00', symbol: 'TEST' }],
        },
      );
      const result = getToTopAssets(state as never);

      expect(result).toStrictEqual([]);
    });
  });

  describe('getFromTokens', () => {
    it('returns src tokens from controller state', () => {
      const state = createBridgeMockStore(
        {},
        { toChainId: '0x1' },
        {
          srcTokens: { '0x00': { address: '0x00', symbol: 'TEST' } },
        },
      );
      const result = getFromTokens(state as never);

      expect(result).toStrictEqual({
        '0x00': { address: '0x00', symbol: 'TEST' },
      });
    });
  });

  describe('getFromTopAssets', () => {
    it('returns src top assets from controller state', () => {
      const state = createBridgeMockStore(
        {},
        { toChainId: '0x1' },
        {
          srcTokens: { '0x00': { address: '0x00', symbol: 'TEST' } },
          srcTopAssets: [{ address: '0x00', symbol: 'TEST' }],
        },
      );
      const result = getFromTopAssets(state as never);

      expect(result).toStrictEqual([{ address: '0x00', symbol: 'TEST' }]);
    });
  });
});<|MERGE_RESOLUTION|>--- conflicted
+++ resolved
@@ -117,62 +117,6 @@
       result.forEach(({ chainId }) => {
         expect(ALLOWED_BRIDGE_CHAIN_IDS).toContain(chainId);
       });
-<<<<<<< HEAD
-      ALLOWED_BRIDGE_CHAIN_IDS.forEach((allowedChainId) => {
-        expect(
-          result.findIndex(({ chainId }) => chainId === allowedChainId),
-        ).toBeGreaterThan(-1);
-      });
-    });
-
-    it('uses config from allNetworks if network is in both FEATURED_RPCS and allNetworks', () => {
-      const addedFeaturedNetwork = {
-        ...FEATURED_RPCS[FEATURED_RPCS.length - 1],
-      };
-
-      const state = {
-        ...createBridgeMockStore(),
-        metamask: {
-          networkConfigurations: [addedFeaturedNetwork],
-          ...mockNetworkState(
-            { chainId: CHAIN_IDS.MAINNET },
-            { chainId: CHAIN_IDS.LINEA_MAINNET },
-            {
-              ...FEATURED_RPCS[FEATURED_RPCS.length - 1],
-              id: 'testid',
-              blockExplorerUrl: 'https://basescan.org',
-              rpcUrl: 'https://mainnet.base.org',
-            },
-          ),
-        },
-      };
-      const result = getAllBridgeableNetworks(state as never);
-
-      expect(result).toHaveLength(9);
-      expect(result[0]).toStrictEqual(
-        expect.objectContaining({ chainId: CHAIN_IDS.MAINNET }),
-      );
-      expect(result[1]).toStrictEqual(
-        expect.objectContaining({ chainId: CHAIN_IDS.LINEA_MAINNET }),
-      );
-      expect(result[2]).toStrictEqual({
-        blockExplorerUrls: addedFeaturedNetwork.blockExplorerUrls,
-        chainId: addedFeaturedNetwork.chainId,
-        defaultBlockExplorerUrlIndex:
-          addedFeaturedNetwork.defaultBlockExplorerUrlIndex,
-        defaultRpcEndpointIndex: addedFeaturedNetwork.defaultRpcEndpointIndex,
-        name: addedFeaturedNetwork.name,
-        nativeCurrency: addedFeaturedNetwork.nativeCurrency,
-        rpcEndpoints: [
-          {
-            networkClientId: 'testid',
-            ...addedFeaturedNetwork.rpcEndpoints[0],
-          },
-        ],
-      });
-      expect(result.slice(3)).toStrictEqual(FEATURED_RPCS.slice(0, -1));
-=======
->>>>>>> 6173a139
     });
 
     it('returns network if included in ALLOWED_BRIDGE_CHAIN_IDS', () => {
@@ -182,10 +126,7 @@
           ...mockNetworkState(
             { chainId: CHAIN_IDS.MAINNET },
             { chainId: CHAIN_IDS.LINEA_MAINNET },
-<<<<<<< HEAD
-=======
             { chainId: CHAIN_IDS.MOONBEAM },
->>>>>>> 6173a139
           ),
         },
       };
