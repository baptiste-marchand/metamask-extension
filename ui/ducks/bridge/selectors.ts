--- conflicted
+++ resolved
@@ -20,19 +20,7 @@
   BRIDGE_PREFERRED_GAS_ESTIMATE,
   BRIDGE_QUOTE_MAX_RETURN_DIFFERENCE_PERCENTAGE,
 } from '../../../shared/constants/bridge';
-<<<<<<< HEAD
-import { createDeepEqualSelector } from '../../../shared/modules/selectors/util';
-import { SWAPS_CHAINID_DEFAULT_TOKEN_MAP } from '../../../shared/constants/swaps';
-import {
-  getProviderConfig,
-  getNetworkConfigurationsByChainId,
-} from '../../../shared/modules/selectors/networks';
-import { getConversionRate, getGasFeeEstimates } from '../metamask/metamask';
-import {
-  type L1GasFees,
-=======
-import {
->>>>>>> 70b9f053
+import {
   type BridgeControllerState,
   type BridgeToken,
   type L1GasFees,
