--- conflicted
+++ resolved
@@ -3,11 +3,7 @@
   currentCurrencySelector,
   unconfirmedTransactionsHashSelector,
 } from '../../selectors';
-<<<<<<< HEAD
-import { getNativeCurrency } from '../metamask/metamask';
-=======
 import { getNativeCurrency, getTokens } from '../metamask/metamask';
->>>>>>> 23a85982
 
 import {
   getValueFromWeiHex,
