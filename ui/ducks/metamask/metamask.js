import { addHexPrefix, isHexString } from 'ethereumjs-util';
import { createSelector } from 'reselect';
import { mergeGasFeeEstimates } from '@metamask/transaction-controller';
import { RpcEndpointType } from '@metamask/network-controller';
import { AlertTypes } from '../../../shared/constants/alerts';
import {
  GasEstimateTypes,
  NetworkCongestionThresholds,
} from '../../../shared/constants/gas';
import { KeyringType } from '../../../shared/constants/keyring';
import { DEFAULT_AUTO_LOCK_TIME_LIMIT } from '../../../shared/constants/preferences';
import { decGWEIToHexWEI } from '../../../shared/modules/conversion.utils';
import { stripHexPrefix } from '../../../shared/modules/hexstring-utils';
import { isEqualCaseInsensitive } from '../../../shared/modules/string-utils';
import {
  accountsWithSendEtherInfoSelector,
  checkNetworkAndAccountSupports1559,
  getAddressBook,
  getSelectedNetworkClientId,
  getSelectedInternalAccount,
<<<<<<< HEAD
  getNetworkConfigurations,
=======
  getNetworkConfigurationsByChainId,
>>>>>>> 65e656c9
} from '../../selectors';
import * as actionConstants from '../../store/actionConstants';
import { updateTransactionGasFees } from '../../store/actions';
import { setCustomGasLimit, setCustomGasPrice } from '../gas/gas.duck';
import {
  BUILT_IN_INFURA_NETWORKS,
  NETWORK_TYPES,
} from '../../../shared/constants/network';

const initialState = {
  isInitialized: false,
  isUnlocked: false,
  isAccountMenuOpen: false,
  isNetworkMenuOpen: false,
  internalAccounts: { accounts: {}, selectedAccount: '' },
  transactions: [],
  networkConfigurations: {},
  addressBook: [],
  confirmationExchangeRates: {},
  pendingTokens: {},
  customNonceValue: '',
  useBlockie: false,
  featureFlags: {},
  welcomeScreenSeen: false,
  currentLocale: '',
  currentBlockGasLimit: '',
  currentBlockGasLimitByChainId: {},
  preferences: {
    autoLockTimeLimit: DEFAULT_AUTO_LOCK_TIME_LIMIT,
    showExtensionInFullSizeView: false,
    showFiatInTestnets: false,
    showTestNetworks: false,
    smartTransactionsOptInStatus: false,
    petnamesEnabled: true,
    featureNotificationsEnabled: false,
    showMultiRpcModal: false,
  },
  firstTimeFlowType: null,
  completedOnboarding: false,
  knownMethodData: {},
  use4ByteResolution: true,
  participateInMetaMetrics: null,
  dataCollectionForMarketing: null,
  nextNonce: null,
  currencyRates: {
    ETH: {
      conversionRate: null,
    },
  },
};

/**
 * Temporary types for this slice so that inferrence of MetaMask state tree can
 * occur
 *
 * @param {typeof initialState} state - State
 * @param {any} action
 * @returns {typeof initialState}
 */
export default function reduceMetamask(state = initialState, action) {
  // I don't think we should be spreading initialState into this. Once the
  // state tree has begun by way of the first reduce call the initialState is
  // set. The only time it should be used again is if we reset the state with a
  // deliberate action. However, our tests are *relying upon the initialState
  // tree above to be spread into the reducer as a way of hydrating the state
  // for this slice*. I attempted to remove this and it caused nearly 40 test
  // failures. We are going to refactor this slice anyways, possibly removing
  // it so we will fix this issue when that time comes.
  const metamaskState = { ...initialState, ...state };
  switch (action.type) {
    case actionConstants.UPDATE_METAMASK_STATE:
      return { ...metamaskState, ...action.value };

    case actionConstants.LOCK_METAMASK:
      return {
        ...metamaskState,
        isUnlocked: false,
      };

    case actionConstants.SET_ACCOUNT_LABEL: {
      const { account } = action.value;
      const name = action.value.label;
      const accountToUpdate = Object.values(
        metamaskState.internalAccounts.accounts,
      ).find((internalAccount) => {
        return internalAccount.address.toLowerCase() === account.toLowerCase();
      });

      const internalAccounts = {
        ...metamaskState.internalAccounts,
        accounts: {
          ...metamaskState.internalAccounts.accounts,
          [accountToUpdate.id]: {
            ...accountToUpdate,
            metadata: {
              ...accountToUpdate.metadata,
              name,
            },
          },
        },
      };
      return Object.assign(metamaskState, { internalAccounts });
    }

    case actionConstants.UPDATE_CUSTOM_NONCE:
      return {
        ...metamaskState,
        customNonceValue: action.value,
      };

    case actionConstants.TOGGLE_ACCOUNT_MENU:
      return {
        ...metamaskState,
        isAccountMenuOpen: !metamaskState.isAccountMenuOpen,
      };

    case actionConstants.TOGGLE_NETWORK_MENU:
      return {
        ...metamaskState,
        isNetworkMenuOpen: !metamaskState.isNetworkMenuOpen,
      };

    case actionConstants.UPDATE_TRANSACTION_PARAMS: {
      const { id: txId, value } = action;
      let { transactions } = metamaskState;
      transactions = transactions.map((tx) => {
        if (tx.id === txId) {
          const newTx = { ...tx };
          newTx.txParams = value;
          return newTx;
        }
        return tx;
      });

      return {
        ...metamaskState,
        transactions,
      };
    }

    case actionConstants.SET_PARTICIPATE_IN_METAMETRICS:
      return {
        ...metamaskState,
        participateInMetaMetrics: action.value,
      };

    case actionConstants.SET_DATA_COLLECTION_FOR_MARKETING:
      return {
        ...metamaskState,
        dataCollectionForMarketing: action.value,
      };

    case actionConstants.CLOSE_WELCOME_SCREEN:
      return {
        ...metamaskState,
        welcomeScreenSeen: true,
      };

    case actionConstants.SET_PENDING_TOKENS:
      return {
        ...metamaskState,
        pendingTokens: { ...action.payload },
      };

    case actionConstants.CLEAR_PENDING_TOKENS: {
      return {
        ...metamaskState,
        pendingTokens: {},
      };
    }

    case actionConstants.COMPLETE_ONBOARDING: {
      return {
        ...metamaskState,
        completedOnboarding: true,
      };
    }

    case actionConstants.RESET_ONBOARDING: {
      return {
        ...metamaskState,
        completedOnboarding: false,
        firstTimeFlowType: null,
        isInitialized: false,
        isUnlocked: false,
        onboardingTabs: {},
        seedPhraseBackedUp: null,
        welcomeScreenSeen: false,
      };
    }

    case actionConstants.SET_FIRST_TIME_FLOW_TYPE: {
      return {
        ...metamaskState,
        firstTimeFlowType: action.value,
      };
    }

    case actionConstants.SET_NEXT_NONCE: {
      return {
        ...metamaskState,
        nextNonce: action.payload,
      };
    }
    case actionConstants.SET_CONFIRMATION_EXCHANGE_RATES:
      return {
        ...metamaskState,
        confirmationExchangeRates: action.value,
      };

    default:
      return metamaskState;
  }
}

const toHexWei = (value, expectHexWei) => {
  return addHexPrefix(expectHexWei ? value : decGWEIToHexWEI(value));
};

// Action Creators
export function updateGasFees({
  gasPrice,
  gasLimit,
  maxPriorityFeePerGas,
  maxFeePerGas,
  transaction,
  expectHexWei = false,
}) {
  return async (dispatch) => {
    const txParamsCopy = { ...transaction.txParams, gas: gasLimit };
    if (gasPrice) {
      dispatch(
        setCustomGasPrice(toHexWei(txParamsCopy.gasPrice, expectHexWei)),
      );
      txParamsCopy.gasPrice = toHexWei(gasPrice, expectHexWei);
    } else if (maxFeePerGas && maxPriorityFeePerGas) {
      txParamsCopy.maxFeePerGas = toHexWei(maxFeePerGas, expectHexWei);
      txParamsCopy.maxPriorityFeePerGas = addHexPrefix(
        decGWEIToHexWEI(maxPriorityFeePerGas),
      );
    }
    const updatedTx = {
      ...transaction,
      txParams: txParamsCopy,
    };

    const customGasLimit = isHexString(addHexPrefix(gasLimit))
      ? addHexPrefix(gasLimit)
      : addHexPrefix(gasLimit.toString(16));
    dispatch(setCustomGasLimit(customGasLimit));
    await dispatch(updateTransactionGasFees(updatedTx.id, updatedTx));
  };
}

// Selectors

export const getAlertEnabledness = (state) => state.metamask.alertEnabledness;

/**
 * Get the provider configuration for the current selected network.
 *
 * @param {object} state - Redux state object.
 */
<<<<<<< HEAD
export function getProviderConfig(state) {
  const networkClientId = getSelectedNetworkClientId(state);
  const builtInNetwork = BUILT_IN_INFURA_NETWORKS[networkClientId];
  return builtInNetwork
    ? {
        ...builtInNetwork,
        type: networkClientId,
        rpcPrefs: { blockExplorerUrl: builtInNetwork.blockExplorerUrl },
      }
    : {
        ...getNetworkConfigurations(state)[networkClientId],
        type: NETWORK_TYPES.RPC,
      };
}
=======
export const getProviderConfig = createSelector(
  (state) => getNetworkConfigurationsByChainId(state),
  (state) => getSelectedNetworkClientId(state),
  (networkConfigurationsByChainId, selectedNetworkClientId) => {
    for (const network of Object.values(networkConfigurationsByChainId)) {
      for (const rpcEndpoint of network.rpcEndpoints) {
        if (rpcEndpoint.networkClientId === selectedNetworkClientId) {
          const blockExplorerUrl =
            network.blockExplorerUrls?.[network.defaultBlockExplorerUrlIndex];

          return {
            chainId: network.chainId,
            ticker: network.nativeCurrency,
            rpcPrefs: { ...(blockExplorerUrl && { blockExplorerUrl }) },
            type:
              rpcEndpoint.type === RpcEndpointType.Custom
                ? 'rpc'
                : rpcEndpoint.networkClientId,
            ...(rpcEndpoint.type === RpcEndpointType.Custom && {
              id: rpcEndpoint.networkClientId,
              nickname: network.name,
              rpcUrl: rpcEndpoint.url,
            }),
          };
        }
      }
    }
    return undefined; // should not be reachable
  },
);
>>>>>>> 65e656c9

export const getUnconnectedAccountAlertEnabledness = (state) =>
  getAlertEnabledness(state)[AlertTypes.unconnectedAccount];

export const getWeb3ShimUsageAlertEnabledness = (state) =>
  getAlertEnabledness(state)[AlertTypes.web3ShimUsage];

export const getUnconnectedAccountAlertShown = (state) =>
  state.metamask.unconnectedAccountAlertShownOrigins;

export const getPendingTokens = (state) => state.metamask.pendingTokens;

export const getTokens = (state) => state.metamask.tokens;

export function getNftsDropdownState(state) {
  return state.metamask.nftsDropdownState;
}

export const getNfts = (state) => {
  const {
    metamask: { allNfts },
  } = state;
  const { address: selectedAddress } = getSelectedInternalAccount(state);

  const { chainId } = getProviderConfig(state);

  return allNfts?.[selectedAddress]?.[chainId] ?? [];
};

export const getNftContracts = (state) => {
  const {
    metamask: { allNftContracts },
  } = state;
  const { address: selectedAddress } = getSelectedInternalAccount(state);
  const { chainId } = getProviderConfig(state);
  return allNftContracts?.[selectedAddress]?.[chainId] ?? [];
};

export function getBlockGasLimit(state) {
  return state.metamask.currentBlockGasLimit;
}

export function getNativeCurrency(state) {
  return getProviderConfig(state).ticker;
}

export function getConversionRate(state) {
  return state.metamask.currencyRates[getProviderConfig(state).ticker]
    ?.conversionRate;
}

export function getSendHexDataFeatureFlagState(state) {
  return state.metamask.featureFlags.sendHexData;
}

export function getSendToAccounts(state) {
  const fromAccounts = accountsWithSendEtherInfoSelector(state);
  const addressBookAccounts = getAddressBook(state);
  return [...fromAccounts, ...addressBookAccounts];
}

/**
 * Function returns true if network details are fetched and it is found to not support EIP-1559
 *
 * @param state
 */
export function isNotEIP1559Network(state) {
  const selectedNetworkClientId = getSelectedNetworkClientId(state);
  return (
    state.metamask.networksMetadata[selectedNetworkClientId].EIPS[1559] ===
    false
  );
}

/**
 * Function returns true if network details are fetched and it is found to support EIP-1559
 *
 * @param state
 * @param networkClientId - The optional network client ID to check for EIP-1559 support. Defaults to the currently selected network.
 */
export function isEIP1559Network(state, networkClientId) {
  const selectedNetworkClientId = getSelectedNetworkClientId(state);

  return (
    state.metamask.networksMetadata?.[
      networkClientId ?? selectedNetworkClientId
    ].EIPS[1559] === true
  );
}

function getGasFeeControllerEstimateType(state) {
  return state.metamask.gasEstimateType;
}

function getGasFeeControllerEstimateTypeByChainId(state, chainId) {
  return state.metamask.gasFeeEstimatesByChainId?.[chainId]?.gasEstimateType;
}

function getGasFeeControllerEstimates(state) {
  return state.metamask.gasFeeEstimates;
}

function getGasFeeControllerEstimatesByChainId(state, chainId) {
  return state.metamask.gasFeeEstimatesByChainId?.[chainId]?.gasFeeEstimates;
}

function getTransactionGasFeeEstimates(state) {
  const transactionMetadata = state.confirmTransaction?.txData;
  return transactionMetadata?.gasFeeEstimates;
}

function getTransactionGasFeeEstimatesByChainId(state, chainId) {
  const transactionMetadata = state.confirmTransaction?.txData;
  const transactionChainId = transactionMetadata?.chainId;

  if (transactionChainId !== chainId) {
    return undefined;
  }

  return transactionMetadata?.gasFeeEstimates;
}

const getTransactionGasFeeEstimateType = createSelector(
  getTransactionGasFeeEstimates,
  (transactionGasFeeEstimates) => transactionGasFeeEstimates?.type,
);

const getTransactionGasFeeEstimateTypeByChainId = createSelector(
  getTransactionGasFeeEstimatesByChainId,
  (transactionGasFeeEstimates) => transactionGasFeeEstimates?.type,
);

export const getGasEstimateType = createSelector(
  getGasFeeControllerEstimateType,
  getTransactionGasFeeEstimateType,
  (gasFeeControllerEstimateType, transactionGasFeeEstimateType) => {
    return transactionGasFeeEstimateType ?? gasFeeControllerEstimateType;
  },
);

export const getGasEstimateTypeByChainId = createSelector(
  getGasFeeControllerEstimateTypeByChainId,
  getTransactionGasFeeEstimateTypeByChainId,
  (gasFeeControllerEstimateType, transactionGasFeeEstimateType) => {
    return transactionGasFeeEstimateType ?? gasFeeControllerEstimateType;
  },
);

export const getGasFeeEstimatesByChainId = createSelector(
  getGasFeeControllerEstimatesByChainId,
  getTransactionGasFeeEstimatesByChainId,
  (gasFeeControllerEstimates, transactionGasFeeEstimates) => {
    if (transactionGasFeeEstimates) {
      return mergeGasFeeEstimates({
        gasFeeControllerEstimates,
        transactionGasFeeEstimates,
      });
    }

    return gasFeeControllerEstimates;
  },
);

export const getGasFeeEstimates = createSelector(
  getGasFeeControllerEstimates,
  getTransactionGasFeeEstimates,
  (gasFeeControllerEstimates, transactionGasFeeEstimates) => {
    if (transactionGasFeeEstimates) {
      return mergeGasFeeEstimates({
        gasFeeControllerEstimates,
        transactionGasFeeEstimates,
      });
    }

    return gasFeeControllerEstimates;
  },
);

export function getEstimatedGasFeeTimeBounds(state) {
  return state.metamask.estimatedGasFeeTimeBounds;
}

export function getEstimatedGasFeeTimeBoundsByChainId(state, chainId) {
  return state.metamask.gasFeeEstimatesByChainId?.[chainId]
    ?.estimatedGasFeeTimeBounds;
}

export function getIsGasEstimatesLoading(state) {
  const networkAndAccountSupports1559 =
    checkNetworkAndAccountSupports1559(state);
  const gasEstimateType = getGasEstimateType(state);

  // We consider the gas estimate to be loading if the gasEstimateType is
  // 'NONE' or if the current gasEstimateType cannot be supported by the current
  // network
  const isEIP1559TolerableEstimateType =
    gasEstimateType === GasEstimateTypes.feeMarket ||
    gasEstimateType === GasEstimateTypes.ethGasPrice;
  const isGasEstimatesLoading =
    gasEstimateType === GasEstimateTypes.none ||
    (networkAndAccountSupports1559 && !isEIP1559TolerableEstimateType) ||
    (!networkAndAccountSupports1559 &&
      gasEstimateType === GasEstimateTypes.feeMarket);

  return isGasEstimatesLoading;
}

export function getIsGasEstimatesLoadingByChainId(
  state,
  { chainId, networkClientId },
) {
  const networkAndAccountSupports1559 = checkNetworkAndAccountSupports1559(
    state,
    networkClientId,
  );
  const gasEstimateType = getGasEstimateTypeByChainId(state, chainId);

  // We consider the gas estimate to be loading if the gasEstimateType is
  // 'NONE' or if the current gasEstimateType cannot be supported by the current
  // network
  const isEIP1559TolerableEstimateType =
    gasEstimateType === GasEstimateTypes.feeMarket ||
    gasEstimateType === GasEstimateTypes.ethGasPrice;
  const isGasEstimatesLoading =
    gasEstimateType === GasEstimateTypes.none ||
    (networkAndAccountSupports1559 && !isEIP1559TolerableEstimateType) ||
    (!networkAndAccountSupports1559 &&
      gasEstimateType === GasEstimateTypes.feeMarket);

  return isGasEstimatesLoading;
}

export function getIsNetworkBusyByChainId(state, chainId) {
  const gasFeeEstimates = getGasFeeEstimatesByChainId(state, chainId);
  return gasFeeEstimates?.networkCongestion >= NetworkCongestionThresholds.busy;
}

export function getCompletedOnboarding(state) {
  return state.metamask.completedOnboarding;
}
export function getIsInitialized(state) {
  return state.metamask.isInitialized;
}

export function getIsUnlocked(state) {
  return state.metamask.isUnlocked;
}

export function getSeedPhraseBackedUp(state) {
  return state.metamask.seedPhraseBackedUp;
}

/**
 * Given the redux state object and an address, finds a keyring that contains that address, if one exists
 *
 * @param {object} state - the redux state object
 * @param {string} address - the address to search for among the keyring addresses
 * @returns {object | undefined} The keyring which contains the passed address, or undefined
 */
export function findKeyringForAddress(state, address) {
  const keyring = state.metamask.keyrings.find((kr) => {
    return kr.accounts.some((account) => {
      return (
        isEqualCaseInsensitive(account, addHexPrefix(address)) ||
        isEqualCaseInsensitive(account, stripHexPrefix(address))
      );
    });
  });

  return keyring;
}

/**
 * Given the redux state object, returns the users preferred ledger transport type
 *
 * @param {object} state - the redux state object
 * @returns {string} The users preferred ledger transport type. One of 'webhid' on chrome or 'u2f' on firefox
 */
export function getLedgerTransportType(state) {
  return state.metamask.ledgerTransportType;
}

/**
 * Given the redux state object and an address, returns a boolean indicating whether the passed address is part of a Ledger keyring
 *
 * @param {object} state - the redux state object
 * @param {string} address - the address to search for among all keyring addresses
 * @returns {boolean} true if the passed address is part of a ledger keyring, and false otherwise
 */
export function isAddressLedger(state, address) {
  const keyring = findKeyringForAddress(state, address);

  return keyring?.type === KeyringType.ledger;
}

/**
 * Given the redux state object, returns a boolean indicating whether the user has any Ledger accounts added to MetaMask (i.e. Ledger keyrings
 * in state)
 *
 * @param {object} state - the redux state object
 * @returns {boolean} true if the user has a Ledger account and false otherwise
 */
export function doesUserHaveALedgerAccount(state) {
  return state.metamask.keyrings.some((kr) => {
    return kr.type === KeyringType.ledger;
  });
}<|MERGE_RESOLUTION|>--- conflicted
+++ resolved
@@ -18,19 +18,11 @@
   getAddressBook,
   getSelectedNetworkClientId,
   getSelectedInternalAccount,
-<<<<<<< HEAD
-  getNetworkConfigurations,
-=======
   getNetworkConfigurationsByChainId,
->>>>>>> 65e656c9
 } from '../../selectors';
 import * as actionConstants from '../../store/actionConstants';
 import { updateTransactionGasFees } from '../../store/actions';
 import { setCustomGasLimit, setCustomGasPrice } from '../gas/gas.duck';
-import {
-  BUILT_IN_INFURA_NETWORKS,
-  NETWORK_TYPES,
-} from '../../../shared/constants/network';
 
 const initialState = {
   isInitialized: false,
@@ -286,22 +278,6 @@
  *
  * @param {object} state - Redux state object.
  */
-<<<<<<< HEAD
-export function getProviderConfig(state) {
-  const networkClientId = getSelectedNetworkClientId(state);
-  const builtInNetwork = BUILT_IN_INFURA_NETWORKS[networkClientId];
-  return builtInNetwork
-    ? {
-        ...builtInNetwork,
-        type: networkClientId,
-        rpcPrefs: { blockExplorerUrl: builtInNetwork.blockExplorerUrl },
-      }
-    : {
-        ...getNetworkConfigurations(state)[networkClientId],
-        type: NETWORK_TYPES.RPC,
-      };
-}
-=======
 export const getProviderConfig = createSelector(
   (state) => getNetworkConfigurationsByChainId(state),
   (state) => getSelectedNetworkClientId(state),
@@ -332,7 +308,6 @@
     return undefined; // should not be reachable
   },
 );
->>>>>>> 65e656c9
 
 export const getUnconnectedAccountAlertEnabledness = (state) =>
   getAlertEnabledness(state)[AlertTypes.unconnectedAccount];
