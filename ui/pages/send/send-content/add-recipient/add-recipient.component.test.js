--- conflicted
+++ resolved
@@ -15,18 +15,8 @@
     });
   });
 
-<<<<<<< HEAD
-    it('should render error when query has no results', () => {
-      wrapper.setProps({
-        addressBook: [],
-        domainError: 'bad',
-        contacts: [],
-        nonContacts: [],
-      });
-=======
   describe('Send State', () => {
     const mockStore = configureMockStore()(mockSendState);
->>>>>>> 90d2ca07
 
     it('should match snapshot', () => {
       const { container } = renderWithProvider(<AddRecipient />, mockStore);
@@ -35,15 +25,6 @@
     });
   });
 
-<<<<<<< HEAD
-    it('should render error when query has ens does not resolve', () => {
-      wrapper.setProps({
-        addressBook: [],
-        domainError: 'very bad',
-        contacts: [],
-        nonContacts: [],
-      });
-=======
   describe('Domain Resolution', () => {
     const mockDomainResolutionState = {
       ...mockState,
@@ -52,7 +33,6 @@
       },
     };
     const mockStore = configureMockStore()(mockDomainResolutionState);
->>>>>>> 90d2ca07
 
     it('should match snapshot', () => {
       const { container } = renderWithProvider(<AddRecipient />, mockStore);
@@ -61,18 +41,6 @@
     });
   });
 
-<<<<<<< HEAD
-    it('should render error when ens resolved but ens error exists', () => {
-      wrapper.setProps({
-        addressBook: [],
-        domainError: 'bad',
-        domainResolution: '0x128',
-      });
-
-      const dialog = wrapper.find(Dialog);
-
-      expect(dialog).toHaveLength(1);
-=======
   describe('Own Account Recipient Search', () => {
     const ownAccountSeachState = {
       ...mockState,
@@ -88,7 +56,6 @@
       const { container } = renderWithProvider(<AddRecipient />, mockStore);
 
       expect(container).toMatchSnapshot();
->>>>>>> 90d2ca07
     });
   });
 });