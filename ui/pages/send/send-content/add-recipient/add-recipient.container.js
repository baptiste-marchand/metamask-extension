--- conflicted
+++ resolved
@@ -5,9 +5,6 @@
   getAddressBookEntry,
 } from '../../../../selectors';
 
-<<<<<<< HEAD
-import { updateSendTo } from '../../../../ducks/send/send.duck';
-=======
 import {
   updateRecipient,
   updateRecipientUserInput,
@@ -22,7 +19,6 @@
   getEnsError,
   getEnsWarning,
 } from '../../../../ducks/ens';
->>>>>>> 23a85982
 import AddRecipient from './add-recipient.component';
 
 export default connect(mapStateToProps, mapDispatchToProps)(AddRecipient);
