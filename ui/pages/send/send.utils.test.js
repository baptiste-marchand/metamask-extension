--- conflicted
+++ resolved
@@ -14,11 +14,7 @@
   isTokenBalanceSufficient,
 } from './send.utils';
 
-<<<<<<< HEAD
-jest.mock('../../helpers/utils/conversion-util', () => ({
-=======
 jest.mock('../../../shared/modules/conversion.utils', () => ({
->>>>>>> c3e6514c
   addCurrencies: jest.fn((a, b) => {
     let [a1, b1] = [a, b];
     if (String(a).match(/^0x.+/u)) {
