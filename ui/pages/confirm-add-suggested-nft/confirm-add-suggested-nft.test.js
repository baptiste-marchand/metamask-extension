import React from 'react';
import { act } from 'react-dom/test-utils';
import { fireEvent, screen } from '@testing-library/react';
import { ApprovalType } from '@metamask/controller-utils';
import {
  resolvePendingApproval,
  rejectPendingApproval,
} from '../../store/actions';
import configureStore from '../../store/store';
import mockState from '../../../test/data/mock-state.json';
import { renderWithProvider } from '../../../test/jest/rendering';
import { CHAIN_IDS } from '../../../shared/constants/network';
import { mockNetworkState } from '../../../test/stub/networks';
<<<<<<< HEAD
=======
import * as util from '../../helpers/utils/util';
>>>>>>> 65e656c9
import ConfirmAddSuggestedNFT from '.';

const PENDING_NFT_APPROVALS = {
  1: {
    id: '1',
    origin: 'https://www.opensea.io',
    time: 1,
    type: ApprovalType.WatchAsset,
    requestData: {
      asset: {
        address: '0x8b175474e89094c44da98b954eedeac495271d0a',
        name: 'CryptoKitty',
        tokenId: '15',
        standard: 'ERC721',
        image: 'https://www.cryptokitties.com/images/kitty-eth.svg',
      },
    },
  },
  2: {
    id: '2',
    origin: 'https://www.nft-collector.io',
    time: 1,
    type: ApprovalType.WatchAsset,
    requestData: {
      asset: {
        address: '0xC8c77482e45F1F44dE1745F52C74426C631bDD51',
        name: 'Legends of the Dance Floor',
        tokenId: '1',
        standard: 'ERC721',
        image:
          'https://www.nft-collector.io/images/legends-of-the-dance-floor.png',
      },
    },
  },
};

const PENDING_TOKEN_APPROVALS = {
  3: {
    id: '3',
    origin: 'https://www.uniswap.io',
    time: 2,
    type: ApprovalType.WatchAsset,
    requestData: {
      asset: {
        address: '0x1f9840a85d5af5bf1d1762f925bdaddc4201f984',
        symbol: 'UNI',
        decimals: '18',
      },
    },
  },
};

jest.mock('../../store/actions', () => ({
  resolvePendingApproval: jest.fn().mockReturnValue({ type: 'test' }),
  rejectPendingApproval: jest.fn().mockReturnValue({ type: 'test' }),
}));

const renderComponent = (pendingNfts = {}) => {
  const store = configureStore({
    metamask: {
      ...mockState.metamask,
      pendingApprovals: pendingNfts,
<<<<<<< HEAD
      ...mockNetworkState({ chainId: CHAIN_IDS.MAINNET }),
=======
      ...mockNetworkState({
        chainId: CHAIN_IDS.MAINNET,
      }),
>>>>>>> 65e656c9
    },
    history: {
      mostRecentOverviewPage: '/',
    },
  });
  return renderWithProvider(<ConfirmAddSuggestedNFT />, store);
};

describe('ConfirmAddSuggestedNFT Component', () => {
  beforeEach(() => {
    jest.clearAllMocks();
  });

  it('should render one suggested NFT', async () => {
    await act(async () =>
      renderComponent({
        1: {
          id: '1',
          origin: 'https://www.opensea.io',
          time: 1,
          type: ApprovalType.WatchAsset,
          requestData: {
            asset: {
              address: '0x8b175474e89094c44da98b954eedeac495271d0a',
              name: 'CryptoKitty',
              tokenId: '15',
              standard: 'ERC721',
            },
          },
        },
      }),
    );

    expect(screen.getByText('Add suggested NFTs')).toBeInTheDocument();
    expect(screen.getByText('https://www.opensea.io')).toBeInTheDocument();
    expect(
      screen.getByText(
        'This allows the following asset to be added to your wallet.',
      ),
    ).toBeInTheDocument();
    expect(screen.getByText('CryptoKitty')).toBeInTheDocument();
    expect(screen.getByText('#15')).toBeInTheDocument();
    expect(screen.getByRole('button', { name: 'Cancel' })).toBeInTheDocument();
    expect(screen.getByRole('button', { name: 'Add NFT' })).toBeInTheDocument();
  });

  it('should match snapshot', async () => {
    let container;
    await act(
      async () =>
        (container = renderComponent({
          1: {
            id: '1',
            origin: 'https://www.opensea.io',
            time: 1,
            type: ApprovalType.WatchAsset,
            requestData: {
              asset: {
                address: '0x8b175474e89094c44da98b954eedeac495271d0a',
                name: 'CryptoKitty',
                tokenId: '15',
                standard: 'ERC721',
              },
            },
          },
        })),
    );

    expect(container).toMatchSnapshot();
  });

  it('should render a list of suggested NFTs', async () => {
    await act(async () =>
      renderComponent({ ...PENDING_NFT_APPROVALS, ...PENDING_TOKEN_APPROVALS }),
    );

    for (const {
      requestData: { asset },
    } of Object.values(PENDING_NFT_APPROVALS)) {
      expect(screen.getByText(asset.name)).toBeInTheDocument();
      expect(screen.getByText(`#${asset.tokenId}`)).toBeInTheDocument();
    }
    expect(screen.getAllByRole('img')).toHaveLength(
      Object.values(PENDING_NFT_APPROVALS).length + 1,
    );
  });

  it('should dispatch resolvePendingApproval when clicking the "Add NFTs" button', async () => {
    renderComponent(PENDING_NFT_APPROVALS);
    const addNftButton = screen.getByRole('button', { name: 'Add NFTs' });

    await act(async () => {
      fireEvent.click(addNftButton);
    });

    expect(resolvePendingApproval).toHaveBeenCalledTimes(
      Object.values(PENDING_NFT_APPROVALS).length,
    );

    Object.values(PENDING_NFT_APPROVALS).forEach(({ id }) => {
      expect(resolvePendingApproval).toHaveBeenCalledWith(id, null);
    });
  });

  it('should dispatch rejectPendingApproval when clicking the "Cancel" button', async () => {
    renderComponent(PENDING_NFT_APPROVALS);
    const cancelBtn = screen.getByRole('button', { name: 'Cancel' });

    await act(async () => {
      fireEvent.click(cancelBtn);
    });

    expect(rejectPendingApproval).toHaveBeenCalledTimes(
      Object.values(PENDING_NFT_APPROVALS).length,
    );

    Object.values(PENDING_NFT_APPROVALS).forEach(({ id }) => {
      expect(rejectPendingApproval).toHaveBeenCalledWith(
        id,
        expect.objectContaining({
          code: 4001,
          message: 'User rejected the request.',
          stack: expect.any(String),
        }),
      );
    });
  });

  it('should allow users to remove individual NFTs from the list of NFTs to add', async () => {
    renderComponent(PENDING_NFT_APPROVALS);

    const idToRemove = Object.values(PENDING_NFT_APPROVALS)[0].id;
    const removeBtn = screen.getByTestId(
      `confirm-add-suggested-nft__nft-remove-${idToRemove}`,
    );
    await act(async () => {
      fireEvent.click(removeBtn);
    });

    expect(rejectPendingApproval).toHaveBeenCalledTimes(1);
    expect(rejectPendingApproval).toHaveBeenCalledWith(
      idToRemove,
      expect.objectContaining({
        code: 4001,
        message: 'User rejected the request.',
        stack: expect.any(String),
      }),
    );
  });

  it('should show suggested NFTs with default image', async () => {
    await act(async () =>
      renderComponent({
        1: {
          id: '1',
          origin: 'https://www.opensea.io',
          time: 1,
          type: ApprovalType.WatchAsset,
          requestData: {
            asset: {
              address: '0x8b175474e89094c44da98b954eedeac495271d0a',
              name: 'CryptoKitty',
              tokenId: '15',
              standard: 'ERC721',
            },
          },
        },
      }),
    );

    expect(screen.getByText('CryptoKitty')).toBeInTheDocument();
    expect(screen.getByText(`#15`)).toBeInTheDocument();
    expect(screen.getAllByRole('img')).toHaveLength(1);
    const defaultImg = screen.getByTestId(`nft-default-image`);
    expect(defaultImg).toBeInTheDocument();
  });

  it('should show suggested NFTs with image', async () => {
    const expectedRes =
      'https://bafybeieazx4q4ofby24w6n6ftmpad65k4u3vkavv6qnmsazwoe6gaced7m.ipfs.dweb.link/728.png';

    jest.spyOn(util, 'getAssetImageURL').mockResolvedValue(expectedRes);
    await act(async () =>
      renderComponent({
        1: {
          id: '1',
          origin: 'https://www.opensea.io',
          time: 1,
          type: ApprovalType.WatchAsset,
          requestData: {
            asset: {
              address: '0x8b175474e89094c44da98b954eedeac495271d0a',
              name: 'CryptoKitty',
              tokenId: '15',
              standard: 'ERC721',
            },
          },
        },
      }),
    );

    expect(screen.getByText('CryptoKitty')).toBeInTheDocument();
    expect(screen.getByText(`#15`)).toBeInTheDocument();
    expect(screen.getAllByRole('img')).toHaveLength(2);
  });
});<|MERGE_RESOLUTION|>--- conflicted
+++ resolved
@@ -11,10 +11,7 @@
 import { renderWithProvider } from '../../../test/jest/rendering';
 import { CHAIN_IDS } from '../../../shared/constants/network';
 import { mockNetworkState } from '../../../test/stub/networks';
-<<<<<<< HEAD
-=======
 import * as util from '../../helpers/utils/util';
->>>>>>> 65e656c9
 import ConfirmAddSuggestedNFT from '.';
 
 const PENDING_NFT_APPROVALS = {
@@ -77,13 +74,9 @@
     metamask: {
       ...mockState.metamask,
       pendingApprovals: pendingNfts,
-<<<<<<< HEAD
-      ...mockNetworkState({ chainId: CHAIN_IDS.MAINNET }),
-=======
       ...mockNetworkState({
         chainId: CHAIN_IDS.MAINNET,
       }),
->>>>>>> 65e656c9
     },
     history: {
       mostRecentOverviewPage: '/',
