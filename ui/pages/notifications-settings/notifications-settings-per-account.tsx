<<<<<<< HEAD
import React, { useEffect, useState, useCallback, useContext } from 'react';
=======
import React, { useState, useCallback, useContext } from 'react';
>>>>>>> d5806d49
import { MetaMetricsContext } from '../../contexts/metametrics';
import {
  MetaMetricsEventCategory,
  MetaMetricsEventName,
} from '../../../shared/constants/metametrics';
import { useSwitchAccountNotificationsChange } from '../../hooks/metamask-notifications/useSwitchNotifications';
import {
  NotificationsSettingsBox,
  NotificationsSettingsAccount,
} from '../../components/multichain';
<<<<<<< HEAD
=======
import { useListNotifications } from '../../hooks/metamask-notifications/useNotifications';
>>>>>>> d5806d49

type NotificationsSettingsPerAccountProps = {
  address: string;
  name: string;

  isEnabled: boolean;
  isLoading?: boolean;
  disabledSwitch?: boolean;
  refetchAccountSettings: () => Promise<void>;
};

function useUpdateAccountSetting(
  address: string,
  refetchAccountSettings: () => Promise<void>,
) {
  const { onChange: switchAccountNotifications, error } =
    useSwitchAccountNotificationsChange();
  const { listNotifications: refetch } = useListNotifications();

  // Local states
  const [loading, setLoading] = useState(false);

  const toggleAccount = useCallback(
    async (state: boolean) => {
      setLoading(true);
      try {
        await switchAccountNotifications([address], state);
        await refetchAccountSettings();
        refetch();
      } catch {
        // Do nothing (we don't need to propagate this)
      }
      setLoading(false);
    },
    [address, refetch, refetchAccountSettings, switchAccountNotifications],
  );

  return { toggleAccount, loading, error };
}

export const NotificationsSettingsPerAccount = ({
  address,
  name,
  isEnabled,
  isLoading,
  disabledSwitch,
  refetchAccountSettings,
}: NotificationsSettingsPerAccountProps) => {
  const trackEvent = useContext(MetaMetricsContext);

  const {
<<<<<<< HEAD
    onChange: onChangeAccountNotifications,
    error: errorAccountNotificationsChange,
  } = useSwitchAccountNotificationsChange();
  const { switchAccountNotifications, error: errorSwitchAccountNotifications } =
    useSwitchAccountNotifications();

  const [data, setData] = useState<
    UseSwitchAccountNotificationsData | undefined
  >(undefined);
  const [isLoading, setIsLoading] = useState<boolean>(false);

  useEffect(() => {
    const fetchData = async () => {
      const fetchedData = await switchAccountNotifications([address]);
      setData(fetchedData || {});
    };
    fetchData();
  }, [address, switchAccountNotifications]);

  useEffect(() => {
    setIsLoading(loading);
  }, [loading]);

  const error =
    errorAccountNotificationsChange || errorSwitchAccountNotifications;
=======
    toggleAccount,
    loading: isUpdatingAccount,
    error: accountError,
  } = useUpdateAccountSetting(address, refetchAccountSettings);

  const loading = isLoading || isUpdatingAccount;
  const error = accountError;
>>>>>>> d5806d49

  const handleToggleAccountNotifications = useCallback(async () => {
    trackEvent({
      category: MetaMetricsEventCategory.NotificationSettings,
      event: isEnabled
        ? MetaMetricsEventName.DisablingAccountNotifications
        : MetaMetricsEventName.EnablingAccountNotifications,
      properties: {
        address,
      },
    });
<<<<<<< HEAD
    const fetchedData = await switchAccountNotifications([address]);
    setData(fetchedData || {});
    listNotifications();
  }, [address, data, onChangeAccountNotifications]);
=======
    await toggleAccount(!isEnabled);
  }, [address, isEnabled, toggleAccount, trackEvent]);
>>>>>>> d5806d49

  return (
    <>
      <NotificationsSettingsBox
        value={isEnabled ?? false}
        onToggle={handleToggleAccountNotifications}
        key={address}
        disabled={disabledSwitch}
        loading={loading}
        error={error}
      >
        <NotificationsSettingsAccount address={address} name={name} />
      </NotificationsSettingsBox>
    </>
  );
};<|MERGE_RESOLUTION|>--- conflicted
+++ resolved
@@ -1,8 +1,4 @@
-<<<<<<< HEAD
-import React, { useEffect, useState, useCallback, useContext } from 'react';
-=======
 import React, { useState, useCallback, useContext } from 'react';
->>>>>>> d5806d49
 import { MetaMetricsContext } from '../../contexts/metametrics';
 import {
   MetaMetricsEventCategory,
@@ -13,10 +9,7 @@
   NotificationsSettingsBox,
   NotificationsSettingsAccount,
 } from '../../components/multichain';
-<<<<<<< HEAD
-=======
 import { useListNotifications } from '../../hooks/metamask-notifications/useNotifications';
->>>>>>> d5806d49
 
 type NotificationsSettingsPerAccountProps = {
   address: string;
@@ -68,33 +61,6 @@
   const trackEvent = useContext(MetaMetricsContext);
 
   const {
-<<<<<<< HEAD
-    onChange: onChangeAccountNotifications,
-    error: errorAccountNotificationsChange,
-  } = useSwitchAccountNotificationsChange();
-  const { switchAccountNotifications, error: errorSwitchAccountNotifications } =
-    useSwitchAccountNotifications();
-
-  const [data, setData] = useState<
-    UseSwitchAccountNotificationsData | undefined
-  >(undefined);
-  const [isLoading, setIsLoading] = useState<boolean>(false);
-
-  useEffect(() => {
-    const fetchData = async () => {
-      const fetchedData = await switchAccountNotifications([address]);
-      setData(fetchedData || {});
-    };
-    fetchData();
-  }, [address, switchAccountNotifications]);
-
-  useEffect(() => {
-    setIsLoading(loading);
-  }, [loading]);
-
-  const error =
-    errorAccountNotificationsChange || errorSwitchAccountNotifications;
-=======
     toggleAccount,
     loading: isUpdatingAccount,
     error: accountError,
@@ -102,7 +68,6 @@
 
   const loading = isLoading || isUpdatingAccount;
   const error = accountError;
->>>>>>> d5806d49
 
   const handleToggleAccountNotifications = useCallback(async () => {
     trackEvent({
@@ -114,15 +79,8 @@
         address,
       },
     });
-<<<<<<< HEAD
-    const fetchedData = await switchAccountNotifications([address]);
-    setData(fetchedData || {});
-    listNotifications();
-  }, [address, data, onChangeAccountNotifications]);
-=======
     await toggleAccount(!isEnabled);
   }, [address, isEnabled, toggleAccount, trackEvent]);
->>>>>>> d5806d49
 
   return (
     <>
