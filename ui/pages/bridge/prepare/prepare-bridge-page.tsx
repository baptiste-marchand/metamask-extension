--- conflicted
+++ resolved
@@ -113,11 +113,8 @@
 import { BridgeQuoteCard } from '../quotes/bridge-quote-card';
 import { MultichainNetworks } from '../../../../shared/constants/multichain/networks';
 import { formatChainIdToCaip } from '../../../../shared/modules/bridge-utils/caip-formatters';
-<<<<<<< HEAD
-=======
 import { TokenFeatureType } from '../../../../shared/types/security-alerts-api';
 import { useTokenAlerts } from '../../../hooks/bridge/useTokenAlerts';
->>>>>>> 71d92770
 import { useDestinationAccount } from '../hooks/useDestinationAccount';
 import { BridgeInputGroup } from './bridge-input-group';
 import { BridgeCTAButton } from './bridge-cta-button';
@@ -202,10 +199,7 @@
     fromChain?.chainId,
   );
 
-<<<<<<< HEAD
-=======
   const { tokenAlert } = useTokenAlerts();
->>>>>>> 71d92770
   const srcTokenBalance = useLatestBalance(fromToken, fromChain?.chainId);
   const { selectedDestinationAccount, setSelectedDestinationAccount } =
     useDestinationAccount(isSwap);
