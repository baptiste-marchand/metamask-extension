<<<<<<< HEAD
import { add0x } from '@metamask/utils';
=======
import { Hex, add0x } from '@metamask/utils';
>>>>>>> 65e656c9
import {
  BridgeFeatureFlagsKey,
  BridgeFeatureFlags,
  // TODO: Remove restricted import
  // eslint-disable-next-line import/no-restricted-paths
} from '../../../app/scripts/controllers/bridge/types';
import {
  BRIDGE_API_BASE_URL,
  BRIDGE_CLIENT_ID,
} from '../../../shared/constants/bridge';
import { MINUTE } from '../../../shared/constants/time';
import fetchWithCache from '../../../shared/lib/fetch-with-cache';
import { validateData } from '../../../shared/lib/swaps-utils';
<<<<<<< HEAD
import { decimalToHex } from '../../../shared/modules/conversion.utils';
=======
import {
  decimalToHex,
  hexToDecimal,
} from '../../../shared/modules/conversion.utils';
import {
  SWAPS_CHAINID_DEFAULT_TOKEN_MAP,
  SwapsTokenObject,
} from '../../../shared/constants/swaps';
import { TOKEN_VALIDATORS } from '../swaps/swaps.util';
import {
  isSwapsDefaultTokenAddress,
  isSwapsDefaultTokenSymbol,
} from '../../../shared/modules/swaps.utils';
>>>>>>> 65e656c9

const CLIENT_ID_HEADER = { 'X-Client-Id': BRIDGE_CLIENT_ID };
const CACHE_REFRESH_TEN_MINUTES = 10 * MINUTE;

// Types copied from Metabridge API
enum BridgeFlag {
  EXTENSION_SUPPORT = 'extension-support',
  NETWORK_SRC_ALLOWLIST = 'src-network-allowlist',
  NETWORK_DEST_ALLOWLIST = 'dest-network-allowlist',
}

export type FeatureFlagResponse = {
  [BridgeFlag.EXTENSION_SUPPORT]: boolean;
  [BridgeFlag.NETWORK_SRC_ALLOWLIST]: number[];
  [BridgeFlag.NETWORK_DEST_ALLOWLIST]: number[];
};
// End of copied types

type Validator<ExpectedResponse, DataToValidate> = {
  property: keyof ExpectedResponse | string;
  type: string;
  validator: (value: DataToValidate) => boolean;
};

const validateResponse = <ExpectedResponse, DataToValidate>(
  validators: Validator<ExpectedResponse, DataToValidate>[],
  data: unknown,
  urlUsed: string,
): data is ExpectedResponse => {
  return validateData(validators, data, urlUsed);
};

export async function fetchBridgeFeatureFlags(): Promise<BridgeFeatureFlags> {
  const url = `${BRIDGE_API_BASE_URL}/getAllFeatureFlags`;
  const rawFeatureFlags = await fetchWithCache({
    url,
    fetchOptions: { method: 'GET', headers: CLIENT_ID_HEADER },
    cacheOptions: { cacheRefreshTime: CACHE_REFRESH_TEN_MINUTES },
    functionName: 'fetchBridgeFeatureFlags',
  });

  if (
    validateResponse<FeatureFlagResponse, unknown>(
      [
        {
          property: BridgeFlag.EXTENSION_SUPPORT,
          type: 'boolean',
          validator: (v) => typeof v === 'boolean',
        },
        {
          property: BridgeFlag.NETWORK_SRC_ALLOWLIST,
          type: 'object',
          validator: (v): v is number[] =>
            Object.values(v as { [s: string]: unknown }).every(
              (i) => typeof i === 'number',
            ),
        },
        {
          property: BridgeFlag.NETWORK_DEST_ALLOWLIST,
          type: 'object',
          validator: (v): v is number[] =>
            Object.values(v as { [s: string]: unknown }).every(
              (i) => typeof i === 'number',
            ),
        },
      ],
      rawFeatureFlags,
      url,
    )
  ) {
    return {
      [BridgeFeatureFlagsKey.EXTENSION_SUPPORT]:
        rawFeatureFlags[BridgeFlag.EXTENSION_SUPPORT],
      [BridgeFeatureFlagsKey.NETWORK_SRC_ALLOWLIST]: rawFeatureFlags[
        BridgeFlag.NETWORK_SRC_ALLOWLIST
      ].map((chainIdDec) => add0x(decimalToHex(chainIdDec))),
      [BridgeFeatureFlagsKey.NETWORK_DEST_ALLOWLIST]: rawFeatureFlags[
        BridgeFlag.NETWORK_DEST_ALLOWLIST
      ].map((chainIdDec) => add0x(decimalToHex(chainIdDec))),
    };
  }

  return {
    // TODO set default to true once bridging is live
    [BridgeFeatureFlagsKey.EXTENSION_SUPPORT]: false,
    // TODO set default to ALLOWED_BRIDGE_CHAIN_IDS once bridging is live
    [BridgeFeatureFlagsKey.NETWORK_SRC_ALLOWLIST]: [],
    // TODO set default to ALLOWED_BRIDGE_CHAIN_IDS once bridging is live
    [BridgeFeatureFlagsKey.NETWORK_DEST_ALLOWLIST]: [],
  };
}

// Returns a list of enabled (unblocked) tokens
export async function fetchBridgeTokens(
  chainId: Hex,
): Promise<Record<string, SwapsTokenObject>> {
  // TODO make token api v2 call
  const url = `${BRIDGE_API_BASE_URL}/getTokens?chainId=${hexToDecimal(
    chainId,
  )}`;
  const tokens = await fetchWithCache({
    url,
    fetchOptions: { method: 'GET', headers: CLIENT_ID_HEADER },
    cacheOptions: { cacheRefreshTime: CACHE_REFRESH_TEN_MINUTES },
    functionName: 'fetchBridgeTokens',
  });

  const nativeToken =
    SWAPS_CHAINID_DEFAULT_TOKEN_MAP[
      chainId as keyof typeof SWAPS_CHAINID_DEFAULT_TOKEN_MAP
    ];

  const transformedTokens: Record<string, SwapsTokenObject> = {};
  if (nativeToken) {
    transformedTokens[nativeToken.address] = nativeToken;
  }

  tokens.forEach((token: SwapsTokenObject) => {
    if (
      validateResponse<SwapsTokenObject, string>(
        TOKEN_VALIDATORS,
        token,
        url,
      ) &&
      !(
        isSwapsDefaultTokenSymbol(token.symbol, chainId) ||
        isSwapsDefaultTokenAddress(token.address, chainId)
      )
    ) {
      transformedTokens[token.address] = token;
    }
  });
  return transformedTokens;
}<|MERGE_RESOLUTION|>--- conflicted
+++ resolved
@@ -1,8 +1,4 @@
-<<<<<<< HEAD
-import { add0x } from '@metamask/utils';
-=======
 import { Hex, add0x } from '@metamask/utils';
->>>>>>> 65e656c9
 import {
   BridgeFeatureFlagsKey,
   BridgeFeatureFlags,
@@ -16,9 +12,6 @@
 import { MINUTE } from '../../../shared/constants/time';
 import fetchWithCache from '../../../shared/lib/fetch-with-cache';
 import { validateData } from '../../../shared/lib/swaps-utils';
-<<<<<<< HEAD
-import { decimalToHex } from '../../../shared/modules/conversion.utils';
-=======
 import {
   decimalToHex,
   hexToDecimal,
@@ -32,7 +25,6 @@
   isSwapsDefaultTokenAddress,
   isSwapsDefaultTokenSymbol,
 } from '../../../shared/modules/swaps.utils';
->>>>>>> 65e656c9
 
 const CLIENT_ID_HEADER = { 'X-Client-Id': BRIDGE_CLIENT_ID };
 const CACHE_REFRESH_TEN_MINUTES = 10 * MINUTE;
