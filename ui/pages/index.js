--- conflicted
+++ resolved
@@ -8,10 +8,7 @@
   MetaMetricsProvider,
   LegacyMetaMetricsProvider,
 } from '../contexts/metametrics';
-<<<<<<< HEAD
-=======
 import { MetamaskNotificationsProvider } from '../contexts/metamask-notifications';
->>>>>>> ee3841d8
 import { CurrencyRateProvider } from '../contexts/currencyRate';
 import ErrorPage from './error';
 import Routes from './routes';
@@ -51,13 +48,9 @@
               <I18nProvider>
                 <LegacyI18nProvider>
                   <CurrencyRateProvider>
-<<<<<<< HEAD
-                    <Routes />
-=======
                     <MetamaskNotificationsProvider>
                       <Routes />
                     </MetamaskNotificationsProvider>
->>>>>>> ee3841d8
                   </CurrencyRateProvider>
                 </LegacyI18nProvider>
               </I18nProvider>
