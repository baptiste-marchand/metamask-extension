--- conflicted
+++ resolved
@@ -130,8 +130,6 @@
     }
   };
 
-<<<<<<< HEAD
-=======
   const connectedTitle = () => {
     if (connectedSubjects.every((subject) => isSnapId(subject.origin))) {
       return t('connectedSnaps');
@@ -141,7 +139,6 @@
     return t('connectedSites');
   };
 
->>>>>>> ad7a5462
   useEffect(() => {
     if (initRemove) {
       setIsShowingRemoveWarning(true);
