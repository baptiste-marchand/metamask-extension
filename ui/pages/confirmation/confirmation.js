import React, {
  useCallback,
  useEffect,
  useMemo,
  useReducer,
  useState,
} from 'react';
import PropTypes from 'prop-types';
import { useDispatch, useSelector } from 'react-redux';
import { useHistory } from 'react-router-dom';
import { isEqual } from 'lodash';
import { produce } from 'immer';
import log from 'loglevel';

///: BEGIN:ONLY_INCLUDE_IF(snaps)
import { ApprovalType } from '@metamask/controller-utils';
///: END:ONLY_INCLUDE_IF
import fetchWithCache from '../../../shared/lib/fetch-with-cache';
import Box from '../../components/ui/box';
import MetaMaskTemplateRenderer from '../../components/app/metamask-template-renderer';
import ConfirmationWarningModal from '../../components/app/confirmation-warning-modal';
import { DEFAULT_ROUTE } from '../../helpers/constants/routes';
import { Size, TextColor } from '../../helpers/constants/design-system';
import { useI18nContext } from '../../hooks/useI18nContext';
import {
  ///: BEGIN:ONLY_INCLUDE_IF(snaps)
  getTargetSubjectMetadata,
  ///: END:ONLY_INCLUDE_IF
  getUnapprovedTemplatedConfirmations,
  getUnapprovedTxCount,
  getApprovalFlows,
  getTotalUnapprovedCount,
  useSafeChainsListValidationSelector,
} from '../../selectors';
import NetworkDisplay from '../../components/app/network-display/network-display';
import Callout from '../../components/ui/callout';
import { Icon, IconName } from '../../components/component-library';
import Loading from '../../components/ui/loading-screen';
///: BEGIN:ONLY_INCLUDE_IF(snaps)
import SnapAuthorshipHeader from '../../components/app/snaps/snap-authorship-header';
import { getSnapName } from '../../helpers/utils/util';
///: END:ONLY_INCLUDE_IF
///: BEGIN:ONLY_INCLUDE_IF(keyring-snaps)
import { SNAP_MANAGE_ACCOUNTS_CONFIRMATION_TYPES } from '../../../shared/constants/app';
///: END:ONLY_INCLUDE_IF
import { DAY } from '../../../shared/constants/time';
import ConfirmationFooter from './components/confirmation-footer';
import {
  getTemplateValues,
  getTemplateAlerts,
  getTemplateState,
} from './templates';

// TODO(rekmarks): This component and all of its sub-components should probably
// be renamed to "Dialog", now that we are using it in that manner.

/**
 * a very simple reducer using produce from Immer to keep state manipulation
 * immutable and painless. This state is not stored in redux state because it
 * should persist only for the lifespan of the current session, and will only
 * be used on this page. Dismissing alerts for confirmations should persist
 * while the user pages back and forth between confirmations. However, if the
 * user closes the confirmation window and later reopens the extension they
 * should be displayed the alerts again.
 */
const alertStateReducer = produce((state, action) => {
  switch (action.type) {
    case 'dismiss':
      if (state?.[action.confirmationId]?.[action.alertId]) {
        state[action.confirmationId][action.alertId].dismissed = true;
      }
      break;
    case 'set':
      if (!state[action.confirmationId]) {
        state[action.confirmationId] = {};
      }
      action.alerts.forEach((alert) => {
        state[action.confirmationId][alert.id] = {
          ...alert,
          dismissed: false,
        };
      });
      break;
    default:
      throw new Error(
        'You must provide a type when dispatching an action for alertState',
      );
  }
});

/**
 * Encapsulates the state and effects needed to manage alert state for the
 * confirmation page in a custom hook. This hook is not likely to be used
 * outside of this file, but it helps to reduce complexity of the primary
 * component.
 *
 * @param {object} pendingConfirmation - a pending confirmation waiting for
 * user approval
 * @param {object} state - The state object consist of required info to determine alerts.
 * @param state.unapprovedTxsCount
 * @param state.useSafeChainsListValidation
 * @param state.matchedChain
 * @param state.providerError
 * @param state.preventAlertsForAddChainValidation
 * @returns {[alertState: object, dismissAlert: Function]} A tuple with
 * the current alert state and function to dismiss an alert by id
 */
function useAlertState(
  pendingConfirmation,
  {
    unapprovedTxsCount,
    useSafeChainsListValidation,
    matchedChain,
    providerError,
    preventAlertsForAddChainValidation = false,
  } = {},
) {
  const [alertState, dispatch] = useReducer(alertStateReducer, {});

  /**
   * Computation of the current alert state happens every time the current
   * pendingConfirmation changes. The async function getTemplateAlerts is
   * responsible for returning alert state. Setting state on unmounted
   * components is an anti-pattern, so we use a isMounted variable to keep
   * track of the current state of the component. Returning a function that
   * sets isMounted to false when the component is unmounted.
   */
  useEffect(() => {
    let isMounted = true;
    if (pendingConfirmation && !preventAlertsForAddChainValidation) {
      getTemplateAlerts(pendingConfirmation, {
        unapprovedTxsCount,
        useSafeChainsListValidation,
        matchedChain,
        providerError,
      }).then((alerts) => {
        if (isMounted && alerts.length > 0) {
          dispatch({
            type: 'set',
            confirmationId: pendingConfirmation.id,
            alerts,
          });
        }
      });
    }
    return () => {
      isMounted = false;
    };
  }, [
    pendingConfirmation,
    unapprovedTxsCount,
    useSafeChainsListValidation,
    matchedChain,
    providerError,
    preventAlertsForAddChainValidation,
  ]);

  const dismissAlert = useCallback(
    (alertId) => {
      dispatch({
        type: 'dismiss',
        confirmationId: pendingConfirmation.id,
        alertId,
      });
    },
    [pendingConfirmation],
  );

  return [alertState, dismissAlert];
}

function useTemplateState(pendingConfirmation) {
  const [templateState, setTemplateState] = useState({});
  useEffect(() => {
    let isMounted = true;
    if (pendingConfirmation) {
      getTemplateState(pendingConfirmation).then((state) => {
        if (isMounted && Object.values(state).length > 0) {
          setTemplateState((prevState) => ({
            ...prevState,
            [pendingConfirmation.id]: state,
          }));
        }
      });
    }
    return () => {
      isMounted = false;
    };
  }, [pendingConfirmation]);

  return [templateState];
}

export default function ConfirmationPage({
  redirectToHomeOnZeroConfirmations = true,
}) {
  const t = useI18nContext();
  const dispatch = useDispatch();
  const history = useHistory();
  const pendingConfirmations = useSelector(
    getUnapprovedTemplatedConfirmations,
    isEqual,
  );
  const unapprovedTxsCount = useSelector(getUnapprovedTxCount);
  const approvalFlows = useSelector(getApprovalFlows, isEqual);
  const totalUnapprovedCount = useSelector(getTotalUnapprovedCount);
  const useSafeChainsListValidation = useSelector(
    useSafeChainsListValidationSelector,
  );
  const [approvalFlowLoadingText, setApprovalFlowLoadingText] = useState(null);
  const [currentPendingConfirmation, setCurrentPendingConfirmation] =
    useState(0);
  const pendingConfirmation = pendingConfirmations[currentPendingConfirmation];
  const [matchedChain, setMatchedChain] = useState({});
  const [chainFetchComplete, setChainFetchComplete] = useState(false);
  const preventAlertsForAddChainValidation =
    pendingConfirmation?.type === ApprovalType.AddEthereumChain &&
    !chainFetchComplete;
  const [currencySymbolWarning, setCurrencySymbolWarning] = useState(null);
  const [providerError, setProviderError] = useState(null);
  const [alertState, dismissAlert] = useAlertState(pendingConfirmation, {
    unapprovedTxsCount,
    useSafeChainsListValidation,
    matchedChain,
    providerError,
    preventAlertsForAddChainValidation,
  });
  const [templateState] = useTemplateState(pendingConfirmation);
  const [showWarningModal, setShowWarningModal] = useState(false);

  const [inputStates, setInputStates] = useState({});
  const setInputState = (key, value) => {
    setInputStates((currentState) => ({ ...currentState, [key]: value }));
  };
  const [loading, setLoading] = useState(false);
  const [loadingText, setLoadingText] = useState();

  const [submitAlerts, setSubmitAlerts] = useState([]);

  ///: BEGIN:ONLY_INCLUDE_IF(snaps)
  const targetSubjectMetadata = useSelector((state) =>
    getTargetSubjectMetadata(state, pendingConfirmation?.origin),
  );

  const SNAP_DIALOG_TYPE = [
    ApprovalType.SnapDialogAlert,
    ApprovalType.SnapDialogConfirmation,
    ApprovalType.SnapDialogPrompt,
  ];
  ///: END:ONLY_INCLUDE_IF

  ///: BEGIN:ONLY_INCLUDE_IF(keyring-snaps)
  SNAP_DIALOG_TYPE.push(
    ...Object.values(SNAP_MANAGE_ACCOUNTS_CONFIRMATION_TYPES),
  );
  ///: END:ONLY_INCLUDE_IF

  ///: BEGIN:ONLY_INCLUDE_IF(snaps,keyring-snaps)
  const isSnapDialog = SNAP_DIALOG_TYPE.includes(pendingConfirmation?.type);
  let useSnapHeader = isSnapDialog;

  // When pendingConfirmation is undefined, this will also be undefined
  const snapName =
    isSnapDialog &&
    targetSubjectMetadata &&
    getSnapName(pendingConfirmation?.origin, targetSubjectMetadata);
  ///: END:ONLY_INCLUDE_IF

  const INPUT_STATE_CONFIRMATIONS = [
    ///: BEGIN:ONLY_INCLUDE_IF(snaps)
    ApprovalType.SnapDialogPrompt,
    ///: END:ONLY_INCLUDE_IF
  ];

  ///: BEGIN:ONLY_INCLUDE_IF(keyring-snaps)
  if (
    Object.values(SNAP_MANAGE_ACCOUNTS_CONFIRMATION_TYPES).includes(
      pendingConfirmation?.type,
    )
  ) {
    useSnapHeader = false;
  }
  ///: END:ONLY_INCLUDE_IF

  // Generating templatedValues is potentially expensive, and if done on every render
  // will result in a new object. Avoiding calling this generation unnecessarily will
  // improve performance and prevent unnecessary draws.
  const templatedValues = useMemo(() => {
    return pendingConfirmation
      ? getTemplateValues(
          {
            ///: BEGIN:ONLY_INCLUDE_IF(snaps)
            snapName: isSnapDialog && snapName,
            ///: END:ONLY_INCLUDE_IF
            ...pendingConfirmation,
          },
          t,
          dispatch,
          history,
          setInputState,
          { matchedChain, currencySymbolWarning },
        )
      : {};
  }, [
    pendingConfirmation,
    t,
    dispatch,
    history,
    matchedChain,
    currencySymbolWarning,
    ///: BEGIN:ONLY_INCLUDE_IF(snaps,keyring-snaps)
    isSnapDialog,
    snapName,
    ///: END:ONLY_INCLUDE_IF
  ]);

  useEffect(() => {
    // If the number of pending confirmations reduces to zero when the user
    // return them to the default route. Otherwise, if the number of pending
    // confirmations reduces to a number that is less than the currently
    // viewed index, reset the index.
    if (
      pendingConfirmations.length === 0 &&
      (approvalFlows.length === 0 || totalUnapprovedCount !== 0) &&
      redirectToHomeOnZeroConfirmations
    ) {
      history.push(DEFAULT_ROUTE);
    } else if (
      pendingConfirmations.length &&
      pendingConfirmations.length <= currentPendingConfirmation
    ) {
      setCurrentPendingConfirmation(pendingConfirmations.length - 1);
    }
  }, [
    pendingConfirmations,
    approvalFlows,
    totalUnapprovedCount,
    history,
    currentPendingConfirmation,
    redirectToHomeOnZeroConfirmations,
  ]);

  useEffect(() => {
    const childFlow = approvalFlows[approvalFlows.length - 1];

    setApprovalFlowLoadingText(childFlow?.loadingText ?? null);
  }, [approvalFlows]);

  useEffect(() => {
    async function fetchSafeChainsList(_pendingConfirmation) {
      try {
        if (useSafeChainsListValidation) {
          const response = await fetchWithCache({
            url: 'https://chainid.network/chains.json',
            cacheOptions: { cacheRefreshTime: DAY },
            functionName: 'getSafeChainsList',
          });
          const safeChainsList = response;
          const _matchedChain = safeChainsList.find(
            (chain) =>
              chain.chainId ===
              parseInt(_pendingConfirmation.requestData.chainId, 16),
          );
          setMatchedChain(_matchedChain);
          setChainFetchComplete(true);
          setProviderError(null);
          if (
            _matchedChain?.nativeCurrency?.symbol?.toLowerCase() ===
            _pendingConfirmation.requestData.ticker?.toLowerCase()
          ) {
            setCurrencySymbolWarning(null);
          } else {
            setCurrencySymbolWarning(
              t('chainListReturnedDifferentTickerSymbol', [
                _matchedChain?.nativeCurrency?.symbol,
              ]),
            );
          }
        }
      } catch (error) {
        log.warn('Failed to fetch the chainList from chainid.network', error);
        setProviderError(error);
        setMatchedChain(null);
        setCurrencySymbolWarning(null);
        setChainFetchComplete(true);
        // Swallow the error here to not block the user from adding a custom network
      }
    }
    if (pendingConfirmation?.type === ApprovalType.AddEthereumChain) {
      fetchSafeChainsList(pendingConfirmation);
    }
  }, [
    pendingConfirmation,
    t,
    useSafeChainsListValidation,
    setChainFetchComplete,
  ]);

  if (!pendingConfirmation) {
    if (approvalFlows.length > 0) {
      return <Loading loadingMessage={approvalFlowLoadingText} />;
    }

    return null;
  }

  const hasInputState = (type) => {
    return INPUT_STATE_CONFIRMATIONS.includes(type);
  };

  const getInputState = (type) => {
    return inputStates[type] ?? '';
  };

  const handleSubmitResult = (submitResult) => {
    if (submitResult?.length > 0) {
      setLoadingText(templatedValues.submitText);
      setSubmitAlerts(submitResult);
      setLoading(true);
    } else {
      setLoading(false);
    }
  };
  const handleSubmit = async () => {
    setLoading(true);
    if (templateState[pendingConfirmation.id]?.useWarningModal) {
      setShowWarningModal(true);
    } else {
      const inputState = hasInputState(pendingConfirmation.type)
        ? getInputState(pendingConfirmation.type)
        : null;
      // submit result is an array of errors or empty on success
      const submitResult = await templatedValues.onSubmit(inputState);
      handleSubmitResult(submitResult);
    }
  };

  return (
    <div className="confirmation-page">
      {pendingConfirmations.length > 1 && (
        <div className="confirmation-page__navigation">
          <p>
            {t('xOfYPending', [
              currentPendingConfirmation + 1,
              pendingConfirmations.length,
            ])}
          </p>
          {currentPendingConfirmation > 0 && (
            <button
              className="confirmation-page__navigation-button"
              onClick={() =>
                setCurrentPendingConfirmation(currentPendingConfirmation - 1)
              }
            >
              <Icon name={IconName.ArrowLeft} />
            </button>
          )}
          <button
            className="confirmation-page__navigation-button"
            disabled={
              currentPendingConfirmation + 1 === pendingConfirmations.length
            }
            onClick={() =>
              setCurrentPendingConfirmation(currentPendingConfirmation + 1)
            }
          >
            <Icon name={IconName.ArrowRight} />
          </button>
        </div>
      )}
      <div className="confirmation-page__content">
        {templatedValues.networkDisplay ? (
          <Box justifyContent="center" marginTop={2}>
            <NetworkDisplay
              indicatorSize={Size.XS}
              labelProps={{ color: TextColor.textDefault }}
            />
          </Box>
        ) : null}
        {
          ///: BEGIN:ONLY_INCLUDE_IF(snaps)
<<<<<<< HEAD
          isSnapDialog && (
=======
          useSnapHeader && (
>>>>>>> 93a950fa
            <SnapAuthorshipHeader snapId={pendingConfirmation?.origin} />
          )
          ///: END:ONLY_INCLUDE_IF
        }
        <MetaMaskTemplateRenderer sections={templatedValues.content} />
        {showWarningModal && (
          <ConfirmationWarningModal
            onSubmit={async () => {
              const res = await templatedValues.onSubmit();
              await handleSubmitResult(res);
              setShowWarningModal(false);
            }}
            onCancel={templatedValues.onCancel}
          />
        )}
      </div>
      <ConfirmationFooter
        alerts={
          alertState[pendingConfirmation.id] &&
          Object.values(alertState[pendingConfirmation.id])
            .filter((alert) => alert.dismissed === false)
            .map((alert, idx, filtered) => (
              <Callout
                key={alert.id}
                severity={alert.severity}
                dismiss={() => dismissAlert(alert.id)}
                isFirst={idx === 0}
                isLast={idx === filtered.length - 1}
                isMultiple={filtered.length > 1}
              >
                <MetaMaskTemplateRenderer sections={alert.content} />
              </Callout>
            ))
        }
        ///: BEGIN:ONLY_INCLUDE_IF(snaps,keyring-snaps)
        style={
          isSnapDialog
            ? {
                boxShadow: 'var(--shadow-size-lg) var(--color-shadow-default)',
              }
            : {}
        }
        actionsStyle={
          isSnapDialog
            ? {
                borderTop: 0,
              }
            : {}
        }
        ///: END:ONLY_INCLUDE_IF
        onSubmit={handleSubmit}
        onCancel={templatedValues.onCancel}
        submitText={templatedValues.submitText}
        cancelText={templatedValues.cancelText}
        loadingText={loadingText || templatedValues.loadingText}
        loading={loading}
        submitAlerts={submitAlerts.map((alert, idx) => (
          <Callout key={alert.id} severity={alert.severity} isFirst={idx === 0}>
            <MetaMaskTemplateRenderer sections={alert.content} />
          </Callout>
        ))}
      />
    </div>
  );
}

ConfirmationPage.propTypes = {
  redirectToHomeOnZeroConfirmations: PropTypes.bool,
};<|MERGE_RESOLUTION|>--- conflicted
+++ resolved
@@ -479,11 +479,7 @@
         ) : null}
         {
           ///: BEGIN:ONLY_INCLUDE_IF(snaps)
-<<<<<<< HEAD
-          isSnapDialog && (
-=======
           useSnapHeader && (
->>>>>>> 93a950fa
             <SnapAuthorshipHeader snapId={pendingConfirmation?.origin} />
           )
           ///: END:ONLY_INCLUDE_IF
