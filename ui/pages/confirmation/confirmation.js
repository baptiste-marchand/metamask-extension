--- conflicted
+++ resolved
@@ -14,11 +14,7 @@
 
 ///: BEGIN:ONLY_INCLUDE_IF(snaps)
 import { ApprovalType } from '@metamask/controller-utils';
-<<<<<<< HEAD
-///: END:ONLY_INCLUDE_IN
-=======
 ///: END:ONLY_INCLUDE_IF
->>>>>>> 4e8e0b41
 import fetchWithCache from '../../../shared/lib/fetch-with-cache';
 import Box from '../../components/ui/box';
 import MetaMaskTemplateRenderer from '../../components/app/metamask-template-renderer';
@@ -46,11 +42,7 @@
 ///: END:ONLY_INCLUDE_IF
 ///: BEGIN:ONLY_INCLUDE_IF(keyring-snaps)
 import { SNAP_MANAGE_ACCOUNTS_CONFIRMATION_TYPES } from '../../../shared/constants/app';
-<<<<<<< HEAD
-///: END:ONLY_INCLUDE_IN
-=======
 ///: END:ONLY_INCLUDE_IF
->>>>>>> 4e8e0b41
 import { DAY } from '../../../shared/constants/time';
 import ConfirmationFooter from './components/confirmation-footer';
 import {
@@ -236,12 +228,8 @@
   const [loadingText, setLoadingText] = useState();
 
   const [submitAlerts, setSubmitAlerts] = useState([]);
-<<<<<<< HEAD
-  ///: BEGIN:ONLY_INCLUDE_IN(snaps)
-=======
 
   ///: BEGIN:ONLY_INCLUDE_IF(snaps)
->>>>>>> 4e8e0b41
   const targetSubjectMetadata = useSelector((state) =>
     getTargetSubjectMetadata(state, pendingConfirmation?.origin),
   );
@@ -301,11 +289,7 @@
     history,
     matchedChain,
     currencySymbolWarning,
-<<<<<<< HEAD
-    ///: BEGIN:ONLY_INCLUDE_IN(snaps,keyring-snaps)
-=======
     ///: BEGIN:ONLY_INCLUDE_IF(snaps,keyring-snaps)
->>>>>>> 4e8e0b41
     isSnapDialog,
     snapName,
     ///: END:ONLY_INCLUDE_IF
