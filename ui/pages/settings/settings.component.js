import React, { PureComponent } from 'react';
import PropTypes from 'prop-types';
import { Switch, Route, matchPath, Redirect } from 'react-router-dom';
import classnames from 'classnames';
import TabBar from '../../components/app/tab-bar';

import {
  ADVANCED_ROUTE,
  SECURITY_ROUTE,
  GENERAL_ROUTE,
  ABOUT_US_ROUTE,
  SETTINGS_ROUTE,
  NETWORKS_ROUTE,
  CONTACT_LIST_ROUTE,
  CONTACT_ADD_ROUTE,
  CONTACT_EDIT_ROUTE,
  CONTACT_VIEW_ROUTE,
  DEVELOPER_OPTIONS_ROUTE,
  EXPERIMENTAL_ROUTE,
  ADD_NETWORK_ROUTE,
  ADD_POPULAR_CUSTOM_NETWORK,
  DEFAULT_ROUTE,
} from '../../helpers/constants/routes';

import { getSettingsRoutes } from '../../helpers/utils/settings-search';
import {
  ButtonIcon,
  ButtonIconSize,
  Icon,
  IconName,
  Box,
  Text,
} from '../../components/component-library';
import {
  AlignItems,
  Color,
  Display,
  FlexDirection,
  TextVariant,
} from '../../helpers/constants/design-system';
import MetafoxLogo from '../../components/ui/metafox-logo';
// TODO: Remove restricted import
// eslint-disable-next-line import/no-restricted-paths
import { getEnvironmentType } from '../../../app/scripts/lib/util';
import { ENVIRONMENT_TYPE_POPUP } from '../../../shared/constants/app';
import SettingsTab from './settings-tab';
<<<<<<< HEAD
import AlertsTab from './alerts-tab';
=======
>>>>>>> 6173a139
import AdvancedTab from './advanced-tab';
import InfoTab from './info-tab';
import SecurityTab from './security-tab';
import ContactListTab from './contact-list-tab';
import DeveloperOptionsTab from './developer-options-tab';
import ExperimentalTab from './experimental-tab';
import SettingsSearch from './settings-search';
import SettingsSearchList from './settings-search-list';

class SettingsPage extends PureComponent {
  static propTypes = {
    addNewNetwork: PropTypes.bool,
    addressName: PropTypes.string,
    backRoute: PropTypes.string,
    breadCrumbTextKey: PropTypes.string,
    conversionDate: PropTypes.number,
    currentPath: PropTypes.string,
    history: PropTypes.object,
    initialBreadCrumbKey: PropTypes.string,
    initialBreadCrumbRoute: PropTypes.string,
    isAddressEntryPage: PropTypes.bool,
    isPopup: PropTypes.bool,
    mostRecentOverviewPage: PropTypes.string.isRequired,
    pathnameI18nKey: PropTypes.string,
    toggleNetworkMenu: PropTypes.func.isRequired,
  };

  static contextTypes = {
    t: PropTypes.func,
  };

  state = {
    isSearchList: false,
    lastFetchedConversionDate: null,
    searchResults: [],
    searchText: '',
  };

  componentDidMount() {
    this.handleConversionDate();
  }

  componentDidUpdate() {
    this.handleConversionDate();
  }

  handleConversionDate() {
    const { conversionDate } = this.props;
    if (conversionDate !== null) {
      this.setState({ lastFetchedConversionDate: conversionDate });
    }
  }

  handleClickSetting(setting) {
    const { history } = this.props;
    history.push(setting.route);
    this.setState({
      isSearchList: '',
      searchResults: '',
    });
  }

  render() {
    const {
      history,
      backRoute,
      currentPath,
      mostRecentOverviewPage,
      addNewNetwork,
    } = this.props;

    const { searchResults, isSearchList, searchText } = this.state;
    const { t } = this.context;
    const isPopup = getEnvironmentType() === ENVIRONMENT_TYPE_POPUP;

    return (
      <div
        className={classnames('main-container settings-page', {
          'settings-page--selected': currentPath !== SETTINGS_ROUTE,
        })}
      >
        <Box
          className="settings-page__header"
          padding={4}
          paddingBottom={[2, 4]}
        >
          <div className="settings-page__header__title-container">
            {isPopup && (
              <>
                {currentPath === SETTINGS_ROUTE ? (
                  <MetafoxLogo
                    className="settings-page__header__title-container__metamask-logo"
                    unsetIconHeight
                    onClick={async () => history.push(DEFAULT_ROUTE)}
                    display={[Display.Flex, Display.None]}
                  />
                ) : (
                  <ButtonIcon
                    ariaLabel={t('back')}
                    iconName={IconName.ArrowLeft}
                    className="settings-page__header__title-container__back-button"
                    color={Color.iconDefault}
                    onClick={() => history.push(backRoute)}
                    display={[Display.Flex, Display.None]}
                    size={ButtonIconSize.Sm}
                  />
                )}
              </>
            )}
            {this.renderTitle()}
            <Box
              className="settings-page__header__title-container__search"
              display={[Display.Block]}
            >
              <SettingsSearch
                onSearch={({ searchQuery = '', results = [] }) => {
                  this.setState({
                    isSearchList: searchQuery !== '',
                    searchResults: results,
                    searchText: searchQuery,
                  });
                }}
                settingsRoutesList={getSettingsRoutes()}
              />
              {isSearchList && searchText.length >= 3 && (
                <SettingsSearchList
                  results={searchResults}
                  onClickSetting={(setting) => this.handleClickSetting(setting)}
                />
              )}
            </Box>
            <ButtonIcon
              className="settings-page__header__title-container__close-button"
              iconName={IconName.Close}
              ariaLabel={t('close')}
              onClick={() => {
                if (addNewNetwork) {
                  history.push(NETWORKS_ROUTE);
                } else {
                  history.push(mostRecentOverviewPage);
                }
              }}
              size={ButtonIconSize.Sm}
              marginLeft="auto"
            />
          </div>
        </Box>

        <div className="settings-page__content">
          <div className="settings-page__content__tabs">
            {this.renderTabs()}
          </div>
          <div className="settings-page__content__modules">
            {this.renderSubHeader()}
            {this.renderContent()}
          </div>
        </div>
      </div>
    );
  }

  renderTitle() {
    const { t } = this.context;
    const { isPopup, pathnameI18nKey, addressName } = this.props;
    let titleText;
    if (isPopup && addressName) {
      titleText = t('details');
    } else if (pathnameI18nKey && isPopup) {
      titleText = t(pathnameI18nKey);
    } else {
      titleText = t('settings');
    }

    return (
      <div className="settings-page__header__title-container__title">
        <Text variant={TextVariant.headingMd}>{titleText}</Text>
      </div>
    );
  }

  renderSubHeader() {
    const { t } = this.context;
    const {
      currentPath,
      isPopup,
      isAddressEntryPage,
      pathnameI18nKey,
      addressName,
      initialBreadCrumbRoute,
      breadCrumbTextKey,
      history,
      initialBreadCrumbKey,
    } = this.props;

    let subheaderText;

    if (isPopup && isAddressEntryPage) {
      subheaderText = t('settings');
    } else if (isAddressEntryPage) {
      subheaderText = t('contacts');
    } else if (initialBreadCrumbKey) {
      subheaderText = t(initialBreadCrumbKey);
    } else {
      subheaderText = t(pathnameI18nKey || 'general');
    }

    return (
      !currentPath.startsWith(NETWORKS_ROUTE) && (
        <Box
          className="settings-page__subheader"
          padding={4}
          paddingLeft={6}
          paddingRight={6}
          display={Display.Flex}
          flexDirection={FlexDirection.Row}
          alignItems={AlignItems.center}
        >
          <Text
            className={classnames({
              'settings-page__subheader--link': initialBreadCrumbRoute,
            })}
            variant={TextVariant.headingSm}
            onClick={() =>
              initialBreadCrumbRoute && history.push(initialBreadCrumbRoute)
            }
          >
            {subheaderText}
          </Text>
          {breadCrumbTextKey && (
            <div className="settings-page__subheader--break">
              <span>{' > '}</span>
              {t(breadCrumbTextKey)}
            </div>
          )}
          {isAddressEntryPage && (
            <div className="settings-page__subheader--break">
              <span>{' > '}</span>
              {addressName}
            </div>
          )}
        </Box>
      )
    );
  }

  renderTabs() {
    const { history, currentPath } = this.props;
    const { t } = this.context;

    const tabs = [
      {
        content: t('general'),
        icon: <Icon name={IconName.Setting} />,
        key: GENERAL_ROUTE,
      },
      {
        content: t('advanced'),
        icon: <i className="fas fa-sliders-h" />,
        key: ADVANCED_ROUTE,
      },
      {
        content: t('contacts'),
        icon: <Icon name={IconName.Book} />,
        key: CONTACT_LIST_ROUTE,
      },
      {
        content: t('securityAndPrivacy'),
        icon: <i className="fa fa-lock" />,
        key: SECURITY_ROUTE,
      },
      {
<<<<<<< HEAD
        content: t('alerts'),
        icon: <Icon name={IconName.Notification} />,
        key: ALERTS_ROUTE,
      },
      {
=======
>>>>>>> 6173a139
        content: t('experimental'),
        icon: <Icon name={IconName.Flask} />,
        key: EXPERIMENTAL_ROUTE,
      },
      {
        content: t('about'),
        icon: <Icon name={IconName.Info} />,
        key: ABOUT_US_ROUTE,
      },
    ];

    if (process.env.ENABLE_SETTINGS_PAGE_DEV_OPTIONS) {
      tabs.splice(-1, 0, {
        content: t('developerOptions'),
        icon: <Icon name={IconName.CodeCircle} />,
        key: DEVELOPER_OPTIONS_ROUTE,
      });
    }

    return (
      <TabBar
        tabs={tabs}
        isActive={(key) => {
          if (key === GENERAL_ROUTE && currentPath === SETTINGS_ROUTE) {
            return true;
          }
          if (
            key === CONTACT_LIST_ROUTE &&
            currentPath.includes(CONTACT_LIST_ROUTE)
          ) {
            return true;
          }
          return matchPath(currentPath, { exact: true, path: key });
        }}
        onSelect={(key) => history.push(key)}
      />
    );
  }

  renderContent() {
    return (
      <Switch>
        <Route
          exact
          path={GENERAL_ROUTE}
          render={(routeProps) => (
            <SettingsTab
              {...routeProps}
              lastFetchedConversionDate={this.state.lastFetchedConversionDate}
            />
          )}
        />
        <Route exact path={ABOUT_US_ROUTE} component={InfoTab} />
        <Route exact path={ADVANCED_ROUTE} component={AdvancedTab} />
        <Route
          exact
          path={ADD_NETWORK_ROUTE}
          render={() => {
            this.props.toggleNetworkMenu({ isAddingNewNetwork: true });
            return <Redirect to={{ pathname: DEFAULT_ROUTE }} />;
          }}
        />
        <Route
          exact
          path={NETWORKS_ROUTE}
          render={() => {
            this.props.toggleNetworkMenu();
            return <Redirect to={{ pathname: DEFAULT_ROUTE }} />;
          }}
        />
        <Route
          exact
          path={ADD_POPULAR_CUSTOM_NETWORK}
          render={() => {
            this.props.toggleNetworkMenu();
            return <Redirect to={{ pathname: DEFAULT_ROUTE }} />;
          }}
        />
        <Route exact path={SECURITY_ROUTE} component={SecurityTab} />
        <Route exact path={EXPERIMENTAL_ROUTE} component={ExperimentalTab} />
        {process.env.ENABLE_SETTINGS_PAGE_DEV_OPTIONS && (
          <Route
            exact
            path={DEVELOPER_OPTIONS_ROUTE}
            component={DeveloperOptionsTab}
          />
        )}
        <Route exact path={CONTACT_LIST_ROUTE} component={ContactListTab} />
        <Route exact path={CONTACT_ADD_ROUTE} component={ContactListTab} />
        <Route
          exact
          path={`${CONTACT_EDIT_ROUTE}/:id`}
          component={ContactListTab}
        />
        <Route
          exact
          path={`${CONTACT_VIEW_ROUTE}/:id`}
          component={ContactListTab}
        />
        <Route
          render={(routeProps) => (
            <SettingsTab
              {...routeProps}
              lastFetchedConversionDate={this.state.lastFetchedConversionDate}
            />
          )}
        />
      </Switch>
    );
  }
}

export default SettingsPage;<|MERGE_RESOLUTION|>--- conflicted
+++ resolved
@@ -44,10 +44,6 @@
 import { getEnvironmentType } from '../../../app/scripts/lib/util';
 import { ENVIRONMENT_TYPE_POPUP } from '../../../shared/constants/app';
 import SettingsTab from './settings-tab';
-<<<<<<< HEAD
-import AlertsTab from './alerts-tab';
-=======
->>>>>>> 6173a139
 import AdvancedTab from './advanced-tab';
 import InfoTab from './info-tab';
 import SecurityTab from './security-tab';
@@ -319,14 +315,6 @@
         key: SECURITY_ROUTE,
       },
       {
-<<<<<<< HEAD
-        content: t('alerts'),
-        icon: <Icon name={IconName.Notification} />,
-        key: ALERTS_ROUTE,
-      },
-      {
-=======
->>>>>>> 6173a139
         content: t('experimental'),
         icon: <Icon name={IconName.Flask} />,
         key: EXPERIMENTAL_ROUTE,
