--- conflicted
+++ resolved
@@ -188,96 +188,6 @@
     const { securityAlertsEnabled } = this.props;
 
     return (
-<<<<<<< HEAD
-      <>
-        <div
-          ref={this.settingsRefs[15]}
-          className="settings-page__security-tab-sub-header"
-        >
-          <span ref={this.settingsRefs[16]} />
-          <Text
-            ref={this.settingsRefs[17]}
-            variant={TextVariant.inherit}
-            color={TextColor.textAlternative}
-          >
-            {t('securityAlerts')}
-          </Text>
-          <div className="settings-page__content-padded">
-            <Text variant={TextVariant.bodySm}>
-              {t('securityAlertsDescription')}
-            </Text>
-
-            {
-              ///: BEGIN:ONLY_INCLUDE_IF(blockaid)
-              <>
-                <Text
-                  variant={TextVariant.bodySmBold}
-                  color={TextColor.textAlternative}
-                  marginTop={4}
-                >
-                  {t('preferredProvider')}
-                </Text>
-                <Box
-                  display={Display.Flex}
-                  flexDirection={FlexDirection.Row}
-                  justifyContent={JustifyContent.spaceBetween}
-                  gap={4}
-                  marginTop={3}
-                  marginBottom={3}
-                  data-testid="settings-toggle-security-alert-blockaid"
-                >
-                  <div>
-                    <Box display={Display.Flex}>
-                      <Text
-                        variant={TextVariant.bodyMd}
-                        color={TextColor.textDefault}
-                      >
-                        {t('blockaid')}
-                      </Text>
-                      <Tag marginLeft={2} label="Recommended" />
-                    </Box>
-                    <Text
-                      variant={TextVariant.bodySm}
-                      as="h6"
-                      color={TextColor.textAlternative}
-                      marginTop={0}
-                      marginRight={1}
-                    >
-                      {t('blockaidMessage')}
-                    </Text>
-                  </div>
-                  <div data-testid="securityAlert">
-                    <ToggleButton
-                      value={securityAlertsEnabled}
-                      onToggle={this.toggleSecurityAlert.bind(this)}
-                    />
-                  </div>
-                </Box>
-              </>
-              ///: END:ONLY_INCLUDE_IF
-            }
-            <Box
-              display={Display.Flex}
-              flexDirection={FlexDirection.Row}
-              justifyContent={JustifyContent.spaceBetween}
-              gap={4}
-              marginTop={3}
-              marginBottom={3}
-            >
-              <div>
-                <Box display={Display.Flex}>
-                  <Text
-                    variant={TextVariant.bodyMd}
-                    color={TextColor.textDefault}
-                  >
-                    {t('openSeaLabel')}
-                  </Text>
-                  <Tag marginLeft={2} label="Beta" />
-                </Box>
-                <div
-                  className="settings-page__content-description"
-                  data-testid="termsOfUse"
-=======
       <div
         ref={this.settingsRefs[15]}
         className="settings-page__security-tab-sub-header"
@@ -299,7 +209,6 @@
                   href={SECURITY_ALERTS_LEARN_MORE_LINK}
                   rel="noreferrer"
                   target="_blank"
->>>>>>> 08f3f3ae
                 >
                   {t('learnMoreUpperCase')}
                 </a>,
