--- conflicted
+++ resolved
@@ -15,7 +15,6 @@
   isProfileSyncingEnabled?: boolean;
 };
 
-<<<<<<< HEAD
 const initialState: StateOverrides = {
   isSignedIn: true,
   useExternalServices: true,
@@ -33,26 +32,6 @@
       ...initialState,
       ...stateOverrides,
     },
-=======
-describe('MetametricsToggle', () => {
-  const enableMetametricsMock = jest.fn(() => Promise.resolve());
-  const disableMetametricsMock = jest.fn(() => Promise.resolve());
-
-  const PARTICIPATE_IN_METRICS_BUTTON_TEST_ID =
-    'participate-in-meta-metrics-toggle-button';
-  beforeEach(() => {
-    jest.spyOn(MetametricsHooks, 'useEnableMetametrics').mockReturnValue({
-      enableMetametrics: enableMetametricsMock,
-      loading: false,
-      error: null,
-    });
-    jest.spyOn(MetametricsHooks, 'useDisableMetametrics').mockReturnValue({
-      disableMetametrics: disableMetametricsMock,
-      loading: false,
-      error: null,
-    });
-    jest.spyOn(store, 'dispatch').mockImplementation(jest.fn());
->>>>>>> dc473748
   });
 
   jest.spyOn(store, 'dispatch').mockImplementation(jest.fn());
@@ -97,6 +76,7 @@
 };
 
 describe('MetametricsToggle', () => {
+
   it('renders correctly', () => {
     const { metaMetricsContainer, metaMetricsToggleButton } = arrangeMocks();
     expect(metaMetricsContainer).toBeInTheDocument();
@@ -112,7 +92,6 @@
     expect(enableMetametricsMock).not.toHaveBeenCalled();
   });
 
-<<<<<<< HEAD
   it('calls enableMetametrics when toggle is turned on', () => {
     const { metaMetricsToggleButton } = arrangeMocks({
       useExternalServices: true,
@@ -131,35 +110,6 @@
 
     fireEvent.click(metaMetricsToggleButton);
 
-=======
-  it('calls enableMetametrics when toggle is turned on and profile syncing is disabled', () => {
-    mockUseSelectorReturnValue = false;
-    const { getByTestId } = render(
-      <Provider store={store}>
-        <MetametricsToggle
-          dataCollectionForMarketing={false}
-          // eslint-disable-next-line no-empty-function
-          setDataCollectionForMarketing={() => {}}
-        />
-      </Provider>,
-    );
-    fireEvent.click(getByTestId(PARTICIPATE_IN_METRICS_BUTTON_TEST_ID));
-    expect(enableMetametricsMock).toHaveBeenCalled();
-  });
-
-  it('calls disableMetametrics when toggle is turned off and profile syncing is enabled', () => {
-    mockUseSelectorReturnValue = true;
-    const { getByTestId } = render(
-      <Provider store={store}>
-        <MetametricsToggle
-          dataCollectionForMarketing={false}
-          // eslint-disable-next-line no-empty-function
-          setDataCollectionForMarketing={() => {}}
-        />
-      </Provider>,
-    );
-    fireEvent.click(getByTestId(PARTICIPATE_IN_METRICS_BUTTON_TEST_ID));
->>>>>>> dc473748
     expect(disableMetametricsMock).toHaveBeenCalled();
   });
 });