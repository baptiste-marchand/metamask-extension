--- conflicted
+++ resolved
@@ -34,10 +34,7 @@
     <div
       class="settings-page__security-tab-sub-header"
     >
-<<<<<<< HEAD
-=======
       <span />
->>>>>>> ef0e1a84
       <span
         class="mm-box mm-text mm-text--inherit mm-box--color-text-alternative"
       >
