import { connect } from 'react-redux';
import { withRouter } from 'react-router-dom';
import { compose } from 'redux';
import {
  setIncomingTransactionsPreferences,
  setIpfsGateway,
  setIsIpfsGatewayEnabled,
  setParticipateInMetaMetrics,
  setDataCollectionForMarketing,
  setUseCurrencyRateCheck,
  setUseMultiAccountBalanceChecker,
  setUsePhishDetect,
  setUseTokenDetection,
  toggleExternalServices,
  setUseAddressBarEnsResolution,
  setOpenSeaEnabled,
  setUseNftDetection,
  setUse4ByteResolution,
  setUseSafeChainsListValidation,
  setUseExternalNameSources,
  setUseTransactionSimulations,
  setSecurityAlertsEnabled,
  updateDataDeletionTaskStatus,
} from '../../../store/actions';
import {
  getIsSecurityAlertsEnabled,
  getNetworkConfigurationsByChainId,
<<<<<<< HEAD
=======
  getMetaMetricsDataDeletionId,
>>>>>>> 6173a139
  getPetnamesEnabled,
} from '../../../selectors';
import { openBasicFunctionalityModal } from '../../../ducks/app/app';
import SecurityTab from './security-tab.component';

const mapStateToProps = (state) => {
  const {
    appState: { warning },
    metamask,
  } = state;

  const petnamesEnabled = getPetnamesEnabled(state);

  const {
    incomingTransactionsPreferences,
    participateInMetaMetrics,
    dataCollectionForMarketing,
    usePhishDetect,
    useTokenDetection,
    ipfsGateway,
    useMultiAccountBalanceChecker,
    useSafeChainsListValidation,
    useCurrencyRateCheck,
    useAddressBarEnsResolution,
    openSeaEnabled,
    useNftDetection,
    use4ByteResolution,
    useExternalServices,
    useExternalNameSources,
  } = metamask;

  const networkConfigurations = getNetworkConfigurationsByChainId(state);

  return {
    warning,
    incomingTransactionsPreferences,
    networkConfigurations,
    participateInMetaMetrics,
    dataCollectionForMarketing,
    usePhishDetect,
    useTokenDetection,
    ipfsGateway,
    useMultiAccountBalanceChecker,
    useSafeChainsListValidation,
    useCurrencyRateCheck,
    useAddressBarEnsResolution,
    openSeaEnabled,
    useNftDetection,
    use4ByteResolution,
    useExternalNameSources,
    useExternalServices,
    petnamesEnabled,
    securityAlertsEnabled: getIsSecurityAlertsEnabled(state),
    useTransactionSimulations: metamask.useTransactionSimulations,
    metaMetricsDataDeletionId: getMetaMetricsDataDeletionId(state),
  };
};

const mapDispatchToProps = (dispatch) => {
  return {
    setIncomingTransactionsPreferences: (chainId, value) =>
      dispatch(setIncomingTransactionsPreferences(chainId, value)),
    setParticipateInMetaMetrics: (val) =>
      dispatch(setParticipateInMetaMetrics(val)),
    setDataCollectionForMarketing: (val) =>
      dispatch(setDataCollectionForMarketing(val)),
    setUsePhishDetect: (val) => dispatch(setUsePhishDetect(val)),
    setUseCurrencyRateCheck: (val) => dispatch(setUseCurrencyRateCheck(val)),
    setUseTokenDetection: (val) => dispatch(setUseTokenDetection(val)),
    setIpfsGateway: (val) => dispatch(setIpfsGateway(val)),
    setIsIpfsGatewayEnabled: (val) => dispatch(setIsIpfsGatewayEnabled(val)),
    setUseMultiAccountBalanceChecker: (val) =>
      dispatch(setUseMultiAccountBalanceChecker(val)),
    setUseAddressBarEnsResolution: (val) =>
      dispatch(setUseAddressBarEnsResolution(val)),
    setUseSafeChainsListValidation: (val) =>
      dispatch(setUseSafeChainsListValidation(val)),
    setBasicFunctionalityModalOpen: () =>
      dispatch(openBasicFunctionalityModal()),
    setOpenSeaEnabled: (val) => dispatch(setOpenSeaEnabled(val)),
    setUseNftDetection: (val) => dispatch(setUseNftDetection(val)),
    setUse4ByteResolution: (value) => {
      return dispatch(setUse4ByteResolution(value));
    },
    setUseExternalNameSources: (value) => {
      return dispatch(setUseExternalNameSources(value));
    },
    toggleExternalServices: (value) => {
      return dispatch(toggleExternalServices(value));
    },
    setUseTransactionSimulations: (value) => {
      return dispatch(setUseTransactionSimulations(value));
    },
    updateDataDeletionTaskStatus: () => {
      return updateDataDeletionTaskStatus();
    },
    setSecurityAlertsEnabled: (value) => setSecurityAlertsEnabled(value),
  };
};

export default compose(
  withRouter,
  connect(mapStateToProps, mapDispatchToProps),
)(SecurityTab);<|MERGE_RESOLUTION|>--- conflicted
+++ resolved
@@ -25,10 +25,7 @@
 import {
   getIsSecurityAlertsEnabled,
   getNetworkConfigurationsByChainId,
-<<<<<<< HEAD
-=======
   getMetaMetricsDataDeletionId,
->>>>>>> 6173a139
   getPetnamesEnabled,
 } from '../../../selectors';
 import { openBasicFunctionalityModal } from '../../../ducks/app/app';
