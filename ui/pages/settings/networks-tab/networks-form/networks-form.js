import classnames from 'classnames';
import { isEqual } from 'lodash';
import log from 'loglevel';
import PropTypes from 'prop-types';
import React, {
  useCallback,
  useContext,
  useEffect,
  useRef,
  useState,
} from 'react';
import { useDispatch, useSelector } from 'react-redux';
import { ORIGIN_METAMASK } from '@metamask/approval-controller';
import { ApprovalType } from '@metamask/controller-utils';
import { isWebUrl } from '../../../../../app/scripts/lib/util';
import {
  MetaMetricsEventCategory,
  MetaMetricsEventName,
  MetaMetricsNetworkEventSource,
} from '../../../../../shared/constants/metametrics';
import {
  BUILT_IN_NETWORKS,
  CHAIN_ID_TO_NETWORK_IMAGE_URL_MAP,
  CHAIN_ID_TO_RPC_URL_MAP,
  CHAIN_IDS,
  CHAINLIST_CURRENCY_SYMBOLS_MAP_NETWORK_COLLISION,
  FEATURED_RPCS,
  infuraProjectId,
  NETWORK_TO_NAME_MAP,
} from '../../../../../shared/constants/network';
import { decimalToHex } from '../../../../../shared/modules/conversion.utils';
import {
  isPrefixedFormattedHexString,
  isSafeChainId,
} from '../../../../../shared/modules/network.utils';
import { jsonRpcRequest } from '../../../../../shared/modules/rpc.utils';
import ActionableMessage from '../../../../components/ui/actionable-message';
import Button from '../../../../components/ui/button';
import FormField from '../../../../components/ui/form-field';
import { MetaMetricsContext } from '../../../../contexts/metametrics';
import { getNetworkLabelKey } from '../../../../helpers/utils/i18n-helper';
import { useI18nContext } from '../../../../hooks/useI18nContext';
import { usePrevious } from '../../../../hooks/usePrevious';
import {
<<<<<<< HEAD
=======
  getNonTestNetworks,
  getOrderedNetworksList,
} from '../../../../selectors';
import {
  upsertNetworkConfiguration,
  requestUserApproval,
  setEditedNetwork,
>>>>>>> e3aef952
  setNewNetworkAdded,
  setSelectedNetworkConfigurationId,
  showDeprecatedNetworkModal,
  showModal,
  toggleNetworkMenu,
} from '../../../../store/actions';
import {
  Box,
  ButtonLink,
  ButtonPrimary,
  ButtonPrimarySize,
  HelpText,
  HelpTextSeverity,
  IconName,
  IconSize,
  Text,
} from '../../../../components/component-library';
import { FormTextField } from '../../../../components/component-library/form-text-field/deprecated';
import {
  AlignItems,
  BackgroundColor,
  BlockSize,
  Display,
  FlexDirection,
  FontWeight,
  TextAlign,
  TextColor,
  TextVariant,
} from '../../../../helpers/constants/design-system';
import {
  getMatchedChain,
  getMatchedNames,
  getMatchedSymbols,
} from '../../../../helpers/utils/network-helper';
import { getLocalNetworkMenuRedesignFeatureFlag } from '../../../../helpers/utils/feature-flags';
import { ACTION_MODES } from '../../../../components/multichain/network-list-menu/network-list-menu';
import InfoTooltip from '../../../../components/ui/info-tooltip';
import { useSafeChains, rpcIdentifierUtility } from './use-safe-chains';

/**
 * Attempts to convert the given chainId to a decimal string, for display
 * purposes.
 *
 * Should be called with the props chainId whenever it is used to set the
 * component's state.
 *
 * @param {unknown} chainId - The chainId to convert.
 * @returns {string} The props chainId in decimal, or the original value if
 * it can't be converted.
 */
const getDisplayChainId = (chainId) => {
  if (!chainId || typeof chainId !== 'string' || !chainId.startsWith('0x')) {
    return chainId;
  }
  return parseInt(chainId, 16).toString(10);
};

/**
 * Prefixes a given id with '0x' if the prefix does not exist
 *
 * @param {string} chainId - The chainId to prefix
 * @returns {string} The chainId, prefixed with '0x'
 */
const prefixChainId = (chainId) => {
  let prefixedChainId = chainId;
  if (!chainId.startsWith('0x')) {
    prefixedChainId = `0x${parseInt(chainId, 10).toString(16)}`;
  }
  return prefixedChainId;
};

const NetworksForm = ({
  addNewNetwork,
  setActiveOnSubmit = false,
  restrictHeight,
  isCurrentRpcTarget,
  networksToRender,
  selectedNetwork,
  cancelCallback,
  submitCallback,
  onEditNetwork,
  prevActionMode,
  networkFormInformation = {},
  setNetworkFormInformation = () => null,
}) => {
  const t = useI18nContext();
  const dispatch = useDispatch();
  const DEFAULT_SUGGESTED_TICKER = [];
  const DEFAULT_SUGGESTED_NAME = [];
  const CHAIN_LIST_URL = 'https://chainid.network/';
  const BASE_HEX = 16;
  const BASE_DECIMAL = 10;
  const MAX_CHAIN_ID_LENGTH = 12;

  const { label, labelKey, viewOnly, rpcPrefs } = selectedNetwork;
  const selectedNetworkName =
    label || (labelKey && t(getNetworkLabelKey(labelKey)));
  const networkNameForm =
    prevActionMode === ACTION_MODES.ADD
      ? networkFormInformation.networkNameForm
      : '';
  const networkChainIdForm =
    prevActionMode === ACTION_MODES.ADD
      ? networkFormInformation.networkChainIdForm
      : '';
  const networkTickerForm =
    prevActionMode === ACTION_MODES.ADD
      ? networkFormInformation.networkTickerForm
      : '';

  const [networkName, setNetworkName] = useState(
    selectedNetworkName || networkNameForm,
  );
  const [rpcUrl, setRpcUrl] = useState(selectedNetwork?.rpcUrl || '');
  const [chainId, setChainId] = useState(
    selectedNetwork?.chainId || networkChainIdForm,
  );
  const [ticker, setTicker] = useState(
    selectedNetwork?.ticker || networkTickerForm,
  );
  const [suggestedTicker, setSuggestedTicker] = useState(
    DEFAULT_SUGGESTED_TICKER,
  );
  const [blockExplorerUrl, setBlockExplorerUrl] = useState(
    selectedNetwork?.blockExplorerUrl || '',
  );

  const [errors, setErrors] = useState({});
  const [warnings, setWarnings] = useState({});
  const [isSubmitting, setIsSubmitting] = useState(false);
  const chainIdMatchesFeaturedRPC = FEATURED_RPCS.some(
    (featuredRpc) => Number(featuredRpc.chainId) === Number(chainId),
  );
  const [isEditing, setIsEditing] = useState(Boolean(addNewNetwork));
  const [previousNetwork, setPreviousNetwork] = useState(selectedNetwork);
  const [suggestedNames, setSuggestedNames] = useState(DEFAULT_SUGGESTED_NAME);
  const nonTestNetworks = useSelector(getNonTestNetworks);

  const trackEvent = useContext(MetaMetricsContext);
  const { safeChains } = useSafeChains();

  const orderedNetworksList = useSelector(getOrderedNetworksList);

  const networkMenuRedesign = useSelector(
    getLocalNetworkMenuRedesignFeatureFlag,
  );

  const safeChainsList = useRef([]);

  useEffect(() => {
    Object.values(BUILT_IN_NETWORKS).forEach((network) => {
      const index = safeChains.findIndex(
        (chain) =>
          chain.chainId.toString() === getDisplayChainId(network.chainId),
      );
      if (network.ticker && index !== -1) {
        safeChains[index].nativeCurrency.symbol = network.ticker;
      }
    });
    safeChainsList.current = [
      ...safeChains,
      {
        chainId: 78,
        nativeCurrency: {
          symbol: CHAINLIST_CURRENCY_SYMBOLS_MAP_NETWORK_COLLISION.WETHIO,
        },
      },
      {
        chainId: 88888,
        nativeCurrency: {
          symbol: CHAINLIST_CURRENCY_SYMBOLS_MAP_NETWORK_COLLISION.CHZ,
        },
      },
    ];
  }, [safeChains]);

  const resetForm = useCallback(() => {
    setNetworkName(selectedNetworkName || '');
    setRpcUrl(selectedNetwork.rpcUrl);
    setChainId(getDisplayChainId(selectedNetwork.chainId));
    setTicker(selectedNetwork?.ticker);
    setBlockExplorerUrl(selectedNetwork?.blockExplorerUrl);
    setErrors({});
    setWarnings({});
    setSuggestedTicker([]);
    setSuggestedNames([]);
    setIsSubmitting(false);
    setIsEditing(false);
    setPreviousNetwork(selectedNetwork);
  }, [selectedNetwork, selectedNetworkName]);

  const stateIsUnchanged = () => {
    // These added conditions are in case the saved chainId is invalid, which
    // was possible in versions <8.1 of the extension.
    // Basically, we always want to be able to overwrite an invalid chain ID.
    const chainIdIsUnchanged =
      typeof selectedNetwork.chainId === 'string' &&
      selectedNetwork.chainId.toLowerCase().startsWith('0x') &&
      chainId === getDisplayChainId(selectedNetwork.chainId);
    return (
      rpcUrl === selectedNetwork.rpcUrl &&
      chainIdIsUnchanged &&
      ticker === selectedNetwork.ticker &&
      networkName === selectedNetworkName &&
      blockExplorerUrl === selectedNetwork.blockExplorerUrl
    );
  };

  const prevAddNewNetwork = useRef();
  const prevNetworkName = useRef();
  const prevChainId = useRef();
  const prevRpcUrl = useRef();
  const prevTicker = useRef();
  const prevBlockExplorerUrl = useRef();
  // This effect is used to reset the form when the user switches between networks
  useEffect(() => {
    if (
      !prevAddNewNetwork.current &&
      addNewNetwork &&
      prevActionMode !== ACTION_MODES.ADD
    ) {
      setNetworkName('');
      setRpcUrl('');
      setChainId('');
      setTicker('');
      setBlockExplorerUrl('');
      setErrors({});
      setIsSubmitting(false);
    } else {
      const networkNameChanged =
        prevNetworkName.current !== selectedNetworkName;
      const rpcUrlChanged = prevRpcUrl.current !== selectedNetwork.rpcUrl;
      const chainIdChanged = prevChainId.current !== selectedNetwork.chainId;
      const tickerChanged = prevTicker.current !== selectedNetwork.ticker;
      const blockExplorerUrlChanged =
        prevBlockExplorerUrl.current !== selectedNetwork.blockExplorerUrl;

      if (
        (networkNameChanged ||
          rpcUrlChanged ||
          chainIdChanged ||
          tickerChanged ||
          blockExplorerUrlChanged) &&
        (!isEditing || !isEqual(selectedNetwork, previousNetwork))
      ) {
        resetForm(selectedNetwork);
      }
    }

    prevAddNewNetwork.current = addNewNetwork;
    prevNetworkName.current = selectedNetworkName;
    prevRpcUrl.current = selectedNetwork.rpcUrl;
    prevChainId.current = selectedNetwork.chainId;
    prevTicker.current = selectedNetwork.ticker;
    prevBlockExplorerUrl.current = selectedNetwork.blockExplorerUrl;
  }, [
    selectedNetwork,
    selectedNetworkName,
    addNewNetwork,
    previousNetwork,
    resetForm,
    isEditing,
    prevActionMode,
  ]);

  const newOrderNetworks = () => {
    if (!orderedNetworksList || orderedNetworksList.length === 0) {
      return nonTestNetworks;
    }

    // Create a mapping of chainId to index in orderedNetworksList
    const orderedIndexMap = {};
    orderedNetworksList.forEach((network, index) => {
      orderedIndexMap[`${network.networkId}_${network.networkRpcUrl}`] = index;
    });

    // Sort nonTestNetworks based on the order in orderedNetworksList
    const sortedNonTestNetworks = nonTestNetworks.sort((a, b) => {
      const keyA = `${a.chainId}_${a.rpcUrl}`;
      const keyB = `${b.chainId}_${b.rpcUrl}`;
      return orderedIndexMap[keyA] - orderedIndexMap[keyB];
    });

    return sortedNonTestNetworks;
  };

  const handleEditNetworkClick = () => {
    const networksList = networkMenuRedesign
      ? nonTestNetworks
      : newOrderNetworks();

    const networkToEdit = Object.values(networksList).find(
      (network) =>
        getDisplayChainId(chainId) === getDisplayChainId(network.chainId),
    );

    if (networkToEdit) {
      onEditNetwork(networkToEdit);
    }
  };

  useEffect(() => {
    return () => {
      if (prevActionMode !== ACTION_MODES.ADD) {
        setNetworkName('');
        setRpcUrl('');
        setChainId('');
      }
      setTicker('');
      setBlockExplorerUrl('');
      setErrors({});
      dispatch(setSelectedNetworkConfigurationId(''));
    };
  }, [
    setNetworkName,
    setRpcUrl,
    setChainId,
    setTicker,
    setBlockExplorerUrl,
    setErrors,
    dispatch,
    prevActionMode,
  ]);

  const autoSuggestTicker = useCallback((formChainId) => {
    const decimalChainId = getDisplayChainId(formChainId);
    if (decimalChainId.trim() === '' || safeChainsList.current.length === 0) {
      setSuggestedTicker([]);
      return;
    }
    const matchedChain = safeChainsList.current?.find(
      (chain) => chain.chainId.toString() === decimalChainId,
    );

    const matchedSymbol = safeChainsList.current?.reduce(
      (accumulator, currentNetwork) => {
        if (currentNetwork.chainId.toString() === decimalChainId) {
          accumulator.push(currentNetwork.nativeCurrency?.symbol);
        }
        return accumulator;
      },
      [],
    );

    if (matchedChain === undefined) {
      setSuggestedTicker([]);
      return;
    }
    setSuggestedTicker([...matchedSymbol]);
  }, []);

  const autoSuggestName = useCallback((formChainId) => {
    const decimalChainId = getDisplayChainId(formChainId);
    if (decimalChainId.trim() === '' || safeChainsList.current.length === 0) {
      setSuggestedNames([]);
      return;
    }
    const matchedChain = safeChainsList.current?.find(
      (chain) => chain.chainId.toString() === decimalChainId,
    );

    const matchedNames = safeChainsList.current?.reduce(
      (accumulator, currentNetwork) => {
        if (currentNetwork.chainId.toString() === decimalChainId) {
          accumulator.push(currentNetwork?.name);
        }
        return accumulator;
      },
      [],
    );

    if (matchedChain === undefined) {
      setSuggestedNames([]);
      return;
    }
    setSuggestedNames([...matchedNames]);
  }, []);

  const hasErrors = () => {
    return Object.keys(errors).some((key) => {
      const error = errors[key];
      // Do not factor in duplicate chain id error for submission disabling
      if (key === 'chainId' && error?.key === 'chainIdExistsErrorMsg') {
        return false;
      }
      return error?.key && error?.msg;
    });
  };

  const networksList = Object.values(orderedNetworksList);
  const validateBlockExplorerURL = useCallback(
    (url) => {
      if (url?.length > 0 && !isWebUrl(url)) {
        if (isWebUrl(`https://${url}`)) {
          return {
            key: 'urlErrorMsg',
            msg: t('urlErrorMsg'),
          };
        }

        return {
          key: 'invalidBlockExplorerURL',
          msg: t('invalidBlockExplorerURL'),
        };
      }

      return null;
    },
    [t],
  );

  const validateChainId = useCallback(
    async (chainArg = '') => {
      const formChainId = chainArg.trim();
      let errorKey = '';
      let errorMessage = '';
      let warningKey = '';
      let warningMessage = '';
      let radix = 10;
      let hexChainId = formChainId;

      if (!hexChainId.startsWith('0x')) {
        try {
          hexChainId = `0x${decimalToHex(hexChainId)}`;
        } catch (err) {
          return {
            error: {
              key: 'invalidHexNumber',
              msg: t('invalidHexNumber'),
            },
          };
        }
      }

      if (
        addNewNetwork &&
        networksList.some(
          (network) =>
            getDisplayChainId(chainArg) ===
              parseInt(network.networkId, BASE_HEX).toString(BASE_DECIMAL) &&
            rpcUrl === network.networkRpcUrl,
        )
      ) {
        return {
          error: {
            key: 'existingChainId',
          },
        };
      }

      const [matchingChainId] = networksToRender.filter(
        (e) => e.chainId === hexChainId && e.rpcUrl !== rpcUrl,
      );

      if (formChainId === '') {
        return null;
      } else if (matchingChainId) {
        warningKey = 'chainIdExistsErrorMsg';
        warningMessage = t('chainIdExistsErrorMsg', [
          matchingChainId.label ?? matchingChainId.labelKey,
        ]);
      } else if (formChainId.startsWith('0x')) {
        radix = 16;
        if (!/^0x[0-9a-f]+$/iu.test(formChainId)) {
          errorKey = 'invalidHexNumber';
          errorMessage = t('invalidHexNumber');
        } else if (!isPrefixedFormattedHexString(formChainId)) {
          errorMessage = t('invalidHexNumberLeadingZeros');
        }
      } else if (!/^[0-9]+$/u.test(formChainId)) {
        errorKey = 'invalidNumber';
        errorMessage = t('invalidNumber');
      } else if (formChainId.startsWith('0')) {
        errorKey = 'invalidNumberLeadingZeros';
        errorMessage = t('invalidNumberLeadingZeros');
      } else if (!isSafeChainId(parseInt(formChainId, radix))) {
        errorKey = 'invalidChainIdTooBig';
        errorMessage = t('invalidChainIdTooBig');
      }

      let endpointChainId;
      let providerError;

      try {
        endpointChainId = await jsonRpcRequest(rpcUrl, 'eth_chainId');
      } catch (err) {
        log.warn('Failed to fetch the chainId from the endpoint.', err);
        providerError = err;
      }

      if (rpcUrl && formChainId) {
        if (providerError || typeof endpointChainId !== 'string') {
          errorKey = 'failedToFetchChainId';
          errorMessage = t('failedToFetchChainId');
        } else if (hexChainId !== endpointChainId) {
          // Here, we are in an error state. The endpoint should always return a
          // hexadecimal string. If the user entered a decimal string, we attempt
          // to convert the endpoint's return value to decimal before rendering it
          // in an error message in the form.
          if (!formChainId.startsWith('0x')) {
            try {
              endpointChainId = parseInt(endpointChainId, 16).toString(10);
            } catch (err) {
              log.warn(
                'Failed to convert endpoint chain ID to decimal',
                endpointChainId,
              );
            }
          }

          errorKey = 'endpointReturnedDifferentChainId';
          if (networkMenuRedesign) {
            errorMessage = t('wrongChainId');
          } else {
            errorMessage = t('endpointReturnedDifferentChainId', [
              endpointChainId.length <= MAX_CHAIN_ID_LENGTH
                ? endpointChainId
                : `${endpointChainId.slice(0, 9)}...`,
            ]);
          }
        }
      }

      if (errorKey) {
        return {
          error: {
            key: errorKey,
            msg: errorMessage,
          },
        };
      }
      if (warningKey) {
        return {
          warning: {
            key: warningKey,
            msg: warningMessage,
          },
        };
      }
      autoSuggestTicker(formChainId);
      autoSuggestName(formChainId);
      return null;
    },
    [
      rpcUrl,
      networksToRender,
      t,
      addNewNetwork,
      autoSuggestName,
      autoSuggestTicker,
      orderedNetworksList,
    ],
  );

  /**
   * Validates the ticker symbol by checking it against the nativeCurrency.symbol return
   * value from chainid.network trusted chain data
   * Assumes that all strings are non-empty and correctly formatted.
   *
   * @param {string} formChainId - The Chain ID currently entered in the form.
   * @param {string} formTickerSymbol - The ticker/currency symbol currently entered in the form.
   */
  const validateTickerSymbol = useCallback(
    async (formChainId, formTickerSymbol) => {
      let warningKey;
      let warningMessage;
      const decimalChainId = getDisplayChainId(formChainId);

      if (!decimalChainId || !formTickerSymbol) {
        return null;
      }

      if (safeChainsList.current.length === 0) {
        warningKey = 'failedToFetchTickerSymbolData';
        warningMessage = t('failedToFetchTickerSymbolData');
      } else {
        const matchedChain = getMatchedChain(
          decimalChainId,
          safeChainsList.current,
        );
        const matchedSymbols = getMatchedSymbols(
          decimalChainId,
          safeChainsList.current,
        );

        if (matchedChain === undefined) {
          warningKey = 'failedToFetchTickerSymbolData';
          warningMessage = t('failedToFetchTickerSymbolData');
        } else if (
          !matchedSymbols.some(
            (symbol) => symbol.toLowerCase() === formTickerSymbol.toLowerCase(),
          )
        ) {
          warningKey = 'chainListReturnedDifferentTickerSymbol';
          warningMessage = t('chainListReturnedDifferentTickerSymbol');
          setSuggestedTicker([...matchedSymbols]);
        }
      }

      if (warningKey) {
        return {
          key: warningKey,
          msg: warningMessage,
        };
      }

      return null;
    },
    [t],
  );

  const validateNetworkName = useCallback(
    async (formChainId, formName) => {
      let warningKey;
      let warningMessage;
      const decimalChainId = getDisplayChainId(formChainId);

      let hexChainId = formChainId;
      if (!formChainId.startsWith('0x')) {
        try {
          hexChainId = `0x${decimalToHex(formChainId)}`;
        } catch (err) {
          return {
            error: {
              key: 'invalidHexNumber',
              msg: t('invalidHexNumber'),
            },
          };
        }
      }

      const isMatchedName = NETWORK_TO_NAME_MAP[hexChainId] === formName;

      if (!decimalChainId || !formName || isMatchedName) {
        setSuggestedNames([]);
        return null;
      }

      if (safeChainsList.current.length === 0) {
        warningKey = 'failedToFetchTickerSymbolData';
        warningMessage = t('failedToFetchTickerSymbolData');
      } else {
        const matchedChain = getMatchedChain(
          decimalChainId,
          safeChainsList.current,
        );

        const matchedNames = getMatchedNames(
          decimalChainId,
          safeChainsList.current,
        );
        setSuggestedNames([...matchedNames]);

        if (matchedChain === undefined) {
          warningKey = 'failedToFetchTickerSymbolData';
          warningMessage = t('failedToFetchTickerSymbolData');
        } else if (
          !matchedNames.some(
            (name) => name?.toLowerCase() === formName.toLowerCase(),
          )
        ) {
          warningKey = 'wrongNetworkName';
          warningMessage = t('wrongNetworkName');
        }
      }

      if (warningKey) {
        return {
          key: warningKey,
          msg: warningMessage,
        };
      }

      return null;
    },
    [t],
  );

  const validateRPCUrl = useCallback(
    async (url, formChainId) => {
      const decimalChainId = getDisplayChainId(formChainId);

      const [
        {
          rpcUrl: matchingRPCUrl = null,
          label: matchingRPCLabel,
          labelKey: matchingRPCLabelKey,
        } = {},
      ] = networksToRender.filter((e) => e.rpcUrl === url);
      const { rpcUrl: selectedNetworkRpcUrl } = selectedNetwork;

      if (
        networksList.some((network) => url === network.networkRpcUrl) &&
        addNewNetwork &&
        networkMenuRedesign
      ) {
        return {
          key: 'existingRpcUrl',
          msg: t('existingRpcUrl'),
        };
      }

      if (!url || (!decimalChainId && networkMenuRedesign)) {
        return null;
      }

      if (url?.length > 0 && !isWebUrl(url)) {
        if (isWebUrl(`https://${url}`)) {
          return {
            key: 'urlErrorMsg',
            msg: t('urlErrorMsg'),
          };
        }
        return {
          key: 'invalidRPC',
          msg: t('invalidRPC'),
        };
      } else if (matchingRPCUrl && matchingRPCUrl !== selectedNetworkRpcUrl) {
        return {
          key: 'urlExistsErrorMsg',
          msg: t('urlExistsErrorMsg', [
            matchingRPCLabel ?? matchingRPCLabelKey,
          ]),
        };
      }

      if (networkMenuRedesign) {
        let endpointChainId;
        let providerError;

        try {
          endpointChainId = await jsonRpcRequest(rpcUrl, 'eth_chainId');
        } catch (err) {
          log.warn('Failed to fetch the chainId from the endpoint.', err);
          providerError = err;
        }

        if (providerError || typeof endpointChainId !== 'string') {
          return {
            key: 'failedToFetchChainId',
            msg: t('unMatchedChain'),
          };
        }
      }

      return null;
    },
    [selectedNetwork, networksToRender, t, rpcUrl],
  );

  // validation effect
  const previousRpcUrl = usePrevious(rpcUrl);
  const previousChainId = usePrevious(chainId);
  const previousTicker = usePrevious(ticker);
  const previousBlockExplorerUrl = usePrevious(blockExplorerUrl);
  const previousNetworkName = usePrevious(networkName);

  useEffect(() => {
    if (viewOnly) {
      return;
    }

    if (
      previousRpcUrl === rpcUrl &&
      previousChainId === chainId &&
      previousTicker === ticker &&
      previousBlockExplorerUrl === blockExplorerUrl &&
      previousNetworkName === networkName
    ) {
      return;
    }
    async function validate() {
      const { error: chainIdError, warning: chainIdWarning } =
        (await validateChainId(chainId)) || {};
      const tickerWarning = await validateTickerSymbol(chainId, ticker);
      const nameWarning = await validateNetworkName(chainId, networkName);
      const blockExplorerError = validateBlockExplorerURL(blockExplorerUrl);
      const rpcUrlError = await validateRPCUrl(rpcUrl, chainId);

      setErrors({
        ...errors,
        blockExplorerUrl: blockExplorerError,
        rpcUrl: rpcUrlError,
        chainId: chainIdError,
      });

      setWarnings({
        ...warnings,
        chainId: chainIdWarning,
        ticker: tickerWarning,
        networkName: nameWarning,
      });
    }

    validate();
  }, [
    errors,
    warnings,
    rpcUrl,
    chainId,
    ticker,
    blockExplorerUrl,
    viewOnly,
    networkName,
    label,
    previousRpcUrl,
    previousChainId,
    previousTicker,
    previousBlockExplorerUrl,
    previousNetworkName,
    validateBlockExplorerURL,
    validateChainId,
    validateTickerSymbol,
    validateRPCUrl,
    validateNetworkName,
  ]);

  const onSubmit = async () => {
    setIsSubmitting(true);
    if (networkMenuRedesign && addNewNetwork) {
      dispatch(toggleNetworkMenu());
      await dispatch(
        requestUserApproval({
          origin: ORIGIN_METAMASK,
          type: ApprovalType.AddEthereumChain,
          requestData: {
            chainId: prefixChainId(chainId),
            rpcUrl,
            ticker,
            imageUrl:
              CHAIN_ID_TO_NETWORK_IMAGE_URL_MAP[prefixChainId(chainId)] ?? '',
            chainName: networkName,
            rpcPrefs: {
              ...rpcPrefs,
              blockExplorerUrl: blockExplorerUrl || rpcPrefs?.blockExplorerUrl,
            },
            referrer: ORIGIN_METAMASK,
            source: MetaMetricsNetworkEventSource.NewAddNetworkFlow,
          },
        }),
      );
      return;
    }
    try {
      const formChainId = chainId.trim().toLowerCase();
      const prefixedChainId = prefixChainId(formChainId);
      let networkConfigurationId;
      // After this point, isSubmitting will be reset in componentDidUpdate
      if (prefixedChainId === CHAIN_IDS.GOERLI) {
        dispatch(showDeprecatedNetworkModal());
      } else if (selectedNetwork.rpcUrl && rpcUrl !== selectedNetwork.rpcUrl) {
        await dispatch(
          upsertNetworkConfiguration(
            {
              rpcUrl,
              ticker,
              id: selectedNetwork.networkConfigurationId,
              chainId: prefixedChainId,
              nickname: networkName,
              rpcPrefs: {
                ...rpcPrefs,
                blockExplorerUrl:
                  blockExplorerUrl || rpcPrefs?.blockExplorerUrl,
              },
            },
            {
              source: MetaMetricsNetworkEventSource.CustomNetworkForm,
              setActive: true,
            },
          ),
        );
      } else {
        networkConfigurationId = await dispatch(
          upsertNetworkConfiguration(
            {
              rpcUrl,
              ticker,
              chainId: prefixedChainId,
              nickname: networkName,
              rpcPrefs: {
                ...rpcPrefs,
                blockExplorerUrl:
                  blockExplorerUrl || rpcPrefs?.blockExplorerUrl,
              },
            },
            {
              setActive: setActiveOnSubmit,
              source: MetaMetricsNetworkEventSource.CustomNetworkForm,
            },
          ),
        );

        trackEvent({
          event: MetaMetricsEventName.CustomNetworkAdded,
          category: MetaMetricsEventCategory.Network,
          properties: {
            block_explorer_url: blockExplorerUrl,
            chain_id: prefixedChainId,
            network_name: networkName,
            source_connection_method:
              MetaMetricsNetworkEventSource.CustomNetworkForm,
            token_symbol: ticker,
          },
          sensitiveProperties: {
            rpcUrl: rpcIdentifierUtility(rpcUrl, safeChains),
          },
        });
        if (networkMenuRedesign) {
          dispatch(
            setEditedNetwork({
              networkConfigurationId,
              nickname: networkName,
              editCompleted: true,
            }),
          );
        }
      }

      if (
        addNewNetwork &&
        !setActiveOnSubmit &&
        prefixedChainId !== CHAIN_IDS.GOERLI
      ) {
        dispatch(
          setNewNetworkAdded({
            nickname: networkName,
            networkConfigurationId,
          }),
        );
      }
      submitCallback?.();
    } catch (error) {
      setIsSubmitting(false);
      throw error;
    }
  };

  const onCancel = () => {
    if (addNewNetwork) {
      dispatch(setSelectedNetworkConfigurationId(''));
      cancelCallback?.();
    } else {
      resetForm();
    }
  };

  const onDelete = () => {
    dispatch(
      showModal({
        name: 'CONFIRM_DELETE_NETWORK',
        target: selectedNetwork.networkConfigurationId,
        onConfirm: () => {
          resetForm();
          dispatch(setSelectedNetworkConfigurationId(''));
        },
      }),
    );
  };

  const isPopularNetwork = Object.values(FEATURED_RPCS).some(
    (network) =>
      getDisplayChainId(chainId) === getDisplayChainId(network.chainId) &&
      rpcUrl === network.rpcUrl,
  );

  const isDefaultNetwork = (networkId, rpcUrlLink, targetChainId) =>
    getDisplayChainId(networkId) === parseInt(targetChainId, 16).toString(10) &&
    rpcUrlLink === CHAIN_ID_TO_RPC_URL_MAP[targetChainId];

  const isDefaultMainnet = isDefaultNetwork(chainId, rpcUrl, CHAIN_IDS.MAINNET);
  const isDefaultLineaMainnet = isDefaultNetwork(
    chainId,
    rpcUrl,
    CHAIN_IDS.LINEA_MAINNET,
  );
  const isDefaultSepoliaTestnet = isDefaultNetwork(
    chainId,
    rpcUrl,
    CHAIN_IDS.SEPOLIA,
  );
  const isDefaultLineaSepoliaTestnet = isDefaultNetwork(
    chainId,
    rpcUrl,
    CHAIN_IDS.LINEA_SEPOLIA,
  );

  const deletable = !isCurrentRpcTarget && !viewOnly && !addNewNetwork;
  const stateUnchanged = stateIsUnchanged();
  const chainIdErrorOnFeaturedRpcDuringEdit =
    selectedNetwork?.rpcUrl && errors.chainId && chainIdMatchesFeaturedRPC;
  const isSubmitDisabled =
    hasErrors() ||
    isSubmitting ||
    stateUnchanged ||
    chainIdErrorOnFeaturedRpcDuringEdit ||
    !rpcUrl ||
    !chainId ||
    !ticker;

  let displayRpcUrl = rpcUrl?.includes(`/v3/${infuraProjectId}`)
    ? rpcUrl.replace(`/v3/${infuraProjectId}`, '')
    : rpcUrl;
  if (viewOnly) {
    displayRpcUrl = displayRpcUrl?.toLowerCase();
  }

  const disableEdit =
    viewOnly ||
    isDefaultMainnet ||
    isDefaultLineaMainnet ||
    isDefaultLineaSepoliaTestnet ||
    isDefaultSepoliaTestnet;

  return (
    <Box
      display={Display.Flex}
      flexDirection={FlexDirection.Column}
      alignItems={AlignItems.center}
      paddingBottom={2}
      paddingLeft={4}
      paddingRight={4}
      paddingTop={1}
      className="networks-tab__scrollable"
    >
      <div
        className={classnames({
          'networks-tab__network-form': !addNewNetwork,
          'networks-tab__add-network-form': addNewNetwork,
          'networks-tab__restrict-height': restrictHeight,
        })}
      >
        {addNewNetwork ? (
          <ActionableMessage
            type="warning"
            message={t('onlyAddTrustedNetworks')}
            iconFillColor="var(--color-warning-default)"
            useIcon
            withRightButton
            className="networks-tab__add-network-form__alert"
          />
        ) : null}
        <div
          className={classnames({
            'networks-tab__network-form-body': !addNewNetwork,
            'networks-tab__network-form-body__view-only': viewOnly,
            'networks-tab__add-network-form-body': addNewNetwork,
          })}
        >
          <FormTextField
            paddingTop={4}
            paddingBottom={4}
            data-testid="network-form-name-input"
            helpText={
              suggestedNames &&
              suggestedNames.length > 0 &&
              !suggestedNames.some(
                (nameSuggested) => nameSuggested === networkName,
              ) ? (
                <Text
                  as="span"
                  variant={TextVariant.bodySm}
                  color={TextColor.textDefault}
                  data-testid="network-form-name-suggestion"
                >
                  {t('suggestedTokenName')}
                  {suggestedNames.map((suggestedName, i) => (
                    <ButtonLink
                      as="button"
                      variant={TextVariant.bodySm}
                      color={TextColor.primaryDefault}
                      onClick={() => {
                        setNetworkName(suggestedName);
                        setNetworkFormInformation((prevState) => ({
                          ...prevState,
                          networkNameForm: suggestedName,
                        }));
                      }}
                      paddingLeft={1}
                      paddingRight={1}
                      style={{ verticalAlign: 'baseline' }}
                      key={i}
                    >
                      {suggestedName}
                    </ButtonLink>
                  ))}
                </Text>
              ) : null
            }
            onChange={(e) => {
              setIsEditing(true);
              setNetworkName(e.target?.value);
              setNetworkFormInformation((prevState) => ({
                ...prevState,
                networkNameForm: e.target?.value ?? '',
              }));
            }}
            label={t('networkName')}
            labelProps={{
              variant: TextVariant.bodySm,
              fontWeight: FontWeight.Bold,
              paddingBottom: 1,
              paddingTop: 1,
            }}
            inputProps={{
              paddingLeft: 2,
              variant: TextVariant.bodySm,
              'data-testid': 'network-form-network-name',
            }}
            value={networkName}
            disabled={disableEdit && !addNewNetwork}
          />
          {errors.networkName?.msg ? (
            <HelpText
              severity={HelpTextSeverity.Danger}
              marginTop={1}
              data-testid="network-form-network-name-error"
            >
              {errors.networkName.msg}
            </HelpText>
          ) : null}
          {warnings.networkName?.msg ? (
            <HelpText
              severity={HelpTextSeverity.Warning}
              marginTop={1}
              data-testid="network-form-network-name-warning"
            >
              {warnings.networkName.msg}
            </HelpText>
          ) : null}

          <FormField
            onChange={(value) => {
              setIsEditing(true);
              setRpcUrl(value);
            }}
            titleText={t('rpcUrl')}
            value={displayRpcUrl}
            disabled={disableEdit && !addNewNetwork}
            dataTestId="network-form-rpc-url"
          />

          {errors.rpcUrl?.msg ? (
            <HelpText
              severity={HelpTextSeverity.Danger}
              marginTop={1}
              data-testid="network-form-rpc-url-error"
            >
              {errors.rpcUrl.msg}
            </HelpText>
          ) : null}
          <FormTextField
            paddingTop={4}
            data-testid="network-form-chain-id-input"
            onChange={(e) => {
              setIsEditing(true);
              setChainId(e.target?.value);
              autoSuggestTicker(e.target?.value);
              autoSuggestName(e.target?.value);
              setNetworkFormInformation((prevState) => ({
                ...prevState,
                networkChainIdForm: e.target?.value ?? '',
              }));
            }}
            label={
              viewOnly || networkMenuRedesign ? (
                t('chainId')
              ) : (
                <>
                  {t('chainId')}
                  <Box paddingLeft={2}>
                    <InfoTooltip
                      position="top"
                      contentText={t('networkSettingsChainIdDescription')}
                    />
                  </Box>
                </>
              )
            }
            labelProps={{
              variant: TextVariant.bodySm,
              fontWeight: FontWeight.Bold,
              paddingBottom: 1,
              paddingTop: 1,
            }}
            inputProps={{
              paddingLeft: 2,
              variant: TextVariant.bodySm,
              'data-testid': 'network-form-chain-id',
            }}
            value={chainId}
            disabled={(disableEdit || isPopularNetwork) && !addNewNetwork}
          />

          {warnings.chainId?.msg ? (
            <HelpText
              severity={HelpTextSeverity.Warning}
              marginTop={1}
              data-testid="network-form-chain-id-error"
            >
              {warnings.chainId?.msg}
            </HelpText>
          ) : null}
          {errors.chainId?.msg ? (
            <HelpText
              severity={HelpTextSeverity.Danger}
              marginTop={1}
              data-testid="network-form-chain-id-error"
            >
              {errors.chainId.msg}
            </HelpText>
          ) : null}
          {errors.chainId?.key === 'endpointReturnedDifferentChainId' &&
          networkMenuRedesign ? (
            <Box>
              <HelpText
                severity={HelpTextSeverity.Danger}
                marginTop={1}
                data-testid="network-form-chain-id-error"
              >
                {t('findTheRightChainId')}{' '}
                <ButtonLink
                  as="button"
                  variant={TextVariant.bodyXs}
                  color={TextColor.primaryDefault}
                  onClick={() => {
                    global.platform.openTab({
                      url: CHAIN_LIST_URL,
                    });
                  }}
                  endIconName={IconName.Export}
                  endIconProps={{
                    size: IconSize.Xs,
                  }}
                >
                  chainid.network
                </ButtonLink>
              </HelpText>
            </Box>
          ) : null}
          {errors.chainId?.key === 'existingChainId' ? (
            <Box>
              <HelpText
                severity={HelpTextSeverity.Danger}
                marginTop={1}
                data-testid="network-form-chain-id-error"
              >
                {t('existingChainId')}
              </HelpText>
              <HelpText
                severity={HelpTextSeverity.Danger}
                marginTop={1}
                data-testid="network-form-chain-id-error"
              >
                {t('updateOrEditNetworkInformations')}{' '}
                <ButtonLink
                  as="button"
                  variant={TextVariant.bodyXs}
                  color={TextColor.primaryDefault}
                  onClick={handleEditNetworkClick}
                >
                  {t('editNetworkLink')}
                </ButtonLink>
              </HelpText>
            </Box>
          ) : null}
          <FormTextField
            paddingTop={4}
            data-testid="network-form-ticker"
            helpText={
              suggestedTicker &&
              suggestedTicker.length > 0 &&
              !suggestedTicker.some(
                (symbolSuggested) => symbolSuggested === ticker,
              ) ? (
                <Text
                  as="span"
                  variant={TextVariant.bodySm}
                  color={TextColor.textDefault}
                  data-testid="network-form-ticker-suggestion"
                >
                  {t('suggestedTokenSymbol')}
                  {suggestedTicker.map((suggestedSymbol, i) => (
                    <ButtonLink
                      as="button"
                      variant={TextVariant.bodySm}
                      color={TextColor.primaryDefault}
                      onClick={() => {
                        setTicker(suggestedSymbol);
                        setNetworkFormInformation((prevState) => ({
                          ...prevState,
                          networkTickerForm: suggestedSymbol,
                        }));
                      }}
                      paddingLeft={1}
                      paddingRight={1}
                      style={{ verticalAlign: 'baseline' }}
                      key={i}
                    >
                      {suggestedSymbol}
                    </ButtonLink>
                  ))}
                </Text>
              ) : null
            }
            onChange={(e) => {
              setIsEditing(true);
              setTicker(e.target?.value);
              setNetworkFormInformation((prevState) => ({
                ...prevState,
                networkTickerForm: e.target?.value ?? '',
              }));
            }}
            label={t('currencySymbol')}
            labelProps={{
              variant: TextVariant.bodySm,
              fontWeight: FontWeight.Bold,
              paddingBottom: 1,
              paddingTop: 1,
            }}
            inputProps={{
              paddingLeft: 2,
              variant: TextVariant.bodySm,
              'data-testid': 'network-form-ticker-input',
            }}
            value={ticker}
            disabled={disableEdit && !addNewNetwork}
          />
          {warnings.ticker?.msg ? (
            <HelpText
              severity={HelpTextSeverity.Warning}
              marginTop={1}
              data-testid="network-form-ticker-warning"
            >
              {warnings.ticker.msg}
            </HelpText>
          ) : null}
          <FormTextField
            paddingTop={4}
            data-testid="network-form-block-explorer-url-input"
            onChange={(e) => {
              setIsEditing(true);
              setBlockExplorerUrl(e.target?.value);
            }}
            label={`${t('blockExplorerUrl')} ${t('optionalWithParanthesis')}`}
            labelProps={{
              variant: TextVariant.bodySm,
              fontWeight: FontWeight.Bold,
              paddingBottom: 1,
              paddingTop: 1,
            }}
            inputProps={{
              paddingLeft: 2,
              variant: TextVariant.bodySm,
              'data-testid': 'network-form-block-explorer-url',
            }}
            value={blockExplorerUrl ?? ''}
            disabled={disableEdit && !addNewNetwork}
            autoFocus={
              window.location.hash.split('#')[2] === 'blockExplorerUrl'
            }
          />
          {errors.blockExplorerUrl?.msg ? (
            <HelpText
              severity={HelpTextSeverity.Danger}
              marginTop={1}
              data-testid="network-form-block-explorer-url-error"
            >
              {errors.blockExplorerUrl.msg}
            </HelpText>
          ) : null}
        </div>
      </div>
      {networkMenuRedesign ? (
        <Box
          backgroundColor={BackgroundColor.backgroundDefault}
          textAlign={TextAlign.Center}
          paddingTop={4}
          paddingLeft={4}
          paddingRight={4}
          width={BlockSize.Full}
        >
          <ButtonPrimary
            disabled={isSubmitDisabled}
            onClick={() => {
              onSubmit();
              if (!networkMenuRedesign || !addNewNetwork) {
                dispatch(toggleNetworkMenu());
              }
            }}
            size={ButtonPrimarySize.Lg}
            width={BlockSize.Full}
            alignItems={AlignItems.center}
          >
            {addNewNetwork ? t('next') : t('save')}
          </ButtonPrimary>
        </Box>
      ) : (
        <div
          className={classnames({
            'networks-tab__network-form-footer': !addNewNetwork,
            'networks-tab__add-network-form-footer': addNewNetwork,
          })}
        >
          {!viewOnly && (
            <>
              {deletable && (
                <Button type="danger" onClick={onDelete}>
                  {t('delete')}
                </Button>
              )}

              <Button
                type="secondary"
                onClick={onCancel}
                disabled={stateUnchanged}
              >
                {t('cancel')}
              </Button>

              <Button
                type="primary"
                disabled={isSubmitDisabled}
                onClick={onSubmit}
                dataTestId="network-form-network-save-button"
              >
                {t('save')}
              </Button>
            </>
          )}
        </div>
      )}
    </Box>
  );
};

NetworksForm.propTypes = {
  addNewNetwork: PropTypes.bool,
  isCurrentRpcTarget: PropTypes.bool,
  networksToRender: PropTypes.array.isRequired,
  selectedNetwork: PropTypes.object,
  cancelCallback: PropTypes.func,
  submitCallback: PropTypes.func,
  restrictHeight: PropTypes.bool,
  setActiveOnSubmit: PropTypes.bool,
  onEditNetwork: PropTypes.func,
  prevActionMode: PropTypes.string,
  networkFormInformation: PropTypes.object,
  setNetworkFormInformation: PropTypes.func,
};

NetworksForm.defaultProps = {
  selectedNetwork: {},
};

export default NetworksForm;<|MERGE_RESOLUTION|>--- conflicted
+++ resolved
@@ -42,8 +42,6 @@
 import { useI18nContext } from '../../../../hooks/useI18nContext';
 import { usePrevious } from '../../../../hooks/usePrevious';
 import {
-<<<<<<< HEAD
-=======
   getNonTestNetworks,
   getOrderedNetworksList,
 } from '../../../../selectors';
@@ -51,7 +49,6 @@
   upsertNetworkConfiguration,
   requestUserApproval,
   setEditedNetwork,
->>>>>>> e3aef952
   setNewNetworkAdded,
   setSelectedNetworkConfigurationId,
   showDeprecatedNetworkModal,
