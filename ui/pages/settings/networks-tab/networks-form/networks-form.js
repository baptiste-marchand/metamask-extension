import classnames from 'classnames';
import { isEqual } from 'lodash';
import log from 'loglevel';
import PropTypes from 'prop-types';
import React, {
  useCallback,
  useContext,
  useEffect,
  useRef,
  useState,
} from 'react';
import { useDispatch, useSelector } from 'react-redux';
import { ORIGIN_METAMASK } from '@metamask/approval-controller';
import { ApprovalType } from '@metamask/controller-utils';
import { isWebUrl } from '../../../../../app/scripts/lib/util';
import {
  MetaMetricsEventCategory,
  MetaMetricsEventName,
  MetaMetricsNetworkEventSource,
} from '../../../../../shared/constants/metametrics';
import {
  BUILT_IN_NETWORKS,
  CHAIN_ID_TO_NETWORK_IMAGE_URL_MAP,
<<<<<<< HEAD
  CHAIN_ID_TO_RPC_URL_MAP,
=======
>>>>>>> 535c139b
  CHAIN_IDS,
  CHAINLIST_CURRENCY_SYMBOLS_MAP_NETWORK_COLLISION,
  FEATURED_RPCS,
  infuraProjectId,
  NETWORK_TO_NAME_MAP,
} from '../../../../../shared/constants/network';
import fetchWithCache from '../../../../../shared/lib/fetch-with-cache';
import { decimalToHex } from '../../../../../shared/modules/conversion.utils';
import {
  isPrefixedFormattedHexString,
  isSafeChainId,
} from '../../../../../shared/modules/network.utils';
import { jsonRpcRequest } from '../../../../../shared/modules/rpc.utils';
import ActionableMessage from '../../../../components/ui/actionable-message';
import Button from '../../../../components/ui/button';
import FormField from '../../../../components/ui/form-field';
import { MetaMetricsContext } from '../../../../contexts/metametrics';
import { getNetworkLabelKey } from '../../../../helpers/utils/i18n-helper';
import { useI18nContext } from '../../../../hooks/useI18nContext';
import { usePrevious } from '../../../../hooks/usePrevious';
import {
  getNonTestNetworks,
  getOrderedNetworksList,
  useSafeChainsListValidationSelector,
} from '../../../../selectors';
import {
<<<<<<< HEAD
  editAndSetNetworkConfiguration,
=======
>>>>>>> 535c139b
  requestUserApproval,
  setEditedNetwork,
  setNewNetworkAdded,
  setSelectedNetworkConfigurationId,
  showDeprecatedNetworkModal,
  showModal,
  toggleNetworkMenu,
  upsertNetworkConfiguration,
} from '../../../../store/actions';
import {
  Box,
  ButtonLink,
  ButtonPrimary,
  ButtonPrimarySize,
  HelpText,
  HelpTextSeverity,
  IconName,
  IconSize,
  Text,
} from '../../../../components/component-library';
import { FormTextField } from '../../../../components/component-library/form-text-field/deprecated';
import {
  AlignItems,
  BackgroundColor,
  BlockSize,
<<<<<<< HEAD
  Display,
  FlexDirection,
=======
>>>>>>> 535c139b
  FontWeight,
  TextAlign,
  TextColor,
  TextVariant,
} from '../../../../helpers/constants/design-system';
import {
  getMatchedChain,
  getMatchedNames,
  getMatchedSymbols,
} from '../../../../helpers/utils/network-helper';
import { getLocalNetworkMenuRedesignFeatureFlag } from '../../../../helpers/utils/feature-flags';
<<<<<<< HEAD
import { ACTION_MODES } from '../../../../components/multichain/network-list-menu/network-list-menu';
import InfoTooltip from '../../../../components/ui/info-tooltip';
import { sha256 } from '../../../../../shared/modules/hash.utils';
=======
import { RpcUrlEditor } from './rpc-url-editor';
>>>>>>> 535c139b

/**
 * Attempts to convert the given chainId to a decimal string, for display
 * purposes.
 *
 * Should be called with the props chainId whenever it is used to set the
 * component's state.
 *
 * @param {unknown} chainId - The chainId to convert.
 * @returns {string} The props chainId in decimal, or the original value if
 * it can't be converted.
 */
const getDisplayChainId = (chainId) => {
  if (!chainId || typeof chainId !== 'string' || !chainId.startsWith('0x')) {
    return chainId;
  }
  return parseInt(chainId, 16).toString(10);
};

/**
 * Prefixes a given id with '0x' if the prefix does not exist
 *
 * @param {string} chainId - The chainId to prefix
 * @returns {string} The chainId, prefixed with '0x'
 */
const prefixChainId = (chainId) => {
  let prefixedChainId = chainId;
  if (!chainId.startsWith('0x')) {
    prefixedChainId = `0x${parseInt(chainId, 10).toString(16)}`;
  }
  return prefixedChainId;
};

const NetworksForm = ({
  addNewNetwork,
  setActiveOnSubmit = false,
  restrictHeight,
  isCurrentRpcTarget,
  networksToRender,
  selectedNetwork,
  cancelCallback,
  submitCallback,
<<<<<<< HEAD
  onEditNetwork,
  prevActionMode,
  networkFormInformation = {},
  setNetworkFormInformation = () => null,
=======
  onRpcUrlAdd,
>>>>>>> 535c139b
}) => {
  const t = useI18nContext();
  const dispatch = useDispatch();
  const DEFAULT_SUGGESTED_TICKER = [];
  const DEFAULT_SUGGESTED_NAME = [];
<<<<<<< HEAD
  const CHAIN_LIST_URL = 'https://chainid.network/';
  const BASE_HEX = 16;
  const BASE_DECIMAL = 10;
  const MAX_CHAIN_ID_LENGTH = 12;

=======
>>>>>>> 535c139b
  const { label, labelKey, viewOnly, rpcPrefs } = selectedNetwork;
  const selectedNetworkName =
    label || (labelKey && t(getNetworkLabelKey(labelKey)));
  const networkNameForm =
    prevActionMode === ACTION_MODES.ADD
      ? networkFormInformation.networkNameForm
      : '';
  const networkChainIdForm =
    prevActionMode === ACTION_MODES.ADD
      ? networkFormInformation.networkChainIdForm
      : '';
  const networkTickerForm =
    prevActionMode === ACTION_MODES.ADD
      ? networkFormInformation.networkTickerForm
      : '';

  const [networkName, setNetworkName] = useState(
    selectedNetworkName || networkNameForm,
  );
  const [rpcUrl, setRpcUrl] = useState(selectedNetwork?.rpcUrl || '');
  const [chainId, setChainId] = useState(
    selectedNetwork?.chainId || networkChainIdForm,
  );
  const [ticker, setTicker] = useState(
    selectedNetwork?.ticker || networkTickerForm,
  );
  const [suggestedTicker, setSuggestedTicker] = useState(
    DEFAULT_SUGGESTED_TICKER,
  );
  const [blockExplorerUrl, setBlockExplorerUrl] = useState(
    selectedNetwork?.blockExplorerUrl || '',
  );

  const [errors, setErrors] = useState({});
  const [warnings, setWarnings] = useState({});
  const [isSubmitting, setIsSubmitting] = useState(false);
  const chainIdMatchesFeaturedRPC = FEATURED_RPCS.some(
    (featuredRpc) => Number(featuredRpc.chainId) === Number(chainId),
  );
  const [isEditing, setIsEditing] = useState(Boolean(addNewNetwork));
  const [previousNetwork, setPreviousNetwork] = useState(selectedNetwork);
  const [suggestedNames, setSuggestedNames] = useState(DEFAULT_SUGGESTED_NAME);
<<<<<<< HEAD
  const nonTestNetworks = useSelector(getNonTestNetworks);
=======
>>>>>>> 535c139b

  const trackEvent = useContext(MetaMetricsContext);

  const useSafeChainsListValidation = useSelector(
    useSafeChainsListValidationSelector,
  );
<<<<<<< HEAD

  const orderedNetworksList = useSelector(getOrderedNetworksList);

=======
>>>>>>> 535c139b
  const networkMenuRedesign = useSelector(
    getLocalNetworkMenuRedesignFeatureFlag,
  );

  const safeChainsList = useRef([]);

  useEffect(() => {
    async function fetchChainList() {
      try {
        const chainList = await fetchWithCache({
          url: 'https://chainid.network/chains.json',
          functionName: 'getSafeChainsList',
        });
        Object.values(BUILT_IN_NETWORKS).forEach((network) => {
          const index = chainList.findIndex(
            (chain) =>
              chain.chainId.toString() === getDisplayChainId(network.chainId),
          );
          if (network.ticker && index !== -1) {
            chainList[index].nativeCurrency.symbol = network.ticker;
          }
        });
        safeChainsList.current = [
          ...chainList,
          {
            chainId: 137,
            nativeCurrency: {
              symbol: CHAINLIST_CURRENCY_SYMBOLS_MAP_NETWORK_COLLISION.MATIC,
            },
          },
          {
            chainId: 78,
            nativeCurrency: {
              symbol: CHAINLIST_CURRENCY_SYMBOLS_MAP_NETWORK_COLLISION.WETHIO,
            },
          },
          {
            chainId: 88888,
            nativeCurrency: {
              symbol: CHAINLIST_CURRENCY_SYMBOLS_MAP_NETWORK_COLLISION.CHZ,
            },
          },
        ];
      } catch (error) {
        log.warn('Failed to fetch chainList from chainid.network', error);
      }
    }
    if (useSafeChainsListValidation) {
      fetchChainList();
    }
  }, [useSafeChainsListValidation]);

  const resetForm = useCallback(() => {
    setNetworkName(selectedNetworkName || '');
    setRpcUrl(selectedNetwork.rpcUrl);
    setChainId(getDisplayChainId(selectedNetwork.chainId));
    setTicker(selectedNetwork?.ticker);
    setBlockExplorerUrl(selectedNetwork?.blockExplorerUrl);
    setErrors({});
    setWarnings({});
    setSuggestedTicker([]);
    setSuggestedNames([]);
    setIsSubmitting(false);
    setIsEditing(false);
    setPreviousNetwork(selectedNetwork);
  }, [selectedNetwork, selectedNetworkName]);

  const stateIsUnchanged = () => {
    // These added conditions are in case the saved chainId is invalid, which
    // was possible in versions <8.1 of the extension.
    // Basically, we always want to be able to overwrite an invalid chain ID.
    const chainIdIsUnchanged =
      typeof selectedNetwork.chainId === 'string' &&
      selectedNetwork.chainId.toLowerCase().startsWith('0x') &&
      chainId === getDisplayChainId(selectedNetwork.chainId);
    return (
      rpcUrl === selectedNetwork.rpcUrl &&
      chainIdIsUnchanged &&
      ticker === selectedNetwork.ticker &&
      networkName === selectedNetworkName &&
      blockExplorerUrl === selectedNetwork.blockExplorerUrl
    );
  };

  const prevAddNewNetwork = useRef();
  const prevNetworkName = useRef();
  const prevChainId = useRef();
  const prevRpcUrl = useRef();
  const prevTicker = useRef();
  const prevBlockExplorerUrl = useRef();
  // This effect is used to reset the form when the user switches between networks
  useEffect(() => {
    if (
      !prevAddNewNetwork.current &&
      addNewNetwork &&
      prevActionMode !== ACTION_MODES.ADD
    ) {
      setNetworkName('');
      setRpcUrl('');
      setChainId('');
      setTicker('');
      setBlockExplorerUrl('');
      setErrors({});
      setIsSubmitting(false);
    } else {
      const networkNameChanged =
        prevNetworkName.current !== selectedNetworkName;
      const rpcUrlChanged = prevRpcUrl.current !== selectedNetwork.rpcUrl;
      const chainIdChanged = prevChainId.current !== selectedNetwork.chainId;
      const tickerChanged = prevTicker.current !== selectedNetwork.ticker;
      const blockExplorerUrlChanged =
        prevBlockExplorerUrl.current !== selectedNetwork.blockExplorerUrl;

      if (
        (networkNameChanged ||
          rpcUrlChanged ||
          chainIdChanged ||
          tickerChanged ||
          blockExplorerUrlChanged) &&
        (!isEditing || !isEqual(selectedNetwork, previousNetwork))
      ) {
        resetForm(selectedNetwork);
      }
    }

    prevAddNewNetwork.current = addNewNetwork;
    prevNetworkName.current = selectedNetworkName;
    prevRpcUrl.current = selectedNetwork.rpcUrl;
    prevChainId.current = selectedNetwork.chainId;
    prevTicker.current = selectedNetwork.ticker;
    prevBlockExplorerUrl.current = selectedNetwork.blockExplorerUrl;
  }, [
    selectedNetwork,
    selectedNetworkName,
    addNewNetwork,
    previousNetwork,
    resetForm,
    isEditing,
    prevActionMode,
  ]);

  const newOrderNetworks = () => {
    if (!orderedNetworksList || orderedNetworksList.length === 0) {
      return nonTestNetworks;
    }

    // Create a mapping of chainId to index in orderedNetworksList
    const orderedIndexMap = {};
    orderedNetworksList.forEach((network, index) => {
      orderedIndexMap[`${network.networkId}_${network.networkRpcUrl}`] = index;
    });

    // Sort nonTestNetworks based on the order in orderedNetworksList
    const sortedNonTestNetworks = nonTestNetworks.sort((a, b) => {
      const keyA = `${a.chainId}_${a.rpcUrl}`;
      const keyB = `${b.chainId}_${b.rpcUrl}`;
      return orderedIndexMap[keyA] - orderedIndexMap[keyB];
    });

    return sortedNonTestNetworks;
  };

  const handleEditNetworkClick = () => {
    const networksList = networkMenuRedesign
      ? nonTestNetworks
      : newOrderNetworks();

    const networkToEdit = Object.values(networksList).find(
      (network) =>
        getDisplayChainId(chainId) === getDisplayChainId(network.chainId),
    );

    if (networkToEdit) {
      onEditNetwork(networkToEdit);
    }
  };

  useEffect(() => {
    return () => {
      if (prevActionMode !== ACTION_MODES.ADD) {
        setNetworkName('');
        setRpcUrl('');
        setChainId('');
      }
      setTicker('');
      setBlockExplorerUrl('');
      setErrors({});
      dispatch(setSelectedNetworkConfigurationId(''));
    };
  }, [
    setNetworkName,
    setRpcUrl,
    setChainId,
    setTicker,
    setBlockExplorerUrl,
    setErrors,
    dispatch,
    prevActionMode,
  ]);

  const autoSuggestTicker = useCallback((formChainId) => {
    const decimalChainId = getDisplayChainId(formChainId);
    if (decimalChainId.trim() === '' || safeChainsList.current.length === 0) {
      setSuggestedTicker([]);
      return;
    }
    const matchedChain = safeChainsList.current?.find(
      (chain) => chain.chainId.toString() === decimalChainId,
    );

    const matchedSymbol = safeChainsList.current?.reduce(
      (accumulator, currentNetwork) => {
        if (currentNetwork.chainId.toString() === decimalChainId) {
          accumulator.push(currentNetwork.nativeCurrency?.symbol);
        }
        return accumulator;
      },
      [],
    );

    if (matchedChain === undefined) {
      setSuggestedTicker([]);
      return;
    }
    setSuggestedTicker([...matchedSymbol]);
  }, []);

  const autoSuggestName = useCallback((formChainId) => {
    const decimalChainId = getDisplayChainId(formChainId);
    if (decimalChainId.trim() === '' || safeChainsList.current.length === 0) {
      setSuggestedNames([]);
      return;
    }
    const matchedChain = safeChainsList.current?.find(
      (chain) => chain.chainId.toString() === decimalChainId,
    );

    const matchedNames = safeChainsList.current?.reduce(
      (accumulator, currentNetwork) => {
        if (currentNetwork.chainId.toString() === decimalChainId) {
          accumulator.push(currentNetwork?.name);
        }
        return accumulator;
      },
      [],
    );

    if (matchedChain === undefined) {
      setSuggestedNames([]);
      return;
    }
    setSuggestedNames([...matchedNames]);
  }, []);

  const hasErrors = () => {
    return Object.keys(errors).some((key) => {
      const error = errors[key];
      // Do not factor in duplicate chain id error for submission disabling
      if (key === 'chainId' && error?.key === 'chainIdExistsErrorMsg') {
        return false;
      }
      return error?.key && error?.msg;
    });
  };

  const networksList = Object.values(orderedNetworksList);
  const validateBlockExplorerURL = useCallback(
    (url) => {
      if (url?.length > 0 && !isWebUrl(url)) {
        if (isWebUrl(`https://${url}`)) {
          return {
            key: 'urlErrorMsg',
            msg: t('urlErrorMsg'),
          };
        }

        return {
          key: 'invalidBlockExplorerURL',
          msg: t('invalidBlockExplorerURL'),
        };
      }

      return null;
    },
    [t],
  );

  const validateChainId = useCallback(
    async (chainArg = '') => {
      const formChainId = chainArg.trim();
      let errorKey = '';
      let errorMessage = '';
      let warningKey = '';
      let warningMessage = '';
      let radix = 10;
      let hexChainId = formChainId;

      if (!hexChainId.startsWith('0x')) {
        try {
          hexChainId = `0x${decimalToHex(hexChainId)}`;
        } catch (err) {
          return {
            error: {
              key: 'invalidHexNumber',
              msg: t('invalidHexNumber'),
            },
          };
        }
      }

      if (
        addNewNetwork &&
        networksList.some(
          (network) =>
            getDisplayChainId(chainArg) ===
              parseInt(network.networkId, BASE_HEX).toString(BASE_DECIMAL) &&
            rpcUrl === network.networkRpcUrl,
        )
      ) {
        return {
          error: {
            key: 'existingChainId',
          },
        };
      }

      const [matchingChainId] = networksToRender.filter(
        (e) => e.chainId === hexChainId && e.rpcUrl !== rpcUrl,
      );

      if (formChainId === '') {
        return null;
      } else if (matchingChainId) {
        warningKey = 'chainIdExistsErrorMsg';
        warningMessage = t('chainIdExistsErrorMsg', [
          matchingChainId.label ?? matchingChainId.labelKey,
        ]);
      } else if (formChainId.startsWith('0x')) {
        radix = 16;
        if (!/^0x[0-9a-f]+$/iu.test(formChainId)) {
          errorKey = 'invalidHexNumber';
          errorMessage = t('invalidHexNumber');
        } else if (!isPrefixedFormattedHexString(formChainId)) {
          errorMessage = t('invalidHexNumberLeadingZeros');
        }
      } else if (!/^[0-9]+$/u.test(formChainId)) {
        errorKey = 'invalidNumber';
        errorMessage = t('invalidNumber');
      } else if (formChainId.startsWith('0')) {
        errorKey = 'invalidNumberLeadingZeros';
        errorMessage = t('invalidNumberLeadingZeros');
      } else if (!isSafeChainId(parseInt(formChainId, radix))) {
        errorKey = 'invalidChainIdTooBig';
        errorMessage = t('invalidChainIdTooBig');
      }

      let endpointChainId;
      let providerError;

      try {
        endpointChainId = await jsonRpcRequest(rpcUrl, 'eth_chainId');
      } catch (err) {
        log.warn('Failed to fetch the chainId from the endpoint.', err);
        providerError = err;
      }

      if (rpcUrl && formChainId) {
        if (providerError || typeof endpointChainId !== 'string') {
          errorKey = 'failedToFetchChainId';
          errorMessage = t('failedToFetchChainId');
        } else if (hexChainId !== endpointChainId) {
          // Here, we are in an error state. The endpoint should always return a
          // hexadecimal string. If the user entered a decimal string, we attempt
          // to convert the endpoint's return value to decimal before rendering it
          // in an error message in the form.
          if (!formChainId.startsWith('0x')) {
            try {
              endpointChainId = parseInt(endpointChainId, 16).toString(10);
            } catch (err) {
              log.warn(
                'Failed to convert endpoint chain ID to decimal',
                endpointChainId,
              );
            }
          }

          errorKey = 'endpointReturnedDifferentChainId';
          if (networkMenuRedesign) {
            errorMessage = t('wrongChainId');
          } else {
            errorMessage = t('endpointReturnedDifferentChainId', [
              endpointChainId.length <= MAX_CHAIN_ID_LENGTH
                ? endpointChainId
                : `${endpointChainId.slice(0, 9)}...`,
            ]);
          }
        }
      }

      if (errorKey) {
        return {
          error: {
            key: errorKey,
            msg: errorMessage,
          },
        };
      }
      if (warningKey) {
        return {
          warning: {
            key: warningKey,
            msg: warningMessage,
          },
        };
      }
      autoSuggestTicker(formChainId);
      autoSuggestName(formChainId);
      return null;
    },
    [
      rpcUrl,
      networksToRender,
      t,
      addNewNetwork,
      autoSuggestName,
      autoSuggestTicker,
      orderedNetworksList,
    ],
  );

  /**
   * Validates the ticker symbol by checking it against the nativeCurrency.symbol return
   * value from chainid.network trusted chain data
   * Assumes that all strings are non-empty and correctly formatted.
   *
   * @param {string} formChainId - The Chain ID currently entered in the form.
   * @param {string} formTickerSymbol - The ticker/currency symbol currently entered in the form.
   */
  const validateTickerSymbol = useCallback(
    async (formChainId, formTickerSymbol) => {
      let warningKey;
      let warningMessage;
      const decimalChainId = getDisplayChainId(formChainId);

      if (!decimalChainId || !formTickerSymbol) {
        return null;
      }

      if (safeChainsList.current.length === 0) {
        warningKey = 'failedToFetchTickerSymbolData';
        warningMessage = t('failedToFetchTickerSymbolData');
      } else {
        const matchedChain = getMatchedChain(
          decimalChainId,
          safeChainsList.current,
        );
        const matchedSymbols = getMatchedSymbols(
          decimalChainId,
          safeChainsList.current,
        );

        if (matchedChain === undefined) {
          warningKey = 'failedToFetchTickerSymbolData';
          warningMessage = t('failedToFetchTickerSymbolData');
        } else if (
          !matchedSymbols.some(
            (symbol) => symbol.toLowerCase() === formTickerSymbol.toLowerCase(),
          )
        ) {
          warningKey = 'chainListReturnedDifferentTickerSymbol';
          warningMessage = t('chainListReturnedDifferentTickerSymbol');
          setSuggestedTicker([...matchedSymbols]);
        }
      }

      if (warningKey) {
        return {
          key: warningKey,
          msg: warningMessage,
        };
      }

      return null;
    },
    [t],
  );

  const validateNetworkName = useCallback(
    async (formChainId, formName) => {
      let warningKey;
      let warningMessage;
      const decimalChainId = getDisplayChainId(formChainId);

<<<<<<< HEAD
      let hexChainId = formChainId;
      if (!formChainId.startsWith('0x')) {
        try {
          hexChainId = `0x${decimalToHex(formChainId)}`;
        } catch (err) {
          return {
            error: {
              key: 'invalidHexNumber',
              msg: t('invalidHexNumber'),
            },
          };
        }
      }

      const isMatchedName = NETWORK_TO_NAME_MAP[hexChainId] === formName;

      if (!decimalChainId || !formName || isMatchedName) {
=======
      if (!decimalChainId || !formName) {
>>>>>>> 535c139b
        setSuggestedNames([]);
        return null;
      }

      if (safeChainsList.current.length === 0) {
        warningKey = 'failedToFetchTickerSymbolData';
        warningMessage = t('failedToFetchTickerSymbolData');
      } else {
        const matchedChain = getMatchedChain(
          decimalChainId,
          safeChainsList.current,
        );

        const matchedNames = getMatchedNames(
          decimalChainId,
          safeChainsList.current,
        );
        setSuggestedNames([...matchedNames]);

        if (matchedChain === undefined) {
          warningKey = 'failedToFetchTickerSymbolData';
          warningMessage = t('failedToFetchTickerSymbolData');
        } else if (
          !matchedNames.some(
            (name) => name?.toLowerCase() === formName.toLowerCase(),
          )
        ) {
          warningKey = 'wrongNetworkName';
          warningMessage = t('wrongNetworkName');
        }
      }

      if (warningKey) {
        return {
          key: warningKey,
          msg: warningMessage,
        };
      }

      return null;
    },
    [t],
  );

  const validateRPCUrl = useCallback(
    async (url, formChainId) => {
      const decimalChainId = getDisplayChainId(formChainId);

      const [
        {
          rpcUrl: matchingRPCUrl = null,
          label: matchingRPCLabel,
          labelKey: matchingRPCLabelKey,
        } = {},
      ] = networksToRender.filter((e) => e.rpcUrl === url);
      const { rpcUrl: selectedNetworkRpcUrl } = selectedNetwork;

      if (
        networksList.some((network) => url === network.networkRpcUrl) &&
        addNewNetwork &&
        networkMenuRedesign
      ) {
        return {
          key: 'existingRpcUrl',
          msg: t('existingRpcUrl'),
        };
      }

      if (!url || (!decimalChainId && networkMenuRedesign)) {
        return null;
      }

      if (url?.length > 0 && !isWebUrl(url)) {
        if (isWebUrl(`https://${url}`)) {
          return {
            key: 'urlErrorMsg',
            msg: t('urlErrorMsg'),
          };
        }
        return {
          key: 'invalidRPC',
          msg: t('invalidRPC'),
        };
      } else if (matchingRPCUrl && matchingRPCUrl !== selectedNetworkRpcUrl) {
        return {
          key: 'urlExistsErrorMsg',
          msg: t('urlExistsErrorMsg', [
            matchingRPCLabel ?? matchingRPCLabelKey,
          ]),
        };
      }

      if (networkMenuRedesign) {
        let endpointChainId;
        let providerError;

        try {
          endpointChainId = await jsonRpcRequest(rpcUrl, 'eth_chainId');
        } catch (err) {
          log.warn('Failed to fetch the chainId from the endpoint.', err);
          providerError = err;
        }

        if (providerError || typeof endpointChainId !== 'string') {
          return {
            key: 'failedToFetchChainId',
            msg: t('unMatchedChain'),
          };
        }
      }

      return null;
    },
    [selectedNetwork, networksToRender, t, rpcUrl],
  );

  // validation effect
  const previousRpcUrl = usePrevious(rpcUrl);
  const previousChainId = usePrevious(chainId);
  const previousTicker = usePrevious(ticker);
  const previousBlockExplorerUrl = usePrevious(blockExplorerUrl);
  const previousNetworkName = usePrevious(networkName);

  useEffect(() => {
    if (viewOnly) {
      return;
    }

    if (
      previousRpcUrl === rpcUrl &&
      previousChainId === chainId &&
      previousTicker === ticker &&
      previousBlockExplorerUrl === blockExplorerUrl &&
      previousNetworkName === networkName
    ) {
      return;
    }
    async function validate() {
      const { error: chainIdError, warning: chainIdWarning } =
        (await validateChainId(chainId)) || {};
      const tickerWarning = await validateTickerSymbol(chainId, ticker);
      const nameWarning = await validateNetworkName(chainId, networkName);
      const blockExplorerError = validateBlockExplorerURL(blockExplorerUrl);
<<<<<<< HEAD
      const rpcUrlError = await validateRPCUrl(rpcUrl, chainId);
=======
      const rpcUrlError = validateRPCUrl(rpcUrl);
>>>>>>> 535c139b

      setErrors({
        ...errors,
        blockExplorerUrl: blockExplorerError,
        rpcUrl: rpcUrlError,
        chainId: chainIdError,
      });

      setWarnings({
        ...warnings,
        chainId: chainIdWarning,
        ticker: tickerWarning,
        networkName: nameWarning,
      });
    }

    validate();
  }, [
    errors,
    warnings,
    rpcUrl,
    chainId,
    ticker,
    blockExplorerUrl,
    viewOnly,
    networkName,
    label,
    previousRpcUrl,
    previousChainId,
    previousTicker,
    previousBlockExplorerUrl,
    previousNetworkName,
    validateBlockExplorerURL,
    validateChainId,
    validateTickerSymbol,
    validateRPCUrl,
    validateNetworkName,
  ]);

  const onSubmit = async () => {
    setIsSubmitting(true);
    if (networkMenuRedesign && addNewNetwork) {
      dispatch(toggleNetworkMenu());
      await dispatch(
        requestUserApproval({
          origin: ORIGIN_METAMASK,
          type: ApprovalType.AddEthereumChain,
          requestData: {
            chainId: prefixChainId(chainId),
            rpcUrl,
            ticker,
            imageUrl:
              CHAIN_ID_TO_NETWORK_IMAGE_URL_MAP[prefixChainId(chainId)] ?? '',
            chainName: networkName,
            rpcPrefs: {
              ...rpcPrefs,
              blockExplorerUrl: blockExplorerUrl || rpcPrefs?.blockExplorerUrl,
            },
            referrer: ORIGIN_METAMASK,
            source: MetaMetricsNetworkEventSource.NewAddNetworkFlow,
          },
        }),
      );
      return;
    }
    try {
      const formChainId = chainId.trim().toLowerCase();
      const prefixedChainId = prefixChainId(formChainId);
      let networkConfigurationId;
      // After this point, isSubmitting will be reset in componentDidUpdate
      if (prefixedChainId === CHAIN_IDS.GOERLI) {
        dispatch(showDeprecatedNetworkModal());
      } else if (selectedNetwork.rpcUrl && rpcUrl !== selectedNetwork.rpcUrl) {
        await dispatch(
          upsertNetworkConfiguration(
            {
              rpcUrl,
              ticker,
              id: selectedNetwork.networkConfigurationId,
              chainId: prefixedChainId,
              nickname: networkName,
              rpcPrefs: {
                ...rpcPrefs,
                blockExplorerUrl:
                  blockExplorerUrl || rpcPrefs?.blockExplorerUrl,
              },
            },
            {
              source: MetaMetricsNetworkEventSource.CustomNetworkForm,
              setActive: true,
            },
          ),
        );
      } else {
        networkConfigurationId = await dispatch(
          upsertNetworkConfiguration(
            {
              rpcUrl,
              ticker,
              chainId: prefixedChainId,
              nickname: networkName,
              rpcPrefs: {
                ...rpcPrefs,
                blockExplorerUrl:
                  blockExplorerUrl || rpcPrefs?.blockExplorerUrl,
              },
            },
            {
              setActive: setActiveOnSubmit,
              source: MetaMetricsNetworkEventSource.CustomNetworkForm,
            },
          ),
        );
        trackEvent({
          event: MetaMetricsEventName.CustomNetworkAdded,
          category: MetaMetricsEventCategory.Network,
          properties: {
            block_explorer_url: blockExplorerUrl,
            chain_id: prefixedChainId,
            network_name: networkName,
            source_connection_method:
              MetaMetricsNetworkEventSource.CustomNetworkForm,
            token_symbol: ticker,
          },
          sensitiveProperties: {
            rpcUrl: await sha256(rpcUrl),
          },
        });
        if (networkMenuRedesign) {
          dispatch(
            setEditedNetwork({
              networkConfigurationId,
              nickname: networkName,
              editCompleted: true,
            }),
          );
        }
      }

      if (
        addNewNetwork &&
        !setActiveOnSubmit &&
        prefixedChainId !== CHAIN_IDS.GOERLI
      ) {
        dispatch(
          setNewNetworkAdded({
            nickname: networkName,
            networkConfigurationId,
          }),
        );
      }
      submitCallback?.();
    } catch (error) {
      setIsSubmitting(false);
      throw error;
    }
  };

  const onCancel = () => {
    if (addNewNetwork) {
      dispatch(setSelectedNetworkConfigurationId(''));
      cancelCallback?.();
    } else {
      resetForm();
    }
  };

  const onDelete = () => {
    dispatch(
      showModal({
        name: 'CONFIRM_DELETE_NETWORK',
        target: selectedNetwork.networkConfigurationId,
        onConfirm: () => {
          resetForm();
          dispatch(setSelectedNetworkConfigurationId(''));
        },
      }),
    );
  };

  const isPopularNetwork = Object.values(FEATURED_RPCS).some(
    (network) =>
      getDisplayChainId(chainId) === getDisplayChainId(network.chainId) &&
      rpcUrl === network.rpcUrl,
  );

  const isDefaultNetwork = (networkId, rpcUrlLink, targetChainId) =>
    getDisplayChainId(networkId) === parseInt(targetChainId, 16).toString(10) &&
    rpcUrlLink === CHAIN_ID_TO_RPC_URL_MAP[targetChainId];

  const isDefaultMainnet = isDefaultNetwork(chainId, rpcUrl, CHAIN_IDS.MAINNET);
  const isDefaultLineaMainnet = isDefaultNetwork(
    chainId,
    rpcUrl,
    CHAIN_IDS.LINEA_MAINNET,
  );
  const isDefaultSepoliaTestnet = isDefaultNetwork(
    chainId,
    rpcUrl,
    CHAIN_IDS.SEPOLIA,
  );
  const isDefaultLineaSepoliaTestnet = isDefaultNetwork(
    chainId,
    rpcUrl,
    CHAIN_IDS.LINEA_SEPOLIA,
  );

  const deletable = !isCurrentRpcTarget && !viewOnly && !addNewNetwork;
  const stateUnchanged = stateIsUnchanged();
  const chainIdErrorOnFeaturedRpcDuringEdit =
    selectedNetwork?.rpcUrl && errors.chainId && chainIdMatchesFeaturedRPC;
  const isSubmitDisabled =
    hasErrors() ||
    isSubmitting ||
    stateUnchanged ||
    chainIdErrorOnFeaturedRpcDuringEdit ||
    !rpcUrl ||
    !chainId ||
    !ticker;

  let displayRpcUrl = rpcUrl?.includes(`/v3/${infuraProjectId}`)
    ? rpcUrl.replace(`/v3/${infuraProjectId}`, '')
    : rpcUrl;
  if (viewOnly) {
    displayRpcUrl = displayRpcUrl?.toLowerCase();
  }

  const disableEdit =
    viewOnly ||
    isDefaultMainnet ||
    isDefaultLineaMainnet ||
    isDefaultLineaSepoliaTestnet ||
    isDefaultSepoliaTestnet;

  return (
    <Box
      display={Display.Flex}
      flexDirection={FlexDirection.Column}
      alignItems={AlignItems.center}
      paddingBottom={2}
      paddingLeft={4}
      paddingRight={4}
      paddingTop={1}
      className="networks-tab__scrollable"
    >
      <div
        className={classnames({
          'networks-tab__network-form': !addNewNetwork,
          'networks-tab__add-network-form': addNewNetwork,
          'networks-tab__restrict-height': restrictHeight,
        })}
      >
<<<<<<< HEAD
        {addNewNetwork ? (
          <ActionableMessage
            type="warning"
            message={t('onlyAddTrustedNetworks')}
            iconFillColor="var(--color-warning-default)"
            useIcon
            withRightButton
            className="networks-tab__add-network-form__alert"
          />
        ) : null}
        <div
          className={classnames({
            'networks-tab__network-form-body': !addNewNetwork,
            'networks-tab__network-form-body__view-only': viewOnly,
            'networks-tab__add-network-form-body': addNewNetwork,
          })}
        >
          <FormTextField
            paddingTop={4}
            paddingBottom={4}
            data-testid="network-form-name-input"
            helpText={
              suggestedNames &&
              suggestedNames.length > 0 &&
              !suggestedNames.some(
                (nameSuggested) => nameSuggested === networkName,
              ) ? (
                <Text
                  as="span"
                  variant={TextVariant.bodySm}
                  color={TextColor.textDefault}
                  data-testid="network-form-name-suggestion"
                >
                  {t('suggestedTokenName')}
                  {suggestedNames.map((suggestedName, i) => (
                    <ButtonLink
                      as="button"
                      variant={TextVariant.bodySm}
                      color={TextColor.primaryDefault}
                      onClick={() => {
                        setNetworkName(suggestedName);
                        setNetworkFormInformation((prevState) => ({
                          ...prevState,
                          networkNameForm: suggestedName,
                        }));
                      }}
                      paddingLeft={1}
                      paddingRight={1}
                      style={{ verticalAlign: 'baseline' }}
                      key={i}
                    >
                      {suggestedName}
                    </ButtonLink>
                  ))}
                </Text>
              ) : null
            }
            onChange={(e) => {
              setIsEditing(true);
              setNetworkName(e.target?.value);
              setNetworkFormInformation((prevState) => ({
                ...prevState,
                networkNameForm: e.target?.value ?? '',
              }));
            }}
            label={t('networkName')}
            labelProps={{
              variant: TextVariant.bodySm,
              fontWeight: FontWeight.Bold,
              paddingBottom: 1,
              paddingTop: 1,
            }}
            inputProps={{
              paddingLeft: 2,
              variant: TextVariant.bodySm,
              'data-testid': 'network-form-network-name',
            }}
            value={networkName}
            disabled={disableEdit && !addNewNetwork}
          />
          {errors.networkName?.msg ? (
            <HelpText
              severity={HelpTextSeverity.Danger}
              marginTop={1}
              data-testid="network-form-network-name-error"
            >
              {errors.networkName.msg}
            </HelpText>
          ) : null}
          {warnings.networkName?.msg ? (
            <HelpText
              severity={HelpTextSeverity.Warning}
              marginTop={1}
              data-testid="network-form-network-name-warning"
            >
              {warnings.networkName.msg}
            </HelpText>
          ) : null}

          <FormField
            onChange={(value) => {
              setIsEditing(true);
              setRpcUrl(value);
            }}
            titleText={t('rpcUrl')}
            value={displayRpcUrl}
            disabled={disableEdit && !addNewNetwork}
            dataTestId="network-form-rpc-url"
          />

          {errors.rpcUrl?.msg ? (
            <HelpText
              severity={HelpTextSeverity.Danger}
              marginTop={1}
              data-testid="network-form-rpc-url-error"
            >
              {errors.rpcUrl.msg}
            </HelpText>
          ) : null}
          <FormTextField
            paddingTop={4}
            data-testid="network-form-chain-id-input"
            onChange={(e) => {
              setIsEditing(true);
              setChainId(e.target?.value);
              autoSuggestTicker(e.target?.value);
              autoSuggestName(e.target?.value);
              setNetworkFormInformation((prevState) => ({
                ...prevState,
                networkChainIdForm: e.target?.value ?? '',
              }));
            }}
            label={
              viewOnly || networkMenuRedesign ? (
                t('chainId')
              ) : (
                <>
                  {t('chainId')}
                  <Box paddingLeft={2}>
                    <InfoTooltip
                      position="top"
                      contentText={t('networkSettingsChainIdDescription')}
                    />
                  </Box>
                </>
              )
            }
            labelProps={{
              variant: TextVariant.bodySm,
              fontWeight: FontWeight.Bold,
              paddingBottom: 1,
              paddingTop: 1,
            }}
            inputProps={{
              paddingLeft: 2,
              variant: TextVariant.bodySm,
              'data-testid': 'network-form-chain-id',
            }}
            value={chainId}
            disabled={(disableEdit || isPopularNetwork) && !addNewNetwork}
          />

          {warnings.chainId?.msg ? (
            <HelpText
              severity={HelpTextSeverity.Warning}
              marginTop={1}
              data-testid="network-form-chain-id-error"
            >
              {warnings.chainId?.msg}
            </HelpText>
          ) : null}
          {errors.chainId?.msg ? (
            <HelpText
              severity={HelpTextSeverity.Danger}
              marginTop={1}
              data-testid="network-form-chain-id-error"
            >
              {errors.chainId.msg}
            </HelpText>
          ) : null}
          {errors.chainId?.key === 'endpointReturnedDifferentChainId' &&
          networkMenuRedesign ? (
            <Box>
              <HelpText
                severity={HelpTextSeverity.Danger}
                marginTop={1}
                data-testid="network-form-chain-id-error"
              >
                {t('findTheRightChainId')}{' '}
                <ButtonLink
                  as="button"
                  variant={TextVariant.bodyXs}
                  color={TextColor.primaryDefault}
                  onClick={() => {
                    global.platform.openTab({
                      url: CHAIN_LIST_URL,
                    });
                  }}
                  endIconName={IconName.Export}
                  endIconProps={{
                    size: IconSize.Xs,
                  }}
                >
                  chainid.network
                </ButtonLink>
              </HelpText>
            </Box>
          ) : null}
          {errors.chainId?.key === 'existingChainId' ? (
            <Box>
              <HelpText
                severity={HelpTextSeverity.Danger}
                marginTop={1}
                data-testid="network-form-chain-id-error"
              >
                {t('existingChainId')}
              </HelpText>
              <HelpText
                severity={HelpTextSeverity.Danger}
                marginTop={1}
                data-testid="network-form-chain-id-error"
              >
                {t('updateOrEditNetworkInformations')}{' '}
                <ButtonLink
                  as="button"
                  variant={TextVariant.bodyXs}
                  color={TextColor.primaryDefault}
                  onClick={handleEditNetworkClick}
                >
                  {t('editNetworkLink')}
                </ButtonLink>
              </HelpText>
            </Box>
          ) : null}
          <FormTextField
            paddingTop={4}
            data-testid="network-form-ticker"
            helpText={
              suggestedTicker &&
              suggestedTicker.length > 0 &&
              !suggestedTicker.some(
                (symbolSuggested) => symbolSuggested === ticker,
              ) ? (
                <Text
                  as="span"
                  variant={TextVariant.bodySm}
                  color={TextColor.textDefault}
                  data-testid="network-form-ticker-suggestion"
                >
                  {t('suggestedTokenSymbol')}
                  {suggestedTicker.map((suggestedSymbol, i) => (
                    <ButtonLink
                      as="button"
                      variant={TextVariant.bodySm}
                      color={TextColor.primaryDefault}
                      onClick={() => {
                        setTicker(suggestedSymbol);
                        setNetworkFormInformation((prevState) => ({
                          ...prevState,
                          networkTickerForm: suggestedSymbol,
                        }));
                      }}
                      paddingLeft={1}
                      paddingRight={1}
                      style={{ verticalAlign: 'baseline' }}
                      key={i}
                    >
                      {suggestedSymbol}
                    </ButtonLink>
                  ))}
                </Text>
              ) : null
            }
            onChange={(e) => {
              setIsEditing(true);
              setTicker(e.target?.value);
              setNetworkFormInformation((prevState) => ({
                ...prevState,
                networkTickerForm: e.target?.value ?? '',
              }));
            }}
            label={t('currencySymbol')}
            labelProps={{
              variant: TextVariant.bodySm,
              fontWeight: FontWeight.Bold,
              paddingBottom: 1,
              paddingTop: 1,
            }}
            inputProps={{
              paddingLeft: 2,
              variant: TextVariant.bodySm,
              'data-testid': 'network-form-ticker-input',
            }}
            value={ticker}
            disabled={disableEdit && !addNewNetwork}
          />
          {warnings.ticker?.msg ? (
            <HelpText
              severity={HelpTextSeverity.Warning}
              marginTop={1}
              data-testid="network-form-ticker-warning"
            >
              {warnings.ticker.msg}
            </HelpText>
          ) : null}
          <FormTextField
            paddingTop={4}
            data-testid="network-form-block-explorer-url-input"
            onChange={(e) => {
              setIsEditing(true);
              setBlockExplorerUrl(e.target?.value);
            }}
            label={`${t('blockExplorerUrl')} ${t('optionalWithParanthesis')}`}
            labelProps={{
              variant: TextVariant.bodySm,
              fontWeight: FontWeight.Bold,
              paddingBottom: 1,
              paddingTop: 1,
            }}
            inputProps={{
              paddingLeft: 2,
              variant: TextVariant.bodySm,
              'data-testid': 'network-form-block-explorer-url',
            }}
            value={blockExplorerUrl ?? ''}
            disabled={disableEdit && !addNewNetwork}
            autoFocus={
              window.location.hash.split('#')[2] === 'blockExplorerUrl'
            }
          />
          {errors.blockExplorerUrl?.msg ? (
            <HelpText
              severity={HelpTextSeverity.Danger}
              marginTop={1}
              data-testid="network-form-block-explorer-url-error"
            >
              {errors.blockExplorerUrl.msg}
            </HelpText>
          ) : null}
        </div>
      </div>
=======
        <FormField
          autoFocus
          error={errors.networkName?.msg || ''}
          onChange={(value) => {
            setIsEditing(true);
            setNetworkName(value);
          }}
          titleText={t('networkName')}
          value={networkName}
          disabled={viewOnly}
          dataTestId="network-form-network-name"
        />
        {suggestedNames &&
        suggestedNames.length > 0 &&
        !suggestedNames.some(
          (nameSuggested) => nameSuggested === networkName,
        ) ? (
          <Text
            as="span"
            variant={TextVariant.bodySm}
            color={TextColor.textDefault}
            data-testid="network-form-name-suggestion"
          >
            {t('suggestedTokenName')}
            {suggestedNames.map((suggestedName, i) => (
              <ButtonLink
                as="button"
                variant={TextVariant.bodySm}
                color={TextColor.primaryDefault}
                onClick={() => {
                  setNetworkName(suggestedName);
                }}
                paddingLeft={1}
                paddingRight={1}
                style={{ verticalAlign: 'baseline' }}
                key={i}
              >
                {suggestedName}
              </ButtonLink>
            ))}
          </Text>
        ) : null}

        {networkMenuRedesign ? (
          <RpcUrlEditor
            currentRpcUrl={displayRpcUrl}
            onRpcUrlAdd={onRpcUrlAdd}
          />
        ) : (
          <FormField
            error={errors.rpcUrl?.msg || ''}
            onChange={(value) => {
              setIsEditing(true);
              setRpcUrl(value);
            }}
            titleText={t('rpcUrl')}
            value={displayRpcUrl}
            disabled={viewOnly}
            dataTestId="network-form-rpc-url"
          />
        )}
        <FormField
          warning={warnings.chainId?.msg || ''}
          error={errors.chainId?.msg || ''}
          onChange={(value) => {
            setIsEditing(true);
            setChainId(value);
            autoSuggestTicker(value);
          }}
          titleText={t('chainId')}
          value={chainId}
          disabled={viewOnly}
          tooltipText={viewOnly ? null : t('networkSettingsChainIdDescription')}
          dataTestId="network-form-chain-id"
        />
        <FormTextField
          data-testid="network-form-ticker"
          helpText={
            suggestedTicker &&
            suggestedTicker.length > 0 &&
            !suggestedTicker.some(
              (symbolSuggested) => symbolSuggested === ticker,
            ) ? (
              <Text
                as="span"
                variant={TextVariant.bodySm}
                color={TextColor.textDefault}
                data-testid="network-form-ticker-suggestion"
              >
                {t('suggestedTokenSymbol')}
                {suggestedTicker.map((suggestedSymbol, i) => (
                  <ButtonLink
                    as="button"
                    variant={TextVariant.bodySm}
                    color={TextColor.primaryDefault}
                    onClick={() => {
                      setTicker(suggestedSymbol);
                    }}
                    paddingLeft={1}
                    paddingRight={1}
                    style={{ verticalAlign: 'baseline' }}
                    key={i}
                  >
                    {suggestedSymbol}
                  </ButtonLink>
                ))}
              </Text>
            ) : null
          }
          onChange={(e) => {
            setIsEditing(true);
            setTicker(e.target.value);
          }}
          label={t('currencySymbol')}
          labelProps={{
            variant: TextVariant.bodySm,
            fontWeight: FontWeight.Bold,
            paddingBottom: 1,
            paddingTop: 1,
          }}
          inputProps={{
            paddingLeft: 2,
            variant: TextVariant.bodySm,
            'data-testid': 'network-form-ticker-input',
          }}
          value={ticker}
          disabled={viewOnly}
        />
        {warnings.ticker?.msg ? (
          <HelpText
            severity={HelpTextSeverity.Warning}
            marginTop={1}
            data-testid="network-form-ticker-warning"
          >
            {warnings.ticker.msg}
          </HelpText>
        ) : null}
        <FormField
          error={errors.blockExplorerUrl?.msg || ''}
          onChange={(value) => {
            setIsEditing(true);
            setBlockExplorerUrl(value);
          }}
          titleText={t('blockExplorerUrl')}
          titleUnit={t('optionalWithParanthesis')}
          value={blockExplorerUrl}
          disabled={viewOnly}
          autoFocus={window.location.hash.split('#')[2] === 'blockExplorerUrl'}
          dataTestId="network-form-block-explorer-url"
        />
      </div>

>>>>>>> 535c139b
      {networkMenuRedesign ? (
        <Box
          backgroundColor={BackgroundColor.backgroundDefault}
          textAlign={TextAlign.Center}
          paddingTop={4}
<<<<<<< HEAD
          paddingLeft={4}
          paddingRight={4}
          width={BlockSize.Full}
=======
          className="networks-tab__new-network-form-footer"
>>>>>>> 535c139b
        >
          <ButtonPrimary
            disabled={isSubmitDisabled}
            onClick={() => {
              onSubmit();
              if (!networkMenuRedesign || !addNewNetwork) {
                dispatch(toggleNetworkMenu());
              }
            }}
            size={ButtonPrimarySize.Lg}
            width={BlockSize.Full}
            alignItems={AlignItems.center}
          >
<<<<<<< HEAD
            {addNewNetwork ? t('next') : t('save')}
=======
            {t('save')}
>>>>>>> 535c139b
          </ButtonPrimary>
        </Box>
      ) : (
        <div
          className={classnames({
            'networks-tab__network-form-footer': !addNewNetwork,
            'networks-tab__add-network-form-footer': addNewNetwork,
          })}
        >
          {!viewOnly && (
            <>
              {deletable && (
                <Button type="danger" onClick={onDelete}>
                  {t('delete')}
                </Button>
              )}

              <Button
                type="secondary"
                onClick={onCancel}
                disabled={stateUnchanged}
              >
                {t('cancel')}
              </Button>

              <Button
                type="primary"
                disabled={isSubmitDisabled}
                onClick={onSubmit}
<<<<<<< HEAD
                dataTestId="network-form-network-save-button"
=======
>>>>>>> 535c139b
              >
                {t('save')}
              </Button>
            </>
          )}
        </div>
      )}
<<<<<<< HEAD
    </Box>
=======
    </div>
>>>>>>> 535c139b
  );
};

NetworksForm.propTypes = {
  addNewNetwork: PropTypes.bool,
  isCurrentRpcTarget: PropTypes.bool,
  networksToRender: PropTypes.array.isRequired,
  selectedNetwork: PropTypes.object,
  cancelCallback: PropTypes.func,
  submitCallback: PropTypes.func,
  restrictHeight: PropTypes.bool,
  setActiveOnSubmit: PropTypes.bool,
<<<<<<< HEAD
  onEditNetwork: PropTypes.func,
  prevActionMode: PropTypes.string,
  networkFormInformation: PropTypes.object,
  setNetworkFormInformation: PropTypes.func,
=======
  onRpcUrlAdd: PropTypes.func,
>>>>>>> 535c139b
};

NetworksForm.defaultProps = {
  selectedNetwork: {},
};

export default NetworksForm;<|MERGE_RESOLUTION|>--- conflicted
+++ resolved
@@ -21,10 +21,7 @@
 import {
   BUILT_IN_NETWORKS,
   CHAIN_ID_TO_NETWORK_IMAGE_URL_MAP,
-<<<<<<< HEAD
   CHAIN_ID_TO_RPC_URL_MAP,
-=======
->>>>>>> 535c139b
   CHAIN_IDS,
   CHAINLIST_CURRENCY_SYMBOLS_MAP_NETWORK_COLLISION,
   FEATURED_RPCS,
@@ -51,10 +48,6 @@
   useSafeChainsListValidationSelector,
 } from '../../../../selectors';
 import {
-<<<<<<< HEAD
-  editAndSetNetworkConfiguration,
-=======
->>>>>>> 535c139b
   requestUserApproval,
   setEditedNetwork,
   setNewNetworkAdded,
@@ -80,11 +73,8 @@
   AlignItems,
   BackgroundColor,
   BlockSize,
-<<<<<<< HEAD
   Display,
   FlexDirection,
-=======
->>>>>>> 535c139b
   FontWeight,
   TextAlign,
   TextColor,
@@ -96,13 +86,9 @@
   getMatchedSymbols,
 } from '../../../../helpers/utils/network-helper';
 import { getLocalNetworkMenuRedesignFeatureFlag } from '../../../../helpers/utils/feature-flags';
-<<<<<<< HEAD
 import { ACTION_MODES } from '../../../../components/multichain/network-list-menu/network-list-menu';
 import InfoTooltip from '../../../../components/ui/info-tooltip';
 import { sha256 } from '../../../../../shared/modules/hash.utils';
-=======
-import { RpcUrlEditor } from './rpc-url-editor';
->>>>>>> 535c139b
 
 /**
  * Attempts to convert the given chainId to a decimal string, for display
@@ -145,27 +131,20 @@
   selectedNetwork,
   cancelCallback,
   submitCallback,
-<<<<<<< HEAD
   onEditNetwork,
   prevActionMode,
   networkFormInformation = {},
   setNetworkFormInformation = () => null,
-=======
-  onRpcUrlAdd,
->>>>>>> 535c139b
 }) => {
   const t = useI18nContext();
   const dispatch = useDispatch();
   const DEFAULT_SUGGESTED_TICKER = [];
   const DEFAULT_SUGGESTED_NAME = [];
-<<<<<<< HEAD
   const CHAIN_LIST_URL = 'https://chainid.network/';
   const BASE_HEX = 16;
   const BASE_DECIMAL = 10;
   const MAX_CHAIN_ID_LENGTH = 12;
 
-=======
->>>>>>> 535c139b
   const { label, labelKey, viewOnly, rpcPrefs } = selectedNetwork;
   const selectedNetworkName =
     label || (labelKey && t(getNetworkLabelKey(labelKey)));
@@ -208,22 +187,16 @@
   const [isEditing, setIsEditing] = useState(Boolean(addNewNetwork));
   const [previousNetwork, setPreviousNetwork] = useState(selectedNetwork);
   const [suggestedNames, setSuggestedNames] = useState(DEFAULT_SUGGESTED_NAME);
-<<<<<<< HEAD
   const nonTestNetworks = useSelector(getNonTestNetworks);
-=======
->>>>>>> 535c139b
 
   const trackEvent = useContext(MetaMetricsContext);
 
   const useSafeChainsListValidation = useSelector(
     useSafeChainsListValidationSelector,
   );
-<<<<<<< HEAD
 
   const orderedNetworksList = useSelector(getOrderedNetworksList);
 
-=======
->>>>>>> 535c139b
   const networkMenuRedesign = useSelector(
     getLocalNetworkMenuRedesignFeatureFlag,
   );
@@ -717,7 +690,6 @@
       let warningMessage;
       const decimalChainId = getDisplayChainId(formChainId);
 
-<<<<<<< HEAD
       let hexChainId = formChainId;
       if (!formChainId.startsWith('0x')) {
         try {
@@ -735,9 +707,6 @@
       const isMatchedName = NETWORK_TO_NAME_MAP[hexChainId] === formName;
 
       if (!decimalChainId || !formName || isMatchedName) {
-=======
-      if (!decimalChainId || !formName) {
->>>>>>> 535c139b
         setSuggestedNames([]);
         return null;
       }
@@ -881,11 +850,7 @@
       const tickerWarning = await validateTickerSymbol(chainId, ticker);
       const nameWarning = await validateNetworkName(chainId, networkName);
       const blockExplorerError = validateBlockExplorerURL(blockExplorerUrl);
-<<<<<<< HEAD
       const rpcUrlError = await validateRPCUrl(rpcUrl, chainId);
-=======
-      const rpcUrlError = validateRPCUrl(rpcUrl);
->>>>>>> 535c139b
 
       setErrors({
         ...errors,
@@ -1138,7 +1103,6 @@
           'networks-tab__restrict-height': restrictHeight,
         })}
       >
-<<<<<<< HEAD
         {addNewNetwork ? (
           <ActionableMessage
             type="warning"
@@ -1480,172 +1444,14 @@
           ) : null}
         </div>
       </div>
-=======
-        <FormField
-          autoFocus
-          error={errors.networkName?.msg || ''}
-          onChange={(value) => {
-            setIsEditing(true);
-            setNetworkName(value);
-          }}
-          titleText={t('networkName')}
-          value={networkName}
-          disabled={viewOnly}
-          dataTestId="network-form-network-name"
-        />
-        {suggestedNames &&
-        suggestedNames.length > 0 &&
-        !suggestedNames.some(
-          (nameSuggested) => nameSuggested === networkName,
-        ) ? (
-          <Text
-            as="span"
-            variant={TextVariant.bodySm}
-            color={TextColor.textDefault}
-            data-testid="network-form-name-suggestion"
-          >
-            {t('suggestedTokenName')}
-            {suggestedNames.map((suggestedName, i) => (
-              <ButtonLink
-                as="button"
-                variant={TextVariant.bodySm}
-                color={TextColor.primaryDefault}
-                onClick={() => {
-                  setNetworkName(suggestedName);
-                }}
-                paddingLeft={1}
-                paddingRight={1}
-                style={{ verticalAlign: 'baseline' }}
-                key={i}
-              >
-                {suggestedName}
-              </ButtonLink>
-            ))}
-          </Text>
-        ) : null}
-
-        {networkMenuRedesign ? (
-          <RpcUrlEditor
-            currentRpcUrl={displayRpcUrl}
-            onRpcUrlAdd={onRpcUrlAdd}
-          />
-        ) : (
-          <FormField
-            error={errors.rpcUrl?.msg || ''}
-            onChange={(value) => {
-              setIsEditing(true);
-              setRpcUrl(value);
-            }}
-            titleText={t('rpcUrl')}
-            value={displayRpcUrl}
-            disabled={viewOnly}
-            dataTestId="network-form-rpc-url"
-          />
-        )}
-        <FormField
-          warning={warnings.chainId?.msg || ''}
-          error={errors.chainId?.msg || ''}
-          onChange={(value) => {
-            setIsEditing(true);
-            setChainId(value);
-            autoSuggestTicker(value);
-          }}
-          titleText={t('chainId')}
-          value={chainId}
-          disabled={viewOnly}
-          tooltipText={viewOnly ? null : t('networkSettingsChainIdDescription')}
-          dataTestId="network-form-chain-id"
-        />
-        <FormTextField
-          data-testid="network-form-ticker"
-          helpText={
-            suggestedTicker &&
-            suggestedTicker.length > 0 &&
-            !suggestedTicker.some(
-              (symbolSuggested) => symbolSuggested === ticker,
-            ) ? (
-              <Text
-                as="span"
-                variant={TextVariant.bodySm}
-                color={TextColor.textDefault}
-                data-testid="network-form-ticker-suggestion"
-              >
-                {t('suggestedTokenSymbol')}
-                {suggestedTicker.map((suggestedSymbol, i) => (
-                  <ButtonLink
-                    as="button"
-                    variant={TextVariant.bodySm}
-                    color={TextColor.primaryDefault}
-                    onClick={() => {
-                      setTicker(suggestedSymbol);
-                    }}
-                    paddingLeft={1}
-                    paddingRight={1}
-                    style={{ verticalAlign: 'baseline' }}
-                    key={i}
-                  >
-                    {suggestedSymbol}
-                  </ButtonLink>
-                ))}
-              </Text>
-            ) : null
-          }
-          onChange={(e) => {
-            setIsEditing(true);
-            setTicker(e.target.value);
-          }}
-          label={t('currencySymbol')}
-          labelProps={{
-            variant: TextVariant.bodySm,
-            fontWeight: FontWeight.Bold,
-            paddingBottom: 1,
-            paddingTop: 1,
-          }}
-          inputProps={{
-            paddingLeft: 2,
-            variant: TextVariant.bodySm,
-            'data-testid': 'network-form-ticker-input',
-          }}
-          value={ticker}
-          disabled={viewOnly}
-        />
-        {warnings.ticker?.msg ? (
-          <HelpText
-            severity={HelpTextSeverity.Warning}
-            marginTop={1}
-            data-testid="network-form-ticker-warning"
-          >
-            {warnings.ticker.msg}
-          </HelpText>
-        ) : null}
-        <FormField
-          error={errors.blockExplorerUrl?.msg || ''}
-          onChange={(value) => {
-            setIsEditing(true);
-            setBlockExplorerUrl(value);
-          }}
-          titleText={t('blockExplorerUrl')}
-          titleUnit={t('optionalWithParanthesis')}
-          value={blockExplorerUrl}
-          disabled={viewOnly}
-          autoFocus={window.location.hash.split('#')[2] === 'blockExplorerUrl'}
-          dataTestId="network-form-block-explorer-url"
-        />
-      </div>
-
->>>>>>> 535c139b
       {networkMenuRedesign ? (
         <Box
           backgroundColor={BackgroundColor.backgroundDefault}
           textAlign={TextAlign.Center}
           paddingTop={4}
-<<<<<<< HEAD
           paddingLeft={4}
           paddingRight={4}
           width={BlockSize.Full}
-=======
-          className="networks-tab__new-network-form-footer"
->>>>>>> 535c139b
         >
           <ButtonPrimary
             disabled={isSubmitDisabled}
@@ -1659,11 +1465,7 @@
             width={BlockSize.Full}
             alignItems={AlignItems.center}
           >
-<<<<<<< HEAD
             {addNewNetwork ? t('next') : t('save')}
-=======
-            {t('save')}
->>>>>>> 535c139b
           </ButtonPrimary>
         </Box>
       ) : (
@@ -1693,10 +1495,7 @@
                 type="primary"
                 disabled={isSubmitDisabled}
                 onClick={onSubmit}
-<<<<<<< HEAD
                 dataTestId="network-form-network-save-button"
-=======
->>>>>>> 535c139b
               >
                 {t('save')}
               </Button>
@@ -1704,11 +1503,7 @@
           )}
         </div>
       )}
-<<<<<<< HEAD
     </Box>
-=======
-    </div>
->>>>>>> 535c139b
   );
 };
 
@@ -1721,14 +1516,10 @@
   submitCallback: PropTypes.func,
   restrictHeight: PropTypes.bool,
   setActiveOnSubmit: PropTypes.bool,
-<<<<<<< HEAD
   onEditNetwork: PropTypes.func,
   prevActionMode: PropTypes.string,
   networkFormInformation: PropTypes.object,
   setNetworkFormInformation: PropTypes.func,
-=======
-  onRpcUrlAdd: PropTypes.func,
->>>>>>> 535c139b
 };
 
 NetworksForm.defaultProps = {
