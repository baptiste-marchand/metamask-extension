--- conflicted
+++ resolved
@@ -42,12 +42,8 @@
 import { usePrevious } from '../../../../hooks/usePrevious';
 import { useSafeChainsListValidationSelector } from '../../../../selectors';
 import {
-<<<<<<< HEAD
-  editAndSetNetworkConfiguration,
   requestUserApproval,
   setEditedNetwork,
-=======
->>>>>>> 7333f965
   setNewNetworkAdded,
   setSelectedNetworkConfigurationId,
   showDeprecatedNetworkModal,
