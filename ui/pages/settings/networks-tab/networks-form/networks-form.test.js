import React from 'react';
import configureMockStore from 'redux-mock-store';
import { screen, fireEvent, waitFor } from '@testing-library/react';
import nock from 'nock';
import thunk from 'redux-thunk';
import { renderWithProvider } from '../../../../../test/jest/rendering';
import {
  CHAIN_IDS,
  MAINNET_DISPLAY_NAME,
  NETWORK_TYPES,
  getRpcUrl,
} from '../../../../../shared/constants/network';
import * as fetchWithCacheModule from '../../../../../shared/lib/fetch-with-cache';
import { mockNetworkState } from '../../../../../test/stub/networks';
import { addNetwork, updateNetwork } from '../../../../store/actions';
import { NetworksForm } from './networks-form';

jest.mock('../../../../../ui/store/actions', () => ({
  ...jest.requireActual('../../../../../ui/store/actions'),
  updateNetwork: jest.fn().mockReturnValue(jest.fn().mockResolvedValue()),
  addNetwork: jest.fn().mockReturnValue(jest.fn().mockResolvedValue()),
}));

const renderComponent = (props) => {
<<<<<<< HEAD
  const store = configureMockStore([])({
    metamask: {
=======
  const store = configureMockStore([thunk])({
    metamask: {
      ...mockNetworkState({ chainId: CHAIN_IDS.MAINNET }),
>>>>>>> ad7a5462
      useSafeChainsListValidation: true,
      orderedNetworkList: {
        networkId: '0x1',
        networkRpcUrl: 'https://mainnet.infura.io/v3/',
      },
    },
  });
  return renderWithProvider(<NetworksForm {...props} />, store);
};

<<<<<<< HEAD
jest.mock('../../../../helpers/utils/feature-flags', () => ({
  getLocalNetworkMenuRedesignFeatureFlag: jest.fn(() => false),
}));

const defaultNetworks = defaultNetworksData.map((network) => ({
  ...network,
  viewOnly: true,
}));

const propNewNetwork = {
  networksToRender: defaultNetworks,
  addNewNetwork: true,
};

=======
>>>>>>> ad7a5462
const propNetworkDisplay = {
  networkFormState: {
    chainId: '100',
    blockExplorers: {
      blockExplorerUrls: [],
    },
    clear: () => ({}),
    name: MAINNET_DISPLAY_NAME,
    rpcUrls: {
      defaultRpcEndpointIndex: 0,
      rpcEndpoints: [
        {
          url: getRpcUrl({
            network: NETWORK_TYPES.MAINNET,
            excludeProjectId: true,
          }),
        },
      ],
    },
    setBlockExplorers: () => ({}),
    setChainId: () => ({}),
    setName: () => ({}),
    setRpcUrls: () => ({}),
    setTicker: () => ({}),
    ticker: 'ETH',
  },
  onRpcAdd: () => ({}),
  onBlockExplorerAdd: () => ({}),
};

describe('NetworkForm Component', () => {
  beforeAll(() => {
    nock.disableNetConnect();
  });

  afterAll(() => {
    nock.enableNetConnect();
  });

  beforeEach(() => {
    nock('https://chainid.network:443', { encodedQueryParams: true })
      .get('/chains.json')
      .reply(200, [
        {
          name: 'Polygon Mainnet',
          chain: 'Polygon',
          rpc: [
            'https://polygon-rpc.com/',
            'https://rpc-mainnet.matic.network',
            'https://matic-mainnet.chainstacklabs.com',
            'https://rpc-mainnet.maticvigil.com',
            'https://rpc-mainnet.matic.quiknode.pro',
            'https://matic-mainnet-full-rpc.bwarelabs.com',
          ],
          nativeCurrency: {
            name: 'MATIC',
            symbol: 'MATIC',
            decimals: 18,
          },
          shortName: 'MATIC',
          chainId: 137,
        },
      ]);

    nock('https://bsc-dataseed.binance.org:443', {
      encodedQueryParams: true,
    })
      .post('/')
      .reply(200, { jsonrpc: '2.0', result: '0x38' });

    nock('https://rpc.flashbots.net:443', {
      encodedQueryParams: true,
    })
      .post('/')
      .reply(200, { jsonrpc: '2.0', result: '0x1' });
  });

  afterEach(() => {
    nock.cleanAll();
  });

  it('should render add new network form correctly', async () => {
<<<<<<< HEAD
    const { queryByText, getByTestId } = renderComponent(propNewNetwork);
    expect(
      queryByText(
        'A malicious network provider can lie about the state of the blockchain and record your network activity. Only add custom networks you trust.',
      ),
    ).toBeInTheDocument();
=======
    const { queryByText } = renderComponent({
      ...propNetworkDisplay,
      networkFormState: {
        chainId: '1',
        blockExplorers: {
          blockExplorerUrls: [],
        },
        clear: () => ({}),
        name: MAINNET_DISPLAY_NAME,
        rpcUrls: {
          defaultRpcEndpointIndex: 0,
          rpcEndpoints: [
            {
              url: getRpcUrl({
                network: NETWORK_TYPES.MAINNET,
                excludeProjectId: true,
              }),
            },
          ],
        },
        setBlockExplorers: () => ({}),
        setChainId: () => ({}),
        setName: () => ({}),
        setRpcUrls: () => ({}),
        setTicker: () => ({}),
        ticker: 'ETH',
      },
    });
>>>>>>> ad7a5462
    expect(queryByText('Network name')).toBeInTheDocument();
    expect(queryByText('Default RPC URL')).toBeInTheDocument();
    expect(queryByText('Chain ID')).toBeInTheDocument();
    expect(queryByText('Currency symbol')).toBeInTheDocument();
<<<<<<< HEAD
    expect(queryByText('Block explorer URL (Optional)')).toBeInTheDocument();
    expect(queryByText('Cancel')).toBeInTheDocument();
    expect(queryByText('Save')).toBeInTheDocument();

    const chainIdField = getByTestId('network-form-chain-id');

    fireEvent.change(chainIdField, {
      target: { value: '1' },
    });

=======
    expect(queryByText('Block explorer URL')).toBeInTheDocument();
    expect(queryByText('Save')).toBeInTheDocument();

>>>>>>> ad7a5462
    expect(
      await screen.findByText(
        'This Chain ID is currently used by the Ethereum Mainnet network.',
      ),
    ).toBeInTheDocument();
  });

  it('should render network form correctly', () => {
    const { queryByText, getByDisplayValue } =
      renderComponent(propNetworkDisplay);
    expect(queryByText('Network name')).toBeInTheDocument();
    expect(queryByText('Default RPC URL')).toBeInTheDocument();
    expect(queryByText('Chain ID')).toBeInTheDocument();
    expect(queryByText('Currency symbol')).toBeInTheDocument();
<<<<<<< HEAD
    expect(queryByText('Block explorer URL (Optional)')).toBeInTheDocument();
    expect(queryByText('Delete')).toBeInTheDocument();
    expect(queryByText('Cancel')).toBeInTheDocument();
=======
    expect(queryByText('Block explorer URL')).toBeInTheDocument();
>>>>>>> ad7a5462
    expect(queryByText('Save')).toBeInTheDocument();

    expect(
      getByDisplayValue(propNetworkDisplay.networkFormState.chainId),
    ).toBeInTheDocument();
    expect(
      getByDisplayValue(propNetworkDisplay.networkFormState.ticker),
    ).toBeInTheDocument();
    expect(
      getByDisplayValue(propNetworkDisplay.networkFormState.name),
    ).toBeInTheDocument();
  });

<<<<<<< HEAD
  it('should validate RPC URL field correctly', async () => {
    const { getByTestId } = renderComponent(propNewNetwork);

    const rpcUrlField = screen.getByRole('textbox', { name: 'New RPC URL' });
    await fireEvent.change(rpcUrlField, {
      target: { value: 'test' },
    });

    const chainIdField = getByTestId('network-form-chain-id');

    fireEvent.change(chainIdField, {
      target: { value: '1' },
    });
    expect(
      await screen.findByText(
        'URLs require the appropriate HTTP/HTTPS prefix.',
      ),
    ).toBeInTheDocument();

    await fireEvent.change(rpcUrlField, {
      target: { value: '  ' },
    });
    expect(await screen.findByText('Invalid RPC URL')).toBeInTheDocument();

    await fireEvent.change(rpcUrlField, {
      target: {
        value: getRpcUrl({
          network: NETWORK_TYPES.MAINNET,
          excludeProjectId: true,
        }),
      },
    });

    expect(
      await screen.findByText(
        'This URL is currently used by the mainnet network.',
      ),
    ).toBeInTheDocument();
  });

  it('should convert rpcUrl field to lowercase when not in input mode', async () => {
    const networkDisplay = {
=======
  it('should validate chain id field correctly', async () => {
    renderComponent({
>>>>>>> ad7a5462
      ...propNetworkDisplay,
      networkFormState: {
        chainId: '1',
        blockExplorers: {
          blockExplorerUrls: [],
        },
        clear: () => ({}),
        name: MAINNET_DISPLAY_NAME,
        rpcUrls: {
          defaultRpcEndpointIndex: 0,
          rpcEndpoints: [
            {
              url: 'https://bsc-dataseed.binance.org/',
              type: 'custom',
              name: undefined,
            },
          ],
        },
        setBlockExplorers: () => ({}),
        setChainId: () => ({}),
        setName: () => ({}),
        setRpcUrls: () => ({}),
        setTicker: () => ({}),
        ticker: 'ETH',
      },
<<<<<<< HEAD
    };
    const { getByDisplayValue } = renderComponent(networkDisplay);

    expect(
      getByDisplayValue(
        propNetworkDisplay.selectedNetwork.rpcUrl.toLowerCase(),
      ),
    ).toBeInTheDocument();
  });

  it('should validate chain id field correctly', async () => {
    const { getByTestId } = renderComponent(propNewNetwork);
    const chainIdField = getByTestId('network-form-chain-id');

    const rpcUrlField = screen.getByRole('textbox', { name: 'New RPC URL' });
    const currencySymbolField = getByTestId('network-form-ticker-input');

    fireEvent.change(chainIdField, {
      target: { value: '1' },
    });

    fireEvent.change(currencySymbolField, {
      target: { value: 'test' },
    });

    fireEvent.change(rpcUrlField, {
      target: { value: 'https://rpc.flashbots.net' },
=======
>>>>>>> ad7a5462
    });

    expect(
      await screen.findByText(
        'This Chain ID is currently used by the Ethereum Mainnet network.',
      ),
    ).toBeInTheDocument();

    const expectedWarning =
      'The RPC URL you have entered returned a different chain ID (56).';
    expect(await screen.findByText(expectedWarning)).toBeInTheDocument();

    expect(screen.getByText('Save')).toBeDisabled();
  });

<<<<<<< HEAD
  it('should validate currency symbol field correctly', async () => {
    const { getByTestId } = renderComponent(propNewNetwork);

    const chainIdField = getByTestId('network-form-chain-id');
    const currencySymbolField = getByTestId('network-form-ticker-input');

    fireEvent.change(chainIdField, {
      target: { value: '1234' },
    });

    fireEvent.change(currencySymbolField, {
      target: { value: 'abcd' },
=======
  it('should chainID be a valid number', async () => {
    renderComponent({
      ...propNetworkDisplay,
      networkFormState: {
        chainId: 'a',
        blockExplorers: {
          blockExplorerUrls: [],
        },
        clear: () => ({}),
        name: MAINNET_DISPLAY_NAME,
        rpcUrls: {
          defaultRpcEndpointIndex: 0,
          rpcEndpoints: [
            {
              url: 'https://bsc-dataseed.binance.org/',
              type: 'custom',
              name: undefined,
            },
          ],
        },
        setBlockExplorers: () => ({}),
        setChainId: () => ({}),
        setName: () => ({}),
        setRpcUrls: () => ({}),
        setTicker: () => ({}),
        ticker: 'ETH',
      },
>>>>>>> ad7a5462
    });

    expect(
      await screen.findByText(
        "Invalid number. Enter a decimal or '0x'-prefixed hexadecimal number.",
      ),
    ).toBeInTheDocument();
  });

<<<<<<< HEAD
  it('should validate block explorer URL field correctly', async () => {
    const { getByTestId } = renderComponent(propNewNetwork);

    const blockExplorerUrlField = getByTestId(
      'network-form-block-explorer-url',
    );

    fireEvent.change(blockExplorerUrlField, {
      target: { value: '1234' },
=======
  it('should chainID not be leading zeros', async () => {
    renderComponent({
      ...propNetworkDisplay,
      networkFormState: {
        chainId: '00000012314',
        blockExplorers: {
          blockExplorerUrls: [],
        },
        clear: () => ({}),
        name: MAINNET_DISPLAY_NAME,
        rpcUrls: {
          defaultRpcEndpointIndex: 0,
          rpcEndpoints: [
            {
              url: 'https://bsc-dataseed.binance.org/',
              type: 'custom',
              name: undefined,
            },
          ],
        },
        setBlockExplorers: () => ({}),
        setChainId: () => ({}),
        setName: () => ({}),
        setRpcUrls: () => ({}),
        setTicker: () => ({}),
        ticker: 'ETH',
      },
>>>>>>> ad7a5462
    });

    expect(
      await screen.findByText('Invalid number. Remove any leading zeros.'),
    ).toBeInTheDocument();
  });

  it('should not show suggested ticker and duplicating the exact symbol', async () => {
    const safeChainsList = [
      {
        chainId: 42161,
        nativeCurrency: {
          symbol: 'ETH',
        },
      },
    ];

    // Mock the fetchWithCache function to return the safeChainsList
    jest
      .spyOn(fetchWithCacheModule, 'default')
      .mockResolvedValue(safeChainsList);

<<<<<<< HEAD
    const { getByTestId } = renderComponent(propNewNetwork);

    const chainIdField = getByTestId('network-form-chain-id');
    const currencySymbolField = getByTestId('network-form-ticker-input');

    fireEvent.change(chainIdField, {
      target: { value: '42161' },
    });

    fireEvent.change(currencySymbolField, {
      target: { value: 'abcd' },
=======
    renderComponent({
      ...propNetworkDisplay,
      networkFormState: {
        chainId: '42161',
        blockExplorers: {
          blockExplorerUrls: [],
        },
        clear: () => ({}),
        name: MAINNET_DISPLAY_NAME,
        rpcUrls: {
          defaultRpcEndpointIndex: 0,
          rpcEndpoints: [
            {
              url: 'https://bsc-dataseed.binance.org/',
              type: 'custom',
              name: undefined,
            },
          ],
        },
        setBlockExplorers: () => ({}),
        setChainId: () => ({}),
        setName: () => ({}),
        setRpcUrls: () => ({}),
        setTicker: () => ({}),
        ticker: 'abcd',
      },
>>>>>>> ad7a5462
    });

    const expectedSymbolWarning = 'Suggested currency symbol:';
    expect(await screen.findByText(expectedSymbolWarning)).toBeInTheDocument();

    expect(
      await screen.findByText(
        "This token symbol doesn't match the network name or chain ID entered. Many popular tokens use similar symbols, which scammers can use to trick you into sending them a more valuable token in return. Verify everything before you continue.",
      ),
    ).toBeInTheDocument();
  });

  it('should validate currency symbol field for ZYN network', async () => {
    const safeChainsList = [
      {
        chainId: 78,
        nativeCurrency: {
          symbol: 'PETH',
        },
      },
    ];

    // Mock the fetchWithCache function to return the safeChainsList
    jest
      .spyOn(fetchWithCacheModule, 'default')
      .mockResolvedValue(safeChainsList);

<<<<<<< HEAD
    const { getByTestId } = renderComponent(propNewNetwork);

    const chainIdField = getByTestId('network-form-chain-id');
    const currencySymbolField = screen.getByTestId('network-form-ticker-input');

    fireEvent.change(chainIdField, {
      target: { value: '78' },
    });

    fireEvent.change(currencySymbolField, {
      target: { value: 'ZYN' },
=======
    renderComponent({
      ...propNetworkDisplay,
      networkFormState: {
        chainId: '78',
        blockExplorers: {
          blockExplorerUrls: [],
        },
        clear: () => ({}),
        name: MAINNET_DISPLAY_NAME,
        rpcUrls: {
          defaultRpcEndpointIndex: 0,
          rpcEndpoints: [
            {
              url: 'https://bsc-dataseed.binance.org/',
              type: 'custom',
              name: undefined,
            },
          ],
        },
        setBlockExplorers: () => ({}),
        setChainId: () => ({}),
        setName: () => ({}),
        setRpcUrls: () => ({}),
        setTicker: () => ({}),
        ticker: 'ZYN',
      },
>>>>>>> ad7a5462
    });

    expect(
      await screen.queryByTestId('network-form-ticker-suggestion'),
    ).not.toBeInTheDocument();
  });

  it('should call addNetwork when saving a new network', async () => {
    const { getByText } = renderComponent(propNetworkDisplay);
    const saveButton = getByText('Save');
    fireEvent.click(saveButton);
    await waitFor(() => {
      expect(addNetwork).toHaveBeenCalledTimes(1);
      expect(addNetwork).toHaveBeenCalledWith({
        chainId: '0x64',
        name: 'Ethereum Mainnet',
        nativeCurrency: 'ETH',
        rpcEndpoints: [
          {
            url: 'https://mainnet.infura.io/v3/',
          },
        ],
        defaultRpcEndpointIndex: 0,
        blockExplorerUrls: [],
        defaultBlockExplorerUrlIndex: undefined,
      });
    });
  });

  it('should call updateNetwork when saving an existing network', async () => {
    const { getByText } = renderComponent({
      ...propNetworkDisplay,
      existingNetwork: {},
    });
    const saveButton = getByText('Save');
    fireEvent.click(saveButton);
    await waitFor(() => {
      expect(updateNetwork).toHaveBeenCalledTimes(1);
      expect(updateNetwork).toHaveBeenCalledWith(
        {
          chainId: '0x64',
          name: 'Ethereum Mainnet',
          nativeCurrency: 'ETH',
          rpcEndpoints: [
            {
              url: 'https://mainnet.infura.io/v3/',
            },
          ],
          defaultRpcEndpointIndex: 0,
          blockExplorerUrls: [],
          defaultBlockExplorerUrlIndex: undefined,
        },
        {
          replacementSelectedRpcEndpointIndex: undefined,
        },
      );
    });
  });
});<|MERGE_RESOLUTION|>--- conflicted
+++ resolved
@@ -22,14 +22,9 @@
 }));
 
 const renderComponent = (props) => {
-<<<<<<< HEAD
-  const store = configureMockStore([])({
-    metamask: {
-=======
   const store = configureMockStore([thunk])({
     metamask: {
       ...mockNetworkState({ chainId: CHAIN_IDS.MAINNET }),
->>>>>>> ad7a5462
       useSafeChainsListValidation: true,
       orderedNetworkList: {
         networkId: '0x1',
@@ -40,23 +35,6 @@
   return renderWithProvider(<NetworksForm {...props} />, store);
 };
 
-<<<<<<< HEAD
-jest.mock('../../../../helpers/utils/feature-flags', () => ({
-  getLocalNetworkMenuRedesignFeatureFlag: jest.fn(() => false),
-}));
-
-const defaultNetworks = defaultNetworksData.map((network) => ({
-  ...network,
-  viewOnly: true,
-}));
-
-const propNewNetwork = {
-  networksToRender: defaultNetworks,
-  addNewNetwork: true,
-};
-
-=======
->>>>>>> ad7a5462
 const propNetworkDisplay = {
   networkFormState: {
     chainId: '100',
@@ -139,14 +117,6 @@
   });
 
   it('should render add new network form correctly', async () => {
-<<<<<<< HEAD
-    const { queryByText, getByTestId } = renderComponent(propNewNetwork);
-    expect(
-      queryByText(
-        'A malicious network provider can lie about the state of the blockchain and record your network activity. Only add custom networks you trust.',
-      ),
-    ).toBeInTheDocument();
-=======
     const { queryByText } = renderComponent({
       ...propNetworkDisplay,
       networkFormState: {
@@ -175,27 +145,13 @@
         ticker: 'ETH',
       },
     });
->>>>>>> ad7a5462
     expect(queryByText('Network name')).toBeInTheDocument();
     expect(queryByText('Default RPC URL')).toBeInTheDocument();
     expect(queryByText('Chain ID')).toBeInTheDocument();
     expect(queryByText('Currency symbol')).toBeInTheDocument();
-<<<<<<< HEAD
-    expect(queryByText('Block explorer URL (Optional)')).toBeInTheDocument();
-    expect(queryByText('Cancel')).toBeInTheDocument();
-    expect(queryByText('Save')).toBeInTheDocument();
-
-    const chainIdField = getByTestId('network-form-chain-id');
-
-    fireEvent.change(chainIdField, {
-      target: { value: '1' },
-    });
-
-=======
     expect(queryByText('Block explorer URL')).toBeInTheDocument();
     expect(queryByText('Save')).toBeInTheDocument();
 
->>>>>>> ad7a5462
     expect(
       await screen.findByText(
         'This Chain ID is currently used by the Ethereum Mainnet network.',
@@ -210,13 +166,7 @@
     expect(queryByText('Default RPC URL')).toBeInTheDocument();
     expect(queryByText('Chain ID')).toBeInTheDocument();
     expect(queryByText('Currency symbol')).toBeInTheDocument();
-<<<<<<< HEAD
-    expect(queryByText('Block explorer URL (Optional)')).toBeInTheDocument();
-    expect(queryByText('Delete')).toBeInTheDocument();
-    expect(queryByText('Cancel')).toBeInTheDocument();
-=======
     expect(queryByText('Block explorer URL')).toBeInTheDocument();
->>>>>>> ad7a5462
     expect(queryByText('Save')).toBeInTheDocument();
 
     expect(
@@ -230,53 +180,8 @@
     ).toBeInTheDocument();
   });
 
-<<<<<<< HEAD
-  it('should validate RPC URL field correctly', async () => {
-    const { getByTestId } = renderComponent(propNewNetwork);
-
-    const rpcUrlField = screen.getByRole('textbox', { name: 'New RPC URL' });
-    await fireEvent.change(rpcUrlField, {
-      target: { value: 'test' },
-    });
-
-    const chainIdField = getByTestId('network-form-chain-id');
-
-    fireEvent.change(chainIdField, {
-      target: { value: '1' },
-    });
-    expect(
-      await screen.findByText(
-        'URLs require the appropriate HTTP/HTTPS prefix.',
-      ),
-    ).toBeInTheDocument();
-
-    await fireEvent.change(rpcUrlField, {
-      target: { value: '  ' },
-    });
-    expect(await screen.findByText('Invalid RPC URL')).toBeInTheDocument();
-
-    await fireEvent.change(rpcUrlField, {
-      target: {
-        value: getRpcUrl({
-          network: NETWORK_TYPES.MAINNET,
-          excludeProjectId: true,
-        }),
-      },
-    });
-
-    expect(
-      await screen.findByText(
-        'This URL is currently used by the mainnet network.',
-      ),
-    ).toBeInTheDocument();
-  });
-
-  it('should convert rpcUrl field to lowercase when not in input mode', async () => {
-    const networkDisplay = {
-=======
   it('should validate chain id field correctly', async () => {
     renderComponent({
->>>>>>> ad7a5462
       ...propNetworkDisplay,
       networkFormState: {
         chainId: '1',
@@ -302,36 +207,6 @@
         setTicker: () => ({}),
         ticker: 'ETH',
       },
-<<<<<<< HEAD
-    };
-    const { getByDisplayValue } = renderComponent(networkDisplay);
-
-    expect(
-      getByDisplayValue(
-        propNetworkDisplay.selectedNetwork.rpcUrl.toLowerCase(),
-      ),
-    ).toBeInTheDocument();
-  });
-
-  it('should validate chain id field correctly', async () => {
-    const { getByTestId } = renderComponent(propNewNetwork);
-    const chainIdField = getByTestId('network-form-chain-id');
-
-    const rpcUrlField = screen.getByRole('textbox', { name: 'New RPC URL' });
-    const currencySymbolField = getByTestId('network-form-ticker-input');
-
-    fireEvent.change(chainIdField, {
-      target: { value: '1' },
-    });
-
-    fireEvent.change(currencySymbolField, {
-      target: { value: 'test' },
-    });
-
-    fireEvent.change(rpcUrlField, {
-      target: { value: 'https://rpc.flashbots.net' },
-=======
->>>>>>> ad7a5462
     });
 
     expect(
@@ -347,20 +222,6 @@
     expect(screen.getByText('Save')).toBeDisabled();
   });
 
-<<<<<<< HEAD
-  it('should validate currency symbol field correctly', async () => {
-    const { getByTestId } = renderComponent(propNewNetwork);
-
-    const chainIdField = getByTestId('network-form-chain-id');
-    const currencySymbolField = getByTestId('network-form-ticker-input');
-
-    fireEvent.change(chainIdField, {
-      target: { value: '1234' },
-    });
-
-    fireEvent.change(currencySymbolField, {
-      target: { value: 'abcd' },
-=======
   it('should chainID be a valid number', async () => {
     renderComponent({
       ...propNetworkDisplay,
@@ -388,7 +249,6 @@
         setTicker: () => ({}),
         ticker: 'ETH',
       },
->>>>>>> ad7a5462
     });
 
     expect(
@@ -398,17 +258,6 @@
     ).toBeInTheDocument();
   });
 
-<<<<<<< HEAD
-  it('should validate block explorer URL field correctly', async () => {
-    const { getByTestId } = renderComponent(propNewNetwork);
-
-    const blockExplorerUrlField = getByTestId(
-      'network-form-block-explorer-url',
-    );
-
-    fireEvent.change(blockExplorerUrlField, {
-      target: { value: '1234' },
-=======
   it('should chainID not be leading zeros', async () => {
     renderComponent({
       ...propNetworkDisplay,
@@ -436,7 +285,6 @@
         setTicker: () => ({}),
         ticker: 'ETH',
       },
->>>>>>> ad7a5462
     });
 
     expect(
@@ -459,19 +307,6 @@
       .spyOn(fetchWithCacheModule, 'default')
       .mockResolvedValue(safeChainsList);
 
-<<<<<<< HEAD
-    const { getByTestId } = renderComponent(propNewNetwork);
-
-    const chainIdField = getByTestId('network-form-chain-id');
-    const currencySymbolField = getByTestId('network-form-ticker-input');
-
-    fireEvent.change(chainIdField, {
-      target: { value: '42161' },
-    });
-
-    fireEvent.change(currencySymbolField, {
-      target: { value: 'abcd' },
-=======
     renderComponent({
       ...propNetworkDisplay,
       networkFormState: {
@@ -498,7 +333,6 @@
         setTicker: () => ({}),
         ticker: 'abcd',
       },
->>>>>>> ad7a5462
     });
 
     const expectedSymbolWarning = 'Suggested currency symbol:';
@@ -526,19 +360,6 @@
       .spyOn(fetchWithCacheModule, 'default')
       .mockResolvedValue(safeChainsList);
 
-<<<<<<< HEAD
-    const { getByTestId } = renderComponent(propNewNetwork);
-
-    const chainIdField = getByTestId('network-form-chain-id');
-    const currencySymbolField = screen.getByTestId('network-form-ticker-input');
-
-    fireEvent.change(chainIdField, {
-      target: { value: '78' },
-    });
-
-    fireEvent.change(currencySymbolField, {
-      target: { value: 'ZYN' },
-=======
     renderComponent({
       ...propNetworkDisplay,
       networkFormState: {
@@ -565,7 +386,6 @@
         setTicker: () => ({}),
         ticker: 'ZYN',
       },
->>>>>>> ad7a5462
     });
 
     expect(
