--- conflicted
+++ resolved
@@ -17,11 +17,7 @@
     position: relative;
 
     @media screen and (max-width: $break-small) {
-<<<<<<< HEAD
-      background: var(--ui-1);
-=======
       background: var(--color-background-alternative);
->>>>>>> 53006d4c
     }
 
     &__title-container {
@@ -37,11 +33,7 @@
       &__close-button::after {
         content: '\00D7';
         font-size: 40px;
-<<<<<<< HEAD
-        color: var(--ui-4);
-=======
         color: var(--color-icon-default);
->>>>>>> 53006d4c
         cursor: pointer;
       }
 
@@ -76,11 +68,7 @@
       }
 
       &__list {
-<<<<<<< HEAD
-        background: var(--ui-white);
-=======
         background: var(--color-background-default);
->>>>>>> 53006d4c
         box-sizing: border-box;
         box-shadow: 0 0 14px rgba(0, 0, 0, 0.18);
         border-radius: 6px;
@@ -90,11 +78,7 @@
 
         > div {
           &:hover {
-<<<<<<< HEAD
-            background: var(--ui-1);
-=======
             background: var(--color-background-alternative);
->>>>>>> 53006d4c
           }
         }
 
@@ -103,21 +87,13 @@
           display: grid;
           align-items: center;
           padding: 16px;
-<<<<<<< HEAD
-          border-top: 1px solid var(--ui-2);
-=======
           border-top: 1px solid var(--color-border-muted);
->>>>>>> 53006d4c
           cursor: pointer;
           grid-template-columns: 16px max-content 24px auto;
           gap: 8px;
 
           &__icon {
-<<<<<<< HEAD
-            background: --ui-2;
-=======
             background: var(--color-background-alternative);
->>>>>>> 53006d4c
             height: 15px;
             width: 15px;
             margin-right: 16px;
@@ -129,11 +105,7 @@
           &__no-matching {
             @include H6;
 
-<<<<<<< HEAD
-            color: var(--ui-4);
-=======
             color: var(--color-icon-default);
->>>>>>> 53006d4c
           }
 
           &__section-multiple-lines {
@@ -152,11 +124,7 @@
             @include H6;
 
             display: inline;
-<<<<<<< HEAD
-            color: var(--primary-blue);
-=======
             color: var(--color-primary-default);
->>>>>>> 53006d4c
             margin-left: 3px;
           }
         }
