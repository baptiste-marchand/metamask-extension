import React, { PureComponent } from 'react';
import PropTypes from 'prop-types';
import ToggleButton from '../../../components/ui/toggle-button';
import TextField from '../../../components/ui/text-field';
import Button from '../../../components/ui/button';
import { MOBILE_SYNC_ROUTE } from '../../../helpers/constants/routes';
import Dropdown from '../../../components/ui/dropdown';
import Dialog from '../../../components/ui/dialog';

import { getPlatform } from '../../../../app/scripts/lib/util';

import { PLATFORM_FIREFOX } from '../../../../shared/constants/app';
import {
  getNumberOfSettingsInSection,
  handleSettingsRefs,
} from '../../../helpers/utils/settings-search';

import {
  LedgerTransportTypes,
  LEDGER_USB_VENDOR_ID,
} from '../../../../shared/constants/hardware-wallets';
import {
  MetaMetricsEventCategory,
  MetaMetricsEventName,
} from '../../../../shared/constants/metametrics';
import { exportAsFile } from '../../../helpers/utils/export-utils';
import ActionableMessage from '../../../components/ui/actionable-message';
import ZENDESK_URLS from '../../../helpers/constants/zendesk-url';

const CORRUPT_JSON_FILE = 'CORRUPT_JSON_FILE';

export default class AdvancedTab extends PureComponent {
  static contextTypes = {
    t: PropTypes.func,
    trackEvent: PropTypes.func,
  };

  static propTypes = {
    setUseNonceField: PropTypes.func,
    useNonceField: PropTypes.bool,
    setHexDataFeatureFlag: PropTypes.func,
    displayWarning: PropTypes.func,
    showResetAccountConfirmationModal: PropTypes.func,
    warning: PropTypes.string,
    history: PropTypes.object,
    sendHexData: PropTypes.bool,
    showFiatInTestnets: PropTypes.bool,
    showTestNetworks: PropTypes.bool,
    autoLockTimeLimit: PropTypes.number,
    setAutoLockTimeLimit: PropTypes.func.isRequired,
    setShowFiatConversionOnTestnetsPreference: PropTypes.func.isRequired,
    setShowTestNetworks: PropTypes.func.isRequired,
    ledgerTransportType: PropTypes.oneOf(Object.values(LedgerTransportTypes)),
    setLedgerTransportPreference: PropTypes.func.isRequired,
    setDismissSeedBackUpReminder: PropTypes.func.isRequired,
    dismissSeedBackUpReminder: PropTypes.bool.isRequired,
    userHasALedgerAccount: PropTypes.bool.isRequired,
    backupUserData: PropTypes.func.isRequired,
    restoreUserData: PropTypes.func.isRequired,
    setDisabledRpcMethodPreference: PropTypes.func.isRequired,
    disabledRpcMethodPreferences: PropTypes.shape({
      eth_sign: PropTypes.bool.isRequired,
    }),
    ///: BEGIN:ONLY_INCLUDE_IN(flask)
    desktopEnabled: PropTypes.bool,
    ///: END:ONLY_INCLUDE_IN
  };

  state = {
    autoLockTimeLimit: this.props.autoLockTimeLimit,
    lockTimeError: '',
    showLedgerTransportWarning: false,
    showResultMessage: false,
    restoreSuccessful: true,
    restoreMessage: null,
  };

  settingsRefs = Array(
    getNumberOfSettingsInSection(this.context.t, this.context.t('advanced')),
  )
    .fill(undefined)
    .map(() => {
      return React.createRef();
    });

  componentDidUpdate() {
    const { t } = this.context;
    handleSettingsRefs(t, t('advanced'), this.settingsRefs);
  }

  componentDidMount() {
    const { t } = this.context;
    handleSettingsRefs(t, t('advanced'), this.settingsRefs);
  }

  async getTextFromFile(file) {
    return new Promise((resolve, reject) => {
      const reader = new window.FileReader();
      reader.onload = (e) => {
        const text = e.target.result;
        resolve(text);
      };

      reader.onerror = (e) => {
        reject(e);
      };

      reader.readAsText(file);
    });
  }

  async handleFileUpload(event) {
    /**
     * we need this to be able to access event.target after
     * the event handler has been called. [Synthetic Event Pooling, pre React 17]
     *
     * @see https://fb.me/react-event-pooling
     */
    event.persist();
    const file = event.target.files[0];
    const jsonString = await this.getTextFromFile(file);
    /**
     * so that we can restore same file again if we want to.
     * chrome blocks uploading same file twice.
     */
    event.target.value = '';
    try {
      const result = await this.props.restoreUserData(jsonString);
      this.setState({
        showResultMessage: true,
        restoreSuccessful: result,
        restoreMessage: null,
      });
    } catch (e) {
      if (e.message.match(/Unexpected.+JSON/iu)) {
        this.setState({
          showResultMessage: true,
          restoreSuccessful: false,
          restoreMessage: CORRUPT_JSON_FILE,
        });
      }
    }
  }

  backupUserData = async () => {
    const { fileName, data } = await this.props.backupUserData();
    exportAsFile(fileName, data);

    this.context.trackEvent({
      event: 'User Data Exported',
      category: 'Backup',
      properties: {},
    });
  };

  renderStateLogs() {
    const { t } = this.context;
    const { displayWarning } = this.props;

    return (
      <div
        ref={this.settingsRefs[0]}
        className="settings-page__content-row"
        data-testid="advanced-setting-state-logs"
      >
        <div className="settings-page__content-item">
          <span>{t('stateLogs')}</span>
          <span className="settings-page__content-description">
            {t('stateLogsDescription')}
          </span>
        </div>
        <div className="settings-page__content-item">
          <div className="settings-page__content-item-col">
            <Button
              type="secondary"
              large
              onClick={() => {
                window.logStateString((err, result) => {
                  if (err) {
                    displayWarning(t('stateLogError'));
                  } else {
                    exportAsFile(`${t('stateLogFileName')}.json`, result);
                  }
                });
              }}
            >
              {t('downloadStateLogs')}
            </Button>
          </div>
        </div>
      </div>
    );
  }

  renderMobileSync() {
    const { t } = this.context;
    const { history } = this.props;

    return (
      <div
        ref={this.settingsRefs[1]}
        className="settings-page__content-row"
        data-testid="advanced-setting-mobile-sync"
      >
        <div className="settings-page__content-item">
          <span>{t('syncWithMobile')}</span>
        </div>
        <div className="settings-page__content-item">
          <div className="settings-page__content-item-col">
            <Button
              type="secondary"
              large
              onClick={(event) => {
                event.preventDefault();
                history.push(MOBILE_SYNC_ROUTE);
              }}
            >
              {t('syncWithMobile')}
            </Button>
          </div>
        </div>
      </div>
    );
  }

  renderResetAccount() {
    const { t } = this.context;
    const { showResetAccountConfirmationModal } = this.props;

    return (
      <div
        ref={this.settingsRefs[2]}
        className="settings-page__content-row"
        data-testid="advanced-setting-reset-account"
      >
        <div className="settings-page__content-item">
          <span>{t('clearActivity')}</span>
          <span className="settings-page__content-description">
            {t('clearActivityDescription')}
          </span>
        </div>
        <div className="settings-page__content-item">
          <div className="settings-page__content-item-col">
            <Button
              type="danger"
              large
              className="settings-tab__button--red"
              onClick={(event) => {
                event.preventDefault();
                this.context.trackEvent({
                  category: MetaMetricsEventCategory.Settings,
                  event: MetaMetricsEventName.AccountReset,
                  properties: {},
                });
                showResetAccountConfirmationModal();
              }}
            >
              {t('clearActivityButton')}
            </Button>
          </div>
        </div>
      </div>
    );
  }

  renderHexDataOptIn() {
    const { t } = this.context;
    const { sendHexData, setHexDataFeatureFlag } = this.props;

    return (
      <div
        ref={this.settingsRefs[3]}
        className="settings-page__content-row"
        data-testid="advanced-setting-hex-data"
      >
        <div className="settings-page__content-item">
          <span>{t('showHexData')}</span>
          <div className="settings-page__content-description">
            {t('showHexDataDescription')}
          </div>
        </div>
        <div className="settings-page__content-item">
          <div className="settings-page__content-item-col">
            <ToggleButton
              value={sendHexData}
              onToggle={(value) => setHexDataFeatureFlag(!value)}
              offLabel={t('off')}
              onLabel={t('on')}
            />
          </div>
        </div>
      </div>
    );
  }

  renderShowConversionInTestnets() {
    const { t } = this.context;
    const { showFiatInTestnets, setShowFiatConversionOnTestnetsPreference } =
      this.props;

    return (
      <div
        ref={this.settingsRefs[4]}
        className="settings-page__content-row"
        data-testid="advanced-setting-show-testnet-conversion"
      >
        <div className="settings-page__content-item">
          <span>{t('showFiatConversionInTestnets')}</span>
          <div className="settings-page__content-description">
            {t('showFiatConversionInTestnetsDescription')}
          </div>
        </div>
        <div className="settings-page__content-item">
          <div className="settings-page__content-item-col">
            <ToggleButton
              value={showFiatInTestnets}
              onToggle={(value) =>
                setShowFiatConversionOnTestnetsPreference(!value)
              }
              offLabel={t('off')}
              onLabel={t('on')}
            />
          </div>
        </div>
      </div>
    );
  }

  renderToggleTestNetworks() {
    const { t } = this.context;
    const { showTestNetworks, setShowTestNetworks } = this.props;

    return (
      <div
        ref={this.settingsRefs[5]}
        className="settings-page__content-row"
        data-testid="advanced-setting-show-testnet-conversion"
      >
        <div className="settings-page__content-item">
          <span>{t('showTestnetNetworks')}</span>
          <div className="settings-page__content-description">
            {t('showTestnetNetworksDescription')}
          </div>
        </div>
        <div className="settings-page__content-item">
          <div className="settings-page__content-item-col">
            <ToggleButton
              value={showTestNetworks}
              onToggle={(value) => setShowTestNetworks(!value)}
              offLabel={t('off')}
              onLabel={t('on')}
            />
          </div>
        </div>
      </div>
    );
  }

  renderUseNonceOptIn() {
    const { t } = this.context;
    const { useNonceField, setUseNonceField } = this.props;

    return (
      <div
        ref={this.settingsRefs[6]}
        className="settings-page__content-row"
        data-testid="advanced-setting-custom-nonce"
      >
        <div className="settings-page__content-item">
          <span>{t('nonceField')}</span>
          <div className="settings-page__content-description">
            {t('nonceFieldDescription')}
          </div>
        </div>
        <div className="settings-page__content-item">
          <div className="settings-page__content-item-col">
            <ToggleButton
              value={useNonceField}
              onToggle={(value) => setUseNonceField(!value)}
              offLabel={t('off')}
              onLabel={t('on')}
            />
          </div>
        </div>
      </div>
    );
  }

  renderAutoLockTimeLimit() {
    const { t } = this.context;
    const { lockTimeError } = this.state;
    const { setAutoLockTimeLimit } = this.props;

    return (
      <div
        ref={this.settingsRefs[7]}
        className="settings-page__content-row"
        data-testid="advanced-setting-auto-lock"
      >
        <div className="settings-page__content-item">
          <span>{t('autoLockTimeLimit')}</span>
          <div className="settings-page__content-description">
            {t('autoLockTimeLimitDescription')}
          </div>
        </div>
        <div className="settings-page__content-item">
          <div className="settings-page__content-item-col">
            <TextField
              type="number"
              id="autoTimeout"
              data-testid="auto-lockout-time"
              placeholder="5"
              value={this.state.autoLockTimeLimit}
              onChange={(e) => this.handleLockChange(e.target.value)}
              error={lockTimeError}
              fullWidth
              margin="dense"
              min={0}
            />
            <Button
              type="primary"
              data-testid="auto-lockout-button"
              className="settings-tab__rpc-save-button"
              disabled={lockTimeError !== ''}
              onClick={() => {
                setAutoLockTimeLimit(this.state.autoLockTimeLimit);
              }}
            >
              {t('save')}
            </Button>
          </div>
        </div>
      </div>
    );
  }

  renderLedgerLiveControl() {
    const { t } = this.context;
    const {
      ledgerTransportType,
      setLedgerTransportPreference,
      userHasALedgerAccount,
      ///: BEGIN:ONLY_INCLUDE_IN(flask)
      desktopEnabled,
      ///: END:ONLY_INCLUDE_IN
    } = this.props;

    ///: BEGIN:ONLY_INCLUDE_IN(flask)
    if (desktopEnabled) {
      return null;
    }
    ///: END:ONLY_INCLUDE_IN

    const LEDGER_TRANSPORT_NAMES = {
      LIVE: t('ledgerLive'),
      WEBHID: t('webhid'),
      U2F: t('u2f'),
    };

    const transportTypeOptions = [
      {
        name: LEDGER_TRANSPORT_NAMES.LIVE,
        value: LedgerTransportTypes.live,
      },
      {
        name: LEDGER_TRANSPORT_NAMES.U2F,
        value: LedgerTransportTypes.u2f,
      },
    ];

    if (window.navigator.hid) {
      transportTypeOptions.push({
        name: LEDGER_TRANSPORT_NAMES.WEBHID,
        value: LedgerTransportTypes.webhid,
      });
    }

    const recommendedLedgerOption = window.navigator.hid
      ? LEDGER_TRANSPORT_NAMES.WEBHID
      : LEDGER_TRANSPORT_NAMES.U2F;

    return (
      <div
<<<<<<< HEAD
        ref={this.settingsRefs[9]}
=======
        ref={this.settingsRefs[8]}
>>>>>>> 4b271868
        className="settings-page__content-row"
        data-testId="ledger-live-control"
      >
        <div className="settings-page__content-item">
          <span>{t('preferredLedgerConnectionType')}</span>
          <div className="settings-page__content-description">
            {t('ledgerConnectionPreferenceDescription', [
              recommendedLedgerOption,
              <Button
                key="ledger-connection-settings-learn-more"
                type="link"
                href={ZENDESK_URLS.HARDWARE_CONNECTION}
                target="_blank"
                rel="noopener noreferrer"
                className="settings-page__inline-link"
              >
                {t('learnMore')}
              </Button>,
            ])}
          </div>
        </div>
        <div className="settings-page__content-item">
          <div className="settings-page__content-item-col">
            <Dropdown
              id="select-ledger-transport-type"
              options={transportTypeOptions}
              selectedOption={ledgerTransportType}
              onChange={async (transportType) => {
                if (
                  ledgerTransportType === LedgerTransportTypes.live &&
                  transportType === LedgerTransportTypes.webhid
                ) {
                  this.setState({ showLedgerTransportWarning: true });
                }
                setLedgerTransportPreference(transportType);
                if (
                  transportType === LedgerTransportTypes.webhid &&
                  userHasALedgerAccount
                ) {
                  await window.navigator.hid.requestDevice({
                    filters: [{ vendorId: LEDGER_USB_VENDOR_ID }],
                  });
                }
              }}
            />
            {this.state.showLedgerTransportWarning ? (
              <Dialog type="message">
                <div className="settings-page__content-item-dialog">
                  {t('ledgerTransportChangeWarning')}
                </div>
              </Dialog>
            ) : null}
          </div>
        </div>
      </div>
    );
  }

  renderDismissSeedBackupReminderControl() {
    const { t } = this.context;
    const { dismissSeedBackUpReminder, setDismissSeedBackUpReminder } =
      this.props;

    return (
      <div
        ref={this.settingsRefs[9]}
        className="settings-page__content-row"
        data-testid="advanced-setting-dismiss-reminder"
      >
        <div className="settings-page__content-item">
          <span>{t('dismissReminderField')}</span>
          <div className="settings-page__content-description">
            {t('dismissReminderDescriptionField')}
          </div>
        </div>
        <div className="settings-page__content-item">
          <div className="settings-page__content-item-col">
            <ToggleButton
              value={dismissSeedBackUpReminder}
              onToggle={(value) => setDismissSeedBackUpReminder(!value)}
              offLabel={t('off')}
              onLabel={t('on')}
            />
          </div>
        </div>
      </div>
    );
  }

  renderToggleEthSignControl() {
    const { t } = this.context;
    const { disabledRpcMethodPreferences, setDisabledRpcMethodPreference } =
      this.props;

    return (
      <div
        ref={this.settingsRefs[10]}
        className="settings-page__content-row"
        data-testid="advanced-setting-toggle-ethsign"
      >
        <div className="settings-page__content-item">
          <span>{t('toggleEthSignField')}</span>
          <div className="settings-page__content-description">
            {t('toggleEthSignDescriptionField')}
          </div>
        </div>
        <div className="settings-page__content-item">
          <div className="settings-page__content-item-col">
            <ToggleButton
              value={disabledRpcMethodPreferences?.eth_sign || false}
              onToggle={(value) =>
                setDisabledRpcMethodPreference('eth_sign', !value)
              }
              offLabel={t('off')}
              onLabel={t('on')}
            />
          </div>
        </div>
      </div>
    );
  }

  handleLockChange(time) {
    const { t } = this.context;
    const autoLockTimeLimit = Math.max(Number(time), 0);

    this.setState(() => {
      let lockTimeError = '';

      if (autoLockTimeLimit > 10080) {
        lockTimeError = t('lockTimeTooGreat');
      }

      return {
        autoLockTimeLimit,
        lockTimeError,
      };
    });
  }

  renderUserDataBackup() {
    const { t } = this.context;
    return (
      <div
        ref={this.settingsRefs[11]}
        className="settings-page__content-row"
        data-testid="advanced-setting-data-backup"
      >
        <div className="settings-page__content-item">
          <span>{t('backupUserData')}</span>
          <span className="settings-page__content-description">
            {t('backupUserDataDescription')}
          </span>
        </div>
        <div className="settings-page__content-item">
          <div className="settings-page__content-item-col">
            <Button
              data-testid="backup-button"
              type="secondary"
              large
              onClick={() => this.backupUserData()}
            >
              {t('backup')}
            </Button>
          </div>
        </div>
      </div>
    );
  }

  renderRestoreUserData() {
    const { t } = this.context;
    const { showResultMessage, restoreSuccessful, restoreMessage } = this.state;

    const defaultRestoreMessage = restoreSuccessful
      ? t('restoreSuccessful')
      : t('restoreFailed');
    const restoreMessageToRender =
      restoreMessage === CORRUPT_JSON_FILE
        ? t('dataBackupSeemsCorrupt')
        : defaultRestoreMessage;

    return (
      <div
        ref={this.settingsRefs[12]}
        className="settings-page__content-row"
        data-testid="advanced-setting-data-restore"
      >
        <div className="settings-page__content-item">
          <span>{t('restoreUserData')}</span>
          <span className="settings-page__content-description">
            {t('restoreUserDataDescription')}
          </span>
        </div>
        <div className="settings-page__content-item">
          <div className="settings-page__content-item-col">
            <label
              htmlFor="restore-file"
              className="button btn btn--rounded btn-secondary btn--large settings-page__button"
            >
              {t('restore')}
            </label>
            <input
              id="restore-file"
              data-testid="restore-file"
              style={{ visibility: 'hidden' }}
              type="file"
              accept=".json"
              onChange={(e) => this.handleFileUpload(e)}
            />
          </div>
          {showResultMessage && (
            <ActionableMessage
              type={restoreSuccessful ? 'success' : 'danger'}
              message={restoreMessageToRender}
              primaryActionV2={{
                label: t('dismiss'),
                onClick: () => {
                  this.setState({
                    showResultMessage: false,
                    restoreSuccessful: true,
                    restoreMessage: null,
                  });
                },
              }}
            />
          )}
        </div>
      </div>
    );
  }

  render() {
    const { warning } = this.props;

    const notUsingFirefox = getPlatform() !== PLATFORM_FIREFOX;

    return (
      <div className="settings-page__body">
        {warning ? <div className="settings-tab__error">{warning}</div> : null}
        {this.renderStateLogs()}
        {this.renderMobileSync()}
        {this.renderResetAccount()}
        {this.renderHexDataOptIn()}
        {this.renderShowConversionInTestnets()}
        {this.renderToggleTestNetworks()}
        {this.renderUseNonceOptIn()}
        {this.renderAutoLockTimeLimit()}
        {this.renderUserDataBackup()}
        {this.renderRestoreUserData()}
        {notUsingFirefox ? this.renderLedgerLiveControl() : null}
        {this.renderDismissSeedBackupReminderControl()}
        {this.renderToggleEthSignControl()}
      </div>
    );
  }
}<|MERGE_RESOLUTION|>--- conflicted
+++ resolved
@@ -481,11 +481,7 @@
 
     return (
       <div
-<<<<<<< HEAD
-        ref={this.settingsRefs[9]}
-=======
         ref={this.settingsRefs[8]}
->>>>>>> 4b271868
         className="settings-page__content-row"
         data-testId="ledger-live-control"
       >
