import React, { PureComponent } from 'react';
import PropTypes from 'prop-types';
import ToggleButton from '../../../components/ui/toggle-button';
import {
  getNumberOfSettingsInSection,
  handleSettingsRefs,
} from '../../../helpers/utils/settings-search';
import { EVENT } from '../../../../shared/constants/metametrics';

export default class ExperimentalTab extends PureComponent {
  static contextTypes = {
    t: PropTypes.func,
    trackEvent: PropTypes.func,
  };

  static propTypes = {
    useNftDetection: PropTypes.bool,
    setUseNftDetection: PropTypes.func,
    setOpenSeaEnabled: PropTypes.func,
    openSeaEnabled: PropTypes.bool,
    eip1559V2Enabled: PropTypes.bool,
    setEIP1559V2Enabled: PropTypes.func,
    improvedTokenAllowanceEnabled: PropTypes.bool,
    setImprovedTokenAllowanceEnabled: PropTypes.func,
<<<<<<< HEAD
=======
    transactionSecurityCheckEnabled: PropTypes.bool,
    setTransactionSecurityCheckEnabled: PropTypes.func,
>>>>>>> 8885c54f
  };

  settingsRefs = Array(
    getNumberOfSettingsInSection(
      this.context.t,
      this.context.t('experimental'),
    ),
  )
    .fill(undefined)
    .map(() => {
      return React.createRef();
    });

  componentDidUpdate() {
    const { t } = this.context;
    handleSettingsRefs(t, t('experimental'), this.settingsRefs);
  }

  componentDidMount() {
    const { t } = this.context;
    handleSettingsRefs(t, t('experimental'), this.settingsRefs);
  }

  renderCollectibleDetectionToggle() {
    if (!process.env.COLLECTIBLES_V1) {
      return null;
    }

    const { t } = this.context;
    const {
      useNftDetection,
      setUseNftDetection,
      openSeaEnabled,
      setOpenSeaEnabled,
    } = this.props;

    return (
      <div
        ref={this.settingsRefs[2]}
        className="settings-page__content-row--dependent"
      >
        <div className="settings-page__content-item">
          <span>{t('useCollectibleDetection')}</span>
          <div className="settings-page__content-description">
            {t('useCollectibleDetectionDescription')}
          </div>
        </div>
        <div className="settings-page__content-item">
          <div className="settings-page__content-item-col">
            <ToggleButton
              value={useNftDetection}
              onToggle={(value) => {
                this.context.trackEvent({
                  category: EVENT.CATEGORIES.SETTINGS,
                  event: 'Collectible Detection',
                  properties: {
                    action: 'Collectible Detection',
                    legacy_event: true,
                  },
                });
                if (!value && !openSeaEnabled) {
                  setOpenSeaEnabled(!value);
                }
                setUseNftDetection(!value);
              }}
              offLabel={t('off')}
              onLabel={t('on')}
            />
          </div>
        </div>
      </div>
    );
  }

  renderOpenSeaEnabledToggle() {
    if (!process.env.COLLECTIBLES_V1) {
      return null;
    }
    const { t } = this.context;
    const {
      openSeaEnabled,
      setOpenSeaEnabled,
      useNftDetection,
      setUseNftDetection,
    } = this.props;

    return (
      <div
        ref={this.settingsRefs[1]}
        className="settings-page__content-row--parent"
      >
        <div className="settings-page__content-item">
          <span>{t('enableOpenSeaAPI')}</span>
          <div className="settings-page__content-description">
            {t('enableOpenSeaAPIDescription')}
          </div>
        </div>
        <div className="settings-page__content-item">
          <div className="settings-page__content-item-col">
            <ToggleButton
              value={openSeaEnabled}
              onToggle={(value) => {
                this.context.trackEvent({
                  category: EVENT.CATEGORIES.SETTINGS,
                  event: 'Enabled/Disable OpenSea',
                  properties: {
                    action: 'Enabled/Disable OpenSea',
                    legacy_event: true,
                  },
                });
                // value is positive when being toggled off
                if (value && useNftDetection) {
                  setUseNftDetection(false);
                }
                setOpenSeaEnabled(!value);
              }}
              offLabel={t('off')}
              onLabel={t('on')}
            />
          </div>
        </div>
      </div>
    );
  }

  renderEIP1559V2EnabledToggle() {
    const { t } = this.context;
    const { eip1559V2Enabled, setEIP1559V2Enabled } = this.props;

    return (
      <div ref={this.settingsRefs[3]} className="settings-page__content-row">
        <div className="settings-page__content-item">
          <span>{t('enableEIP1559V2')}</span>
          <div className="settings-page__content-description">
            {t('enableEIP1559V2Description', [
              <a
                key="eip_page_link"
                href="https://metamask.io/1559.html"
                rel="noopener noreferrer"
                target="_blank"
              >
                {t('learnMoreUpperCase')}
              </a>,
            ])}
          </div>
        </div>
        <div className="settings-page__content-item">
          <div className="settings-page__content-item-col">
            <ToggleButton
              value={eip1559V2Enabled}
              onToggle={(value) => {
                this.context.trackEvent({
                  category: EVENT.CATEGORIES.SETTINGS,
                  event: 'Enable/Disable Advanced Gas UI',
                  properties: {
                    action: 'Enable/Disable Advanced Gas UI',
                    legacy_event: true,
                  },
                });
                setEIP1559V2Enabled(!value);
              }}
              offLabel={t('off')}
              onLabel={t('on')}
            />
          </div>
        </div>
      </div>
    );
  }

  renderImprovedTokenAllowanceToggle() {
    const { t } = this.context;
    const { improvedTokenAllowanceEnabled, setImprovedTokenAllowanceEnabled } =
      this.props;

    return (
<<<<<<< HEAD
      <div ref={this.settingsRefs[1]} className="settings-page__content-row">
=======
      <div ref={this.settingsRefs[2]} className="settings-page__content-row">
>>>>>>> 8885c54f
        <div className="settings-page__content-item">
          <span>{t('improvedTokenAllowance')}</span>
          <div className="settings-page__content-description">
            {t('improvedTokenAllowanceDescription')}
          </div>
        </div>
        <div className="settings-page__content-item">
          <div className="settings-page__content-item-col">
            <ToggleButton
              value={improvedTokenAllowanceEnabled}
              onToggle={(value) => {
                this.context.trackEvent({
                  category: EVENT.CATEGORIES.SETTINGS,
                  event: 'Enabled/Disable ImprovedTokenAllowance',
                  properties: {
                    action: 'Enabled/Disable ImprovedTokenAllowance',
                    legacy_event: true,
                  },
                });
                setImprovedTokenAllowanceEnabled(!value);
              }}
              offLabel={t('off')}
              onLabel={t('on')}
            />
          </div>
        </div>
      </div>
    );
  }

<<<<<<< HEAD
  render() {
    return (
      <div className="settings-page__body">
=======
  renderTransactionSecurityCheckToggle() {
    const { t } = this.context;

    const {
      transactionSecurityCheckEnabled,
      setTransactionSecurityCheckEnabled,
    } = this.props;

    return (
      <div ref={this.settingsRefs[1]} className="settings-page__content-row">
        <div className="settings-page__content-item">
          <span>{t('transactionSecurityCheck')}</span>
          <div className="settings-page__content-description">
            {t('transactionSecurityCheckDescription')}
          </div>
        </div>
        <div className="settings-page__content-item">
          <div className="settings-page__content-item-col">
            <ToggleButton
              value={transactionSecurityCheckEnabled}
              onToggle={(value) => {
                this.context.trackEvent({
                  category: EVENT.CATEGORIES.SETTINGS,
                  event: 'Enabled/Disable TransactionSecurityCheck',
                  properties: {
                    action: 'Enabled/Disable TransactionSecurityCheck',
                    legacy_event: true,
                  },
                });
                setTransactionSecurityCheckEnabled(!value);
              }}
              offLabel={t('off')}
              onLabel={t('on')}
            />
          </div>
        </div>
      </div>
    );
  }

  render() {
    return (
      <div className="settings-page__body">
        {process.env.TRANSACTION_SECURITY_PROVIDER &&
          this.renderTransactionSecurityCheckToggle()}
>>>>>>> 8885c54f
        {this.renderImprovedTokenAllowanceToggle()}
        {this.renderOpenSeaEnabledToggle()}
        {this.renderCollectibleDetectionToggle()}
        {this.renderEIP1559V2EnabledToggle()}
      </div>
    );
  }
}<|MERGE_RESOLUTION|>--- conflicted
+++ resolved
@@ -22,11 +22,8 @@
     setEIP1559V2Enabled: PropTypes.func,
     improvedTokenAllowanceEnabled: PropTypes.bool,
     setImprovedTokenAllowanceEnabled: PropTypes.func,
-<<<<<<< HEAD
-=======
     transactionSecurityCheckEnabled: PropTypes.bool,
     setTransactionSecurityCheckEnabled: PropTypes.func,
->>>>>>> 8885c54f
   };
 
   settingsRefs = Array(
@@ -203,11 +200,7 @@
       this.props;
 
     return (
-<<<<<<< HEAD
-      <div ref={this.settingsRefs[1]} className="settings-page__content-row">
-=======
       <div ref={this.settingsRefs[2]} className="settings-page__content-row">
->>>>>>> 8885c54f
         <div className="settings-page__content-item">
           <span>{t('improvedTokenAllowance')}</span>
           <div className="settings-page__content-description">
@@ -238,11 +231,6 @@
     );
   }
 
-<<<<<<< HEAD
-  render() {
-    return (
-      <div className="settings-page__body">
-=======
   renderTransactionSecurityCheckToggle() {
     const { t } = this.context;
 
@@ -288,7 +276,6 @@
       <div className="settings-page__body">
         {process.env.TRANSACTION_SECURITY_PROVIDER &&
           this.renderTransactionSecurityCheckToggle()}
->>>>>>> 8885c54f
         {this.renderImprovedTokenAllowanceToggle()}
         {this.renderOpenSeaEnabledToggle()}
         {this.renderCollectibleDetectionToggle()}
