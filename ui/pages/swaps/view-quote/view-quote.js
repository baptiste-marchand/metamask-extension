--- conflicted
+++ resolved
@@ -118,10 +118,7 @@
 import PulseLoader from '../../../components/ui/pulse-loader'; // TODO: Replace this with a different loading component.
 import Box from '../../../components/ui/box';
 import { isEqualCaseInsensitive } from '../../../../shared/modules/string-utils';
-<<<<<<< HEAD
-=======
 import { parseStandardTokenTransactionData } from '../../../../shared/modules/transaction.utils';
->>>>>>> 53006d4c
 import ViewQuotePriceDifference from './view-quote-price-difference';
 
 let intervalId;
@@ -504,69 +501,6 @@
 
   const numberOfQuotes = Object.values(quotes).length;
   const bestQuoteReviewedEventSent = useRef();
-<<<<<<< HEAD
-  const eventObjectBase = {
-    token_from: sourceTokenSymbol,
-    token_from_amount: sourceTokenValue,
-    token_to: destinationTokenSymbol,
-    token_to_amount: destinationTokenValue,
-    request_type: fetchParams?.balanceError,
-    slippage: fetchParams?.slippage,
-    custom_slippage: fetchParams?.slippage !== 2,
-    response_time: fetchParams?.responseTime,
-    best_quote_source: topQuote?.aggregator,
-    available_quotes: numberOfQuotes,
-    is_hardware_wallet: hardwareWalletUsed,
-    hardware_wallet_type: hardwareWalletType,
-    stx_enabled: smartTransactionsEnabled,
-    current_stx_enabled: currentSmartTransactionsEnabled,
-    stx_user_opt_in: smartTransactionsOptInStatus,
-  };
-
-  const allAvailableQuotesOpened = useNewMetricEvent({
-    event: 'All Available Quotes Opened',
-    category: 'swaps',
-    sensitiveProperties: {
-      ...eventObjectBase,
-      other_quote_selected: usedQuote?.aggregator !== topQuote?.aggregator,
-      other_quote_selected_source:
-        usedQuote?.aggregator === topQuote?.aggregator
-          ? null
-          : usedQuote?.aggregator,
-    },
-  });
-  const quoteDetailsOpened = useNewMetricEvent({
-    event: 'Quote Details Opened',
-    category: 'swaps',
-    sensitiveProperties: {
-      ...eventObjectBase,
-      other_quote_selected: usedQuote?.aggregator !== topQuote?.aggregator,
-      other_quote_selected_source:
-        usedQuote?.aggregator === topQuote?.aggregator
-          ? null
-          : usedQuote?.aggregator,
-    },
-  });
-  const editSpendLimitOpened = useNewMetricEvent({
-    event: 'Edit Spend Limit Opened',
-    category: 'swaps',
-    sensitiveProperties: {
-      ...eventObjectBase,
-      custom_spend_limit_set: originalApproveAmount === approveAmount,
-      custom_spend_limit_amount:
-        originalApproveAmount === approveAmount ? null : approveAmount,
-    },
-  });
-
-  const bestQuoteReviewedEvent = useNewMetricEvent({
-    event: 'Best Quote Reviewed',
-    category: 'swaps',
-    sensitiveProperties: {
-      ...eventObjectBase,
-      network_fees: feeInFiat,
-    },
-  });
-=======
   const eventObjectBase = useMemo(() => {
     return {
       token_from: sourceTokenSymbol,
@@ -601,7 +535,6 @@
     currentSmartTransactionsEnabled,
     smartTransactionsOptInStatus,
   ]);
->>>>>>> 53006d4c
 
   const trackAllAvailableQuotesOpened = () => {
     trackEvent({
@@ -1114,11 +1047,7 @@
                   dispatch(
                     signAndSendTransactions(
                       history,
-<<<<<<< HEAD
-                      metaMetricsEvent,
-=======
                       trackEvent,
->>>>>>> 53006d4c
                       additionalTrackingParams,
                     ),
                   );
