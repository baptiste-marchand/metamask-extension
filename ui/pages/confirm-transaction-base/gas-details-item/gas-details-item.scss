--- conflicted
+++ resolved
@@ -3,12 +3,8 @@
     color: $secondary-1;
   }
 
-<<<<<<< HEAD
-  &__currency-container {
-=======
   &__currency-container,
   &__gasfee-label {
->>>>>>> 69e27c8a
     position: relative;
   }
 }