import React from 'react';
import PropTypes from 'prop-types';
import classNames from 'classnames';

import { COLORS } from '../../../helpers/constants/design-system';
import { PRIMARY, SECONDARY } from '../../../helpers/constants/common';
import { hexWEIToDecGWEI } from '../../../helpers/utils/conversions.util';

import Box from '../../../components/ui/box';
import GasTiming from '../../../components/app/gas-timing/gas-timing.component';
import I18nValue from '../../../components/ui/i18n-value';
import LoadingHeartBeat from '../../../components/ui/loading-heartbeat';
import TransactionDetailItem from '../../../components/app/transaction-detail-item/transaction-detail-item.component';
import UserPreferencedCurrencyDisplay from '../../../components/app/user-preferenced-currency-display';
import { useGasFeeContext } from '../../../contexts/gasFee';
import GasDetailsItemTitle from './gas-details-item-title';

const GasDetailsItem = ({
  hexMaximumTransactionFee,
  hexMinimumTransactionFee,
  maxFeePerGas,
  maxPriorityFeePerGas,
  userAcknowledgedGasMissing,
  useNativeCurrencyAsPrimaryCurrency,
}) => {
<<<<<<< HEAD
  const t = useI18nContext();
=======
>>>>>>> 69e27c8a
  const { estimateUsed, hasSimulationError, transaction } = useGasFeeContext();

  if (hasSimulationError && !userAcknowledgedGasMissing) return null;

  return (
    <TransactionDetailItem
      key="gas-item"
      detailTitle={<GasDetailsItemTitle />}
      detailTitleColor={COLORS.BLACK}
      detailText={
        <div className="gas-details-item__currency-container">
          <LoadingHeartBeat />
          <UserPreferencedCurrencyDisplay
            type={SECONDARY}
            value={hexMinimumTransactionFee}
            hideLabel={Boolean(useNativeCurrencyAsPrimaryCurrency)}
          />
        </div>
      }
      detailTotal={
        <div className="gas-details-item__currency-container">
          <LoadingHeartBeat />
          <UserPreferencedCurrencyDisplay
            type={PRIMARY}
            value={hexMinimumTransactionFee}
            hideLabel={!useNativeCurrencyAsPrimaryCurrency}
          />
        </div>
      }
      subText={
        <>
          <Box
            key="editGasSubTextFeeLabel"
            display="inline-flex"
            className={classNames('gas-details-item__gasfee-label', {
              'gas-details-item__gas-fee-warning': estimateUsed === 'high',
            })}
          >
<<<<<<< HEAD
=======
            <LoadingHeartBeat />
>>>>>>> 69e27c8a
            <Box marginRight={1}>
              <strong>
                {estimateUsed === 'high' && '⚠ '}
                <I18nValue messageKey="editGasSubTextFeeLabel" />
              </strong>
            </Box>
            <div
              key="editGasSubTextFeeValue"
              className="gas-details-item__currency-container"
            >
<<<<<<< HEAD
              <HeartBeat />
=======
              <LoadingHeartBeat />
>>>>>>> 69e27c8a
              <UserPreferencedCurrencyDisplay
                key="editGasSubTextFeeAmount"
                type={PRIMARY}
                value={hexMaximumTransactionFee}
                hideLabel={!useNativeCurrencyAsPrimaryCurrency}
              />
            </div>
          </Box>
        </>
      }
      subTitle={
        <GasTiming
          maxPriorityFeePerGas={hexWEIToDecGWEI(
            maxPriorityFeePerGas || transaction.txParams.maxPriorityFeePerGas,
          )}
          maxFeePerGas={hexWEIToDecGWEI(
            maxFeePerGas || transaction.txParams.maxFeePerGas,
          )}
        />
      }
    />
  );
};

GasDetailsItem.propTypes = {
  hexMaximumTransactionFee: PropTypes.string,
  hexMinimumTransactionFee: PropTypes.string,
  maxFeePerGas: PropTypes.string,
  maxPriorityFeePerGas: PropTypes.string,
  userAcknowledgedGasMissing: PropTypes.bool.isRequired,
  useNativeCurrencyAsPrimaryCurrency: PropTypes.bool,
};

export default GasDetailsItem;<|MERGE_RESOLUTION|>--- conflicted
+++ resolved
@@ -23,10 +23,6 @@
   userAcknowledgedGasMissing,
   useNativeCurrencyAsPrimaryCurrency,
 }) => {
-<<<<<<< HEAD
-  const t = useI18nContext();
-=======
->>>>>>> 69e27c8a
   const { estimateUsed, hasSimulationError, transaction } = useGasFeeContext();
 
   if (hasSimulationError && !userAcknowledgedGasMissing) return null;
@@ -65,10 +61,7 @@
               'gas-details-item__gas-fee-warning': estimateUsed === 'high',
             })}
           >
-<<<<<<< HEAD
-=======
             <LoadingHeartBeat />
->>>>>>> 69e27c8a
             <Box marginRight={1}>
               <strong>
                 {estimateUsed === 'high' && '⚠ '}
@@ -79,11 +72,7 @@
               key="editGasSubTextFeeValue"
               className="gas-details-item__currency-container"
             >
-<<<<<<< HEAD
-              <HeartBeat />
-=======
               <LoadingHeartBeat />
->>>>>>> 69e27c8a
               <UserPreferencedCurrencyDisplay
                 key="editGasSubTextFeeAmount"
                 type={PRIMARY}
