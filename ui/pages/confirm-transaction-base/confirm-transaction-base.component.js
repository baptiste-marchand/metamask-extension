--- conflicted
+++ resolved
@@ -309,10 +309,7 @@
         return (
           <UserPreferencedCurrencyDisplay
             type={PRIMARY}
-<<<<<<< HEAD
-=======
             key="total-max-amount"
->>>>>>> ce3160a1
             value={addHexes(txData.txParams.value, hexMaximumTransactionFee)}
             hideLabel={!useNativeCurrencyAsPrimaryCurrency}
           />
@@ -333,10 +330,7 @@
         return (
           <UserPreferencedCurrencyDisplay
             type={PRIMARY}
-<<<<<<< HEAD
-=======
             key="total-detail-value"
->>>>>>> ce3160a1
             value={hexTransactionTotal}
             hideLabel={!useNativeCurrencyAsPrimaryCurrency}
           />
@@ -355,10 +349,7 @@
         return (
           <UserPreferencedCurrencyDisplay
             type={SECONDARY}
-<<<<<<< HEAD
-=======
             key="total-detail-text"
->>>>>>> ce3160a1
             value={hexTransactionTotal}
             hideLabel={Boolean(useNativeCurrencyAsPrimaryCurrency)}
           />
