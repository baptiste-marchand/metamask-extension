// Jest Snapshot v1, https://goo.gl/fbAQLP

exports[`Interactive Replacement Token Page should reject if there are errors 1`] = `
<div>
  <div
    class="mm-box page-container"
    data-testid="interactive-replacement-token"
  >
    <div
      class="mm-box page-container__header false"
    >
      <div
        class="mm-box page-container__title"
      >
        Replace custodian token
         
        
      </div>
      <div
        class="mm-box page-container__subtitle"
      >
        This is will replace the custodian token for the following address:
      </div>
    </div>
    <div
      class="mm-box page-container__content"
    >
      <div
        class="mm-box interactive-replacement-token-page mm-box--margin-right-7 mm-box--margin-left-7 mm-box--display-flex mm-box--color-text-alternative"
      >
        <div
          class="mm-box mm-box--display-flex mm-box--flex-direction-column mm-box--width-full"
          data-testid="interactive-replacement-token-page"
        />
      </div>
    </div>
    <footer
      class="mm-box page-container__footer mm-box--padding-4"
    >
      <div
        class="pulse-loader"
        data-testid="pulse-loader"
      >
        <div
          class="pulse-loader__loading-dot-one"
        />
        <div
          class="pulse-loader__loading-dot-two"
        />
        <div
          class="pulse-loader__loading-dot-three"
        />
      </div>
    </footer>
  </div>
</div>
<<<<<<< HEAD
`;

exports[`Interactive Replacement Token Page should reject if there are errors 2`] = `
<div>
  <div
    class="mm-box page-container"
    data-testid="interactive-replacement-token"
  >
    <div
      class="mm-box page-container__header error"
    >
      <div
        class="mm-box page-container__title"
      >
        Replace custodian token
         
        failed
      </div>
    </div>
    <div
      class="mm-box page-container__content"
    >
      <div
        class="mm-box interactive-replacement-token-page mm-box--margin-right-7 mm-box--margin-left-7 mm-box--display-flex mm-box--color-text-alternative"
      >
        <p
          class="mm-box mm-text mm-text--body-md mm-text--overflow-wrap-break-word mm-box--color-text-default"
          data-testid="connect-error-message"
        >
          Please go to displayName and click the 'Connect to MMI' button within their user interface to connect your accounts to MMI again.
        </p>
      </div>
    </div>
    <footer
      class="mm-box page-container__footer mm-box--padding-4"
    >
      <div
        class="mm-box mm-box--display-flex mm-box--gap-4"
      >
        <button
          class="mm-box mm-text mm-button-base mm-button-base--size-lg mm-button-base--block mm-button-secondary mm-text--body-md-medium mm-box--padding-0 mm-box--padding-right-4 mm-box--padding-left-4 mm-box--display-inline-flex mm-box--justify-content-center mm-box--align-items-center mm-box--color-primary-default mm-box--background-color-transparent mm-box--rounded-pill mm-box--border-color-primary-default box--border-style-solid box--border-width-1"
        >
          Reject
        </button>
        <button
          class="mm-box mm-text mm-button-base mm-button-base--size-lg mm-button-base--block mm-button-primary mm-text--body-md-medium mm-box--padding-0 mm-box--padding-right-4 mm-box--padding-left-4 mm-box--display-inline-flex mm-box--justify-content-center mm-box--align-items-center mm-box--color-primary-inverse mm-box--background-color-primary-default mm-box--rounded-pill"
          data-theme="light"
        >
          displayName
        </button>
      </div>
    </footer>
  </div>
</div>
=======
>>>>>>> 6173a139
`;<|MERGE_RESOLUTION|>--- conflicted
+++ resolved
@@ -54,61 +54,4 @@
     </footer>
   </div>
 </div>
-<<<<<<< HEAD
-`;
-
-exports[`Interactive Replacement Token Page should reject if there are errors 2`] = `
-<div>
-  <div
-    class="mm-box page-container"
-    data-testid="interactive-replacement-token"
-  >
-    <div
-      class="mm-box page-container__header error"
-    >
-      <div
-        class="mm-box page-container__title"
-      >
-        Replace custodian token
-         
-        failed
-      </div>
-    </div>
-    <div
-      class="mm-box page-container__content"
-    >
-      <div
-        class="mm-box interactive-replacement-token-page mm-box--margin-right-7 mm-box--margin-left-7 mm-box--display-flex mm-box--color-text-alternative"
-      >
-        <p
-          class="mm-box mm-text mm-text--body-md mm-text--overflow-wrap-break-word mm-box--color-text-default"
-          data-testid="connect-error-message"
-        >
-          Please go to displayName and click the 'Connect to MMI' button within their user interface to connect your accounts to MMI again.
-        </p>
-      </div>
-    </div>
-    <footer
-      class="mm-box page-container__footer mm-box--padding-4"
-    >
-      <div
-        class="mm-box mm-box--display-flex mm-box--gap-4"
-      >
-        <button
-          class="mm-box mm-text mm-button-base mm-button-base--size-lg mm-button-base--block mm-button-secondary mm-text--body-md-medium mm-box--padding-0 mm-box--padding-right-4 mm-box--padding-left-4 mm-box--display-inline-flex mm-box--justify-content-center mm-box--align-items-center mm-box--color-primary-default mm-box--background-color-transparent mm-box--rounded-pill mm-box--border-color-primary-default box--border-style-solid box--border-width-1"
-        >
-          Reject
-        </button>
-        <button
-          class="mm-box mm-text mm-button-base mm-button-base--size-lg mm-button-base--block mm-button-primary mm-text--body-md-medium mm-box--padding-0 mm-box--padding-right-4 mm-box--padding-left-4 mm-box--display-inline-flex mm-box--justify-content-center mm-box--align-items-center mm-box--color-primary-inverse mm-box--background-color-primary-default mm-box--rounded-pill"
-          data-theme="light"
-        >
-          displayName
-        </button>
-      </div>
-    </footer>
-  </div>
-</div>
-=======
->>>>>>> 6173a139
 `;