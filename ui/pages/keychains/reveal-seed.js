--- conflicted
+++ resolved
@@ -75,10 +75,7 @@
       properties: {
         key_type: MetaMetricsEventKeyType.Srp,
         copy_method: 'clipboard',
-<<<<<<< HEAD
-=======
         hd_entropy_index: hdEntropyIndex,
->>>>>>> e79c5555
       },
     });
     trackEvent({
@@ -87,16 +84,10 @@
       properties: {
         key_type: MetaMetricsEventKeyType.Srp,
         copy_method: 'clipboard',
-<<<<<<< HEAD
-      },
-    });
-  }, [trackEvent]);
-=======
         hd_entropy_index: hdEntropyIndex,
       },
     });
   }, [trackEvent, hdEntropyIndex]);
->>>>>>> e79c5555
 
   useEffect(() => {
     const passwordBox = document.getElementById('password-box');
