import React, { useEffect, useRef, useState, useCallback } from 'react';
import PropTypes from 'prop-types';
import { useDispatch, useSelector } from 'react-redux';
import ConfirmTransactionBase from '../confirm-transaction-base';
import { EditGasModes } from '../../../shared/constants/gas';
import {
  showModal,
  updateCustomNonce,
  getNextNonce,
} from '../../store/actions';
import { getTokenApprovedParam } from '../../helpers/utils/token-util';
import { readAddressAsContract } from '../../../shared/modules/contract-utils';
import { GasFeeContextProvider } from '../../contexts/gasFee';
import { TransactionModalContextProvider } from '../../contexts/transaction-modal';
import {
  getNativeCurrency,
  isAddressLedger,
} from '../../ducks/metamask/metamask';
import ConfirmContractInteraction from '../confirm-contract-interaction';
import {
  getCurrentCurrency,
  getSubjectMetadata,
  getUseNonceField,
  getCustomNonceValue,
  getNextSuggestedNonce,
  getCurrentChainId,
  getRpcPrefsForCurrentProvider,
  getIsMultiLayerFeeNetwork,
  checkNetworkAndAccountSupports1559,
<<<<<<< HEAD
  getIsImprovedTokenAllowanceEnabled,
=======
  getUseCurrencyRateCheck,
>>>>>>> 7e97ff2b
} from '../../selectors';
import { useApproveTransaction } from '../../hooks/useApproveTransaction';
import { useSimulationFailureWarning } from '../../hooks/useSimulationFailureWarning';
import AdvancedGasFeePopover from '../../components/app/advanced-gas-fee-popover';
import EditGasFeePopover from '../../components/app/edit-gas-fee-popover';
import EditGasPopover from '../../components/app/edit-gas-popover/edit-gas-popover.component';
import Loading from '../../components/ui/loading-screen';
import { parseStandardTokenTransactionData } from '../../../shared/modules/transaction.utils';
import { TokenStandard } from '../../../shared/constants/transaction';
import { calcTokenAmount } from '../../../shared/lib/transactions-controller-utils';
import TokenAllowance from '../token-allowance/token-allowance';
import { getCustomTxParamsData } from './confirm-approve.util';
import ConfirmApproveContent from './confirm-approve-content';

const isAddressLedgerByFromAddress = (address) => (state) => {
  return isAddressLedger(state, address);
};

export default function ConfirmApprove({
  assetStandard,
  assetName,
  userBalance,
  tokenSymbol,
  decimals,
  tokenImage,
  tokenAmount,
  tokenId,
  userAddress,
  toAddress,
  tokenAddress,
  transaction,
  ethTransactionTotal,
  fiatTransactionTotal,
  hexTransactionTotal,
  isSetApproveForAll,
}) {
  const dispatch = useDispatch();
  const { txParams: { data: transactionData } = {} } = transaction;

  const currentCurrency = useSelector(getCurrentCurrency);
  const nativeCurrency = useSelector(getNativeCurrency);
  const subjectMetadata = useSelector(getSubjectMetadata);
  const useNonceField = useSelector(getUseNonceField);
  const nextNonce = useSelector(getNextSuggestedNonce);
  const customNonceValue = useSelector(getCustomNonceValue);
  const chainId = useSelector(getCurrentChainId);
  const rpcPrefs = useSelector(getRpcPrefsForCurrentProvider);
  const isMultiLayerFeeNetwork = useSelector(getIsMultiLayerFeeNetwork);
  const networkAndAccountSupports1559 = useSelector(
    checkNetworkAndAccountSupports1559,
  );
  const fromAddressIsLedger = useSelector(
    isAddressLedgerByFromAddress(userAddress),
  );
  const useCurrencyRateCheck = useSelector(getUseCurrencyRateCheck);
  const [customPermissionAmount, setCustomPermissionAmount] = useState('');
  const [submitWarning, setSubmitWarning] = useState('');
  const [isContract, setIsContract] = useState(false);
  const [userAcknowledgedGasMissing, setUserAcknowledgedGasMissing] =
    useState(false);

  const supportsEIP1559 = networkAndAccountSupports1559;
<<<<<<< HEAD

  const improvedTokenAllowanceEnabled = useSelector(
    getIsImprovedTokenAllowanceEnabled,
  );
=======
>>>>>>> 7e97ff2b

  const previousTokenAmount = useRef(tokenAmount);
  const {
    approveTransaction,
    showCustomizeGasPopover,
    closeCustomizeGasPopover,
  } = useApproveTransaction();
  const renderSimulationFailureWarning = useSimulationFailureWarning(
    userAcknowledgedGasMissing,
  );

  useEffect(() => {
    if (customPermissionAmount && previousTokenAmount.current !== tokenAmount) {
      setCustomPermissionAmount(tokenAmount);
    }
    previousTokenAmount.current = tokenAmount;
  }, [customPermissionAmount, tokenAmount]);

  const prevNonce = useRef(nextNonce);
  const prevCustomNonce = useRef(customNonceValue);
  useEffect(() => {
    if (
      prevNonce.current !== nextNonce ||
      prevCustomNonce.current !== customNonceValue
    ) {
      if (nextNonce !== null && customNonceValue > nextNonce) {
        setSubmitWarning(
          `Nonce is higher than suggested nonce of ${nextNonce}`,
        );
      } else {
        setSubmitWarning('');
      }
    }
    prevCustomNonce.current = customNonceValue;
    prevNonce.current = nextNonce;
  }, [customNonceValue, nextNonce]);

  const checkIfContract = useCallback(async () => {
    const { isContractAddress } = await readAddressAsContract(
      global.eth,
      toAddress,
    );
    setIsContract(isContractAddress);
  }, [setIsContract, toAddress]);

  useEffect(() => {
    checkIfContract();
  }, [checkIfContract]);

  const { origin } = transaction;
  const formattedOrigin = origin || '';

  const { iconUrl: siteImage = '' } = subjectMetadata[origin] || {};

  let tokensText;
<<<<<<< HEAD
  if (assetStandard === TokenStandard.ERC20) {
    tokensText = `${Number(tokenAmount)} ${tokenSymbol}`;
  } else if (
=======
  if (
>>>>>>> 7e97ff2b
    assetStandard === TokenStandard.ERC721 ||
    assetStandard === TokenStandard.ERC1155
  ) {
    tokensText = assetName;
  }

  const tokenBalance = userBalance
    ? calcTokenAmount(userBalance, decimals).toString(10)
    : '';
  const customData = customPermissionAmount
    ? getCustomTxParamsData(transactionData, {
        customPermissionAmount,
        decimals,
      })
    : null;

  const parsedTransactionData =
    parseStandardTokenTransactionData(transactionData);
  const isApprovalOrRejection = getTokenApprovedParam(parsedTransactionData);

  if (tokenSymbol === undefined && assetName === undefined) {
    return <Loading />;
  }
  if (assetStandard === undefined) {
    return <ConfirmContractInteraction />;
  }
<<<<<<< HEAD
  if (improvedTokenAllowanceEnabled && assetStandard === TokenStandard.ERC20) {
=======
  if (assetStandard === TokenStandard.ERC20) {
>>>>>>> 7e97ff2b
    return (
      <GasFeeContextProvider transaction={transaction}>
        <TransactionModalContextProvider>
          <TokenAllowance
            origin={formattedOrigin}
            siteImage={siteImage}
            showCustomizeGasModal={approveTransaction}
            useNonceField={useNonceField}
            currentCurrency={currentCurrency}
            nativeCurrency={nativeCurrency}
            ethTransactionTotal={ethTransactionTotal}
            fiatTransactionTotal={fiatTransactionTotal}
            hexTransactionTotal={hexTransactionTotal}
            txData={transaction}
            isMultiLayerFeeNetwork={isMultiLayerFeeNetwork}
            supportsEIP1559={supportsEIP1559}
            userAddress={userAddress}
            tokenAddress={tokenAddress}
            data={transactionData}
            isSetApproveForAll={isSetApproveForAll}
            isApprovalOrRejection={isApprovalOrRejection}
            dappProposedTokenAmount={tokenAmount}
            currentTokenBalance={tokenBalance}
            toAddress={toAddress}
            tokenSymbol={tokenSymbol}
            decimals={decimals}
          />
          {showCustomizeGasPopover && !supportsEIP1559 && (
            <EditGasPopover
              onClose={closeCustomizeGasPopover}
              mode={EditGasModes.modifyInPlace}
              transaction={transaction}
            />
          )}
          {supportsEIP1559 && (
            <>
              <EditGasFeePopover />
              <AdvancedGasFeePopover />
            </>
          )}
        </TransactionModalContextProvider>
      </GasFeeContextProvider>
    );
  }
  return (
    <GasFeeContextProvider transaction={transaction}>
      <ConfirmTransactionBase
        toAddress={toAddress}
        identiconAddress={toAddress}
        showAccountInHeader
        title={tokensText}
        tokenAddress={tokenAddress}
        customTokenAmount={String(customPermissionAmount)}
        dappProposedTokenAmount={tokenAmount}
        currentTokenBalance={tokenBalance}
        isApprovalOrRejection={isApprovalOrRejection}
        contentComponent={
          <TransactionModalContextProvider>
            <ConfirmApproveContent
              userAddress={userAddress}
              isSetApproveForAll={isSetApproveForAll}
              isApprovalOrRejection={isApprovalOrRejection}
              siteImage={siteImage}
              origin={formattedOrigin}
              tokenSymbol={tokenSymbol}
              tokenImage={tokenImage}
              tokenId={tokenId}
              assetName={assetName}
              assetStandard={assetStandard}
              tokenAddress={tokenAddress}
              showCustomizeGasModal={approveTransaction}
              data={customData || transactionData}
              toAddress={toAddress}
              currentCurrency={currentCurrency}
              nativeCurrency={nativeCurrency}
              ethTransactionTotal={ethTransactionTotal}
              fiatTransactionTotal={fiatTransactionTotal}
              hexTransactionTotal={hexTransactionTotal}
              useNonceField={useNonceField}
              nextNonce={nextNonce}
              customNonceValue={customNonceValue}
              userAcknowledgedGasMissing={userAcknowledgedGasMissing}
              setUserAcknowledgedGasMissing={setUserAcknowledgedGasMissing}
              renderSimulationFailureWarning={renderSimulationFailureWarning}
              updateCustomNonce={(value) => {
                dispatch(updateCustomNonce(value));
              }}
              getNextNonce={() => dispatch(getNextNonce())}
              showCustomizeNonceModal={({
                /* eslint-disable no-shadow */
                useNonceField,
                nextNonce,
                customNonceValue,
                updateCustomNonce,
                getNextNonce,
                /* eslint-disable no-shadow */
              }) =>
                dispatch(
                  showModal({
                    name: 'CUSTOMIZE_NONCE',
                    useNonceField,
                    nextNonce,
                    customNonceValue,
                    updateCustomNonce,
                    getNextNonce,
                  }),
                )
              }
              warning={submitWarning}
              txData={transaction}
              fromAddressIsLedger={fromAddressIsLedger}
              chainId={chainId}
              rpcPrefs={rpcPrefs}
              isContract={isContract}
              isMultiLayerFeeNetwork={isMultiLayerFeeNetwork}
              supportsEIP1559={supportsEIP1559}
<<<<<<< HEAD
=======
              useCurrencyRateCheck={useCurrencyRateCheck}
>>>>>>> 7e97ff2b
            />
            {showCustomizeGasPopover && !supportsEIP1559 && (
              <EditGasPopover
                onClose={closeCustomizeGasPopover}
                mode={EditGasModes.modifyInPlace}
                transaction={transaction}
              />
            )}
            {supportsEIP1559 && (
              <>
                <EditGasFeePopover />
                <AdvancedGasFeePopover />
              </>
            )}
          </TransactionModalContextProvider>
        }
        hideSenderToRecipient
        customTxParamsData={customData}
        assetStandard={assetStandard}
      />
    </GasFeeContextProvider>
  );
}

ConfirmApprove.propTypes = {
  assetStandard: PropTypes.string,
  assetName: PropTypes.string,
  tokenAddress: PropTypes.string,
  userBalance: PropTypes.string,
  tokenSymbol: PropTypes.string,
  decimals: PropTypes.string,
  tokenImage: PropTypes.string,
  tokenAmount: PropTypes.string,
  tokenId: PropTypes.string,
  userAddress: PropTypes.string,
  toAddress: PropTypes.string,
  transaction: PropTypes.shape({
    origin: PropTypes.string,
    txParams: PropTypes.shape({
      data: PropTypes.string,
      to: PropTypes.string,
      from: PropTypes.string,
    }),
  }),
  ethTransactionTotal: PropTypes.string,
  fiatTransactionTotal: PropTypes.string,
  hexTransactionTotal: PropTypes.string,
  isSetApproveForAll: PropTypes.bool,
};<|MERGE_RESOLUTION|>--- conflicted
+++ resolved
@@ -27,11 +27,7 @@
   getRpcPrefsForCurrentProvider,
   getIsMultiLayerFeeNetwork,
   checkNetworkAndAccountSupports1559,
-<<<<<<< HEAD
-  getIsImprovedTokenAllowanceEnabled,
-=======
   getUseCurrencyRateCheck,
->>>>>>> 7e97ff2b
 } from '../../selectors';
 import { useApproveTransaction } from '../../hooks/useApproveTransaction';
 import { useSimulationFailureWarning } from '../../hooks/useSimulationFailureWarning';
@@ -94,13 +90,6 @@
     useState(false);
 
   const supportsEIP1559 = networkAndAccountSupports1559;
-<<<<<<< HEAD
-
-  const improvedTokenAllowanceEnabled = useSelector(
-    getIsImprovedTokenAllowanceEnabled,
-  );
-=======
->>>>>>> 7e97ff2b
 
   const previousTokenAmount = useRef(tokenAmount);
   const {
@@ -156,13 +145,7 @@
   const { iconUrl: siteImage = '' } = subjectMetadata[origin] || {};
 
   let tokensText;
-<<<<<<< HEAD
-  if (assetStandard === TokenStandard.ERC20) {
-    tokensText = `${Number(tokenAmount)} ${tokenSymbol}`;
-  } else if (
-=======
   if (
->>>>>>> 7e97ff2b
     assetStandard === TokenStandard.ERC721 ||
     assetStandard === TokenStandard.ERC1155
   ) {
@@ -189,11 +172,7 @@
   if (assetStandard === undefined) {
     return <ConfirmContractInteraction />;
   }
-<<<<<<< HEAD
-  if (improvedTokenAllowanceEnabled && assetStandard === TokenStandard.ERC20) {
-=======
   if (assetStandard === TokenStandard.ERC20) {
->>>>>>> 7e97ff2b
     return (
       <GasFeeContextProvider transaction={transaction}>
         <TransactionModalContextProvider>
@@ -310,10 +289,7 @@
               isContract={isContract}
               isMultiLayerFeeNetwork={isMultiLayerFeeNetwork}
               supportsEIP1559={supportsEIP1559}
-<<<<<<< HEAD
-=======
               useCurrencyRateCheck={useCurrencyRateCheck}
->>>>>>> 7e97ff2b
             />
             {showCustomizeGasPopover && !supportsEIP1559 && (
               <EditGasPopover
