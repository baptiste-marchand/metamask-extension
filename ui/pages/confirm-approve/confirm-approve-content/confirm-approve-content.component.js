import React, { Component } from 'react';
import PropTypes from 'prop-types';
import classnames from 'classnames';
import copyToClipboard from 'copy-to-clipboard';
import { getTokenTrackerLink, getAccountLink } from '@metamask/etherscan-link';
import UrlIcon from '../../../components/ui/url-icon';
import { addressSummary, getURLHostName } from '../../../helpers/utils/util';
import { formatCurrency } from '../../../helpers/utils/confirm-tx.util';
import { isBeta } from '../../../helpers/utils/build-types';
import { ellipsify } from '../../send/send.utils';
import Typography from '../../../components/ui/typography';
import Box from '../../../components/ui/box';
import Button from '../../../components/ui/button';
import MetaFoxLogo from '../../../components/ui/metafox-logo';
import Identicon from '../../../components/ui/identicon';
import CopyIcon from '../../../components/ui/icon/copy-icon.component';
import {
  TYPOGRAPHY,
  FONT_WEIGHT,
  BLOCK_SIZES,
  JUSTIFY_CONTENT,
  COLORS,
  DISPLAY,
} from '../../../helpers/constants/design-system';
import { SECOND } from '../../../../shared/constants/time';
import { ConfirmPageContainerWarning } from '../../../components/app/confirm-page-container/confirm-page-container-content';
import LedgerInstructionField from '../../../components/app/ledger-instruction-field';

export default class ConfirmApproveContent extends Component {
  static contextTypes = {
    t: PropTypes.func,
  };

  static propTypes = {
    decimals: PropTypes.number,
    tokenAmount: PropTypes.string,
    customTokenAmount: PropTypes.string,
    tokenSymbol: PropTypes.string,
    siteImage: PropTypes.string,
    showCustomizeGasModal: PropTypes.func,
    showEditApprovalPermissionModal: PropTypes.func,
    origin: PropTypes.string,
    setCustomAmount: PropTypes.func,
    tokenBalance: PropTypes.string,
    data: PropTypes.string,
    toAddress: PropTypes.string,
    currentCurrency: PropTypes.string,
    nativeCurrency: PropTypes.string,
    fiatTransactionTotal: PropTypes.string,
    ethTransactionTotal: PropTypes.string,
    useNonceField: PropTypes.bool,
    customNonceValue: PropTypes.string,
    updateCustomNonce: PropTypes.func,
    getNextNonce: PropTypes.func,
    nextNonce: PropTypes.number,
    showCustomizeNonceModal: PropTypes.func,
    warning: PropTypes.string,
    txData: PropTypes.object,
    fromAddressIsLedger: PropTypes.bool,
<<<<<<< HEAD
=======
    tokenImage: PropTypes.string,
    chainId: PropTypes.string,
    rpcPrefs: PropTypes.object,
    isContract: PropTypes.bool,
>>>>>>> caee4f28
  };

  state = {
    showFullTxDetails: false,
    copied: false,
  };

  renderApproveContentCard({
    showHeader = true,
    symbol,
    title,
    showEdit,
    onEditClick,
    content,
    footer,
    noBorder,
  }) {
    const { t } = this.context;
    return (
      <div
        className={classnames({
          'confirm-approve-content__card': !noBorder,
          'confirm-approve-content__card--no-border': noBorder,
        })}
      >
        {showHeader && (
          <div className="confirm-approve-content__card-header">
            <div className="confirm-approve-content__card-header__symbol">
              {symbol}
            </div>
            <div className="confirm-approve-content__card-header__title">
              {title}
            </div>
            {showEdit && (
              <Box width={BLOCK_SIZES.ONE_SIXTH}>
                <Button
                  type="link"
                  className="confirm-approve-content__small-blue-text"
                  onClick={() => onEditClick()}
                >
                  {t('edit')}
                </Button>
              </Box>
            )}
          </div>
        )}
        <div className="confirm-approve-content__card-content">{content}</div>
        {footer}
      </div>
    );
  }

  // TODO: Add "Learn Why" with link to the feeAssociatedRequest text
  renderTransactionDetailsContent() {
    const { t } = this.context;
    const {
      currentCurrency,
      nativeCurrency,
      ethTransactionTotal,
      fiatTransactionTotal,
    } = this.props;
    return (
      <div className="confirm-approve-content__transaction-details-content">
        <div className="confirm-approve-content__small-text">
          {t('feeAssociatedRequest')}
        </div>
        <div className="confirm-approve-content__transaction-details-content__fee">
          <div className="confirm-approve-content__transaction-details-content__primary-fee">
            {formatCurrency(fiatTransactionTotal, currentCurrency)}
          </div>
          <div className="confirm-approve-content__transaction-details-content__secondary-fee">
            {`${ethTransactionTotal} ${nativeCurrency}`}
          </div>
        </div>
      </div>
    );
  }

  renderPermissionContent() {
    const { t } = this.context;
    const {
      customTokenAmount,
      tokenAmount,
      tokenSymbol,
      origin,
      toAddress,
      isContract,
    } = this.props;
    const displayedAddress = isContract
      ? `${t('contract')} (${addressSummary(toAddress)})`
      : addressSummary(toAddress);
    return (
      <div className="flex-column">
        <div className="confirm-approve-content__small-text">
          {t('accessAndSpendNotice', [origin])}
        </div>
        <div className="flex-row">
          <div className="confirm-approve-content__label">
            {t('approvedAmountWithColon')}
          </div>
          <div className="confirm-approve-content__medium-text">
            {`${Number(customTokenAmount || tokenAmount)} ${tokenSymbol}`}
          </div>
        </div>
        <div className="flex-row">
          <div className="confirm-approve-content__label">
            {t('grantedToWithColon')}
          </div>
          <div className="confirm-approve-content__medium-text">
            {`${displayedAddress}`}
          </div>
          <div className="confirm-approve-content__medium-text">
            <Button
              type="link"
              className="confirm-approve-content__copy-address"
              onClick={() => {
                this.setState({ copied: true });
                this.copyTimeout = setTimeout(
                  () => this.setState({ copied: false }),
                  SECOND * 3,
                );
                copyToClipboard(toAddress);
              }}
              title={
                this.state.copied
                  ? t('copiedExclamation')
                  : t('copyToClipboard')
              }
            >
              <CopyIcon size={14} color="#6a737d" />
            </Button>
          </div>
        </div>
      </div>
    );
  }

  renderDataContent() {
    const { t } = this.context;
    const { data } = this.props;
    return (
      <div className="flex-column">
        <div className="confirm-approve-content__small-text">
          {t('functionApprove')}
        </div>
        <div className="confirm-approve-content__small-text confirm-approve-content__data__data-block">
          {data}
        </div>
      </div>
    );
  }

  renderCustomNonceContent() {
    const { t } = this.context;
    const {
      useNonceField,
      customNonceValue,
      updateCustomNonce,
      getNextNonce,
      nextNonce,
      showCustomizeNonceModal,
    } = this.props;
    return (
      <>
        {useNonceField && (
          <div className="confirm-approve-content__custom-nonce-content">
            <Box
              className="confirm-approve-content__custom-nonce-header"
              justifyContent={JUSTIFY_CONTENT.FLEX_START}
            >
              <Typography
                variant={TYPOGRAPHY.H6}
                fontWeight={FONT_WEIGHT.NORMAL}
              >
                {t('nonce')}
              </Typography>
              <Button
                type="link"
                className="confirm-approve-content__custom-nonce-edit"
                onClick={() =>
                  showCustomizeNonceModal({
                    nextNonce,
                    customNonceValue,
                    updateCustomNonce,
                    getNextNonce,
                  })
                }
              >
                {t('edit')}
              </Button>
            </Box>
            <Typography
              className="confirm-approve-content__custom-nonce-value"
              variant={TYPOGRAPHY.H6}
              fontWeight={FONT_WEIGHT.BOLD}
            >
              {customNonceValue || nextNonce}
            </Typography>
          </div>
        )}
      </>
    );
  }

  render() {
    const { t } = this.context;
    const {
      decimals,
      siteImage,
      tokenAmount,
      customTokenAmount,
      origin,
      tokenSymbol,
      showCustomizeGasModal,
      showEditApprovalPermissionModal,
      setCustomAmount,
      tokenBalance,
      useNonceField,
      warning,
      txData,
      fromAddressIsLedger,
<<<<<<< HEAD
=======
      tokenImage,
      toAddress,
      chainId,
      rpcPrefs,
      isContract,
>>>>>>> caee4f28
    } = this.props;
    const { showFullTxDetails } = this.state;

    return (
      <div
        className={classnames('confirm-approve-content', {
          'confirm-approve-content--full': showFullTxDetails,
        })}
      >
        {warning && (
          <div className="confirm-approve-content__custom-nonce-warning">
            <ConfirmPageContainerWarning warning={warning} />
          </div>
        )}
        <Box
          display={DISPLAY.FLEX}
          className="confirm-approve-content__icon-display-content"
        >
          <Box className="confirm-approve-content__metafoxlogo">
            <MetaFoxLogo useDark={isBeta()} />
          </Box>
          <Box
            display={DISPLAY.FLEX}
            className="confirm-approve-content__siteinfo"
          >
            <UrlIcon
              className="confirm-approve-content__siteimage-identicon"
              fallbackClassName="confirm-approve-content__siteimage-identicon"
              name={getURLHostName(origin)}
              url={siteImage}
            />
            <Typography
              variant={TYPOGRAPHY.H6}
              fontWeight={FONT_WEIGHT.NORMAL}
              color={COLORS.UI4}
              boxProps={{ marginLeft: 1, marginTop: 2 }}
            >
              {getURLHostName(origin)}
            </Typography>
          </Box>
        </Box>
        <div className="confirm-approve-content__title">
          {t('allowSpendToken', [tokenSymbol])}
        </div>
        <div className="confirm-approve-content__description">
          {t('trustSiteApprovePermission', [
            isContract
              ? t('contract').toLowerCase()
              : t('account').toLowerCase(),
          ])}
        </div>
        <Box className="confirm-approve-content__address-display-content">
          <Box display={DISPLAY.FLEX}>
            <Identicon
              className="confirm-approve-content__address-identicon"
              diameter={20}
              address={toAddress}
              image={tokenImage}
            />
            <Typography
              variant={TYPOGRAPHY.H6}
              fontWeight={FONT_WEIGHT.NORMAL}
              color={COLORS.UI4}
              boxProps={{ marginBottom: 0 }}
            >
              {ellipsify(toAddress)}
            </Typography>
            <Button
              type="link"
              className="confirm-approve-content__copy-address"
              onClick={() => {
                this.setState({ copied: true });
                this.copyTimeout = setTimeout(
                  () => this.setState({ copied: false }),
                  SECOND * 3,
                );
                copyToClipboard(toAddress);
              }}
              title={
                this.state.copied
                  ? t('copiedExclamation')
                  : t('copyToClipboard')
              }
            >
              <CopyIcon size={9} color="#6a737d" />
            </Button>
            <Button
              type="link"
              className="confirm-approve-content__etherscan-link"
              onClick={() => {
                const blockExplorerTokenLink = isContract
                  ? getTokenTrackerLink(toAddress, chainId, null, null, {
                      blockExplorerUrl: rpcPrefs?.blockExplorerUrl ?? null,
                    })
                  : getAccountLink(
                      toAddress,
                      chainId,
                      { blockExplorerUrl: rpcPrefs?.blockExplorerUrl ?? null },
                      null,
                    );
                global.platform.openTab({
                  url: blockExplorerTokenLink,
                });
              }}
              target="_blank"
              rel="noopener noreferrer"
              title={t('etherscanView')}
            >
              <img src="images/popout.svg" alt={t('etherscanView')} />
            </Button>
          </Box>
        </Box>
        <div className="confirm-approve-content__edit-submission-button-container">
          <div
            className="confirm-approve-content__medium-link-text cursor-pointer"
            onClick={() =>
              showEditApprovalPermissionModal({
                customTokenAmount,
                decimals,
                origin,
                setCustomAmount,
                tokenAmount,
                tokenSymbol,
                tokenBalance,
              })
            }
          >
            {t('editPermission')}
          </div>
        </div>
        <div className="confirm-approve-content__card-wrapper">
          {this.renderApproveContentCard({
            symbol: <i className="fa fa-tag" />,
            title: t('transactionFee'),
            showEdit: true,
            onEditClick: showCustomizeGasModal,
            content: this.renderTransactionDetailsContent(),
            noBorder: useNonceField || !showFullTxDetails,
            footer: !useNonceField && (
              <div
                className="confirm-approve-content__view-full-tx-button-wrapper"
                onClick={() =>
                  this.setState({
                    showFullTxDetails: !this.state.showFullTxDetails,
                  })
                }
              >
                <div className="confirm-approve-content__view-full-tx-button cursor-pointer">
                  <div className="confirm-approve-content__small-blue-text">
                    {t('viewFullTransactionDetails')}
                  </div>
                  <i
                    className={classnames({
                      'fa fa-caret-up': showFullTxDetails,
                      'fa fa-caret-down': !showFullTxDetails,
                    })}
                  />
                </div>
              </div>
            ),
          })}
          {useNonceField &&
            this.renderApproveContentCard({
              showHeader: false,
              content: this.renderCustomNonceContent(),
              useNonceField,
              noBorder: !showFullTxDetails,
              footer: (
                <div
                  className="confirm-approve-content__view-full-tx-button-wrapper"
                  onClick={() =>
                    this.setState({
                      showFullTxDetails: !this.state.showFullTxDetails,
                    })
                  }
                >
                  <div className="confirm-approve-content__view-full-tx-button cursor-pointer">
                    <div className="confirm-approve-content__small-blue-text">
                      {t('viewFullTransactionDetails')}
                    </div>
                    <i
                      className={classnames({
                        'fa fa-caret-up': showFullTxDetails,
                        'fa fa-caret-down': !showFullTxDetails,
                      })}
                    />
                  </div>
                </div>
              ),
            })}
        </div>

        {fromAddressIsLedger ? (
          <div className="confirm-approve-content__ledger-instruction-wrapper">
            <LedgerInstructionField
              showDataInstruction={Boolean(txData.txParams?.data)}
            />
          </div>
        ) : null}

        {showFullTxDetails ? (
          <div className="confirm-approve-content__full-tx-content">
            <div className="confirm-approve-content__permission">
              {this.renderApproveContentCard({
                symbol: <img src="./images/user-check.svg" alt="" />,
                title: t('permissionRequest'),
                content: this.renderPermissionContent(),
                showEdit: true,
                onEditClick: () =>
                  showEditApprovalPermissionModal({
                    customTokenAmount,
                    decimals,
                    origin,
                    setCustomAmount,
                    tokenAmount,
                    tokenSymbol,
                    tokenBalance,
                  }),
              })}
            </div>
            <div className="confirm-approve-content__data">
              {this.renderApproveContentCard({
                symbol: <i className="fa fa-file" />,
                title: 'Data',
                content: this.renderDataContent(),
                noBorder: true,
              })}
            </div>
          </div>
        ) : null}
      </div>
    );
  }
}<|MERGE_RESOLUTION|>--- conflicted
+++ resolved
@@ -57,13 +57,10 @@
     warning: PropTypes.string,
     txData: PropTypes.object,
     fromAddressIsLedger: PropTypes.bool,
-<<<<<<< HEAD
-=======
     tokenImage: PropTypes.string,
     chainId: PropTypes.string,
     rpcPrefs: PropTypes.object,
     isContract: PropTypes.bool,
->>>>>>> caee4f28
   };
 
   state = {
@@ -285,14 +282,11 @@
       warning,
       txData,
       fromAddressIsLedger,
-<<<<<<< HEAD
-=======
       tokenImage,
       toAddress,
       chainId,
       rpcPrefs,
       isContract,
->>>>>>> caee4f28
     } = this.props;
     const { showFullTxDetails } = this.state;
 
