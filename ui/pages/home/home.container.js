--- conflicted
+++ resolved
@@ -222,15 +222,10 @@
     custodianDeepLink: getCustodianDeepLink(state),
     accountType: getAccountType(state),
     ///: END:ONLY_INCLUDE_IF
-<<<<<<< HEAD
-    isSmartTransactionsOptInModalAvailable:
-      getIsSmartTransactionsOptInModalAvailable(state),
-=======
 
     // Set to false to prevent the opt-in modal from showing.
     // TODO(dbrans): Remove opt-in modal once default opt-in is stable.
     isSmartTransactionsOptInModalAvailable: false,
->>>>>>> 6173a139
     showMultiRpcModal: state.metamask.preferences.showMultiRpcModal,
   };
 };
