--- conflicted
+++ resolved
@@ -126,11 +126,7 @@
     shouldShowWeb3ShimUsageNotification,
     pendingConfirmations,
     infuraBlocked: getInfuraBlocked(state),
-<<<<<<< HEAD
-    notificationsToShow: getSortedAnnouncementsToShow(state).length > 0,
-=======
     announcementsToShow: getSortedAnnouncementsToShow(state).length > 0,
->>>>>>> 78682ea9
     ///: BEGIN:ONLY_INCLUDE_IN(flask)
     errorsToShow: metamask.snapErrors,
     shouldShowErrors: Object.entries(metamask.snapErrors || []).length > 0,
