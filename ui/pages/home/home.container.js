--- conflicted
+++ resolved
@@ -69,10 +69,6 @@
   setNewTokensImported,
   setActiveNetwork,
   setNewTokensImportedError,
-<<<<<<< HEAD
-  setEditedNetwork,
-=======
->>>>>>> b960add2
   setDataCollectionForMarketing,
   setEditedNetwork,
 } from '../../store/actions';
@@ -159,10 +155,7 @@
     ///: BEGIN:ONLY_INCLUDE_IF(keyring-snaps)
     SNAP_MANAGE_ACCOUNTS_CONFIRMATION_TYPES.confirmAccountCreation,
     SNAP_MANAGE_ACCOUNTS_CONFIRMATION_TYPES.confirmAccountRemoval,
-<<<<<<< HEAD
-=======
     SNAP_MANAGE_ACCOUNTS_CONFIRMATION_TYPES.showNameSnapAccount,
->>>>>>> b960add2
     SNAP_MANAGE_ACCOUNTS_CONFIRMATION_TYPES.showSnapAccountRedirect,
     ///: END:ONLY_INCLUDE_IF
   ]);
