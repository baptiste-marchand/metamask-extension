--- conflicted
+++ resolved
@@ -429,14 +429,6 @@
             </Box>
           )}
           <AssetMarketDetails asset={asset} address={address} />
-<<<<<<< HEAD
-          <Box marginBottom={8}>
-            <Text
-              paddingLeft={4}
-              paddingRight={4}
-              variant={TextVariant.headingMd}
-            >
-=======
           <Box
             borderColor={BorderColor.borderMuted}
             marginInline={4}
@@ -444,7 +436,6 @@
           ></Box>
           <Box marginBottom={4}>
             <Text paddingInline={4} variant={TextVariant.headingSm}>
->>>>>>> 626e8e3c
               {t('yourActivity')}
             </Text>
             {type === AssetType.native ? (
