import React, { useEffect, useRef, useState } from 'react';
import {
  Chart,
  LineElement,
  LinearScale,
  PointElement,
  Filler,
  ChartOptions,
  Decimation,
  Point,
  // @ts-expect-error suppress CommonJS vs ECMAScript error
} from 'chart.js';
// @ts-expect-error suppress CommonJS vs ECMAScript error
import { Line } from 'react-chartjs-2';
import classnames from 'classnames';
import { brandColor } from '@metamask/design-tokens';
import { CaipAssetType, Hex } from '@metamask/utils';
import { trim } from 'lodash';
import { Duration } from 'luxon';
import { useTheme } from '../../../../hooks/useTheme';
import {
  BackgroundColor,
  Display,
  JustifyContent,
  TextColor,
  TextVariant,
  BorderRadius,
  FlexDirection,
} from '../../../../helpers/constants/design-system';
import {
  Box,
  ButtonBase,
  ButtonBaseSize,
} from '../../../../components/component-library';
import { useI18nContext } from '../../../../hooks/useI18nContext';
import { useHistoricalPrices } from '../../hooks/useHistoricalPrices';
import { loadingOpacity } from '../../util';
import { useChartTimeRanges } from '../../hooks/useChartTimeRanges';
import ChartTooltip from './chart-tooltip';
import { CrosshairPlugin } from './crosshair-plugin';
import { AssetChartEmptyState } from './asset-chart-empty-state';
import { AssetChartLoading } from './asset-chart-loading';
import AssetChartPrice from './asset-chart-price';

Chart.register(
  LinearScale,
  PointElement,
  LineElement,
  Filler,
  Decimation,
  CrosshairPlugin,
);

const initialChartOptions: ChartOptions<'line'> & { fill: boolean } = {
  normalized: true,
  parsing: false,
  aspectRatio: 2.6,
  layout: { autoPadding: false, padding: 0 },
  animation: { duration: 0 },
  fill: true,
  backgroundColor: ({ chart }) => {
    const gradient = chart.ctx.createLinearGradient(0, 0, 0, chart.height);
    gradient.addColorStop(0, `${chart.options.borderColor}60`);
    gradient.addColorStop(1, `${chart.options.borderColor}00`);
    return gradient;
  },
  elements: {
    line: { borderWidth: 1.5 },
    point: { pointStyle: false },
  },
  plugins: {
    // Downsample to a maximum number of points
    decimation: {
      algorithm: 'lttb',
      samples: 150,
      threshold: 150,
      enabled: true,
    },
  },
};

/**
 * Returns a translated time range label for a given ISO 8601 duration string.
 * The passed duration is normalized and rescaled to get the cleanest, most human-friendly representation.
 *
 * Any passed duration string that is greater than 100 years will be translated to "All".
 *
 * [Normalized](https://moment.github.io/luxon/api-docs/index.html#durationnormalize).
 * It's reduced to its canonical representation in its current units, for instance:
 * - "P2YT5000D" (2 years and 5000 days) becomes "P15YT255D" (15 years and 255 days)
 * - "PT12H-45M" (12 hours and -45 minutes) becomes "P1DT11H15M" (11 hours and 15 minutes)
 *
 * [Rescaled](https://moment.github.io/luxon/api-docs/index.html#durationrescale)
 * Converts to the largest possible unit, for instance:
 * - "PT9000S" (9000 seconds) becomes "P2H30M" (2 hours and 30 minutes)
 *
 * @param translator - A function that translates a key to a string.
 * @param iso8601Duration - The ISO 8601 duration string, e.g. "P1D", "P1M", "P1Y", "P3YT45S", ...
 * @returns The translated time range label, e.g. if locale is 'en': "1D", "1M", "1Y", "3Y 45S", ...
 */
const getTranslatedTimeRangeLabel = (
  translator: (key: string) => string,
  iso8601Duration: string,
) => {
  const { years, months, weeks, days, hours, minutes, seconds, milliseconds } =
    Duration.fromISO(iso8601Duration, { locale: 'en' })
      .normalize()
      .rescale()
      .toObject();

  if (years && years > 100) {
    return `${translator('all')}`;
  }

  return trim(
    `${years ? `${years}${translator('durationSuffixYear')} ` : ''}${
      months ? `${months}${translator('durationSuffixMonth')} ` : ''
    }${weeks ? `${weeks}${translator('durationSuffixWeek')} ` : ''}${
      days ? `${days}${translator('durationSuffixDay')} ` : ''
    }${hours ? `${hours}${translator('durationSuffixHour')} ` : ''}${
      minutes ? `${minutes}${translator('durationSuffixMinute')} ` : ''
    }${seconds ? `${seconds}${translator('durationSuffixSecond')} ` : ''}${
      milliseconds
        ? `${milliseconds}${translator('durationSuffixMillisecond')}`
        : ''
    }`,
  );
};

// A chart showing historic prices for a native or token asset
const AssetChart = ({
  chainId,
  address,
  currentPrice,
  currency,
}: {
  chainId: Hex;
  address: string;
  currentPrice?: number;
  currency: string;
}) => {
  const t = useI18nContext();
  const theme = useTheme();

  const timeRanges = useChartTimeRanges(address as CaipAssetType, currency);

  const [selectedTimeRange, setSelectedTimeRange] = useState<string>(
    timeRanges[0] ?? 'P1D',
  );

  const {
    loading,
    data: {
      prices,
      metadata: { minPricePoint, maxPricePoint, xMin, xMax, yMin, yMax },
    },
  } = useHistoricalPrices({
    chainId,
    address,
    currency,
    timeRange: selectedTimeRange,
  });

  // The cases below are intentionally mutually exclusive, in order to flatten the render logic
  const shouldShowChartLoading = loading && prices.length === 0;
  const shouldShowChartEmptyState = !loading && prices.length === 0; // When the chart is not loading anymore and there are no prices, show an empty state
  const shouldShowChartMuted = loading && prices.length > 0;
  const shouldShowChart = !loading && prices.length > 0;

  const options = {
    ...initialChartOptions,
    borderColor: theme === 'dark' ? brandColor.blue400 : brandColor.blue500,
    scales: {
      x: { min: xMin, max: xMax, display: false, type: 'linear' },
      y: { min: yMin, max: yMax, display: false },
    },
  } as const;

  const chartRef = useRef<Chart<'line', Point[]>>();
  const priceRef = useRef<{
    setPrice: (_: { price?: number; date?: number }) => void;
  }>();

  // Init the price ref with the current price
  useEffect(() => {
    priceRef?.current?.setPrice({
      price: currentPrice,
      date: Date.now(),
    });
  }, [currentPrice]);

  return (
    <Box borderRadius={BorderRadius.LG}>
      <AssetChartPrice
        ref={priceRef}
        loading={loading}
        currency={currency}
        price={currentPrice}
        date={Date.now()}
        comparePrice={prices?.[0]?.y}
      />
      <Box
        data-testid="asset-price-chart"
        marginTop={4}
<<<<<<< HEAD
=======
        backgroundColor={
          loading && !prices
            ? BackgroundColor.backgroundMuted
            : BackgroundColor.transparent
        }
>>>>>>> 626e8e3c
        borderRadius={BorderRadius.LG}
        display={Display.Flex}
        flexDirection={FlexDirection.Column}
      >
        {shouldShowChartLoading && <AssetChartLoading />}
        {shouldShowChartEmptyState && <AssetChartEmptyState />}
        {(shouldShowChart || shouldShowChartMuted) && (
          <Box style={{ opacity: shouldShowChartMuted ? loadingOpacity : 1 }}>
            <ChartTooltip
              point={maxPricePoint}
              xMin={xMin}
              xMax={xMax}
              currency={currency}
            />
            <Box
              style={{ aspectRatio: `${options.aspectRatio}` }}
              display={Display.Flex}
              flexDirection={FlexDirection.Column}
              justifyContent={
                currentPrice ? JustifyContent.flexEnd : JustifyContent.flexStart
              }
            >
              <Line
                ref={chartRef}
                data={{ datasets: [{ data: prices }] }}
                options={options}
                updateMode="none"
                // Update the price display on chart hover
                onMouseMove={(event) => {
                  const data = chartRef?.current?.data?.datasets?.[0]?.data;
                  if (data) {
                    const target = event.target as HTMLElement;
                    const index = Math.max(
                      0,
                      Math.min(
                        data.length - 1,
                        Math.round(
                          (event.nativeEvent.offsetX / target.clientWidth) *
                            data.length,
                        ),
                      ),
                    );
                    const point = data[index];
                    if (point) {
                      priceRef?.current?.setPrice({
                        price: point.y,
                        date: point.x,
                      });
                    }
                  }
                }}
                // Revert to current price when not hovering
                onMouseOut={() => {
                  priceRef?.current?.setPrice({
                    price: currentPrice,
                    date: Date.now(),
                  });
                }}
              />
            </Box>
            <ChartTooltip
              point={minPricePoint}
              xMin={xMin}
              xMax={xMax}
              currency={currency}
            />
          </Box>
        )}

        <Box
          style={prices ? undefined : { visibility: `hidden` }}
          display={Display.Flex}
          justifyContent={JustifyContent.spaceBetween}
          marginTop={2}
          marginLeft={3}
          marginRight={3}
        >
          {timeRanges.map((timeRange) => (
            <ButtonBase
              key={timeRange}
              className={classnames('time-range-button', {
                'time-range-button__selected': timeRange === selectedTimeRange,
              })}
              onClick={() => setSelectedTimeRange(timeRange)}
<<<<<<< HEAD
              variant={TextVariant.bodySmMedium}
              size={ButtonBaseSize.Sm}
=======
              variant={TextVariant.bodyXsMedium}
              size={ButtonBaseSize.Sm}
              paddingLeft={2}
              paddingRight={2}
>>>>>>> 626e8e3c
              backgroundColor={BackgroundColor.transparent}
              color={TextColor.textAlternative}
            >
              {getTranslatedTimeRangeLabel(
                t as (key: string) => string,
                timeRange,
              )}
            </ButtonBase>
          ))}
        </Box>
      </Box>
    </Box>
  );
};

export default AssetChart;<|MERGE_RESOLUTION|>--- conflicted
+++ resolved
@@ -202,14 +202,11 @@
       <Box
         data-testid="asset-price-chart"
         marginTop={4}
-<<<<<<< HEAD
-=======
         backgroundColor={
           loading && !prices
             ? BackgroundColor.backgroundMuted
             : BackgroundColor.transparent
         }
->>>>>>> 626e8e3c
         borderRadius={BorderRadius.LG}
         display={Display.Flex}
         flexDirection={FlexDirection.Column}
@@ -294,15 +291,10 @@
                 'time-range-button__selected': timeRange === selectedTimeRange,
               })}
               onClick={() => setSelectedTimeRange(timeRange)}
-<<<<<<< HEAD
-              variant={TextVariant.bodySmMedium}
-              size={ButtonBaseSize.Sm}
-=======
               variant={TextVariant.bodyXsMedium}
               size={ButtonBaseSize.Sm}
               paddingLeft={2}
               paddingRight={2}
->>>>>>> 626e8e3c
               backgroundColor={BackgroundColor.transparent}
               color={TextColor.textAlternative}
             >
