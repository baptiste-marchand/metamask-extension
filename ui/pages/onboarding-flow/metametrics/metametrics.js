--- conflicted
+++ resolved
@@ -230,118 +230,8 @@
           large
           onClick={onCancel}
         >
-<<<<<<< HEAD
-          {t('onboardingMetametricsDescription2')}
-        </Typography>
-        <ul>
-          <li>
-            <Box>
-              <Icon
-                marginInlineEnd={2}
-                name={IconName.Check}
-                size={IconSize.Sm}
-                color={IconColor.successDefault}
-              />
-              {t('onboardingMetametricsNeverCollect', [
-                <Typography
-                  variant={TypographyVariant.span}
-                  key="never"
-                  fontWeight={FONT_WEIGHT.BOLD}
-                  marginTop={0}
-                >
-                  {t('onboardingMetametricsNeverCollectEmphasis')}
-                </Typography>,
-              ])}
-            </Box>
-          </li>
-          <li>
-            <Box>
-              <Icon
-                marginInlineEnd={2}
-                name={IconName.Check}
-                size={IconSize.Sm}
-                color={IconColor.successDefault}
-              />
-              {t('onboardingMetametricsNeverCollectIP', [
-                <Typography
-                  variant={TypographyVariant.span}
-                  key="never-collect"
-                  fontWeight={FONT_WEIGHT.BOLD}
-                >
-                  {t('onboardingMetametricsNeverCollectIPEmphasis')}
-                </Typography>,
-              ])}
-            </Box>
-          </li>
-          <li>
-            <Box>
-              <Icon
-                marginInlineEnd={2}
-                name={IconName.Check}
-                size={IconSize.Sm}
-                color={IconColor.successDefault}
-              />
-              {t('onboardingMetametricsNeverSellData', [
-                <Typography
-                  variant={TypographyVariant.span}
-                  key="never-sell"
-                  fontWeight={FONT_WEIGHT.BOLD}
-                >
-                  {t('onboardingMetametricsNeverSellDataEmphasis')}
-                </Typography>,
-              ])}
-            </Box>{' '}
-          </li>
-        </ul>
-        <Checkbox
-          id="metametrics-opt-in"
-          isChecked={dataCollectionForMarketing}
-          onClick={() =>
-            dispatch(setDataCollectionForMarketing(!dataCollectionForMarketing))
-          }
-          label={t('onboardingMetametricsUseDataCheckbox')}
-          paddingBottom={3}
-        />
-        <Typography
-          color={TextColor.textAlternative}
-          align={TEXT_ALIGN.LEFT}
-          variant={TypographyVariant.H6}
-          className="onboarding-metametrics__terms"
-        >
-          {t('onboardingMetametricsInfuraTerms', [
-            <a
-              href="https://metamask.io/privacy.html"
-              target="_blank"
-              rel="noopener noreferrer"
-              key="privacy-link"
-            >
-              {t('onboardingMetametricsInfuraTermsPolicy')}
-            </a>,
-          ])}
-        </Typography>
-
-        <div className="onboarding-metametrics__buttons">
-          <Button
-            data-testid="metametrics-i-agree"
-            type="primary"
-            large
-            onClick={onConfirm}
-          >
-            {t('onboardingMetametricsAgree')}
-          </Button>
-          <Button
-            data-testid="metametrics-no-thanks"
-            type="secondary"
-            large
-            onClick={onCancel}
-          >
-            {t('onboardingMetametricsDisagree')}
-          </Button>
-        </div>
-=======
           {t('onboardingMetametricsDisagree')}
         </Button>
->>>>>>> 9f95f30c
       </div>
     </div>
   );
