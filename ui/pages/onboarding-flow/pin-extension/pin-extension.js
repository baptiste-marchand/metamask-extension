--- conflicted
+++ resolved
@@ -1,11 +1,12 @@
 import React, {
   ///: BEGIN:ONLY_INCLUDE_IF(build-main,build-beta,build-flask)
   useState,
+  useContext,
   ///: END:ONLY_INCLUDE_IF
 } from 'react';
 import { useHistory } from 'react-router-dom';
 ///: BEGIN:ONLY_INCLUDE_IF(build-main,build-beta,build-flask)
-import { useDispatch } from 'react-redux';
+import { useDispatch, useSelector } from 'react-redux';
 import { Carousel } from 'react-responsive-carousel';
 import {
   setCompletedOnboarding,
@@ -34,8 +35,6 @@
 ///: END:ONLY_INCLUDE_IF
 import { Text } from '../../../components/component-library';
 ///: BEGIN:ONLY_INCLUDE_IF(build-main,build-beta,build-flask)
-<<<<<<< HEAD
-=======
 import { MetaMetricsContext } from '../../../contexts/metametrics';
 import {
   getFirstTimeFlowType,
@@ -48,7 +47,6 @@
   MetaMetricsEventName,
 } from '../../../../shared/constants/metametrics';
 import { FirstTimeFlowType } from '../../../../shared/constants/onboarding';
->>>>>>> 6173a139
 import OnboardingPinBillboard from './pin-billboard';
 ///: END:ONLY_INCLUDE_IF
 
@@ -58,12 +56,8 @@
   ///: BEGIN:ONLY_INCLUDE_IF(build-main,build-beta,build-flask)
   const [selectedIndex, setSelectedIndex] = useState(0);
   const dispatch = useDispatch();
-<<<<<<< HEAD
-  ///: END:ONLY_INCLUDE_IF
-=======
   const trackEvent = useContext(MetaMetricsContext);
   const firstTimeFlowType = useSelector(getFirstTimeFlowType);
->>>>>>> 6173a139
 
   const externalServicesOnboardingToggleState = useSelector(
     getExternalServicesOnboardingToggleState,
@@ -77,8 +71,6 @@
     } else {
       dispatch(toggleExternalServices(externalServicesOnboardingToggleState));
       await dispatch(setCompletedOnboarding());
-<<<<<<< HEAD
-=======
 
       if (externalServicesOnboardingToggleState) {
         if (!isProfileSyncingEnabled || participateInMetaMetrics) {
@@ -95,7 +87,6 @@
           new_wallet: firstTimeFlowType === FirstTimeFlowType.create,
         },
       });
->>>>>>> 6173a139
       history.push(DEFAULT_ROUTE);
     }
   };
