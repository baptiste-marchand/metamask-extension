import classnames from 'classnames';
import PropTypes from 'prop-types';
import React, { Component } from 'react';
import {
  Text,
  Box,
  IconName,
  ButtonIconSize,
  ButtonIcon,
  Button,
  BUTTON_SIZES,
  BUTTON_VARIANT,
  BannerAlert,
} from '../../../components/component-library';
import LogoLedger from '../../../components/ui/logo/logo-ledger';
import LogoQRBased from '../../../components/ui/logo/logo-qr-based';
import LogoTrezor from '../../../components/ui/logo/logo-trezor';
import LogoLattice from '../../../components/ui/logo/logo-lattice';

import {
  HardwareDeviceNames,
  LedgerTransportTypes,
  HardwareAffiliateLinks,
  HardwareAffiliateTutorialLinks,
} from '../../../../shared/constants/hardware-wallets';
import ZENDESK_URLS from '../../../helpers/constants/zendesk-url';
import { MetaMetricsEventCategory } from '../../../../shared/constants/metametrics';
import { openWindow } from '../../../helpers/utils/window';
import {
  AlignItems,
  Display,
  FlexDirection,
  FontWeight,
  JustifyContent,
  TextAlign,
  TextColor,
  TextVariant,
} from '../../../helpers/constants/design-system';

// Not all browsers have usb support. In particular, Firefox does
// not support usb. More information on that can be found here:
// https://mozilla.github.io/standards-positions/#webusb
//
// The below `&& window.navigator.usb` condition ensures that we
// only attempt to connect Trezor via usb if we are in a browser
// that supports usb. If not, the connection of the hardware wallet
// to the browser will be handled by the Trezor connect screen. In
// the case of Firefox, this will depend on the Trezor bridge software
const isUSBSupported = !process.env.IN_TEST && window.navigator.usb;

export default class SelectHardware extends Component {
  static contextTypes = {
    t: PropTypes.func,
    trackEvent: PropTypes.func,
  };

  static propTypes = {
    onCancel: PropTypes.func.isRequired,
    connectToHardwareWallet: PropTypes.func.isRequired,
    browserSupported: PropTypes.bool.isRequired,
    ledgerTransportType: PropTypes.oneOf(Object.values(LedgerTransportTypes)),
  };

  state = {
    selectedDevice: null,
    trezorRequestDevicePending: false,
  };

  connect = async () => {
    const { selectedDevice } = this.state;
    if (selectedDevice) {
      if (selectedDevice === HardwareDeviceNames.trezor && isUSBSupported) {
        this.setState({
          trezorRequestDevicePending: true,
        });
        try {
          await window.navigator.usb.requestDevice({
            filters: [
              { vendorId: 0x534c, productId: 0x0001 },
              { vendorId: 0x1209, productId: 0x53c0 },
              { vendorId: 0x1209, productId: 0x53c1 },
            ],
          });
        } catch (e) {
          if (!e.message.match('No device selected')) {
            throw e;
          }
        } finally {
          this.setState({ trezorRequestDevicePending: false });
        }
      }

      this.props.connectToHardwareWallet(selectedDevice);
    }
    return null;
  };

  renderConnectToTrezorButton() {
    return (
      <button
        data-testid="connect-trezor-btn"
        className={classnames('hw-connect__btn', {
          selected: this.state.selectedDevice === HardwareDeviceNames.trezor,
        })}
        onClick={(_) =>
          this.setState({ selectedDevice: HardwareDeviceNames.trezor })
        }
      >
        <LogoTrezor className="hw-connect__btn__img" ariaLabel="Trezor" />
      </button>
    );
  }

  renderConnectToLatticeButton() {
    return (
      <button
        data-testid="connect-lattice-btn"
        className={classnames('hw-connect__btn', {
          selected: this.state.selectedDevice === HardwareDeviceNames.lattice,
        })}
        onClick={(_) =>
          this.setState({ selectedDevice: HardwareDeviceNames.lattice })
        }
      >
        <LogoLattice className="hw-connect__btn__img" ariaLabel="Lattice" />
      </button>
    );
  }

  renderConnectToLedgerButton() {
    return (
      <button
        data-testid="connect-ledger-btn"
        className={classnames('hw-connect__btn', {
          selected: this.state.selectedDevice === HardwareDeviceNames.ledger,
        })}
        onClick={(_) =>
          this.setState({ selectedDevice: HardwareDeviceNames.ledger })
        }
      >
        <LogoLedger className="hw-connect__btn__img" ariaLabel="Ledger" />
      </button>
    );
  }

  renderConnectToQRButton() {
    return (
      <button
        data-testid="connect-qr-btn"
        className={classnames('hw-connect__btn', {
          selected: this.state.selectedDevice === HardwareDeviceNames.qr,
        })}
        onClick={(_) =>
          this.setState({ selectedDevice: HardwareDeviceNames.qr })
        }
      >
        <LogoQRBased className="hw-connect__btn__img" ariaLabel="QRCode" />
      </button>
    );
  }

  renderButtons() {
    return (
      <>
        <div className="hw-connect__btn-wrapper">
          {this.renderConnectToLedgerButton()}
          {this.renderConnectToTrezorButton()}
        </div>
        <div
          className="hw-connect__btn-wrapper"
          style={{ margin: '10px 0 0 0' }}
        >
          {this.renderConnectToLatticeButton()}
          {this.renderConnectToQRButton()}
        </div>
      </>
    );
  }

  renderContinueButton() {
    return (
      <Button
        variant={BUTTON_VARIANT.PRIMARY}
        size={BUTTON_SIZES.LG}
        className="hw-connect__connect-btn"
        onClick={this.connect}
        disabled={
          !this.state.selectedDevice || this.state.trezorRequestDevicePending
        }
      >
        {this.context.t('continue')}
      </Button>
    );
  }

  renderFooter() {
    return (
      <Text
        color={TextColor.textAlternative}
        variant={TextVariant.bodySm}
        textAlign={TextAlign.Center}
        as="h6"
        marginTop={4}
        className="new-external-account-form footer"
      >
        {this.context.t('hardwareWalletsInfo')}
      </Text>
    );
  }

  renderUnsupportedBrowser() {
    return (
      <Box
        display={Display.Flex}
        flexDirection={FlexDirection.Column}
        justifyContent={JustifyContent.center}
        alignItems={AlignItems.center}
        className="new-external-account-form unsupported-browser"
      >
        <Box
          className="hw-connect"
          display={Display.Flex}
          flexDirection={FlexDirection.Column}
          alignItems={AlignItems.center}
        >
          <Text
            className="hw-connect__title"
            variant={TextVariant.headingMd}
            as="h3"
            fontWeight={FontWeight.Bold}
            marginTop={6}
            marginBottom={3}
          >
            {this.context.t('browserNotSupported')}
          </Text>
          <Text
            className="hw-connect__msg"
            variant={TextVariant.bodyMd}
            as="h5"
            marginTop={3}
            marginBottom={5}
          >
            {this.context.t('chromeRequiredForHardwareWallets')}
          </Text>
        </Box>
        <Button
          variant={BUTTON_VARIANT.PRIMARY}
          size={BUTTON_SIZES.LG}
          onClick={() =>
            global.platform.openTab({
              url: 'https://google.com/chrome',
            })
          }
        >
          {this.context.t('downloadGoogleChrome')}
        </Button>
      </Box>
    );
  }

  renderHeader() {
    return (
      <Box
        className="hw-connect__header"
        display={Display.Flex}
        flexDirection={FlexDirection.Column}
        alignItems={AlignItems.center}
      >
        {this.state.selectedDevice === HardwareDeviceNames.ledger && (
<<<<<<< HEAD
          <Box
            display={Display.Flex}
            flexDirection={FlexDirection.Row}
            justifyContent={JustifyContent.center}
            alignItems={AlignItems.center}
            marginTop={6}
          >
            <Text
              className="hw-connect__error"
              variant={TextVariant.bodyMd}
              as="h5"
              marginTop={5}
              marginBottom={3}
            >
              {this.context.t('ledgerMultipleDevicesUnsupportedErrorMessage')}
            </Text>
          </Box>
        )}
=======
          <Box>
            <BannerAlert
              marginTop={6}
              title={this.context.t(
                'ledgerMultipleDevicesUnsupportedInfoTitle',
              )}
            >
              {this.context.t(
                'ledgerMultipleDevicesUnsupportedInfoDescription',
              )}
            </BannerAlert>
          </Box>
        )}

>>>>>>> 4c122d36
        <Box
          display={Display.Flex}
          flexDirection={FlexDirection.Row}
          justifyContent={JustifyContent.center}
          alignItems={AlignItems.center}
          className="hw-connect__header__title-wrapper"
          marginTop={6}
        >
          <Text
            variant={TextVariant.headingMd}
            as="h3"
            fontWeight={FontWeight.Bold}
            marginLeft="auto"
          >
            {this.context.t('hardwareWallets')}
          </Text>
          <ButtonIcon
            iconName={IconName.Close}
            ariaLabel={this.context.t('close')}
            onClick={this.props.onCancel}
            size={ButtonIconSize.Sm}
            marginLeft="auto"
            data-testid="hardware-connect-close-btn"
          />
        </Box>

        <Text
          className="hw-connect__header__msg"
          variant={TextVariant.bodyMd}
          as="h5"
          marginTop={5}
          marginBottom={3}
        >
          {this.context.t('hardwareWalletsMsg')}
        </Text>
      </Box>
    );
  }

  renderTutorialSteps() {
    switch (this.state.selectedDevice) {
      case HardwareDeviceNames.ledger:
        return this.renderLedgerTutorialSteps();
      case HardwareDeviceNames.trezor:
        return this.renderTrezorTutorialSteps();
      case HardwareDeviceNames.lattice:
        return this.renderLatticeTutorialSteps();
      case HardwareDeviceNames.qr:
        return this.renderQRHardwareWalletSteps();
      default:
        return '';
    }
  }

  renderLedgerTutorialSteps() {
    const steps = [];
    if (this.props.ledgerTransportType === LedgerTransportTypes.live) {
      steps.push({
        renderButtons: false,
        title: this.context.t('step1LedgerWallet'),
        message: this.context.t('step1LedgerWalletMsg', [
          <a
            className="hw-connect__msg-link"
            href="https://www.ledger.com/ledger-live"
            rel="noopener noreferrer"
            target="_blank"
            key="ledger-live-app-link"
          >
            {this.context.t('ledgerLiveApp')}
          </a>,
        ]),
      });
    }

    steps.push({
      renderButtons: true,
      asset: 'plug-in-wallet',
      dimensions: { width: '225px', height: '75px' },
      title: this.context.t('step2LedgerWallet'),
      message: this.context.t('step2LedgerWalletMsg', [
        <a
          className="hw-connect__msg-link"
          href={ZENDESK_URLS.HARDWARE_CONNECTION}
          rel="noopener noreferrer"
          target="_blank"
          key="ledger-support-link"
        >
          {this.context.t('hardwareWalletSupportLinkConversion')}
        </a>,
      ]),
    });

    return (
      <div className="hw-tutorial">
        {steps.map((step, index) => (
          <Box
            display={Display.Flex}
            flexDirection={FlexDirection.Column}
            alignItems={AlignItems.center}
            className="hw-connect"
            key={index}
          >
            <h3 className="hw-connect__title">{step.title}</h3>
            {step.renderButtons ? (
              <Box
                display={Display.Flex}
                flexDirection={FlexDirection.Row}
                justifyContent={JustifyContent.center}
                marginBottom={2}
              >
                <Button
                  className="hw-connect__external-btn-first"
                  variant={BUTTON_VARIANT.SECONDARY}
                  onClick={() => {
                    this.context.trackEvent({
                      category: MetaMetricsEventCategory.Navigation,
                      event: 'Clicked Ledger Buy Now',
                    });
                    openWindow(HardwareAffiliateLinks.ledger);
                  }}
                >
                  {this.context.t('buyNow')}
                </Button>
                <Button
                  className="hw-connect__external-btn"
                  variant={BUTTON_VARIANT.SECONDARY}
                  onClick={() => {
                    this.context.trackEvent({
                      category: MetaMetricsEventCategory.Navigation,
                      event: 'Clicked Ledger Tutorial',
                    });
                    openWindow(HardwareAffiliateTutorialLinks.ledger);
                  }}
                >
                  {this.context.t('tutorial')}
                </Button>
              </Box>
            ) : null}
            <p className="hw-connect__msg">{step.message}</p>
            {step.asset && (
              <img
                className="hw-connect__step-asset"
                src={`images/${step.asset}.svg`}
                {...step.dimensions}
                alt=""
              />
            )}
          </Box>
        ))}
      </div>
    );
  }

  renderLatticeTutorialSteps() {
    const steps = [
      {
        asset: 'connect-lattice',
        dimensions: { width: '225px', height: '75px' },
        title: this.context.t('step1LatticeWallet'),
        message: this.context.t('step1LatticeWalletMsg', [
          <a
            className="hw-connect__msg-link"
            href={ZENDESK_URLS.HARDWARE_CONNECTION}
            rel="noopener noreferrer"
            target="_blank"
            key="lattice-setup-link"
          >
            {this.context.t('hardwareWalletSupportLinkConversion')}
          </a>,
        ]),
      },
    ];

    return (
      <div className="hw-tutorial">
        {steps.map((step, index) => (
          <Box
            display={Display.Flex}
            flexDirection={FlexDirection.Column}
            alignItems={AlignItems.center}
            className="hw-connect"
            key={index}
          >
            <h3 className="hw-connect__title">{step.title}</h3>
            <Box
              display={Display.Flex}
              flexDirection={FlexDirection.Row}
              justifyContent={JustifyContent.center}
              marginBottom={2}
            >
              <Button
                className="hw-connect__external-btn-first"
                variant={BUTTON_VARIANT.SECONDARY}
                onClick={() => {
                  this.context.trackEvent({
                    category: MetaMetricsEventCategory.Navigation,
                    event: 'Clicked GridPlus Buy Now',
                  });
                  openWindow(HardwareAffiliateLinks.gridplus);
                }}
              >
                {this.context.t('buyNow')}
              </Button>
              <Button
                className="hw-connect__external-btn"
                variant={BUTTON_VARIANT.SECONDARY}
                onClick={() => {
                  this.context.trackEvent({
                    category: MetaMetricsEventCategory.Navigation,
                    event: 'Clicked GidPlus Tutorial',
                  });
                  openWindow(HardwareAffiliateTutorialLinks.gridplus);
                }}
              >
                {this.context.t('tutorial')}
              </Button>
            </Box>
            <p className="hw-connect__msg">{step.message}</p>
            {step.asset && (
              <img
                className="hw-connect__step-asset"
                src={`images/${step.asset}.svg`}
                {...step.dimensions}
                alt=""
              />
            )}
          </Box>
        ))}
      </div>
    );
  }

  renderTrezorTutorialSteps() {
    const steps = [
      {
        asset: 'plug-in-wallet',
        dimensions: { width: '225px', height: '75px' },
        title: this.context.t('step1TrezorWallet'),
        message: this.context.t('step1TrezorWalletMsg', [
          <a
            className="hw-connect__msg-link"
            href={ZENDESK_URLS.HARDWARE_CONNECTION}
            rel="noopener noreferrer"
            target="_blank"
            key="trezor-support-link"
          >
            {this.context.t('hardwareWalletSupportLinkConversion')}
          </a>,
        ]),
      },
    ];

    return (
      <div className="hw-tutorial">
        {steps.map((step, index) => (
          <Box
            display={Display.Flex}
            flexDirection={FlexDirection.Column}
            alignItems={AlignItems.center}
            className="hw-connect"
            key={index}
          >
            <h3 className="hw-connect__title">{step.title}</h3>
            <Box
              display={Display.Flex}
              flexDirection={FlexDirection.Row}
              justifyContent={JustifyContent.center}
              marginBottom={2}
            >
              <Button
                className="hw-connect__external-btn-first"
                variant={BUTTON_VARIANT.SECONDARY}
                onClick={() => {
                  this.context.trackEvent({
                    category: MetaMetricsEventCategory.Navigation,
                    event: 'Clicked Trezor Buy Now',
                  });
                  openWindow(HardwareAffiliateLinks.trezor);
                }}
              >
                {this.context.t('buyNow')}
              </Button>
              <Button
                className="hw-connect__external-btn"
                variant={BUTTON_VARIANT.SECONDARY}
                onClick={() => {
                  this.context.trackEvent({
                    category: MetaMetricsEventCategory.Navigation,
                    event: 'Clicked Trezor Tutorial',
                  });
                  openWindow(HardwareAffiliateTutorialLinks.trezor);
                }}
              >
                {this.context.t('tutorial')}
              </Button>
            </Box>

            <p className="hw-connect__msg">{step.message}</p>
            {step.asset && (
              <img
                className="hw-connect__step-asset"
                src={`images/${step.asset}.svg`}
                {...step.dimensions}
                alt=""
              />
            )}
          </Box>
        ))}
      </div>
    );
  }

  renderQRHardwareWalletSteps() {
    const steps = [];
    steps.push(
      {
        title: this.context.t('QRHardwareWalletSteps1Title'),
        message: this.context.t('QRHardwareWalletSteps1Description'),
      },
      {
        message: (
          <>
            <p className="hw-connect__QR-subtitle">
              {this.context.t('keystone')}
            </p>
            <Button
              className="hw-connect__external-btn-first"
              variant={BUTTON_VARIANT.SECONDARY}
              onClick={() => {
                this.context.trackEvent({
                  category: MetaMetricsEventCategory.Navigation,
                  event: 'Clicked Keystone Learn More',
                });
                openWindow(HardwareAffiliateLinks.keystone);
              }}
            >
              {this.context.t('learnMoreKeystone')}
            </Button>
            <Button
              className="hw-connect__external-btn"
              variant={BUTTON_VARIANT.SECONDARY}
              onClick={() => {
                this.context.trackEvent({
                  category: MetaMetricsEventCategory.Navigation,
                  event: 'Clicked Keystone Tutorial',
                });
                openWindow(HardwareAffiliateTutorialLinks.keystone);
              }}
            >
              {this.context.t('tutorial')}
            </Button>
          </>
        ),
      },
      {
        message: (
          <>
            <p className="hw-connect__QR-subtitle">
              {this.context.t('airgapVault')}
            </p>
            <Button
              className="hw-connect__external-btn-first"
              variant={BUTTON_VARIANT.SECONDARY}
              onClick={() => {
                this.context.trackEvent({
                  category: MetaMetricsEventCategory.Navigation,
                  event: 'Clicked AirGap Vault Buy Now',
                });
                openWindow(HardwareAffiliateLinks.airgap);
              }}
            >
              {this.context.t('downloadNow')}
            </Button>
            <Button
              className="hw-connect__external-btn"
              variant={BUTTON_VARIANT.SECONDARY}
              onClick={() => {
                this.context.trackEvent({
                  category: MetaMetricsEventCategory.Navigation,
                  event: 'Clicked AirGap Vault Tutorial',
                });
                openWindow(HardwareAffiliateTutorialLinks.airgap);
              }}
            >
              {this.context.t('tutorial')}
            </Button>
          </>
        ),
      },
      {
        message: (
          <>
            <p className="hw-connect__QR-subtitle">
              {this.context.t('coolWallet')}
            </p>
            <Button
              className="hw-connect__external-btn-first"
              variant={BUTTON_VARIANT.SECONDARY}
              onClick={() => {
                this.context.trackEvent({
                  category: MetaMetricsEventCategory.Navigation,
                  event: 'Clicked CoolWallet Buy Now',
                });
                openWindow(HardwareAffiliateLinks.coolwallet);
              }}
            >
              {this.context.t('buyNow')}
            </Button>
            <Button
              className="hw-connect__external-btn"
              variant={BUTTON_VARIANT.SECONDARY}
              onClick={() => {
                this.context.trackEvent({
                  category: MetaMetricsEventCategory.Navigation,
                  event: 'Clicked CoolWallet Tutorial',
                });
                openWindow(HardwareAffiliateTutorialLinks.coolwallet);
              }}
            >
              {this.context.t('tutorial')}
            </Button>
          </>
        ),
      },
      {
        message: (
          <>
            <p className="hw-connect__QR-subtitle">{this.context.t('dcent')}</p>
            <Button
              className="hw-connect__external-btn-first"
              variant={BUTTON_VARIANT.SECONDARY}
              onClick={() => {
                this.context.trackEvent({
                  category: MetaMetricsEventCategory.Navigation,
                  event: 'Clicked DCent Buy Now',
                });
                openWindow(HardwareAffiliateLinks.dcent);
              }}
            >
              {this.context.t('buyNow')}
            </Button>
            <Button
              className="hw-connect__external-btn"
              variant={BUTTON_VARIANT.SECONDARY}
              onClick={() => {
                this.context.trackEvent({
                  category: MetaMetricsEventCategory.Navigation,
                  event: 'Clicked DCent Tutorial',
                });
                openWindow(HardwareAffiliateTutorialLinks.dcent);
              }}
            >
              {this.context.t('tutorial')}
            </Button>
          </>
        ),
      },
      {
        message: (
          <>
            <p className="hw-connect__QR-subtitle">
              {this.context.t('imToken')}
            </p>
            <Button
              className="hw-connect__external-btn-first"
              variant={BUTTON_VARIANT.SECONDARY}
              onClick={() => {
                this.context.trackEvent({
                  category: MetaMetricsEventCategory.Navigation,
                  event: 'Clicked imToken Learn More',
                });
                openWindow(HardwareAffiliateLinks.imtoken);
              }}
            >
              {this.context.t('downloadNow')}
            </Button>
            <Button
              className="hw-connect__external-btn"
              variant={BUTTON_VARIANT.SECONDARY}
              onClick={() => {
                this.context.trackEvent({
                  category: MetaMetricsEventCategory.Navigation,
                  event: 'Clicked imToken Tutorial',
                });
                openWindow(HardwareAffiliateTutorialLinks.imtoken);
              }}
            >
              {this.context.t('tutorial')}
            </Button>
          </>
        ),
      },
      {
        message: (
          <>
            <p className="hw-connect__QR-subtitle">
              {this.context.t('QRHardwareWalletSteps2Description')}
            </p>
            <Button
              className="hw-connect__external-btn-first"
              variant={BUTTON_VARIANT.SECONDARY}
              onClick={() => {
                this.context.trackEvent({
                  category: MetaMetricsEventCategory.Navigation,
                  event: 'Clicked Ngrave Buy Now',
                });
                openWindow(HardwareAffiliateLinks.ngrave);
              }}
              data-testid="ngrave-brand-buy-now-btn"
            >
              {this.context.t('buyNow')}
            </Button>
            <Button
              className="hw-connect__external-btn"
              variant={BUTTON_VARIANT.SECONDARY}
              onClick={() => {
                this.context.trackEvent({
                  category: MetaMetricsEventCategory.Navigation,
                  event: 'Clicked Ngrave Learn more',
                });
                openWindow(HardwareAffiliateTutorialLinks.ngrave);
              }}
              data-testid="ngrave-brand-learn-more-btn"
            >
              {this.context.t('learnMoreUpperCase')}
            </Button>
          </>
        ),
      },
    );
    return (
      <div className="hw-tutorial">
        {steps.map((step, index) => (
          <div className="hw-connect" key={index}>
            {step.title && <h3 className="hw-connect__title">{step.title}</h3>}
            <div className="hw-connect__msg">{step.message}</div>
            {step.asset && (
              <img
                className="hw-connect__step-asset"
                src={`images/${step.asset}.svg`}
                {...step.dimensions}
                alt=""
              />
            )}
          </div>
        ))}
      </div>
    );
  }

  renderConnectScreen() {
    return (
      <Box
        className="new-external-account-form"
        display={Display.Flex}
        flexDirection={FlexDirection.Column}
        alignItems={AlignItems.center}
        justifyContent={JustifyContent.center}
      >
        {this.renderHeader()}
        {this.renderButtons()}
        {this.state.selectedDevice ? this.renderTutorialSteps() : null}
        {this.renderContinueButton()}
        {this.renderFooter()}
      </Box>
    );
  }

  render() {
    if (this.props.browserSupported) {
      return this.renderConnectScreen();
    }
    return this.renderUnsupportedBrowser();
  }
}<|MERGE_RESOLUTION|>--- conflicted
+++ resolved
@@ -267,26 +267,6 @@
         alignItems={AlignItems.center}
       >
         {this.state.selectedDevice === HardwareDeviceNames.ledger && (
-<<<<<<< HEAD
-          <Box
-            display={Display.Flex}
-            flexDirection={FlexDirection.Row}
-            justifyContent={JustifyContent.center}
-            alignItems={AlignItems.center}
-            marginTop={6}
-          >
-            <Text
-              className="hw-connect__error"
-              variant={TextVariant.bodyMd}
-              as="h5"
-              marginTop={5}
-              marginBottom={3}
-            >
-              {this.context.t('ledgerMultipleDevicesUnsupportedErrorMessage')}
-            </Text>
-          </Box>
-        )}
-=======
           <Box>
             <BannerAlert
               marginTop={6}
@@ -301,7 +281,6 @@
           </Box>
         )}
 
->>>>>>> 4c122d36
         <Box
           display={Display.Flex}
           flexDirection={FlexDirection.Row}
