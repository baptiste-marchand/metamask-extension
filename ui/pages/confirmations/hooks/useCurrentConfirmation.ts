import { ApprovalRequest } from '@metamask/approval-controller';
import { ApprovalType } from '@metamask/controller-utils';
import { Json } from '@metamask/utils';
import { useEffect, useState } from 'react';
import { useSelector } from 'react-redux';
import { useParams } from 'react-router-dom';
import {
  getRedesignedConfirmationsEnabled,
  latestPendingConfirmationSelector,
  pendingConfirmationsSelector,
  unconfirmedTransactionsHashSelector,
} from '../../../selectors';
import { REDESIGN_APPROVAL_TYPES, REDESIGN_TRANSACTION_TYPES } from '../utils';

type Approval = ApprovalRequest<Record<string, Json>>;

const useCurrentConfirmation = () => {
  const { id: paramsTransactionId } = useParams<{ id: string }>();
  const unconfirmedTransactions = useSelector(
    unconfirmedTransactionsHashSelector,
  );
  const latestPendingConfirmation: Approval = useSelector(
    latestPendingConfirmationSelector,
  );
  const pendingConfirmations: Approval[] = useSelector(
    pendingConfirmationsSelector,
  );
  const [currentConfirmation, setCurrentConfirmation] =
    useState<Record<string, unknown>>();
  const redesignedConfirmationsEnabled = useSelector(
    getRedesignedConfirmationsEnabled,
  );

  useEffect(() => {
<<<<<<< HEAD
    if (
      !process.env.ENABLE_CONFIRMATION_REDESIGN ||
      !redesignedConfirmationsEnabled
    ) {
      return;
    }
=======
    if (!redesignedConfirmationsEnabled) {
      return;
    }

>>>>>>> ee3841d8
    let pendingConfirmation: Approval | undefined;

    if (paramsTransactionId) {
      if (paramsTransactionId === currentConfirmation?.id) {
        return;
      }
      pendingConfirmation = pendingConfirmations.find(
        ({ id: confirmId }) => confirmId === paramsTransactionId,
      );
    }

    if (!pendingConfirmation) {
      if (!latestPendingConfirmation) {
        setCurrentConfirmation(undefined);
        return;
      }
      pendingConfirmation = latestPendingConfirmation;
    }

    if (pendingConfirmation.id !== currentConfirmation?.id) {
      const unconfirmedTransaction =
        unconfirmedTransactions[pendingConfirmation.id];
      if (!unconfirmedTransactions) {
        setCurrentConfirmation(undefined);
        return;
      }
<<<<<<< HEAD
      if (
        pendingConfirmation.type !== ApprovalType.PersonalSign &&
        pendingConfirmation.type !== ApprovalType.EthSignTypedData
      ) {
=======

      const isConfirmationRedesignType =
        REDESIGN_APPROVAL_TYPES.find(
          (type) => type === pendingConfirmation?.type,
        ) ||
        REDESIGN_TRANSACTION_TYPES.find(
          (type) => type === unconfirmedTransaction?.type,
        );

      if (!isConfirmationRedesignType) {
>>>>>>> ee3841d8
        setCurrentConfirmation(undefined);
        return;
      }

      // comment if condition below to enable re-design for SIWE signatures
      // this can be removed once SIWE code changes are completed
      if (pendingConfirmation?.type === ApprovalType.PersonalSign) {
        const { siwe } = unconfirmedTransaction.msgParams;
        if (siwe?.isSIWEMessage) {
          setCurrentConfirmation(undefined);
          return;
        }
      }
      setCurrentConfirmation(unconfirmedTransaction);
    }
  }, [latestPendingConfirmation, paramsTransactionId, unconfirmedTransactions]);

  return { currentConfirmation };
};

export default useCurrentConfirmation;<|MERGE_RESOLUTION|>--- conflicted
+++ resolved
@@ -32,19 +32,10 @@
   );
 
   useEffect(() => {
-<<<<<<< HEAD
-    if (
-      !process.env.ENABLE_CONFIRMATION_REDESIGN ||
-      !redesignedConfirmationsEnabled
-    ) {
-      return;
-    }
-=======
     if (!redesignedConfirmationsEnabled) {
       return;
     }
 
->>>>>>> ee3841d8
     let pendingConfirmation: Approval | undefined;
 
     if (paramsTransactionId) {
@@ -71,12 +62,6 @@
         setCurrentConfirmation(undefined);
         return;
       }
-<<<<<<< HEAD
-      if (
-        pendingConfirmation.type !== ApprovalType.PersonalSign &&
-        pendingConfirmation.type !== ApprovalType.EthSignTypedData
-      ) {
-=======
 
       const isConfirmationRedesignType =
         REDESIGN_APPROVAL_TYPES.find(
@@ -87,7 +72,6 @@
         );
 
       if (!isConfirmationRedesignType) {
->>>>>>> ee3841d8
         setCurrentConfirmation(undefined);
         return;
       }
