--- conflicted
+++ resolved
@@ -23,19 +23,11 @@
 
       const expectedAccount = getInternalAccountByAddress(
         mockState,
-<<<<<<< HEAD
-        RecipientAddress,
-      );
-
-      expect(result.current.recipientAddress).toBe(RecipientAddress);
-      expect(result.current.recipientName).toBe(expectedAccount.metadata.name);
-=======
         SenderAddress,
       );
 
       expect(result.current.senderAddress).toBe(SenderAddress);
       expect(result.current.senderName).toBe(expectedAccount.metadata.name);
->>>>>>> ee3841d8
     });
   });
 
