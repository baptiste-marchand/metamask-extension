import React, { useContext } from 'react';
import PropTypes from 'prop-types';
import { captureException } from '@sentry/browser';
import BlockaidPackage from '@blockaid/ppom_release/package.json';

import { useSelector } from 'react-redux';
import { NETWORK_TO_NAME_MAP } from '../../../../../../shared/constants/network';
import { OverflowWrap } from '../../../../../helpers/constants/design-system';
import { I18nContext } from '../../../../../contexts/i18n';
import {
  BlockaidReason,
  BlockaidResultType,
  SecurityProvider,
} from '../../../../../../shared/constants/security-provider';
import {
  BannerAlertSeverity,
  Text,
} from '../../../../../components/component-library';
import { useTransactionEventFragment } from '../../../hooks/useTransactionEventFragment';

import SecurityProviderBannerAlert from '../security-provider-banner-alert';
import LoadingIndicator from '../../../../../components/ui/loading-indicator';
import { getCurrentChainId } from '../../../../../selectors';
import { getReportUrl } from './blockaid-banner-utils';

const zlib = require('zlib');

/** Reason to description translation key mapping. Grouped by translations. */
export const REASON_TO_DESCRIPTION_TKEY = Object.freeze({
  [BlockaidReason.approvalFarming]: 'blockaidDescriptionApproveFarming',
  [BlockaidReason.permitFarming]: 'blockaidDescriptionApproveFarming',
  [BlockaidReason.setApprovalForAll]: 'blockaidDescriptionApproveFarming',

  [BlockaidReason.blurFarming]: 'blockaidDescriptionBlurFarming',

  [BlockaidReason.errored]: 'blockaidDescriptionErrored', // TODO: change in i8n

  [BlockaidReason.seaportFarming]: 'blockaidDescriptionSeaportFarming',

  [BlockaidReason.maliciousDomain]: 'blockaidDescriptionMaliciousDomain',

  [BlockaidReason.rawSignatureFarming]: 'blockaidDescriptionMightLoseAssets',
  [BlockaidReason.tradeOrderFarming]: 'blockaidDescriptionMightLoseAssets',

  [BlockaidReason.rawNativeTokenTransfer]: 'blockaidDescriptionTransferFarming',
  [BlockaidReason.transferFarming]: 'blockaidDescriptionTransferFarming',
  [BlockaidReason.transferFromFarming]: 'blockaidDescriptionTransferFarming',

  [BlockaidReason.other]: 'blockaidDescriptionMightLoseAssets',
});

/** Reason to title translation key mapping. */
export const REASON_TO_TITLE_TKEY = Object.freeze({
  [BlockaidReason.errored]: 'blockaidTitleMayNotBeSafe',
  [BlockaidReason.rawSignatureFarming]: 'blockaidTitleSuspicious',
});

function BlockaidBannerAlert({ txData, ...props }) {
  const { securityAlertResponse, origin, msgParams, type, txParams, chainId } =
    txData;

  const selectorChainId = useSelector(getCurrentChainId);

  const t = useContext(I18nContext);
  const { updateTransactionEventFragment } = useTransactionEventFragment();

  if (
    !securityAlertResponse ||
    Object.keys(securityAlertResponse).length === 0
  ) {
    return null;
<<<<<<< HEAD
  } else if (securityAlertResponse.reason === 'loading') {
=======
  } else if (securityAlertResponse.result_type === BlockaidResultType.Loading) {
>>>>>>> ee3841d8
    return (
      <LoadingIndicator
        isLoading
        style={{ position: 'relative', flex: '0 0 auto', margin: '8px auto 0' }}
      />
    );
  }

  const {
    block,
    features,
    reason,
    result_type: resultType,
  } = securityAlertResponse;

  let title, description;
  if (resultType === BlockaidResultType.Benign) {
    return null;
  } else if (resultType === BlockaidResultType.Warning) {
    // When `result_type` is `Warning`, the `reason` is no longer relevant for
    // determining the copy. This is because Blockaid has lower certainty when
    // they flag something as warning so that requires a softer and broader
    // message than the ones we use when `result_type` is `Malicious` or
    // `Error`.

    title = t(REASON_TO_TITLE_TKEY[BlockaidReason.errored]);
    description = t('blockaidDescriptionWarning');
  } else {
    if (!REASON_TO_DESCRIPTION_TKEY[reason]) {
      captureException(`BlockaidBannerAlert: Unidentified reason '${reason}'`);
    }

    title = t(REASON_TO_TITLE_TKEY[reason] || 'blockaidTitleDeceptive');
    description = t(
      REASON_TO_DESCRIPTION_TKEY[reason] || REASON_TO_DESCRIPTION_TKEY.other,
    );
  }

  const details = features?.length ? (
    <Text as="ul" overflowWrap={OverflowWrap.BreakWord}>
      {features.map((feature, i) => (
        <li key={`blockaid-detail-${i}`}>• {feature}</li>
      ))}
    </Text>
  ) : null;

  const isFailedResultType = resultType === BlockaidResultType.Errored;

  // On the banner colors:
  // Malicious -> red
  // Error and Warning -> orange
  const severity =
    resultType === BlockaidResultType.Malicious
      ? BannerAlertSeverity.Danger
      : BannerAlertSeverity.Warning;
<<<<<<< HEAD

  const title = t(REASON_TO_TITLE_TKEY[reason] || 'blockaidTitleDeceptive');
=======
>>>>>>> ee3841d8

  /** Data we pass to Blockaid false reporting portal. As far as I know, there are no documents that exist that specifies these key values */
  const reportUrl = (() => {
    const reportData = {
      blockNumber: block,
      blockaidVersion: BlockaidPackage.version,
      chain: NETWORK_TO_NAME_MAP[chainId ?? selectorChainId],
      classification: isFailedResultType ? 'error' : reason,
      domain: origin ?? msgParams?.origin ?? txParams?.origin,
      jsonRpcMethod: type,
      jsonRpcParams: JSON.stringify(txParams ?? msgParams),
      resultType: isFailedResultType ? BlockaidResultType.Errored : resultType,
      reproduce: JSON.stringify(features),
    };

    const jsonData = JSON.stringify(reportData);

    const encodedData = zlib?.gzipSync?.(jsonData) ?? jsonData;

    return getReportUrl(encodedData);
  })();

  const onClickSupportLink = () => {
    updateTransactionEventFragment(
      {
        properties: {
          external_link_clicked: 'security_alert_support_link',
        },
      },
      txData.id,
    );
  };

  return (
    <SecurityProviderBannerAlert
      description={description}
      details={details}
      provider={SecurityProvider.Blockaid}
      reportUrl={reportUrl}
      severity={severity}
      title={title}
      onClickSupportLink={onClickSupportLink}
      {...props}
    />
  );
}

BlockaidBannerAlert.propTypes = {
  txData: PropTypes.object,
};

export default BlockaidBannerAlert;<|MERGE_RESOLUTION|>--- conflicted
+++ resolved
@@ -69,11 +69,7 @@
     Object.keys(securityAlertResponse).length === 0
   ) {
     return null;
-<<<<<<< HEAD
-  } else if (securityAlertResponse.reason === 'loading') {
-=======
   } else if (securityAlertResponse.result_type === BlockaidResultType.Loading) {
->>>>>>> ee3841d8
     return (
       <LoadingIndicator
         isLoading
@@ -129,11 +125,6 @@
     resultType === BlockaidResultType.Malicious
       ? BannerAlertSeverity.Danger
       : BannerAlertSeverity.Warning;
-<<<<<<< HEAD
-
-  const title = t(REASON_TO_TITLE_TKEY[reason] || 'blockaidTitleDeceptive');
-=======
->>>>>>> ee3841d8
 
   /** Data we pass to Blockaid false reporting portal. As far as I know, there are no documents that exist that specifies these key values */
   const reportUrl = (() => {
