import React from 'react';
import configureMockStore from 'redux-mock-store';
import defaultMockState from '../../../../../../test/data/mock-state.json';
import { renderWithProvider } from '../../../../../../test/lib/render-helpers';
import { CHAIN_IDS } from '../../../../../../shared/constants/network';
import { mockNetworkState } from '../../../../../../test/stub/networks';
import ConfirmDetailRow from '.';

describe('Confirm Detail Row Component', () => {
  const mockState = {
    metamask: {
      currencyRates: {},
      ...mockNetworkState({ chainId: CHAIN_IDS.GOERLI }),
<<<<<<< HEAD
      preferences: {
        useNativeCurrencyAsPrimaryCurrency: true,
      },
=======
      preferences: {},
>>>>>>> 65e656c9
      internalAccounts: defaultMockState.metamask.internalAccounts,
    },
  };

  const store = configureMockStore()(mockState);

  it('should match snapshot', () => {
    const { container } = renderWithProvider(<ConfirmDetailRow />, store);

    expect(container).toMatchSnapshot();
  });
});<|MERGE_RESOLUTION|>--- conflicted
+++ resolved
@@ -11,13 +11,7 @@
     metamask: {
       currencyRates: {},
       ...mockNetworkState({ chainId: CHAIN_IDS.GOERLI }),
-<<<<<<< HEAD
-      preferences: {
-        useNativeCurrencyAsPrimaryCurrency: true,
-      },
-=======
       preferences: {},
->>>>>>> 65e656c9
       internalAccounts: defaultMockState.metamask.internalAccounts,
     },
   };
