import React from 'react';
import type { Meta, StoryObj } from '@storybook/react';
import { Provider } from 'react-redux';
import configureStore from '../../../../store/store';
import { SimulationDetails } from './simulation-details';
import mockState from '../../../../../test/data/mock-state.json';
import { Hex } from '@metamask/utils';
import {
  SimulationErrorCode,
  SimulationTokenStandard,
} from '@metamask/transaction-controller';
import { NameType } from '@metamask/name-controller';
import { CHAIN_IDS } from '../../../../../shared/constants/network';
import { mockNetworkState } from '../../../../../test/stub/networks';

const DUMMY_BALANCE_CHANGE = {
  previousBalance: '0xIGNORED' as Hex,
  newBalance: '0xIGNORED' as Hex,
};

const CHAIN_ID_MOCK = '0x1';
const ERC20_TOKEN_1_MOCK = '0x2260fac5e5542a773aa44fbcfedf7c193bc2c599'; // WBTC
const ERC20_TOKEN_2_MOCK = '0xa0b86991c6218b36c1d19d4a2e9eb0ce3606eb48'; // USDC
const ERC721_TOKEN_MOCK = '0x06012c8cf97bead5deae237070f9587f8e7a266d'; // CryptoKitties
const ERC1155_TOKEN_MOCK = '0x60e4d786628fea6478f785a6d7e704777c86a7c6'; // MAYC

const storeMock = configureStore({
  metamask: {
    ...mockState.metamask,
    preferences: {
      ...mockState.metamask.preferences,
<<<<<<< HEAD
      useNativeCurrencyAsPrimaryCurrency: false,
=======
      showNativeTokenAsMainBalance: false,
>>>>>>> 65e656c9
    },
    ...mockNetworkState({ chainId: CHAIN_ID_MOCK }),
    useTokenDetection: true,
    tokenList: {
      [ERC20_TOKEN_1_MOCK]: {
        address: ERC20_TOKEN_1_MOCK,
        symbol: 'WBTC',
        name: 'Wrapped Bitcoin',
        iconUrl: `https://static.cx.metamask.io/api/v1/tokenIcons/1/${ERC20_TOKEN_1_MOCK}.png`,
      },
      [ERC20_TOKEN_2_MOCK]: {
        address: ERC20_TOKEN_2_MOCK,
        symbol: 'USDC',
        name: 'USD Coin',
        iconUrl: `https://static.cx.metamask.io/api/v1/tokenIcons/1/${ERC20_TOKEN_2_MOCK}.png`,
      },
      [ERC721_TOKEN_MOCK]: {
        address: ERC721_TOKEN_MOCK,
        symbol: 'CK',
        name: 'CryptoKitties',
        iconUrl: `https://static.cx.metamask.io/api/v1/tokenIcons/1/${ERC721_TOKEN_MOCK}.png`,
      },
      [ERC1155_TOKEN_MOCK]: {
        address: ERC1155_TOKEN_MOCK,
        symbol: 'MAYC',
        name: 'Mutant Ape Yacht Club',
        iconUrl: `https://static.cx.metamask.io/api/v1/tokenIcons/1/${ERC1155_TOKEN_MOCK}.png `,
      },
    },
    names: {
      [NameType.ETHEREUM_ADDRESS]: {
        [ERC20_TOKEN_2_MOCK]: {
          [CHAIN_ID_MOCK]: {
            name: 'USDC with a saved name',
          },
        },
      },
    },
  },
});

const storeMockPolygon = configureStore({
  metamask: {
    ...mockState.metamask,
    ...mockNetworkState({ chainId: CHAIN_IDS.POLYGON }),
  },
});

const storeMockArbitrum = configureStore({
  metamask: {
    ...mockState.metamask,
    ...mockNetworkState({ chainId: CHAIN_IDS.ARBITRUM }),
  },
});

const meta: Meta<typeof SimulationDetails> = {
  title: 'Components/App/SimulationDetails',
  component: SimulationDetails,
  decorators: [(story) => <Provider store={storeMock}>{story()}</Provider>],
};

export default meta;
type Story = StoryObj<typeof SimulationDetails>;

export const MultipleTokens: Story = {
  args: {
    simulationData: {
      nativeBalanceChange: {
        ...DUMMY_BALANCE_CHANGE,
        difference: '0x12345678912345678',
        isDecrease: true,
      },
      tokenBalanceChanges: [
        {
          ...DUMMY_BALANCE_CHANGE,
          address: ERC20_TOKEN_1_MOCK,
          difference: '0x123456',
          isDecrease: false,
          standard: SimulationTokenStandard.erc20,
        },
        {
          ...DUMMY_BALANCE_CHANGE,
          address: ERC20_TOKEN_2_MOCK,
          difference: '0x123456901',
          isDecrease: false,
          standard: SimulationTokenStandard.erc20,
        },
        {
          ...DUMMY_BALANCE_CHANGE,
          address: ERC721_TOKEN_MOCK,
          difference: '0x1',
          isDecrease: false,
          id: '0x721',
          standard: SimulationTokenStandard.erc721,
        },
        {
          ...DUMMY_BALANCE_CHANGE,
          address: ERC1155_TOKEN_MOCK,
          difference: '0x13',
          isDecrease: false,
          id: '0x1155',
          standard: SimulationTokenStandard.erc1155,
        },
      ],
    },
  },
};

export const SendSmallAmount: Story = {
  args: {
    simulationData: {
      nativeBalanceChange: {
        ...DUMMY_BALANCE_CHANGE,
        difference: '0x123',
        isDecrease: true,
      },
      tokenBalanceChanges: [],
    },
  },
};

export const LongValuesAndNames: Story = {
  args: {
    simulationData: {
      nativeBalanceChange: {
        ...DUMMY_BALANCE_CHANGE,
        difference: '0x12345678912345678',
        isDecrease: true,
      },
      tokenBalanceChanges: [
        {
          ...DUMMY_BALANCE_CHANGE,
          address: ERC20_TOKEN_1_MOCK,
          difference: '0x42345909',
          isDecrease: false,
          standard: SimulationTokenStandard.erc20,
        },
        {
          ...DUMMY_BALANCE_CHANGE,
          address: ERC20_TOKEN_2_MOCK,
          difference: '0x123456901',
          isDecrease: false,
          standard: SimulationTokenStandard.erc20,
        },
      ],
    },
  },
};

export const PolygonNativeAsset: Story = {
  args: {
    simulationData: {
      nativeBalanceChange: {
        ...DUMMY_BALANCE_CHANGE,
        difference: '0x9345678923456789',
        isDecrease: true,
      },
      tokenBalanceChanges: [],
    },
  },
  decorators: [
    (story) => <Provider store={storeMockPolygon}>{story()}</Provider>,
  ],
};

export const ArbitrumNativeAsset: Story = {
  args: {
    simulationData: {
      nativeBalanceChange: {
        ...DUMMY_BALANCE_CHANGE,
        difference: '0x9345678923456789',
        isDecrease: true,
      },
      tokenBalanceChanges: [],
    },
  },
  decorators: [
    (story) => <Provider store={storeMockArbitrum}>{story()}</Provider>,
  ],
};

export const ReceiveOnly: Story = {
  args: {
    simulationData: {
      nativeBalanceChange: {
        previousBalance: '0x2',
        newBalance: '0x1',
        difference: '0x12345678912345678',
        isDecrease: false,
      },
      tokenBalanceChanges: [],
    },
  },
};

export const SendOnly: Story = {
  args: {
    simulationData: {
      nativeBalanceChange: {
        previousBalance: '0x1',
        newBalance: '0x2',
        difference: '0x12345678912345678',
        isDecrease: true,
      },
      tokenBalanceChanges: [],
    },
  },
};

export const NoBalanceChanges: Story = {
  args: {
    simulationData: {
      nativeBalanceChange: undefined,
      tokenBalanceChanges: [],
    },
  },
};

export const Loading: Story = {
  args: {
    simulationData: undefined,
  },
};

export const TransactionReverted: Story = {
  args: {
    simulationData: {
      error: { code: SimulationErrorCode.Reverted },
      nativeBalanceChange: undefined,
      tokenBalanceChanges: [],
    },
  },
};

export const GenericError: Story = {
  args: {
    simulationData: {
      error: {},
      nativeBalanceChange: undefined,
      tokenBalanceChanges: [],
    },
  },
};<|MERGE_RESOLUTION|>--- conflicted
+++ resolved
@@ -29,11 +29,7 @@
     ...mockState.metamask,
     preferences: {
       ...mockState.metamask.preferences,
-<<<<<<< HEAD
-      useNativeCurrencyAsPrimaryCurrency: false,
-=======
       showNativeTokenAsMainBalance: false,
->>>>>>> 65e656c9
     },
     ...mockNetworkState({ chainId: CHAIN_ID_MOCK }),
     useTokenDetection: true,
