import { BigNumber } from 'bignumber.js';
import { formatAmount } from './formatAmount';

describe('formatAmount', () => {
  describe('#formatAmount', () => {
    const locale = 'en-US';

    it('returns "0" for zero amount', () => {
      expect(formatAmount(locale, new BigNumber(0))).toBe('0');
    });

    it('returns "<0.000001" for 0 < amount < MIN_AMOUNT', () => {
      expect(formatAmount(locale, new BigNumber(0.0000009))).toBe('<0.000001');
    });

    // @ts-expect-error This is missing from the Mocha type definitions
    it.each([
      [0.0000456, '0.000046'],
      [0.0004567, '0.000457'],
      [0.003456, '0.00346'],
      [0.023456, '0.0235'],
      [0.125456, '0.125'],
    ])(
      'formats amount less than 1 with maximum significant digits (%s => %s)',
      (amount: number, expected: string) => {
        expect(formatAmount(locale, new BigNumber(amount))).toBe(expected);
      },
    );

<<<<<<< HEAD
  // @ts-expect-error This is missing from the Mocha type definitions
  it.each([
    [1.0034, '1.003'],
    [1.034, '1.034'],
    [1.3034, '1.303'],
    [12.0345, '12.03'],
    [121.456, '121.5'],
    [1034.123, '1,034'],
    [47361034.006, '47,361,034'],
    ['12130982923409.5', '12,130,982,923,410'],
    ['1213098292340944.5', '1,213,098,292,340,945'],
    // Precision is lost after the value is greator than Number.MAX_SAFE_INTEGER. The digits after
    // the 15th digit become 0's.
    // TODO fix the precision
    /** @see {@link https://github.com/MetaMask/metamask-extension/issues/25755} */
    ['30001231231212312138768', '30,001,231,231,212,312,000,000'],
    [
      '115792089237316195423570985008687907853269984665640564039457584007913129639935',
      '115,792,089,237,316,200,000,000,000,000,000,000,000,000,000,000,000,000,000,000,000,000,000,000,000,000',
    ],
  ])(
    'formats amount greater than or equal to 1 with appropriate decimal precision (%s => %s)',
    (amount: number, expected: string) => {
      expect(formatAmount(locale, new BigNumber(amount))).toBe(expected);
    },
  );
=======
    // @ts-expect-error This is missing from the Mocha type definitions
    it.each([
      [1.0034, '1.003'],
      [1.034, '1.034'],
      [1.3034, '1.303'],
      [12.0345, '12.03'],
      [121.456, '121.5'],
      [1034.123, '1,034'],
      [47361034.006, '47,361,034'],
      ['12130982923409.5', '12,130,982,923,410'],
      ['1213098292340944.5', '1,213,098,292,340,945'],
      ['30001231231212312138768', '30,001,231,231,212,312,138,768'],
      [
        '1157920892373161954235709850086879078532699846656405640394575.84007913129639935',
        '1,157,920,892,373,161,954,235,709,850,086,879,078,532,699,846,656,405,640,394,576',
      ],
    ])(
      'formats amount greater than or equal to 1 with appropriate decimal precision (%s => %s)',
      (amount: number, expected: string) => {
        expect(formatAmount(locale, new BigNumber(amount))).toBe(expected);
      },
    );
  });
>>>>>>> 335c9e47
});<|MERGE_RESOLUTION|>--- conflicted
+++ resolved
@@ -27,34 +27,6 @@
       },
     );
 
-<<<<<<< HEAD
-  // @ts-expect-error This is missing from the Mocha type definitions
-  it.each([
-    [1.0034, '1.003'],
-    [1.034, '1.034'],
-    [1.3034, '1.303'],
-    [12.0345, '12.03'],
-    [121.456, '121.5'],
-    [1034.123, '1,034'],
-    [47361034.006, '47,361,034'],
-    ['12130982923409.5', '12,130,982,923,410'],
-    ['1213098292340944.5', '1,213,098,292,340,945'],
-    // Precision is lost after the value is greator than Number.MAX_SAFE_INTEGER. The digits after
-    // the 15th digit become 0's.
-    // TODO fix the precision
-    /** @see {@link https://github.com/MetaMask/metamask-extension/issues/25755} */
-    ['30001231231212312138768', '30,001,231,231,212,312,000,000'],
-    [
-      '115792089237316195423570985008687907853269984665640564039457584007913129639935',
-      '115,792,089,237,316,200,000,000,000,000,000,000,000,000,000,000,000,000,000,000,000,000,000,000,000,000',
-    ],
-  ])(
-    'formats amount greater than or equal to 1 with appropriate decimal precision (%s => %s)',
-    (amount: number, expected: string) => {
-      expect(formatAmount(locale, new BigNumber(amount))).toBe(expected);
-    },
-  );
-=======
     // @ts-expect-error This is missing from the Mocha type definitions
     it.each([
       [1.0034, '1.003'],
@@ -78,5 +50,4 @@
       },
     );
   });
->>>>>>> 335c9e47
 });