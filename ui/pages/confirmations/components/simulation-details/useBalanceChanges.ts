--- conflicted
+++ resolved
@@ -6,10 +6,7 @@
   SimulationTokenBalanceChange,
   SimulationTokenStandard,
 } from '@metamask/transaction-controller';
-<<<<<<< HEAD
-=======
 import { BigNumber } from 'bignumber.js';
->>>>>>> 2c457705
 import { ContractExchangeRates } from '@metamask/assets-controllers';
 import { useAsyncResultOrThrow } from '../../../../hooks/useAsyncResult';
 import { getTokenStandardAndDetails } from '../../../../store/actions';
@@ -18,10 +15,6 @@
 import { getCurrentChainId, getCurrentCurrency } from '../../../../selectors';
 import { fetchTokenExchangeRates } from '../../../../helpers/utils/util';
 import {
-<<<<<<< HEAD
-  Amount,
-=======
->>>>>>> 2c457705
   BalanceChange,
   FIAT_UNAVAILABLE,
   NATIVE_ASSET_IDENTIFIER,
@@ -50,14 +43,6 @@
 function getAssetAmount(
   { isDecrease: isNegative, difference: quantity }: SimulationBalanceChange,
   decimals: number,
-<<<<<<< HEAD
-): Amount {
-  const numeric = Numeric.from(quantity, 16)
-    .times(isNegative ? -1 : 1, 10)
-    .toBase(10)
-    .shiftedBy(decimals);
-  return { isNegative, quantity, decimals, numeric };
-=======
 ): BigNumber {
   return (
     new BigNumber(quantity, 16)
@@ -65,7 +50,6 @@
       // Shift the decimal point to the left by the number of decimals.
       .shift(-decimals)
   );
->>>>>>> 2c457705
 }
 
 // Fetches the decimals for the given token address.
@@ -87,38 +71,12 @@
   ];
   const allDecimals = await Promise.all(
     uniqueAddresses.map(fetchErc20Decimals),
-<<<<<<< HEAD
   );
   return Object.fromEntries(
     allDecimals.map((decimals, i) => [uniqueAddresses[i], decimals]),
   );
 }
 
-async function fetchTokenFiatRates(
-  fiatCurrency: string,
-  erc20TokenAddresses: Hex[],
-  chainId: Hex,
-): Promise<ContractExchangeRates> {
-  const tokenRates = await fetchTokenExchangeRates(
-    fiatCurrency,
-    erc20TokenAddresses,
-    chainId,
-=======
->>>>>>> 2c457705
-  );
-  return Object.fromEntries(
-    allDecimals.map((decimals, i) => [uniqueAddresses[i], decimals]),
-  );
-}
-
-<<<<<<< HEAD
-  return Object.fromEntries(
-    Object.entries(tokenRates).map(([address, rate]) => [
-      address.toLowerCase(),
-      rate,
-    ]),
-  );
-=======
 async function fetchTokenFiatRates(
   fiatCurrency: string,
   erc20TokenAddresses: Hex[],
@@ -136,7 +94,6 @@
       rate,
     ]),
   );
->>>>>>> 2c457705
 }
 
 // Compiles the balance change for the native asset
