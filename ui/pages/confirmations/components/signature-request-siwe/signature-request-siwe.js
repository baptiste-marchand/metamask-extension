--- conflicted
+++ resolved
@@ -281,10 +281,7 @@
           }}
         />
       )}
-<<<<<<< HEAD
-=======
       <NetworkChangeToastLegacy confirmation={txData} />
->>>>>>> f3548885
     </>
   );
 }
