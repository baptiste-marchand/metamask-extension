import React from 'react';
import sinon from 'sinon';
import { renderWithProvider, fireEvent } from '../../../../../test/jest';
import configureStore from '../../../../store/store';
import AdvancedGasInputs from '.';

describe('AdvancedGasInputs', () => {
  let clock;

  const props = {
    updateCustomGasPrice: jest.fn(),
    updateCustomGasLimit: jest.fn(),
    showGasPriceInfoModal: jest.fn(),
    showGasLimitInfoModal: jest.fn(),
    customGasPrice: 0,
    customGasLimit: 0,
    insufficientBalance: false,
    customPriceIsSafe: true,
    isSpeedUp: false,
    minimumGasLimit: 21000,
  };

<<<<<<< HEAD
  const store = configureStore({});
=======
  const store = configureStore({ metamask: {} });
>>>>>>> 65e656c9

  beforeEach(() => {
    clock = sinon.useFakeTimers();
  });

  afterEach(() => {
    clock.restore();
  });

  it("won't update gasPrice in props before debounce", () => {
    const { getByTestId } = renderWithProvider(
      <AdvancedGasInputs {...props} />,
      store,
    );

    fireEvent.change(getByTestId('gas-price'), { target: { value: '10' } });
    clock.tick(499);

    expect(props.updateCustomGasPrice).toHaveBeenCalledTimes(0);
  });

  it('simulates onChange on gas price after debounce', () => {
    const { getByTestId } = renderWithProvider(
      <AdvancedGasInputs {...props} />,
      store,
    );

    fireEvent.change(getByTestId('gas-price'), { target: { value: '10' } });
    clock.tick(500);

    expect(props.updateCustomGasPrice).toHaveBeenCalledTimes(1);
    expect(props.updateCustomGasPrice).toHaveBeenCalledWith('2540be400');
  });

  it('wont update gasLimit in props before debounce', () => {
    const { getByTestId } = renderWithProvider(
      <AdvancedGasInputs {...props} />,
      store,
    );

    fireEvent.change(getByTestId('gas-limit'), { target: { value: '21000' } });
    clock.tick(499);

    expect(props.updateCustomGasLimit).toHaveBeenCalledTimes(0);
  });

  it('simulates onChange on gas limit after debounce', () => {
    const { getByTestId } = renderWithProvider(
      <AdvancedGasInputs {...props} />,
      store,
    );

    fireEvent.change(getByTestId('gas-limit'), { target: { value: '21000' } });
    clock.tick(500);

    expect(props.updateCustomGasLimit).toHaveBeenCalledTimes(1);
    expect(props.updateCustomGasLimit).toHaveBeenCalledWith('5208');
  });

  it('errors when insufficientBalance under gas price and gas limit', () => {
    const { getAllByText } = renderWithProvider(
      <AdvancedGasInputs {...props} insufficientBalance />,
      store,
    );

    expect(getAllByText('Insufficient balance.')).toHaveLength(2);
  });

  it('errors zero gas price / speed up', () => {
    const { queryByText } = renderWithProvider(
      <AdvancedGasInputs {...props} isSpeedUp />,
      store,
    );

    expect(queryByText('Zero gas price on speed up')).toBeInTheDocument();
    expect(queryByText('Gas limit must be at least 21000')).toBeInTheDocument();
  });

  it('warns when custom gas price is too low', () => {
    const { queryByText } = renderWithProvider(
      <AdvancedGasInputs {...props} customPriceIsSafe={false} />,
      store,
    );

    expect(queryByText('Gas price extremely low')).toBeInTheDocument();
  });

  it('errors when custom gas price is too excessive', () => {
    const { queryByText } = renderWithProvider(
      <AdvancedGasInputs {...props} customPriceIsExcessive />,
      store,
    );

    expect(queryByText('Gas price is excessive')).toBeInTheDocument();
  });
});<|MERGE_RESOLUTION|>--- conflicted
+++ resolved
@@ -20,11 +20,7 @@
     minimumGasLimit: 21000,
   };
 
-<<<<<<< HEAD
-  const store = configureStore({});
-=======
   const store = configureStore({ metamask: {} });
->>>>>>> 65e656c9
 
   beforeEach(() => {
     clock = sinon.useFakeTimers();
