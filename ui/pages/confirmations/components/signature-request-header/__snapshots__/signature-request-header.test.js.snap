// Jest Snapshot v1, https://goo.gl/fbAQLP

exports[`SignatureRequestHeader should match snapshot 1`] = `
<div>
  <div
    class="box network-account-balance-header box--padding-4 box--display-flex box--flex-direction-row box--justify-content-space-between box--align-items-center"
  >
    <div
      class="box box--display-flex box--gap-2 box--flex-direction-row box--align-items-center"
    >
      <div
        class="box box--display-flex box--flex-direction-row box--align-items-center"
      >
        <div
          class=""
        >
          <div
            class="identicon"
            style="height: 32px; width: 32px; border-radius: 16px;"
          >
            <div
              style="border-radius: 50px; overflow: hidden; padding: 0px; margin: 0px; width: 32px; height: 32px; display: inline-block; background: rgb(250, 58, 0);"
            >
              <svg
                height="32"
                width="32"
                x="0"
                y="0"
              >
                <rect
                  fill="#18CDF2"
                  height="32"
                  transform="translate(-1.04839350379394 -3.3042840694604987) rotate(328.9 16 16)"
                  width="32"
                  x="0"
                  y="0"
                />
                <rect
                  fill="#035E56"
                  height="32"
                  transform="translate(-18.298461708832043 10.5924618717486) rotate(176.2 16 16)"
                  width="32"
                  x="0"
                  y="0"
                />
                <rect
                  fill="#F26602"
                  height="32"
                  transform="translate(16.667842018223922 -14.205139722997082) rotate(468.9 16 16)"
                  width="32"
                  x="0"
                  y="0"
                />
              </svg>
            </div>
          </div>
        </div>
        <div
          class="network-account-balance-header__network-account__ident-icon-ethereum--gray"
          style="height: 16px; width: 16px;"
        >
          <span
            class="icon-with-fallback__fallback"
          >
            C
          </span>
        </div>
      </div>
      <div
        class="box box--display-flex box--flex-direction-column box--align-items-flex-start"
      >
        <h6
          class="mm-box mm-text mm-text--body-sm mm-box--color-text-alternative"
          data-testid="signature-request-network-display"
        >
<<<<<<< HEAD
          Chain 5
=======
          Goerli
>>>>>>> 65e656c9
        </h6>
        <h6
          class="mm-box mm-text mm-text--body-sm mm-text--font-weight-bold mm-box--color-text-default"
        >
          Test Account
        </h6>
      </div>
    </div>
    <div
      class="box box--display-flex box--flex-direction-column box--align-items-flex-end"
    >
      <h6
        class="mm-box mm-text mm-text--body-sm mm-box--color-text-alternative"
      >
        Balance
      </h6>
      <h6
        align="end"
        class="mm-box mm-text mm-text--body-sm mm-text--font-weight-bold mm-box--color-text-default"
      >
        966.987986
         
        ETH
      </h6>
    </div>
  </div>
</div>
`;<|MERGE_RESOLUTION|>--- conflicted
+++ resolved
@@ -62,7 +62,7 @@
           <span
             class="icon-with-fallback__fallback"
           >
-            C
+            G
           </span>
         </div>
       </div>
@@ -73,11 +73,7 @@
           class="mm-box mm-text mm-text--body-sm mm-box--color-text-alternative"
           data-testid="signature-request-network-display"
         >
-<<<<<<< HEAD
-          Chain 5
-=======
           Goerli
->>>>>>> 65e656c9
         </h6>
         <h6
           class="mm-box mm-text mm-text--body-sm mm-text--font-weight-bold mm-box--color-text-default"
