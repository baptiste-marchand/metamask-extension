--- conflicted
+++ resolved
@@ -87,11 +87,7 @@
       data-testid="advanced-details-data-section"
     >
       <div
-<<<<<<< HEAD
-        class="mm-box confirm-info-row mm-box--margin-top-2 mm-box--margin-bottom-2 mm-box--padding-right-2 mm-box--padding-left-2 mm-box--display-flex mm-box--flex-direction-row mm-box--flex-wrap-wrap mm-box--justify-content-space-between mm-box--color-text-default mm-box--rounded-lg"
-=======
         class="mm-box confirm-info-row mm-box--margin-top-2 mm-box--margin-bottom-2 mm-box--padding-right-2 mm-box--padding-left-2 mm-box--display-flex mm-box--flex-direction-row mm-box--flex-wrap-wrap mm-box--justify-content-space-between mm-box--align-items-center mm-box--color-text-default mm-box--rounded-lg"
->>>>>>> 6173a139
         style="overflow-wrap: anywhere; min-height: 24px; position: relative;"
       >
         <div
