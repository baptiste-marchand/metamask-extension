--- conflicted
+++ resolved
@@ -17,10 +17,7 @@
   OriginRow,
   RecipientRow,
 } from '../../shared/transaction-details/transaction-details';
-<<<<<<< HEAD
-=======
 import { getIsRevokeSetApprovalForAll } from '../../utils';
->>>>>>> 6173a139
 import { useIsNFT } from '../hooks/use-is-nft';
 
 const Spender = ({
