--- conflicted
+++ resolved
@@ -283,15 +283,6 @@
     data-testid="gas-fee-section"
   >
     <div
-<<<<<<< HEAD
-      class="mm-box confirm-info-row mm-box--margin-top-2 mm-box--margin-bottom-2 mm-box--padding-right-2 mm-box--padding-left-2 mm-box--display-flex mm-box--flex-direction-row mm-box--flex-wrap-wrap mm-box--justify-content-space-between mm-box--align-items-flex-start mm-box--color-text-default mm-box--rounded-lg"
-      data-testid="edit-gas-fees-row"
-      style="overflow-wrap: anywhere; min-height: 24px; position: relative; background: transparent;"
-    >
-      <div
-        class="mm-box mm-box--display-flex mm-box--flex-direction-row mm-box--justify-content-center mm-box--align-items-flex-start mm-box--color-text-default"
-      >
-=======
       class="mm-box mm-box--display-flex mm-box--flex-direction-column"
     >
       <div
@@ -328,7 +319,6 @@
             </div>
           </div>
         </div>
->>>>>>> e79c5555
         <div
           class="mm-box mm-box--display-flex mm-box--gap-1 mm-box--flex-direction-row mm-box--justify-content-space-between mm-box--align-items-center mm-box--text-align-center"
         >
@@ -356,17 +346,8 @@
             style="cursor: default;"
           >
             <div
-<<<<<<< HEAD
-              aria-describedby="tippy-tooltip-5"
-              class=""
-              data-original-title="Amount paid to process the transaction on network."
-              data-tooltipped=""
-              style="display: flex;"
-              tabindex="0"
-=======
               class="mm-box"
               data-testid="native-icon"
->>>>>>> e79c5555
             >
               <div
                 class="mm-box mm-text mm-avatar-base mm-avatar-base--size-xs mm-avatar-token mm-text--body-xs mm-text--text-transform-uppercase mm-box--display-flex mm-box--justify-content-center mm-box--align-items-center mm-box--color-text-default mm-box--background-color-background-default mm-box--rounded-full"
