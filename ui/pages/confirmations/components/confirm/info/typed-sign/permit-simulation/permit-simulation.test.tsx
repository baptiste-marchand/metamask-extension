--- conflicted
+++ resolved
@@ -1,17 +1,10 @@
 import React from 'react';
 import configureMockStore from 'redux-mock-store';
 import { act } from 'react-dom/test-utils';
-<<<<<<< HEAD
-import { permitSignatureMsg } from '../../../../../../../../test/data/confirmations/typed_sign';
-
-import mockState from '../../../../../../../../test/data/mock-state.json';
-import { renderWithProvider } from '../../../../../../../../test/lib/render-helpers';
-=======
 
 import { getMockTypedSignConfirmStateForRequest } from '../../../../../../../../test/data/confirmations/helper';
 import { renderWithConfirmContextProvider } from '../../../../../../../../test/lib/confirmations/render-helpers';
 import { permitSignatureMsg } from '../../../../../../../../test/data/confirmations/typed_sign';
->>>>>>> 65e656c9
 import PermitSimulation from './permit-simulation';
 
 jest.mock('../../../../../../../store/actions', () => {
@@ -22,16 +15,7 @@
 
 describe('PermitSimulation', () => {
   it('renders component correctly', async () => {
-<<<<<<< HEAD
-    const state = {
-      ...mockState,
-      confirm: {
-        currentConfirmation: permitSignatureMsg,
-      },
-    };
-=======
     const state = getMockTypedSignConfirmStateForRequest(permitSignatureMsg);
->>>>>>> 65e656c9
     const mockStore = configureMockStore([])(state);
 
     await act(async () => {
