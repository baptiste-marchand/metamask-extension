--- conflicted
+++ resolved
@@ -70,13 +70,9 @@
   );
 
   const SpendingCapRow = (
-<<<<<<< HEAD
-    <ConfirmInfoRow label={t('spendingCap')}>
-=======
     <ConfirmInfoRow
       label={t(isNFT ? 'simulationApproveHeading' : 'spendingCap')}
     >
->>>>>>> 6173a139
       <Box style={{ marginLeft: 'auto', maxWidth: '100%' }}>
         {Array.isArray(tokenDetails) ? (
           <Box
@@ -108,13 +104,9 @@
     <StaticSimulation
       title={t('simulationDetailsTitle')}
       titleTooltip={t('simulationDetailsTitleTooltip')}
-<<<<<<< HEAD
-      description={t('permitSimulationDetailInfo')}
-=======
       description={t(
         isNFT ? 'simulationDetailsApproveDesc' : 'permitSimulationDetailInfo',
       )}
->>>>>>> 6173a139
       simulationElements={SpendingCapRow}
     />
   );
