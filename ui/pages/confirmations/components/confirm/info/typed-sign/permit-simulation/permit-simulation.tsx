--- conflicted
+++ resolved
@@ -1,28 +1,16 @@
 import { Hex } from '@metamask/utils';
 import React from 'react';
-<<<<<<< HEAD
-import { useSelector } from 'react-redux';
-import { Box } from '../../../../../../../components/component-library';
-import { PrimaryType } from '../../../../../../../../shared/constants/signatures';
-import { parseTypedDataMessage } from '../../../../../../../../shared/modules/transaction.utils';
-=======
 import { PrimaryType } from '../../../../../../../../shared/constants/signatures';
 import { parseTypedDataMessage } from '../../../../../../../../shared/modules/transaction.utils';
 import { ConfirmInfoRow } from '../../../../../../../components/app/confirm/info/row';
 import { Box } from '../../../../../../../components/component-library';
->>>>>>> 65e656c9
 import {
   Display,
   FlexDirection,
 } from '../../../../../../../helpers/constants/design-system';
 import { useI18nContext } from '../../../../../../../hooks/useI18nContext';
-<<<<<<< HEAD
-import { SignatureRequestType } from '../../../../../types/confirm';
-import { currentConfirmationSelector } from '../../../../../../../selectors';
-=======
 import { useConfirmContext } from '../../../../../context/confirm';
 import { SignatureRequestType } from '../../../../../types/confirm';
->>>>>>> 65e656c9
 import StaticSimulation from '../../shared/static-simulation/static-simulation';
 import PermitSimulationValueDisplay from './value-display/value-display';
 
@@ -112,39 +100,7 @@
       title={t('simulationDetailsTitle')}
       titleTooltip={t('simulationDetailsTitleTooltip')}
       description={t('permitSimulationDetailInfo')}
-<<<<<<< HEAD
-      simulationHeading={t('spendingCap')}
-      simulationElements={
-        Array.isArray(tokenDetails) ? (
-          <Box
-            display={Display.Flex}
-            flexDirection={FlexDirection.Column}
-            gap={2}
-          >
-            {tokenDetails.map(
-              (
-                { token, amount }: { token: string; amount: string },
-                i: number,
-              ) => (
-                <PermitSimulationValueDisplay
-                  key={`${token}-${i}`}
-                  primaryType={primaryType}
-                  tokenContract={token}
-                  value={amount}
-                />
-              ),
-            )}
-          </Box>
-        ) : (
-          <PermitSimulationValueDisplay
-            tokenContract={verifyingContract}
-            value={message.value}
-          />
-        )
-      }
-=======
       simulationElements={SpendingCapRow}
->>>>>>> 65e656c9
     />
   );
 };
