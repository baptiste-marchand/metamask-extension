import React from 'react';
import configureMockStore from 'redux-mock-store';

import mockState from '../../../../../../../test/data/mock-state.json';
import { renderWithProvider } from '../../../../../../../test/lib/render-helpers';
import {
  permitSignatureMsg,
  unapprovedTypedSignMsgV3,
  unapprovedTypedSignMsgV4,
} from '../../../../../../../test/data/confirmations/typed_sign';
import TypedSignInfo from './typed-sign';

<<<<<<< HEAD
=======
jest.mock(
  '../../../../../../components/app/alert-system/contexts/alertMetricsContext',
  () => ({
    useAlertMetrics: jest.fn(() => ({
      trackAlertMetrics: jest.fn(),
    })),
  }),
);

>>>>>>> f3548885
jest.mock('../../../../../../store/actions', () => {
  return {
    getTokenStandardAndDetails: jest.fn().mockResolvedValue({ decimals: 2 }),
  };
});

describe('TypedSignInfo', () => {
  it('renders origin for typed sign data request', () => {
    const state = {
      ...mockState,
      confirm: {
        currentConfirmation: unapprovedTypedSignMsgV3,
      },
    };
    const mockStore = configureMockStore([])(state);
    const { container } = renderWithProvider(<TypedSignInfo />, mockStore);
    expect(container).toMatchSnapshot();
  });

  it('does not render if required data is not present in the transaction', () => {
    const state = {
      ...mockState,
      confirm: {
        currentConfirmation: {
          id: '0050d5b0-c023-11ee-a0cb-3390a510a0ab',
          status: 'unapproved',
          time: new Date().getTime(),
          type: 'json_request',
        },
      },
    };
    const mockStore = configureMockStore([])(state);
    const { container } = renderWithProvider(<TypedSignInfo />, mockStore);
    expect(container).toMatchSnapshot();
  });

  it('should render message for typed sign v3 request', () => {
    const state = {
      ...mockState,
      confirm: {
        currentConfirmation: unapprovedTypedSignMsgV3,
      },
    };
    const mockStore = configureMockStore([])(state);
    const { container } = renderWithProvider(<TypedSignInfo />, mockStore);
    expect(container).toMatchSnapshot();
  });

  it('should render message for typed sign v4 request', () => {
    const state = {
      ...mockState,
      confirm: {
        currentConfirmation: unapprovedTypedSignMsgV4,
      },
    };
    const mockStore = configureMockStore([])(state);
    const { container } = renderWithProvider(<TypedSignInfo />, mockStore);
    expect(container).toMatchSnapshot();
  });

  it('display simulation details for permit signature if flag useTransactionSimulations is set', () => {
    const state = {
      ...mockState,
      metamask: {
        ...mockState.metamask,
        useTransactionSimulations: true,
      },
      confirm: {
        currentConfirmation: permitSignatureMsg,
      },
    };
    const mockStore = configureMockStore([])(state);
    const { getByText } = renderWithProvider(<TypedSignInfo />, mockStore);
    expect(getByText('Estimated changes')).toBeDefined();
  });

  it('correctly renders permit sign type', () => {
    const state = {
      ...mockState,
      confirm: {
        currentConfirmation: permitSignatureMsg,
      },
    };
    const mockStore = configureMockStore([])(state);
    const { container } = renderWithProvider(<TypedSignInfo />, mockStore);
    expect(container).toMatchSnapshot();
  });
});<|MERGE_RESOLUTION|>--- conflicted
+++ resolved
@@ -10,8 +10,6 @@
 } from '../../../../../../../test/data/confirmations/typed_sign';
 import TypedSignInfo from './typed-sign';
 
-<<<<<<< HEAD
-=======
 jest.mock(
   '../../../../../../components/app/alert-system/contexts/alertMetricsContext',
   () => ({
@@ -21,7 +19,6 @@
   }),
 );
 
->>>>>>> f3548885
 jest.mock('../../../../../../store/actions', () => {
   return {
     getTokenStandardAndDetails: jest.fn().mockResolvedValue({ decimals: 2 }),
