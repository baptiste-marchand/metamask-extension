--- conflicted
+++ resolved
@@ -7,17 +7,10 @@
   >
     <div
       class="mm-box confirm-info-row mm-box--margin-top-2 mm-box--margin-bottom-2 mm-box--padding-right-2 mm-box--padding-left-2 mm-box--display-flex mm-box--flex-direction-row mm-box--flex-wrap-wrap mm-box--justify-content-space-between mm-box--color-text-default mm-box--rounded-lg"
-<<<<<<< HEAD
       style="overflow-wrap: anywhere; min-height: 24px; position: relative;"
     >
       <div
-        class="mm-box mm-box--display-flex mm-box--flex-direction-row mm-box--justify-content-center mm-box--align-items-center"
-=======
-      style="overflow-wrap: anywhere; min-height: 24px;"
-    >
-      <div
         class="mm-box mm-box--display-flex mm-box--flex-direction-row mm-box--justify-content-center mm-box--align-items-flex-start"
->>>>>>> 535c139b
       >
         <p
           class="mm-box mm-text mm-text--body-md-medium mm-box--color-inherit"
@@ -88,17 +81,10 @@
     />
     <div
       class="mm-box confirm-info-row mm-box--margin-top-2 mm-box--margin-bottom-2 mm-box--padding-right-2 mm-box--padding-left-2 mm-box--display-flex mm-box--flex-direction-row mm-box--flex-wrap-wrap mm-box--justify-content-space-between mm-box--color-text-default mm-box--rounded-lg"
-<<<<<<< HEAD
       style="overflow-wrap: anywhere; min-height: 24px; position: relative;"
     >
       <div
-        class="mm-box mm-box--display-flex mm-box--flex-direction-row mm-box--justify-content-center mm-box--align-items-center"
-=======
-      style="overflow-wrap: anywhere; min-height: 24px;"
-    >
-      <div
         class="mm-box mm-box--display-flex mm-box--flex-direction-row mm-box--justify-content-center mm-box--align-items-flex-start"
->>>>>>> 535c139b
       >
         <p
           class="mm-box mm-text mm-text--body-md-medium mm-box--color-inherit"
@@ -133,17 +119,10 @@
     </div>
     <div
       class="mm-box confirm-info-row mm-box--margin-top-2 mm-box--margin-bottom-2 mm-box--padding-right-2 mm-box--padding-left-2 mm-box--display-flex mm-box--flex-direction-row mm-box--flex-wrap-wrap mm-box--justify-content-space-between mm-box--color-text-default mm-box--rounded-lg"
-<<<<<<< HEAD
       style="overflow-wrap: anywhere; min-height: 24px; position: relative;"
     >
       <div
-        class="mm-box mm-box--display-flex mm-box--flex-direction-row mm-box--justify-content-center mm-box--align-items-center"
-=======
-      style="overflow-wrap: anywhere; min-height: 24px;"
-    >
-      <div
         class="mm-box mm-box--display-flex mm-box--flex-direction-row mm-box--justify-content-center mm-box--align-items-flex-start"
->>>>>>> 535c139b
       >
         <p
           class="mm-box mm-text mm-text--body-md-medium mm-box--color-inherit"
@@ -215,17 +194,10 @@
   >
     <div
       class="mm-box confirm-info-row mm-box--margin-top-2 mm-box--margin-bottom-2 mm-box--padding-right-2 mm-box--padding-left-2 mm-box--display-flex mm-box--flex-direction-row mm-box--flex-wrap-wrap mm-box--justify-content-space-between mm-box--color-text-default mm-box--rounded-lg"
-<<<<<<< HEAD
       style="overflow-wrap: anywhere; min-height: 24px; position: relative;"
     >
       <div
-        class="mm-box mm-box--display-flex mm-box--flex-direction-row mm-box--justify-content-center mm-box--align-items-center"
-=======
-      style="overflow-wrap: anywhere; min-height: 24px;"
-    >
-      <div
         class="mm-box mm-box--display-flex mm-box--flex-direction-row mm-box--justify-content-center mm-box--align-items-flex-start"
->>>>>>> 535c139b
       >
         <p
           class="mm-box mm-text mm-text--body-md-medium mm-box--color-inherit"
@@ -238,17 +210,10 @@
       >
         <div
           class="mm-box confirm-info-row mm-box--margin-top-2 mm-box--margin-bottom-2 mm-box--padding-right-2 mm-box--padding-left-2 mm-box--display-flex mm-box--flex-direction-row mm-box--flex-wrap-wrap mm-box--justify-content-space-between mm-box--color-text-default mm-box--rounded-lg"
-<<<<<<< HEAD
           style="overflow-wrap: anywhere; min-height: 24px; position: relative; padding-left: 0px; padding-right: 0px;"
-        >
-          <div
-            class="mm-box mm-box--display-flex mm-box--flex-direction-row mm-box--justify-content-center mm-box--align-items-center"
-=======
-          style="overflow-wrap: anywhere; min-height: 24px; padding-left: 0px; padding-right: 0px;"
         >
           <div
             class="mm-box mm-box--display-flex mm-box--flex-direction-row mm-box--justify-content-center mm-box--align-items-flex-start"
->>>>>>> 535c139b
           >
             <p
               class="mm-box mm-text mm-text--body-md-medium mm-box--color-inherit"
@@ -276,17 +241,10 @@
           >
             <div
               class="mm-box confirm-info-row mm-box--margin-top-2 mm-box--margin-bottom-2 mm-box--padding-right-2 mm-box--padding-left-2 mm-box--display-flex mm-box--flex-direction-row mm-box--flex-wrap-wrap mm-box--justify-content-space-between mm-box--color-text-default mm-box--rounded-lg"
-<<<<<<< HEAD
               style="overflow-wrap: anywhere; min-height: 24px; position: relative; padding-right: 0px;"
             >
               <div
-                class="mm-box mm-box--display-flex mm-box--flex-direction-row mm-box--justify-content-center mm-box--align-items-center"
-=======
-              style="overflow-wrap: anywhere; min-height: 24px; padding-right: 0px;"
-            >
-              <div
                 class="mm-box mm-box--display-flex mm-box--flex-direction-row mm-box--justify-content-center mm-box--align-items-flex-start"
->>>>>>> 535c139b
               >
                 <p
                   class="mm-box mm-text mm-text--body-md-medium mm-box--color-inherit"
@@ -354,17 +312,10 @@
             </div>
             <div
               class="mm-box confirm-info-row mm-box--margin-top-2 mm-box--margin-bottom-2 mm-box--padding-right-2 mm-box--padding-left-2 mm-box--display-flex mm-box--flex-direction-row mm-box--flex-wrap-wrap mm-box--justify-content-space-between mm-box--color-text-default mm-box--rounded-lg"
-<<<<<<< HEAD
               style="overflow-wrap: anywhere; min-height: 24px; position: relative; padding-right: 0px;"
             >
               <div
-                class="mm-box mm-box--display-flex mm-box--flex-direction-row mm-box--justify-content-center mm-box--align-items-center"
-=======
-              style="overflow-wrap: anywhere; min-height: 24px; padding-right: 0px;"
-            >
-              <div
                 class="mm-box mm-box--display-flex mm-box--flex-direction-row mm-box--justify-content-center mm-box--align-items-flex-start"
->>>>>>> 535c139b
               >
                 <p
                   class="mm-box mm-text mm-text--body-md-medium mm-box--color-inherit"
@@ -432,17 +383,10 @@
             </div>
             <div
               class="mm-box confirm-info-row mm-box--margin-top-2 mm-box--margin-bottom-2 mm-box--padding-right-2 mm-box--padding-left-2 mm-box--display-flex mm-box--flex-direction-row mm-box--flex-wrap-wrap mm-box--justify-content-space-between mm-box--color-text-default mm-box--rounded-lg"
-<<<<<<< HEAD
               style="overflow-wrap: anywhere; min-height: 24px; position: relative; padding-right: 0px;"
             >
               <div
-                class="mm-box mm-box--display-flex mm-box--flex-direction-row mm-box--justify-content-center mm-box--align-items-center"
-=======
-              style="overflow-wrap: anywhere; min-height: 24px; padding-right: 0px;"
-            >
-              <div
                 class="mm-box mm-box--display-flex mm-box--flex-direction-row mm-box--justify-content-center mm-box--align-items-flex-start"
->>>>>>> 535c139b
               >
                 <p
                   class="mm-box mm-text mm-text--body-md-medium mm-box--color-inherit"
@@ -476,17 +420,10 @@
             </div>
             <div
               class="mm-box confirm-info-row mm-box--margin-top-2 mm-box--margin-bottom-2 mm-box--padding-right-2 mm-box--padding-left-2 mm-box--display-flex mm-box--flex-direction-row mm-box--flex-wrap-wrap mm-box--justify-content-space-between mm-box--color-text-default mm-box--rounded-lg"
-<<<<<<< HEAD
               style="overflow-wrap: anywhere; min-height: 24px; position: relative; padding-right: 0px;"
             >
               <div
-                class="mm-box mm-box--display-flex mm-box--flex-direction-row mm-box--justify-content-center mm-box--align-items-center"
-=======
-              style="overflow-wrap: anywhere; min-height: 24px; padding-right: 0px;"
-            >
-              <div
                 class="mm-box mm-box--display-flex mm-box--flex-direction-row mm-box--justify-content-center mm-box--align-items-flex-start"
->>>>>>> 535c139b
               >
                 <p
                   class="mm-box mm-text mm-text--body-md-medium mm-box--color-inherit"
@@ -507,17 +444,10 @@
             </div>
             <div
               class="mm-box confirm-info-row mm-box--margin-top-2 mm-box--margin-bottom-2 mm-box--padding-right-2 mm-box--padding-left-2 mm-box--display-flex mm-box--flex-direction-row mm-box--flex-wrap-wrap mm-box--justify-content-space-between mm-box--color-text-default mm-box--rounded-lg"
-<<<<<<< HEAD
               style="overflow-wrap: anywhere; min-height: 24px; position: relative; padding-right: 0px;"
             >
               <div
-                class="mm-box mm-box--display-flex mm-box--flex-direction-row mm-box--justify-content-center mm-box--align-items-center"
-=======
-              style="overflow-wrap: anywhere; min-height: 24px; padding-right: 0px;"
-            >
-              <div
                 class="mm-box mm-box--display-flex mm-box--flex-direction-row mm-box--justify-content-center mm-box--align-items-flex-start"
->>>>>>> 535c139b
               >
                 <p
                   class="mm-box mm-text mm-text--body-md-medium mm-box--color-inherit"
@@ -553,17 +483,10 @@
   >
     <div
       class="mm-box confirm-info-row mm-box--margin-top-2 mm-box--margin-bottom-2 mm-box--padding-right-2 mm-box--padding-left-2 mm-box--display-flex mm-box--flex-direction-row mm-box--flex-wrap-wrap mm-box--justify-content-space-between mm-box--color-text-default mm-box--rounded-lg"
-<<<<<<< HEAD
       style="overflow-wrap: anywhere; min-height: 24px; position: relative;"
     >
       <div
-        class="mm-box mm-box--display-flex mm-box--flex-direction-row mm-box--justify-content-center mm-box--align-items-center"
-=======
-      style="overflow-wrap: anywhere; min-height: 24px;"
-    >
-      <div
         class="mm-box mm-box--display-flex mm-box--flex-direction-row mm-box--justify-content-center mm-box--align-items-flex-start"
->>>>>>> 535c139b
       >
         <p
           class="mm-box mm-text mm-text--body-md-medium mm-box--color-inherit"
@@ -598,17 +521,10 @@
     </div>
     <div
       class="mm-box confirm-info-row mm-box--margin-top-2 mm-box--margin-bottom-2 mm-box--padding-right-2 mm-box--padding-left-2 mm-box--display-flex mm-box--flex-direction-row mm-box--flex-wrap-wrap mm-box--justify-content-space-between mm-box--color-text-default mm-box--rounded-lg"
-<<<<<<< HEAD
       style="overflow-wrap: anywhere; min-height: 24px; position: relative;"
     >
       <div
-        class="mm-box mm-box--display-flex mm-box--flex-direction-row mm-box--justify-content-center mm-box--align-items-center"
-=======
-      style="overflow-wrap: anywhere; min-height: 24px;"
-    >
-      <div
         class="mm-box mm-box--display-flex mm-box--flex-direction-row mm-box--justify-content-center mm-box--align-items-flex-start"
->>>>>>> 535c139b
       >
         <p
           class="mm-box mm-text mm-text--body-md-medium mm-box--color-inherit"
@@ -990,17 +906,10 @@
   >
     <div
       class="mm-box confirm-info-row mm-box--margin-top-2 mm-box--margin-bottom-2 mm-box--padding-right-2 mm-box--padding-left-2 mm-box--display-flex mm-box--flex-direction-row mm-box--flex-wrap-wrap mm-box--justify-content-space-between mm-box--color-text-default mm-box--rounded-lg"
-<<<<<<< HEAD
       style="overflow-wrap: anywhere; min-height: 24px; position: relative;"
     >
       <div
-        class="mm-box mm-box--display-flex mm-box--flex-direction-row mm-box--justify-content-center mm-box--align-items-center"
-=======
-      style="overflow-wrap: anywhere; min-height: 24px;"
-    >
-      <div
         class="mm-box mm-box--display-flex mm-box--flex-direction-row mm-box--justify-content-center mm-box--align-items-flex-start"
->>>>>>> 535c139b
       >
         <p
           class="mm-box mm-text mm-text--body-md-medium mm-box--color-inherit"
@@ -1035,17 +944,10 @@
     </div>
     <div
       class="mm-box confirm-info-row mm-box--margin-top-2 mm-box--margin-bottom-2 mm-box--padding-right-2 mm-box--padding-left-2 mm-box--display-flex mm-box--flex-direction-row mm-box--flex-wrap-wrap mm-box--justify-content-space-between mm-box--color-text-default mm-box--rounded-lg"
-<<<<<<< HEAD
       style="overflow-wrap: anywhere; min-height: 24px; position: relative;"
     >
       <div
-        class="mm-box mm-box--display-flex mm-box--flex-direction-row mm-box--justify-content-center mm-box--align-items-center"
-=======
-      style="overflow-wrap: anywhere; min-height: 24px;"
-    >
-      <div
         class="mm-box mm-box--display-flex mm-box--flex-direction-row mm-box--justify-content-center mm-box--align-items-flex-start"
->>>>>>> 535c139b
       >
         <p
           class="mm-box mm-text mm-text--body-md-medium mm-box--color-inherit"
@@ -1427,17 +1329,10 @@
   >
     <div
       class="mm-box confirm-info-row mm-box--margin-top-2 mm-box--margin-bottom-2 mm-box--padding-right-2 mm-box--padding-left-2 mm-box--display-flex mm-box--flex-direction-row mm-box--flex-wrap-wrap mm-box--justify-content-space-between mm-box--color-text-default mm-box--rounded-lg"
-<<<<<<< HEAD
       style="overflow-wrap: anywhere; min-height: 24px; position: relative;"
     >
       <div
-        class="mm-box mm-box--display-flex mm-box--flex-direction-row mm-box--justify-content-center mm-box--align-items-center"
-=======
-      style="overflow-wrap: anywhere; min-height: 24px;"
-    >
-      <div
         class="mm-box mm-box--display-flex mm-box--flex-direction-row mm-box--justify-content-center mm-box--align-items-flex-start"
->>>>>>> 535c139b
       >
         <p
           class="mm-box mm-text mm-text--body-md-medium mm-box--color-inherit"
@@ -1472,17 +1367,10 @@
     </div>
     <div
       class="mm-box confirm-info-row mm-box--margin-top-2 mm-box--margin-bottom-2 mm-box--padding-right-2 mm-box--padding-left-2 mm-box--display-flex mm-box--flex-direction-row mm-box--flex-wrap-wrap mm-box--justify-content-space-between mm-box--color-text-default mm-box--rounded-lg"
-<<<<<<< HEAD
       style="overflow-wrap: anywhere; min-height: 24px; position: relative;"
     >
       <div
-        class="mm-box mm-box--display-flex mm-box--flex-direction-row mm-box--justify-content-center mm-box--align-items-center"
-=======
-      style="overflow-wrap: anywhere; min-height: 24px;"
-    >
-      <div
         class="mm-box mm-box--display-flex mm-box--flex-direction-row mm-box--justify-content-center mm-box--align-items-flex-start"
->>>>>>> 535c139b
       >
         <p
           class="mm-box mm-text mm-text--body-md-medium mm-box--color-inherit"
