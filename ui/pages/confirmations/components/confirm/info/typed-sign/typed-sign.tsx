--- conflicted
+++ resolved
@@ -14,18 +14,10 @@
 import { getTokenStandardAndDetails } from '../../../../../../store/actions';
 import { SignatureRequestType } from '../../../../types/confirm';
 import {
-<<<<<<< HEAD
-  BackgroundColor,
-  BorderRadius,
-} from '../../../../../../helpers/constants/design-system';
-import { SignatureRequestType } from '../../../../types/confirm';
-import { parseTypedDataMessage } from '../../../../utils';
-=======
   isOrderSignatureRequest,
   isPermitSignatureRequest,
 } from '../../../../utils';
 import { selectUseTransactionSimulations } from '../../../../selectors/preferences';
->>>>>>> 717376e8
 import { ConfirmInfoRowTypedSignData } from '../../row/typed-sign-data/typedSignData';
 import { ConfirmInfoSection } from '../../../../../../components/app/confirm/info/row/section';
 import { PermitSimulation } from './permit-simulation';
@@ -35,38 +27,15 @@
   const currentConfirmation = useSelector(
     currentConfirmationSelector,
   ) as SignatureRequestType;
-<<<<<<< HEAD
-=======
   const useTransactionSimulations = useSelector(
     selectUseTransactionSimulations,
   );
   const [decimals, setDecimals] = useState<number>(0);
->>>>>>> 717376e8
 
   if (!currentConfirmation?.msgParams) {
     return null;
   }
 
-<<<<<<< HEAD
-  const { domain } = parseTypedDataMessage(
-    currentConfirmation.msgParams.data as string,
-  );
-
-  return (
-    <>
-      <Box
-        backgroundColor={BackgroundColor.backgroundDefault}
-        borderRadius={BorderRadius.MD}
-        marginBottom={4}
-        padding={0}
-      >
-        <Box padding={2}>
-          <ConfirmInfoRow
-            label={t('requestFrom')}
-            tooltip={t('requestFromInfo')}
-          >
-            <ConfirmInfoRowUrl url={currentConfirmation.msgParams.origin} />
-=======
   const {
     domain: { verifyingContract },
     message: { spender },
@@ -107,15 +76,7 @@
         {isValidAddress(verifyingContract) && (
           <ConfirmInfoRow label={t('interactingWith')}>
             <ConfirmInfoRowAddress address={verifyingContract} />
->>>>>>> 717376e8
           </ConfirmInfoRow>
-        </Box>
-        {isValidAddress(domain.verifyingContract) && (
-          <Box padding={2}>
-            <ConfirmInfoRow label={t('interactingWith')}>
-              <ConfirmInfoRowAddress address={domain.verifyingContract} />
-            </ConfirmInfoRow>
-          </Box>
         )}
       </ConfirmInfoSection>
       <ConfirmInfoSection>
