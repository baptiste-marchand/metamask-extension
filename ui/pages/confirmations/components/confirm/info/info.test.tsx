import { screen, waitFor } from '@testing-library/react';
import React from 'react';
import configureMockStore from 'redux-mock-store';
<<<<<<< HEAD

=======
>>>>>>> 6173a139
import {
  getMockApproveConfirmState,
  getMockContractInteractionConfirmState,
  getMockPersonalSignConfirmState,
  getMockSetApprovalForAllConfirmState,
  getMockTypedSignConfirmState,
} from '../../../../../../test/data/confirmations/helper';
import { renderWithConfirmContextProvider } from '../../../../../../test/lib/confirmations/render-helpers';
import Info from './info';

jest.mock(
  '../../../../../components/app/alert-system/contexts/alertMetricsContext',
  () => ({
    useAlertMetrics: jest.fn(() => ({
      trackAlertMetrics: jest.fn(),
    })),
  }),
);

jest.mock('../../../../../store/actions', () => ({
  ...jest.requireActual('../../../../../store/actions'),
  getGasFeeTimeEstimate: jest.fn().mockResolvedValue({
    lowerTimeBound: 0,
    upperTimeBound: 60000,
  }),
}));

describe('Info', () => {
  it('renders info section for personal sign request', () => {
    const state = getMockPersonalSignConfirmState();
    const mockStore = configureMockStore([])(state);
    const { container } = renderWithConfirmContextProvider(<Info />, mockStore);
    expect(container).toMatchSnapshot();
  });

  it('renders info section for typed sign request', () => {
    const state = getMockTypedSignConfirmState();
    const mockStore = configureMockStore([])(state);
    const { container } = renderWithConfirmContextProvider(<Info />, mockStore);
    expect(container).toMatchSnapshot();
  });

  it('renders info section for contract interaction request', () => {
    const state = getMockContractInteractionConfirmState();
<<<<<<< HEAD
    const mockStore = configureMockStore([])(state);
    const { container } = renderWithConfirmContextProvider(<Info />, mockStore);
    expect(container).toMatchSnapshot();
  });

  it('renders info section for approve request', () => {
    const state = getMockApproveConfirmState();
    const mockStore = configureMockStore([])(state);
    const { container } = renderWithConfirmContextProvider(<Info />, mockStore);
    expect(container).toMatchSnapshot();
  });

  it('renders info section for setApprovalForAll request', () => {
    const state = getMockSetApprovalForAllConfirmState();
    const mockStore = configureMockStore([])(state);
    const { container } = renderWithConfirmContextProvider(<Info />, mockStore);
=======
    const mockStore = configureMockStore([])(state);
    const { container } = renderWithConfirmContextProvider(<Info />, mockStore);
    expect(container).toMatchSnapshot();
  });

  it('renders info section for approve request', async () => {
    const state = getMockApproveConfirmState();
    const mockStore = configureMockStore([])(state);
    const { container } = renderWithConfirmContextProvider(<Info />, mockStore);

    await waitFor(() => {
      expect(screen.getByText('Speed')).toBeInTheDocument();
    });

    expect(container).toMatchSnapshot();
  });

  it('renders info section for setApprovalForAll request', async () => {
    const state = getMockSetApprovalForAllConfirmState();
    const mockStore = configureMockStore([])(state);
    const { container } = renderWithConfirmContextProvider(<Info />, mockStore);

    await waitFor(() => {
      expect(screen.getByText('Speed')).toBeInTheDocument();
    });

>>>>>>> 6173a139
    expect(container).toMatchSnapshot();
  });
});<|MERGE_RESOLUTION|>--- conflicted
+++ resolved
@@ -1,10 +1,6 @@
 import { screen, waitFor } from '@testing-library/react';
 import React from 'react';
 import configureMockStore from 'redux-mock-store';
-<<<<<<< HEAD
-
-=======
->>>>>>> 6173a139
 import {
   getMockApproveConfirmState,
   getMockContractInteractionConfirmState,
@@ -49,24 +45,6 @@
 
   it('renders info section for contract interaction request', () => {
     const state = getMockContractInteractionConfirmState();
-<<<<<<< HEAD
-    const mockStore = configureMockStore([])(state);
-    const { container } = renderWithConfirmContextProvider(<Info />, mockStore);
-    expect(container).toMatchSnapshot();
-  });
-
-  it('renders info section for approve request', () => {
-    const state = getMockApproveConfirmState();
-    const mockStore = configureMockStore([])(state);
-    const { container } = renderWithConfirmContextProvider(<Info />, mockStore);
-    expect(container).toMatchSnapshot();
-  });
-
-  it('renders info section for setApprovalForAll request', () => {
-    const state = getMockSetApprovalForAllConfirmState();
-    const mockStore = configureMockStore([])(state);
-    const { container } = renderWithConfirmContextProvider(<Info />, mockStore);
-=======
     const mockStore = configureMockStore([])(state);
     const { container } = renderWithConfirmContextProvider(<Info />, mockStore);
     expect(container).toMatchSnapshot();
@@ -93,7 +71,6 @@
       expect(screen.getByText('Speed')).toBeInTheDocument();
     });
 
->>>>>>> 6173a139
     expect(container).toMatchSnapshot();
   });
 });