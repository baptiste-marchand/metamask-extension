import React from 'react';
import configureMockStore from 'redux-mock-store';

import mockState from '../../../../../../../test/data/mock-state.json';
import { renderWithProvider } from '../../../../../../../test/lib/render-helpers';
import {
  signatureRequestSIWE,
  unapprovedPersonalSignMsg,
} from '../../../../../../../test/data/confirmations/personal_sign';
import PersonalSignInfo from './personal-sign';

jest.mock(
  '../../../../../../components/app/alert-system/contexts/alertMetricsContext',
  () => ({
    useAlertMetrics: jest.fn(() => ({
      trackAlertMetrics: jest.fn(),
    })),
  }),
);

describe('PersonalSignInfo', () => {
  it('renders correctly for personal sign request', () => {
    const state = {
      ...mockState,
      confirm: {
        currentConfirmation: unapprovedPersonalSignMsg,
      },
    };
    const mockStore = configureMockStore([])(state);
    const { container } = renderWithProvider(<PersonalSignInfo />, mockStore);
    expect(container).toMatchSnapshot();
  });

  it('does not render if required data is not present in the transaction', () => {
    const state = {
<<<<<<< HEAD
=======
      ...mockState,
>>>>>>> 717376e8
      confirm: {
        currentConfirmation: {
          id: '0050d5b0-c023-11ee-a0cb-3390a510a0ab',
          status: 'unapproved',
          time: new Date().getTime(),
          type: 'json_request',
        },
      },
    };
    const mockStore = configureMockStore([])(state);
    const { container } = renderWithProvider(<PersonalSignInfo />, mockStore);
    expect(container).toMatchInlineSnapshot(`<div />`);
  });

  it('handle reverse string properly', () => {
    const state = {
      ...mockState,
      confirm: {
        currentConfirmation: {
          id: '0050d5b0-c023-11ee-a0cb-3390a510a0ab',
          status: 'unapproved',
          time: new Date().getTime(),
          type: 'personal_sign',
          securityProviderResponse: null,
          msgParams: {
            from: '0x8eeee1781fd885ff5ddef7789486676961873d12',
            data: '0x5369676e20696e746f20e280ae204556494c',
            origin: 'https://metamask.github.io',
            siwe: { isSIWEMessage: false, parsedMessage: null },
          },
        },
      },
    };
    const mockStore = configureMockStore([])(state);
    const { container } = renderWithProvider(<PersonalSignInfo />, mockStore);
    expect(container).toMatchSnapshot();
  });

  it('display signing in from for SIWE request', () => {
    const state = {
      ...mockState,
      confirm: {
        currentConfirmation: signatureRequestSIWE,
      },
    };
    const mockStore = configureMockStore([])(state);
    const { getByText } = renderWithProvider(<PersonalSignInfo />, mockStore);
    expect(getByText('Signing in with')).toBeDefined();
  });

<<<<<<< HEAD
  it('display simulation for SIWE request', () => {
    const state = {
      ...mockState,
=======
  it('display simulation for SIWE request if preference useTransactionSimulations is enabled', () => {
    const state = {
      ...mockState,
      metamask: {
        ...mockState.metamask,
        useTransactionSimulations: true,
      },
>>>>>>> 717376e8
      confirm: {
        currentConfirmation: signatureRequestSIWE,
      },
    };
    const mockStore = configureMockStore([])(state);
    const { getByText } = renderWithProvider(<PersonalSignInfo />, mockStore);
    expect(getByText('Estimated changes')).toBeDefined();
  });
});<|MERGE_RESOLUTION|>--- conflicted
+++ resolved
@@ -33,10 +33,7 @@
 
   it('does not render if required data is not present in the transaction', () => {
     const state = {
-<<<<<<< HEAD
-=======
       ...mockState,
->>>>>>> 717376e8
       confirm: {
         currentConfirmation: {
           id: '0050d5b0-c023-11ee-a0cb-3390a510a0ab',
@@ -87,11 +84,6 @@
     expect(getByText('Signing in with')).toBeDefined();
   });
 
-<<<<<<< HEAD
-  it('display simulation for SIWE request', () => {
-    const state = {
-      ...mockState,
-=======
   it('display simulation for SIWE request if preference useTransactionSimulations is enabled', () => {
     const state = {
       ...mockState,
@@ -99,7 +91,6 @@
         ...mockState.metamask,
         useTransactionSimulations: true,
       },
->>>>>>> 717376e8
       confirm: {
         currentConfirmation: signatureRequestSIWE,
       },
