// Jest Snapshot v1, https://goo.gl/fbAQLP

exports[`PersonalSignInfo handle reverse string properly 1`] = `
<div>
  <div
    class="mm-box mm-box--margin-bottom-4 mm-box--padding-2 mm-box--background-color-background-default mm-box--rounded-md"
  >
    <div
      class="mm-box confirm-info-row mm-box--margin-top-2 mm-box--margin-bottom-2 mm-box--padding-right-2 mm-box--padding-left-2 mm-box--display-flex mm-box--flex-direction-row mm-box--flex-wrap-wrap mm-box--justify-content-space-between mm-box--color-text-default mm-box--rounded-lg"
<<<<<<< HEAD
      style="overflow-wrap: anywhere; min-height: 24px;"
    >
      <div
        class="mm-box mm-box--display-flex mm-box--flex-direction-row mm-box--justify-content-center mm-box--align-items-center"
=======
      style="overflow-wrap: anywhere; min-height: 24px; background: transparent;"
    >
      <div
        class="mm-box mm-box--display-flex mm-box--flex-direction-row mm-box--justify-content-center mm-box--align-items-center mm-box--color-text-default"
>>>>>>> ee3841d8
      >
        <p
          class="mm-box mm-text mm-text--body-md-medium mm-box--color-inherit"
        >
          Request from
        </p>
        <div>
          <div
            aria-describedby="tippy-tooltip-2"
            class=""
            data-original-title="This is the site asking for your signature."
            data-tooltipped=""
            style="display: flex;"
            tabindex="0"
          >
            <span
              class="mm-box mm-icon mm-icon--size-sm mm-box--margin-left-1 mm-box--display-inline-block mm-box--color-icon-muted"
              style="mask-image: url('./images/icons/question.svg');"
            />
          </div>
        </div>
      </div>
      <div
        class="mm-box mm-box--display-flex mm-box--gap-2 mm-box--flex-wrap-wrap mm-box--align-items-center"
      >
        <p
          class="mm-box mm-text mm-text--body-md mm-box--color-inherit"
        >
          metamask.github.io
        </p>
      </div>
    </div>
  </div>
  <div
    class="mm-box mm-box--margin-bottom-4 mm-box--padding-2 mm-box--background-color-background-default mm-box--rounded-md"
  >
    <div
      class="mm-box confirm-info-row mm-box--margin-top-2 mm-box--margin-bottom-2 mm-box--padding-right-2 mm-box--padding-left-2 mm-box--display-flex mm-box--flex-direction-row mm-box--flex-wrap-wrap mm-box--justify-content-space-between mm-box--color-text-default mm-box--rounded-lg"
<<<<<<< HEAD
      style="overflow-wrap: anywhere; min-height: 24px;"
    >
      <div
        class="mm-box mm-box--display-flex mm-box--flex-direction-row mm-box--justify-content-center mm-box--align-items-center"
=======
      style="overflow-wrap: anywhere; min-height: 24px; background: transparent;"
    >
      <div
        class="mm-box mm-box--display-flex mm-box--flex-direction-row mm-box--justify-content-center mm-box--align-items-center mm-box--color-text-default"
>>>>>>> ee3841d8
      >
        <p
          class="mm-box mm-text mm-text--body-md-medium mm-box--color-inherit"
        >
          Message
        </p>
      </div>
      <div
        class="mm-box mm-box--display-flex mm-box--gap-2 mm-box--flex-wrap-wrap mm-box--align-items-center"
      >
        <p
          class="mm-box mm-text mm-text--body-md mm-box--color-inherit"
<<<<<<< HEAD
=======
          style="white-space: pre-wrap;"
>>>>>>> ee3841d8
        >
          Sign into \\u202E EVIL
        </p>
      </div>
    </div>
  </div>
</div>
`;

exports[`PersonalSignInfo renders correctly for personal sign request 1`] = `
<div>
  <div
    class="mm-box mm-box--margin-bottom-4 mm-box--padding-2 mm-box--background-color-background-default mm-box--rounded-md"
  >
    <div
      class="mm-box confirm-info-row mm-box--margin-top-2 mm-box--margin-bottom-2 mm-box--padding-right-2 mm-box--padding-left-2 mm-box--display-flex mm-box--flex-direction-row mm-box--flex-wrap-wrap mm-box--justify-content-space-between mm-box--color-text-default mm-box--rounded-lg"
      style="overflow-wrap: anywhere; min-height: 24px; background: transparent;"
    >
      <div
        class="mm-box mm-box--display-flex mm-box--flex-direction-row mm-box--justify-content-center mm-box--align-items-center mm-box--color-text-default"
      >
        <p
          class="mm-box mm-text mm-text--body-md-medium mm-box--color-inherit"
        >
          Request from
        </p>
        <div>
          <div
            aria-describedby="tippy-tooltip-1"
            class=""
            data-original-title="This is the site asking for your signature."
            data-tooltipped=""
            style="display: flex;"
            tabindex="0"
          >
            <span
              class="mm-box mm-icon mm-icon--size-sm mm-box--margin-left-1 mm-box--display-inline-block mm-box--color-icon-muted"
              style="mask-image: url('./images/icons/question.svg');"
            />
          </div>
        </div>
      </div>
      <div
        class="mm-box mm-box--display-flex mm-box--gap-2 mm-box--flex-wrap-wrap mm-box--align-items-center"
      >
        <p
          class="mm-box mm-text mm-text--body-md mm-box--color-inherit"
        >
          metamask.github.io
        </p>
      </div>
    </div>
  </div>
  <div
    class="mm-box mm-box--margin-bottom-4 mm-box--padding-2 mm-box--background-color-background-default mm-box--rounded-md"
  >
    <div
      class="mm-box confirm-info-row mm-box--margin-top-2 mm-box--margin-bottom-2 mm-box--padding-right-2 mm-box--padding-left-2 mm-box--display-flex mm-box--flex-direction-row mm-box--flex-wrap-wrap mm-box--justify-content-space-between mm-box--color-text-default mm-box--rounded-lg"
      style="overflow-wrap: anywhere; min-height: 24px; background: transparent;"
    >
      <div
        class="mm-box mm-box--display-flex mm-box--flex-direction-row mm-box--justify-content-center mm-box--align-items-center mm-box--color-text-default"
      >
        <p
          class="mm-box mm-text mm-text--body-md-medium mm-box--color-inherit"
        >
          Message
        </p>
      </div>
      <div
        class="mm-box mm-box--display-flex mm-box--gap-2 mm-box--flex-wrap-wrap mm-box--align-items-center"
      >
        <p
          class="mm-box mm-text mm-text--body-md mm-box--color-inherit"
          style="white-space: pre-wrap;"
        >
          Example \`personal_sign\` message
        </p>
      </div>
    </div>
  </div>
</div>
`;<|MERGE_RESOLUTION|>--- conflicted
+++ resolved
@@ -7,17 +7,10 @@
   >
     <div
       class="mm-box confirm-info-row mm-box--margin-top-2 mm-box--margin-bottom-2 mm-box--padding-right-2 mm-box--padding-left-2 mm-box--display-flex mm-box--flex-direction-row mm-box--flex-wrap-wrap mm-box--justify-content-space-between mm-box--color-text-default mm-box--rounded-lg"
-<<<<<<< HEAD
-      style="overflow-wrap: anywhere; min-height: 24px;"
-    >
-      <div
-        class="mm-box mm-box--display-flex mm-box--flex-direction-row mm-box--justify-content-center mm-box--align-items-center"
-=======
       style="overflow-wrap: anywhere; min-height: 24px; background: transparent;"
     >
       <div
         class="mm-box mm-box--display-flex mm-box--flex-direction-row mm-box--justify-content-center mm-box--align-items-center mm-box--color-text-default"
->>>>>>> ee3841d8
       >
         <p
           class="mm-box mm-text mm-text--body-md-medium mm-box--color-inherit"
@@ -56,17 +49,10 @@
   >
     <div
       class="mm-box confirm-info-row mm-box--margin-top-2 mm-box--margin-bottom-2 mm-box--padding-right-2 mm-box--padding-left-2 mm-box--display-flex mm-box--flex-direction-row mm-box--flex-wrap-wrap mm-box--justify-content-space-between mm-box--color-text-default mm-box--rounded-lg"
-<<<<<<< HEAD
-      style="overflow-wrap: anywhere; min-height: 24px;"
-    >
-      <div
-        class="mm-box mm-box--display-flex mm-box--flex-direction-row mm-box--justify-content-center mm-box--align-items-center"
-=======
       style="overflow-wrap: anywhere; min-height: 24px; background: transparent;"
     >
       <div
         class="mm-box mm-box--display-flex mm-box--flex-direction-row mm-box--justify-content-center mm-box--align-items-center mm-box--color-text-default"
->>>>>>> ee3841d8
       >
         <p
           class="mm-box mm-text mm-text--body-md-medium mm-box--color-inherit"
@@ -79,10 +65,7 @@
       >
         <p
           class="mm-box mm-text mm-text--body-md mm-box--color-inherit"
-<<<<<<< HEAD
-=======
           style="white-space: pre-wrap;"
->>>>>>> ee3841d8
         >
           Sign into \\u202E EVIL
         </p>
