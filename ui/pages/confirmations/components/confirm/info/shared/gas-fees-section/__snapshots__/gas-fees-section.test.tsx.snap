// Jest Snapshot v1, https://goo.gl/fbAQLP

exports[`<GasFeesSection /> does not render component for gas fees section 1`] = `<div />`;

exports[`<GasFeesSection /> renders component for gas fees section 1`] = `
<div>
  <div
    class="mm-box mm-box--margin-bottom-4 mm-box--padding-2 mm-box--background-color-background-default mm-box--rounded-md"
    data-testid="gas-fee-section"
  >
    <div
      class="mm-box confirm-info-row mm-box--margin-top-2 mm-box--margin-bottom-2 mm-box--padding-right-2 mm-box--padding-left-2 mm-box--display-flex mm-box--flex-direction-row mm-box--flex-wrap-wrap mm-box--justify-content-space-between mm-box--align-items-center mm-box--color-text-default mm-box--rounded-lg"
      data-testid="edit-gas-fees-row"
      style="overflow-wrap: anywhere; min-height: 24px; position: relative; background: transparent;"
    >
      <div
        class="mm-box mm-box--display-flex mm-box--flex-direction-row mm-box--justify-content-center mm-box--align-items-flex-start mm-box--color-text-default"
        style="align-items: center;"
      >
        <div
          class="mm-box mm-box--display-flex mm-box--align-items-center"
        >
          <p
            class="mm-box mm-text mm-text--body-md-medium mm-box--color-inherit"
          >
            Network fee
          </p>
          <div>
            <div
              aria-describedby="tippy-tooltip-1"
              class=""
              data-original-title="Amount paid to process the transaction on network."
              data-tooltipped=""
              style="display: flex;"
              tabindex="0"
            >
              <span
                class="mm-box mm-icon mm-icon--size-sm mm-box--margin-left-1 mm-box--display-inline-block mm-box--color-icon-muted"
                data-testid="edit-gas-fees-row-tooltip"
                style="mask-image: url('./images/icons/question.svg');"
              />
            </div>
          </div>
        </div>
      </div>
      <div
        class="mm-box mm-box--display-flex mm-box--flex-direction-row mm-box--justify-content-space-between mm-box--align-items-center mm-box--text-align-center"
      >
        <p
          class="mm-box mm-text mm-text--body-md mm-box--margin-right-1 mm-box--color-text-default"
          data-testid="first-gas-field"
        >
          0.0001 ETH
        </p>
        <p
          class="mm-box mm-text mm-text--body-md mm-box--margin-right-2 mm-box--color-text-alternative"
          data-testid="native-currency"
        >
          $0.04
        </p>
        <button
          class="mm-box mm-text mm-button-base mm-button-base--size-sm mm-button-link mm-text--body-md-medium mm-box--padding-0 mm-box--padding-right-0 mm-box--padding-left-0 mm-box--display-inline-flex mm-box--justify-content-center mm-box--align-items-center mm-box--color-primary-default mm-box--background-color-transparent"
          data-testid="edit-gas-fee-icon"
          style="text-decoration: none;"
        >
          <span
            class="mm-box mm-icon mm-icon--size-sm mm-box--margin-inline-end-1 mm-box--display-inline-block mm-box--color-inherit"
            style="mask-image: url('./images/icons/edit.svg');"
          />
          <span
            class="mm-box mm-text mm-text--inherit mm-box--color-primary-default"
          />
        </button>
      </div>
    </div>
    <div
      class="mm-box confirm-info-row mm-box--margin-top-2 mm-box--margin-bottom-2 mm-box--padding-right-2 mm-box--padding-left-2 mm-box--display-flex mm-box--flex-direction-row mm-box--flex-wrap-wrap mm-box--justify-content-space-between mm-box--align-items-center mm-box--color-text-default mm-box--rounded-lg"
      data-testid="gas-fee-details-speed"
      style="overflow-wrap: anywhere; min-height: 24px; position: relative; background: transparent;"
    >
      <div
<<<<<<< HEAD
        class="mm-box mm-box--display-flex mm-box--flex-direction-row mm-box--justify-content-center mm-box--align-items-flex-start"
        style="align-items: center;"
=======
        class="mm-box mm-box--display-flex mm-box--flex-direction-row mm-box--justify-content-center mm-box--align-items-flex-start mm-box--color-text-default"
>>>>>>> 65e656c9
      >
        <div
          class="mm-box mm-box--display-flex mm-box--align-items-center"
        >
          <p
            class="mm-box mm-text mm-text--body-md-medium mm-box--color-inherit"
          >
            Speed
          </p>
        </div>
      </div>
      <div
        class="mm-box mm-box--display-flex mm-box--align-items-center"
      >
        <div
          class="mm-box mm-box--display-flex mm-box--flex-wrap-wrap"
        >
          <p
            class="mm-box mm-text mm-text--body-md mm-box--padding-inline-end-1 mm-box--color-text-alternative"
          >
            🦊 Market
          </p>
          <p
            class="mm-box mm-text mm-text--body-md mm-box--color-text-default"
          >
            <span
              data-testid="gas-timing-time"
            >
              ~
              0 sec
            </span>
          </p>
        </div>
      </div>
    </div>
  </div>
</div>
`;<|MERGE_RESOLUTION|>--- conflicted
+++ resolved
@@ -15,7 +15,6 @@
     >
       <div
         class="mm-box mm-box--display-flex mm-box--flex-direction-row mm-box--justify-content-center mm-box--align-items-flex-start mm-box--color-text-default"
-        style="align-items: center;"
       >
         <div
           class="mm-box mm-box--display-flex mm-box--align-items-center"
@@ -79,12 +78,7 @@
       style="overflow-wrap: anywhere; min-height: 24px; position: relative; background: transparent;"
     >
       <div
-<<<<<<< HEAD
-        class="mm-box mm-box--display-flex mm-box--flex-direction-row mm-box--justify-content-center mm-box--align-items-flex-start"
-        style="align-items: center;"
-=======
         class="mm-box mm-box--display-flex mm-box--flex-direction-row mm-box--justify-content-center mm-box--align-items-flex-start mm-box--color-text-default"
->>>>>>> 65e656c9
       >
         <div
           class="mm-box mm-box--display-flex mm-box--align-items-center"
