--- conflicted
+++ resolved
@@ -2,12 +2,6 @@
 import configureMockStore from 'redux-mock-store';
 import thunk from 'redux-thunk';
 import { SimulationErrorCode } from '@metamask/transaction-controller';
-<<<<<<< HEAD
-import { genUnapprovedContractInteractionConfirmation } from '../../../../../../../../test/data/confirmations/contract-interaction';
-import mockState from '../../../../../../../../test/data/mock-state.json';
-import { renderWithProvider } from '../../../../../../../../test/lib/render-helpers';
-import { renderWithConfirmContextProvider } from '../../../../../../../../test/lib/confirmations/render-helpers';
-=======
 import {
   getMockConfirmState,
   getMockConfirmStateForTransaction,
@@ -16,7 +10,6 @@
 import { renderWithConfirmContextProvider } from '../../../../../../../../test/lib/confirmations/render-helpers';
 import { CHAIN_IDS } from '../../../../../../../../shared/constants/network';
 import { genUnapprovedContractInteractionConfirmation } from '../../../../../../../../test/data/confirmations/contract-interaction';
->>>>>>> 65e656c9
 import { TransactionDetails } from './transaction-details';
 
 jest.mock(
@@ -58,19 +51,9 @@
     };
     const contractInteraction = genUnapprovedContractInteractionConfirmation({
       simulationData: simulationDataMock,
-<<<<<<< HEAD
-    });
-    const state = {
-      ...mockState,
-      confirm: {
-        currentConfirmation: contractInteraction,
-      },
-    };
-=======
       chainId: CHAIN_IDS.GOERLI,
     });
     const state = getMockConfirmStateForTransaction(contractInteraction);
->>>>>>> 65e656c9
     const mockStore = configureMockStore(middleware)(state);
     const { getByTestId } = renderWithConfirmContextProvider(
       <TransactionDetails />,
