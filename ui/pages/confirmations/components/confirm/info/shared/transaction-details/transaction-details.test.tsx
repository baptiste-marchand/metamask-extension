import React from 'react';
import configureMockStore from 'redux-mock-store';
import thunk from 'redux-thunk';
<<<<<<< HEAD
import {
  getMockConfirmState,
  getMockContractInteractionConfirmState,
} from '../../../../../../../../test/data/confirmations/helper';
=======
import { SimulationErrorCode } from '@metamask/transaction-controller';
import { genUnapprovedContractInteractionConfirmation } from '../../../../../../../../test/data/confirmations/contract-interaction';
import mockState from '../../../../../../../../test/data/mock-state.json';
import { renderWithProvider } from '../../../../../../../../test/lib/render-helpers';
>>>>>>> fabf62dd
import { renderWithConfirmContextProvider } from '../../../../../../../../test/lib/confirmations/render-helpers';
import { TransactionDetails } from './transaction-details';

jest.mock(
  '../../../../../../../components/app/alert-system/contexts/alertMetricsContext',
  () => ({
    useAlertMetrics: jest.fn(() => ({
      trackAlertMetrics: jest.fn(),
    })),
  }),
);

describe('<TransactionDetails />', () => {
  const middleware = [thunk];

  it('does not render component for transaction details', () => {
    const state = getMockConfirmState();
    const mockStore = configureMockStore(middleware)(state);
    const { container } = renderWithConfirmContextProvider(
      <TransactionDetails />,
      mockStore,
    );
    expect(container).toMatchSnapshot();
  });

  it('renders component for transaction details', () => {
    const state = getMockContractInteractionConfirmState();
    const mockStore = configureMockStore(middleware)(state);
    const { container } = renderWithConfirmContextProvider(
      <TransactionDetails />,
      mockStore,
    );
    expect(container).toMatchSnapshot();
  });

  it('renders component for transaction details with amount', () => {
    const simulationDataMock = {
      error: { code: SimulationErrorCode.Disabled },
      tokenBalanceChanges: [],
    };
    const contractInteraction = genUnapprovedContractInteractionConfirmation({
      simulationData: simulationDataMock,
    });
    const state = {
      ...mockState,
      confirm: {
        currentConfirmation: contractInteraction,
      },
    };
    const mockStore = configureMockStore(middleware)(state);
    const { getByTestId } = renderWithConfirmContextProvider(
      <TransactionDetails />,
      mockStore,
    );
    expect(getByTestId('transaction-details-amount-row')).toBeInTheDocument();
  });
});<|MERGE_RESOLUTION|>--- conflicted
+++ resolved
@@ -1,17 +1,14 @@
 import React from 'react';
 import configureMockStore from 'redux-mock-store';
 import thunk from 'redux-thunk';
-<<<<<<< HEAD
+import { SimulationErrorCode } from '@metamask/transaction-controller';
 import {
   getMockConfirmState,
+  getMockConfirmStateForTransaction,
   getMockContractInteractionConfirmState,
 } from '../../../../../../../../test/data/confirmations/helper';
-=======
-import { SimulationErrorCode } from '@metamask/transaction-controller';
 import { genUnapprovedContractInteractionConfirmation } from '../../../../../../../../test/data/confirmations/contract-interaction';
-import mockState from '../../../../../../../../test/data/mock-state.json';
-import { renderWithProvider } from '../../../../../../../../test/lib/render-helpers';
->>>>>>> fabf62dd
+import { CHAIN_IDS } from '../../../../../../../../shared/constants/network';
 import { renderWithConfirmContextProvider } from '../../../../../../../../test/lib/confirmations/render-helpers';
 import { TransactionDetails } from './transaction-details';
 
@@ -54,13 +51,9 @@
     };
     const contractInteraction = genUnapprovedContractInteractionConfirmation({
       simulationData: simulationDataMock,
+      chainId: CHAIN_IDS.GOERLI,
     });
-    const state = {
-      ...mockState,
-      confirm: {
-        currentConfirmation: contractInteraction,
-      },
-    };
+    const state = getMockConfirmStateForTransaction(contractInteraction);
     const mockStore = configureMockStore(middleware)(state);
     const { getByTestId } = renderWithConfirmContextProvider(
       <TransactionDetails />,
