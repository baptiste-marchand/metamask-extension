import React from 'react';
<<<<<<< HEAD
import { useSelector } from 'react-redux';
=======
>>>>>>> ad7a5462
import { TransactionMeta } from '@metamask/transaction-controller';
import { hexStripZeros } from '@ethersproject/bytes';
import _ from 'lodash';
import { Hex } from '@metamask/utils';
import { useDecodedTransactionData } from '../../hooks/useDecodedTransactionData';
import { ConfirmInfoSection } from '../../../../../../../components/app/confirm/info/row/section';
import {
  ConfirmInfoRow,
  ConfirmInfoRowAddress,
  ConfirmInfoRowDivider,
  ConfirmInfoRowText,
} from '../../../../../../../components/app/confirm/info/row';
import {
  Display,
  FlexWrap,
  JustifyContent,
} from '../../../../../../../helpers/constants/design-system';
import { Box } from '../../../../../../../components/component-library';
import { useI18nContext } from '../../../../../../../hooks/useI18nContext';
import { ConfirmInfoExpandableRow } from '../../../../../../../components/app/confirm/info/row/expandable-row';
import Preloader from '../../../../../../../components/ui/icon/preloader';
import {
  DecodedTransactionDataMethod,
  DecodedTransactionDataParam,
  DecodedTransactionDataSource,
} from '../../../../../../../../shared/types/transaction-decode';
// TODO: Remove restricted import
// eslint-disable-next-line import/no-restricted-paths
import { UniswapPathPool } from '../../../../../../../../app/scripts/lib/transaction/decode/uniswap';
<<<<<<< HEAD
=======
import { useConfirmContext } from '../../../../../context/confirm';
>>>>>>> ad7a5462
import { hasTransactionData } from '../../../../../../../../shared/modules/transaction.utils';

export const TransactionData = () => {
  const { currentConfirmation } = useConfirmContext<TransactionMeta>();

  const transactionData = currentConfirmation?.txParams?.data as Hex;
  const decodeResponse = useDecodedTransactionData();

  const { value, pending } = decodeResponse;

  if (pending) {
    return <Container isLoading />;
  }

  if (!hasTransactionData(transactionData)) {
    return null;
  }

  if (!value) {
    return (
      <Container transactionData={transactionData}>
        <RawDataRow transactionData={transactionData} />
      </Container>
    );
  }

  const { data, source } = value;
  const isExpandable = data.length > 1;

  return (
    <Container transactionData={transactionData}>
      <>
        {data.map((method, index) => (
          <React.Fragment key={index}>
            <FunctionContainer
              method={method}
              source={source}
              isExpandable={isExpandable}
            />
            {index < data.length - 1 && <ConfirmInfoRowDivider />}
          </React.Fragment>
        ))}
      </>
    </Container>
  );
};

export function Container({
  children,
  isLoading,
  transactionData,
}: {
  children?: React.ReactNode;
  isLoading?: boolean;
  transactionData?: string;
}) {
  const t = useI18nContext();

  return (
    <>
      <ConfirmInfoSection data-testid="advanced-details-data-section">
        <ConfirmInfoRow
          label={t('advancedDetailsDataDesc')}
          copyEnabled={Boolean(transactionData)}
          copyText={transactionData || undefined}
        >
          <Box>{isLoading && <Preloader size={20} />}</Box>
        </ConfirmInfoRow>
        {children}
      </ConfirmInfoSection>
    </>
  );
}

function RawDataRow({ transactionData }: { transactionData: string }) {
  const t = useI18nContext();
  return (
    <ConfirmInfoRow label={t('advancedDetailsHexDesc')}>
      <ConfirmInfoRowText
        data-testid="advanced-details-transaction-hex"
        text={transactionData}
      />
    </ConfirmInfoRow>
  );
}

function FunctionContainer({
  method,
  source,
  isExpandable,
}: {
  method: DecodedTransactionDataMethod;
  source?: DecodedTransactionDataSource;
  isExpandable: boolean;
}) {
  const t = useI18nContext();

  const paramRows = (
    <Box paddingLeft={2}>
      {method.params.map((param, paramIndex) => (
        <ParamRow
          key={paramIndex}
          param={param}
          index={paramIndex}
          source={source}
        />
      ))}
    </Box>
  );

  if (isExpandable) {
    return (
      <ConfirmInfoExpandableRow
        label={t('transactionDataFunction')}
        tooltip={method.description}
        content={paramRows}
        startExpanded
      >
        <ConfirmInfoRowText
          data-testid="advanced-details-data-function"
          text={method.name}
        />
      </ConfirmInfoExpandableRow>
    );
  }

  return (
    <>
      <ConfirmInfoRow
        data-testid="advanced-details-data-function"
        label={t('transactionDataFunction')}
        tooltip={method.description}
      >
        <ConfirmInfoRowText text={method.name} />
      </ConfirmInfoRow>
      {paramRows}
    </>
  );
}

function ParamValue({
  param,
  source,
}: {
  param: DecodedTransactionDataParam;
  source?: DecodedTransactionDataSource;
}) {
  const { name, type, value } = param;

  if (type === 'address') {
    return <ConfirmInfoRowAddress address={value} />;
  }

  if (name === 'path' && source === DecodedTransactionDataSource.Uniswap) {
    return <UniswapPath pathPools={value} />;
  }

  let valueString = value.toString();

  if (!Array.isArray(value) && valueString.startsWith('0x')) {
    valueString = hexStripZeros(valueString);
  }

  return <ConfirmInfoRowText text={valueString} />;
}

function ParamRow({
  param,
  index,
  source,
}: {
  param: DecodedTransactionDataParam;
  index: number;
  source?: DecodedTransactionDataSource;
}) {
  const { name, type, description } = param;
  const label = name ? _.startCase(name) : `Param #${index + 1}`;
  const tooltip = `${type}${description ? ` - ${description}` : ''}`;
  const dataTestId = `advanced-details-data-param-${index}`;

  const childRows = param.children?.map((childParam, childIndex) => (
    <ParamRow
      key={childIndex}
      param={childParam}
      index={childIndex}
      source={source}
    />
  ));

  return (
    <>
      <ConfirmInfoRow label={label} tooltip={tooltip} data-testid={dataTestId}>
        {!childRows?.length && <ParamValue param={param} source={source} />}
      </ConfirmInfoRow>
      {childRows && <Box paddingLeft={2}>{childRows}</Box>}
    </>
  );
}

function UniswapPath({ pathPools }: { pathPools: UniswapPathPool[] }) {
  return (
    <Box
      display={Display.Flex}
      flexWrap={FlexWrap.Wrap}
      justifyContent={JustifyContent.flexEnd}
    >
      {pathPools.map((pool, index) => (
        <>
          {index === 0 && <ConfirmInfoRowAddress address={pool.firstAddress} />}
          <ConfirmInfoRowText text={String(pool.tickSpacing)} />
          <ConfirmInfoRowAddress address={pool.secondAddress} />
        </>
      ))}
    </Box>
  );
}<|MERGE_RESOLUTION|>--- conflicted
+++ resolved
@@ -1,8 +1,4 @@
 import React from 'react';
-<<<<<<< HEAD
-import { useSelector } from 'react-redux';
-=======
->>>>>>> ad7a5462
 import { TransactionMeta } from '@metamask/transaction-controller';
 import { hexStripZeros } from '@ethersproject/bytes';
 import _ from 'lodash';
@@ -32,10 +28,7 @@
 // TODO: Remove restricted import
 // eslint-disable-next-line import/no-restricted-paths
 import { UniswapPathPool } from '../../../../../../../../app/scripts/lib/transaction/decode/uniswap';
-<<<<<<< HEAD
-=======
 import { useConfirmContext } from '../../../../../context/confirm';
->>>>>>> ad7a5462
 import { hasTransactionData } from '../../../../../../../../shared/modules/transaction.utils';
 
 export const TransactionData = () => {
