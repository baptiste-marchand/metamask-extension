// Jest Snapshot v1, https://goo.gl/fbAQLP

exports[`<ContractInteractionInfo /> does not render if required data is not present in the transaction (no advanced details) 1`] = `<div />`;

exports[`<ContractInteractionInfo /> does not render if required data is not present in the transaction (with advanced details) 1`] = `<div />`;

exports[`<ContractInteractionInfo /> renders component for contract interaction request 1`] = `
<div>
  <div
    class="mm-box mm-box--margin-bottom-4 mm-box--padding-0 mm-box--background-color-background-default mm-box--rounded-md"
  >
    <div
      class="mm-box simulation-details-layout mm-box--padding-3 mm-box--display-flex mm-box--gap-3 mm-box--flex-direction-column mm-box--rounded-lg mm-box--border-color-transparent box--border-style-solid box--border-width-1"
      data-testid="simulation-details-layout"
    >
      <div
        class="mm-box mm-box--display-flex mm-box--flex-direction-row mm-box--justify-content-space-between mm-box--align-items-center"
      >
        <div
          class="mm-box mm-box--display-flex mm-box--gap-1 mm-box--flex-direction-row mm-box--align-items-center"
        >
          <p
            class="mm-box mm-text mm-text--body-md-medium mm-box--color-text-default"
          >
            Estimated changes
          </p>
          <div
            class="info-tooltip"
            data-testid="info-tooltip"
          >
            <div>
              <div
                aria-describedby="tippy-tooltip-1"
                class="info-tooltip__tooltip-container"
                data-original-title="null"
                data-tooltipped=""
                style="display: inline;"
                tabindex="0"
              >
                <svg
                  viewBox="0 0 10 10"
                  xmlns="http://www.w3.org/2000/svg"
                >
                  <path
                    d="M5 0C2.2 0 0 2.2 0 5s2.2 5 5 5 5-2.2 5-5-2.2-5-5-5zm0 2c.4 0 .7.3.7.7s-.3.7-.7.7-.7-.2-.7-.6.3-.8.7-.8zm.7 6H4.3V4.3h1.5V8z"
                    fill="var(--color-icon-alternative)"
                  />
                </svg>
              </div>
            </div>
          </div>
        </div>
        <div
          role="progressbar"
        >
          <svg
            class="preloader__icon"
            fill="none"
            height="20"
            viewBox="0 0 16 16"
            width="20"
            xmlns="http://www.w3.org/2000/svg"
          >
            <path
              clip-rule="evenodd"
              d="M8 13.7143C4.84409 13.7143 2.28571 11.1559 2.28571 8C2.28571 4.84409 4.84409 2.28571 8 2.28571C11.1559 2.28571 13.7143 4.84409 13.7143 8C13.7143 11.1559 11.1559 13.7143 8 13.7143ZM8 16C3.58172 16 0 12.4183 0 8C0 3.58172 3.58172 0 8 0C12.4183 0 16 3.58172 16 8C16 12.4183 12.4183 16 8 16Z"
              fill="var(--color-primary-muted)"
              fill-rule="evenodd"
            />
            <mask
              height="16"
              id="mask0"
              mask-type="alpha"
              maskUnits="userSpaceOnUse"
              width="16"
              x="0"
              y="0"
            >
              <path
                clip-rule="evenodd"
                d="M8 13.7143C4.84409 13.7143 2.28571 11.1559 2.28571 8C2.28571 4.84409 4.84409 2.28571 8 2.28571C11.1559 2.28571 13.7143 4.84409 13.7143 8C13.7143 11.1559 11.1559 13.7143 8 13.7143ZM8 16C3.58172 16 0 12.4183 0 8C0 3.58172 3.58172 0 8 0C12.4183 0 16 3.58172 16 8C16 12.4183 12.4183 16 8 16Z"
                fill="var(--color-primary-default)"
                fill-rule="evenodd"
              />
            </mask>
            <g
              mask="url(#mask0)"
            >
              <path
                d="M6.85718 17.9999V11.4285V8.28564H-4.85711V17.9999H6.85718Z"
                fill="var(--color-primary-default)"
              />
            </g>
          </svg>
        </div>
      </div>
    </div>
  </div>
  <div
    class="mm-box mm-box--margin-bottom-4 mm-box--padding-2 mm-box--background-color-background-default mm-box--rounded-md"
    data-testid="transaction-details-section"
  >
    <div
      class="mm-box confirm-info-row mm-box--margin-top-2 mm-box--margin-bottom-2 mm-box--padding-right-2 mm-box--padding-left-2 mm-box--display-flex mm-box--flex-direction-row mm-box--flex-wrap-wrap mm-box--justify-content-space-between mm-box--color-text-default mm-box--rounded-lg"
      data-testid="transaction-details-origin-row"
      style="overflow-wrap: anywhere; min-height: 24px; position: relative;"
    >
      <div
        class="mm-box mm-box--display-flex mm-box--flex-direction-row mm-box--justify-content-center mm-box--align-items-flex-start"
      >
        <p
          class="mm-box mm-text mm-text--body-md-medium mm-box--color-inherit"
        >
          Request from
        </p>
        <div>
          <div
            aria-describedby="tippy-tooltip-2"
            class=""
            data-original-title="This is the site asking for your confirmation."
            data-tooltipped=""
            style="display: flex;"
            tabindex="0"
          >
            <span
              class="mm-box mm-icon mm-icon--size-sm mm-box--margin-left-1 mm-box--display-inline-block mm-box--color-icon-muted"
              style="mask-image: url('./images/icons/question.svg');"
            />
          </div>
        </div>
      </div>
      <div
        class="mm-box mm-box--display-flex mm-box--gap-2 mm-box--flex-wrap-wrap mm-box--align-items-center"
      >
        <p
          class="mm-box mm-text mm-text--body-md mm-box--color-inherit"
        >
          metamask.github.io
        </p>
      </div>
    </div>
    <div
      class="mm-box confirm-info-row mm-box--margin-top-2 mm-box--margin-bottom-2 mm-box--padding-right-2 mm-box--padding-left-2 mm-box--display-flex mm-box--flex-direction-row mm-box--flex-wrap-wrap mm-box--justify-content-space-between mm-box--color-text-default mm-box--rounded-lg"
      data-testid="transaction-details-recipient-row"
      style="overflow-wrap: anywhere; min-height: 24px; position: relative;"
    >
      <div
        class="mm-box mm-box--display-flex mm-box--flex-direction-row mm-box--justify-content-center mm-box--align-items-flex-start"
      >
        <p
          class="mm-box mm-text mm-text--body-md-medium mm-box--color-inherit"
        >
          Interacting with
        </p>
        <div>
          <div
            aria-describedby="tippy-tooltip-3"
            class=""
            data-original-title="This is the contract you're interacting with. Protect yourself from scammers by verifying the details."
            data-tooltipped=""
            style="display: flex;"
            tabindex="0"
          >
            <span
              class="mm-box mm-icon mm-icon--size-sm mm-box--margin-left-1 mm-box--display-inline-block mm-box--color-icon-muted"
              style="mask-image: url('./images/icons/question.svg');"
            />
          </div>
        </div>
      </div>
      <div
        class="mm-box mm-box--display-flex mm-box--flex-direction-row mm-box--align-items-center"
      >
        <div
          class="mm-box mm-box--display-flex mm-box--flex-direction-row mm-box--align-items-center"
        >
          <div
            class="mm-box mm-text mm-avatar-base mm-avatar-base--size-xs mm-avatar-account mm-text--body-xs mm-text--text-transform-uppercase mm-box--display-flex mm-box--justify-content-center mm-box--align-items-center mm-box--color-text-default mm-box--background-color-background-alternative mm-box--rounded-full mm-box--border-color-transparent box--border-style-solid box--border-width-1"
          >
            <div
              class="mm-avatar-account__jazzicon"
            >
              <div
                style="border-radius: 50px; overflow: hidden; padding: 0px; margin: 0px; width: 16px; height: 16px; display: inline-block; background: rgb(200, 20, 98);"
              >
                <svg
                  height="16"
                  width="16"
                  x="0"
                  y="0"
                >
                  <rect
                    fill="#018E82"
                    height="16"
                    transform="translate(0.09338133124744565 -0.04490608666778058) rotate(456.7 8 8)"
                    width="16"
                    x="0"
                    y="0"
                  />
                  <rect
                    fill="#FB187B"
                    height="16"
                    transform="translate(-6.3240369287990985 -1.0053822898747908) rotate(305.5 8 8)"
                    width="16"
                    x="0"
                    y="0"
                  />
                  <rect
                    fill="#237CE1"
                    height="16"
                    transform="translate(4.0809955633515935 -14.427164334848008) rotate(395.8 8 8)"
                    width="16"
                    x="0"
                    y="0"
                  />
                </svg>
              </div>
            </div>
          </div>
          <p
            class="mm-box mm-text mm-text--body-md mm-box--margin-left-2 mm-box--color-inherit"
            data-testid="confirm-info-row-display-name"
          >
            0x88AA6...A5125
          </p>
        </div>
      </div>
    </div>
  </div>
  <div
    class="mm-box mm-box--margin-bottom-4 mm-box--padding-2 mm-box--background-color-background-default mm-box--rounded-md"
<<<<<<< HEAD
    data-testid="gas-fee-section"
  >
    <div
      class="mm-box confirm-info-row mm-box--margin-top-2 mm-box--margin-bottom-2 mm-box--padding-right-2 mm-box--padding-left-2 mm-box--display-flex mm-box--flex-direction-row mm-box--flex-wrap-wrap mm-box--justify-content-space-between mm-box--color-text-default mm-box--rounded-lg"
      data-testid="edit-gas-fees-row"
      style="overflow-wrap: anywhere; min-height: 24px; position: relative; background: transparent;"
    >
      <div
        class="mm-box mm-box--display-flex mm-box--flex-direction-row mm-box--justify-content-center mm-box--align-items-center mm-box--color-text-default"
=======
  >
    <div
      class="mm-box confirm-info-row mm-box--margin-top-2 mm-box--margin-bottom-2 mm-box--padding-right-2 mm-box--padding-left-2 mm-box--display-flex mm-box--flex-direction-row mm-box--flex-wrap-wrap mm-box--justify-content-space-between mm-box--color-text-default mm-box--rounded-lg"
      style="overflow-wrap: anywhere; min-height: 24px;"
    >
      <div
        class="mm-box mm-box--display-flex mm-box--flex-direction-row mm-box--justify-content-center mm-box--align-items-flex-start"
>>>>>>> 535c139b
      >
        <p
          class="mm-box mm-text mm-text--body-md-medium mm-box--color-inherit"
        >
          Estimated fee
        </p>
        <div>
          <div
            aria-describedby="tippy-tooltip-4"
            class=""
            data-original-title="Amount paid to process the transaction on network."
            data-tooltipped=""
            style="display: flex;"
            tabindex="0"
          >
            <span
              class="mm-box mm-icon mm-icon--size-sm mm-box--margin-left-1 mm-box--display-inline-block mm-box--color-icon-muted"
              style="mask-image: url('./images/icons/question.svg');"
            />
          </div>
        </div>
      </div>
      <div
        class="mm-box mm-box--display-flex mm-box--flex-direction-row mm-box--justify-content-space-between mm-box--align-items-center mm-box--text-align-center"
      >
        <p
          class="mm-box mm-text mm-text--body-md mm-box--margin-right-1 mm-box--color-text-default"
          data-testid="first-gas-field"
        >
          0.004 ETH
        </p>
        <p
          class="mm-box mm-text mm-text--body-md mm-box--margin-right-2 mm-box--color-text-alternative"
<<<<<<< HEAD
          data-testid="native-currency"
=======
>>>>>>> 535c139b
        >
          $2.20
        </p>
        <button
          class="mm-box mm-text mm-button-base mm-button-base--size-sm mm-button-link mm-text--body-md-medium mm-box--padding-0 mm-box--padding-right-0 mm-box--padding-left-0 mm-box--display-inline-flex mm-box--justify-content-center mm-box--align-items-center mm-box--color-primary-default mm-box--background-color-transparent"
          data-testid="edit-gas-fee-icon"
          style="text-decoration: none;"
        >
          <span
            class="mm-box mm-icon mm-icon--size-sm mm-box--margin-inline-end-1 mm-box--display-inline-block mm-box--color-inherit"
            style="mask-image: url('./images/icons/edit.svg');"
          />
          <span
            class="mm-box mm-text mm-text--inherit mm-box--color-primary-default"
          />
        </button>
      </div>
    </div>
    <div
      class="mm-box confirm-info-row mm-box--margin-top-2 mm-box--margin-bottom-2 mm-box--padding-right-2 mm-box--padding-left-2 mm-box--display-flex mm-box--flex-direction-row mm-box--flex-wrap-wrap mm-box--justify-content-space-between mm-box--color-text-default mm-box--rounded-lg"
<<<<<<< HEAD
      data-testid="gas-fee-details-speed"
      style="overflow-wrap: anywhere; min-height: 24px; position: relative;"
    >
      <div
        class="mm-box mm-box--display-flex mm-box--flex-direction-row mm-box--justify-content-center mm-box--align-items-center"
=======
      style="overflow-wrap: anywhere; min-height: 24px;"
    >
      <div
        class="mm-box mm-box--display-flex mm-box--flex-direction-row mm-box--justify-content-center mm-box--align-items-flex-start"
>>>>>>> 535c139b
      >
        <p
          class="mm-box mm-text mm-text--body-md-medium mm-box--color-inherit"
        >
          Speed
        </p>
      </div>
      <div
        class="mm-box mm-box--display-flex mm-box--align-items-center"
      >
        <div
          class="mm-box mm-box--display-flex mm-box--flex-wrap-wrap"
        >
          <p
            class="mm-box mm-text mm-text--body-sm mm-box--padding-inline-end-1 mm-box--color-text-muted"
          >
            🦊 Market
          </p>
          <p
            class="mm-box mm-text mm-text--body-sm mm-box--color-success-default"
          >
            <span
              data-testid="gas-timing-time"
            >
              ~
              0 sec
            </span>
          </p>
        </div>
      </div>
    </div>
  </div>
</div>
`;

exports[`<ContractInteractionInfo /> renders component for contract interaction request 2`] = `
<div>
  <div
    class="mm-box mm-box--margin-bottom-4 mm-box--padding-0 mm-box--background-color-background-default mm-box--rounded-md"
  >
    <div
      class="mm-box simulation-details-layout mm-box--padding-3 mm-box--display-flex mm-box--gap-3 mm-box--flex-direction-column mm-box--rounded-lg mm-box--border-color-transparent box--border-style-solid box--border-width-1"
      data-testid="simulation-details-layout"
    >
      <div
        class="mm-box mm-box--display-flex mm-box--flex-direction-row mm-box--justify-content-space-between mm-box--align-items-center"
      >
        <div
          class="mm-box mm-box--display-flex mm-box--gap-1 mm-box--flex-direction-row mm-box--align-items-center"
        >
          <p
            class="mm-box mm-text mm-text--body-md-medium mm-box--color-text-default"
          >
            Estimated changes
          </p>
          <div
            class="info-tooltip"
            data-testid="info-tooltip"
          >
            <div>
              <div
                aria-describedby="tippy-tooltip-1"
                class="info-tooltip__tooltip-container"
                data-original-title="null"
                data-tooltipped=""
                style="display: inline;"
                tabindex="0"
              >
                <svg
                  viewBox="0 0 10 10"
                  xmlns="http://www.w3.org/2000/svg"
                >
                  <path
                    d="M5 0C2.2 0 0 2.2 0 5s2.2 5 5 5 5-2.2 5-5-2.2-5-5-5zm0 2c.4 0 .7.3.7.7s-.3.7-.7.7-.7-.2-.7-.6.3-.8.7-.8zm.7 6H4.3V4.3h1.5V8z"
                    fill="var(--color-icon-alternative)"
                  />
                </svg>
              </div>
            </div>
          </div>
        </div>
      </div>
      <div
        class="mm-box mm-box--display-flex mm-box--gap-3 mm-box--flex-direction-column"
      >
        <div
          class="mm-box"
        >
          <div
            class="mm-box mm-box--display-flex mm-box--gap-3 mm-box--flex-direction-column"
            data-testid="simulation-rows-outgoing"
          >
            <div
              class="mm-box mm-box--display-flex mm-box--gap-1 mm-box--flex-direction-row mm-box--flex-wrap-wrap mm-box--align-items-flex-start"
              data-testid="simulation-details-balance-change-row"
            >
              <p
                class="mm-box mm-text mm-text--body-md mm-box--color-text-default"
                style="white-space: nowrap;"
              >
                You send
              </p>
              <div
                class="mm-box mm-box--margin-left-auto mm-box--display-flex mm-box--gap-1 mm-box--flex-direction-column"
                style="min-width: 0;"
              >
                <div
                  class="mm-box mm-box--display-flex mm-box--gap-1 mm-box--flex-direction-row"
                >
                  <div
                    class="mm-box mm-box--display-flex mm-box--flex-direction-row mm-box--align-items-center mm-box--background-color-error-muted mm-box--rounded-pill"
                    data-testid="simulation-details-amount-pill"
                    style="padding: 0px 8px; flex-shrink: 1; flex-basis: auto; min-width: 0;"
                  >
                    <div
                      style="min-width: 0;"
                    >
                      <div
                        aria-describedby="tippy-tooltip-5"
                        class=""
                        data-original-title="4"
                        data-tooltipped=""
                        style="display: inline;"
                        tabindex="0"
                      >
                        <p
                          class="mm-box mm-text mm-text--body-md mm-text--ellipsis mm-box--color-error-alternative"
                        >
                          - 4
                        </p>
                      </div>
                    </div>
                  </div>
                  <div
                    class="mm-box"
                    data-testid="simulation-details-asset-pill"
                    style="flex-shrink: 1; flex-basis: auto; min-width: 0;"
                  >
                    <div
                      class="mm-box mm-box--display-flex mm-box--gap-1 mm-box--flex-direction-row mm-box--align-items-center mm-box--background-color-background-alternative mm-box--rounded-pill"
                      style="padding: 1px 8px 1px 4px;"
                    >
                      <div
                        class="mm-box mm-text mm-avatar-base mm-avatar-base--size-xs mm-avatar-network mm-text--body-xs mm-text--text-transform-uppercase mm-box--display-flex mm-box--justify-content-center mm-box--align-items-center mm-box--color-text-default mm-box--background-color-background-alternative mm-box--rounded-full mm-box--border-color-border-default box--border-style-solid box--border-width-1"
                      >
                        <img
                          alt="ETH logo"
                          class="mm-avatar-network__network-image"
                        />
                      </div>
                      <p
                        class="mm-box mm-text mm-text--body-md mm-text--ellipsis mm-box--color-text-default"
                      >
                        ETH
                      </p>
                    </div>
                  </div>
                </div>
              </div>
            </div>
          </div>
        </div>
      </div>
    </div>
  </div>
  <div
    class="mm-box mm-box--margin-bottom-4 mm-box--padding-2 mm-box--background-color-background-default mm-box--rounded-md"
<<<<<<< HEAD
    data-testid="transaction-details-section"
  >
    <div
      class="mm-box confirm-info-row mm-box--margin-top-2 mm-box--margin-bottom-2 mm-box--padding-right-2 mm-box--padding-left-2 mm-box--display-flex mm-box--flex-direction-row mm-box--flex-wrap-wrap mm-box--justify-content-space-between mm-box--color-text-default mm-box--rounded-lg"
      data-testid="transaction-details-origin-row"
      style="overflow-wrap: anywhere; min-height: 24px; position: relative;"
    >
      <div
        class="mm-box mm-box--display-flex mm-box--flex-direction-row mm-box--justify-content-center mm-box--align-items-center"
=======
  >
    <div
      class="mm-box confirm-info-row mm-box--margin-top-2 mm-box--margin-bottom-2 mm-box--padding-right-2 mm-box--padding-left-2 mm-box--display-flex mm-box--flex-direction-row mm-box--flex-wrap-wrap mm-box--justify-content-space-between mm-box--color-text-default mm-box--rounded-lg"
      style="overflow-wrap: anywhere; min-height: 24px;"
    >
      <div
        class="mm-box mm-box--display-flex mm-box--flex-direction-row mm-box--justify-content-center mm-box--align-items-flex-start"
>>>>>>> 535c139b
      >
        <p
          class="mm-box mm-text mm-text--body-md-medium mm-box--color-inherit"
        >
          Request from
        </p>
        <div>
          <div
            aria-describedby="tippy-tooltip-2"
            class=""
            data-original-title="This is the site asking for your confirmation."
            data-tooltipped=""
            style="display: flex;"
            tabindex="0"
          >
            <span
              class="mm-box mm-icon mm-icon--size-sm mm-box--margin-left-1 mm-box--display-inline-block mm-box--color-icon-muted"
              style="mask-image: url('./images/icons/question.svg');"
            />
          </div>
        </div>
      </div>
      <div
        class="mm-box mm-box--display-flex mm-box--gap-2 mm-box--flex-wrap-wrap mm-box--align-items-center"
      >
        <p
          class="mm-box mm-text mm-text--body-md mm-box--color-inherit"
        >
          metamask.github.io
        </p>
      </div>
    </div>
    <div
      class="mm-box confirm-info-row mm-box--margin-top-2 mm-box--margin-bottom-2 mm-box--padding-right-2 mm-box--padding-left-2 mm-box--display-flex mm-box--flex-direction-row mm-box--flex-wrap-wrap mm-box--justify-content-space-between mm-box--color-text-default mm-box--rounded-lg"
<<<<<<< HEAD
      data-testid="transaction-details-recipient-row"
      style="overflow-wrap: anywhere; min-height: 24px; position: relative;"
    >
      <div
        class="mm-box mm-box--display-flex mm-box--flex-direction-row mm-box--justify-content-center mm-box--align-items-center"
=======
      style="overflow-wrap: anywhere; min-height: 24px;"
    >
      <div
        class="mm-box mm-box--display-flex mm-box--flex-direction-row mm-box--justify-content-center mm-box--align-items-flex-start"
>>>>>>> 535c139b
      >
        <p
          class="mm-box mm-text mm-text--body-md-medium mm-box--color-inherit"
        >
          Interacting with
        </p>
        <div>
          <div
            aria-describedby="tippy-tooltip-3"
            class=""
            data-original-title="This is the contract you're interacting with. Protect yourself from scammers by verifying the details."
            data-tooltipped=""
            style="display: flex;"
            tabindex="0"
          >
            <span
              class="mm-box mm-icon mm-icon--size-sm mm-box--margin-left-1 mm-box--display-inline-block mm-box--color-icon-muted"
              style="mask-image: url('./images/icons/question.svg');"
            />
          </div>
        </div>
      </div>
      <div
        class="mm-box mm-box--display-flex mm-box--flex-direction-row mm-box--align-items-center"
      >
        <div
          class="mm-box mm-box--display-flex mm-box--flex-direction-row mm-box--align-items-center"
        >
          <div
            class="mm-box mm-text mm-avatar-base mm-avatar-base--size-xs mm-avatar-account mm-text--body-xs mm-text--text-transform-uppercase mm-box--display-flex mm-box--justify-content-center mm-box--align-items-center mm-box--color-text-default mm-box--background-color-background-alternative mm-box--rounded-full mm-box--border-color-transparent box--border-style-solid box--border-width-1"
          >
            <div
              class="mm-avatar-account__jazzicon"
            >
              <div
                style="border-radius: 50px; overflow: hidden; padding: 0px; margin: 0px; width: 16px; height: 16px; display: inline-block; background: rgb(200, 20, 98);"
              >
                <svg
                  height="16"
                  width="16"
                  x="0"
                  y="0"
                >
                  <rect
                    fill="#018E82"
                    height="16"
                    transform="translate(0.09338133124744565 -0.04490608666778058) rotate(456.7 8 8)"
                    width="16"
                    x="0"
                    y="0"
                  />
                  <rect
                    fill="#FB187B"
                    height="16"
                    transform="translate(-6.3240369287990985 -1.0053822898747908) rotate(305.5 8 8)"
                    width="16"
                    x="0"
                    y="0"
                  />
                  <rect
                    fill="#237CE1"
                    height="16"
                    transform="translate(4.0809955633515935 -14.427164334848008) rotate(395.8 8 8)"
                    width="16"
                    x="0"
                    y="0"
                  />
                </svg>
              </div>
            </div>
          </div>
          <p
            class="mm-box mm-text mm-text--body-md mm-box--margin-left-2 mm-box--color-inherit"
            data-testid="confirm-info-row-display-name"
          >
            0x88AA6...A5125
          </p>
        </div>
      </div>
    </div>
  </div>
  <div
    class="mm-box mm-box--margin-bottom-4 mm-box--padding-2 mm-box--background-color-background-default mm-box--rounded-md"
<<<<<<< HEAD
    data-testid="gas-fee-section"
  >
    <div
      class="mm-box confirm-info-row mm-box--margin-top-2 mm-box--margin-bottom-2 mm-box--padding-right-2 mm-box--padding-left-2 mm-box--display-flex mm-box--flex-direction-row mm-box--flex-wrap-wrap mm-box--justify-content-space-between mm-box--color-text-default mm-box--rounded-lg"
      data-testid="edit-gas-fees-row"
      style="overflow-wrap: anywhere; min-height: 24px; position: relative; background: transparent;"
    >
      <div
        class="mm-box mm-box--display-flex mm-box--flex-direction-row mm-box--justify-content-center mm-box--align-items-center mm-box--color-text-default"
=======
  >
    <div
      class="mm-box confirm-info-row mm-box--margin-top-2 mm-box--margin-bottom-2 mm-box--padding-right-2 mm-box--padding-left-2 mm-box--display-flex mm-box--flex-direction-row mm-box--flex-wrap-wrap mm-box--justify-content-space-between mm-box--color-text-default mm-box--rounded-lg"
      style="overflow-wrap: anywhere; min-height: 24px;"
    >
      <div
        class="mm-box mm-box--display-flex mm-box--flex-direction-row mm-box--justify-content-center mm-box--align-items-flex-start"
>>>>>>> 535c139b
      >
        <p
          class="mm-box mm-text mm-text--body-md-medium mm-box--color-inherit"
        >
          Estimated fee
        </p>
        <div>
          <div
            aria-describedby="tippy-tooltip-4"
            class=""
            data-original-title="Amount paid to process the transaction on network."
            data-tooltipped=""
            style="display: flex;"
            tabindex="0"
          >
            <span
              class="mm-box mm-icon mm-icon--size-sm mm-box--margin-left-1 mm-box--display-inline-block mm-box--color-icon-muted"
              style="mask-image: url('./images/icons/question.svg');"
            />
          </div>
        </div>
      </div>
      <div
        class="mm-box mm-box--display-flex mm-box--flex-direction-row mm-box--justify-content-space-between mm-box--align-items-center mm-box--text-align-center"
      >
        <p
          class="mm-box mm-text mm-text--body-md mm-box--margin-right-1 mm-box--color-text-default"
          data-testid="first-gas-field"
        >
          0.004 ETH
        </p>
        <p
          class="mm-box mm-text mm-text--body-md mm-box--margin-right-2 mm-box--color-text-alternative"
<<<<<<< HEAD
          data-testid="native-currency"
=======
>>>>>>> 535c139b
        >
          $2.20
        </p>
        <button
          class="mm-box mm-text mm-button-base mm-button-base--size-sm mm-button-link mm-text--body-md-medium mm-box--padding-0 mm-box--padding-right-0 mm-box--padding-left-0 mm-box--display-inline-flex mm-box--justify-content-center mm-box--align-items-center mm-box--color-primary-default mm-box--background-color-transparent"
          data-testid="edit-gas-fee-icon"
          style="text-decoration: none;"
        >
          <span
            class="mm-box mm-icon mm-icon--size-sm mm-box--margin-inline-end-1 mm-box--display-inline-block mm-box--color-inherit"
            style="mask-image: url('./images/icons/edit.svg');"
          />
          <span
            class="mm-box mm-text mm-text--inherit mm-box--color-primary-default"
          />
        </button>
      </div>
    </div>
    <div
      class="mm-box confirm-info-row mm-box--margin-top-2 mm-box--margin-bottom-2 mm-box--padding-right-2 mm-box--padding-left-2 mm-box--display-flex mm-box--flex-direction-row mm-box--flex-wrap-wrap mm-box--justify-content-space-between mm-box--color-text-default mm-box--rounded-lg"
<<<<<<< HEAD
      data-testid="gas-fee-details-speed"
      style="overflow-wrap: anywhere; min-height: 24px; position: relative;"
    >
      <div
        class="mm-box mm-box--display-flex mm-box--flex-direction-row mm-box--justify-content-center mm-box--align-items-center"
=======
      style="overflow-wrap: anywhere; min-height: 24px;"
    >
      <div
        class="mm-box mm-box--display-flex mm-box--flex-direction-row mm-box--justify-content-center mm-box--align-items-flex-start"
>>>>>>> 535c139b
      >
        <p
          class="mm-box mm-text mm-text--body-md-medium mm-box--color-inherit"
        >
          Speed
        </p>
      </div>
      <div
        class="mm-box mm-box--display-flex mm-box--align-items-center"
      >
        <div
          class="mm-box mm-box--display-flex mm-box--flex-wrap-wrap"
        >
          <p
            class="mm-box mm-text mm-text--body-sm mm-box--padding-inline-end-1 mm-box--color-text-muted"
          >
            🦊 Market
          </p>
          <p
            class="mm-box mm-text mm-text--body-sm mm-box--color-success-default"
          >
            <span
              data-testid="gas-timing-time"
            >
              ~
              0 sec
            </span>
          </p>
        </div>
      </div>
    </div>
  </div>
</div>
`;

exports[`<ContractInteractionInfo /> renders component for contract interaction request 3`] = `
<div>
  <div
    class="mm-box mm-box--margin-bottom-4 mm-box--padding-0 mm-box--background-color-background-default mm-box--rounded-md"
  >
    <div
      class="mm-box simulation-details-layout mm-box--padding-3 mm-box--display-flex mm-box--gap-3 mm-box--flex-direction-column mm-box--rounded-lg mm-box--border-color-transparent box--border-style-solid box--border-width-1"
      data-testid="simulation-details-layout"
    >
      <div
        class="mm-box mm-box--display-flex mm-box--flex-direction-row mm-box--justify-content-space-between mm-box--align-items-center"
      >
        <div
          class="mm-box mm-box--display-flex mm-box--gap-1 mm-box--flex-direction-row mm-box--align-items-center"
        >
          <p
            class="mm-box mm-text mm-text--body-md-medium mm-box--color-text-default"
          >
            Estimated changes
          </p>
          <div
            class="info-tooltip"
            data-testid="info-tooltip"
          >
            <div>
              <div
                aria-describedby="tippy-tooltip-1"
                class="info-tooltip__tooltip-container"
                data-original-title="null"
                data-tooltipped=""
                style="display: inline;"
                tabindex="0"
              >
                <svg
                  viewBox="0 0 10 10"
                  xmlns="http://www.w3.org/2000/svg"
                >
                  <path
                    d="M5 0C2.2 0 0 2.2 0 5s2.2 5 5 5 5-2.2 5-5-2.2-5-5-5zm0 2c.4 0 .7.3.7.7s-.3.7-.7.7-.7-.2-.7-.6.3-.8.7-.8zm.7 6H4.3V4.3h1.5V8z"
                    fill="var(--color-icon-alternative)"
                  />
                </svg>
              </div>
            </div>
          </div>
        </div>
      </div>
      <div
        class="mm-box mm-box--display-flex mm-box--gap-3 mm-box--flex-direction-column"
      >
        <div
          class="mm-box"
        >
          <div
            class="mm-box mm-box--display-flex mm-box--gap-3 mm-box--flex-direction-column"
            data-testid="simulation-rows-outgoing"
          >
            <div
              class="mm-box mm-box--display-flex mm-box--gap-1 mm-box--flex-direction-row mm-box--flex-wrap-wrap mm-box--align-items-flex-start"
              data-testid="simulation-details-balance-change-row"
            >
              <p
                class="mm-box mm-text mm-text--body-md mm-box--color-text-default"
                style="white-space: nowrap;"
              >
                You send
              </p>
              <div
                class="mm-box mm-box--margin-left-auto mm-box--display-flex mm-box--gap-1 mm-box--flex-direction-column"
                style="min-width: 0;"
              >
                <div
                  class="mm-box mm-box--display-flex mm-box--gap-1 mm-box--flex-direction-row"
                >
                  <div
                    class="mm-box mm-box--display-flex mm-box--flex-direction-row mm-box--align-items-center mm-box--background-color-error-muted mm-box--rounded-pill"
                    data-testid="simulation-details-amount-pill"
                    style="padding: 0px 8px; flex-shrink: 1; flex-basis: auto; min-width: 0;"
                  >
                    <div
                      style="min-width: 0;"
                    >
                      <div
                        aria-describedby="tippy-tooltip-5"
                        class=""
                        data-original-title="4"
                        data-tooltipped=""
                        style="display: inline;"
                        tabindex="0"
                      >
                        <p
                          class="mm-box mm-text mm-text--body-md mm-text--ellipsis mm-box--color-error-alternative"
                        >
                          - 4
                        </p>
                      </div>
                    </div>
                  </div>
                  <div
                    class="mm-box"
                    data-testid="simulation-details-asset-pill"
                    style="flex-shrink: 1; flex-basis: auto; min-width: 0;"
                  >
                    <div
                      class="mm-box mm-box--display-flex mm-box--gap-1 mm-box--flex-direction-row mm-box--align-items-center mm-box--background-color-background-alternative mm-box--rounded-pill"
                      style="padding: 1px 8px 1px 4px;"
                    >
                      <div
                        class="mm-box mm-text mm-avatar-base mm-avatar-base--size-xs mm-avatar-network mm-text--body-xs mm-text--text-transform-uppercase mm-box--display-flex mm-box--justify-content-center mm-box--align-items-center mm-box--color-text-default mm-box--background-color-background-alternative mm-box--rounded-full mm-box--border-color-border-default box--border-style-solid box--border-width-1"
                      >
                        E
                      </div>
                      <p
                        class="mm-box mm-text mm-text--body-md mm-text--ellipsis mm-box--color-text-default"
                      >
                        ETH
                      </p>
                    </div>
                  </div>
                </div>
              </div>
            </div>
          </div>
        </div>
      </div>
    </div>
  </div>
  <div
    class="mm-box mm-box--margin-bottom-4 mm-box--padding-2 mm-box--background-color-background-default mm-box--rounded-md"
<<<<<<< HEAD
    data-testid="transaction-details-section"
  >
    <div
      class="mm-box confirm-info-row mm-box--margin-top-2 mm-box--margin-bottom-2 mm-box--padding-right-2 mm-box--padding-left-2 mm-box--display-flex mm-box--flex-direction-row mm-box--flex-wrap-wrap mm-box--justify-content-space-between mm-box--color-text-default mm-box--rounded-lg"
      data-testid="transaction-details-origin-row"
      style="overflow-wrap: anywhere; min-height: 24px; position: relative;"
    >
      <div
        class="mm-box mm-box--display-flex mm-box--flex-direction-row mm-box--justify-content-center mm-box--align-items-center"
=======
  >
    <div
      class="mm-box confirm-info-row mm-box--margin-top-2 mm-box--margin-bottom-2 mm-box--padding-right-2 mm-box--padding-left-2 mm-box--display-flex mm-box--flex-direction-row mm-box--flex-wrap-wrap mm-box--justify-content-space-between mm-box--color-text-default mm-box--rounded-lg"
      style="overflow-wrap: anywhere; min-height: 24px;"
    >
      <div
        class="mm-box mm-box--display-flex mm-box--flex-direction-row mm-box--justify-content-center mm-box--align-items-flex-start"
>>>>>>> 535c139b
      >
        <p
          class="mm-box mm-text mm-text--body-md-medium mm-box--color-inherit"
        >
          Request from
        </p>
        <div>
          <div
            aria-describedby="tippy-tooltip-2"
            class=""
            data-original-title="This is the site asking for your confirmation."
            data-tooltipped=""
            style="display: flex;"
            tabindex="0"
          >
            <span
              class="mm-box mm-icon mm-icon--size-sm mm-box--margin-left-1 mm-box--display-inline-block mm-box--color-icon-muted"
              style="mask-image: url('./images/icons/question.svg');"
            />
          </div>
        </div>
      </div>
      <div
        class="mm-box mm-box--display-flex mm-box--gap-2 mm-box--flex-wrap-wrap mm-box--align-items-center"
      >
        <p
          class="mm-box mm-text mm-text--body-md mm-box--color-inherit"
        >
          metamask.github.io
        </p>
      </div>
    </div>
    <div
      class="mm-box confirm-info-row mm-box--margin-top-2 mm-box--margin-bottom-2 mm-box--padding-right-2 mm-box--padding-left-2 mm-box--display-flex mm-box--flex-direction-row mm-box--flex-wrap-wrap mm-box--justify-content-space-between mm-box--color-text-default mm-box--rounded-lg"
<<<<<<< HEAD
      data-testid="transaction-details-recipient-row"
      style="overflow-wrap: anywhere; min-height: 24px; position: relative;"
    >
      <div
        class="mm-box mm-box--display-flex mm-box--flex-direction-row mm-box--justify-content-center mm-box--align-items-center"
=======
      style="overflow-wrap: anywhere; min-height: 24px;"
    >
      <div
        class="mm-box mm-box--display-flex mm-box--flex-direction-row mm-box--justify-content-center mm-box--align-items-flex-start"
>>>>>>> 535c139b
      >
        <p
          class="mm-box mm-text mm-text--body-md-medium mm-box--color-inherit"
        >
          Interacting with
        </p>
        <div>
          <div
            aria-describedby="tippy-tooltip-3"
            class=""
            data-original-title="This is the contract you're interacting with. Protect yourself from scammers by verifying the details."
            data-tooltipped=""
            style="display: flex;"
            tabindex="0"
          >
            <span
              class="mm-box mm-icon mm-icon--size-sm mm-box--margin-left-1 mm-box--display-inline-block mm-box--color-icon-muted"
              style="mask-image: url('./images/icons/question.svg');"
            />
          </div>
        </div>
      </div>
      <div
        class="mm-box mm-box--display-flex mm-box--flex-direction-row mm-box--align-items-center"
      >
        <div
          class="mm-box mm-box--display-flex mm-box--flex-direction-row mm-box--align-items-center"
        >
          <div
            class="mm-box mm-text mm-avatar-base mm-avatar-base--size-xs mm-avatar-account mm-text--body-xs mm-text--text-transform-uppercase mm-box--display-flex mm-box--justify-content-center mm-box--align-items-center mm-box--color-text-default mm-box--background-color-background-alternative mm-box--rounded-full mm-box--border-color-transparent box--border-style-solid box--border-width-1"
          >
            <div
              class="mm-avatar-account__jazzicon"
            >
              <div
                style="border-radius: 50px; overflow: hidden; padding: 0px; margin: 0px; width: 16px; height: 16px; display: inline-block; background: rgb(200, 20, 98);"
              >
                <svg
                  height="16"
                  width="16"
                  x="0"
                  y="0"
                >
                  <rect
                    fill="#018E82"
                    height="16"
                    transform="translate(0.09338133124744565 -0.04490608666778058) rotate(456.7 8 8)"
                    width="16"
                    x="0"
                    y="0"
                  />
                  <rect
                    fill="#FB187B"
                    height="16"
                    transform="translate(-6.3240369287990985 -1.0053822898747908) rotate(305.5 8 8)"
                    width="16"
                    x="0"
                    y="0"
                  />
                  <rect
                    fill="#237CE1"
                    height="16"
                    transform="translate(4.0809955633515935 -14.427164334848008) rotate(395.8 8 8)"
                    width="16"
                    x="0"
                    y="0"
                  />
                </svg>
              </div>
            </div>
          </div>
          <p
            class="mm-box mm-text mm-text--body-md mm-box--margin-left-2 mm-box--color-inherit"
            data-testid="confirm-info-row-display-name"
          >
            0x88AA6...A5125
          </p>
        </div>
      </div>
    </div>
  </div>
  <div
    class="mm-box mm-box--margin-bottom-4 mm-box--padding-2 mm-box--background-color-background-default mm-box--rounded-md"
<<<<<<< HEAD
    data-testid="gas-fee-section"
  >
    <div
      class="mm-box confirm-info-row mm-box--margin-top-2 mm-box--margin-bottom-2 mm-box--padding-right-2 mm-box--padding-left-2 mm-box--display-flex mm-box--flex-direction-row mm-box--flex-wrap-wrap mm-box--justify-content-space-between mm-box--color-text-default mm-box--rounded-lg"
      data-testid="edit-gas-fees-row"
      style="overflow-wrap: anywhere; min-height: 24px; position: relative; background: transparent;"
    >
      <div
        class="mm-box mm-box--display-flex mm-box--flex-direction-row mm-box--justify-content-center mm-box--align-items-center mm-box--color-text-default"
=======
  >
    <div
      class="mm-box confirm-info-row mm-box--margin-top-2 mm-box--margin-bottom-2 mm-box--padding-right-2 mm-box--padding-left-2 mm-box--display-flex mm-box--flex-direction-row mm-box--flex-wrap-wrap mm-box--justify-content-space-between mm-box--color-text-default mm-box--rounded-lg"
      style="overflow-wrap: anywhere; min-height: 24px;"
    >
      <div
        class="mm-box mm-box--display-flex mm-box--flex-direction-row mm-box--justify-content-center mm-box--align-items-flex-start"
>>>>>>> 535c139b
      >
        <p
          class="mm-box mm-text mm-text--body-md-medium mm-box--color-inherit"
        >
          Estimated fee
        </p>
        <div>
          <div
            aria-describedby="tippy-tooltip-4"
            class=""
            data-original-title="Amount paid to process the transaction on network."
            data-tooltipped=""
            style="display: flex;"
            tabindex="0"
          >
            <span
              class="mm-box mm-icon mm-icon--size-sm mm-box--margin-left-1 mm-box--display-inline-block mm-box--color-icon-muted"
              style="mask-image: url('./images/icons/question.svg');"
            />
          </div>
        </div>
      </div>
      <div
        class="mm-box mm-box--display-flex mm-box--flex-direction-row mm-box--justify-content-space-between mm-box--align-items-center mm-box--text-align-center"
      >
        <p
          class="mm-box mm-text mm-text--body-md mm-box--margin-right-1 mm-box--color-text-default"
          data-testid="first-gas-field"
        >
          0.004 ETH
        </p>
        <p
          class="mm-box mm-text mm-text--body-md mm-box--margin-right-2 mm-box--color-text-alternative"
<<<<<<< HEAD
          data-testid="native-currency"
=======
>>>>>>> 535c139b
        >
          $2.20
        </p>
        <button
          class="mm-box mm-text mm-button-base mm-button-base--size-sm mm-button-link mm-text--body-md-medium mm-box--padding-0 mm-box--padding-right-0 mm-box--padding-left-0 mm-box--display-inline-flex mm-box--justify-content-center mm-box--align-items-center mm-box--color-primary-default mm-box--background-color-transparent"
          data-testid="edit-gas-fee-icon"
          style="text-decoration: none;"
        >
          <span
            class="mm-box mm-icon mm-icon--size-sm mm-box--margin-inline-end-1 mm-box--display-inline-block mm-box--color-inherit"
            style="mask-image: url('./images/icons/edit.svg');"
          />
          <span
            class="mm-box mm-text mm-text--inherit mm-box--color-primary-default"
          />
        </button>
      </div>
    </div>
    <div
      class="mm-box confirm-info-row mm-box--margin-top-2 mm-box--margin-bottom-2 mm-box--padding-right-2 mm-box--padding-left-2 mm-box--display-flex mm-box--flex-direction-row mm-box--flex-wrap-wrap mm-box--justify-content-space-between mm-box--color-text-default mm-box--rounded-lg"
<<<<<<< HEAD
      data-testid="gas-fee-details-speed"
      style="overflow-wrap: anywhere; min-height: 24px; position: relative;"
    >
      <div
        class="mm-box mm-box--display-flex mm-box--flex-direction-row mm-box--justify-content-center mm-box--align-items-center"
=======
      style="overflow-wrap: anywhere; min-height: 24px;"
    >
      <div
        class="mm-box mm-box--display-flex mm-box--flex-direction-row mm-box--justify-content-center mm-box--align-items-flex-start"
>>>>>>> 535c139b
      >
        <p
          class="mm-box mm-text mm-text--body-md-medium mm-box--color-inherit"
        >
          Speed
        </p>
      </div>
      <div
        class="mm-box mm-box--display-flex mm-box--align-items-center"
      >
        <div
          class="mm-box mm-box--display-flex mm-box--flex-wrap-wrap"
        >
          <p
            class="mm-box mm-text mm-text--body-sm mm-box--padding-inline-end-1 mm-box--color-text-muted"
          >
            🦊 Market
          </p>
          <p
            class="mm-box mm-text mm-text--body-sm mm-box--color-success-default"
          >
            <span
              data-testid="gas-timing-time"
            >
              ~
              0 sec
            </span>
          </p>
        </div>
      </div>
    </div>
  </div>
</div>
`;<|MERGE_RESOLUTION|>--- conflicted
+++ resolved
@@ -1,8 +1,6 @@
 // Jest Snapshot v1, https://goo.gl/fbAQLP
 
-exports[`<ContractInteractionInfo /> does not render if required data is not present in the transaction (no advanced details) 1`] = `<div />`;
-
-exports[`<ContractInteractionInfo /> does not render if required data is not present in the transaction (with advanced details) 1`] = `<div />`;
+exports[`<ContractInteractionInfo /> does not render if required data is not present in the transaction 1`] = `<div />`;
 
 exports[`<ContractInteractionInfo /> renders component for contract interaction request 1`] = `
 <div>
@@ -229,7 +227,6 @@
   </div>
   <div
     class="mm-box mm-box--margin-bottom-4 mm-box--padding-2 mm-box--background-color-background-default mm-box--rounded-md"
-<<<<<<< HEAD
     data-testid="gas-fee-section"
   >
     <div
@@ -238,16 +235,7 @@
       style="overflow-wrap: anywhere; min-height: 24px; position: relative; background: transparent;"
     >
       <div
-        class="mm-box mm-box--display-flex mm-box--flex-direction-row mm-box--justify-content-center mm-box--align-items-center mm-box--color-text-default"
-=======
-  >
-    <div
-      class="mm-box confirm-info-row mm-box--margin-top-2 mm-box--margin-bottom-2 mm-box--padding-right-2 mm-box--padding-left-2 mm-box--display-flex mm-box--flex-direction-row mm-box--flex-wrap-wrap mm-box--justify-content-space-between mm-box--color-text-default mm-box--rounded-lg"
-      style="overflow-wrap: anywhere; min-height: 24px;"
-    >
-      <div
-        class="mm-box mm-box--display-flex mm-box--flex-direction-row mm-box--justify-content-center mm-box--align-items-flex-start"
->>>>>>> 535c139b
+        class="mm-box mm-box--display-flex mm-box--flex-direction-row mm-box--justify-content-center mm-box--align-items-flex-start mm-box--color-text-default"
       >
         <p
           class="mm-box mm-text mm-text--body-md-medium mm-box--color-inherit"
@@ -281,10 +269,7 @@
         </p>
         <p
           class="mm-box mm-text mm-text--body-md mm-box--margin-right-2 mm-box--color-text-alternative"
-<<<<<<< HEAD
           data-testid="native-currency"
-=======
->>>>>>> 535c139b
         >
           $2.20
         </p>
@@ -305,18 +290,11 @@
     </div>
     <div
       class="mm-box confirm-info-row mm-box--margin-top-2 mm-box--margin-bottom-2 mm-box--padding-right-2 mm-box--padding-left-2 mm-box--display-flex mm-box--flex-direction-row mm-box--flex-wrap-wrap mm-box--justify-content-space-between mm-box--color-text-default mm-box--rounded-lg"
-<<<<<<< HEAD
       data-testid="gas-fee-details-speed"
       style="overflow-wrap: anywhere; min-height: 24px; position: relative;"
     >
       <div
-        class="mm-box mm-box--display-flex mm-box--flex-direction-row mm-box--justify-content-center mm-box--align-items-center"
-=======
-      style="overflow-wrap: anywhere; min-height: 24px;"
-    >
-      <div
         class="mm-box mm-box--display-flex mm-box--flex-direction-row mm-box--justify-content-center mm-box--align-items-flex-start"
->>>>>>> 535c139b
       >
         <p
           class="mm-box mm-text mm-text--body-md-medium mm-box--color-inherit"
@@ -484,7 +462,6 @@
   </div>
   <div
     class="mm-box mm-box--margin-bottom-4 mm-box--padding-2 mm-box--background-color-background-default mm-box--rounded-md"
-<<<<<<< HEAD
     data-testid="transaction-details-section"
   >
     <div
@@ -493,16 +470,7 @@
       style="overflow-wrap: anywhere; min-height: 24px; position: relative;"
     >
       <div
-        class="mm-box mm-box--display-flex mm-box--flex-direction-row mm-box--justify-content-center mm-box--align-items-center"
-=======
-  >
-    <div
-      class="mm-box confirm-info-row mm-box--margin-top-2 mm-box--margin-bottom-2 mm-box--padding-right-2 mm-box--padding-left-2 mm-box--display-flex mm-box--flex-direction-row mm-box--flex-wrap-wrap mm-box--justify-content-space-between mm-box--color-text-default mm-box--rounded-lg"
-      style="overflow-wrap: anywhere; min-height: 24px;"
-    >
-      <div
         class="mm-box mm-box--display-flex mm-box--flex-direction-row mm-box--justify-content-center mm-box--align-items-flex-start"
->>>>>>> 535c139b
       >
         <p
           class="mm-box mm-text mm-text--body-md-medium mm-box--color-inherit"
@@ -537,18 +505,11 @@
     </div>
     <div
       class="mm-box confirm-info-row mm-box--margin-top-2 mm-box--margin-bottom-2 mm-box--padding-right-2 mm-box--padding-left-2 mm-box--display-flex mm-box--flex-direction-row mm-box--flex-wrap-wrap mm-box--justify-content-space-between mm-box--color-text-default mm-box--rounded-lg"
-<<<<<<< HEAD
       data-testid="transaction-details-recipient-row"
       style="overflow-wrap: anywhere; min-height: 24px; position: relative;"
     >
       <div
-        class="mm-box mm-box--display-flex mm-box--flex-direction-row mm-box--justify-content-center mm-box--align-items-center"
-=======
-      style="overflow-wrap: anywhere; min-height: 24px;"
-    >
-      <div
         class="mm-box mm-box--display-flex mm-box--flex-direction-row mm-box--justify-content-center mm-box--align-items-flex-start"
->>>>>>> 535c139b
       >
         <p
           class="mm-box mm-text mm-text--body-md-medium mm-box--color-inherit"
@@ -632,7 +593,6 @@
   </div>
   <div
     class="mm-box mm-box--margin-bottom-4 mm-box--padding-2 mm-box--background-color-background-default mm-box--rounded-md"
-<<<<<<< HEAD
     data-testid="gas-fee-section"
   >
     <div
@@ -641,16 +601,7 @@
       style="overflow-wrap: anywhere; min-height: 24px; position: relative; background: transparent;"
     >
       <div
-        class="mm-box mm-box--display-flex mm-box--flex-direction-row mm-box--justify-content-center mm-box--align-items-center mm-box--color-text-default"
-=======
-  >
-    <div
-      class="mm-box confirm-info-row mm-box--margin-top-2 mm-box--margin-bottom-2 mm-box--padding-right-2 mm-box--padding-left-2 mm-box--display-flex mm-box--flex-direction-row mm-box--flex-wrap-wrap mm-box--justify-content-space-between mm-box--color-text-default mm-box--rounded-lg"
-      style="overflow-wrap: anywhere; min-height: 24px;"
-    >
-      <div
-        class="mm-box mm-box--display-flex mm-box--flex-direction-row mm-box--justify-content-center mm-box--align-items-flex-start"
->>>>>>> 535c139b
+        class="mm-box mm-box--display-flex mm-box--flex-direction-row mm-box--justify-content-center mm-box--align-items-flex-start mm-box--color-text-default"
       >
         <p
           class="mm-box mm-text mm-text--body-md-medium mm-box--color-inherit"
@@ -684,10 +635,7 @@
         </p>
         <p
           class="mm-box mm-text mm-text--body-md mm-box--margin-right-2 mm-box--color-text-alternative"
-<<<<<<< HEAD
           data-testid="native-currency"
-=======
->>>>>>> 535c139b
         >
           $2.20
         </p>
@@ -708,18 +656,11 @@
     </div>
     <div
       class="mm-box confirm-info-row mm-box--margin-top-2 mm-box--margin-bottom-2 mm-box--padding-right-2 mm-box--padding-left-2 mm-box--display-flex mm-box--flex-direction-row mm-box--flex-wrap-wrap mm-box--justify-content-space-between mm-box--color-text-default mm-box--rounded-lg"
-<<<<<<< HEAD
       data-testid="gas-fee-details-speed"
       style="overflow-wrap: anywhere; min-height: 24px; position: relative;"
     >
       <div
-        class="mm-box mm-box--display-flex mm-box--flex-direction-row mm-box--justify-content-center mm-box--align-items-center"
-=======
-      style="overflow-wrap: anywhere; min-height: 24px;"
-    >
-      <div
         class="mm-box mm-box--display-flex mm-box--flex-direction-row mm-box--justify-content-center mm-box--align-items-flex-start"
->>>>>>> 535c139b
       >
         <p
           class="mm-box mm-text mm-text--body-md-medium mm-box--color-inherit"
@@ -884,7 +825,6 @@
   </div>
   <div
     class="mm-box mm-box--margin-bottom-4 mm-box--padding-2 mm-box--background-color-background-default mm-box--rounded-md"
-<<<<<<< HEAD
     data-testid="transaction-details-section"
   >
     <div
@@ -893,16 +833,7 @@
       style="overflow-wrap: anywhere; min-height: 24px; position: relative;"
     >
       <div
-        class="mm-box mm-box--display-flex mm-box--flex-direction-row mm-box--justify-content-center mm-box--align-items-center"
-=======
-  >
-    <div
-      class="mm-box confirm-info-row mm-box--margin-top-2 mm-box--margin-bottom-2 mm-box--padding-right-2 mm-box--padding-left-2 mm-box--display-flex mm-box--flex-direction-row mm-box--flex-wrap-wrap mm-box--justify-content-space-between mm-box--color-text-default mm-box--rounded-lg"
-      style="overflow-wrap: anywhere; min-height: 24px;"
-    >
-      <div
         class="mm-box mm-box--display-flex mm-box--flex-direction-row mm-box--justify-content-center mm-box--align-items-flex-start"
->>>>>>> 535c139b
       >
         <p
           class="mm-box mm-text mm-text--body-md-medium mm-box--color-inherit"
@@ -937,18 +868,11 @@
     </div>
     <div
       class="mm-box confirm-info-row mm-box--margin-top-2 mm-box--margin-bottom-2 mm-box--padding-right-2 mm-box--padding-left-2 mm-box--display-flex mm-box--flex-direction-row mm-box--flex-wrap-wrap mm-box--justify-content-space-between mm-box--color-text-default mm-box--rounded-lg"
-<<<<<<< HEAD
       data-testid="transaction-details-recipient-row"
       style="overflow-wrap: anywhere; min-height: 24px; position: relative;"
     >
       <div
-        class="mm-box mm-box--display-flex mm-box--flex-direction-row mm-box--justify-content-center mm-box--align-items-center"
-=======
-      style="overflow-wrap: anywhere; min-height: 24px;"
-    >
-      <div
         class="mm-box mm-box--display-flex mm-box--flex-direction-row mm-box--justify-content-center mm-box--align-items-flex-start"
->>>>>>> 535c139b
       >
         <p
           class="mm-box mm-text mm-text--body-md-medium mm-box--color-inherit"
@@ -1032,7 +956,6 @@
   </div>
   <div
     class="mm-box mm-box--margin-bottom-4 mm-box--padding-2 mm-box--background-color-background-default mm-box--rounded-md"
-<<<<<<< HEAD
     data-testid="gas-fee-section"
   >
     <div
@@ -1041,16 +964,7 @@
       style="overflow-wrap: anywhere; min-height: 24px; position: relative; background: transparent;"
     >
       <div
-        class="mm-box mm-box--display-flex mm-box--flex-direction-row mm-box--justify-content-center mm-box--align-items-center mm-box--color-text-default"
-=======
-  >
-    <div
-      class="mm-box confirm-info-row mm-box--margin-top-2 mm-box--margin-bottom-2 mm-box--padding-right-2 mm-box--padding-left-2 mm-box--display-flex mm-box--flex-direction-row mm-box--flex-wrap-wrap mm-box--justify-content-space-between mm-box--color-text-default mm-box--rounded-lg"
-      style="overflow-wrap: anywhere; min-height: 24px;"
-    >
-      <div
-        class="mm-box mm-box--display-flex mm-box--flex-direction-row mm-box--justify-content-center mm-box--align-items-flex-start"
->>>>>>> 535c139b
+        class="mm-box mm-box--display-flex mm-box--flex-direction-row mm-box--justify-content-center mm-box--align-items-flex-start mm-box--color-text-default"
       >
         <p
           class="mm-box mm-text mm-text--body-md-medium mm-box--color-inherit"
@@ -1084,10 +998,7 @@
         </p>
         <p
           class="mm-box mm-text mm-text--body-md mm-box--margin-right-2 mm-box--color-text-alternative"
-<<<<<<< HEAD
           data-testid="native-currency"
-=======
->>>>>>> 535c139b
         >
           $2.20
         </p>
@@ -1108,18 +1019,11 @@
     </div>
     <div
       class="mm-box confirm-info-row mm-box--margin-top-2 mm-box--margin-bottom-2 mm-box--padding-right-2 mm-box--padding-left-2 mm-box--display-flex mm-box--flex-direction-row mm-box--flex-wrap-wrap mm-box--justify-content-space-between mm-box--color-text-default mm-box--rounded-lg"
-<<<<<<< HEAD
       data-testid="gas-fee-details-speed"
       style="overflow-wrap: anywhere; min-height: 24px; position: relative;"
     >
       <div
-        class="mm-box mm-box--display-flex mm-box--flex-direction-row mm-box--justify-content-center mm-box--align-items-center"
-=======
-      style="overflow-wrap: anywhere; min-height: 24px;"
-    >
-      <div
         class="mm-box mm-box--display-flex mm-box--flex-direction-row mm-box--justify-content-center mm-box--align-items-flex-start"
->>>>>>> 535c139b
       >
         <p
           class="mm-box mm-text mm-text--body-md-medium mm-box--color-inherit"
