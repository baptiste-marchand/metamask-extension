--- conflicted
+++ resolved
@@ -1,11 +1,7 @@
 import React from 'react';
 import { ReactComponentLike } from 'prop-types';
 
-<<<<<<< HEAD
-import { currentConfirmationSelector } from '../../../selectors';
-=======
 import { useConfirmContext } from '../../../context/confirm';
->>>>>>> 65e656c9
 import { SnapsSection } from '../snaps/snaps-section';
 
 // Components to be plugged into confirmation page can be added to the array below
