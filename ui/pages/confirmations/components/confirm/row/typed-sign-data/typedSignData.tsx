--- conflicted
+++ resolved
@@ -9,16 +9,7 @@
 } from '../../../../../../components/app/confirm/info/row';
 
 import { DataTree } from '../dataTree';
-<<<<<<< HEAD
-
-const parseMessage = (dataToParse: string) => {
-  const { message, primaryType, types } = JSON.parse(dataToParse);
-  const sanitizedMessage = sanitizeMessage(message, primaryType, types);
-  return { sanitizedMessage, primaryType };
-};
-=======
 import { parseSanitizeTypedDataMessage } from '../../../../utils';
->>>>>>> ee3841d8
 
 export const ConfirmInfoRowTypedSignData = ({ data }: { data: string }) => {
   const t = useI18nContext();
