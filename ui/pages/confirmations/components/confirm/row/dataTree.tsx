--- conflicted
+++ resolved
@@ -83,63 +83,6 @@
 
 export const DataTree = ({
   data,
-<<<<<<< HEAD
-  isPermit = false,
-  tokenDecimals = 0,
-}: {
-  data: Record<string, TreeData> | TreeData[];
-  isPermit?: boolean;
-  tokenDecimals?: number;
-}) => (
-  <Box width={BlockSize.Full}>
-    {Object.entries(data).map(([label, { value, type }], i) => (
-      <ConfirmInfoRow
-        label={`${sanitizeString(
-          label.charAt(0).toUpperCase() + label.slice(1),
-        )}:`}
-        style={{ paddingRight: 0 }}
-        key={`tree-data-${label}-index-${i}`}
-      >
-        {
-          // eslint-disable-next-line @typescript-eslint/no-use-before-define
-          <DataField
-            label={label}
-            isPermit={isPermit}
-            value={value}
-            type={type}
-            tokenDecimals={tokenDecimals}
-          />
-        }
-      </ConfirmInfoRow>
-    ))}
-  </Box>
-);
-
-const DataField = memo(
-  ({
-    label,
-    isPermit,
-    type,
-    value,
-    tokenDecimals,
-  }: {
-    label: string;
-    isPermit: boolean;
-    type: string;
-    value: ValueType;
-    tokenDecimals: number;
-  }) => {
-    if (typeof value === 'object' && value !== null) {
-      return (
-        <DataTree
-          data={value}
-          isPermit={isPermit}
-          tokenDecimals={tokenDecimals}
-        />
-      );
-    }
-    if (isPermit && label === 'value') {
-=======
   primaryType,
   tokenDecimals = 0,
 }: {
@@ -220,18 +163,11 @@
     }
 
     if (isTokenUnitsField(label, primaryType)) {
->>>>>>> f3548885
       return (
         <ConfirmInfoRowTextTokenUnits value={value} decimals={tokenDecimals} />
       );
     }
-<<<<<<< HEAD
-    if (isPermit && label === 'deadline') {
-      return <ConfirmInfoRowDate date={parseInt(value, 10)} />;
-    }
-=======
 
->>>>>>> f3548885
     if (
       type === 'address' &&
       isValidHexAddress(value, {
@@ -240,10 +176,7 @@
     ) {
       return <ConfirmInfoRowAddress address={value} />;
     }
-<<<<<<< HEAD
-=======
 
->>>>>>> f3548885
     return <ConfirmInfoRowText text={sanitizeString(value)} />;
   },
 );