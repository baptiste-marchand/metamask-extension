--- conflicted
+++ resolved
@@ -307,11 +307,7 @@
               class="transaction-alerts"
             />
             <div
-<<<<<<< HEAD
-              class="mm-box mm-box--margin-4 mm-box--padding-3 mm-box--display-flex mm-box--gap-3 mm-box--flex-direction-column mm-box--rounded-md mm-box--border-color-border-default box--border-style-solid box--border-width-1"
-=======
               class="mm-box simulation-details-layout mm-box--margin-4 mm-box--padding-3 mm-box--display-flex mm-box--gap-3 mm-box--flex-direction-column mm-box--rounded-md mm-box--border-color-border-default box--border-style-solid box--border-width-1"
->>>>>>> 2c457705
               data-testid="simulation-details-layout"
             >
               <div
