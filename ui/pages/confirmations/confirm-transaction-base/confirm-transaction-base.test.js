import React from 'react';
import configureMockStore from 'redux-mock-store';
import thunk from 'redux-thunk';
import { fireEvent } from '@testing-library/react';

import { NetworkType } from '@metamask/controller-utils';
import { NetworkStatus } from '@metamask/network-controller';
import { EthAccountType, EthMethod } from '@metamask/keyring-api';
import {
  TransactionStatus,
  TransactionType,
} from '@metamask/transaction-controller';
import { act } from 'react-dom/test-utils';
import { renderWithProvider } from '../../../../test/lib/render-helpers';
import { setBackgroundConnection } from '../../../store/background-connection';
import { INITIAL_SEND_STATE_FOR_EXISTING_DRAFT } from '../../../../test/jest/mocks';
import { GasEstimateTypes } from '../../../../shared/constants/gas';
import { KeyringType } from '../../../../shared/constants/keyring';
import {
  CHAIN_IDS,
  GOERLI_DISPLAY_NAME,
  NETWORK_TYPES,
} from '../../../../shared/constants/network';
import { domainInitialState } from '../../../ducks/domains';

import {
  BlockaidReason,
  BlockaidResultType,
} from '../../../../shared/constants/security-provider';
import ConfirmTransactionBase from './confirm-transaction-base.container';

const middleware = [thunk];

setBackgroundConnection({
  gasFeeStartPollingByNetworkClientId: jest
    .fn()
    .mockResolvedValue('pollingToken'),
  gasFeeStopPollingByPollingToken: jest.fn(),
  getNetworkConfigurationByNetworkClientId: jest.fn().mockImplementation(() =>
    Promise.resolve({
      chainId: '0x5',
    }),
  ),
  getGasFeeTimeEstimate: jest.fn(),
  getGasFeeEstimatesAndStartPolling: jest.fn(),
  promisifiedBackground: jest.fn(),
  tryReverseResolveAddress: jest.fn(),
  getNextNonce: jest.fn(),
});

const mockTxParamsFromAddress = '0x123456789';

const mockTxParamsToAddress = '0x85c1685cfceaa5c0bdb1609fc536e9a8387dd65e';
const mockMaliciousToAddress = '0x5FbDB2315678afecb367f032d93F642f64180aa3';
const mockTxParamsToAddressConcat = '0x85c16...DD65e';

const mockParsedTxDataToAddressWithout0x =
  'e57e7847fd3661a9b7c86aaf1daea08d9da5750a';
const mockParsedTxDataToAddress = '0xe57E7...5750A';

const mockPropsToAddress = '0x33m1685cfceaa5c0bdb1609fc536e9a8387dd567';
const mockPropsToAddressConcat = '0x33m16...dd567';

const mockTxParams = {
  from: mockTxParamsFromAddress,
  to: mockTxParamsToAddress,
  value: '0x5af3107a4000',
  gas: '0x5208',
  maxFeePerGas: '0x59682f16',
  maxPriorityFeePerGas: '0x59682f00',
  type: '0x2',
  data: `0xa22cb465000000000000000000000000${mockParsedTxDataToAddressWithout0x}0000000000000000000000000000000000000000000000000000000000000001`,
};

const baseStore = {
  send: {
    ...INITIAL_SEND_STATE_FOR_EXISTING_DRAFT,
    currentTransactionUUID: null,
    draftTransactions: {},
  },
  DNS: domainInitialState,
  gas: {
    customData: { limit: null, price: null },
  },
  history: { mostRecentOverviewPage: '/' },
  metamask: {
    transactions: [
      {
        id: 1,
        chainId: '0x5',
        txParams: { ...mockTxParams },
        status: 'unapproved',
      },
    ],
    gasEstimateType: GasEstimateTypes.legacy,
    gasFeeEstimates: {
      low: '0',
      medium: '1',
      fast: '2',
    },
    selectedAddress: mockTxParamsFromAddress,
    keyrings: [
      {
        type: KeyringType.hdKeyTree,
        accounts: ['0x0'],
      },
    ],
    selectedNetworkClientId: NetworkType.mainnet,
    networksMetadata: {
      [NetworkType.mainnet]: {
        EIPS: {},
        status: NetworkStatus.Available,
      },
    },
    tokens: [],
    preferences: {
      useNativeCurrencyAsPrimaryCurrency: false,
    },
    currentCurrency: 'USD',
    currencyRates: {},
    providerConfig: {
      chainId: CHAIN_IDS.GOERLI,
      nickname: GOERLI_DISPLAY_NAME,
      type: NETWORK_TYPES.GOERLI,
    },
    featureFlags: {
      sendHexData: false,
    },
    addressBook: {
      [CHAIN_IDS.GOERLI]: [],
    },
    accountsByChainId: {
      [CHAIN_IDS.GOERLI]: {},
    },
    accounts: {
      [mockTxParamsFromAddress]: {
        balance: '0x0',
        address: mockTxParamsFromAddress,
      },
    },
    identities: {
      [mockTxParamsFromAddress]: { address: mockTxParamsFromAddress },
      [mockTxParamsToAddress]: {
        name: 'Test Address 1',
      },
    },
    internalAccounts: {
      accounts: {
        'cf8dace4-9439-4bd4-b3a8-88c821c8fcb3': {
          address: mockTxParamsFromAddress,
          id: 'cf8dace4-9439-4bd4-b3a8-88c821c8fcb3',
          metadata: {
            name: 'Account 1',
            keyring: {
              type: 'HD Key Tree',
            },
          },
          options: {},
          methods: [...Object.values(EthMethod)],
          type: EthAccountType.Eoa,
        },
      },
      selectedAccount: 'cf8dace4-9439-4bd4-b3a8-88c821c8fcb3',
    },
    tokenAddress: '0x32e6c34cd57087abbd59b5a4aecc4cb495924356',
    tokenList: {},
    ensResolutionsByAddress: {},
    snaps: {},
  },
  confirmTransaction: {
    txData: {
      id: 1,
      txParams: { ...mockTxParams },
      time: 1675012496170,
      status: TransactionStatus.unapproved,
      originalGasEstimate: '0x5208',
      userEditedGasLimit: false,
      chainId: '0x5',
      loadingDefaults: false,
      dappSuggestedGasFees: null,
      sendFlowHistory: [],
      origin: 'metamask',
      actionId: 1675012496153.2039,
      type: 'simpleSend',
      history: [],
      userFeeLevel: 'medium',
      defaultGasEstimates: {
        estimateType: 'medium',
        gas: '0x5208',
        maxFeePerGas: '0x59682f16',
        maxPriorityFeePerGas: '0x59682f00',
      },
    },
    tokenData: {},
    tokenProps: {},
    fiatTransactionAmount: '0.16',
    fiatTransactionFee: '0',
    fiatTransactionTotal: '0.16',
    ethTransactionAmount: '0.0001',
    ethTransactionFee: '0',
    ethTransactionTotal: '0.0001',
    hexTransactionAmount: '0x5af3107a4000',
    hexTransactionFee: '0x0',
    hexTransactionTotal: '0x5af3107a4000',
    nonce: '',
  },
  appState: {
    sendInputCurrencySwitched: false,
  },
};

const mockedStoreWithConfirmTxParams = (
  store,
  _mockTxParams = mockTxParams,
) => {
  const [firstTx, ...restTxs] = store.metamask.transactions;

  return {
    ...store,
    metamask: {
      ...store.metamask,
      transactions: [
        {
          ...firstTx,
          txParams: {
            ..._mockTxParams,
          },
        },
        ...restTxs,
      ],
    },
    confirmTransaction: {
      ...store.confirmTransaction,
      txData: {
        ...store.confirmTransaction.txData,
        txParams: {
          ..._mockTxParams,
        },
      },
    },
  };
};

const sendToRecipientSelector =
  '.sender-to-recipient__party--recipient .sender-to-recipient__name';

const render = async ({ props, state } = {}) => {
  const store = configureMockStore(middleware)({
    ...baseStore,
    ...state,
  });

  const componentProps = {
    actionKey: 'confirm',
    ...props,
  };

  let result;

  await act(
    async () =>
      (result = renderWithProvider(
        <ConfirmTransactionBase {...componentProps} />,
        store,
      )),
  );

  return result;
};

describe('Confirm Transaction Base', () => {
  it('should match snapshot', async () => {
    const { container } = await render();
    expect(container).toMatchSnapshot();
  });

  it('should not contain L1 L2 fee details for chains that are not optimism', async () => {
    const { queryByText } = await render();

    expect(queryByText('Layer 1 fees')).not.toBeInTheDocument();
    expect(queryByText('Layer 2 gas fee')).not.toBeInTheDocument();
  });

  it('should render only total fee details if simulation fails', async () => {
    const state = {
      send: {
        ...baseStore.send,
        hasSimulationError: true,
      },
    };

    const { queryByText } = await render({ state });

    expect(queryByText('Total')).toBeInTheDocument();
    expect(queryByText('Amount + gas fee')).toBeInTheDocument();

    expect(queryByText('Estimated fee')).not.toBeInTheDocument();
  });

  it('renders blockaid security alert if recipient is a malicious address', async () => {
    const state = {
      send: {
        ...baseStore.send,
        hasSimulationError: false,
      },
      confirmTransaction: {
        ...baseStore.confirmTransaction,
        txData: {
          ...baseStore.confirmTransaction.txData,
          txParams: {
            ...baseStore.confirmTransaction.txData.txParams,
            to: mockMaliciousToAddress,
          },
          securityAlertResponse: {
            reason: BlockaidReason.maliciousDomain,
            result_type: BlockaidResultType.Malicious,
            features: [],
          },
        },
      },
    };

    const { getByTestId } = await render({ state });

    const securityProviderBanner = getByTestId(
      'security-provider-banner-alert',
    );
    expect(securityProviderBanner).toBeInTheDocument();
  });

  it('should contain L1 L2 fee details for optimism', async () => {
    const state = {
      metamask: {
        ...baseStore.metamask,
        providerConfig: {
          ...baseStore.metamask.providerConfig,
          chainId: CHAIN_IDS.OPTIMISM,
        },
      },
      confirmTransaction: {
        ...baseStore.confirmTransaction,
        txData: {
          ...baseStore.confirmTransaction.txData,
          chainId: CHAIN_IDS.OPTIMISM,
        },
      },
    };

    const { queryByText } = await render({ state });

    expect(queryByText('Layer 1 fees')).toBeInTheDocument();
    expect(queryByText('Layer 2 gas fee')).toBeInTheDocument();
  });

  it('should render NoteToTrader when isNoteToTraderSupported is true', async () => {
    const state = {
      metamask: {
        ...baseStore.metamask,
        custodyAccountDetails: {
          [mockTxParamsFromAddress]: {
            address: mockTxParamsFromAddress,
            details: 'details',
            custodyType: 'testCustody - Saturn',
            custodianName: 'saturn-dev',
          },
        },
        mmiConfiguration: {
          custodians: [
            {
              envName: 'saturn-dev',
              displayName: 'Saturn Custody',
              isNoteToTraderSupported: true,
            },
          ],
        },
      },
    };

    const { getByTestId } = await render({ state });

    expect(getByTestId('note-tab')).toBeInTheDocument();
  });

  it('handleMMISubmit calls sendTransaction correctly when isNoteToTraderSupported is false', async () => {
    const state = {
      appState: {
        ...baseStore.appState,
        gasLoadingAnimationIsShowing: false,
      },
      confirmTransaction: {
        ...baseStore.confirmTransaction,
        txData: {
          ...baseStore.confirmTransaction.txData,
          custodyStatus: true,
        },
      },
      metamask: {
        ...baseStore.metamask,
        accounts: {
          [mockTxParamsFromAddress]: {
            balance: '0x1000000000000000000',
            address: mockTxParamsFromAddress,
          },
        },
        gasEstimateType: GasEstimateTypes.feeMarket,
        selectedNetworkClientId: NetworkType.mainnet,
        networksMetadata: {
          ...baseStore.metamask.networksMetadata,
          [NetworkType.mainnet]: {
            EIPS: {
              1559: true,
            },
            status: NetworkStatus.Available,
          },
        },
        customGas: {
          gasLimit: '0x5208',
          gasPrice: '0x59682f00',
        },
        noGasPrice: false,
        keyrings: [
          {
            type: 'Custody',
            accounts: ['0x123456789'],
          },
        ],
        custodyAccountDetails: {
          [mockTxParamsFromAddress]: {
            address: mockTxParamsFromAddress,
            details: 'details',
            custodyType: 'testCustody - Saturn',
            custodianName: 'saturn-dev',
          },
        },
        mmiConfiguration: {
          custodians: [
            {
              envName: 'saturn-dev',
              displayName: 'Saturn Custody',
              isNoteToTraderSupported: false,
            },
          ],
        },
      },
      send: {
        ...baseStore.send,
        gas: {
          ...baseStore.send.gas,
          gasEstimateType: GasEstimateTypes.legacy,
          gasFeeEstimates: {
            low: '0',
            medium: '1',
            high: '2',
          },
        },
        hasSimulationError: false,
        userAcknowledgedGasMissing: false,
        submitting: false,
        hardwareWalletRequiresConnection: false,
        gasIsLoading: false,
        gasFeeIsCustom: true,
      },
    };

    const sendTransaction = jest
      .fn()
      .mockResolvedValue(state.confirmTransaction.txData);
    const updateTransaction = jest.fn().mockResolvedValue();
    const showCustodianDeepLink = jest.fn();
    const setWaitForConfirmDeepLinkDialog = jest.fn();

    const props = {
      sendTransaction,
      updateTransaction,
      showCustodianDeepLink,
      setWaitForConfirmDeepLinkDialog,
      toAddress: mockPropsToAddress,
      toAccounts: [{ address: mockPropsToAddress }],
      isMainBetaFlask: false,
    };

    const { getByTestId } = await render({ props, state });

    const confirmButton = getByTestId('page-container-footer-next');

    await act(async () => {
      fireEvent.click(confirmButton);
    });

    expect(sendTransaction).toHaveBeenCalled();
  });

  it('handleMainSubmit calls sendTransaction correctly', async () => {
    const state = {
      appState: {
        ...baseStore.appState,
        gasLoadingAnimationIsShowing: false,
      },
      metamask: {
        ...baseStore.metamask,
        accounts: {
          [mockTxParamsFromAddress]: {
            balance: '0x1000000000000000000',
            address: mockTxParamsFromAddress,
          },
        },
        gasEstimateType: GasEstimateTypes.feeMarket,
        selectedNetworkClientId: NetworkType.mainnet,
        networksMetadata: {
          ...baseStore.metamask.networksMetadata,
          [NetworkType.mainnet]: {
            EIPS: { 1559: true },
            status: NetworkStatus.Available,
          },
        },
        customGas: {
          gasLimit: '0x5208',
          gasPrice: '0x59682f00',
        },
        noGasPrice: false,
      },
      send: {
        ...baseStore.send,
        gas: {
          ...baseStore.send.gas,
          gasEstimateType: GasEstimateTypes.legacy,
          gasFeeEstimates: {
            low: '0',
            medium: '1',
            high: '2',
          },
        },
        hasSimulationError: false,
        userAcknowledgedGasMissing: false,
        submitting: false,
        hardwareWalletRequiresConnection: false,
        gasIsLoading: false,
        gasFeeIsCustom: true,
      },
    };

    const sendTransaction = jest.fn().mockResolvedValue();

    const props = {
      sendTransaction,
      toAddress: mockPropsToAddress,
      toAccounts: [{ address: mockPropsToAddress }],
    };

    const { getByTestId } = await render({ props, state });

    const confirmButton = getByTestId('page-container-footer-next');
    await act(async () => {
      fireEvent.click(confirmButton);
    });
    expect(sendTransaction).toHaveBeenCalled();
  });

  it('handleMMISubmit calls sendTransaction correctly and then showCustodianDeepLink', async () => {
    const state = {
      appState: {
        ...baseStore.appState,
        gasLoadingAnimationIsShowing: false,
      },
      confirmTransaction: {
        ...baseStore.confirmTransaction,
        txData: {
          ...baseStore.confirmTransaction.txData,
          custodyStatus: true,
        },
      },
      metamask: {
        ...baseStore.metamask,
        accounts: {
          [mockTxParamsFromAddress]: {
            balance: '0x1000000000000000000',
            address: mockTxParamsFromAddress,
          },
        },
        gasEstimateType: GasEstimateTypes.feeMarket,
        selectedNetworkClientId: NetworkType.mainnet,
        networksMetadata: {
          ...baseStore.metamask.networksMetadata,
          [NetworkType.mainnet]: {
            EIPS: {
              1559: true,
            },
            status: NetworkStatus.Available,
          },
        },
        customGas: {
          gasLimit: '0x5208',
          gasPrice: '0x59682f00',
        },
        noGasPrice: false,
      },
      send: {
        ...baseStore.send,
        gas: {
          ...baseStore.send.gas,
          gasEstimateType: GasEstimateTypes.legacy,
          gasFeeEstimates: {
            low: '0',
            medium: '1',
            high: '2',
          },
        },
        hasSimulationError: false,
        userAcknowledgedGasMissing: false,
        submitting: false,
        hardwareWalletRequiresConnection: false,
        gasIsLoading: false,
        gasFeeIsCustom: true,
      },
    };

    const sendTransaction = jest
      .fn()
      .mockResolvedValue(state.confirmTransaction.txData);
    const showCustodianDeepLink = jest.fn();
    const setWaitForConfirmDeepLinkDialog = jest.fn();

    const props = {
      sendTransaction,
      showCustodianDeepLink,
      setWaitForConfirmDeepLinkDialog,
      toAddress: mockPropsToAddress,
      toAccounts: [{ address: mockPropsToAddress }],
      isMainBetaFlask: false,
    };

    const { getByTestId } = await render({ props, state });

    const confirmButton = getByTestId('page-container-footer-next');
    await act(async () => {
      fireEvent.click(confirmButton);
    });
    expect(setWaitForConfirmDeepLinkDialog).toHaveBeenCalled();
    await expect(sendTransaction).toHaveBeenCalled();
    expect(showCustodianDeepLink).toHaveBeenCalled();
  });

  describe('when rendering the recipient value', () => {
    describe(`when the transaction is a ${TransactionType.simpleSend} type`, () => {
      it(`should use txParams.to address`, async () => {
        const { container } = await render();

        const recipientElem = container.querySelector(sendToRecipientSelector);
        expect(recipientElem).toHaveTextContent(mockTxParamsToAddressConcat);
      });

      it(`should use txParams.to address even if there is no amount sent`, async () => {
        const state = mockedStoreWithConfirmTxParams(baseStore, {
          ...mockTxParams,
          value: '0x0',
        });
        const { container } = await render({ state });

        const recipientElem = container.querySelector(sendToRecipientSelector);
        expect(recipientElem).toHaveTextContent(mockTxParamsToAddressConcat);
      });
    });
    describe(`when the transaction is NOT a ${TransactionType.simpleSend} type`, () => {
      beforeEach(() => {
        baseStore.confirmTransaction.txData.type =
          TransactionType.contractInteraction;
      });

      describe('when there is an amount being sent (it should be treated as a general contract intereaction rather than custom one)', () => {
        it('should use txParams.to address (contract address)', async () => {
          const state = mockedStoreWithConfirmTxParams(baseStore, {
            ...mockTxParams,
            value: '0x45666',
          });
          state.confirmTransaction.txData = {
            ...state.confirmTransaction.txData,
            type: TransactionType.contractInteraction,
          };

          const { container } = await render({ state });

          const recipientElem = container.querySelector(
            sendToRecipientSelector,
          );
          expect(recipientElem).toHaveTextContent(mockTxParamsToAddressConcat);
        });
      });

      describe(`when there is no amount being sent`, () => {
        it('should use propToAddress (toAddress passed as prop)', async () => {
          const state = mockedStoreWithConfirmTxParams(baseStore, {
            ...mockTxParams,
            value: '0x0',
          });
          state.confirmTransaction.txData = {
            ...state.confirmTransaction.txData,
            type: TransactionType.contractInteraction,
          };

          const props = {
            // we want to test toAddress provided by ownProps in mapStateToProps, but this
            // currently overrides toAddress this should pan out fine when we refactor the
            // component into a functional component and remove the container.js file
            toAddress: mockPropsToAddress,
          };

          const { container } = await render({ props, state });

          const recipientElem = container.querySelector(
            sendToRecipientSelector,
          );
          expect(recipientElem).toHaveTextContent(mockPropsToAddressConcat);
        });

        it('should use address parsed from transaction data if propToAddress is not provided', async () => {
          const state = mockedStoreWithConfirmTxParams(baseStore, {
            ...mockTxParams,
            value: '0x0',
          });
          state.confirmTransaction.txData = {
            ...state.confirmTransaction.txData,
            type: TransactionType.contractInteraction,
          };

          const props = {};

          const { container } = await render({ props, state });

          const recipientElem = container.querySelector(
            sendToRecipientSelector,
          );
          expect(recipientElem).toHaveTextContent(mockParsedTxDataToAddress);
        });

        it('should use txParams.to if neither propToAddress is not provided nor the transaction data to address were provided', async () => {
          const state = mockedStoreWithConfirmTxParams(baseStore, {
            ...mockTxParams,
            data: '0x',
            value: '0x0',
          });
          state.confirmTransaction.txData = {
            ...state.confirmTransaction.txData,
            type: TransactionType.contractInteraction,
          };

          const props = {};

          const { container } = await render({ props, state });

          const recipientElem = container.querySelector(
            sendToRecipientSelector,
          );
          expect(recipientElem).toHaveTextContent(mockTxParamsToAddressConcat);
        });
      });
    });
  });
  describe('user op contract deploy attempt', () => {
<<<<<<< HEAD
    it('should show error and disable Confirm button', () => {
=======
    it('should show error and disable Confirm button', async () => {
>>>>>>> 08f3f3ae
      const txParams = {
        ...mockTxParams,
        to: undefined,
        data: '0xa22cb46500000000000000',
      };
<<<<<<< HEAD
      const newMockedStore = {
        ...mockedStore,
        metamask: {
          ...mockedStore.metamask,
          transactions: [
            {
              id: mockedStore.confirmTransaction.txData.id,
=======
      const state = {
        ...baseStore,
        metamask: {
          ...baseStore.metamask,
          transactions: [
            {
              id: baseStore.confirmTransaction.txData.id,
>>>>>>> 08f3f3ae
              chainId: '0x5',
              status: 'unapproved',
              txParams,
            },
          ],
        },
        confirmTransaction: {
<<<<<<< HEAD
          ...mockedStore.confirmTransaction,
          txData: {
            ...mockedStore.confirmTransaction.txData,
=======
          ...baseStore.confirmTransaction,
          txData: {
            ...baseStore.confirmTransaction.txData,
>>>>>>> 08f3f3ae
            type: TransactionType.deployContract,
            value: '0x0',
            isUserOperation: true,
            txParams,
          },
        },
      };

<<<<<<< HEAD
      const store = configureMockStore(middleware)(newMockedStore);
      const { getByTestId } = renderWithProvider(
        <ConfirmTransactionBase actionKey="confirm" />,
        store,
      );
=======
      const { getByTestId } = await render({ state });
>>>>>>> 08f3f3ae

      const banner = getByTestId(
        'confirm-page-container-content-error-banner-2',
      );
      expect(banner).toHaveTextContent(
        /Contract deployment from a smart contract account is not supported/u,
      );

      const confirmButton = getByTestId('page-container-footer-next');
      expect(confirmButton).toBeDisabled();
    });
  });
});<|MERGE_RESOLUTION|>--- conflicted
+++ resolved
@@ -756,25 +756,12 @@
     });
   });
   describe('user op contract deploy attempt', () => {
-<<<<<<< HEAD
-    it('should show error and disable Confirm button', () => {
-=======
     it('should show error and disable Confirm button', async () => {
->>>>>>> 08f3f3ae
       const txParams = {
         ...mockTxParams,
         to: undefined,
         data: '0xa22cb46500000000000000',
       };
-<<<<<<< HEAD
-      const newMockedStore = {
-        ...mockedStore,
-        metamask: {
-          ...mockedStore.metamask,
-          transactions: [
-            {
-              id: mockedStore.confirmTransaction.txData.id,
-=======
       const state = {
         ...baseStore,
         metamask: {
@@ -782,7 +769,6 @@
           transactions: [
             {
               id: baseStore.confirmTransaction.txData.id,
->>>>>>> 08f3f3ae
               chainId: '0x5',
               status: 'unapproved',
               txParams,
@@ -790,15 +776,9 @@
           ],
         },
         confirmTransaction: {
-<<<<<<< HEAD
-          ...mockedStore.confirmTransaction,
-          txData: {
-            ...mockedStore.confirmTransaction.txData,
-=======
           ...baseStore.confirmTransaction,
           txData: {
             ...baseStore.confirmTransaction.txData,
->>>>>>> 08f3f3ae
             type: TransactionType.deployContract,
             value: '0x0',
             isUserOperation: true,
@@ -807,15 +787,7 @@
         },
       };
 
-<<<<<<< HEAD
-      const store = configureMockStore(middleware)(newMockedStore);
-      const { getByTestId } = renderWithProvider(
-        <ConfirmTransactionBase actionKey="confirm" />,
-        store,
-      );
-=======
       const { getByTestId } = await render({ state });
->>>>>>> 08f3f3ae
 
       const banner = getByTestId(
         'confirm-page-container-content-error-banner-2',
