--- conflicted
+++ resolved
@@ -196,18 +196,6 @@
     );
   }
 
-<<<<<<< HEAD
-  if (!accounts[fromAddress]) {
-    captureException(
-      new Error(
-        `ConfirmTransactionBase: Unexpected state - No account found for sender address. ` +
-          `chainId: ${chainId}. fromAddress?: ${Boolean(fromAddress)}`,
-      ),
-    );
-  }
-
-=======
->>>>>>> 717376e8
   const { balance } = accounts[fromAddress] || { balance: '0x0' };
   const fromInternalAccount = getInternalAccountByAddress(state, fromAddress);
   const fromName = fromInternalAccount?.metadata.name;
