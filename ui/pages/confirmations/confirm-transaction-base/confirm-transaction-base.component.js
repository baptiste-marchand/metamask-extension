import React, { Component } from 'react';
import PropTypes from 'prop-types';
import {
  TransactionStatus,
  TransactionType,
} from '@metamask/transaction-controller';
import ConfirmPageContainer from '../components/confirm-page-container';
import { isBalanceSufficient } from '../send/send.utils';
import { DEFAULT_ROUTE } from '../../../helpers/constants/routes';
import {
  TextVariant,
  TextColor,
} from '../../../helpers/constants/design-system';
import {
  INSUFFICIENT_FUNDS_ERROR_KEY,
  GAS_LIMIT_TOO_LOW_ERROR_KEY,
  ETH_GAS_PRICE_FETCH_WARNING_KEY,
  GAS_PRICE_FETCH_FAILURE_ERROR_KEY,
  IS_SIGNING_OR_SUBMITTING,
  USER_OP_CONTRACT_DEPLOY_ERROR_KEY,
} from '../../../helpers/constants/error-keys';

import UserPreferencedCurrencyDisplay from '../../../components/app/user-preferenced-currency-display';

import { PRIMARY, SECONDARY } from '../../../helpers/constants/common';
import { MetaMetricsEventCategory } from '../../../../shared/constants/metametrics';
import { getMethodName } from '../../../helpers/utils/metrics';
import {
  getTransactionTypeTitle,
  isLegacyTransaction,
} from '../../../helpers/utils/transactions.util';

///: BEGIN:ONLY_INCLUDE_IF(build-mmi)
import TabbedNoteToTrader from '../../../components/institutional/note-to-trader/note-to-trader-tabbed';
///: END:ONLY_INCLUDE_IF
import {
  AccountType,
  CustodyStatus,
} from '../../../../shared/constants/custody';

import { TransactionModalContextProvider } from '../../../contexts/transaction-modal';
import TransactionDetail from '../components/transaction-detail/transaction-detail.component';
import TransactionDetailItem from '../components/transaction-detail-item/transaction-detail-item.component';
import { Text, TextField } from '../../../components/component-library';
import LoadingHeartBeat from '../../../components/ui/loading-heartbeat';
import LedgerInstructionField from '../components/ledger-instruction-field';
import {
  addPollingTokenToAppState,
  removePollingTokenFromAppState,
  gasFeeStartPollingByNetworkClientId,
  gasFeeStopPollingByPollingToken,
} from '../../../store/actions';

import { MIN_GAS_LIMIT_DEC } from '../send/send.constants';

import { NETWORK_TO_NAME_MAP } from '../../../../shared/constants/network';
import {
  sumHexes,
  hexToDecimal,
} from '../../../../shared/modules/conversion.utils';
import TransactionAlerts from '../components/transaction-alerts';
import { ConfirmHexData } from '../components/confirm-hexdata';
import { ConfirmTitle } from '../components/confirm-title';
import { ConfirmSubTitle } from '../components/confirm-subtitle';
import { ConfirmGasDisplay } from '../components/confirm-gas-display';
import updateTxData from '../../../../shared/modules/updateTxData';
///: BEGIN:ONLY_INCLUDE_IF(keyring-snaps)
import { KeyringType } from '../../../../shared/constants/keyring';
import SnapAccountTransactionLoadingScreen from '../../snap-account-transaction-loading-screen/snap-account-transaction-loading-screen';
///: END:ONLY_INCLUDE_IF
import { isHardwareKeyring } from '../../../helpers/utils/hardware';
import FeeDetailsComponent from '../components/fee-details-component/fee-details-component';
import { SimulationDetails } from '../components/simulation-details';
import { fetchSwapsFeatureFlags } from '../../swaps/swaps.util';
import { NetworkChangeToastLegacy } from '../components/confirm/network-change-toast';
import { hasTransactionData } from '../../../../shared/modules/transaction.utils';

export default class ConfirmTransactionBase extends Component {
  static contextTypes = {
    t: PropTypes.func,
    trackEvent: PropTypes.func,
  };

  static propTypes = {
    // react-router props
    history: PropTypes.object,
    // Redux props
    balance: PropTypes.string,
    cancelTransaction: PropTypes.func,
    cancelAllTransactions: PropTypes.func,
    clearConfirmTransaction: PropTypes.func,
    conversionRate: PropTypes.number,
    fromAddress: PropTypes.string,
    fromName: PropTypes.string,
    hexTransactionAmount: PropTypes.string,
    hexMaximumTransactionFee: PropTypes.string,
    hexMinimumTransactionFee: PropTypes.string,
    methodData: PropTypes.object,
    nonce: PropTypes.string,
    useNonceField: PropTypes.bool,
    customNonceValue: PropTypes.string,
    updateCustomNonce: PropTypes.func,
    sendTransaction: PropTypes.func,
    showTransactionConfirmedModal: PropTypes.func,
    showRejectTransactionsConfirmationModal: PropTypes.func,
    toAccounts: PropTypes.array,
    toAddress: PropTypes.string,
    tokenData: PropTypes.object,
    tokenProps: PropTypes.object,
    toName: PropTypes.string,
    toEns: PropTypes.string,
    toNickname: PropTypes.string,
    transactionStatus: PropTypes.string,
    txData: PropTypes.object,
    unapprovedTxCount: PropTypes.number,
    customGas: PropTypes.object,
    addToAddressBookIfNew: PropTypes.func,
    ///: BEGIN:ONLY_INCLUDE_IF(keyring-snaps)
    fromInternalAccount: PropTypes.object,
    ///: END:ONLY_INCLUDE_IF
    keyringForAccount: PropTypes.object,
    // Component props
    actionKey: PropTypes.string,
    contentComponent: PropTypes.node,
    dataHexComponent: PropTypes.node,
    tokenAddress: PropTypes.string,
    customTokenAmount: PropTypes.string,
    dappProposedTokenAmount: PropTypes.string,
    currentTokenBalance: PropTypes.string,
    onEdit: PropTypes.func,
    subtitleComponent: PropTypes.node,
    title: PropTypes.string,
    image: PropTypes.string,
    type: PropTypes.string,
    getNextNonce: PropTypes.func,
    setNextNonce: PropTypes.func,
    nextNonce: PropTypes.number,
    tryReverseResolveAddress: PropTypes.func.isRequired,
    hideSenderToRecipient: PropTypes.bool,
    showAccountInHeader: PropTypes.bool,
    mostRecentOverviewPage: PropTypes.string.isRequired,
    isEthGasPriceFetched: PropTypes.bool,
    noGasPrice: PropTypes.bool,
    setDefaultHomeActiveTabName: PropTypes.func,
    primaryTotalTextOverride: PropTypes.string,
    secondaryTotalTextOverride: PropTypes.string,
    gasIsLoading: PropTypes.bool,
    primaryTotalTextOverrideMaxAmount: PropTypes.string,
    useNativeCurrencyAsPrimaryCurrency: PropTypes.bool,
    maxFeePerGas: PropTypes.string,
    maxPriorityFeePerGas: PropTypes.string,
    baseFeePerGas: PropTypes.string,
    gasFeeIsCustom: PropTypes.bool,
    showLedgerSteps: PropTypes.bool.isRequired,
    nativeCurrency: PropTypes.string,
    supportsEIP1559: PropTypes.bool,
    hardwareWalletRequiresConnection: PropTypes.bool,
    isBuyableChain: PropTypes.bool,
    isApprovalOrRejection: PropTypes.bool,
    assetStandard: PropTypes.string,
    useCurrencyRateCheck: PropTypes.bool,
    isNotification: PropTypes.bool,
    accountType: PropTypes.string,
    setWaitForConfirmDeepLinkDialog: PropTypes.func,
    showTransactionsFailedModal: PropTypes.func,
    showCustodianDeepLink: PropTypes.func,
    isNoteToTraderSupported: PropTypes.bool,
    custodianPublishesTransaction: PropTypes.bool,
    rpcUrl: PropTypes.string,
    isMainBetaFlask: PropTypes.bool,
    displayAccountBalanceHeader: PropTypes.bool,
    tokenSymbol: PropTypes.string,
    updateTransaction: PropTypes.func,
    updateTransactionValue: PropTypes.func,
    setSwapsFeatureFlags: PropTypes.func,
    fetchSmartTransactionsLiveness: PropTypes.func,
    isUsingPaymaster: PropTypes.bool,
    isSigningOrSubmitting: PropTypes.bool,
    isUserOpContractDeployError: PropTypes.bool,
    useMaxValue: PropTypes.bool,
    maxValue: PropTypes.string,
    smartTransactionsOptInStatus: PropTypes.bool,
    currentChainSupportsSmartTransactions: PropTypes.bool,
    selectedNetworkClientId: PropTypes.string,
    isSmartTransactionsEnabled: PropTypes.bool,
    hasPriorityApprovalRequest: PropTypes.bool,
    chainId: PropTypes.string,
  };

  state = {
    submitting: false,
    submitError: null,
    submitWarning: '',
    ethGasPriceWarning: '',
    editingGas: false,
    userAcknowledgedGasMissing: false,
    showWarningModal: false,
    ///: BEGIN:ONLY_INCLUDE_IF(build-mmi)
    noteText: '',
    ///: END:ONLY_INCLUDE_IF
  };

  componentDidUpdate(prevProps) {
    const {
      transactionStatus,
      showTransactionConfirmedModal,
      history,
      clearConfirmTransaction,
      nextNonce,
      customNonceValue,
      toAddress,
      tryReverseResolveAddress,
      isEthGasPriceFetched,
      setDefaultHomeActiveTabName,
      hexMaximumTransactionFee,
      useMaxValue,
      hasPriorityApprovalRequest,
      mostRecentOverviewPage,
    } = this.props;

    const {
      customNonceValue: prevCustomNonceValue,
      nextNonce: prevNextNonce,
      toAddress: prevToAddress,
      transactionStatus: prevTxStatus,
      isEthGasPriceFetched: prevIsEthGasPriceFetched,
      hexMaximumTransactionFee: prevHexMaximumTransactionFee,
      hasPriorityApprovalRequest: prevHasPriorityApprovalRequest,
    } = prevProps;

    const statusUpdated = transactionStatus !== prevTxStatus;
    const txDroppedOrConfirmed =
      transactionStatus === TransactionStatus.dropped ||
      transactionStatus === TransactionStatus.confirmed;

    if (
      nextNonce !== prevNextNonce ||
      customNonceValue !== prevCustomNonceValue
    ) {
      if (nextNonce !== null && customNonceValue > nextNonce) {
        this.setState({
          submitWarning: this.context.t('nextNonceWarning', [nextNonce]),
        });
      } else {
        this.setState({ submitWarning: '' });
      }
    }

    if (statusUpdated && txDroppedOrConfirmed) {
      showTransactionConfirmedModal({
        onSubmit: () => {
          clearConfirmTransaction();
          setDefaultHomeActiveTabName('activity').then(() => {
            history.push(DEFAULT_ROUTE);
          });
        },
      });
    }

    if (toAddress && toAddress !== prevToAddress) {
      tryReverseResolveAddress(toAddress);
    }

    if (isEthGasPriceFetched !== prevIsEthGasPriceFetched) {
      if (isEthGasPriceFetched) {
        this.setState({
          ethGasPriceWarning: this.context.t(ETH_GAS_PRICE_FETCH_WARNING_KEY),
        });
      } else {
        this.setState({
          ethGasPriceWarning: '',
        });
      }
    }

    if (
      hexMaximumTransactionFee !== prevHexMaximumTransactionFee &&
      useMaxValue
    ) {
      this.updateValueToMax();
    }

    if (hasPriorityApprovalRequest && !prevHasPriorityApprovalRequest) {
      // Redirect to home which will redirect to the priority confirmation.
      history.push(mostRecentOverviewPage);
    }
  }

  getErrorKey() {
    const {
      balance,
      conversionRate,
      hexMaximumTransactionFee,
      txData: { txParams: { value: amount } = {} } = {},
      customGas,
      noGasPrice,
      gasFeeIsCustom,
      isSigningOrSubmitting,
      isUserOpContractDeployError,
    } = this.props;

    if (isUserOpContractDeployError) {
      return {
        valid: false,
        errorKey: USER_OP_CONTRACT_DEPLOY_ERROR_KEY,
      };
    }

    const insufficientBalance =
      balance &&
      !isBalanceSufficient({
        amount,
        gasTotal: hexMaximumTransactionFee || '0x0',
        balance,
        conversionRate,
      });

    if (insufficientBalance) {
      return {
        valid: false,
        errorKey: INSUFFICIENT_FUNDS_ERROR_KEY,
      };
    }

    if (hexToDecimal(customGas.gasLimit) < Number(MIN_GAS_LIMIT_DEC)) {
      return {
        valid: false,
        errorKey: GAS_LIMIT_TOO_LOW_ERROR_KEY,
      };
    }

    if (noGasPrice && !gasFeeIsCustom) {
      return {
        valid: false,
        errorKey: GAS_PRICE_FETCH_FAILURE_ERROR_KEY,
      };
    }

    if (isSigningOrSubmitting) {
      return {
        valid: false,
        errorKey: IS_SIGNING_OR_SUBMITTING,
      };
    }

    return {
      valid: true,
    };
  }

  handleEditGas() {
    const {
      actionKey,
      txData: { origin },
      methodData = {},
    } = this.props;

    this.context.trackEvent({
      category: MetaMetricsEventCategory.Transactions,
      event: 'User clicks "Edit" on gas',
      properties: {
        action: 'Confirm Screen',
        legacy_event: true,
        recipientKnown: null,
        functionType:
          actionKey ||
          getMethodName(methodData.name) ||
          TransactionType.contractInteraction,
        origin,
      },
    });

    this.setState({ editingGas: true });
  }

  handleCloseEditGas() {
    this.setState({ editingGas: false });
  }

  setUserAcknowledgedGasMissing() {
    this.setState({ userAcknowledgedGasMissing: true });
  }

  updateValueToMax() {
    const { maxValue: value, txData, updateTransactionValue } = this.props;

    updateTransactionValue(txData.id, value);
  }

  renderDetails() {
    const {
      primaryTotalTextOverride,
      secondaryTotalTextOverride,
      hexMaximumTransactionFee,
      hexMinimumTransactionFee,
      useNonceField,
      customNonceValue,
      updateCustomNonce,
      nextNonce,
      getNextNonce,
      txData,
      useNativeCurrencyAsPrimaryCurrency,
      primaryTotalTextOverrideMaxAmount,
      showLedgerSteps,
      nativeCurrency,
      isBuyableChain,
      useCurrencyRateCheck,
      tokenSymbol,
      isUsingPaymaster,
      isSigningOrSubmitting,
    } = this.props;

    const { t } = this.context;
    const { userAcknowledgedGasMissing } = this.state;

    const { valid } = this.getErrorKey();
    const isDisabled = () => {
      return userAcknowledgedGasMissing ? false : !valid;
    };

    const hasSimulationError = Boolean(txData.simulationFails);

    const renderSimulationFailureWarning =
      hasSimulationError && !userAcknowledgedGasMissing;
    const networkName = NETWORK_TO_NAME_MAP[txData.chainId];

    const getTotalAmount = (useMaxFee) => {
      return sumHexes(
        txData.txParams.value,
        useMaxFee ? hexMaximumTransactionFee : hexMinimumTransactionFee,
        txData.layer1GasFee ?? 0,
      );
    };

    const handleNonceChange = ({ target: { value } }) => {
      const inputValue = Number(value);

      if (inputValue < 0 || isNaN(inputValue)) {
        updateCustomNonce(undefined);
        return;
      }

      updateCustomNonce(inputValue);

      getNextNonce();
    };

    const renderTotalMaxAmount = ({
      useMaxFee,
      isBoldTextAndNotOverridden = false,
    } = {}) => {
      if (
        primaryTotalTextOverrideMaxAmount === undefined &&
        secondaryTotalTextOverride === undefined
      ) {
        // Native Send
        return (
          <UserPreferencedCurrencyDisplay
            type={PRIMARY}
            key="total-max-amount"
            value={getTotalAmount(useMaxFee)}
            hideLabel={!useNativeCurrencyAsPrimaryCurrency}
          />
        );
      }

      // Token send
      const primaryTotal = useMaxFee
        ? primaryTotalTextOverrideMaxAmount
        : primaryTotalTextOverride;
      const totalMaxAmount = useNativeCurrencyAsPrimaryCurrency
        ? primaryTotal
        : secondaryTotalTextOverride;

      return isBoldTextAndNotOverridden ? (
        <Text variant={TextVariant.bodyMdBold}>{totalMaxAmount}</Text>
      ) : (
        totalMaxAmount
      );
    };

    const renderTotalDetailText = (value) => {
      if (
        (primaryTotalTextOverride === undefined &&
          secondaryTotalTextOverride === undefined) ||
        value === '0x0'
      ) {
        return (
          <div className="confirm-page-container-content__total-value">
            <LoadingHeartBeat estimateUsed={this.props.txData?.userFeeLevel} />
            <UserPreferencedCurrencyDisplay
              type={SECONDARY}
              key="total-detail-text"
              value={value}
              suffixProps={{
                color: TextColor.textDefault,
                variant: TextVariant.bodyMdBold,
              }}
              textProps={{
                color: TextColor.textDefault,
                variant: TextVariant.bodyMdBold,
              }}
              hideLabel={Boolean(useNativeCurrencyAsPrimaryCurrency)}
            />
          </div>
        );
      }
      return useNativeCurrencyAsPrimaryCurrency
        ? secondaryTotalTextOverride
        : primaryTotalTextOverride;
    };

    const nextNonceValue =
      typeof nextNonce === 'number' ? nextNonce.toString() : null;
    const renderNonceField = useNonceField && !isSigningOrSubmitting;

    if (renderNonceField && !customNonceValue && nextNonceValue) {
      updateCustomNonce(nextNonceValue);
    }

    const nonceField = renderNonceField ? (
      <div>
        <div className="confirm-detail-row">
          <div className="confirm-detail-row__label">
            {t('nonceFieldHeading')}
          </div>
          <div className="custom-nonce-input">
            <TextField
              type="number"
              min={0}
              placeholder={nextNonceValue}
              onChange={handleNonceChange}
              fullWidth
              margin="dense"
              value={customNonceValue ?? ''}
            />
          </div>
        </div>
      </div>
    ) : null;

    const { simulationData } = txData;

    const simulationDetails = (
      <SimulationDetails
        simulationData={simulationData}
        transactionId={txData.id}
        enableMetrics
      />
    );

    const showTotals = Boolean(simulationData?.error);

    return (
      <div className="confirm-page-container-content__details">
        <TransactionAlerts
          txData={txData}
          setUserAcknowledgedGasMissing={() =>
            this.setUserAcknowledgedGasMissing()
          }
          userAcknowledgedGasMissing={userAcknowledgedGasMissing}
          nativeCurrency={nativeCurrency}
          networkName={networkName}
          type={txData.type}
          isBuyableChain={isBuyableChain}
          tokenSymbol={tokenSymbol}
          isUsingPaymaster={isUsingPaymaster}
        />
        {simulationDetails}
        {!renderSimulationFailureWarning && (
          <TransactionDetail
            disableEditGasFeeButton
            disabled={isDisabled()}
            userAcknowledgedGasMissing={userAcknowledgedGasMissing}
            onEdit={() => this.handleEditGas()}
            rows={[
              <div key="confirm-transaction-base_confirm-gas-display">
                <ConfirmGasDisplay
                  userAcknowledgedGasMissing={userAcknowledgedGasMissing}
                />
                <FeeDetailsComponent
                  useCurrencyRateCheck={useCurrencyRateCheck}
                  txData={txData}
                />
              </div>,
            ]}
          />
        )}
        {showTotals && (
          <TransactionDetail
            disableEditGasFeeButton
            disabled={isDisabled()}
            userAcknowledgedGasMissing={userAcknowledgedGasMissing}
            rows={[
              <TransactionDetailItem
                key="confirm-transaction-base-total-item"
                detailTitle={t('total')}
                detailText={
                  useCurrencyRateCheck &&
                  renderTotalDetailText(getTotalAmount())
                }
                detailTotal={renderTotalMaxAmount({
                  useMaxFee: false,
                  isBoldTextAndNotOverridden: true,
                })}
                subTitle={t('transactionDetailGasTotalSubtitle')}
                subText={
                  <div
                    className="confirm-page-container-content__total-amount"
                    data-testid="confirm-page-total-amount"
                  >
                    <LoadingHeartBeat
                      estimateUsed={this.props.txData?.userFeeLevel}
                    />
                    <Text
                      color={TextColor.textAlternative}
                      variant={TextVariant.bodySmMedium}
                    >
                      {t('editGasSubTextAmountLabel')}
                    </Text>{' '}
                    {renderTotalMaxAmount({
                      useMaxFee: true,
                    })}
                  </div>
                }
              />,
            ]}
          />
        )}
        {nonceField}
        {showLedgerSteps ? (
          <LedgerInstructionField
            showDataInstruction={Boolean(txData.txParams?.data)}
          />
        ) : null}
      </div>
    );
  }

  renderDataHex() {
    const { txData, dataHexComponent } = this.props;
    const {
      txParams: { data },
    } = txData;
    if (!hasTransactionData(data)) {
      return null;
    }
    return (
      <ConfirmHexData txData={txData} dataHexComponent={dataHexComponent} />
    );
  }

  handleEdit() {
    const {
      txData,
      tokenData,
      tokenProps,
      onEdit,
      actionKey,
      txData: { origin },
      methodData = {},
    } = this.props;

    this.context.trackEvent({
      category: MetaMetricsEventCategory.Transactions,
      event: 'Edit Transaction',
      properties: {
        action: 'Confirm Screen',
        legacy_event: true,
        recipientKnown: null,
        functionType:
          actionKey ||
          getMethodName(methodData.name) ||
          TransactionType.contractInteraction,
        origin,
      },
    });

    onEdit({ txData, tokenData, tokenProps });
  }

  handleCancelAll() {
    const {
      cancelAllTransactions,
      clearConfirmTransaction,
      history,
      mostRecentOverviewPage,
      showRejectTransactionsConfirmationModal,
      unapprovedTxCount,
    } = this.props;

    showRejectTransactionsConfirmationModal({
      unapprovedTxCount,
      onSubmit: async () => {
        this._removeBeforeUnload();
        await cancelAllTransactions();
        clearConfirmTransaction();
        history.push(mostRecentOverviewPage);
      },
    });
  }

  async handleCancel() {
    const {
      txData,
      cancelTransaction,
      history,
      mostRecentOverviewPage,
      updateCustomNonce,
      setNextNonce,
    } = this.props;

    this._removeBeforeUnload();
    await cancelTransaction(txData);
    history.push(mostRecentOverviewPage);
    updateCustomNonce('');
    setNextNonce('');
  }

  handleSubmit() {
    const { submitting } = this.state;

    if (submitting) {
      return;
    }

    this.props.isMainBetaFlask
      ? this.handleMainSubmit()
      : this.handleMMISubmit();
  }

  handleMainSubmit() {
    const {
      sendTransaction,
      txData,
      history,
      mostRecentOverviewPage,
      updateCustomNonce,
      setNextNonce,
      methodData,
      maxFeePerGas,
      customTokenAmount,
      dappProposedTokenAmount,
      currentTokenBalance,
      maxPriorityFeePerGas,
      baseFeePerGas,
      addToAddressBookIfNew,
      toAccounts,
      toAddress,
      keyringForAccount,
      ///: BEGIN:ONLY_INCLUDE_IF(keyring-snaps)
      fromInternalAccount,
      ///: END:ONLY_INCLUDE_IF
    } = this.props;

    let loadingIndicatorMessage;

    switch (keyringForAccount?.type) {
      ///: BEGIN:ONLY_INCLUDE_IF(keyring-snaps)
      case KeyringType.snap:
        loadingIndicatorMessage = (
          <SnapAccountTransactionLoadingScreen
            internalAccount={fromInternalAccount}
          ></SnapAccountTransactionLoadingScreen>
        );
        break;
      ///: END:ONLY_INCLUDE_IF
      default:
        if (isHardwareKeyring(keyringForAccount?.type)) {
          loadingIndicatorMessage = this.context.t(
            'loadingScreenHardwareWalletMessage',
          );
        } else {
          loadingIndicatorMessage = null;
        }
        break;
    }

    updateTxData({
      txData,
      maxFeePerGas,
      customTokenAmount,
      dappProposedTokenAmount,
      currentTokenBalance,
      maxPriorityFeePerGas,
      baseFeePerGas,
      addToAddressBookIfNew,
      toAccounts,
      toAddress,
      name: methodData.name,
    });

    this.setState(
      {
        submitting: true,
        submitError: null,
      },
      () => {
        this._removeBeforeUnload();

        sendTransaction(txData, false, loadingIndicatorMessage)
          .then(() => {
            updateCustomNonce('');
            setNextNonce('');

            if (!this._isMounted) {
              return;
            }

            this.setState(
              {
                submitting: false,
              },
              () => {
                history.push(mostRecentOverviewPage);
              },
            );
          })
          .catch((error) => {
            updateCustomNonce('');
            setNextNonce('');
            if (!this._isMounted) {
              return;
            }
            this.setState({
              submitting: false,
              submitError: error.message,
            });
          });
      },
    );
  }

  async handleMMISubmit() {
    const {
      sendTransaction,
      updateTransaction,
      txData,
      history,
      mostRecentOverviewPage,
      updateCustomNonce,
      setNextNonce,
      unapprovedTxCount,
      accountType,
      isNotification,
      setWaitForConfirmDeepLinkDialog,
      showTransactionsFailedModal,
      fromAddress,
      isNoteToTraderSupported,
      custodianPublishesTransaction,
      rpcUrl,
      methodData,
      maxFeePerGas,
      customTokenAmount,
      dappProposedTokenAmount,
      currentTokenBalance,
      maxPriorityFeePerGas,
      baseFeePerGas,
      addToAddressBookIfNew,
      toAccounts,
      toAddress,
      showCustodianDeepLink,
      clearConfirmTransaction,
      isSmartTransactionsEnabled,
    } = this.props;
    const { noteText } = this.state;

    if (accountType === AccountType.CUSTODY) {
      txData.custodyStatus = CustodyStatus.CREATED;
      txData.metadata = txData.metadata || {};

      if (isNoteToTraderSupported) {
        txData.metadata.note = noteText;
      }

      if (isSmartTransactionsEnabled) {
        txData.origin += '#smartTransaction';
      }

      txData.metadata.custodianPublishesTransaction =
        custodianPublishesTransaction;
      txData.metadata.rpcUrl = rpcUrl;

      await updateTransaction(txData);
    }

    updateTxData({
      txData,
      maxFeePerGas,
      customTokenAmount,
      dappProposedTokenAmount,
      currentTokenBalance,
      maxPriorityFeePerGas,
      baseFeePerGas,
      addToAddressBookIfNew,
      toAccounts,
      toAddress,
      name: methodData.name,
    });

    this.setState(
      {
        submitting: true,
        submitError: null,
      },
      () => {
        this._removeBeforeUnload();

        if (txData.custodyStatus) {
          setWaitForConfirmDeepLinkDialog(true);
        }

        sendTransaction(txData)
          .then(() => {
            updateCustomNonce('');
            setNextNonce('');
            if (txData.custodyStatus) {
              showCustodianDeepLink({
                fromAddress,
                closeNotification: isNotification && unapprovedTxCount === 1,
                txId: txData.id,
                onDeepLinkFetched: () => {
                  this.context.trackEvent({
                    category: 'MMI',
                    event: 'Show deeplink for transaction',
                  });
                },
                onDeepLinkShown: () => {
                  clearConfirmTransaction();
                  if (!this._isMounted) {
                    return;
                  }
                  this.setState({ submitting: false }, () => {
                    history.push(mostRecentOverviewPage);
                  });
                },
              });
            } else {
              if (!this._isMounted) {
                return;
              }
              this.setState(
                {
                  submitting: false,
                },
                () => {
                  history.push(mostRecentOverviewPage);
                },
              );
            }
          })
          .catch((error) => {
            updateCustomNonce('');
            setNextNonce('');

            if (!this._isMounted) {
              return;
            }

            showTransactionsFailedModal(error.message, isNotification);

            this.setState({
              submitting: false,
              submitError: error.message,
            });
            setWaitForConfirmDeepLinkDialog(true);
          });
      },
    );
  }

  handleSetApprovalForAll() {
    this.setState({ showWarningModal: true });
  }

  renderTitleComponent() {
    const { title, hexTransactionAmount, txData } = this.props;

    return (
      <ConfirmTitle
        title={title}
        hexTransactionAmount={hexTransactionAmount}
        txData={txData}
      />
    );
  }

  renderSubtitleComponent() {
    const { assetStandard, subtitleComponent, hexTransactionAmount, txData } =
      this.props;

    return (
      <ConfirmSubTitle
        hexTransactionAmount={hexTransactionAmount}
        subtitleComponent={subtitleComponent}
        txData={txData}
        assetStandard={assetStandard}
      />
    );
  }

  _beforeUnloadForGasPolling = () => {
    this._isMounted = false;
    if (this.state.pollingToken) {
      gasFeeStopPollingByPollingToken(this.state.pollingToken);
      removePollingTokenFromAppState(this.state.pollingToken);
    }
  };

  _removeBeforeUnload = () => {
    window.removeEventListener('beforeunload', this._beforeUnloadForGasPolling);
  };

  componentDidMount() {
    this._isMounted = true;
    const {
      toAddress,
      txData: { origin, chainId: txChainId } = {},
      getNextNonce,
      tryReverseResolveAddress,
      smartTransactionsOptInStatus,
      currentChainSupportsSmartTransactions,
      setSwapsFeatureFlags,
      fetchSmartTransactionsLiveness,
      chainId,
    } = this.props;

    // If the user somehow finds themselves seeing a confirmation
    // on a network which is not presently selected, throw
    if (txChainId === undefined || txChainId !== chainId) {
      throw new Error(
        `Currently selected chainId (${chainId}) does not match chainId (${txChainId}) on which the transaction was proposed.`,
      );
    }

    const { trackEvent } = this.context;
    trackEvent({
      category: MetaMetricsEventCategory.Transactions,
      event: 'Confirm: Started',
      properties: {
        action: 'Confirm Screen',
        legacy_event: true,
        origin,
      },
    });

    getNextNonce();
    if (toAddress) {
      tryReverseResolveAddress(toAddress);
    }

    /**
     * This makes a request to get estimates and begin polling, keeping track of the poll
     * token in component state.
     * It then disconnects polling upon componentWillUnmount. If the hook is unmounted
     * while waiting for `gasFeeStartPollingByNetworkClientId` to resolve, the `_isMounted`
     * flag ensures that a call to disconnect happens after promise resolution.
     */
    gasFeeStartPollingByNetworkClientId(
      this.props.selectedNetworkClientId,
    ).then((pollingToken) => {
      if (this._isMounted) {
        addPollingTokenToAppState(pollingToken);
        this.setState({ pollingToken });
      } else {
        gasFeeStopPollingByPollingToken(pollingToken);
        removePollingTokenFromAppState(this.state.pollingToken);
      }
    });

    window.addEventListener('beforeunload', this._beforeUnloadForGasPolling);

    if (smartTransactionsOptInStatus && currentChainSupportsSmartTransactions) {
      // TODO: Fetching swaps feature flags, which include feature flags for smart transactions, is only a short-term solution.
      // Long-term, we want to have a new proxy service specifically for feature flags.
      Promise.all([
        fetchSwapsFeatureFlags(),
        fetchSmartTransactionsLiveness(),
      ]).then(([swapsFeatureFlags]) => setSwapsFeatureFlags(swapsFeatureFlags));
    }
  }

  componentWillUnmount() {
    this._beforeUnloadForGasPolling();
    this._removeBeforeUnload();
    this.props.clearConfirmTransaction();
  }

  supportsEIP1559 =
    this.props.supportsEIP1559 && !isLegacyTransaction(this.props.txData);

  render() {
    const { t } = this.context;
    const {
      fromName,
      fromAddress,
      toName,
      toAddress,
      toEns,
      toNickname,
      methodData,
      tokenAddress,
      contentComponent,
      onEdit,
      nonce,
      customNonceValue,
      unapprovedTxCount,
      type,
      hideSenderToRecipient,
      showAccountInHeader,
      txData,
      gasIsLoading,
      gasFeeIsCustom,
      nativeCurrency,
      hardwareWalletRequiresConnection,
      image,
      isApprovalOrRejection,
      assetStandard,
      displayAccountBalanceHeader,
      title,
      isSigningOrSubmitting,
      ///: BEGIN:ONLY_INCLUDE_IF(build-mmi)
      isNoteToTraderSupported,
      ///: END:ONLY_INCLUDE_IF
    } = this.props;
    const {
      submitting,
      submitError,
      submitWarning,
      ethGasPriceWarning,
      editingGas,
      userAcknowledgedGasMissing,
      showWarningModal,
    } = this.state;
    const { name } = methodData;
    const { valid, errorKey } = this.getErrorKey();
    const hasSimulationError = Boolean(txData.simulationFails);
    const renderSimulationFailureWarning =
      hasSimulationError && !userAcknowledgedGasMissing;

    // This `isTokenApproval` case is added to handle possible rendering of this component from
    // confirm-approve.js when `assetStandard` is `undefined`. That will happen if the request to
    // get the asset standard fails. In that scenario, confirm-approve.js returns the `<ConfirmContractInteraction />`
    // component, which in turn returns this `<ConfirmTransactionBase />` component. We meed to prevent
    // the user from editing the transaction in those cases.

    // as this component is made functional, useTransactionFunctionType can be used to get functionType
    const isTokenApproval =
      txData.type === TransactionType.tokenMethodSetApprovalForAll ||
      txData.type === TransactionType.tokenMethodApprove ||
      txData.type === TransactionType.tokenMethodIncreaseAllowance;
    const isContractInteraction =
      txData.type === TransactionType.contractInteraction;

    const isContractInteractionFromDapp =
      (isTokenApproval || isContractInteraction) &&
      txData.origin !== 'metamask';
    let functionType;
    if (isContractInteractionFromDapp) {
      functionType = getMethodName(name);
    }

    if (!functionType) {
      if (type) {
        functionType = getTransactionTypeTitle(t, type, nativeCurrency);
      } else {
        functionType = t('contractInteraction');
      }
    }

    return (
      <TransactionModalContextProvider>
        <ConfirmPageContainer
          fromName={fromName}
          fromAddress={fromAddress}
          showAccountInHeader={showAccountInHeader}
          toName={toName}
          toAddress={toAddress}
          toEns={toEns}
          toNickname={toNickname}
          showEdit={!isContractInteractionFromDapp && Boolean(onEdit)}
          action={functionType}
          image={image}
          title={title}
          titleComponent={this.renderTitleComponent()}
          subtitleComponent={this.renderSubtitleComponent()}
          detailsComponent={this.renderDetails()}
          dataHexComponent={this.renderDataHex(functionType)}
          contentComponent={contentComponent}
          ///: BEGIN:ONLY_INCLUDE_IF(build-mmi)
          noteComponent={
            isNoteToTraderSupported && (
<<<<<<< HEAD
              <NoteToTrader
=======
              <TabbedNoteToTrader
>>>>>>> ad7a5462
                maxLength={280}
                placeholder={t('notePlaceholder')}
                onChange={(value) => this.setState({ noteText: value })}
                noteText={this.state.noteText}
                labelText={t('transactionNote')}
              />
            )
          }
          ///: END:ONLY_INCLUDE_IF
          nonce={customNonceValue || nonce}
          unapprovedTxCount={unapprovedTxCount}
          tokenAddress={tokenAddress}
          errorMessage={submitError}
          errorKey={errorKey}
          hasSimulationError={hasSimulationError}
          warning={submitWarning}
          disabled={
            renderSimulationFailureWarning ||
            !valid ||
            submitting ||
            hardwareWalletRequiresConnection ||
            (gasIsLoading && !gasFeeIsCustom) ||
            isSigningOrSubmitting
          }
          onEdit={() => this.handleEdit()}
          onCancelAll={() => this.handleCancelAll()}
          onCancel={() => this.handleCancel()}
          onSubmit={() => this.handleSubmit()}
          onSetApprovalForAll={() => this.handleSetApprovalForAll()}
          showWarningModal={showWarningModal}
          hideSenderToRecipient={hideSenderToRecipient}
          origin={txData.origin}
          ethGasPriceWarning={ethGasPriceWarning}
          editingGas={editingGas}
          handleCloseEditGas={() => this.handleCloseEditGas()}
          currentTransaction={txData}
          supportsEIP1559={this.supportsEIP1559}
          nativeCurrency={nativeCurrency}
          isApprovalOrRejection={isApprovalOrRejection}
          assetStandard={assetStandard}
          txData={txData}
          displayAccountBalanceHeader={displayAccountBalanceHeader}
        />
        <NetworkChangeToastLegacy confirmation={txData} />
      </TransactionModalContextProvider>
    );
  }
}<|MERGE_RESOLUTION|>--- conflicted
+++ resolved
@@ -1190,11 +1190,7 @@
           ///: BEGIN:ONLY_INCLUDE_IF(build-mmi)
           noteComponent={
             isNoteToTraderSupported && (
-<<<<<<< HEAD
-              <NoteToTrader
-=======
               <TabbedNoteToTrader
->>>>>>> ad7a5462
                 maxLength={280}
                 placeholder={t('notePlaceholder')}
                 onChange={(value) => this.setState({ noteText: value })}
