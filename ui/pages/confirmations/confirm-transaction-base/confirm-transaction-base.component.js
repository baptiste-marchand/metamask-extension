import React, { Component } from 'react';
import PropTypes from 'prop-types';
import {
  TransactionStatus,
  TransactionType,
} from '@metamask/transaction-controller';
import ConfirmPageContainer from '../components/confirm-page-container';
import { isBalanceSufficient } from '../send/send.utils';
import { DEFAULT_ROUTE } from '../../../helpers/constants/routes';

import {
  INSUFFICIENT_FUNDS_ERROR_KEY,
  GAS_LIMIT_TOO_LOW_ERROR_KEY,
  ETH_GAS_PRICE_FETCH_WARNING_KEY,
  GAS_PRICE_FETCH_FAILURE_ERROR_KEY,
  IS_SIGNING_OR_SUBMITTING,
  USER_OP_CONTRACT_DEPLOY_ERROR_KEY,
} from '../../../helpers/constants/error-keys';
import UserPreferencedCurrencyDisplay from '../../../components/app/user-preferenced-currency-display';

import { PRIMARY, SECONDARY } from '../../../helpers/constants/common';
import TextField from '../../../components/ui/text-field';
import { MetaMetricsEventCategory } from '../../../../shared/constants/metametrics';
import { getMethodName } from '../../../helpers/utils/metrics';
import {
  getTransactionTypeTitle,
  isLegacyTransaction,
} from '../../../helpers/utils/transactions.util';

///: BEGIN:ONLY_INCLUDE_IF(build-mmi)
import NoteToTrader from '../../../components/institutional/note-to-trader';
///: END:ONLY_INCLUDE_IF

import { TransactionModalContextProvider } from '../../../contexts/transaction-modal';
import TransactionDetail from '../components/transaction-detail/transaction-detail.component';
import TransactionDetailItem from '../components/transaction-detail-item/transaction-detail-item.component';
import LoadingHeartBeat from '../../../components/ui/loading-heartbeat';
import LedgerInstructionField from '../components/ledger-instruction-field';
import {
  addPollingTokenToAppState,
  removePollingTokenFromAppState,
  gasFeeStartPollingByNetworkClientId,
  gasFeeStopPollingByPollingToken,
} from '../../../store/actions';

import { MIN_GAS_LIMIT_DEC } from '../send/send.constants';

import { NETWORK_TO_NAME_MAP } from '../../../../shared/constants/network';
import {
  sumHexes,
  hexToDecimal,
} from '../../../../shared/modules/conversion.utils';
import TransactionAlerts from '../components/transaction-alerts';
import { ConfirmHexData } from '../components/confirm-hexdata';
import { ConfirmTitle } from '../components/confirm-title';
import { ConfirmSubTitle } from '../components/confirm-subtitle';
import { ConfirmGasDisplay } from '../components/confirm-gas-display';
import updateTxData from '../../../../shared/modules/updateTxData';
///: BEGIN:ONLY_INCLUDE_IF(keyring-snaps)
import { KeyringType } from '../../../../shared/constants/keyring';
import SnapAccountTransactionLoadingScreen from '../../snap-account-transaction-loading-screen/snap-account-transaction-loading-screen';
///: END:ONLY_INCLUDE_IF
import { isHardwareKeyring } from '../../../helpers/utils/hardware';
import FeeDetailsComponent from '../components/fee-details-component/fee-details-component';
import { SimulationDetails } from '../components/simulation-details';
<<<<<<< HEAD
import { BannerAlert } from '../../../components/component-library';
import { Severity } from '../../../helpers/constants/design-system';
=======
import { fetchSwapsFeatureFlags } from '../../swaps/swaps.util';
import { BlockaidUnavailableBannerAlert } from '../components/blockaid-unavailable-banner-alert/blockaid-unavailable-banner-alert';
>>>>>>> 2c457705

export default class ConfirmTransactionBase extends Component {
  static contextTypes = {
    t: PropTypes.func,
    trackEvent: PropTypes.func,
  };

  static propTypes = {
    // react-router props
    history: PropTypes.object,
    // Redux props
    balance: PropTypes.string,
    cancelTransaction: PropTypes.func,
    cancelAllTransactions: PropTypes.func,
    clearConfirmTransaction: PropTypes.func,
    conversionRate: PropTypes.number,
    fromAddress: PropTypes.string,
    fromName: PropTypes.string,
    hexTransactionAmount: PropTypes.string,
    hexMaximumTransactionFee: PropTypes.string,
    hexMinimumTransactionFee: PropTypes.string,
    methodData: PropTypes.object,
    nonce: PropTypes.string,
    useNonceField: PropTypes.bool,
    customNonceValue: PropTypes.string,
    updateCustomNonce: PropTypes.func,
    sendTransaction: PropTypes.func,
    showTransactionConfirmedModal: PropTypes.func,
    showRejectTransactionsConfirmationModal: PropTypes.func,
    toAccounts: PropTypes.array,
    toAddress: PropTypes.string,
    tokenData: PropTypes.object,
    tokenProps: PropTypes.object,
    toName: PropTypes.string,
    toEns: PropTypes.string,
    toNickname: PropTypes.string,
    transactionStatus: PropTypes.string,
    txData: PropTypes.object,
    unapprovedTxCount: PropTypes.number,
    customGas: PropTypes.object,
    addToAddressBookIfNew: PropTypes.func,
    ///: BEGIN:ONLY_INCLUDE_IF(keyring-snaps)
    fromInternalAccount: PropTypes.object,
    ///: END:ONLY_INCLUDE_IF
    keyringForAccount: PropTypes.object,
    // Component props
    actionKey: PropTypes.string,
    contentComponent: PropTypes.node,
    dataHexComponent: PropTypes.node,
    tokenAddress: PropTypes.string,
    customTokenAmount: PropTypes.string,
    dappProposedTokenAmount: PropTypes.string,
    currentTokenBalance: PropTypes.string,
    onEdit: PropTypes.func,
    subtitleComponent: PropTypes.node,
    title: PropTypes.string,
    image: PropTypes.string,
    type: PropTypes.string,
    getNextNonce: PropTypes.func,
    nextNonce: PropTypes.number,
    tryReverseResolveAddress: PropTypes.func.isRequired,
    hideSenderToRecipient: PropTypes.bool,
    showAccountInHeader: PropTypes.bool,
    mostRecentOverviewPage: PropTypes.string.isRequired,
    isEthGasPrice: PropTypes.bool,
    noGasPrice: PropTypes.bool,
    setDefaultHomeActiveTabName: PropTypes.func,
    primaryTotalTextOverride: PropTypes.string,
    secondaryTotalTextOverride: PropTypes.string,
    gasIsLoading: PropTypes.bool,
    primaryTotalTextOverrideMaxAmount: PropTypes.string,
    useNativeCurrencyAsPrimaryCurrency: PropTypes.bool,
    maxFeePerGas: PropTypes.string,
    maxPriorityFeePerGas: PropTypes.string,
    baseFeePerGas: PropTypes.string,
    gasFeeIsCustom: PropTypes.bool,
    showLedgerSteps: PropTypes.bool.isRequired,
    nativeCurrency: PropTypes.string,
    supportsEIP1559: PropTypes.bool,
    hardwareWalletRequiresConnection: PropTypes.bool,
    isBuyableChain: PropTypes.bool,
    isApprovalOrRejection: PropTypes.bool,
    assetStandard: PropTypes.string,
    useCurrencyRateCheck: PropTypes.bool,
    isNotification: PropTypes.bool,
    accountType: PropTypes.string,
    setWaitForConfirmDeepLinkDialog: PropTypes.func,
    showTransactionsFailedModal: PropTypes.func,
    showCustodianDeepLink: PropTypes.func,
    isNoteToTraderSupported: PropTypes.bool,
    custodianPublishesTransaction: PropTypes.bool,
    rpcUrl: PropTypes.string,
    isMainBetaFlask: PropTypes.bool,
    displayAccountBalanceHeader: PropTypes.bool,
    tokenSymbol: PropTypes.string,
    updateTransaction: PropTypes.func,
    updateTransactionValue: PropTypes.func,
    isUsingPaymaster: PropTypes.bool,
    isSigningOrSubmitting: PropTypes.bool,
    isUserOpContractDeployError: PropTypes.bool,
    useMaxValue: PropTypes.bool,
    maxValue: PropTypes.string,
<<<<<<< HEAD
    isMultiLayerFeeNetwork: PropTypes.bool,
    hasMigratedFromOpenSeaToBlockaid: PropTypes.bool,
    hasDismissedOpenSeaToBlockaidBanner: PropTypes.bool,
    dismissOpenSeaToBlockaidBanner: PropTypes.func,
    isNetworkSupportedByBlockaid: PropTypes.bool,
=======
    isSmartTransaction: PropTypes.bool,
    smartTransactionsOptInStatus: PropTypes.bool,
    currentChainSupportsSmartTransactions: PropTypes.bool,
>>>>>>> 2c457705
    selectedNetworkClientId: PropTypes.string,
  };

  state = {
    submitting: false,
    submitError: null,
    submitWarning: '',
    ethGasPriceWarning: '',
    editingGas: false,
    userAcknowledgedGasMissing: false,
    showWarningModal: false,
    ///: BEGIN:ONLY_INCLUDE_IF(build-mmi)
    noteText: '',
    ///: END:ONLY_INCLUDE_IF
  };

  componentDidUpdate(prevProps) {
    const {
      transactionStatus,
      showTransactionConfirmedModal,
      history,
      clearConfirmTransaction,
      nextNonce,
      customNonceValue,
      toAddress,
      tryReverseResolveAddress,
      isEthGasPrice,
      setDefaultHomeActiveTabName,
      hexMaximumTransactionFee,
      useMaxValue,
    } = this.props;
    const {
      customNonceValue: prevCustomNonceValue,
      nextNonce: prevNextNonce,
      toAddress: prevToAddress,
      transactionStatus: prevTxStatus,
      isEthGasPrice: prevIsEthGasPrice,
      hexMaximumTransactionFee: prevHexMaximumTransactionFee,
    } = prevProps;
    const statusUpdated = transactionStatus !== prevTxStatus;
    const txDroppedOrConfirmed =
      transactionStatus === TransactionStatus.dropped ||
      transactionStatus === TransactionStatus.confirmed;

    if (
      nextNonce !== prevNextNonce ||
      customNonceValue !== prevCustomNonceValue
    ) {
      if (nextNonce !== null && customNonceValue > nextNonce) {
        this.setState({
          submitWarning: this.context.t('nextNonceWarning', [nextNonce]),
        });
      } else {
        this.setState({ submitWarning: '' });
      }
    }

    if (statusUpdated && txDroppedOrConfirmed) {
      showTransactionConfirmedModal({
        onSubmit: () => {
          clearConfirmTransaction();
          setDefaultHomeActiveTabName('activity').then(() => {
            history.push(DEFAULT_ROUTE);
          });
        },
      });
    }

    if (toAddress && toAddress !== prevToAddress) {
      tryReverseResolveAddress(toAddress);
    }

    if (isEthGasPrice !== prevIsEthGasPrice) {
      if (isEthGasPrice) {
        this.setState({
          ethGasPriceWarning: this.context.t(ETH_GAS_PRICE_FETCH_WARNING_KEY),
        });
      } else {
        this.setState({
          ethGasPriceWarning: '',
        });
      }
    }

    if (
      hexMaximumTransactionFee !== prevHexMaximumTransactionFee &&
      useMaxValue
    ) {
      this.updateValueToMax();
    }
  }

  getErrorKey() {
    const {
      balance,
      conversionRate,
      hexMaximumTransactionFee,
      txData: { txParams: { value: amount } = {} } = {},
      customGas,
      noGasPrice,
      gasFeeIsCustom,
      isSigningOrSubmitting,
      isUserOpContractDeployError,
    } = this.props;

    if (isUserOpContractDeployError) {
      return {
        valid: false,
        errorKey: USER_OP_CONTRACT_DEPLOY_ERROR_KEY,
      };
    }

    const insufficientBalance =
      balance &&
      !isBalanceSufficient({
        amount,
        gasTotal: hexMaximumTransactionFee || '0x0',
        balance,
        conversionRate,
      });

    if (insufficientBalance) {
      return {
        valid: false,
        errorKey: INSUFFICIENT_FUNDS_ERROR_KEY,
      };
    }

    if (hexToDecimal(customGas.gasLimit) < Number(MIN_GAS_LIMIT_DEC)) {
      return {
        valid: false,
        errorKey: GAS_LIMIT_TOO_LOW_ERROR_KEY,
      };
    }

    if (noGasPrice && !gasFeeIsCustom) {
      return {
        valid: false,
        errorKey: GAS_PRICE_FETCH_FAILURE_ERROR_KEY,
      };
    }

    if (isSigningOrSubmitting) {
      return {
        valid: false,
        errorKey: IS_SIGNING_OR_SUBMITTING,
      };
    }

    return {
      valid: true,
    };
  }

  handleEditGas() {
    const {
      actionKey,
      txData: { origin },
      methodData = {},
    } = this.props;

    this.context.trackEvent({
      category: MetaMetricsEventCategory.Transactions,
      event: 'User clicks "Edit" on gas',
      properties: {
        action: 'Confirm Screen',
        legacy_event: true,
        recipientKnown: null,
        functionType:
          actionKey ||
          getMethodName(methodData.name) ||
          TransactionType.contractInteraction,
        origin,
      },
    });

    this.setState({ editingGas: true });
  }

  handleCloseEditGas() {
    this.setState({ editingGas: false });
  }

  setUserAcknowledgedGasMissing() {
    this.setState({ userAcknowledgedGasMissing: true });
  }

  updateValueToMax() {
    const { maxValue: value, txData, updateTransactionValue } = this.props;

    updateTransactionValue(txData.id, value);
  }

  renderDetails() {
    const {
      primaryTotalTextOverride,
      secondaryTotalTextOverride,
      hexMaximumTransactionFee,
      hexMinimumTransactionFee,
      useNonceField,
      customNonceValue,
      updateCustomNonce,
      nextNonce,
      getNextNonce,
      txData,
      useNativeCurrencyAsPrimaryCurrency,
      primaryTotalTextOverrideMaxAmount,
      showLedgerSteps,
      nativeCurrency,
      isBuyableChain,
      useCurrencyRateCheck,
      tokenSymbol,
      isUsingPaymaster,
    } = this.props;

    const { t } = this.context;
    const { userAcknowledgedGasMissing } = this.state;

    const { valid } = this.getErrorKey();
    const isDisabled = () => {
      return userAcknowledgedGasMissing ? false : !valid;
    };

    const hasSimulationError = Boolean(txData.simulationFails);

    const renderSimulationFailureWarning =
      hasSimulationError && !userAcknowledgedGasMissing;
    const networkName = NETWORK_TO_NAME_MAP[txData.chainId];

    const getTotalAmount = (useMaxFee) => {
      return sumHexes(
        txData.txParams.value,
        useMaxFee ? hexMaximumTransactionFee : hexMinimumTransactionFee,
        txData.layer1GasFee ?? 0,
      );
    };

    const renderTotalMaxAmount = (useMaxFee) => {
      if (
        primaryTotalTextOverrideMaxAmount === undefined &&
        secondaryTotalTextOverride === undefined
      ) {
        // Native Send
        return (
          <UserPreferencedCurrencyDisplay
            type={PRIMARY}
            key="total-max-amount"
            value={getTotalAmount(useMaxFee)}
            hideLabel={!useNativeCurrencyAsPrimaryCurrency}
          />
        );
      }

      // Token send
      const primaryTotal = useMaxFee
        ? primaryTotalTextOverrideMaxAmount
        : primaryTotalTextOverride;
      return useNativeCurrencyAsPrimaryCurrency
        ? primaryTotal
        : secondaryTotalTextOverride;
    };

    const renderTotalDetailText = (value) => {
      if (
        (primaryTotalTextOverride === undefined &&
          secondaryTotalTextOverride === undefined) ||
        value === '0x0'
      ) {
        return (
          <div className="confirm-page-container-content__total-value">
            <LoadingHeartBeat estimateUsed={this.props.txData?.userFeeLevel} />
            <UserPreferencedCurrencyDisplay
              type={SECONDARY}
              key="total-detail-text"
              value={value}
              hideLabel={Boolean(useNativeCurrencyAsPrimaryCurrency)}
            />
          </div>
        );
      }
      return useNativeCurrencyAsPrimaryCurrency
        ? secondaryTotalTextOverride
        : primaryTotalTextOverride;
    };

    const nonceField = useNonceField ? (
      <div>
        <div className="confirm-detail-row">
          <div className="confirm-detail-row__label">
            {t('nonceFieldHeading')}
          </div>
          <div className="custom-nonce-input">
            <TextField
              type="number"
              min={0}
              placeholder={
                typeof nextNonce === 'number' ? nextNonce.toString() : null
              }
              onChange={({ target: { value } }) => {
                if (!value.length || Number(value) < 0) {
                  updateCustomNonce('');
                } else {
                  updateCustomNonce(String(Math.floor(value)));
                }
                getNextNonce();
              }}
              fullWidth
              margin="dense"
              value={customNonceValue || ''}
            />
          </div>
        </div>
      </div>
    ) : null;

    const { simulationData } = txData;

    const simulationDetails = (
      <SimulationDetails
        simulationData={simulationData}
        transactionId={txData.id}
        enableMetrics
      />
    );

    const showTotals = Boolean(simulationData?.error);

    return (
      <div className="confirm-page-container-content__details">
        <BlockaidUnavailableBannerAlert />
        <TransactionAlerts
          txData={txData}
          setUserAcknowledgedGasMissing={() =>
            this.setUserAcknowledgedGasMissing()
          }
          userAcknowledgedGasMissing={userAcknowledgedGasMissing}
          nativeCurrency={nativeCurrency}
          networkName={networkName}
          type={txData.type}
          isBuyableChain={isBuyableChain}
          tokenSymbol={tokenSymbol}
          isUsingPaymaster={isUsingPaymaster}
        />
        {simulationDetails}
        {!renderSimulationFailureWarning && (
          <TransactionDetail
            disableEditGasFeeButton
            disabled={isDisabled()}
            userAcknowledgedGasMissing={userAcknowledgedGasMissing}
            onEdit={() => this.handleEditGas()}
            rows={[
              <div key="confirm-transaction-base_confirm-gas-display">
                <ConfirmGasDisplay
                  userAcknowledgedGasMissing={userAcknowledgedGasMissing}
                />
                <FeeDetailsComponent
                  useCurrencyRateCheck={useCurrencyRateCheck}
                  txData={txData}
                />
              </div>,
            ]}
          />
        )}
        {showTotals && (
          <TransactionDetail
            disableEditGasFeeButton
            disabled={isDisabled()}
            userAcknowledgedGasMissing={userAcknowledgedGasMissing}
            rows={[
              <TransactionDetailItem
                key="confirm-transaction-base-total-item"
                detailTitle={t('total')}
                detailText={
                  useCurrencyRateCheck &&
                  renderTotalDetailText(getTotalAmount())
                }
                detailTotal={renderTotalMaxAmount(false)}
                subTitle={t('transactionDetailGasTotalSubtitle')}
                subText={
                  <div className="confirm-page-container-content__total-amount">
                    <LoadingHeartBeat
                      estimateUsed={this.props.txData?.userFeeLevel}
                    />
                    <strong key="editGasSubTextAmountLabel">
                      {t('editGasSubTextAmountLabel')}
                    </strong>{' '}
                    {renderTotalMaxAmount(true)}
                  </div>
                }
              />,
            ]}
          />
        )}
        {nonceField}
        {showLedgerSteps ? (
          <LedgerInstructionField
            showDataInstruction={Boolean(txData.txParams?.data)}
          />
        ) : null}
      </div>
    );
  }

  renderDataHex() {
    const { txData, dataHexComponent } = this.props;
    const {
      txParams: { data },
    } = txData;
    if (!data) {
      return null;
    }
    return (
      <ConfirmHexData txData={txData} dataHexComponent={dataHexComponent} />
    );
  }

  handleEdit() {
    const {
      txData,
      tokenData,
      tokenProps,
      onEdit,
      actionKey,
      txData: { origin },
      methodData = {},
    } = this.props;

    this.context.trackEvent({
      category: MetaMetricsEventCategory.Transactions,
      event: 'Edit Transaction',
      properties: {
        action: 'Confirm Screen',
        legacy_event: true,
        recipientKnown: null,
        functionType:
          actionKey ||
          getMethodName(methodData.name) ||
          TransactionType.contractInteraction,
        origin,
      },
    });

    onEdit({ txData, tokenData, tokenProps });
  }

  handleCancelAll() {
    const {
      cancelAllTransactions,
      clearConfirmTransaction,
      history,
      mostRecentOverviewPage,
      showRejectTransactionsConfirmationModal,
      unapprovedTxCount,
    } = this.props;

    showRejectTransactionsConfirmationModal({
      unapprovedTxCount,
      onSubmit: async () => {
        this._removeBeforeUnload();
        await cancelAllTransactions();
        clearConfirmTransaction();
        history.push(mostRecentOverviewPage);
      },
    });
  }

  async handleCancel() {
    const {
      txData,
      cancelTransaction,
      history,
      mostRecentOverviewPage,
      updateCustomNonce,
    } = this.props;

    this._removeBeforeUnload();
    updateCustomNonce('');
    await cancelTransaction(txData);
    history.push(mostRecentOverviewPage);
  }

  handleSubmit() {
    const { submitting } = this.state;

    if (submitting) {
      return;
    }

    this.props.isMainBetaFlask
      ? this.handleMainSubmit()
      : this.handleMMISubmit();
  }

  handleMainSubmit() {
    const {
      sendTransaction,
      txData,
      history,
      mostRecentOverviewPage,
      updateCustomNonce,
      methodData,
      maxFeePerGas,
      customTokenAmount,
      dappProposedTokenAmount,
      currentTokenBalance,
      maxPriorityFeePerGas,
      baseFeePerGas,
      addToAddressBookIfNew,
      toAccounts,
      toAddress,
      keyringForAccount,
      ///: BEGIN:ONLY_INCLUDE_IF(keyring-snaps)
      fromInternalAccount,
      ///: END:ONLY_INCLUDE_IF
    } = this.props;

    let loadingIndicatorMessage;

    switch (keyringForAccount?.type) {
      ///: BEGIN:ONLY_INCLUDE_IF(keyring-snaps)
      case KeyringType.snap:
        loadingIndicatorMessage = (
          <SnapAccountTransactionLoadingScreen
            internalAccount={fromInternalAccount}
          ></SnapAccountTransactionLoadingScreen>
        );
        break;
      ///: END:ONLY_INCLUDE_IF
      default:
        if (isHardwareKeyring(keyringForAccount?.type)) {
          loadingIndicatorMessage = this.context.t(
            'loadingScreenHardwareWalletMessage',
          );
        } else {
          loadingIndicatorMessage = null;
        }
        break;
    }

    updateTxData({
      txData,
      maxFeePerGas,
      customTokenAmount,
      dappProposedTokenAmount,
      currentTokenBalance,
      maxPriorityFeePerGas,
      baseFeePerGas,
      addToAddressBookIfNew,
      toAccounts,
      toAddress,
      name: methodData.name,
    });

    this.setState(
      {
        submitting: true,
        submitError: null,
      },
      () => {
        this._removeBeforeUnload();

        sendTransaction(
          txData,
          false, // hideLoadingIndicator
          loadingIndicatorMessage, // loadingIndicatorMessage
        )
          .then(() => {
            if (!this._isMounted) {
              return;
            }

            this.setState(
              {
                submitting: false,
              },
              () => {
                history.push(mostRecentOverviewPage);
                updateCustomNonce('');
              },
            );
          })
          .catch((error) => {
            if (!this._isMounted) {
              return;
            }
            this.setState({
              submitting: false,
              submitError: error.message,
            });
            updateCustomNonce('');
          });
      },
    );
  }

  async handleMMISubmit() {
    const {
      sendTransaction,
      updateTransaction,
      txData,
      history,
      mostRecentOverviewPage,
      updateCustomNonce,
      unapprovedTxCount,
      accountType,
      isNotification,
      setWaitForConfirmDeepLinkDialog,
      showTransactionsFailedModal,
      fromAddress,
      isNoteToTraderSupported,
      custodianPublishesTransaction,
      rpcUrl,
      methodData,
      maxFeePerGas,
      customTokenAmount,
      dappProposedTokenAmount,
      currentTokenBalance,
      maxPriorityFeePerGas,
      baseFeePerGas,
      addToAddressBookIfNew,
      toAccounts,
      toAddress,
      showCustodianDeepLink,
      clearConfirmTransaction,
    } = this.props;
    const { noteText } = this.state;

    if (accountType === 'custody') {
      txData.custodyStatus = 'created';
      txData.metadata = txData.metadata || {};

      if (isNoteToTraderSupported) {
        txData.metadata.note = noteText;
      }

      txData.metadata.custodianPublishesTransaction =
        custodianPublishesTransaction;
      txData.metadata.rpcUrl = rpcUrl;

      await updateTransaction(txData);
    }

    updateTxData({
      txData,
      maxFeePerGas,
      customTokenAmount,
      dappProposedTokenAmount,
      currentTokenBalance,
      maxPriorityFeePerGas,
      baseFeePerGas,
      addToAddressBookIfNew,
      toAccounts,
      toAddress,
      name: methodData.name,
    });

    this.setState(
      {
        submitting: true,
        submitError: null,
      },
      () => {
        this._removeBeforeUnload();

        if (txData.custodyStatus) {
          setWaitForConfirmDeepLinkDialog(true);
        }

        sendTransaction(txData)
          .then(() => {
            if (txData.custodyStatus) {
              showCustodianDeepLink({
                fromAddress,
                closeNotification: isNotification && unapprovedTxCount === 1,
                txId: txData.id,
                onDeepLinkFetched: () => {
                  this.context.trackEvent({
                    category: 'MMI',
                    event: 'Show deeplink for transaction',
                  });
                },
                onDeepLinkShown: () => {
                  clearConfirmTransaction();
                  if (!this._isMounted) {
                    return;
                  }
                  this.setState({ submitting: false }, () => {
                    history.push(mostRecentOverviewPage);
                    updateCustomNonce('');
                  });
                },
              });
            } else {
              if (!this._isMounted) {
                return;
              }
              this.setState(
                {
                  submitting: false,
                },
                () => {
                  history.push(mostRecentOverviewPage);
                  updateCustomNonce('');
                },
              );
            }
          })
          .catch((error) => {
            if (!this._isMounted) {
              return;
            }

            showTransactionsFailedModal(error.message, isNotification);

            this.setState({
              submitting: false,
              submitError: error.message,
            });
            setWaitForConfirmDeepLinkDialog(true);
            updateCustomNonce('');
          });
      },
    );
  }

  handleSetApprovalForAll() {
    this.setState({ showWarningModal: true });
  }

  renderTitleComponent() {
    const { title, hexTransactionAmount, txData } = this.props;

    return (
      <ConfirmTitle
        title={title}
        hexTransactionAmount={hexTransactionAmount}
        txData={txData}
      />
    );
  }

  renderSubtitleComponent() {
    const { assetStandard, subtitleComponent, hexTransactionAmount, txData } =
      this.props;

    return (
      <ConfirmSubTitle
        hexTransactionAmount={hexTransactionAmount}
        subtitleComponent={subtitleComponent}
        txData={txData}
        assetStandard={assetStandard}
      />
    );
  }

  _beforeUnloadForGasPolling = () => {
    this._isMounted = false;
    if (this.state.pollingToken) {
      gasFeeStopPollingByPollingToken(this.state.pollingToken);
      removePollingTokenFromAppState(this.state.pollingToken);
    }
  };

  _removeBeforeUnload = () => {
    window.removeEventListener('beforeunload', this._beforeUnloadForGasPolling);
  };

  componentDidMount() {
    this._isMounted = true;
    const {
      toAddress,
      txData: { origin } = {},
      getNextNonce,
      tryReverseResolveAddress,
    } = this.props;
    const { trackEvent } = this.context;
    trackEvent({
      category: MetaMetricsEventCategory.Transactions,
      event: 'Confirm: Started',
      properties: {
        action: 'Confirm Screen',
        legacy_event: true,
        origin,
      },
    });

    getNextNonce();
    if (toAddress) {
      tryReverseResolveAddress(toAddress);
    }

    /**
     * This makes a request to get estimates and begin polling, keeping track of the poll
     * token in component state.
     * It then disconnects polling upon componentWillUnmount. If the hook is unmounted
     * while waiting for `gasFeeStartPollingByNetworkClientId` to resolve, the `_isMounted`
     * flag ensures that a call to disconnect happens after promise resolution.
     */
    gasFeeStartPollingByNetworkClientId(
      this.props.selectedNetworkClientId,
    ).then((pollingToken) => {
      if (this._isMounted) {
        addPollingTokenToAppState(pollingToken);
        this.setState({ pollingToken });
      } else {
        gasFeeStopPollingByPollingToken(pollingToken);
        removePollingTokenFromAppState(this.state.pollingToken);
      }
    });

    window.addEventListener('beforeunload', this._beforeUnloadForGasPolling);
  }

  componentWillUnmount() {
    this._beforeUnloadForGasPolling();
    this._removeBeforeUnload();
    this.props.clearConfirmTransaction();
  }

  supportsEIP1559 =
    this.props.supportsEIP1559 && !isLegacyTransaction(this.props.txData);

  render() {
    const { t } = this.context;
    const {
      fromName,
      fromAddress,
      toName,
      toAddress,
      toEns,
      toNickname,
      methodData,
      tokenAddress,
      contentComponent,
      onEdit,
      nonce,
      customNonceValue,
      unapprovedTxCount,
      type,
      hideSenderToRecipient,
      showAccountInHeader,
      txData,
      gasIsLoading,
      gasFeeIsCustom,
      nativeCurrency,
      hardwareWalletRequiresConnection,
      image,
      isApprovalOrRejection,
      assetStandard,
      displayAccountBalanceHeader,
      title,
      isSigningOrSubmitting,
      ///: BEGIN:ONLY_INCLUDE_IF(build-mmi)
      isNoteToTraderSupported,
      ///: END:ONLY_INCLUDE_IF
    } = this.props;
    const {
      submitting,
      submitError,
      submitWarning,
      ethGasPriceWarning,
      editingGas,
      userAcknowledgedGasMissing,
      showWarningModal,
    } = this.state;
    const { name } = methodData;
    const { valid, errorKey } = this.getErrorKey();
    const hasSimulationError = Boolean(txData.simulationFails);
    const renderSimulationFailureWarning =
      hasSimulationError && !userAcknowledgedGasMissing;

    // This `isTokenApproval` case is added to handle possible rendering of this component from
    // confirm-approve.js when `assetStandard` is `undefined`. That will happen if the request to
    // get the asset standard fails. In that scenario, confirm-approve.js returns the `<ConfirmContractInteraction />`
    // component, which in turn returns this `<ConfirmTransactionBase />` component. We meed to prevent
    // the user from editing the transaction in those cases.

    // as this component is made functional, useTransactionFunctionType can be used to get functionType
    const isTokenApproval =
      txData.type === TransactionType.tokenMethodSetApprovalForAll ||
      txData.type === TransactionType.tokenMethodApprove ||
      txData.type === TransactionType.tokenMethodIncreaseAllowance;
    const isContractInteraction =
      txData.type === TransactionType.contractInteraction;

    const isContractInteractionFromDapp =
      (isTokenApproval || isContractInteraction) &&
      txData.origin !== 'metamask';
    let functionType;
    if (isContractInteractionFromDapp) {
      functionType = getMethodName(name);
    }

    if (!functionType) {
      if (type) {
        functionType = getTransactionTypeTitle(t, type, nativeCurrency);
      } else {
        functionType = t('contractInteraction');
      }
    }

    return (
      <TransactionModalContextProvider>
        <ConfirmPageContainer
          fromName={fromName}
          fromAddress={fromAddress}
          showAccountInHeader={showAccountInHeader}
          toName={toName}
          toAddress={toAddress}
          toEns={toEns}
          toNickname={toNickname}
          showEdit={!isContractInteractionFromDapp && Boolean(onEdit)}
          action={functionType}
          image={image}
          title={title}
          titleComponent={this.renderTitleComponent()}
          subtitleComponent={this.renderSubtitleComponent()}
          detailsComponent={this.renderDetails()}
          dataHexComponent={this.renderDataHex(functionType)}
          contentComponent={contentComponent}
          ///: BEGIN:ONLY_INCLUDE_IF(build-mmi)
          noteComponent={
            isNoteToTraderSupported && (
              <NoteToTrader
                maxLength="280"
                placeholder={t('notePlaceholder')}
                onChange={(value) => this.setState({ noteText: value })}
                noteText={this.state.noteText}
                labelText={t('transactionNote')}
              />
            )
          }
          ///: END:ONLY_INCLUDE_IF
          nonce={customNonceValue || nonce}
          unapprovedTxCount={unapprovedTxCount}
          tokenAddress={tokenAddress}
          errorMessage={submitError}
          errorKey={errorKey}
          hasSimulationError={hasSimulationError}
          warning={submitWarning}
          disabled={
            renderSimulationFailureWarning ||
            !valid ||
            submitting ||
            hardwareWalletRequiresConnection ||
            (gasIsLoading && !gasFeeIsCustom) ||
            isSigningOrSubmitting
          }
          onEdit={() => this.handleEdit()}
          onCancelAll={() => this.handleCancelAll()}
          onCancel={() => this.handleCancel()}
          onSubmit={() => this.handleSubmit()}
          onSetApprovalForAll={() => this.handleSetApprovalForAll()}
          showWarningModal={showWarningModal}
          hideSenderToRecipient={hideSenderToRecipient}
          origin={txData.origin}
          ethGasPriceWarning={ethGasPriceWarning}
          editingGas={editingGas}
          handleCloseEditGas={() => this.handleCloseEditGas()}
          currentTransaction={txData}
          supportsEIP1559={this.supportsEIP1559}
          nativeCurrency={nativeCurrency}
          isApprovalOrRejection={isApprovalOrRejection}
          assetStandard={assetStandard}
          txData={txData}
          displayAccountBalanceHeader={displayAccountBalanceHeader}
        />
      </TransactionModalContextProvider>
    );
  }
}<|MERGE_RESOLUTION|>--- conflicted
+++ resolved
@@ -63,13 +63,8 @@
 import { isHardwareKeyring } from '../../../helpers/utils/hardware';
 import FeeDetailsComponent from '../components/fee-details-component/fee-details-component';
 import { SimulationDetails } from '../components/simulation-details';
-<<<<<<< HEAD
-import { BannerAlert } from '../../../components/component-library';
-import { Severity } from '../../../helpers/constants/design-system';
-=======
 import { fetchSwapsFeatureFlags } from '../../swaps/swaps.util';
 import { BlockaidUnavailableBannerAlert } from '../components/blockaid-unavailable-banner-alert/blockaid-unavailable-banner-alert';
->>>>>>> 2c457705
 
 export default class ConfirmTransactionBase extends Component {
   static contextTypes = {
@@ -167,22 +162,16 @@
     tokenSymbol: PropTypes.string,
     updateTransaction: PropTypes.func,
     updateTransactionValue: PropTypes.func,
+    setSwapsFeatureFlags: PropTypes.func,
+    fetchSmartTransactionsLiveness: PropTypes.func,
     isUsingPaymaster: PropTypes.bool,
     isSigningOrSubmitting: PropTypes.bool,
     isUserOpContractDeployError: PropTypes.bool,
     useMaxValue: PropTypes.bool,
     maxValue: PropTypes.string,
-<<<<<<< HEAD
-    isMultiLayerFeeNetwork: PropTypes.bool,
-    hasMigratedFromOpenSeaToBlockaid: PropTypes.bool,
-    hasDismissedOpenSeaToBlockaidBanner: PropTypes.bool,
-    dismissOpenSeaToBlockaidBanner: PropTypes.func,
-    isNetworkSupportedByBlockaid: PropTypes.bool,
-=======
     isSmartTransaction: PropTypes.bool,
     smartTransactionsOptInStatus: PropTypes.bool,
     currentChainSupportsSmartTransactions: PropTypes.bool,
->>>>>>> 2c457705
     selectedNetworkClientId: PropTypes.string,
   };
 
@@ -697,7 +686,10 @@
       ///: BEGIN:ONLY_INCLUDE_IF(keyring-snaps)
       fromInternalAccount,
       ///: END:ONLY_INCLUDE_IF
+      isSmartTransaction,
     } = this.props;
+
+    const hideLoadingIndicator = isSmartTransaction;
 
     let loadingIndicatorMessage;
 
@@ -744,11 +736,7 @@
       () => {
         this._removeBeforeUnload();
 
-        sendTransaction(
-          txData,
-          false, // hideLoadingIndicator
-          loadingIndicatorMessage, // loadingIndicatorMessage
-        )
+        sendTransaction(txData, hideLoadingIndicator, loadingIndicatorMessage)
           .then(() => {
             if (!this._isMounted) {
               return;
@@ -950,13 +938,17 @@
     window.removeEventListener('beforeunload', this._beforeUnloadForGasPolling);
   };
 
-  componentDidMount() {
+  async componentDidMount() {
     this._isMounted = true;
     const {
       toAddress,
       txData: { origin } = {},
       getNextNonce,
       tryReverseResolveAddress,
+      smartTransactionsOptInStatus,
+      currentChainSupportsSmartTransactions,
+      setSwapsFeatureFlags,
+      fetchSmartTransactionsLiveness,
     } = this.props;
     const { trackEvent } = this.context;
     trackEvent({
@@ -994,6 +986,16 @@
     });
 
     window.addEventListener('beforeunload', this._beforeUnloadForGasPolling);
+
+    if (smartTransactionsOptInStatus && currentChainSupportsSmartTransactions) {
+      // TODO: Fetching swaps feature flags, which include feature flags for smart transactions, is only a short-term solution.
+      // Long-term, we want to have a new proxy service specifically for feature flags.
+      const [swapsFeatureFlags] = await Promise.all([
+        fetchSwapsFeatureFlags(),
+        fetchSmartTransactionsLiveness(),
+      ]);
+      await setSwapsFeatureFlags(swapsFeatureFlags);
+    }
   }
 
   componentWillUnmount() {
