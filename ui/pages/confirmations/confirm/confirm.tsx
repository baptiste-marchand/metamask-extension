import React from 'react';
<<<<<<< HEAD

import { Content, Page } from '../../../components/multichain/pages/page';
import { BackgroundColor } from '../../../helpers/constants/design-system';
import { Footer } from '../components/confirm/footer';
import { Header } from '../components/confirm/header';
import { Info } from '../components/confirm/info';
import { SignatureMessage } from '../components/confirm/signature-message';
=======
import ScrollToBottom from '../components/confirm/scroll-to-bottom';
import { Footer } from '../components/confirm/footer';
import { Header } from '../components/confirm/header';
import { Info } from '../components/confirm/info';
///: BEGIN:ONLY_INCLUDE_IF(build-mmi)
import { MMISignatureMismatchBanner } from '../../../components/app/mmi-signature-mismatch-banner';
///: END:ONLY_INCLUDE_IF
import { Nav } from '../components/confirm/nav';
>>>>>>> 5c849941
import { Title } from '../components/confirm/title';
import { Box } from '../../../components/component-library';
import { Content, Page } from '../../../components/multichain/pages/page';
import { BackgroundColor } from '../../../helpers/constants/design-system';
import setCurrentConfirmation from '../hooks/setCurrentConfirmation';
import syncConfirmPath from '../hooks/syncConfirmPath';

const Confirm = () => {
  setCurrentConfirmation();
  syncConfirmPath();

  return (
    <Page backgroundColor={BackgroundColor.backgroundAlternative}>
      <Nav />
      <Header />
      {
        ///: BEGIN:ONLY_INCLUDE_IF(build-mmi)
        <MMISignatureMismatchBanner />
        ///: END:ONLY_INCLUDE_IF
      }
      <Content backgroundColor={BackgroundColor.backgroundAlternative}>
        <Title />
<<<<<<< HEAD
        <Info />
        <SignatureMessage />
=======
        <ScrollToBottom>
          <Box padding={4}>
            <Info />
          </Box>
        </ScrollToBottom>
>>>>>>> 5c849941
      </Content>
      <Footer />
    </Page>
  );
};

export default Confirm;<|MERGE_RESOLUTION|>--- conflicted
+++ resolved
@@ -1,13 +1,4 @@
 import React from 'react';
-<<<<<<< HEAD
-
-import { Content, Page } from '../../../components/multichain/pages/page';
-import { BackgroundColor } from '../../../helpers/constants/design-system';
-import { Footer } from '../components/confirm/footer';
-import { Header } from '../components/confirm/header';
-import { Info } from '../components/confirm/info';
-import { SignatureMessage } from '../components/confirm/signature-message';
-=======
 import ScrollToBottom from '../components/confirm/scroll-to-bottom';
 import { Footer } from '../components/confirm/footer';
 import { Header } from '../components/confirm/header';
@@ -16,7 +7,6 @@
 import { MMISignatureMismatchBanner } from '../../../components/app/mmi-signature-mismatch-banner';
 ///: END:ONLY_INCLUDE_IF
 import { Nav } from '../components/confirm/nav';
->>>>>>> 5c849941
 import { Title } from '../components/confirm/title';
 import { Box } from '../../../components/component-library';
 import { Content, Page } from '../../../components/multichain/pages/page';
@@ -39,16 +29,11 @@
       }
       <Content backgroundColor={BackgroundColor.backgroundAlternative}>
         <Title />
-<<<<<<< HEAD
-        <Info />
-        <SignatureMessage />
-=======
         <ScrollToBottom>
           <Box padding={4}>
             <Info />
           </Box>
         </ScrollToBottom>
->>>>>>> 5c849941
       </Content>
       <Footer />
     </Page>
