// Jest Snapshot v1, https://goo.gl/fbAQLP

exports[`Confirm matches snapshot for personal signature type 1`] = `
<div>
  <div
    class="mm-box multichain-page mm-box--display-flex mm-box--flex-direction-row mm-box--justify-content-center mm-box--width-full mm-box--height-full mm-box--background-color-background-alternative"
  >
    <div
<<<<<<< HEAD
      class="mm-box multichain-page__inner-container mm-box--display-flex mm-box--flex-direction-column mm-box--width-full mm-box--height-full mm-box--background-color-background-alternative"
=======
      class="mm-box multichain-page__inner-container confirm_wrapper mm-box--display-flex mm-box--flex-direction-column mm-box--width-full mm-box--height-full mm-box--background-color-background-default"
>>>>>>> 2c457705
    >
      <div
        class="mm-box confirm_header__wrapper mm-box--display-flex mm-box--justify-content-space-between mm-box--align-items-center"
      >
        <div
          class="mm-box mm-box--padding-4 mm-box--display-flex mm-box--align-items-flex-start"
        >
          <div
            class="mm-box mm-box--margin-top-2 mm-box--display-flex"
          >
            <div
              class=""
            >
              <div
                class="identicon"
                style="height: 32px; width: 32px; border-radius: 16px;"
              >
                <div
                  style="border-radius: 50px; overflow: hidden; padding: 0px; margin: 0px; width: 32px; height: 32px; display: inline-block; background: rgb(3, 73, 94);"
                >
                  <svg
                    height="32"
                    width="32"
                    x="0"
                    y="0"
                  >
                    <rect
                      fill="#FB184D"
                      height="32"
                      transform="translate(-0.010232866814926739 -2.467961361206475) rotate(274.3 16 16)"
                      width="32"
                      x="0"
                      y="0"
                    />
                    <rect
                      fill="#1888F2"
                      height="32"
                      transform="translate(0.7019171336752298 13.759175028660584) rotate(203.5 16 16)"
                      width="32"
                      x="0"
                      y="0"
                    />
                    <rect
                      fill="#FA8900"
                      height="32"
                      transform="translate(28.820219003567207 11.830135279564011) rotate(192.7 16 16)"
                      width="32"
                      x="0"
                      y="0"
                    />
                  </svg>
                </div>
              </div>
            </div>
            <div
              class="mm-box mm-text mm-avatar-base mm-avatar-base--size-xs mm-avatar-network confirm_header__avatar-network mm-text--body-xs mm-text--text-transform-uppercase mm-box--display-flex mm-box--justify-content-center mm-box--align-items-center mm-box--color-text-default mm-box--background-color-background-alternative mm-box--rounded-full mm-box--border-color-transparent box--border-style-solid box--border-width-1"
            >
              C
            </div>
          </div>
          <div
            class="mm-box mm-box--margin-inline-start-4"
          >
            <p
              class="mm-box mm-text mm-text--body-md-medium mm-box--color-text-default"
            />
            <p
              class="mm-box mm-text mm-text--body-md mm-box--color-text-alternative"
            >
              Chain 5
            </p>
          </div>
        </div>
        <div
          class="mm-box mm-box--padding-4 mm-box--display-flex mm-box--align-items-flex-end"
        >
          <div
            class="mm-box mm-box--display-flex mm-box--justify-content-flex-end"
            style="align-self: flex-end;"
          >
            <div>
              <div
                aria-describedby="tippy-tooltip-2"
                class=""
                data-original-title="Account details"
                data-tooltipped=""
                style="display: inline;"
                tabindex="0"
              >
                <button
                  aria-label="Account details"
                  class="mm-box mm-button-icon mm-button-icon--size-md mm-box--display-inline-flex mm-box--justify-content-center mm-box--align-items-center mm-box--color-icon-default mm-box--background-color-transparent mm-box--rounded-lg"
                >
                  <span
                    class="mm-box mm-icon mm-icon--size-md mm-box--display-inline-block mm-box--color-inherit"
                    style="mask-image: url('./images/icons/info.svg');"
                  />
                </button>
              </div>
            </div>
          </div>
        </div>
      </div>
      <div
        class="mm-box mm-box--margin-bottom-4 mm-box--padding-4 mm-box--display-flex mm-box--width-full mm-box--background-color-primary-muted"
      >
        <span
          class="mm-box mm-icon mm-icon--size-md mm-box--margin-right-2 mm-box--display-inline-block mm-box--color-info-default"
          style="mask-image: url('./images/icons/info.svg');"
        />
        <p
          class="mm-box mm-text mm-text--body-xs mm-box--color-text-default"
        >
          Your selected account (0x0dcd5...3e7bc) is different than the account trying to sign ()
        </p>
      </div>
      <div
        class="mm-box multichain-page-content mm-box--padding-4 mm-box--display-flex mm-box--flex-direction-column mm-box--width-full mm-box--height-full mm-box--background-color-background-alternative"
      >
        <h2
          class="mm-box mm-text mm-text--heading-lg mm-text--text-align-center mm-box--padding-top-4 mm-box--padding-bottom-2 mm-box--color-text-default"
        >
          Signature request
        </h2>
        <p
          class="mm-box mm-text mm-text--body-md mm-text--text-align-center mm-box--padding-bottom-4 mm-box--color-text-alternative"
        >
          Only sign this message if you fully understand the content and trust the requesting site
        </p>
        <div
          class="mm-box mm-box--width-full mm-box--height-full"
          style="min-height: 0; position: relative;"
        >
          <div
            class="mm-box mm-box--display-flex mm-box--flex-direction-column mm-box--width-full mm-box--height-full"
            style="overflow: auto;"
          >
            <div
              class="mm-box mm-box--padding-4"
            >
              <div
                class="mm-box mm-box--margin-bottom-4 mm-box--padding-2 mm-box--background-color-background-default mm-box--rounded-md"
              >
                <div
                  class="mm-box confirm-info-row mm-box--margin-top-2 mm-box--margin-bottom-2 mm-box--padding-right-2 mm-box--padding-left-2 mm-box--display-flex mm-box--flex-direction-row mm-box--flex-wrap-wrap mm-box--justify-content-space-between mm-box--color-text-default mm-box--rounded-lg"
                  style="overflow-wrap: anywhere; min-height: 24px;"
                >
                  <div
                    class="mm-box mm-box--display-flex mm-box--flex-direction-row mm-box--justify-content-center mm-box--align-items-center"
                  >
<<<<<<< HEAD
                    <p
                      class="mm-box mm-text mm-text--body-md-medium mm-box--color-inherit"
                    >
                      Request from
                    </p>
                    <div>
                      <div
                        aria-describedby="tippy-tooltip-3"
                        class=""
                        data-original-title="This is the site asking for your signature."
                        data-tooltipped=""
                        style="display: flex;"
                        tabindex="0"
                      >
                        <span
                          class="mm-box mm-icon mm-icon--size-md mm-box--margin-left-1 mm-box--display-inline-block mm-box--color-icon-muted"
                          style="mask-image: url('./images/icons/question.svg');"
                        />
                      </div>
                    </div>
                  </div>
                  <div
                    class="mm-box mm-box--display-flex mm-box--gap-2 mm-box--flex-wrap-wrap mm-box--align-items-center"
                  >
                    <p
                      class="mm-box mm-text mm-text--body-md mm-box--color-inherit"
                    >
                      https://metamask.github.io
                    </p>
=======
                    <span
                      class="mm-box mm-icon mm-icon--size-sm mm-box--margin-left-1 mm-box--display-inline-block mm-box--color-icon-muted"
                      style="mask-image: url('./images/icons/question.svg');"
                    />
>>>>>>> 2c457705
                  </div>
                </div>
              </div>
              <div
<<<<<<< HEAD
                class="mm-box mm-box--margin-bottom-4 mm-box--padding-2 mm-box--background-color-background-default mm-box--rounded-md"
=======
                class="mm-box mm-box--display-flex mm-box--gap-2 mm-box--flex-wrap-wrap mm-box--align-items-center"
              >
                <p
                  class="mm-box mm-text mm-text--body-md mm-box--color-inherit"
                >
                  metamask.github.io
                </p>
              </div>
            </div>
          </div>
          <div
            class="mm-box mm-box--margin-bottom-4 mm-box--padding-2 mm-box--background-color-background-default mm-box--rounded-md"
          >
            <div
              class="mm-box confirm-info-row mm-box--margin-top-2 mm-box--margin-bottom-2 mm-box--padding-right-2 mm-box--padding-left-2 mm-box--display-flex mm-box--flex-direction-row mm-box--flex-wrap-wrap mm-box--justify-content-space-between mm-box--color-text-default mm-box--rounded-lg"
              style="overflow-wrap: anywhere; min-height: 24px;"
            >
              <div
                class="mm-box mm-box--display-flex mm-box--flex-direction-row mm-box--justify-content-center mm-box--align-items-center"
              >
                <p
                  class="mm-box mm-text mm-text--body-md-medium mm-box--color-inherit"
                >
                  Message
                </p>
              </div>
              <div
                class="mm-box mm-box--display-flex mm-box--gap-2 mm-box--flex-wrap-wrap mm-box--align-items-center"
>>>>>>> 2c457705
              >
                <div
                  class="mm-box confirm-info-row mm-box--margin-top-2 mm-box--margin-bottom-2 mm-box--padding-right-2 mm-box--padding-left-2 mm-box--display-flex mm-box--flex-direction-row mm-box--flex-wrap-wrap mm-box--justify-content-space-between mm-box--color-text-default mm-box--rounded-lg"
                  style="overflow-wrap: anywhere; min-height: 24px;"
                >
                  <div
                    class="mm-box mm-box--display-flex mm-box--flex-direction-row mm-box--justify-content-center mm-box--align-items-center"
                  >
                    <p
                      class="mm-box mm-text mm-text--body-md-medium mm-box--color-inherit"
                    >
                      Message
                    </p>
                  </div>
                  <div
                    class="mm-box mm-box--display-flex mm-box--gap-2 mm-box--flex-wrap-wrap mm-box--align-items-center"
                  >
                    <p
                      class="mm-box mm-text mm-text--body-md mm-box--color-inherit"
                    >
                      Example \`personal_sign\` message
                    </p>
                  </div>
                </div>
              </div>
            </div>
          </div>
        </div>
      </div>
      <div
        class="mm-box multichain-page-footer mm-box--padding-4 mm-box--display-flex mm-box--gap-4 mm-box--width-full"
      >
        <button
          class="mm-box mm-text mm-button-base mm-button-base--size-lg mm-button-base--block mm-button-secondary mm-text--body-md-medium mm-box--padding-0 mm-box--padding-right-4 mm-box--padding-left-4 mm-box--display-inline-flex mm-box--justify-content-center mm-box--align-items-center mm-box--color-primary-default mm-box--background-color-transparent mm-box--rounded-pill mm-box--border-color-primary-default box--border-style-solid box--border-width-1"
        >
          Cancel
        </button>
        <button
          class="mm-box mm-text mm-button-base mm-button-base--size-lg mm-button-base--block mm-button-primary mm-text--body-md-medium mm-box--padding-0 mm-box--padding-right-4 mm-box--padding-left-4 mm-box--display-inline-flex mm-box--justify-content-center mm-box--align-items-center mm-box--color-primary-inverse mm-box--background-color-primary-default mm-box--rounded-pill"
          data-testid="confirm-footer-confirm-button"
        >
          Confirm
        </button>
      </div>
    </div>
  </div>
</div>
`;

exports[`Confirm should match snapshot for typed sign signature 1`] = `
<div>
  <div
    class="mm-box multichain-page mm-box--display-flex mm-box--flex-direction-row mm-box--justify-content-center mm-box--width-full mm-box--height-full mm-box--background-color-background-alternative"
  >
    <div
<<<<<<< HEAD
      class="mm-box multichain-page__inner-container mm-box--display-flex mm-box--flex-direction-column mm-box--width-full mm-box--height-full mm-box--background-color-background-alternative"
=======
      class="mm-box multichain-page__inner-container confirm_wrapper mm-box--display-flex mm-box--flex-direction-column mm-box--width-full mm-box--height-full mm-box--background-color-background-default"
>>>>>>> 2c457705
    >
      <div
        class="mm-box confirm_header__wrapper mm-box--display-flex mm-box--justify-content-space-between mm-box--align-items-center"
      >
        <div
          class="mm-box mm-box--padding-4 mm-box--display-flex mm-box--align-items-flex-start"
        >
          <div
            class="mm-box mm-box--margin-top-2 mm-box--display-flex"
          >
            <div
              class=""
            >
              <div
                class="identicon"
                style="height: 32px; width: 32px; border-radius: 16px;"
              >
                <div
                  style="border-radius: 50px; overflow: hidden; padding: 0px; margin: 0px; width: 32px; height: 32px; display: inline-block; background: rgb(3, 73, 94);"
                >
                  <svg
                    height="32"
                    width="32"
                    x="0"
                    y="0"
                  >
                    <rect
                      fill="#FB184D"
                      height="32"
                      transform="translate(-0.010232866814926739 -2.467961361206475) rotate(274.3 16 16)"
                      width="32"
                      x="0"
                      y="0"
                    />
                    <rect
                      fill="#1888F2"
                      height="32"
                      transform="translate(0.7019171336752298 13.759175028660584) rotate(203.5 16 16)"
                      width="32"
                      x="0"
                      y="0"
                    />
                    <rect
                      fill="#FA8900"
                      height="32"
                      transform="translate(28.820219003567207 11.830135279564011) rotate(192.7 16 16)"
                      width="32"
                      x="0"
                      y="0"
                    />
                  </svg>
                </div>
              </div>
            </div>
            <div
              class="mm-box mm-text mm-avatar-base mm-avatar-base--size-xs mm-avatar-network confirm_header__avatar-network mm-text--body-xs mm-text--text-transform-uppercase mm-box--display-flex mm-box--justify-content-center mm-box--align-items-center mm-box--color-text-default mm-box--background-color-background-alternative mm-box--rounded-full mm-box--border-color-transparent box--border-style-solid box--border-width-1"
            >
              C
            </div>
          </div>
          <div
            class="mm-box mm-box--margin-inline-start-4"
          >
            <p
              class="mm-box mm-text mm-text--body-md-medium mm-box--color-text-default"
            />
            <p
              class="mm-box mm-text mm-text--body-md mm-box--color-text-alternative"
            >
              Chain 5
            </p>
          </div>
        </div>
        <div
          class="mm-box mm-box--padding-4 mm-box--display-flex mm-box--align-items-flex-end"
        >
          <div
            class="mm-box mm-box--display-flex mm-box--justify-content-flex-end"
            style="align-self: flex-end;"
          >
            <div>
              <div
                aria-describedby="tippy-tooltip-4"
                class=""
                data-original-title="Account details"
                data-tooltipped=""
                style="display: inline;"
                tabindex="0"
              >
                <button
                  aria-label="Account details"
                  class="mm-box mm-button-icon mm-button-icon--size-md mm-box--display-inline-flex mm-box--justify-content-center mm-box--align-items-center mm-box--color-icon-default mm-box--background-color-transparent mm-box--rounded-lg"
                >
                  <span
                    class="mm-box mm-icon mm-icon--size-md mm-box--display-inline-block mm-box--color-inherit"
                    style="mask-image: url('./images/icons/info.svg');"
                  />
                </button>
              </div>
            </div>
          </div>
        </div>
      </div>
      <div
        class="mm-box mm-box--margin-bottom-4 mm-box--padding-4 mm-box--display-flex mm-box--width-full mm-box--background-color-primary-muted"
      >
        <span
          class="mm-box mm-icon mm-icon--size-md mm-box--margin-right-2 mm-box--display-inline-block mm-box--color-info-default"
          style="mask-image: url('./images/icons/info.svg');"
        />
        <p
          class="mm-box mm-text mm-text--body-xs mm-box--color-text-default"
        >
          Your selected account (0x0dcd5...3e7bc) is different than the account trying to sign ()
        </p>
      </div>
      <div
        class="mm-box multichain-page-content mm-box--padding-4 mm-box--display-flex mm-box--flex-direction-column mm-box--width-full mm-box--height-full mm-box--background-color-background-alternative"
      >
        <h2
          class="mm-box mm-text mm-text--heading-lg mm-text--text-align-center mm-box--padding-top-4 mm-box--padding-bottom-2 mm-box--color-text-default"
        >
          Signature request
        </h2>
        <p
          class="mm-box mm-text mm-text--body-md mm-text--text-align-center mm-box--padding-bottom-4 mm-box--color-text-alternative"
        >
          Review everything below before continuing. Once done, this transaction can’t be undone
        </p>
        <div
          class="mm-box mm-box--width-full mm-box--height-full"
          style="min-height: 0; position: relative;"
        >
          <div
            class="mm-box mm-box--display-flex mm-box--flex-direction-column mm-box--width-full mm-box--height-full"
            style="overflow: auto;"
          >
            <div
              class="mm-box mm-box--padding-4"
            >
              <div
                class="mm-box mm-box--margin-bottom-4 mm-box--padding-2 mm-box--background-color-background-default mm-box--rounded-md"
              >
                <div
                  class="mm-box confirm-info-row mm-box--margin-top-2 mm-box--margin-bottom-2 mm-box--padding-right-2 mm-box--padding-left-2 mm-box--display-flex mm-box--flex-direction-row mm-box--flex-wrap-wrap mm-box--justify-content-space-between mm-box--color-text-default mm-box--rounded-lg"
                  style="overflow-wrap: anywhere; min-height: 24px;"
                >
                  <div
                    class="mm-box mm-box--display-flex mm-box--flex-direction-row mm-box--justify-content-center mm-box--align-items-center"
                  >
<<<<<<< HEAD
                    <p
                      class="mm-box mm-text mm-text--body-md-medium mm-box--color-inherit"
                    >
                      Request from
                    </p>
                    <div>
                      <div
                        aria-describedby="tippy-tooltip-5"
                        class=""
                        data-original-title="This is the site asking for your signature."
                        data-tooltipped=""
                        style="display: flex;"
                        tabindex="0"
                      >
                        <span
                          class="mm-box mm-icon mm-icon--size-md mm-box--margin-left-1 mm-box--display-inline-block mm-box--color-icon-muted"
                          style="mask-image: url('./images/icons/question.svg');"
                        />
                      </div>
                    </div>
                  </div>
                  <div
                    class="mm-box mm-box--display-flex mm-box--gap-2 mm-box--flex-wrap-wrap mm-box--align-items-center"
                  >
                    <p
                      class="mm-box mm-text mm-text--body-md mm-box--color-inherit"
                    >
                      https://metamask.github.io
                    </p>
                  </div>
                </div>
=======
                    <span
                      class="mm-box mm-icon mm-icon--size-sm mm-box--margin-left-1 mm-box--display-inline-block mm-box--color-icon-muted"
                      style="mask-image: url('./images/icons/question.svg');"
                    />
                  </div>
                </div>
              </div>
              <div
                class="mm-box mm-box--display-flex mm-box--gap-2 mm-box--flex-wrap-wrap mm-box--align-items-center"
              >
                <p
                  class="mm-box mm-text mm-text--body-md mm-box--color-inherit"
                >
                  metamask.github.io
                </p>
              </div>
            </div>
            <div
              class="mm-box confirm-info-row mm-box--margin-top-2 mm-box--margin-bottom-2 mm-box--padding-right-2 mm-box--padding-left-2 mm-box--display-flex mm-box--flex-direction-row mm-box--flex-wrap-wrap mm-box--justify-content-space-between mm-box--color-text-default mm-box--rounded-lg"
              style="overflow-wrap: anywhere; min-height: 24px;"
            >
              <div
                class="mm-box mm-box--display-flex mm-box--flex-direction-row mm-box--justify-content-center mm-box--align-items-center"
              >
                <p
                  class="mm-box mm-text mm-text--body-md-medium mm-box--color-inherit"
                >
                  Interacting with
                </p>
              </div>
              <div
                class="mm-box mm-box--display-flex mm-box--flex-direction-row mm-box--align-items-center"
              >
>>>>>>> 2c457705
                <div
                  class="mm-box confirm-info-row mm-box--margin-top-2 mm-box--margin-bottom-2 mm-box--padding-right-2 mm-box--padding-left-2 mm-box--display-flex mm-box--flex-direction-row mm-box--flex-wrap-wrap mm-box--justify-content-space-between mm-box--color-text-default mm-box--rounded-lg"
                  style="overflow-wrap: anywhere; min-height: 24px;"
                >
                  <div
                    class="mm-box mm-box--display-flex mm-box--flex-direction-row mm-box--justify-content-center mm-box--align-items-center"
                  >
                    <p
                      class="mm-box mm-text mm-text--body-md-medium mm-box--color-inherit"
                    >
                      Interacting with
                    </p>
                  </div>
                  <div
                    class="mm-box mm-box--display-flex mm-box--flex-direction-row mm-box--align-items-center"
                  >
                    <div
                      class="mm-box mm-box--display-flex mm-box--flex-direction-row mm-box--align-items-center"
                    >
                      <div
                        class="mm-box mm-text mm-avatar-base mm-avatar-base--size-xs mm-avatar-account mm-text--body-xs mm-text--text-transform-uppercase mm-box--display-flex mm-box--justify-content-center mm-box--align-items-center mm-box--color-text-default mm-box--background-color-background-alternative mm-box--rounded-full mm-box--border-color-transparent box--border-style-solid box--border-width-1"
                      >
                        <div
                          class="mm-avatar-account__jazzicon"
                        >
                          <div
                            style="border-radius: 50px; overflow: hidden; padding: 0px; margin: 0px; width: 16px; height: 16px; display: inline-block; background: rgb(1, 142, 116);"
                          >
                            <svg
                              height="16"
                              width="16"
                              x="0"
                              y="0"
                            >
                              <rect
                                fill="#FB1891"
                                height="16"
                                transform="translate(0.6335263099240563 1.7352552986765108) rotate(129.9 8 8)"
                                width="16"
                                x="0"
                                y="0"
                              />
                              <rect
                                fill="#F90901"
                                height="16"
                                transform="translate(-5.227286615169763 8.640359200885621) rotate(141.5 8 8)"
                                width="16"
                                x="0"
                                y="0"
                              />
                              <rect
                                fill="#F26A02"
                                height="16"
                                transform="translate(10.585940898259892 -4.814122444807073) rotate(339.2 8 8)"
                                width="16"
                                x="0"
                                y="0"
                              />
                            </svg>
                          </div>
                        </div>
                      </div>
                      <p
                        class="mm-box mm-text mm-text--body-md mm-box--margin-left-2 mm-box--color-inherit"
                        data-testid="confirm-info-row-display-name"
                      >
                        0xCcCCc...ccccC
                      </p>
                    </div>
                  </div>
                </div>
              </div>
              <div
                class="mm-box mm-box--margin-bottom-4 mm-box--padding-2 mm-box--background-color-background-default mm-box--rounded-md"
              >
                <div
                  class="mm-box confirm-info-row mm-box--margin-top-2 mm-box--margin-bottom-2 mm-box--padding-right-2 mm-box--padding-left-2 mm-box--display-flex mm-box--flex-direction-row mm-box--flex-wrap-wrap mm-box--justify-content-space-between mm-box--color-text-default mm-box--rounded-lg"
                  style="overflow-wrap: anywhere; min-height: 24px;"
                >
                  <div
                    class="mm-box mm-box--display-flex mm-box--flex-direction-row mm-box--justify-content-center mm-box--align-items-center"
                  >
                    <p
                      class="mm-box mm-text mm-text--body-md-medium mm-box--color-inherit"
                    >
                      Message
                    </p>
                  </div>
                  <div
                    class="mm-box mm-box--width-full"
                    style="margin: 0px -8px;"
                  >
                    <div
                      class="mm-box confirm-info-row mm-box--margin-top-2 mm-box--margin-bottom-2 mm-box--padding-right-2 mm-box--padding-left-2 mm-box--display-flex mm-box--flex-direction-row mm-box--flex-wrap-wrap mm-box--justify-content-space-between mm-box--color-text-default mm-box--rounded-lg"
                      style="overflow-wrap: anywhere; min-height: 24px;"
                    >
                      <div
                        class="mm-box mm-box--display-flex mm-box--flex-direction-row mm-box--justify-content-center mm-box--align-items-center"
                      >
                        <p
                          class="mm-box mm-text mm-text--body-md-medium mm-box--color-inherit"
                        >
                          Primary type:
                        </p>
                      </div>
                      <div
                        class="mm-box mm-box--display-flex mm-box--gap-2 mm-box--flex-wrap-wrap mm-box--align-items-center"
                      >
                        <p
                          class="mm-box mm-text mm-text--body-md mm-box--color-inherit"
                        >
                          Mail
                        </p>
                      </div>
                    </div>
                    <div
                      class="mm-box"
                      style="margin: 0px -8px;"
                    >
                      <div
                        class="mm-box mm-box--margin-left-2"
                      >
                        <div
                          class="mm-box confirm-info-row mm-box--margin-top-2 mm-box--margin-bottom-2 mm-box--padding-right-2 mm-box--padding-left-2 mm-box--display-flex mm-box--flex-direction-row mm-box--flex-wrap-wrap mm-box--justify-content-space-between mm-box--color-text-default mm-box--rounded-lg"
                          style="overflow-wrap: anywhere; min-height: 24px;"
                        >
                          <div
                            class="mm-box mm-box--display-flex mm-box--flex-direction-row mm-box--justify-content-center mm-box--align-items-center"
                          >
                            <p
                              class="mm-box mm-text mm-text--body-md-medium mm-box--color-inherit"
                            >
                              Contents:
                            </p>
                          </div>
                          <div
                            class="mm-box mm-box--display-flex mm-box--gap-2 mm-box--flex-wrap-wrap mm-box--align-items-center"
                          >
                            <p
                              class="mm-box mm-text mm-text--body-md mm-box--color-inherit"
                            >
                              Hello, Bob!
                            </p>
                          </div>
                        </div>
                        <div
                          class="mm-box mm-box--margin-left-2"
                        >
                          <div
                            class="mm-box confirm-info-row mm-box--margin-top-2 mm-box--margin-bottom-2 mm-box--padding-right-2 mm-box--padding-left-2 mm-box--display-flex mm-box--flex-direction-row mm-box--flex-wrap-wrap mm-box--justify-content-space-between mm-box--color-text-default mm-box--rounded-lg"
                            style="overflow-wrap: anywhere; min-height: 24px;"
                          >
                            <div
                              class="mm-box mm-box--display-flex mm-box--flex-direction-row mm-box--justify-content-center mm-box--align-items-center"
                            >
                              <p
                                class="mm-box mm-text mm-text--body-md-medium mm-box--color-inherit"
                              >
                                Name:
                              </p>
                            </div>
                            <div
                              class="mm-box mm-box--display-flex mm-box--gap-2 mm-box--flex-wrap-wrap mm-box--align-items-center"
                            >
                              <p
                                class="mm-box mm-text mm-text--body-md mm-box--color-inherit"
                              >
                                Cow
                              </p>
                            </div>
                          </div>
                          <div
                            class="mm-box mm-box--margin-left-2"
                          >
                            <div
                              class="mm-box confirm-info-row mm-box--margin-top-2 mm-box--margin-bottom-2 mm-box--padding-right-2 mm-box--padding-left-2 mm-box--display-flex mm-box--flex-direction-row mm-box--flex-wrap-wrap mm-box--justify-content-space-between mm-box--color-text-default mm-box--rounded-lg"
                              style="overflow-wrap: anywhere; min-height: 24px;"
                            >
                              <div
                                class="mm-box mm-box--display-flex mm-box--flex-direction-row mm-box--justify-content-center mm-box--align-items-center"
                              >
                                <p
                                  class="mm-box mm-text mm-text--body-md-medium mm-box--color-inherit"
                                >
                                  0:
                                </p>
                              </div>
                              <div
                                class="mm-box mm-box--display-flex mm-box--flex-direction-row mm-box--align-items-center"
                              >
                                <div
                                  class="mm-box mm-box--display-flex mm-box--flex-direction-row mm-box--align-items-center"
                                >
                                  <div
                                    class="mm-box mm-text mm-avatar-base mm-avatar-base--size-xs mm-avatar-account mm-text--body-xs mm-text--text-transform-uppercase mm-box--display-flex mm-box--justify-content-center mm-box--align-items-center mm-box--color-text-default mm-box--background-color-background-alternative mm-box--rounded-full mm-box--border-color-transparent box--border-style-solid box--border-width-1"
                                  >
                                    <div
                                      class="mm-avatar-account__jazzicon"
                                    >
                                      <div
                                        style="border-radius: 50px; overflow: hidden; padding: 0px; margin: 0px; width: 16px; height: 16px; display: inline-block; background: rgb(35, 98, 225);"
                                      >
                                        <svg
                                          height="16"
                                          width="16"
                                          x="0"
                                          y="0"
                                        >
                                          <rect
                                            fill="#FA7900"
                                            height="16"
                                            transform="translate(-0.1251869550000172 -0.18581992328639055) rotate(237.8 8 8)"
                                            width="16"
                                            x="0"
                                            y="0"
                                          />
                                          <rect
                                            fill="#034F5E"
                                            height="16"
                                            transform="translate(5.484089776243406 -5.806818790918918) rotate(321.2 8 8)"
                                            width="16"
                                            x="0"
                                            y="0"
                                          />
                                          <rect
                                            fill="#FB185C"
                                            height="16"
                                            transform="translate(4.337646399293827 10.83159092527544) rotate(190.8 8 8)"
                                            width="16"
                                            x="0"
                                            y="0"
                                          />
                                        </svg>
                                      </div>
                                    </div>
                                  </div>
                                  <p
                                    class="mm-box mm-text mm-text--body-md mm-box--margin-left-2 mm-box--color-inherit"
                                    data-testid="confirm-info-row-display-name"
                                  >
                                    0xCD2a3...DD826
                                  </p>
                                </div>
                              </div>
                            </div>
                            <div
                              class="mm-box confirm-info-row mm-box--margin-top-2 mm-box--margin-bottom-2 mm-box--padding-right-2 mm-box--padding-left-2 mm-box--display-flex mm-box--flex-direction-row mm-box--flex-wrap-wrap mm-box--justify-content-space-between mm-box--color-text-default mm-box--rounded-lg"
                              style="overflow-wrap: anywhere; min-height: 24px;"
                            >
                              <div
                                class="mm-box mm-box--display-flex mm-box--flex-direction-row mm-box--justify-content-center mm-box--align-items-center"
                              >
                                <p
                                  class="mm-box mm-text mm-text--body-md-medium mm-box--color-inherit"
                                >
                                  1:
                                </p>
                              </div>
                              <div
                                class="mm-box mm-box--display-flex mm-box--flex-direction-row mm-box--align-items-center"
                              >
                                <div
                                  class="mm-box mm-box--display-flex mm-box--flex-direction-row mm-box--align-items-center"
                                >
                                  <div
                                    class="mm-box mm-text mm-avatar-base mm-avatar-base--size-xs mm-avatar-account mm-text--body-xs mm-text--text-transform-uppercase mm-box--display-flex mm-box--justify-content-center mm-box--align-items-center mm-box--color-text-default mm-box--background-color-background-alternative mm-box--rounded-full mm-box--border-color-transparent box--border-style-solid box--border-width-1"
                                  >
                                    <div
                                      class="mm-avatar-account__jazzicon"
                                    >
                                      <div
                                        style="border-radius: 50px; overflow: hidden; padding: 0px; margin: 0px; width: 16px; height: 16px; display: inline-block; background: rgb(24, 183, 242);"
                                      >
                                        <svg
                                          height="16"
                                          width="16"
                                          x="0"
                                          y="0"
                                        >
                                          <rect
                                            fill="#F91E01"
                                            height="16"
                                            transform="translate(-3.031601448459508 1.44638157917772) rotate(179.5 8 8)"
                                            width="16"
                                            x="0"
                                            y="0"
                                          />
                                          <rect
                                            fill="#FA5300"
                                            height="16"
                                            transform="translate(0.001001577275992914 -7.592133809870717) rotate(370.7 8 8)"
                                            width="16"
                                            x="0"
                                            y="0"
                                          />
                                          <rect
                                            fill="#F5A300"
                                            height="16"
                                            transform="translate(-9.667744843805323 10.267175012988094) rotate(298.9 8 8)"
                                            width="16"
                                            x="0"
                                            y="0"
                                          />
                                        </svg>
                                      </div>
                                    </div>
                                  </div>
                                  <p
                                    class="mm-box mm-text mm-text--body-md mm-box--margin-left-2 mm-box--color-inherit"
                                    data-testid="confirm-info-row-display-name"
                                  >
                                    0xDeaDb...DbeeF
                                  </p>
                                </div>
                              </div>
                            </div>
                            <div
                              class="mm-box confirm-info-row mm-box--margin-top-2 mm-box--margin-bottom-2 mm-box--padding-right-2 mm-box--padding-left-2 mm-box--display-flex mm-box--flex-direction-row mm-box--flex-wrap-wrap mm-box--justify-content-space-between mm-box--color-text-default mm-box--rounded-lg"
                              style="overflow-wrap: anywhere; min-height: 24px;"
                            >
                              <div
                                class="mm-box mm-box--display-flex mm-box--flex-direction-row mm-box--justify-content-center mm-box--align-items-center"
                              >
                                <p
                                  class="mm-box mm-text mm-text--body-md-medium mm-box--color-inherit"
                                >
                                  2:
                                </p>
                              </div>
                              <div
                                class="mm-box mm-box--display-flex mm-box--flex-direction-row mm-box--align-items-center"
                              >
                                <div
                                  class="mm-box mm-box--display-flex mm-box--flex-direction-row mm-box--align-items-center"
                                >
                                  <div
                                    class="mm-box mm-text mm-avatar-base mm-avatar-base--size-xs mm-avatar-account mm-text--body-xs mm-text--text-transform-uppercase mm-box--display-flex mm-box--justify-content-center mm-box--align-items-center mm-box--color-text-default mm-box--background-color-background-alternative mm-box--rounded-full mm-box--border-color-transparent box--border-style-solid box--border-width-1"
                                  >
                                    <div
                                      class="mm-avatar-account__jazzicon"
                                    >
                                      <div
                                        style="border-radius: 50px; overflow: hidden; padding: 0px; margin: 0px; width: 16px; height: 16px; display: inline-block; background: rgb(245, 143, 0);"
                                      >
                                        <svg
                                          height="16"
                                          width="16"
                                          x="0"
                                          y="0"
                                        >
                                          <rect
                                            fill="#FA3E00"
                                            height="16"
                                            transform="translate(2.1189727229825075 3.7201589705667972) rotate(163.6 8 8)"
                                            width="16"
                                            x="0"
                                            y="0"
                                          />
                                          <rect
                                            fill="#018E74"
                                            height="16"
                                            transform="translate(-3.5064720430845115 9.598091001429925) rotate(205.4 8 8)"
                                            width="16"
                                            x="0"
                                            y="0"
                                          />
                                          <rect
                                            fill="#238FE1"
                                            height="16"
                                            transform="translate(-5.001213401730692 12.04822844354251) rotate(286.5 8 8)"
                                            width="16"
                                            x="0"
                                            y="0"
                                          />
                                        </svg>
                                      </div>
                                    </div>
                                  </div>
                                  <p
                                    class="mm-box mm-text mm-text--body-md mm-box--margin-left-2 mm-box--color-inherit"
                                    data-testid="confirm-info-row-display-name"
                                  >
                                    0x06195...43896
                                  </p>
                                </div>
                              </div>
                            </div>
                          </div>
                        </div>
                        <div
                          class="mm-box mm-box--margin-left-2"
                        >
                          <div
                            class="mm-box mm-box--margin-left-2"
                          >
                            <div
                              class="mm-box confirm-info-row mm-box--margin-top-2 mm-box--margin-bottom-2 mm-box--padding-right-2 mm-box--padding-left-2 mm-box--display-flex mm-box--flex-direction-row mm-box--flex-wrap-wrap mm-box--justify-content-space-between mm-box--color-text-default mm-box--rounded-lg"
                              style="overflow-wrap: anywhere; min-height: 24px;"
                            >
                              <div
                                class="mm-box mm-box--display-flex mm-box--flex-direction-row mm-box--justify-content-center mm-box--align-items-center"
                              >
                                <p
                                  class="mm-box mm-text mm-text--body-md-medium mm-box--color-inherit"
                                >
                                  Name:
                                </p>
                              </div>
                              <div
                                class="mm-box mm-box--display-flex mm-box--gap-2 mm-box--flex-wrap-wrap mm-box--align-items-center"
                              >
                                <p
                                  class="mm-box mm-text mm-text--body-md mm-box--color-inherit"
                                >
                                  Bob
                                </p>
                              </div>
                            </div>
                            <div
                              class="mm-box mm-box--margin-left-2"
                            >
                              <div
                                class="mm-box confirm-info-row mm-box--margin-top-2 mm-box--margin-bottom-2 mm-box--padding-right-2 mm-box--padding-left-2 mm-box--display-flex mm-box--flex-direction-row mm-box--flex-wrap-wrap mm-box--justify-content-space-between mm-box--color-text-default mm-box--rounded-lg"
                                style="overflow-wrap: anywhere; min-height: 24px;"
                              >
                                <div
                                  class="mm-box mm-box--display-flex mm-box--flex-direction-row mm-box--justify-content-center mm-box--align-items-center"
                                >
                                  <p
                                    class="mm-box mm-text mm-text--body-md-medium mm-box--color-inherit"
                                  >
                                    0:
                                  </p>
                                </div>
                                <div
                                  class="mm-box mm-box--display-flex mm-box--flex-direction-row mm-box--align-items-center"
                                >
                                  <div
                                    class="mm-box mm-box--display-flex mm-box--flex-direction-row mm-box--align-items-center"
                                  >
                                    <div
                                      class="mm-box mm-text mm-avatar-base mm-avatar-base--size-xs mm-avatar-account mm-text--body-xs mm-text--text-transform-uppercase mm-box--display-flex mm-box--justify-content-center mm-box--align-items-center mm-box--color-text-default mm-box--background-color-background-alternative mm-box--rounded-full mm-box--border-color-transparent box--border-style-solid box--border-width-1"
                                    >
                                      <div
                                        class="mm-avatar-account__jazzicon"
                                      >
                                        <div
                                          style="border-radius: 50px; overflow: hidden; padding: 0px; margin: 0px; width: 16px; height: 16px; display: inline-block; background: rgb(242, 162, 2);"
                                        >
                                          <svg
                                            height="16"
                                            width="16"
                                            x="0"
                                            y="0"
                                          >
                                            <rect
                                              fill="#C8144A"
                                              height="16"
                                              transform="translate(3.3716958087807476 -1.5355449411453455) rotate(359.3 8 8)"
                                              width="16"
                                              x="0"
                                              y="0"
                                            />
                                            <rect
                                              fill="#01878E"
                                              height="16"
                                              transform="translate(-4.56026532072257 -4.118767169186573) rotate(335.8 8 8)"
                                              width="16"
                                              x="0"
                                              y="0"
                                            />
                                            <rect
                                              fill="#1897F2"
                                              height="16"
                                              transform="translate(-12.66850392914138 2.191919563316492) rotate(275.0 8 8)"
                                              width="16"
                                              x="0"
                                              y="0"
                                            />
                                          </svg>
                                        </div>
                                      </div>
                                    </div>
                                    <p
                                      class="mm-box mm-text mm-text--body-md mm-box--margin-left-2 mm-box--color-inherit"
                                      data-testid="confirm-info-row-display-name"
                                    >
                                      0xbBbBB...bBBbB
                                    </p>
                                  </div>
                                </div>
                              </div>
                              <div
                                class="mm-box confirm-info-row mm-box--margin-top-2 mm-box--margin-bottom-2 mm-box--padding-right-2 mm-box--padding-left-2 mm-box--display-flex mm-box--flex-direction-row mm-box--flex-wrap-wrap mm-box--justify-content-space-between mm-box--color-text-default mm-box--rounded-lg"
                                style="overflow-wrap: anywhere; min-height: 24px;"
                              >
                                <div
                                  class="mm-box mm-box--display-flex mm-box--flex-direction-row mm-box--justify-content-center mm-box--align-items-center"
                                >
                                  <p
                                    class="mm-box mm-text mm-text--body-md-medium mm-box--color-inherit"
                                  >
                                    1:
                                  </p>
                                </div>
                                <div
                                  class="mm-box mm-box--display-flex mm-box--flex-direction-row mm-box--align-items-center"
                                >
                                  <div
                                    class="mm-box mm-box--display-flex mm-box--flex-direction-row mm-box--align-items-center"
                                  >
                                    <div
                                      class="mm-box mm-text mm-avatar-base mm-avatar-base--size-xs mm-avatar-account mm-text--body-xs mm-text--text-transform-uppercase mm-box--display-flex mm-box--justify-content-center mm-box--align-items-center mm-box--color-text-default mm-box--background-color-background-alternative mm-box--rounded-full mm-box--border-color-transparent box--border-style-solid box--border-width-1"
                                    >
                                      <div
                                        class="mm-avatar-account__jazzicon"
                                      >
                                        <div
                                          style="border-radius: 50px; overflow: hidden; padding: 0px; margin: 0px; width: 16px; height: 16px; display: inline-block; background: rgb(250, 54, 0);"
                                        >
                                          <svg
                                            height="16"
                                            width="16"
                                            x="0"
                                            y="0"
                                          >
                                            <rect
                                              fill="#2395E1"
                                              height="16"
                                              transform="translate(-1.7353143855136905 0.5115867848025443) rotate(191.9 8 8)"
                                              width="16"
                                              x="0"
                                              y="0"
                                            />
                                            <rect
                                              fill="#F90101"
                                              height="16"
                                              transform="translate(1.7169232764557802 -9.276715881533601) rotate(319.8 8 8)"
                                              width="16"
                                              x="0"
                                              y="0"
                                            />
                                            <rect
                                              fill="#F58700"
                                              height="16"
                                              transform="translate(9.91414735179574 5.139720751783702) rotate(180.7 8 8)"
                                              width="16"
                                              x="0"
                                              y="0"
                                            />
                                          </svg>
                                        </div>
                                      </div>
                                    </div>
                                    <p
                                      class="mm-box mm-text mm-text--body-md mm-box--margin-left-2 mm-box--color-inherit"
                                      data-testid="confirm-info-row-display-name"
                                    >
                                      0xB0Bda...bEa57
                                    </p>
                                  </div>
                                </div>
                              </div>
                              <div
                                class="mm-box confirm-info-row mm-box--margin-top-2 mm-box--margin-bottom-2 mm-box--padding-right-2 mm-box--padding-left-2 mm-box--display-flex mm-box--flex-direction-row mm-box--flex-wrap-wrap mm-box--justify-content-space-between mm-box--color-text-default mm-box--rounded-lg"
                                style="overflow-wrap: anywhere; min-height: 24px;"
                              >
                                <div
                                  class="mm-box mm-box--display-flex mm-box--flex-direction-row mm-box--justify-content-center mm-box--align-items-center"
                                >
                                  <p
                                    class="mm-box mm-text mm-text--body-md-medium mm-box--color-inherit"
                                  >
                                    2:
                                  </p>
                                </div>
                                <div
                                  class="mm-box mm-box--display-flex mm-box--flex-direction-row mm-box--align-items-center"
                                >
                                  <div
                                    class="mm-box mm-box--display-flex mm-box--flex-direction-row mm-box--align-items-center"
                                  >
                                    <div
                                      class="mm-box mm-text mm-avatar-base mm-avatar-base--size-xs mm-avatar-account mm-text--body-xs mm-text--text-transform-uppercase mm-box--display-flex mm-box--justify-content-center mm-box--align-items-center mm-box--color-text-default mm-box--background-color-background-alternative mm-box--rounded-full mm-box--border-color-transparent box--border-style-solid box--border-width-1"
                                    >
                                      <div
                                        class="mm-avatar-account__jazzicon"
                                      >
                                        <div
                                          style="border-radius: 50px; overflow: hidden; padding: 0px; margin: 0px; width: 16px; height: 16px; display: inline-block; background: rgb(200, 20, 86);"
                                        >
                                          <svg
                                            height="16"
                                            width="16"
                                            x="0"
                                            y="0"
                                          >
                                            <rect
                                              fill="#018E8C"
                                              height="16"
                                              transform="translate(3.988074950687866 0.3554940504644344) rotate(177.8 8 8)"
                                              width="16"
                                              x="0"
                                              y="0"
                                            />
                                            <rect
                                              fill="#F29202"
                                              height="16"
                                              transform="translate(-7.220928666254465 -2.4813555582770794) rotate(334.6 8 8)"
                                              width="16"
                                              x="0"
                                              y="0"
                                            />
                                            <rect
                                              fill="#236FE1"
                                              height="16"
                                              transform="translate(14.621768557060026 -6.282465882779628) rotate(456.1 8 8)"
                                              width="16"
                                              x="0"
                                              y="0"
                                            />
                                          </svg>
                                        </div>
                                      </div>
                                    </div>
                                    <p
                                      class="mm-box mm-text mm-text--body-md mm-box--margin-left-2 mm-box--color-inherit"
                                      data-testid="confirm-info-row-display-name"
                                    >
                                      0xB0B0b...00000
                                    </p>
                                  </div>
                                </div>
                              </div>
                            </div>
                          </div>
                        </div>
                      </div>
                    </div>
                  </div>
                </div>
              </div>
            </div>
          </div>
        </div>
      </div>
      <div
        class="mm-box multichain-page-footer mm-box--padding-4 mm-box--display-flex mm-box--gap-4 mm-box--width-full"
      >
        <button
          class="mm-box mm-text mm-button-base mm-button-base--size-lg mm-button-base--block mm-button-secondary mm-text--body-md-medium mm-box--padding-0 mm-box--padding-right-4 mm-box--padding-left-4 mm-box--display-inline-flex mm-box--justify-content-center mm-box--align-items-center mm-box--color-primary-default mm-box--background-color-transparent mm-box--rounded-pill mm-box--border-color-primary-default box--border-style-solid box--border-width-1"
        >
          Cancel
        </button>
        <button
          class="mm-box mm-text mm-button-base mm-button-base--size-lg mm-button-base--block mm-button-primary mm-text--body-md-medium mm-box--padding-0 mm-box--padding-right-4 mm-box--padding-left-4 mm-box--display-inline-flex mm-box--justify-content-center mm-box--align-items-center mm-box--color-primary-inverse mm-box--background-color-primary-default mm-box--rounded-pill"
          data-testid="confirm-footer-confirm-button"
        >
          Confirm
        </button>
      </div>
    </div>
  </div>
</div>
`;<|MERGE_RESOLUTION|>--- conflicted
+++ resolved
@@ -6,11 +6,7 @@
     class="mm-box multichain-page mm-box--display-flex mm-box--flex-direction-row mm-box--justify-content-center mm-box--width-full mm-box--height-full mm-box--background-color-background-alternative"
   >
     <div
-<<<<<<< HEAD
-      class="mm-box multichain-page__inner-container mm-box--display-flex mm-box--flex-direction-column mm-box--width-full mm-box--height-full mm-box--background-color-background-alternative"
-=======
       class="mm-box multichain-page__inner-container confirm_wrapper mm-box--display-flex mm-box--flex-direction-column mm-box--width-full mm-box--height-full mm-box--background-color-background-default"
->>>>>>> 2c457705
     >
       <div
         class="mm-box confirm_header__wrapper mm-box--display-flex mm-box--justify-content-space-between mm-box--align-items-center"
@@ -115,7 +111,7 @@
         </div>
       </div>
       <div
-        class="mm-box mm-box--margin-bottom-4 mm-box--padding-4 mm-box--display-flex mm-box--width-full mm-box--background-color-primary-muted"
+        class="mm-box mm-box--padding-4 mm-box--display-flex mm-box--width-full mm-box--background-color-primary-muted"
       >
         <span
           class="mm-box mm-icon mm-icon--size-md mm-box--margin-right-2 mm-box--display-inline-block mm-box--color-info-default"
@@ -128,82 +124,55 @@
         </p>
       </div>
       <div
-        class="mm-box multichain-page-content mm-box--padding-4 mm-box--display-flex mm-box--flex-direction-column mm-box--width-full mm-box--height-full mm-box--background-color-background-alternative"
+        class="mm-box mm-box--width-full mm-box--height-full mm-box--background-color-background-alternative"
+        style="min-height: 0; overflow: hidden; position: relative;"
       >
-        <h2
-          class="mm-box mm-text mm-text--heading-lg mm-text--text-align-center mm-box--padding-top-4 mm-box--padding-bottom-2 mm-box--color-text-default"
+        <div
+          class="mm-box mm-box--padding-right-4 mm-box--padding-left-4 mm-box--display-flex mm-box--flex-direction-column mm-box--width-full mm-box--height-full"
+          style="overflow: auto;"
         >
-          Signature request
-        </h2>
-        <p
-          class="mm-box mm-text mm-text--body-md mm-text--text-align-center mm-box--padding-bottom-4 mm-box--color-text-alternative"
-        >
-          Only sign this message if you fully understand the content and trust the requesting site
-        </p>
-        <div
-          class="mm-box mm-box--width-full mm-box--height-full"
-          style="min-height: 0; position: relative;"
-        >
+          <h2
+            class="mm-box mm-text mm-text--heading-lg mm-text--text-align-center mm-box--padding-top-4 mm-box--padding-bottom-2 mm-box--color-text-default"
+          >
+            Signature request
+          </h2>
+          <p
+            class="mm-box mm-text mm-text--body-md mm-text--text-align-center mm-box--padding-bottom-4 mm-box--color-text-alternative"
+          >
+            Only sign this message if you fully understand the content and trust the requesting site
+          </p>
           <div
-            class="mm-box mm-box--display-flex mm-box--flex-direction-column mm-box--width-full mm-box--height-full"
-            style="overflow: auto;"
+            class="mm-box mm-box--margin-bottom-4 mm-box--padding-2 mm-box--background-color-background-default mm-box--rounded-md"
           >
             <div
-              class="mm-box mm-box--padding-4"
+              class="mm-box confirm-info-row mm-box--margin-top-2 mm-box--margin-bottom-2 mm-box--padding-right-2 mm-box--padding-left-2 mm-box--display-flex mm-box--flex-direction-row mm-box--flex-wrap-wrap mm-box--justify-content-space-between mm-box--color-text-default mm-box--rounded-lg"
+              style="overflow-wrap: anywhere; min-height: 24px;"
             >
               <div
-                class="mm-box mm-box--margin-bottom-4 mm-box--padding-2 mm-box--background-color-background-default mm-box--rounded-md"
-              >
-                <div
-                  class="mm-box confirm-info-row mm-box--margin-top-2 mm-box--margin-bottom-2 mm-box--padding-right-2 mm-box--padding-left-2 mm-box--display-flex mm-box--flex-direction-row mm-box--flex-wrap-wrap mm-box--justify-content-space-between mm-box--color-text-default mm-box--rounded-lg"
-                  style="overflow-wrap: anywhere; min-height: 24px;"
-                >
+                class="mm-box mm-box--display-flex mm-box--flex-direction-row mm-box--justify-content-center mm-box--align-items-center"
+              >
+                <p
+                  class="mm-box mm-text mm-text--body-md-medium mm-box--color-inherit"
+                >
+                  Request from
+                </p>
+                <div>
                   <div
-                    class="mm-box mm-box--display-flex mm-box--flex-direction-row mm-box--justify-content-center mm-box--align-items-center"
+                    aria-describedby="tippy-tooltip-3"
+                    class=""
+                    data-original-title="This is the site asking for your signature."
+                    data-tooltipped=""
+                    style="display: flex;"
+                    tabindex="0"
                   >
-<<<<<<< HEAD
-                    <p
-                      class="mm-box mm-text mm-text--body-md-medium mm-box--color-inherit"
-                    >
-                      Request from
-                    </p>
-                    <div>
-                      <div
-                        aria-describedby="tippy-tooltip-3"
-                        class=""
-                        data-original-title="This is the site asking for your signature."
-                        data-tooltipped=""
-                        style="display: flex;"
-                        tabindex="0"
-                      >
-                        <span
-                          class="mm-box mm-icon mm-icon--size-md mm-box--margin-left-1 mm-box--display-inline-block mm-box--color-icon-muted"
-                          style="mask-image: url('./images/icons/question.svg');"
-                        />
-                      </div>
-                    </div>
-                  </div>
-                  <div
-                    class="mm-box mm-box--display-flex mm-box--gap-2 mm-box--flex-wrap-wrap mm-box--align-items-center"
-                  >
-                    <p
-                      class="mm-box mm-text mm-text--body-md mm-box--color-inherit"
-                    >
-                      https://metamask.github.io
-                    </p>
-=======
                     <span
                       class="mm-box mm-icon mm-icon--size-sm mm-box--margin-left-1 mm-box--display-inline-block mm-box--color-icon-muted"
                       style="mask-image: url('./images/icons/question.svg');"
                     />
->>>>>>> 2c457705
                   </div>
                 </div>
               </div>
               <div
-<<<<<<< HEAD
-                class="mm-box mm-box--margin-bottom-4 mm-box--padding-2 mm-box--background-color-background-default mm-box--rounded-md"
-=======
                 class="mm-box mm-box--display-flex mm-box--gap-2 mm-box--flex-wrap-wrap mm-box--align-items-center"
               >
                 <p
@@ -232,38 +201,19 @@
               </div>
               <div
                 class="mm-box mm-box--display-flex mm-box--gap-2 mm-box--flex-wrap-wrap mm-box--align-items-center"
->>>>>>> 2c457705
-              >
-                <div
-                  class="mm-box confirm-info-row mm-box--margin-top-2 mm-box--margin-bottom-2 mm-box--padding-right-2 mm-box--padding-left-2 mm-box--display-flex mm-box--flex-direction-row mm-box--flex-wrap-wrap mm-box--justify-content-space-between mm-box--color-text-default mm-box--rounded-lg"
-                  style="overflow-wrap: anywhere; min-height: 24px;"
-                >
-                  <div
-                    class="mm-box mm-box--display-flex mm-box--flex-direction-row mm-box--justify-content-center mm-box--align-items-center"
-                  >
-                    <p
-                      class="mm-box mm-text mm-text--body-md-medium mm-box--color-inherit"
-                    >
-                      Message
-                    </p>
-                  </div>
-                  <div
-                    class="mm-box mm-box--display-flex mm-box--gap-2 mm-box--flex-wrap-wrap mm-box--align-items-center"
-                  >
-                    <p
-                      class="mm-box mm-text mm-text--body-md mm-box--color-inherit"
-                    >
-                      Example \`personal_sign\` message
-                    </p>
-                  </div>
-                </div>
+              >
+                <p
+                  class="mm-box mm-text mm-text--body-md mm-box--color-inherit"
+                >
+                  Example \`personal_sign\` message
+                </p>
               </div>
             </div>
           </div>
         </div>
       </div>
       <div
-        class="mm-box multichain-page-footer mm-box--padding-4 mm-box--display-flex mm-box--gap-4 mm-box--width-full"
+        class="mm-box multichain-page-footer confirm-footer_page-footer mm-box--padding-4 mm-box--display-flex mm-box--gap-4 mm-box--width-full"
       >
         <button
           class="mm-box mm-text mm-button-base mm-button-base--size-lg mm-button-base--block mm-button-secondary mm-text--body-md-medium mm-box--padding-0 mm-box--padding-right-4 mm-box--padding-left-4 mm-box--display-inline-flex mm-box--justify-content-center mm-box--align-items-center mm-box--color-primary-default mm-box--background-color-transparent mm-box--rounded-pill mm-box--border-color-primary-default box--border-style-solid box--border-width-1"
@@ -288,11 +238,7 @@
     class="mm-box multichain-page mm-box--display-flex mm-box--flex-direction-row mm-box--justify-content-center mm-box--width-full mm-box--height-full mm-box--background-color-background-alternative"
   >
     <div
-<<<<<<< HEAD
-      class="mm-box multichain-page__inner-container mm-box--display-flex mm-box--flex-direction-column mm-box--width-full mm-box--height-full mm-box--background-color-background-alternative"
-=======
       class="mm-box multichain-page__inner-container confirm_wrapper mm-box--display-flex mm-box--flex-direction-column mm-box--width-full mm-box--height-full mm-box--background-color-background-default"
->>>>>>> 2c457705
     >
       <div
         class="mm-box confirm_header__wrapper mm-box--display-flex mm-box--justify-content-space-between mm-box--align-items-center"
@@ -397,7 +343,7 @@
         </div>
       </div>
       <div
-        class="mm-box mm-box--margin-bottom-4 mm-box--padding-4 mm-box--display-flex mm-box--width-full mm-box--background-color-primary-muted"
+        class="mm-box mm-box--padding-4 mm-box--display-flex mm-box--width-full mm-box--background-color-primary-muted"
       >
         <span
           class="mm-box mm-icon mm-icon--size-md mm-box--margin-right-2 mm-box--display-inline-block mm-box--color-info-default"
@@ -410,60 +356,167 @@
         </p>
       </div>
       <div
-        class="mm-box multichain-page-content mm-box--padding-4 mm-box--display-flex mm-box--flex-direction-column mm-box--width-full mm-box--height-full mm-box--background-color-background-alternative"
+        class="mm-box mm-box--width-full mm-box--height-full mm-box--background-color-background-alternative"
+        style="min-height: 0; overflow: hidden; position: relative;"
       >
-        <h2
-          class="mm-box mm-text mm-text--heading-lg mm-text--text-align-center mm-box--padding-top-4 mm-box--padding-bottom-2 mm-box--color-text-default"
+        <div
+          class="mm-box mm-box--padding-right-4 mm-box--padding-left-4 mm-box--display-flex mm-box--flex-direction-column mm-box--width-full mm-box--height-full"
+          style="overflow: auto;"
         >
-          Signature request
-        </h2>
-        <p
-          class="mm-box mm-text mm-text--body-md mm-text--text-align-center mm-box--padding-bottom-4 mm-box--color-text-alternative"
-        >
-          Review everything below before continuing. Once done, this transaction can’t be undone
-        </p>
-        <div
-          class="mm-box mm-box--width-full mm-box--height-full"
-          style="min-height: 0; position: relative;"
-        >
+          <h2
+            class="mm-box mm-text mm-text--heading-lg mm-text--text-align-center mm-box--padding-top-4 mm-box--padding-bottom-2 mm-box--color-text-default"
+          >
+            Signature request
+          </h2>
+          <p
+            class="mm-box mm-text mm-text--body-md mm-text--text-align-center mm-box--padding-bottom-4 mm-box--color-text-alternative"
+          >
+            Review everything below before continuing. Once done, this transaction can’t be undone
+          </p>
           <div
-            class="mm-box mm-box--display-flex mm-box--flex-direction-column mm-box--width-full mm-box--height-full"
-            style="overflow: auto;"
+            class="mm-box mm-box--margin-bottom-4 mm-box--padding-2 mm-box--background-color-background-default mm-box--rounded-md"
           >
             <div
-              class="mm-box mm-box--padding-4"
+              class="mm-box confirm-info-row mm-box--margin-top-2 mm-box--margin-bottom-2 mm-box--padding-right-2 mm-box--padding-left-2 mm-box--display-flex mm-box--flex-direction-row mm-box--flex-wrap-wrap mm-box--justify-content-space-between mm-box--color-text-default mm-box--rounded-lg"
+              style="overflow-wrap: anywhere; min-height: 24px;"
             >
               <div
-                class="mm-box mm-box--margin-bottom-4 mm-box--padding-2 mm-box--background-color-background-default mm-box--rounded-md"
+                class="mm-box mm-box--display-flex mm-box--flex-direction-row mm-box--justify-content-center mm-box--align-items-center"
+              >
+                <p
+                  class="mm-box mm-text mm-text--body-md-medium mm-box--color-inherit"
+                >
+                  Request from
+                </p>
+                <div>
+                  <div
+                    aria-describedby="tippy-tooltip-5"
+                    class=""
+                    data-original-title="This is the site asking for your signature."
+                    data-tooltipped=""
+                    style="display: flex;"
+                    tabindex="0"
+                  >
+                    <span
+                      class="mm-box mm-icon mm-icon--size-sm mm-box--margin-left-1 mm-box--display-inline-block mm-box--color-icon-muted"
+                      style="mask-image: url('./images/icons/question.svg');"
+                    />
+                  </div>
+                </div>
+              </div>
+              <div
+                class="mm-box mm-box--display-flex mm-box--gap-2 mm-box--flex-wrap-wrap mm-box--align-items-center"
+              >
+                <p
+                  class="mm-box mm-text mm-text--body-md mm-box--color-inherit"
+                >
+                  metamask.github.io
+                </p>
+              </div>
+            </div>
+            <div
+              class="mm-box confirm-info-row mm-box--margin-top-2 mm-box--margin-bottom-2 mm-box--padding-right-2 mm-box--padding-left-2 mm-box--display-flex mm-box--flex-direction-row mm-box--flex-wrap-wrap mm-box--justify-content-space-between mm-box--color-text-default mm-box--rounded-lg"
+              style="overflow-wrap: anywhere; min-height: 24px;"
+            >
+              <div
+                class="mm-box mm-box--display-flex mm-box--flex-direction-row mm-box--justify-content-center mm-box--align-items-center"
+              >
+                <p
+                  class="mm-box mm-text mm-text--body-md-medium mm-box--color-inherit"
+                >
+                  Interacting with
+                </p>
+              </div>
+              <div
+                class="mm-box mm-box--display-flex mm-box--flex-direction-row mm-box--align-items-center"
+              >
+                <div
+                  class="mm-box mm-box--display-flex mm-box--flex-direction-row mm-box--align-items-center"
+                >
+                  <div
+                    class="mm-box mm-text mm-avatar-base mm-avatar-base--size-xs mm-avatar-account mm-text--body-xs mm-text--text-transform-uppercase mm-box--display-flex mm-box--justify-content-center mm-box--align-items-center mm-box--color-text-default mm-box--background-color-background-alternative mm-box--rounded-full mm-box--border-color-transparent box--border-style-solid box--border-width-1"
+                  >
+                    <div
+                      class="mm-avatar-account__jazzicon"
+                    >
+                      <div
+                        style="border-radius: 50px; overflow: hidden; padding: 0px; margin: 0px; width: 16px; height: 16px; display: inline-block; background: rgb(1, 142, 116);"
+                      >
+                        <svg
+                          height="16"
+                          width="16"
+                          x="0"
+                          y="0"
+                        >
+                          <rect
+                            fill="#FB1891"
+                            height="16"
+                            transform="translate(0.6335263099240563 1.7352552986765108) rotate(129.9 8 8)"
+                            width="16"
+                            x="0"
+                            y="0"
+                          />
+                          <rect
+                            fill="#F90901"
+                            height="16"
+                            transform="translate(-5.227286615169763 8.640359200885621) rotate(141.5 8 8)"
+                            width="16"
+                            x="0"
+                            y="0"
+                          />
+                          <rect
+                            fill="#F26A02"
+                            height="16"
+                            transform="translate(10.585940898259892 -4.814122444807073) rotate(339.2 8 8)"
+                            width="16"
+                            x="0"
+                            y="0"
+                          />
+                        </svg>
+                      </div>
+                    </div>
+                  </div>
+                  <p
+                    class="mm-box mm-text mm-text--body-md mm-box--margin-left-2 mm-box--color-inherit"
+                    data-testid="confirm-info-row-display-name"
+                  >
+                    0xCcCCc...ccccC
+                  </p>
+                </div>
+              </div>
+            </div>
+          </div>
+          <div
+            class="mm-box mm-box--margin-bottom-4 mm-box--padding-2 mm-box--background-color-background-default mm-box--rounded-md"
+          >
+            <div
+              class="mm-box confirm-info-row mm-box--margin-top-2 mm-box--margin-bottom-2 mm-box--padding-right-2 mm-box--padding-left-2 mm-box--display-flex mm-box--flex-direction-row mm-box--flex-wrap-wrap mm-box--justify-content-space-between mm-box--color-text-default mm-box--rounded-lg"
+              style="overflow-wrap: anywhere; min-height: 24px;"
+            >
+              <div
+                class="mm-box mm-box--display-flex mm-box--flex-direction-row mm-box--justify-content-center mm-box--align-items-center"
+              >
+                <p
+                  class="mm-box mm-text mm-text--body-md-medium mm-box--color-inherit"
+                >
+                  Message
+                </p>
+              </div>
+              <div
+                class="mm-box mm-box--width-full"
               >
                 <div
                   class="mm-box confirm-info-row mm-box--margin-top-2 mm-box--margin-bottom-2 mm-box--padding-right-2 mm-box--padding-left-2 mm-box--display-flex mm-box--flex-direction-row mm-box--flex-wrap-wrap mm-box--justify-content-space-between mm-box--color-text-default mm-box--rounded-lg"
-                  style="overflow-wrap: anywhere; min-height: 24px;"
+                  style="overflow-wrap: anywhere; min-height: 24px; padding-left: 0px; padding-right: 0px;"
                 >
                   <div
                     class="mm-box mm-box--display-flex mm-box--flex-direction-row mm-box--justify-content-center mm-box--align-items-center"
                   >
-<<<<<<< HEAD
                     <p
                       class="mm-box mm-text mm-text--body-md-medium mm-box--color-inherit"
                     >
-                      Request from
+                      Primary type:
                     </p>
-                    <div>
-                      <div
-                        aria-describedby="tippy-tooltip-5"
-                        class=""
-                        data-original-title="This is the site asking for your signature."
-                        data-tooltipped=""
-                        style="display: flex;"
-                        tabindex="0"
-                      >
-                        <span
-                          class="mm-box mm-icon mm-icon--size-md mm-box--margin-left-1 mm-box--display-inline-block mm-box--color-icon-muted"
-                          style="mask-image: url('./images/icons/question.svg');"
-                        />
-                      </div>
-                    </div>
                   </div>
                   <div
                     class="mm-box mm-box--display-flex mm-box--gap-2 mm-box--flex-wrap-wrap mm-box--align-items-center"
@@ -471,140 +524,20 @@
                     <p
                       class="mm-box mm-text mm-text--body-md mm-box--color-inherit"
                     >
-                      https://metamask.github.io
+                      Mail
                     </p>
                   </div>
                 </div>
-=======
-                    <span
-                      class="mm-box mm-icon mm-icon--size-sm mm-box--margin-left-1 mm-box--display-inline-block mm-box--color-icon-muted"
-                      style="mask-image: url('./images/icons/question.svg');"
-                    />
-                  </div>
-                </div>
-              </div>
-              <div
-                class="mm-box mm-box--display-flex mm-box--gap-2 mm-box--flex-wrap-wrap mm-box--align-items-center"
-              >
-                <p
-                  class="mm-box mm-text mm-text--body-md mm-box--color-inherit"
-                >
-                  metamask.github.io
-                </p>
-              </div>
-            </div>
-            <div
-              class="mm-box confirm-info-row mm-box--margin-top-2 mm-box--margin-bottom-2 mm-box--padding-right-2 mm-box--padding-left-2 mm-box--display-flex mm-box--flex-direction-row mm-box--flex-wrap-wrap mm-box--justify-content-space-between mm-box--color-text-default mm-box--rounded-lg"
-              style="overflow-wrap: anywhere; min-height: 24px;"
-            >
-              <div
-                class="mm-box mm-box--display-flex mm-box--flex-direction-row mm-box--justify-content-center mm-box--align-items-center"
-              >
-                <p
-                  class="mm-box mm-text mm-text--body-md-medium mm-box--color-inherit"
-                >
-                  Interacting with
-                </p>
-              </div>
-              <div
-                class="mm-box mm-box--display-flex mm-box--flex-direction-row mm-box--align-items-center"
-              >
->>>>>>> 2c457705
                 <div
-                  class="mm-box confirm-info-row mm-box--margin-top-2 mm-box--margin-bottom-2 mm-box--padding-right-2 mm-box--padding-left-2 mm-box--display-flex mm-box--flex-direction-row mm-box--flex-wrap-wrap mm-box--justify-content-space-between mm-box--color-text-default mm-box--rounded-lg"
-                  style="overflow-wrap: anywhere; min-height: 24px;"
-                >
-                  <div
-                    class="mm-box mm-box--display-flex mm-box--flex-direction-row mm-box--justify-content-center mm-box--align-items-center"
-                  >
-                    <p
-                      class="mm-box mm-text mm-text--body-md-medium mm-box--color-inherit"
-                    >
-                      Interacting with
-                    </p>
-                  </div>
-                  <div
-                    class="mm-box mm-box--display-flex mm-box--flex-direction-row mm-box--align-items-center"
-                  >
-                    <div
-                      class="mm-box mm-box--display-flex mm-box--flex-direction-row mm-box--align-items-center"
-                    >
-                      <div
-                        class="mm-box mm-text mm-avatar-base mm-avatar-base--size-xs mm-avatar-account mm-text--body-xs mm-text--text-transform-uppercase mm-box--display-flex mm-box--justify-content-center mm-box--align-items-center mm-box--color-text-default mm-box--background-color-background-alternative mm-box--rounded-full mm-box--border-color-transparent box--border-style-solid box--border-width-1"
-                      >
-                        <div
-                          class="mm-avatar-account__jazzicon"
-                        >
-                          <div
-                            style="border-radius: 50px; overflow: hidden; padding: 0px; margin: 0px; width: 16px; height: 16px; display: inline-block; background: rgb(1, 142, 116);"
-                          >
-                            <svg
-                              height="16"
-                              width="16"
-                              x="0"
-                              y="0"
-                            >
-                              <rect
-                                fill="#FB1891"
-                                height="16"
-                                transform="translate(0.6335263099240563 1.7352552986765108) rotate(129.9 8 8)"
-                                width="16"
-                                x="0"
-                                y="0"
-                              />
-                              <rect
-                                fill="#F90901"
-                                height="16"
-                                transform="translate(-5.227286615169763 8.640359200885621) rotate(141.5 8 8)"
-                                width="16"
-                                x="0"
-                                y="0"
-                              />
-                              <rect
-                                fill="#F26A02"
-                                height="16"
-                                transform="translate(10.585940898259892 -4.814122444807073) rotate(339.2 8 8)"
-                                width="16"
-                                x="0"
-                                y="0"
-                              />
-                            </svg>
-                          </div>
-                        </div>
-                      </div>
-                      <p
-                        class="mm-box mm-text mm-text--body-md mm-box--margin-left-2 mm-box--color-inherit"
-                        data-testid="confirm-info-row-display-name"
-                      >
-                        0xCcCCc...ccccC
-                      </p>
-                    </div>
-                  </div>
-                </div>
-              </div>
-              <div
-                class="mm-box mm-box--margin-bottom-4 mm-box--padding-2 mm-box--background-color-background-default mm-box--rounded-md"
-              >
-                <div
-                  class="mm-box confirm-info-row mm-box--margin-top-2 mm-box--margin-bottom-2 mm-box--padding-right-2 mm-box--padding-left-2 mm-box--display-flex mm-box--flex-direction-row mm-box--flex-wrap-wrap mm-box--justify-content-space-between mm-box--color-text-default mm-box--rounded-lg"
-                  style="overflow-wrap: anywhere; min-height: 24px;"
-                >
-                  <div
-                    class="mm-box mm-box--display-flex mm-box--flex-direction-row mm-box--justify-content-center mm-box--align-items-center"
-                  >
-                    <p
-                      class="mm-box mm-text mm-text--body-md-medium mm-box--color-inherit"
-                    >
-                      Message
-                    </p>
-                  </div>
+                  class="mm-box"
+                  style="margin-left: -8px;"
+                >
                   <div
                     class="mm-box mm-box--width-full"
-                    style="margin: 0px -8px;"
                   >
                     <div
                       class="mm-box confirm-info-row mm-box--margin-top-2 mm-box--margin-bottom-2 mm-box--padding-right-2 mm-box--padding-left-2 mm-box--display-flex mm-box--flex-direction-row mm-box--flex-wrap-wrap mm-box--justify-content-space-between mm-box--color-text-default mm-box--rounded-lg"
-                      style="overflow-wrap: anywhere; min-height: 24px;"
+                      style="overflow-wrap: anywhere; min-height: 24px; padding-right: 0px;"
                     >
                       <div
                         class="mm-box mm-box--display-flex mm-box--flex-direction-row mm-box--justify-content-center mm-box--align-items-center"
@@ -612,7 +545,7 @@
                         <p
                           class="mm-box mm-text mm-text--body-md-medium mm-box--color-inherit"
                         >
-                          Primary type:
+                          Contents:
                         </p>
                       </div>
                       <div
@@ -621,20 +554,29 @@
                         <p
                           class="mm-box mm-text mm-text--body-md mm-box--color-inherit"
                         >
-                          Mail
+                          Hello, Bob!
                         </p>
                       </div>
                     </div>
                     <div
-                      class="mm-box"
-                      style="margin: 0px -8px;"
+                      class="mm-box confirm-info-row mm-box--margin-top-2 mm-box--margin-bottom-2 mm-box--padding-right-2 mm-box--padding-left-2 mm-box--display-flex mm-box--flex-direction-row mm-box--flex-wrap-wrap mm-box--justify-content-space-between mm-box--color-text-default mm-box--rounded-lg"
+                      style="overflow-wrap: anywhere; min-height: 24px; padding-right: 0px;"
                     >
                       <div
-                        class="mm-box mm-box--margin-left-2"
+                        class="mm-box mm-box--display-flex mm-box--flex-direction-row mm-box--justify-content-center mm-box--align-items-center"
+                      >
+                        <p
+                          class="mm-box mm-text mm-text--body-md-medium mm-box--color-inherit"
+                        >
+                          From:
+                        </p>
+                      </div>
+                      <div
+                        class="mm-box mm-box--width-full"
                       >
                         <div
                           class="mm-box confirm-info-row mm-box--margin-top-2 mm-box--margin-bottom-2 mm-box--padding-right-2 mm-box--padding-left-2 mm-box--display-flex mm-box--flex-direction-row mm-box--flex-wrap-wrap mm-box--justify-content-space-between mm-box--color-text-default mm-box--rounded-lg"
-                          style="overflow-wrap: anywhere; min-height: 24px;"
+                          style="overflow-wrap: anywhere; min-height: 24px; padding-right: 0px;"
                         >
                           <div
                             class="mm-box mm-box--display-flex mm-box--flex-direction-row mm-box--justify-content-center mm-box--align-items-center"
@@ -642,7 +584,7 @@
                             <p
                               class="mm-box mm-text mm-text--body-md-medium mm-box--color-inherit"
                             >
-                              Contents:
+                              Name:
                             </p>
                           </div>
                           <div
@@ -651,42 +593,29 @@
                             <p
                               class="mm-box mm-text mm-text--body-md mm-box--color-inherit"
                             >
-                              Hello, Bob!
+                              Cow
                             </p>
                           </div>
                         </div>
                         <div
-                          class="mm-box mm-box--margin-left-2"
+                          class="mm-box confirm-info-row mm-box--margin-top-2 mm-box--margin-bottom-2 mm-box--padding-right-2 mm-box--padding-left-2 mm-box--display-flex mm-box--flex-direction-row mm-box--flex-wrap-wrap mm-box--justify-content-space-between mm-box--color-text-default mm-box--rounded-lg"
+                          style="overflow-wrap: anywhere; min-height: 24px; padding-right: 0px;"
                         >
                           <div
-                            class="mm-box confirm-info-row mm-box--margin-top-2 mm-box--margin-bottom-2 mm-box--padding-right-2 mm-box--padding-left-2 mm-box--display-flex mm-box--flex-direction-row mm-box--flex-wrap-wrap mm-box--justify-content-space-between mm-box--color-text-default mm-box--rounded-lg"
-                            style="overflow-wrap: anywhere; min-height: 24px;"
+                            class="mm-box mm-box--display-flex mm-box--flex-direction-row mm-box--justify-content-center mm-box--align-items-center"
                           >
-                            <div
-                              class="mm-box mm-box--display-flex mm-box--flex-direction-row mm-box--justify-content-center mm-box--align-items-center"
+                            <p
+                              class="mm-box mm-text mm-text--body-md-medium mm-box--color-inherit"
                             >
-                              <p
-                                class="mm-box mm-text mm-text--body-md-medium mm-box--color-inherit"
-                              >
-                                Name:
-                              </p>
-                            </div>
-                            <div
-                              class="mm-box mm-box--display-flex mm-box--gap-2 mm-box--flex-wrap-wrap mm-box--align-items-center"
-                            >
-                              <p
-                                class="mm-box mm-text mm-text--body-md mm-box--color-inherit"
-                              >
-                                Cow
-                              </p>
-                            </div>
+                              Wallets:
+                            </p>
                           </div>
                           <div
-                            class="mm-box mm-box--margin-left-2"
+                            class="mm-box mm-box--width-full"
                           >
                             <div
                               class="mm-box confirm-info-row mm-box--margin-top-2 mm-box--margin-bottom-2 mm-box--padding-right-2 mm-box--padding-left-2 mm-box--display-flex mm-box--flex-direction-row mm-box--flex-wrap-wrap mm-box--justify-content-space-between mm-box--color-text-default mm-box--rounded-lg"
-                              style="overflow-wrap: anywhere; min-height: 24px;"
+                              style="overflow-wrap: anywhere; min-height: 24px; padding-right: 0px;"
                             >
                               <div
                                 class="mm-box mm-box--display-flex mm-box--flex-direction-row mm-box--justify-content-center mm-box--align-items-center"
@@ -757,7 +686,7 @@
                             </div>
                             <div
                               class="mm-box confirm-info-row mm-box--margin-top-2 mm-box--margin-bottom-2 mm-box--padding-right-2 mm-box--padding-left-2 mm-box--display-flex mm-box--flex-direction-row mm-box--flex-wrap-wrap mm-box--justify-content-space-between mm-box--color-text-default mm-box--rounded-lg"
-                              style="overflow-wrap: anywhere; min-height: 24px;"
+                              style="overflow-wrap: anywhere; min-height: 24px; padding-right: 0px;"
                             >
                               <div
                                 class="mm-box mm-box--display-flex mm-box--flex-direction-row mm-box--justify-content-center mm-box--align-items-center"
@@ -828,7 +757,7 @@
                             </div>
                             <div
                               class="mm-box confirm-info-row mm-box--margin-top-2 mm-box--margin-bottom-2 mm-box--padding-right-2 mm-box--padding-left-2 mm-box--display-flex mm-box--flex-direction-row mm-box--flex-wrap-wrap mm-box--justify-content-space-between mm-box--color-text-default mm-box--rounded-lg"
-                              style="overflow-wrap: anywhere; min-height: 24px;"
+                              style="overflow-wrap: anywhere; min-height: 24px; padding-right: 0px;"
                             >
                               <div
                                 class="mm-box mm-box--display-flex mm-box--flex-direction-row mm-box--justify-content-center mm-box--align-items-center"
@@ -899,15 +828,43 @@
                             </div>
                           </div>
                         </div>
+                      </div>
+                    </div>
+                    <div
+                      class="mm-box confirm-info-row mm-box--margin-top-2 mm-box--margin-bottom-2 mm-box--padding-right-2 mm-box--padding-left-2 mm-box--display-flex mm-box--flex-direction-row mm-box--flex-wrap-wrap mm-box--justify-content-space-between mm-box--color-text-default mm-box--rounded-lg"
+                      style="overflow-wrap: anywhere; min-height: 24px; padding-right: 0px;"
+                    >
+                      <div
+                        class="mm-box mm-box--display-flex mm-box--flex-direction-row mm-box--justify-content-center mm-box--align-items-center"
+                      >
+                        <p
+                          class="mm-box mm-text mm-text--body-md-medium mm-box--color-inherit"
+                        >
+                          To:
+                        </p>
+                      </div>
+                      <div
+                        class="mm-box mm-box--width-full"
+                      >
                         <div
-                          class="mm-box mm-box--margin-left-2"
+                          class="mm-box confirm-info-row mm-box--margin-top-2 mm-box--margin-bottom-2 mm-box--padding-right-2 mm-box--padding-left-2 mm-box--display-flex mm-box--flex-direction-row mm-box--flex-wrap-wrap mm-box--justify-content-space-between mm-box--color-text-default mm-box--rounded-lg"
+                          style="overflow-wrap: anywhere; min-height: 24px; padding-right: 0px;"
                         >
                           <div
-                            class="mm-box mm-box--margin-left-2"
+                            class="mm-box mm-box--display-flex mm-box--flex-direction-row mm-box--justify-content-center mm-box--align-items-center"
+                          >
+                            <p
+                              class="mm-box mm-text mm-text--body-md-medium mm-box--color-inherit"
+                            >
+                              0:
+                            </p>
+                          </div>
+                          <div
+                            class="mm-box mm-box--width-full"
                           >
                             <div
                               class="mm-box confirm-info-row mm-box--margin-top-2 mm-box--margin-bottom-2 mm-box--padding-right-2 mm-box--padding-left-2 mm-box--display-flex mm-box--flex-direction-row mm-box--flex-wrap-wrap mm-box--justify-content-space-between mm-box--color-text-default mm-box--rounded-lg"
-                              style="overflow-wrap: anywhere; min-height: 24px;"
+                              style="overflow-wrap: anywhere; min-height: 24px; padding-right: 0px;"
                             >
                               <div
                                 class="mm-box mm-box--display-flex mm-box--flex-direction-row mm-box--justify-content-center mm-box--align-items-center"
@@ -929,218 +886,232 @@
                               </div>
                             </div>
                             <div
-                              class="mm-box mm-box--margin-left-2"
+                              class="mm-box confirm-info-row mm-box--margin-top-2 mm-box--margin-bottom-2 mm-box--padding-right-2 mm-box--padding-left-2 mm-box--display-flex mm-box--flex-direction-row mm-box--flex-wrap-wrap mm-box--justify-content-space-between mm-box--color-text-default mm-box--rounded-lg"
+                              style="overflow-wrap: anywhere; min-height: 24px; padding-right: 0px;"
                             >
                               <div
-                                class="mm-box confirm-info-row mm-box--margin-top-2 mm-box--margin-bottom-2 mm-box--padding-right-2 mm-box--padding-left-2 mm-box--display-flex mm-box--flex-direction-row mm-box--flex-wrap-wrap mm-box--justify-content-space-between mm-box--color-text-default mm-box--rounded-lg"
-                                style="overflow-wrap: anywhere; min-height: 24px;"
+                                class="mm-box mm-box--display-flex mm-box--flex-direction-row mm-box--justify-content-center mm-box--align-items-center"
+                              >
+                                <p
+                                  class="mm-box mm-text mm-text--body-md-medium mm-box--color-inherit"
+                                >
+                                  Wallets:
+                                </p>
+                              </div>
+                              <div
+                                class="mm-box mm-box--width-full"
                               >
                                 <div
-                                  class="mm-box mm-box--display-flex mm-box--flex-direction-row mm-box--justify-content-center mm-box--align-items-center"
+                                  class="mm-box confirm-info-row mm-box--margin-top-2 mm-box--margin-bottom-2 mm-box--padding-right-2 mm-box--padding-left-2 mm-box--display-flex mm-box--flex-direction-row mm-box--flex-wrap-wrap mm-box--justify-content-space-between mm-box--color-text-default mm-box--rounded-lg"
+                                  style="overflow-wrap: anywhere; min-height: 24px; padding-right: 0px;"
                                 >
-                                  <p
-                                    class="mm-box mm-text mm-text--body-md-medium mm-box--color-inherit"
+                                  <div
+                                    class="mm-box mm-box--display-flex mm-box--flex-direction-row mm-box--justify-content-center mm-box--align-items-center"
                                   >
-                                    0:
-                                  </p>
-                                </div>
-                                <div
-                                  class="mm-box mm-box--display-flex mm-box--flex-direction-row mm-box--align-items-center"
-                                >
+                                    <p
+                                      class="mm-box mm-text mm-text--body-md-medium mm-box--color-inherit"
+                                    >
+                                      0:
+                                    </p>
+                                  </div>
                                   <div
                                     class="mm-box mm-box--display-flex mm-box--flex-direction-row mm-box--align-items-center"
                                   >
                                     <div
-                                      class="mm-box mm-text mm-avatar-base mm-avatar-base--size-xs mm-avatar-account mm-text--body-xs mm-text--text-transform-uppercase mm-box--display-flex mm-box--justify-content-center mm-box--align-items-center mm-box--color-text-default mm-box--background-color-background-alternative mm-box--rounded-full mm-box--border-color-transparent box--border-style-solid box--border-width-1"
+                                      class="mm-box mm-box--display-flex mm-box--flex-direction-row mm-box--align-items-center"
                                     >
                                       <div
-                                        class="mm-avatar-account__jazzicon"
+                                        class="mm-box mm-text mm-avatar-base mm-avatar-base--size-xs mm-avatar-account mm-text--body-xs mm-text--text-transform-uppercase mm-box--display-flex mm-box--justify-content-center mm-box--align-items-center mm-box--color-text-default mm-box--background-color-background-alternative mm-box--rounded-full mm-box--border-color-transparent box--border-style-solid box--border-width-1"
                                       >
                                         <div
-                                          style="border-radius: 50px; overflow: hidden; padding: 0px; margin: 0px; width: 16px; height: 16px; display: inline-block; background: rgb(242, 162, 2);"
+                                          class="mm-avatar-account__jazzicon"
                                         >
-                                          <svg
-                                            height="16"
-                                            width="16"
-                                            x="0"
-                                            y="0"
+                                          <div
+                                            style="border-radius: 50px; overflow: hidden; padding: 0px; margin: 0px; width: 16px; height: 16px; display: inline-block; background: rgb(242, 162, 2);"
                                           >
-                                            <rect
-                                              fill="#C8144A"
+                                            <svg
                                               height="16"
-                                              transform="translate(3.3716958087807476 -1.5355449411453455) rotate(359.3 8 8)"
                                               width="16"
                                               x="0"
                                               y="0"
-                                            />
-                                            <rect
-                                              fill="#01878E"
-                                              height="16"
-                                              transform="translate(-4.56026532072257 -4.118767169186573) rotate(335.8 8 8)"
-                                              width="16"
-                                              x="0"
-                                              y="0"
-                                            />
-                                            <rect
-                                              fill="#1897F2"
-                                              height="16"
-                                              transform="translate(-12.66850392914138 2.191919563316492) rotate(275.0 8 8)"
-                                              width="16"
-                                              x="0"
-                                              y="0"
-                                            />
-                                          </svg>
+                                            >
+                                              <rect
+                                                fill="#C8144A"
+                                                height="16"
+                                                transform="translate(3.3716958087807476 -1.5355449411453455) rotate(359.3 8 8)"
+                                                width="16"
+                                                x="0"
+                                                y="0"
+                                              />
+                                              <rect
+                                                fill="#01878E"
+                                                height="16"
+                                                transform="translate(-4.56026532072257 -4.118767169186573) rotate(335.8 8 8)"
+                                                width="16"
+                                                x="0"
+                                                y="0"
+                                              />
+                                              <rect
+                                                fill="#1897F2"
+                                                height="16"
+                                                transform="translate(-12.66850392914138 2.191919563316492) rotate(275.0 8 8)"
+                                                width="16"
+                                                x="0"
+                                                y="0"
+                                              />
+                                            </svg>
+                                          </div>
                                         </div>
                                       </div>
+                                      <p
+                                        class="mm-box mm-text mm-text--body-md mm-box--margin-left-2 mm-box--color-inherit"
+                                        data-testid="confirm-info-row-display-name"
+                                      >
+                                        0xbBbBB...bBBbB
+                                      </p>
                                     </div>
+                                  </div>
+                                </div>
+                                <div
+                                  class="mm-box confirm-info-row mm-box--margin-top-2 mm-box--margin-bottom-2 mm-box--padding-right-2 mm-box--padding-left-2 mm-box--display-flex mm-box--flex-direction-row mm-box--flex-wrap-wrap mm-box--justify-content-space-between mm-box--color-text-default mm-box--rounded-lg"
+                                  style="overflow-wrap: anywhere; min-height: 24px; padding-right: 0px;"
+                                >
+                                  <div
+                                    class="mm-box mm-box--display-flex mm-box--flex-direction-row mm-box--justify-content-center mm-box--align-items-center"
+                                  >
                                     <p
-                                      class="mm-box mm-text mm-text--body-md mm-box--margin-left-2 mm-box--color-inherit"
-                                      data-testid="confirm-info-row-display-name"
+                                      class="mm-box mm-text mm-text--body-md-medium mm-box--color-inherit"
                                     >
-                                      0xbBbBB...bBBbB
+                                      1:
                                     </p>
                                   </div>
-                                </div>
-                              </div>
-                              <div
-                                class="mm-box confirm-info-row mm-box--margin-top-2 mm-box--margin-bottom-2 mm-box--padding-right-2 mm-box--padding-left-2 mm-box--display-flex mm-box--flex-direction-row mm-box--flex-wrap-wrap mm-box--justify-content-space-between mm-box--color-text-default mm-box--rounded-lg"
-                                style="overflow-wrap: anywhere; min-height: 24px;"
-                              >
-                                <div
-                                  class="mm-box mm-box--display-flex mm-box--flex-direction-row mm-box--justify-content-center mm-box--align-items-center"
-                                >
-                                  <p
-                                    class="mm-box mm-text mm-text--body-md-medium mm-box--color-inherit"
-                                  >
-                                    1:
-                                  </p>
-                                </div>
-                                <div
-                                  class="mm-box mm-box--display-flex mm-box--flex-direction-row mm-box--align-items-center"
-                                >
                                   <div
                                     class="mm-box mm-box--display-flex mm-box--flex-direction-row mm-box--align-items-center"
                                   >
                                     <div
-                                      class="mm-box mm-text mm-avatar-base mm-avatar-base--size-xs mm-avatar-account mm-text--body-xs mm-text--text-transform-uppercase mm-box--display-flex mm-box--justify-content-center mm-box--align-items-center mm-box--color-text-default mm-box--background-color-background-alternative mm-box--rounded-full mm-box--border-color-transparent box--border-style-solid box--border-width-1"
+                                      class="mm-box mm-box--display-flex mm-box--flex-direction-row mm-box--align-items-center"
                                     >
                                       <div
-                                        class="mm-avatar-account__jazzicon"
+                                        class="mm-box mm-text mm-avatar-base mm-avatar-base--size-xs mm-avatar-account mm-text--body-xs mm-text--text-transform-uppercase mm-box--display-flex mm-box--justify-content-center mm-box--align-items-center mm-box--color-text-default mm-box--background-color-background-alternative mm-box--rounded-full mm-box--border-color-transparent box--border-style-solid box--border-width-1"
                                       >
                                         <div
-                                          style="border-radius: 50px; overflow: hidden; padding: 0px; margin: 0px; width: 16px; height: 16px; display: inline-block; background: rgb(250, 54, 0);"
+                                          class="mm-avatar-account__jazzicon"
                                         >
-                                          <svg
-                                            height="16"
-                                            width="16"
-                                            x="0"
-                                            y="0"
+                                          <div
+                                            style="border-radius: 50px; overflow: hidden; padding: 0px; margin: 0px; width: 16px; height: 16px; display: inline-block; background: rgb(250, 54, 0);"
                                           >
-                                            <rect
-                                              fill="#2395E1"
+                                            <svg
                                               height="16"
-                                              transform="translate(-1.7353143855136905 0.5115867848025443) rotate(191.9 8 8)"
                                               width="16"
                                               x="0"
                                               y="0"
-                                            />
-                                            <rect
-                                              fill="#F90101"
-                                              height="16"
-                                              transform="translate(1.7169232764557802 -9.276715881533601) rotate(319.8 8 8)"
-                                              width="16"
-                                              x="0"
-                                              y="0"
-                                            />
-                                            <rect
-                                              fill="#F58700"
-                                              height="16"
-                                              transform="translate(9.91414735179574 5.139720751783702) rotate(180.7 8 8)"
-                                              width="16"
-                                              x="0"
-                                              y="0"
-                                            />
-                                          </svg>
+                                            >
+                                              <rect
+                                                fill="#2395E1"
+                                                height="16"
+                                                transform="translate(-1.7353143855136905 0.5115867848025443) rotate(191.9 8 8)"
+                                                width="16"
+                                                x="0"
+                                                y="0"
+                                              />
+                                              <rect
+                                                fill="#F90101"
+                                                height="16"
+                                                transform="translate(1.7169232764557802 -9.276715881533601) rotate(319.8 8 8)"
+                                                width="16"
+                                                x="0"
+                                                y="0"
+                                              />
+                                              <rect
+                                                fill="#F58700"
+                                                height="16"
+                                                transform="translate(9.91414735179574 5.139720751783702) rotate(180.7 8 8)"
+                                                width="16"
+                                                x="0"
+                                                y="0"
+                                              />
+                                            </svg>
+                                          </div>
                                         </div>
                                       </div>
+                                      <p
+                                        class="mm-box mm-text mm-text--body-md mm-box--margin-left-2 mm-box--color-inherit"
+                                        data-testid="confirm-info-row-display-name"
+                                      >
+                                        0xB0Bda...bEa57
+                                      </p>
                                     </div>
+                                  </div>
+                                </div>
+                                <div
+                                  class="mm-box confirm-info-row mm-box--margin-top-2 mm-box--margin-bottom-2 mm-box--padding-right-2 mm-box--padding-left-2 mm-box--display-flex mm-box--flex-direction-row mm-box--flex-wrap-wrap mm-box--justify-content-space-between mm-box--color-text-default mm-box--rounded-lg"
+                                  style="overflow-wrap: anywhere; min-height: 24px; padding-right: 0px;"
+                                >
+                                  <div
+                                    class="mm-box mm-box--display-flex mm-box--flex-direction-row mm-box--justify-content-center mm-box--align-items-center"
+                                  >
                                     <p
-                                      class="mm-box mm-text mm-text--body-md mm-box--margin-left-2 mm-box--color-inherit"
-                                      data-testid="confirm-info-row-display-name"
+                                      class="mm-box mm-text mm-text--body-md-medium mm-box--color-inherit"
                                     >
-                                      0xB0Bda...bEa57
+                                      2:
                                     </p>
                                   </div>
-                                </div>
-                              </div>
-                              <div
-                                class="mm-box confirm-info-row mm-box--margin-top-2 mm-box--margin-bottom-2 mm-box--padding-right-2 mm-box--padding-left-2 mm-box--display-flex mm-box--flex-direction-row mm-box--flex-wrap-wrap mm-box--justify-content-space-between mm-box--color-text-default mm-box--rounded-lg"
-                                style="overflow-wrap: anywhere; min-height: 24px;"
-                              >
-                                <div
-                                  class="mm-box mm-box--display-flex mm-box--flex-direction-row mm-box--justify-content-center mm-box--align-items-center"
-                                >
-                                  <p
-                                    class="mm-box mm-text mm-text--body-md-medium mm-box--color-inherit"
-                                  >
-                                    2:
-                                  </p>
-                                </div>
-                                <div
-                                  class="mm-box mm-box--display-flex mm-box--flex-direction-row mm-box--align-items-center"
-                                >
                                   <div
                                     class="mm-box mm-box--display-flex mm-box--flex-direction-row mm-box--align-items-center"
                                   >
                                     <div
-                                      class="mm-box mm-text mm-avatar-base mm-avatar-base--size-xs mm-avatar-account mm-text--body-xs mm-text--text-transform-uppercase mm-box--display-flex mm-box--justify-content-center mm-box--align-items-center mm-box--color-text-default mm-box--background-color-background-alternative mm-box--rounded-full mm-box--border-color-transparent box--border-style-solid box--border-width-1"
+                                      class="mm-box mm-box--display-flex mm-box--flex-direction-row mm-box--align-items-center"
                                     >
                                       <div
-                                        class="mm-avatar-account__jazzicon"
+                                        class="mm-box mm-text mm-avatar-base mm-avatar-base--size-xs mm-avatar-account mm-text--body-xs mm-text--text-transform-uppercase mm-box--display-flex mm-box--justify-content-center mm-box--align-items-center mm-box--color-text-default mm-box--background-color-background-alternative mm-box--rounded-full mm-box--border-color-transparent box--border-style-solid box--border-width-1"
                                       >
                                         <div
-                                          style="border-radius: 50px; overflow: hidden; padding: 0px; margin: 0px; width: 16px; height: 16px; display: inline-block; background: rgb(200, 20, 86);"
+                                          class="mm-avatar-account__jazzicon"
                                         >
-                                          <svg
-                                            height="16"
-                                            width="16"
-                                            x="0"
-                                            y="0"
+                                          <div
+                                            style="border-radius: 50px; overflow: hidden; padding: 0px; margin: 0px; width: 16px; height: 16px; display: inline-block; background: rgb(200, 20, 86);"
                                           >
-                                            <rect
-                                              fill="#018E8C"
+                                            <svg
                                               height="16"
-                                              transform="translate(3.988074950687866 0.3554940504644344) rotate(177.8 8 8)"
                                               width="16"
                                               x="0"
                                               y="0"
-                                            />
-                                            <rect
-                                              fill="#F29202"
-                                              height="16"
-                                              transform="translate(-7.220928666254465 -2.4813555582770794) rotate(334.6 8 8)"
-                                              width="16"
-                                              x="0"
-                                              y="0"
-                                            />
-                                            <rect
-                                              fill="#236FE1"
-                                              height="16"
-                                              transform="translate(14.621768557060026 -6.282465882779628) rotate(456.1 8 8)"
-                                              width="16"
-                                              x="0"
-                                              y="0"
-                                            />
-                                          </svg>
+                                            >
+                                              <rect
+                                                fill="#018E8C"
+                                                height="16"
+                                                transform="translate(3.988074950687866 0.3554940504644344) rotate(177.8 8 8)"
+                                                width="16"
+                                                x="0"
+                                                y="0"
+                                              />
+                                              <rect
+                                                fill="#F29202"
+                                                height="16"
+                                                transform="translate(-7.220928666254465 -2.4813555582770794) rotate(334.6 8 8)"
+                                                width="16"
+                                                x="0"
+                                                y="0"
+                                              />
+                                              <rect
+                                                fill="#236FE1"
+                                                height="16"
+                                                transform="translate(14.621768557060026 -6.282465882779628) rotate(456.1 8 8)"
+                                                width="16"
+                                                x="0"
+                                                y="0"
+                                              />
+                                            </svg>
+                                          </div>
                                         </div>
                                       </div>
+                                      <p
+                                        class="mm-box mm-text mm-text--body-md mm-box--margin-left-2 mm-box--color-inherit"
+                                        data-testid="confirm-info-row-display-name"
+                                      >
+                                        0xB0B0b...00000
+                                      </p>
                                     </div>
-                                    <p
-                                      class="mm-box mm-text mm-text--body-md mm-box--margin-left-2 mm-box--color-inherit"
-                                      data-testid="confirm-info-row-display-name"
-                                    >
-                                      0xB0B0b...00000
-                                    </p>
                                   </div>
                                 </div>
                               </div>
@@ -1157,7 +1128,7 @@
         </div>
       </div>
       <div
-        class="mm-box multichain-page-footer mm-box--padding-4 mm-box--display-flex mm-box--gap-4 mm-box--width-full"
+        class="mm-box multichain-page-footer confirm-footer_page-footer mm-box--padding-4 mm-box--display-flex mm-box--gap-4 mm-box--width-full"
       >
         <button
           class="mm-box mm-text mm-button-base mm-button-base--size-lg mm-button-base--block mm-button-secondary mm-text--body-md-medium mm-box--padding-0 mm-box--padding-right-4 mm-box--padding-left-4 mm-box--display-inline-flex mm-box--justify-content-center mm-box--align-items-center mm-box--color-primary-default mm-box--background-color-transparent mm-box--rounded-pill mm-box--border-color-primary-default box--border-style-solid box--border-width-1"
