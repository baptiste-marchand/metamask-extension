--- conflicted
+++ resolved
@@ -27,11 +27,7 @@
   getMemoizedCurrentChainId,
   getMemoizedTxId,
 } from '../../../selectors';
-<<<<<<< HEAD
-import { useSignatureInsights } from '../../../hooks/snaps/useSignatureInsights';
-=======
 import { useInsightSnaps } from '../../../hooks/snaps/useInsightSnaps';
->>>>>>> f3548885
 import { MESSAGE_TYPE } from '../../../../shared/constants/app';
 import { getSendTo } from '../../../ducks/send';
 
@@ -198,11 +194,7 @@
     unapprovedTypedMessages,
   ]);
 
-<<<<<<< HEAD
-  const { warnings } = useSignatureInsights({ txData });
-=======
   const { warnings } = useInsightSnaps(txData.id);
->>>>>>> f3548885
   const resolvedSecurityAlertResponse =
     signatureSecurityAlertResponses?.[
       txData.securityAlertResponse?.securityAlertId
