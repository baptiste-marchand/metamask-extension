import React, {
  useCallback,
  useEffect,
  useMemo,
  useReducer,
  useState,
  useContext,
} from 'react';
import PropTypes from 'prop-types';
import { useDispatch, useSelector } from 'react-redux';
import { useHistory, useParams } from 'react-router-dom';
import { isEqual } from 'lodash';
import { produce } from 'immer';
import log from 'loglevel';
import { ApprovalType } from '@metamask/controller-utils';
import { DIALOG_APPROVAL_TYPES } from '@metamask/snaps-rpc-methods';
import fetchWithCache from '../../../../shared/lib/fetch-with-cache';
import {
  MetaMetricsEventCategory,
  MetaMetricsEventName,
} from '../../../../shared/constants/metametrics';
import MetaMaskTemplateRenderer from '../../../components/app/metamask-template-renderer';
import ConfirmationWarningModal from '../components/confirmation-warning-modal';
import { DEFAULT_ROUTE } from '../../../helpers/constants/routes';
import { useI18nContext } from '../../../hooks/useI18nContext';
import { MetaMetricsContext } from '../../../contexts/metametrics';
import {
  getMemoizedUnapprovedTemplatedConfirmations,
  getUnapprovedTxCount,
  getApprovalFlows,
  getTotalUnapprovedCount,
  useSafeChainsListValidationSelector,
  getSnapsMetadata,
  getNetworkConfigurationsByChainId,
  getHideSnapBranding,
} from '../../../selectors';
import NetworkDisplay from '../../../components/app/network-display/network-display';
import Callout from '../../../components/ui/callout';
import { Box, Icon, IconName } from '../../../components/component-library';
import Loading from '../../../components/ui/loading-screen';
import SnapAuthorshipHeader from '../../../components/app/snaps/snap-authorship-header';
import { SnapUIRenderer } from '../../../components/app/snaps/snap-ui-renderer';
///: BEGIN:ONLY_INCLUDE_IF(keyring-snaps)
import { SNAP_MANAGE_ACCOUNTS_CONFIRMATION_TYPES } from '../../../../shared/constants/app';
///: END:ONLY_INCLUDE_IF
import { DAY } from '../../../../shared/constants/time';
<<<<<<< HEAD
import { BlockSize, Display } from '../../../helpers/constants/design-system';
=======
import {
  BlockSize,
  Display,
  BackgroundColor,
} from '../../../helpers/constants/design-system';
>>>>>>> 65e656c9
import ConfirmationFooter from './components/confirmation-footer';
import {
  getTemplateValues,
  getTemplateAlerts,
  getTemplateState,
} from './templates';

// TODO(rekmarks): This component and all of its sub-components should probably
// be renamed to "Dialog", now that we are using it in that manner.

/**
 * a very simple reducer using produce from Immer to keep state manipulation
 * immutable and painless. This state is not stored in redux state because it
 * should persist only for the lifespan of the current session, and will only
 * be used on this page. Dismissing alerts for confirmations should persist
 * while the user pages back and forth between confirmations. However, if the
 * user closes the confirmation window and later reopens the extension they
 * should be displayed the alerts again.
 */
const alertStateReducer = produce((state, action) => {
  switch (action.type) {
    case 'dismiss':
      if (state?.[action.confirmationId]?.[action.alertId]) {
        state[action.confirmationId][action.alertId].dismissed = true;
      }
      break;
    case 'set':
      if (!state[action.confirmationId]) {
        state[action.confirmationId] = {};
      }
      action.alerts.forEach((alert) => {
        state[action.confirmationId][alert.id] = {
          ...alert,
          dismissed: false,
        };
      });
      break;
    default:
      throw new Error(
        'You must provide a type when dispatching an action for alertState',
      );
  }
});

/**
 * Encapsulates the state and effects needed to manage alert state for the
 * confirmation page in a custom hook. This hook is not likely to be used
 * outside of this file, but it helps to reduce complexity of the primary
 * component.
 *
 * @param {object} pendingConfirmation - a pending confirmation waiting for
 * user approval
 * @param {object} state - The state object consist of required info to determine alerts.
 * @param state.unapprovedTxsCount
 * @param state.useSafeChainsListValidation
 * @param state.matchedChain
 * @param state.providerError
 * @param state.preventAlertsForAddChainValidation
 * @returns {[alertState: object, dismissAlert: Function]} A tuple with
 * the current alert state and function to dismiss an alert by id
 */
function useAlertState(
  pendingConfirmation,
  {
    unapprovedTxsCount,
    useSafeChainsListValidation,
    matchedChain,
    providerError,
    preventAlertsForAddChainValidation = false,
  } = {},
) {
  const [alertState, dispatch] = useReducer(alertStateReducer, {});

  /**
   * Computation of the current alert state happens every time the current
   * pendingConfirmation changes. The async function getTemplateAlerts is
   * responsible for returning alert state. Setting state on unmounted
   * components is an anti-pattern, so we use a isMounted variable to keep
   * track of the current state of the component. Returning a function that
   * sets isMounted to false when the component is unmounted.
   */
  useEffect(() => {
    let isMounted = true;
    if (pendingConfirmation && !preventAlertsForAddChainValidation) {
      getTemplateAlerts(pendingConfirmation, {
        unapprovedTxsCount,
        useSafeChainsListValidation,
        matchedChain,
        providerError,
      }).then((alerts) => {
        if (isMounted && alerts.length > 0) {
          dispatch({
            type: 'set',
            confirmationId: pendingConfirmation.id,
            alerts,
          });
        }
      });
    }
    return () => {
      isMounted = false;
    };
  }, [
    pendingConfirmation,
    unapprovedTxsCount,
    useSafeChainsListValidation,
    matchedChain,
    providerError,
    preventAlertsForAddChainValidation,
  ]);

  const dismissAlert = useCallback(
    (alertId) => {
      dispatch({
        type: 'dismiss',
        confirmationId: pendingConfirmation.id,
        alertId,
      });
    },
    [pendingConfirmation],
  );

  return [alertState, dismissAlert];
}

function useTemplateState(pendingConfirmation) {
  const [templateState, setTemplateState] = useState({});
  useEffect(() => {
    let isMounted = true;
    if (pendingConfirmation) {
      getTemplateState(pendingConfirmation).then((state) => {
        if (isMounted && Object.values(state).length > 0) {
          setTemplateState((prevState) => ({
            ...prevState,
            [pendingConfirmation.id]: state,
          }));
        }
      });
    }
    return () => {
      isMounted = false;
    };
  }, [pendingConfirmation]);

  return [templateState];
}

export default function ConfirmationPage({
  redirectToHomeOnZeroConfirmations = true,
}) {
  const t = useI18nContext();
  const trackEvent = useContext(MetaMetricsContext);
  const dispatch = useDispatch();
  const history = useHistory();
  const pendingConfirmations = useSelector(
    getMemoizedUnapprovedTemplatedConfirmations,
  );
  const unapprovedTxsCount = useSelector(getUnapprovedTxCount);
  const approvalFlows = useSelector(getApprovalFlows, isEqual);
  const totalUnapprovedCount = useSelector(getTotalUnapprovedCount);
  const useSafeChainsListValidation = useSelector(
    useSafeChainsListValidationSelector,
  );
  const networkConfigurationsByChainId = useSelector(
    getNetworkConfigurationsByChainId,
  );
  const [approvalFlowLoadingText, setApprovalFlowLoadingText] = useState(null);

  const [currentPendingConfirmation, setCurrentPendingConfirmation] =
    useState(0);
  const { id } = useParams();
  const pendingRoutedConfirmation = pendingConfirmations.find(
    (confirmation) => confirmation.id === id,
  );
  // Confirmations that are directly routed to get priority and will be shown above the current queue.
  const pendingConfirmation =
    pendingRoutedConfirmation ??
    pendingConfirmations[currentPendingConfirmation];

  const [matchedChain, setMatchedChain] = useState({});
  const [chainFetchComplete, setChainFetchComplete] = useState(false);
  const preventAlertsForAddChainValidation =
    pendingConfirmation?.type === ApprovalType.AddEthereumChain &&
    !chainFetchComplete;
  const [currencySymbolWarning, setCurrencySymbolWarning] = useState(null);
  const [providerError, setProviderError] = useState(null);
  const [alertState, dismissAlert] = useAlertState(pendingConfirmation, {
    unapprovedTxsCount,
    useSafeChainsListValidation,
    matchedChain,
    providerError,
    preventAlertsForAddChainValidation,
  });
  const [templateState] = useTemplateState(pendingConfirmation);
  const [showWarningModal, setShowWarningModal] = useState(false);

  const [inputStates, setInputStates] = useState({});
  const setInputState = (key, value) => {
    setInputStates((currentState) => ({ ...currentState, [key]: value }));
  };
  const [loading, setLoading] = useState(false);
  const [loadingText, setLoadingText] = useState();

  const [submitAlerts, setSubmitAlerts] = useState([]);

  const snapsMetadata = useSelector(getSnapsMetadata);

  const hideSnapBranding = useSelector((state) =>
    getHideSnapBranding(state, pendingConfirmation?.origin),
  );

  const name = snapsMetadata[pendingConfirmation?.origin]?.name;

  const SNAP_DIALOG_TYPE = Object.values(DIALOG_APPROVAL_TYPES);

  const SNAP_CUSTOM_UI_DIALOG = Object.values(DIALOG_APPROVAL_TYPES);

  ///: BEGIN:ONLY_INCLUDE_IF(keyring-snaps)
  SNAP_DIALOG_TYPE.push(
    ...Object.values(SNAP_MANAGE_ACCOUNTS_CONFIRMATION_TYPES),
  );
  ///: END:ONLY_INCLUDE_IF

  const isSnapDialog = SNAP_DIALOG_TYPE.includes(pendingConfirmation?.type);
  const isSnapCustomUIDialog = SNAP_CUSTOM_UI_DIALOG.includes(
    pendingConfirmation?.type,
  );
  const isSnapPrompt =
    pendingConfirmation?.type === ApprovalType.SnapDialogPrompt;

  const isSnapDefaultDialog =
    pendingConfirmation?.type === DIALOG_APPROVAL_TYPES.default;

  // When pendingConfirmation is undefined, this will also be undefined
  const snapName = isSnapDialog && name;

  const INPUT_STATE_CONFIRMATIONS = [ApprovalType.SnapDialogPrompt];

  // Generating templatedValues is potentially expensive, and if done on every render
  // will result in a new object. Avoiding calling this generation unnecessarily will
  // improve performance and prevent unnecessary draws.
  const templatedValues = useMemo(() => {
    return pendingConfirmation
      ? getTemplateValues(
          {
            snapName: isSnapDialog && snapName,
            ...pendingConfirmation,
          },
          t,
          dispatch,
          history,
          {
            matchedChain,
            currencySymbolWarning,
            existingNetworkConfiguration:
              networkConfigurationsByChainId?.[
                pendingConfirmation.requestData?.chainId
              ],
          },
          // Passing `t` in the contexts object is a bit redundant but since it's a
          // context too, it makes sense (for completeness)
          { t, trackEvent },
        )
      : {};
  }, [
    pendingConfirmation,
    t,
    dispatch,
    history,
    matchedChain,
    currencySymbolWarning,
    trackEvent,
    isSnapDialog,
    snapName,
    networkConfigurationsByChainId,
  ]);

  useEffect(() => {
    if (templatedValues.onLoad) {
      templatedValues.onLoad();
    }
  }, [templatedValues]);

  useEffect(() => {
    // If the number of pending confirmations reduces to zero when the user
    // return them to the default route. Otherwise, if the number of pending
    // confirmations reduces to a number that is less than the currently
    // viewed index, reset the index.
    if (
      pendingConfirmations.length === 0 &&
      (approvalFlows.length === 0 || totalUnapprovedCount !== 0) &&
      redirectToHomeOnZeroConfirmations
    ) {
      history.push(DEFAULT_ROUTE);
    } else if (
      pendingConfirmations.length &&
      pendingConfirmations.length <= currentPendingConfirmation
    ) {
      setCurrentPendingConfirmation(pendingConfirmations.length - 1);
    }
  }, [
    pendingConfirmations,
    approvalFlows,
    totalUnapprovedCount,
    history,
    currentPendingConfirmation,
    redirectToHomeOnZeroConfirmations,
  ]);

  useEffect(() => {
    const childFlow = approvalFlows[approvalFlows.length - 1];

    setApprovalFlowLoadingText(childFlow?.loadingText ?? null);
  }, [approvalFlows]);

  useEffect(() => {
    async function fetchSafeChainsList(_pendingConfirmation) {
      try {
        if (useSafeChainsListValidation) {
          const response = await fetchWithCache({
            url: 'https://chainid.network/chains.json',
            cacheOptions: { cacheRefreshTime: DAY },
            functionName: 'getSafeChainsList',
          });
          const safeChainsList = response;
          const _matchedChain = safeChainsList.find(
            (chain) =>
              chain.chainId ===
              parseInt(_pendingConfirmation.requestData.chainId, 16),
          );
          setMatchedChain(_matchedChain);
          setChainFetchComplete(true);
          setProviderError(null);
          if (
            _matchedChain?.nativeCurrency?.symbol?.toLowerCase() ===
            _pendingConfirmation.requestData.ticker?.toLowerCase()
          ) {
            setCurrencySymbolWarning(null);
          } else {
            setCurrencySymbolWarning(
              t('chainListReturnedDifferentTickerSymbol', [
                _matchedChain?.nativeCurrency?.symbol,
              ]),
            );
          }
        }
      } catch (error) {
        log.warn('Failed to fetch the chainList from chainid.network', error);
        setProviderError(error);
        setMatchedChain(null);
        setCurrencySymbolWarning(null);
        setChainFetchComplete(true);
        // Swallow the error here to not block the user from adding a custom network
      }
    }
    if (pendingConfirmation?.type === ApprovalType.AddEthereumChain) {
      fetchSafeChainsList(pendingConfirmation);
    }
  }, [
    pendingConfirmation,
    t,
    useSafeChainsListValidation,
    setChainFetchComplete,
  ]);

  if (!pendingConfirmation) {
    if (approvalFlows.length > 0) {
      return <Loading loadingMessage={approvalFlowLoadingText} />;
    }

    return null;
  }

  const hasInputState = (type) => {
    return INPUT_STATE_CONFIRMATIONS.includes(type);
  };

  const getInputState = (type) => {
    return inputStates[type] ?? '';
  };

  const onInputChange = (event) =>
    setInputState(pendingConfirmation?.type, event.target.value ?? '');

  const handleSubmitResult = (submitResult) => {
    if (submitResult?.length > 0) {
      setLoadingText(templatedValues.submitText);
      setSubmitAlerts(submitResult);
      setLoading(true);
    } else {
      setLoading(false);
    }
  };
  const handleSubmit = async () => {
    setLoading(true);

    if (
      pendingConfirmation?.requestData?.fromNetworkConfiguration?.chainId &&
      pendingConfirmation?.requestData?.toNetworkConfiguration?.chainId
    ) {
      trackEvent({
        category: MetaMetricsEventCategory.Network,
        event: MetaMetricsEventName.NavNetworkSwitched,
        properties: {
          location: 'Switch Modal',
          from_network:
            pendingConfirmation.requestData.fromNetworkConfiguration.chainId,
          to_network:
            pendingConfirmation.requestData.toNetworkConfiguration.chainId,
          referrer: {
            url: window.location.origin,
          },
        },
      });
    }

    if (templateState[pendingConfirmation.id]?.useWarningModal) {
      setShowWarningModal(true);
    } else {
      const inputState = hasInputState(pendingConfirmation.type)
        ? getInputState(pendingConfirmation.type)
        : null;
      // submit result is an array of errors or empty on success
      const submitResult = await templatedValues.onSubmit(inputState);
      handleSubmitResult(submitResult);
    }
  };

  const handleSnapDialogCancel =
    templatedValues.onCancel ||
    // /!\ Treat cancel as submit only if approval type is appropriate /!\
    (pendingConfirmation?.type === ApprovalType.SnapDialogAlert
      ? handleSubmit
      : null);

  const NAVIGATION_CONTROLS_HEIGHT = 32;
  const SNAP_DIALOG_HEADER_HEIGHT = 64;

  let contentMargin = 0;
  if (pendingConfirmations.length > 1) {
    contentMargin += NAVIGATION_CONTROLS_HEIGHT;
  }
  if (isSnapCustomUIDialog && !hideSnapBranding) {
    contentMargin += SNAP_DIALOG_HEADER_HEIGHT;
  }

  return (
    <div className="confirmation-page">
      {pendingConfirmations.length > 1 && (
        <Box
          className="confirmation-page__navigation"
          style={{ position: 'fixed', zIndex: 1 }}
          width={BlockSize.Screen}
        >
          <p>
            {t('xOfYPending', [
              currentPendingConfirmation + 1,
              pendingConfirmations.length,
            ])}
          </p>
          {currentPendingConfirmation > 0 && (
            <button
              className="confirmation-page__navigation-button"
              onClick={() =>
                setCurrentPendingConfirmation(currentPendingConfirmation - 1)
              }
            >
              <Icon name={IconName.ArrowLeft} />
            </button>
          )}
          <button
            className="confirmation-page__navigation-button"
            disabled={
              currentPendingConfirmation + 1 === pendingConfirmations.length
            }
            onClick={() =>
              setCurrentPendingConfirmation(currentPendingConfirmation + 1)
            }
          >
            <Icon name={IconName.ArrowRight} />
          </button>
        </Box>
      )}
<<<<<<< HEAD
      <Box
        className="confirmation-page__content"
        paddingTop={process.env.CHAIN_PERMISSIONS ? 4 : 0}
      >
        {isSnapCustomUIDialog && (
          <Box width={BlockSize.Screen}>
            <SnapAuthorshipHeader
              snapId={pendingConfirmation?.origin}
              onCancel={handleSnapDialogCancel}
            />
          </Box>
        )}
=======
      {isSnapCustomUIDialog && !hideSnapBranding && (
        <Box
          width={BlockSize.Screen}
          style={{
            position: 'fixed',
            zIndex: 1,
            marginTop: pendingConfirmations.length > 1 ? '32px' : 'initial',
          }}
        >
          <SnapAuthorshipHeader
            snapId={pendingConfirmation?.origin}
            onCancel={handleSnapDialogCancel}
          />
        </Box>
      )}
      <Box
        className="confirmation-page__content"
        padding={process.env.CHAIN_PERMISSIONS && !isSnapCustomUIDialog ? 4 : 0}
        style={{
          marginTop: `${contentMargin}px`,
          overflowY: 'auto',
        }}
      >
>>>>>>> 65e656c9
        {templatedValues.networkDisplay && !process.env.CHAIN_PERMISSIONS ? (
          <Box justifyContent="center" marginTop={2} display={Display.Flex}>
            <NetworkDisplay />
          </Box>
        ) : null}
        {isSnapCustomUIDialog ? (
          <SnapUIRenderer
            snapId={pendingConfirmation?.origin}
            interfaceId={pendingConfirmation?.requestData.id}
            isPrompt={isSnapPrompt}
            inputValue={isSnapPrompt && inputStates[pendingConfirmation?.type]}
            onInputChange={isSnapPrompt && onInputChange}
            placeholder={
              isSnapPrompt && pendingConfirmation?.requestData.placeholder
            }
            useDelineator={false}
            onCancel={handleSnapDialogCancel}
            useFooter={isSnapDefaultDialog}
            contentBackgroundColor={BackgroundColor.backgroundAlternative}
          />
        ) : (
          <MetaMaskTemplateRenderer sections={templatedValues.content} />
        )}

        {showWarningModal && (
          <ConfirmationWarningModal
            onSubmit={async () => {
              const res = await templatedValues.onSubmit();
              await handleSubmitResult(res);
              setShowWarningModal(false);
            }}
            onCancel={templatedValues.onCancel}
          />
        )}
      </Box>
      {!isSnapDefaultDialog && (
        <ConfirmationFooter
          alerts={
            alertState[pendingConfirmation.id] &&
            Object.values(alertState[pendingConfirmation.id])
              .filter((alert) => alert.dismissed === false)
              .map((alert, idx, filtered) => (
                <Callout
                  key={alert.id}
                  severity={alert.severity}
                  dismiss={() => dismissAlert(alert.id)}
                  isFirst={idx === 0}
                  isLast={idx === filtered.length - 1}
                  isMultiple={filtered.length > 1}
                >
                  <MetaMaskTemplateRenderer sections={alert.content} />
                </Callout>
              ))
          }
          style={
            isSnapDialog
              ? {
                  boxShadow:
                    'var(--shadow-size-lg) var(--color-shadow-default)',
                }
              : {}
          }
          actionsStyle={
            isSnapDialog
              ? {
                  borderTop: 0,
                }
              : {}
          }
          onSubmit={!templatedValues.hideSubmitButton && handleSubmit}
          onCancel={templatedValues.onCancel}
          submitText={templatedValues.submitText}
          cancelText={templatedValues.cancelText}
          loadingText={loadingText || templatedValues.loadingText}
          loading={loading}
          submitAlerts={submitAlerts.map((alert, idx) => (
            <Callout
              key={alert.id}
              severity={alert.severity}
              isFirst={idx === 0}
            >
              <MetaMaskTemplateRenderer sections={alert.content} />
            </Callout>
          ))}
        />
      )}
    </div>
  );
}

ConfirmationPage.propTypes = {
  redirectToHomeOnZeroConfirmations: PropTypes.bool,
};<|MERGE_RESOLUTION|>--- conflicted
+++ resolved
@@ -44,15 +44,11 @@
 import { SNAP_MANAGE_ACCOUNTS_CONFIRMATION_TYPES } from '../../../../shared/constants/app';
 ///: END:ONLY_INCLUDE_IF
 import { DAY } from '../../../../shared/constants/time';
-<<<<<<< HEAD
-import { BlockSize, Display } from '../../../helpers/constants/design-system';
-=======
 import {
   BlockSize,
   Display,
   BackgroundColor,
 } from '../../../helpers/constants/design-system';
->>>>>>> 65e656c9
 import ConfirmationFooter from './components/confirmation-footer';
 import {
   getTemplateValues,
@@ -536,20 +532,6 @@
           </button>
         </Box>
       )}
-<<<<<<< HEAD
-      <Box
-        className="confirmation-page__content"
-        paddingTop={process.env.CHAIN_PERMISSIONS ? 4 : 0}
-      >
-        {isSnapCustomUIDialog && (
-          <Box width={BlockSize.Screen}>
-            <SnapAuthorshipHeader
-              snapId={pendingConfirmation?.origin}
-              onCancel={handleSnapDialogCancel}
-            />
-          </Box>
-        )}
-=======
       {isSnapCustomUIDialog && !hideSnapBranding && (
         <Box
           width={BlockSize.Screen}
@@ -573,7 +555,6 @@
           overflowY: 'auto',
         }}
       >
->>>>>>> 65e656c9
         {templatedValues.networkDisplay && !process.env.CHAIN_PERMISSIONS ? (
           <Box justifyContent="center" marginTop={2} display={Display.Flex}>
             <NetworkDisplay />
