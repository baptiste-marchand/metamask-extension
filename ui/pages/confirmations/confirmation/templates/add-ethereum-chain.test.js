import React from 'react';
import configureMockStore from 'redux-mock-store';
import thunk from 'redux-thunk';
import { waitFor, act } from '@testing-library/react';

import { renderWithProvider } from '../../../../../test/lib/render-helpers';
import { MESSAGE_TYPE } from '../../../../../shared/constants/app';

import Confirmation from '../confirmation';
import { CHAIN_IDS } from '../../../../../shared/constants/network';
import fetchWithCache from '../../../../../shared/lib/fetch-with-cache';
import { mockNetworkState } from '../../../../../test/stub/networks';

jest.mock('../../../../../shared/lib/fetch-with-cache');

const middleware = [thunk];

const mockApprovalId = 1;
const mockApproval = {
  id: mockApprovalId,
  origin: 'https://test-dapp.metamask.io',
  requestData: {
    rpcUrl: 'https://rpcurl.test.chain',
    rpcPrefs: {
      blockExplorerUrl: 'https://blockexplorer.test.chain',
    },
    chainName: 'Test chain',
    ticker: 'TST',
    chainId: '0x9999',
    nickname: 'Test chain',
  },
};

const mockBaseStore = {
  metamask: {
    pendingApprovals: {
      [mockApprovalId]: mockApproval,
    },
    approvalFlows: [{ id: mockApprovalId, loadingText: null }],
    subjectMetadata: {},
    ...mockNetworkState({
      rpcUrl: 'http://example-custom-rpc.metamask.io',
      chainId: '0x9999',
      nickname: 'Test initial state',
    }),
    snaps: {},
  },
};

describe('add-ethereum-chain confirmation', () => {
  it('should match snapshot', async () => {
    const testStore = {
      metamask: {
        ...mockBaseStore.metamask,
        pendingApprovals: {
          [mockApprovalId]: {
            ...mockApproval,
            type: MESSAGE_TYPE.ADD_ETHEREUM_CHAIN,
          },
        },
      },
    };
    const store = configureMockStore(middleware)(testStore);
    const { container, getByText } = renderWithProvider(
      <Confirmation />,
      store,
    );
    await waitFor(() => {
      expect(
        getByText('MetaMask does not verify custom networks.'),
      ).toBeInTheDocument();
      expect(container.querySelector('.callout')).toBeDefined();
      expect(container).toMatchSnapshot();
    });
  });

  it('should show deprecation alert', async () => {
    const testStore = {
      metamask: {
        ...mockBaseStore.metamask,
        useSafeChainsListValidation: true,
        pendingApprovals: {
          [mockApprovalId]: {
            ...mockApproval,
            requestData: {
              rpcUrl: 'https://rpcurl.test.chain',
              rpcPrefs: {
                blockExplorerUrl: 'https://blockexplorer.test.chain',
              },
              chainName: 'Test chain',
              ticker: 'TST',
              chainId: CHAIN_IDS.LINEA_GOERLI, // mumbai chainId
              nickname: 'Test chain',
            },
            type: MESSAGE_TYPE.ADD_ETHEREUM_CHAIN,
          },
        },
      },
    };

    const store = configureMockStore(middleware)(testStore);
    fetchWithCache.mockResolvedValue([
      {
        name: 'Linea Goerli',
        title: 'Linea Goerli Testnet',
        shortName: 'linea-goerli',
        chainId: 59140,
      },
    ]);

    let result;
    act(() => {
      result = renderWithProvider(<Confirmation />, store);
    });
    const { getByText } = result;

    await waitFor(() => {
      expect(getByText('This network is deprecated')).toBeInTheDocument();
    });
  });

  it('should convert RPC URL to lowercase', async () => {
    const testStore = {
      metamask: {
        ...mockBaseStore.metamask,
        pendingApprovals: {
          [mockApprovalId]: {
            ...mockApproval,
            type: MESSAGE_TYPE.ADD_ETHEREUM_CHAIN,
            requestData: {
              ...mockApproval.requestData,
              rpcUrl: 'https://RPCURL.test.chain',
            },
          },
        },
      },
    };
    const store = configureMockStore(middleware)(testStore);
    const { getByText } = renderWithProvider(<Confirmation />, store);
    await waitFor(() => {
      expect(getByText('https://rpcurl.test.chain')).toBeInTheDocument();
    });
  });

  it('should show warning if RPC URL has special characters', async () => {
    const testStore = {
      metamask: {
        ...mockBaseStore.metamask,
        pendingApprovals: {
          [mockApprovalId]: {
            ...mockApproval,
            type: MESSAGE_TYPE.ADD_ETHEREUM_CHAIN,
            requestData: {
              ...mockApproval.requestData,
              rpcUrl: 'https://iոfura.io/gnosis',
            },
          },
        },
      },
    };
    const store = configureMockStore(middleware)(testStore);
    const { getByText } = renderWithProvider(<Confirmation />, store);
    await waitFor(() => {
      expect(
        getByText(
<<<<<<< HEAD
          "Attackers sometimes mimic sites by making small changes to the site address. Make sure you're interacting with the intended site before you continue. Punycode version: https://iոfura.io/gnosis",
=======
          "Attackers sometimes mimic sites by making small changes to the site address. Make sure you're interacting with the intended site before you continue. Punycode version: https://xn--ifura-dig.io/gnosis",
>>>>>>> ad7a5462
        ),
      ).toBeInTheDocument();
    });
  });
});<|MERGE_RESOLUTION|>--- conflicted
+++ resolved
@@ -163,11 +163,7 @@
     await waitFor(() => {
       expect(
         getByText(
-<<<<<<< HEAD
-          "Attackers sometimes mimic sites by making small changes to the site address. Make sure you're interacting with the intended site before you continue. Punycode version: https://iոfura.io/gnosis",
-=======
           "Attackers sometimes mimic sites by making small changes to the site address. Make sure you're interacting with the intended site before you continue. Punycode version: https://xn--ifura-dig.io/gnosis",
->>>>>>> ad7a5462
         ),
       ).toBeInTheDocument();
     });
