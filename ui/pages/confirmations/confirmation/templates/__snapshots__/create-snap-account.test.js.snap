// Jest Snapshot v1, https://goo.gl/fbAQLP

exports[`create-snap-account confirmation should match snapshot 1`] = `
<div>
  <div
    class="confirmation-page"
  >
    <div
      class="confirmation-page__content"
    >
      <div
        class="mm-box create-snap-account-page mm-box--margin-bottom-0 mm-box--display-flex mm-box--flex-direction-column mm-box--align-items-center mm-box--width-full mm-box--height-full mm-box--border-style-none"
      >
        <div
          class="mm-box snaps-authorship-header mm-box--padding-4 mm-box--display-flex mm-box--align-items-center mm-box--width-full mm-box--background-color-background-alternative"
          style="box-shadow: var(--shadow-size-md) var(--color-shadow-default);"
        >
          <button
            aria-label="Close"
            class="mm-box mm-button-icon mm-button-icon--size-md mm-box--display-inline-flex mm-box--justify-content-center mm-box--align-items-center mm-box--color-icon-default mm-box--background-color-transparent mm-box--rounded-lg"
          >
            <span
              class="mm-box mm-icon mm-icon--size-md mm-box--display-inline-block mm-box--color-inherit"
              style="mask-image: url('./images/icons/close.svg');"
            />
          </button>
          <div
            class="mm-box mm-box--margin-right-4 mm-box--margin-left-4 mm-box--display-flex mm-box--flex-direction-column mm-box--width-full"
            style="overflow: hidden;"
          >
            <div
              class="mm-box mm-box--display-flex mm-box--justify-content-center mm-box--align-items-center"
            >
              <div
<<<<<<< HEAD
                class="mm-box mm-text mm-avatar-base mm-avatar-base--size-lg mm-text--body-lg-medium mm-text--text-transform-uppercase mm-box--display-flex mm-box--justify-content-center mm-box--align-items-center mm-box--color-text-alternative mm-box--background-color-background-alternative mm-box--rounded-full"
                style="border-width: 0px;"
              >
                T
              </div>
              <div
                class="mm-box mm-badge-wrapper__badge-container mm-badge-wrapper__badge-container--circular-bottom-right"
              >
                <div
                  class="mm-box mm-text mm-avatar-base mm-avatar-base--size-sm mm-avatar-icon mm-text--body-sm mm-text--text-transform-uppercase mm-box--display-flex mm-box--justify-content-center mm-box--align-items-center mm-box--color-primary-default mm-box--background-color-info-default mm-box--rounded-full mm-box--border-color-background-alternative mm-box--border-width-2 box--border-style-solid"
=======
                class="mm-box mm-badge-wrapper snap-avatar mm-box--display-inline-block"
              >
                <div
                  class="mm-box mm-text mm-avatar-base mm-avatar-base--size-sm mm-text--body-sm mm-text--text-transform-uppercase mm-box--display-flex mm-box--justify-content-center mm-box--align-items-center mm-box--color-text-alternative mm-box--background-color-background-alternative mm-box--rounded-full"
                  style="border-width: 0px;"
>>>>>>> 717376e8
                >
                  T
                </div>
                <div
                  class="mm-box mm-badge-wrapper__badge-container mm-badge-wrapper__badge-container--circular-bottom-right"
                >
                  <div
                    class="mm-box mm-text mm-avatar-base mm-avatar-base--size-xs mm-avatar-icon mm-text--body-xs mm-text--text-transform-uppercase mm-box--display-flex mm-box--justify-content-center mm-box--align-items-center mm-box--color-primary-default mm-box--background-color-info-default mm-box--rounded-full mm-box--border-color-background-alternative mm-box--border-width-2 box--border-style-solid"
                  >
                    <span
                      class="mm-box mm-icon mm-icon--size-xs mm-box--display-inline-block mm-box--color-info-inverse"
                      style="mask-image: url('./images/icons/snaps.svg');"
                    />
                  </div>
                </div>
              </div>
              <p
                class="mm-box mm-text mm-text--body-md-medium mm-text--ellipsis mm-box--margin-left-2 mm-box--color-text-default"
              >
                Test Snap
              </p>
            </div>
<<<<<<< HEAD
          </div>
          <div
            class="mm-box mm-box--margin-right-4 mm-box--margin-left-4 mm-box--display-flex mm-box--flex-direction-column"
            style="overflow: hidden;"
          >
            <p
              class="mm-box mm-text mm-text--body-md mm-text--font-weight-medium mm-text--ellipsis mm-box--color-text-default"
            >
              Test Snap
            </p>
            <p
              class="mm-box mm-text mm-text--body-sm mm-text--ellipsis mm-box--color-text-alternative"
=======
            <div
              class="mm-box mm-box--padding-top-1 mm-box--display-flex mm-box--justify-content-center mm-box--align-items-center"
>>>>>>> 717376e8
            >
              <p
                class="mm-box mm-text mm-text--body-sm mm-text--ellipsis mm-box--color-text-alternative"
              >
                @metamask/snap-test
              </p>
            </div>
          </div>
          <div
            class="mm-box mm-box--margin-left-auto"
          >
            <div
              class="mm-box mm-text mm-avatar-base mm-avatar-base--size-md mm-avatar-icon snaps-authorship-header__button mm-text--body-sm mm-text--text-transform-uppercase mm-box--display-flex mm-box--justify-content-center mm-box--align-items-center mm-box--color-icon-default mm-box--background-color-background-alternative mm-box--rounded-full mm-box--border-color-transparent box--border-style-solid box--border-width-1"
            >
              <span
                class="mm-box mm-icon mm-icon--size-md mm-box--display-inline-block mm-box--color-inherit"
                style="mask-image: url('./images/icons/info.svg');"
              />
            </div>
          </div>
        </div>
        <div
          class="mm-box mm-box--padding-right-4 mm-box--padding-left-4 mm-box--display-flex mm-box--flex-direction-column mm-box--justify-content-center mm-box--align-items-center"
          style="flex-grow: 1;"
        >
          <div
            class="mm-box mm-box--display-flex mm-box--flex-direction-column mm-box--align-items-center"
          >
            <div
              class="mm-box mm-box--padding-bottom-4"
            >
              <div
                class="mm-box mm-text mm-avatar-base mm-avatar-base--size-xl mm-avatar-icon mm-text--body-lg-medium mm-text--text-transform-uppercase mm-box--display-flex mm-box--justify-content-center mm-box--align-items-center mm-box--color-primary-default mm-box--background-color-primary-muted mm-box--rounded-full mm-box--border-color-transparent box--border-style-solid box--border-width-1"
              >
                <span
                  class="mm-box mm-icon mm-icon--size-xl mm-box--display-inline-block mm-box--color-inherit"
                  style="mask-image: url('./images/icons/user-circle-add.svg');"
                />
              </div>
            </div>
            <h2
              class="mm-box mm-text mm-text--heading-lg mm-text--text-align-center mm-box--color-text-default"
              data-testid="create-snap-account-content-title"
            >
              Create account
            </h2>
            <p
              class="mm-box mm-text mm-text--body-md mm-text--text-align-center mm-text--overflow-wrap-anywhere mm-box--color-text-default"
              data-testid="create-snap-account-content-description"
            >
              <span>
                 
                
                <span
                  class="mm-box mm-text mm-text--inherit mm-text--font-weight-medium mm-box--color-inherit"
                >
                  Test Snap Account Name
                </span>
                 wants to add a new account to MetaMask.
                 
              </span>
            </p>
          </div>
        </div>
      </div>
    </div>
    <div
      class="confirmation-footer"
      style="box-shadow: var(--shadow-size-lg) var(--color-shadow-default);"
    >
      <div
        class="confirmation-footer__actions"
        style="border-top: 0;"
      >
        <button
          class="button btn--rounded btn-secondary"
          data-testid="confirmation-cancel-button"
        >
          Cancel
        </button>
        <button
          class="button btn--rounded btn-primary"
          data-testid="confirmation-submit-button"
        >
          Create
        </button>
      </div>
    </div>
  </div>
</div>
`;<|MERGE_RESOLUTION|>--- conflicted
+++ resolved
@@ -32,24 +32,11 @@
               class="mm-box mm-box--display-flex mm-box--justify-content-center mm-box--align-items-center"
             >
               <div
-<<<<<<< HEAD
-                class="mm-box mm-text mm-avatar-base mm-avatar-base--size-lg mm-text--body-lg-medium mm-text--text-transform-uppercase mm-box--display-flex mm-box--justify-content-center mm-box--align-items-center mm-box--color-text-alternative mm-box--background-color-background-alternative mm-box--rounded-full"
-                style="border-width: 0px;"
-              >
-                T
-              </div>
-              <div
-                class="mm-box mm-badge-wrapper__badge-container mm-badge-wrapper__badge-container--circular-bottom-right"
-              >
-                <div
-                  class="mm-box mm-text mm-avatar-base mm-avatar-base--size-sm mm-avatar-icon mm-text--body-sm mm-text--text-transform-uppercase mm-box--display-flex mm-box--justify-content-center mm-box--align-items-center mm-box--color-primary-default mm-box--background-color-info-default mm-box--rounded-full mm-box--border-color-background-alternative mm-box--border-width-2 box--border-style-solid"
-=======
                 class="mm-box mm-badge-wrapper snap-avatar mm-box--display-inline-block"
               >
                 <div
                   class="mm-box mm-text mm-avatar-base mm-avatar-base--size-sm mm-text--body-sm mm-text--text-transform-uppercase mm-box--display-flex mm-box--justify-content-center mm-box--align-items-center mm-box--color-text-alternative mm-box--background-color-background-alternative mm-box--rounded-full"
                   style="border-width: 0px;"
->>>>>>> 717376e8
                 >
                   T
                 </div>
@@ -72,23 +59,8 @@
                 Test Snap
               </p>
             </div>
-<<<<<<< HEAD
-          </div>
-          <div
-            class="mm-box mm-box--margin-right-4 mm-box--margin-left-4 mm-box--display-flex mm-box--flex-direction-column"
-            style="overflow: hidden;"
-          >
-            <p
-              class="mm-box mm-text mm-text--body-md mm-text--font-weight-medium mm-text--ellipsis mm-box--color-text-default"
-            >
-              Test Snap
-            </p>
-            <p
-              class="mm-box mm-text mm-text--body-sm mm-text--ellipsis mm-box--color-text-alternative"
-=======
             <div
               class="mm-box mm-box--padding-top-1 mm-box--display-flex mm-box--justify-content-center mm-box--align-items-center"
->>>>>>> 717376e8
             >
               <p
                 class="mm-box mm-text mm-text--body-sm mm-text--ellipsis mm-box--color-text-alternative"
