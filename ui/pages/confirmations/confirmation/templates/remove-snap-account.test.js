--- conflicted
+++ resolved
@@ -14,14 +14,6 @@
 const mockSnapOrigin = 'npm:@metamask/snap-test';
 const mockSnapName = 'Test Snap Account Name';
 const mockPublicAddress = '0x0dcd5d886577d5081b0c52e242ef29e70be3e7bc';
-<<<<<<< HEAD
-const providerConfig = {
-  chainId: '0x5',
-  nickname: '',
-  ticker: 'ETH',
-};
-=======
->>>>>>> f3548885
 const mockApproval = {
   id: mockApprovalId,
   origin: mockSnapOrigin,
