--- conflicted
+++ resolved
@@ -286,18 +286,6 @@
     const { page, isRequestingAccounts, totalPages } = this.props;
     const { t } = this.context;
     return redirecting ? null : (
-<<<<<<< HEAD
-      <div className="permissions-connect__top-bar">
-        {page === '2' && isRequestingAccounts ? (
-          <div
-            className="permissions-connect__back"
-            onClick={() => this.goBack()}
-          >
-            <Icon
-              name={IconName.ArrowLeft}
-              marginInlineEnd={1}
-              size={IconSize.Xs}
-=======
       <Box
         style={{
           ///: BEGIN:ONLY_INCLUDE_IN(snaps)
@@ -335,7 +323,6 @@
             <SnapAuthorshipHeader
               snapId={targetSubjectMetadata.origin}
               boxShadow="none"
->>>>>>> 1277c622
             />
           )
           ///: END:ONLY_INCLUDE_IN
