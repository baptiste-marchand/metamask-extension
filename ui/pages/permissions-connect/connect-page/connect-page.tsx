import React, { useMemo, useState } from 'react';
import { useSelector } from 'react-redux';
import { InternalAccount, isEvmAccountType } from '@metamask/keyring-api';
import { NetworkConfiguration } from '@metamask/network-controller';
import { useI18nContext } from '../../../hooks/useI18nContext';
import {
  getInternalAccounts,
  getNetworkConfigurationsByChainId,
  getSelectedInternalAccount,
  getUpdatedAndSortedAccounts,
} from '../../../selectors';
import {
  Box,
  Button,
  ButtonSize,
  ButtonVariant,
  Text,
} from '../../../components/component-library';
import {
  Content,
  Footer,
  Header,
  Page,
} from '../../../components/multichain/pages/page';
import { SiteCell } from '../../../components/multichain/pages/review-permissions-page';
import {
  BackgroundColor,
  BlockSize,
  Display,
  FlexDirection,
  TextVariant,
} from '../../../helpers/constants/design-system';
import { MergedInternalAccount } from '../../../selectors/selectors.types';
import { mergeAccounts } from '../../../components/multichain/account-list-menu/account-list-menu';
import { TEST_CHAINS } from '../../../../shared/constants/network';
import {
  CaveatTypes,
  EndowmentTypes,
  RestrictedMethods,
} from '../../../../shared/constants/permissions';
import PermissionsConnectFooter from '../../../components/app/permissions-connect-footer';
import {
  CaveatTypes,
  EndowmentTypes,
  RestrictedMethods,
} from '../../../../shared/constants/permissions';

export type ConnectPageRequest = {
  id: string;
  origin: string;
  permissions?: Record<
    string,
<<<<<<< HEAD
    { caveats: { type: string; value: string[] }[] }
=======
    { caveats?: { type: string; value: string[] }[] }
>>>>>>> bf87d720
  >;
};

type ConnectPageProps = {
  request: ConnectPageRequest;
  permissionsRequestId: string;
  rejectPermissionsRequest: (id: string) => void;
  approveConnection: (request: ConnectPageRequest) => void;
  activeTabOrigin: string;
};

export const ConnectPage: React.FC<ConnectPageProps> = ({
  request,
  permissionsRequestId,
  rejectPermissionsRequest,
  approveConnection,
  activeTabOrigin,
}) => {
  const t = useI18nContext();

  const ethAccountsPermission =
    request?.permissions?.[RestrictedMethods.eth_accounts];
  const requestedAccounts =
    ethAccountsPermission?.caveats?.find(
      (caveat) => caveat.type === CaveatTypes.restrictReturnedAccounts,
    )?.value || [];

  const permittedChainsPermission =
    request?.permissions?.[EndowmentTypes.permittedChains];
  const requestedChainIds =
    permittedChainsPermission?.caveats?.find(
      (caveat) => caveat.type === CaveatTypes.restrictNetworkSwitching,
    )?.value || [];

  const networkConfigurations = useSelector(getNetworkConfigurationsByChainId);
  const [nonTestNetworks, testNetworks] = useMemo(
    () =>
      Object.entries(networkConfigurations).reduce(
        ([nonTestNetworksList, testNetworksList], [chainId, network]) => {
          const isTest = (TEST_CHAINS as string[]).includes(chainId);
          (isTest ? testNetworksList : nonTestNetworksList).push(network);
          return [nonTestNetworksList, testNetworksList];
        },
        [[] as NetworkConfiguration[], [] as NetworkConfiguration[]],
      ),
    [networkConfigurations],
  );
  const defaultSelectedChainIds =
    requestedChainIds.length > 0
      ? requestedChainIds
      : nonTestNetworks.map(({ chainId }) => chainId);
  const [selectedChainIds, setSelectedChainIds] = useState(
    defaultSelectedChainIds,
  );

  const accounts = useSelector(getUpdatedAndSortedAccounts);
  const internalAccounts = useSelector(getInternalAccounts);
  const mergedAccounts: MergedInternalAccount[] = useMemo(() => {
    return mergeAccounts(accounts, internalAccounts).filter(
      (account: InternalAccount) => isEvmAccountType(account.type),
    );
  }, [accounts, internalAccounts]);

  const currentAccount = useSelector(getSelectedInternalAccount);
  const defaultAccountsAddresses =
    requestedAccounts.length > 0
      ? requestedAccounts
      : [currentAccount?.address];
  const [selectedAccountAddresses, setSelectedAccountAddresses] = useState(
    defaultAccountsAddresses,
  );

  const onConfirm = () => {
    const _request = {
      ...request,
      approvedAccounts: selectedAccountAddresses,
      approvedChainIds: selectedChainIds,
    };
    approveConnection(_request);
  };

  return (
    <Page
      data-testid="connect-page"
      className="main-container connect-page"
      backgroundColor={BackgroundColor.backgroundAlternative}
    >
      <Header paddingBottom={0}>
        <Text variant={TextVariant.headingLg}>{t('connectWithMetaMask')}</Text>
        <Text>{t('connectionDescription')}: </Text>
      </Header>
      <Content paddingLeft={4} paddingRight={4}>
        <SiteCell
          nonTestNetworks={nonTestNetworks}
          testNetworks={testNetworks}
          accounts={mergedAccounts}
          onSelectAccountAddresses={setSelectedAccountAddresses}
          onSelectChainIds={setSelectedChainIds}
          selectedAccountAddresses={selectedAccountAddresses}
          selectedChainIds={selectedChainIds}
          activeTabOrigin={activeTabOrigin}
          isConnectFlow
        />
      </Content>
      <Footer>
        <Box
          display={Display.Flex}
          flexDirection={FlexDirection.Column}
          gap={4}
          width={BlockSize.Full}
        >
          <PermissionsConnectFooter />
          <Box display={Display.Flex} gap={4} width={BlockSize.Full}>
            <Button
              block
              variant={ButtonVariant.Secondary}
              size={ButtonSize.Lg}
              data-testid="cancel-btn"
              onClick={() => rejectPermissionsRequest(permissionsRequestId)}
            >
              {t('cancel')}
            </Button>
            <Button
              block
              data-testid="confirm-btn"
              size={ButtonSize.Lg}
              onClick={onConfirm}
              disabled={
                selectedAccountAddresses.length === 0 ||
                selectedChainIds.length === 0
              }
            >
              {t('connect')}
            </Button>
          </Box>
        </Box>
      </Footer>
    </Page>
  );
};<|MERGE_RESOLUTION|>--- conflicted
+++ resolved
@@ -39,22 +39,13 @@
   RestrictedMethods,
 } from '../../../../shared/constants/permissions';
 import PermissionsConnectFooter from '../../../components/app/permissions-connect-footer';
-import {
-  CaveatTypes,
-  EndowmentTypes,
-  RestrictedMethods,
-} from '../../../../shared/constants/permissions';
 
 export type ConnectPageRequest = {
   id: string;
   origin: string;
   permissions?: Record<
     string,
-<<<<<<< HEAD
-    { caveats: { type: string; value: string[] }[] }
-=======
     { caveats?: { type: string; value: string[] }[] }
->>>>>>> bf87d720
   >;
 };
 
