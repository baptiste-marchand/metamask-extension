--- conflicted
+++ resolved
@@ -15,10 +15,6 @@
 import { AvatarIcon, Text } from '../../component-library';
 import ActionableMessage from '../../ui/actionable-message/actionable-message';
 import { AccountListItem } from '../../multichain';
-<<<<<<< HEAD
-///: BEGIN:ONLY_INCLUDE_IF(snaps)
-=======
->>>>>>> 717376e8
 import {
   ConfirmInfoRow,
   ConfirmInfoRowAddress,
@@ -36,12 +32,8 @@
 import { SnapUIForm } from '../snaps/snap-ui-form';
 import { SnapUIButton } from '../snaps/snap-ui-button';
 import { SnapUIDropdown } from '../snaps/snap-ui-dropdown';
-<<<<<<< HEAD
-///: END:ONLY_INCLUDE_IF
-=======
 import { SnapUICheckbox } from '../snaps/snap-ui-checkbox';
 import { SnapUITooltip } from '../snaps/snap-ui-tooltip';
->>>>>>> 717376e8
 ///: BEGIN:ONLY_INCLUDE_IF(keyring-snaps)
 import { SnapAccountSuccessMessage } from '../../../pages/confirmations/components/snap-account-success-message';
 import { SnapAccountErrorMessage } from '../../../pages/confirmations/components/snap-account-error-message';
@@ -90,20 +82,13 @@
   ConfirmInfoRow,
   ConfirmInfoRowAddress,
   ConfirmInfoRowValueDouble,
-<<<<<<< HEAD
-=======
   SnapUIFileInput,
->>>>>>> 717376e8
   SnapUIInput,
   SnapUIButton,
   SnapUIForm,
   SnapUIDropdown,
-<<<<<<< HEAD
-  ///: END:ONLY_INCLUDE_IF
-=======
   SnapUICheckbox,
   SnapUITooltip,
->>>>>>> 717376e8
   ///: BEGIN:ONLY_INCLUDE_IF(keyring-snaps)
   CreateSnapAccount,
   RemoveSnapAccount,
