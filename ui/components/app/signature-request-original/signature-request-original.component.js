import React, { Component } from 'react';
import PropTypes from 'prop-types';
import classnames from 'classnames';
import { ObjectInspector } from 'react-inspector';
import { ethErrors, serializeError } from 'eth-rpc-errors';
import LedgerInstructionField from '../ledger-instruction-field';
import { MESSAGE_TYPE } from '../../../../shared/constants/app';
import {
  getURLHostName,
  sanitizeString,
  ///: BEGIN:ONLY_INCLUDE_IN(build-mmi)
  shortenAddress,
  ///: END:ONLY_INCLUDE_IN
} from '../../../helpers/utils/util';
import { stripHexPrefix } from '../../../../shared/modules/hexstring-utils';
import { isSuspiciousResponse } from '../../../../shared/modules/security-provider.utils';
import Button from '../../ui/button';
import SiteOrigin from '../../ui/site-origin';
import Typography from '../../ui/typography/typography';
import { PageContainerFooter } from '../../ui/page-container';
import {
  TypographyVariant,
  FontWeight,
  TextAlign,
  TextColor,
  ///: BEGIN:ONLY_INCLUDE_IN(build-mmi)
  IconColor,
  DISPLAY,
  BLOCK_SIZES,
  TextVariant,
  BackgroundColor,
  ///: END:ONLY_INCLUDE_IN
} from '../../../helpers/constants/design-system';
import ConfirmPageContainerNavigation from '../confirm-page-container/confirm-page-container-navigation';
import SecurityProviderBannerMessage from '../security-provider-banner-message/security-provider-banner-message';
///: BEGIN:ONLY_INCLUDE_IN(build-mmi)
import { Icon, IconName, Text } from '../../component-library';
import Box from '../../ui/box/box';
///: END:ONLY_INCLUDE_IN
import SignatureRequestHeader from '../signature-request-header';
import SignatureRequestOriginalWarning from './signature-request-original-warning';

export default class SignatureRequestOriginal extends Component {
  static contextTypes = {
    t: PropTypes.func.isRequired,
  };

  static propTypes = {
    fromAccount: PropTypes.shape({
      address: PropTypes.string.isRequired,
      name: PropTypes.string,
    }).isRequired,
    clearConfirmTransaction: PropTypes.func.isRequired,
    history: PropTypes.object.isRequired,
    mostRecentOverviewPage: PropTypes.string.isRequired,
    txData: PropTypes.object.isRequired,
    subjectMetadata: PropTypes.object,
    hardwareWalletRequiresConnection: PropTypes.bool,
    isLedgerWallet: PropTypes.bool,
    messagesCount: PropTypes.number,
    showRejectTransactionsConfirmationModal: PropTypes.func.isRequired,
    cancelAllApprovals: PropTypes.func.isRequired,
    rejectPendingApproval: PropTypes.func.isRequired,
    resolvePendingApproval: PropTypes.func.isRequired,
    completedTx: PropTypes.func.isRequired,
    ///: BEGIN:ONLY_INCLUDE_IN(build-mmi)
    // Used to show a warning if the signing account is not the selected account
    // Largely relevant for contract wallet custodians
    selectedAccount: PropTypes.object,
    mmiOnSignCallback: PropTypes.func,
    ///: END:ONLY_INCLUDE_IN
  };

  state = {
    showSignatureRequestWarning: false,
  };

  msgHexToText = (hex) => {
    try {
      const stripped = stripHexPrefix(hex);
      const buff = Buffer.from(stripped, 'hex');
      return buff.length === 32 ? hex : buff.toString('utf8');
    } catch (e) {
      return hex;
    }
  };

  renderTypedData = (data) => {
    const { t } = this.context;
    const { domain, message } = JSON.parse(data);
    return (
      <div className="request-signature__typed-container">
        {domain ? (
          <div>
            <h1>{t('domain')}</h1>
            <ObjectInspector data={domain} expandLevel={1} name="domain" />
          </div>
        ) : (
          ''
        )}
        {message ? (
          <div>
            <h1>{t('message')}</h1>
            <ObjectInspector data={message} expandLevel={1} name="message" />
          </div>
        ) : (
          ''
        )}
      </div>
    );
  };

  renderBody = () => {
    let rows;
    const notice = `${this.context.t('youSign')}:`;

    const { txData, subjectMetadata } = this.props;
    const {
      type,
      msgParams: { data },
    } = txData;

    if (type === MESSAGE_TYPE.PERSONAL_SIGN) {
      rows = [
        { name: this.context.t('message'), value: this.msgHexToText(data) },
      ];
    } else if (type === MESSAGE_TYPE.ETH_SIGN_TYPED_DATA) {
      rows = data;
    } else if (type === MESSAGE_TYPE.ETH_SIGN) {
      rows = [{ name: this.context.t('message'), value: data }];
    }

    const targetSubjectMetadata = txData.msgParams.origin
      ? subjectMetadata?.[txData.msgParams.origin]
      : null;

    return (
      <div className="request-signature__body">
        {isSuspiciousResponse(txData?.securityProviderResponse) && (
          <SecurityProviderBannerMessage
            securityProviderResponse={txData.securityProviderResponse}
          />
        )}

        {
          ///: BEGIN:ONLY_INCLUDE_IN(build-mmi)
          this.props.selectedAccount.address ===
          this.props.fromAccount.address ? null : (
            <Box
              className="request-signature__mismatch-info"
              display={DISPLAY.FLEX}
              width={BLOCK_SIZES.FULL}
              padding={4}
              marginBottom={4}
              backgroundColor={BackgroundColor.primaryMuted}
            >
              <Icon
                name={IconName.Info}
                color={IconColor.infoDefault}
                marginRight={2}
              />
              <Text variant={TextVariant.bodyXs} color={TextColor.textDefault}>
                {this.context.t('mismatchAccount', [
                  shortenAddress(this.props.selectedAccount.address),
                  shortenAddress(this.props.fromAccount.address),
                ])}
              </Text>
            </Box>
          )
          ///: END:ONLY_INCLUDE_IN
        }

        <div className="request-signature__origin">
          <SiteOrigin
            title={txData.msgParams.origin}
            siteOrigin={txData.msgParams.origin}
            iconSrc={targetSubjectMetadata?.iconUrl}
            iconName={
              getURLHostName(targetSubjectMetadata?.origin) ||
              targetSubjectMetadata?.origin
            }
            chip
          />
        </div>

        <Typography
          className="request-signature__content__title"
          variant={TypographyVariant.H3}
          fontWeight={FontWeight.Bold}
        >
          {this.context.t('sigRequest')}
        </Typography>
        <Typography
          className="request-signature__content__subtitle"
          variant={TypographyVariant.H7}
          color={TextColor.textAlternative}
          align={TextAlign.Center}
          margin={12}
          marginTop={3}
        >
          {this.context.t('signatureRequestGuidance')}
        </Typography>

        <div className={classnames('request-signature__notice')}>{notice}</div>
        <div className="request-signature__rows">
          {rows.map(({ name, value }, index) => {
            if (typeof value === 'boolean') {
              // eslint-disable-next-line no-param-reassign
              value = value.toString();
            }
            return (
              <div
                className="request-signature__row"
                key={`request-signature-row-${index}`}
              >
                <div className="request-signature__row-title">
                  {sanitizeString(`${name}:`)}
                </div>
                <div className="request-signature__row-value">
                  {sanitizeString(value)}
                </div>
              </div>
            );
          })}
        </div>
      </div>
    );
  };

  onSubmit = async () => {
    const {
      clearConfirmTransaction,
      history,
      mostRecentOverviewPage,
      resolvePendingApproval,
      completedTx,
      txData: { id },
    } = this.props;

    await resolvePendingApproval(id);
    completedTx(id);
    clearConfirmTransaction();
    history.push(mostRecentOverviewPage);
  };

  onCancel = async () => {
    const {
      clearConfirmTransaction,
      history,
      mostRecentOverviewPage,
      rejectPendingApproval,
      txData: { id },
    } = this.props;

    await rejectPendingApproval(
      id,
      serializeError(ethErrors.provider.userRejectedRequest()),
    );
    clearConfirmTransaction();
    history.push(mostRecentOverviewPage);
  };

  renderFooter = () => {
    const {
      clearConfirmTransaction,
      history,
      mostRecentOverviewPage,
<<<<<<< HEAD
      txData: { type, id },
=======
      txData,
>>>>>>> 431712aa
      hardwareWalletRequiresConnection,
      rejectPendingApproval,
      resolvePendingApproval,
    } = this.props;
    const { t } = this.context;

    return (
      <PageContainerFooter
        cancelText={t('reject')}
        submitText={t('sign')}
        onCancel={async () => {
          await rejectPendingApproval(
<<<<<<< HEAD
            id,
=======
            txData.id,
>>>>>>> 431712aa
            serializeError(ethErrors.provider.userRejectedRequest()),
          );
          clearConfirmTransaction();
          history.push(mostRecentOverviewPage);
        }}
        onSubmit={async () => {
<<<<<<< HEAD
          if (type === MESSAGE_TYPE.ETH_SIGN) {
            this.setState({ showSignatureRequestWarning: true });
          } else {
            await resolvePendingApproval(id);
=======
          if (txData.type === MESSAGE_TYPE.ETH_SIGN) {
            this.setState({ showSignatureRequestWarning: true });
          } else {
            ///: BEGIN:ONLY_INCLUDE_IN(build-mmi)
            if (this.props.mmiOnSignCallback) {
              await this.props.mmiOnSignCallback(txData);
              return;
            }
            ///: END:ONLY_INCLUDE_IN

            await resolvePendingApproval(txData.id);
>>>>>>> 431712aa
            clearConfirmTransaction();
            history.push(mostRecentOverviewPage);
          }
        }}
        disabled={
          ///: BEGIN:ONLY_INCLUDE_IN(build-mmi)
          Boolean(txData?.custodyId) ||
          ///: END:ONLY_INCLUDE_IN
          hardwareWalletRequiresConnection
        }
      />
    );
  };

  handleCancelAll = () => {
    const {
      clearConfirmTransaction,
      history,
      mostRecentOverviewPage,
      showRejectTransactionsConfirmationModal,
      messagesCount,
      cancelAllApprovals,
    } = this.props;
    const unapprovedTxCount = messagesCount;

    showRejectTransactionsConfirmationModal({
      unapprovedTxCount,
      onSubmit: async () => {
        await cancelAllApprovals();
        clearConfirmTransaction();
        history.push(mostRecentOverviewPage);
      },
    });
  };

  render = () => {
    const {
      messagesCount,
      fromAccount: { address, name },
      txData,
    } = this.props;
    const { showSignatureRequestWarning } = this.state;
    const { t } = this.context;

    const rejectNText = t('rejectRequestsN', [messagesCount]);

    return (
      <div className="request-signature__container">
        <div className="request-signature__navigation">
          <ConfirmPageContainerNavigation />
        </div>
        <div className="request-signature__account">
          <SignatureRequestHeader txData={txData} />
        </div>
        {this.renderBody()}
        {this.props.isLedgerWallet ? (
          <div className="confirm-approve-content__ledger-instruction-wrapper">
            <LedgerInstructionField showDataInstruction />
          </div>
        ) : null}
        {showSignatureRequestWarning && (
          <SignatureRequestOriginalWarning
            senderAddress={address}
            name={name}
            onSubmit={async (event) => await this.onSubmit(event)}
            onCancel={async (event) => await this.onCancel(event)}
          />
        )}
        {this.renderFooter()}
        {messagesCount > 1 ? (
          <Button
            type="link"
            className="request-signature__container__reject"
            onClick={() => this.handleCancelAll()}
          >
            {rejectNText}
          </Button>
        ) : null}
      </div>
    );
  };
}<|MERGE_RESOLUTION|>--- conflicted
+++ resolved
@@ -265,11 +265,7 @@
       clearConfirmTransaction,
       history,
       mostRecentOverviewPage,
-<<<<<<< HEAD
-      txData: { type, id },
-=======
       txData,
->>>>>>> 431712aa
       hardwareWalletRequiresConnection,
       rejectPendingApproval,
       resolvePendingApproval,
@@ -282,23 +278,13 @@
         submitText={t('sign')}
         onCancel={async () => {
           await rejectPendingApproval(
-<<<<<<< HEAD
-            id,
-=======
             txData.id,
->>>>>>> 431712aa
             serializeError(ethErrors.provider.userRejectedRequest()),
           );
           clearConfirmTransaction();
           history.push(mostRecentOverviewPage);
         }}
         onSubmit={async () => {
-<<<<<<< HEAD
-          if (type === MESSAGE_TYPE.ETH_SIGN) {
-            this.setState({ showSignatureRequestWarning: true });
-          } else {
-            await resolvePendingApproval(id);
-=======
           if (txData.type === MESSAGE_TYPE.ETH_SIGN) {
             this.setState({ showSignatureRequestWarning: true });
           } else {
@@ -310,7 +296,6 @@
             ///: END:ONLY_INCLUDE_IN
 
             await resolvePendingApproval(txData.id);
->>>>>>> 431712aa
             clearConfirmTransaction();
             history.push(mostRecentOverviewPage);
           }
