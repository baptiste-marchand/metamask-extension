--- conflicted
+++ resolved
@@ -105,11 +105,7 @@
             )
             ///: END:ONLY_INCLUDE_IN
           }
-<<<<<<< HEAD
-        </div>
-=======
         </button>
->>>>>>> afb3475d
       )
     );
   }
