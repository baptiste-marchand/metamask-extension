import React, { useEffect } from 'react';
import { useDispatch, useSelector } from 'react-redux';
import PropTypes from 'prop-types';
import {
  LedgerTransportTypes,
  WebHIDConnectedStatuses,
  HardwareTransportStates,
  LEDGER_USB_VENDOR_ID,
} from '../../../../shared/constants/hardware-wallets';
import {
  PLATFORM_FIREFOX,
  ENVIRONMENT_TYPE_FULLSCREEN,
} from '../../../../shared/constants/app';

import {
  setLedgerWebHidConnectedStatus,
  getLedgerWebHidConnectedStatus,
  setLedgerTransportStatus,
  getLedgerTransportStatus,
} from '../../../ducks/app/app';

import { BannerAlert, ButtonLink, Text } from '../../component-library';
import { useI18nContext } from '../../../hooks/useI18nContext';
import {
  SEVERITIES,
<<<<<<< HEAD
  TEXT_ALIGN,
=======
  TextAlign,
>>>>>>> c2bbbb1d
  TextColor,
} from '../../../helpers/constants/design-system';
import {
  getPlatform,
  getEnvironmentType,
} from '../../../../app/scripts/lib/util';
import { getLedgerTransportType } from '../../../ducks/metamask/metamask';
import { attemptLedgerTransportCreation } from '../../../store/actions';

const renderInstructionStep = (
  text,
  show = true,
  color = TextColor.textDefault,
) => {
  return (
    show && (
      <Text color={color} as="h6">
        {text}
      </Text>
    )
  );
};

export default function LedgerInstructionField({ showDataInstruction }) {
  const t = useI18nContext();
  const dispatch = useDispatch();

  const webHidConnectedStatus = useSelector(getLedgerWebHidConnectedStatus);
  const ledgerTransportType = useSelector(getLedgerTransportType);
  const transportStatus = useSelector(getLedgerTransportStatus);
  const environmentType = getEnvironmentType();
  const environmentTypeIsFullScreen =
    environmentType === ENVIRONMENT_TYPE_FULLSCREEN;

  useEffect(() => {
    const initialConnectedDeviceCheck = async () => {
      if (
        ledgerTransportType === LedgerTransportTypes.webhid &&
        webHidConnectedStatus !== WebHIDConnectedStatuses.connected
      ) {
        const devices = await window.navigator?.hid?.getDevices();
        const webHidIsConnected = devices?.some(
          (device) => device.vendorId === Number(LEDGER_USB_VENDOR_ID),
        );
        dispatch(
          setLedgerWebHidConnectedStatus(
            webHidIsConnected
              ? WebHIDConnectedStatuses.connected
              : WebHIDConnectedStatuses.notConnected,
          ),
        );
      }
    };
    const determineTransportStatus = async () => {
      if (
        ledgerTransportType === LedgerTransportTypes.webhid &&
        webHidConnectedStatus === WebHIDConnectedStatuses.connected &&
        transportStatus === HardwareTransportStates.none
      ) {
        try {
          const transportedCreated = await attemptLedgerTransportCreation();
          dispatch(
            setLedgerTransportStatus(
              transportedCreated
                ? HardwareTransportStates.verified
                : HardwareTransportStates.unknownFailure,
            ),
          );
        } catch (e) {
          if (e.message.match('Failed to open the device')) {
            dispatch(
              setLedgerTransportStatus(
                HardwareTransportStates.deviceOpenFailure,
              ),
            );
          } else if (e.message.match('the device is already open')) {
            dispatch(
              setLedgerTransportStatus(HardwareTransportStates.verified),
            );
          } else {
            dispatch(
              setLedgerTransportStatus(HardwareTransportStates.unknownFailure),
            );
          }
        }
      }
    };
    determineTransportStatus();
    initialConnectedDeviceCheck();
  }, [dispatch, ledgerTransportType, webHidConnectedStatus, transportStatus]);

  useEffect(() => {
    return () => {
      dispatch(setLedgerTransportStatus(HardwareTransportStates.none));
    };
  }, [dispatch]);

  const usingLedgerLive = ledgerTransportType === LedgerTransportTypes.live;
  const usingWebHID = ledgerTransportType === LedgerTransportTypes.webhid;

  const isFirefox = getPlatform() === PLATFORM_FIREFOX;

  return (
    <div>
      <div className="confirm-detail-row">
        <BannerAlert severity={SEVERITIES.INFO}>
          <div className="ledger-live-dialog">
            {renderInstructionStep(t('ledgerConnectionInstructionHeader'))}
            {renderInstructionStep(
              `• ${t('ledgerConnectionInstructionStepOne')}`,
              !isFirefox && usingLedgerLive,
            )}
            {renderInstructionStep(
              `• ${t('ledgerConnectionInstructionStepTwo')}`,
              !isFirefox && usingLedgerLive,
            )}
            {renderInstructionStep(
              `• ${t('ledgerConnectionInstructionStepThree')}`,
            )}
            {renderInstructionStep(
              `• ${t('ledgerConnectionInstructionStepFour')}`,
              showDataInstruction,
            )}
            {renderInstructionStep(
              <span>
                <ButtonLink
<<<<<<< HEAD
                  textAlign={TEXT_ALIGN.LEFT}
=======
                  textAlign={TextAlign.Left}
>>>>>>> c2bbbb1d
                  onClick={async () => {
                    if (environmentTypeIsFullScreen) {
                      window.location.reload();
                    } else {
                      global.platform.openExtensionInBrowser(null, null, true);
                    }
                  }}
                >
                  {t('ledgerConnectionInstructionCloseOtherApps')}
                </ButtonLink>
              </span>,
              transportStatus === HardwareTransportStates.deviceOpenFailure,
            )}
            {renderInstructionStep(
              <span>
                <ButtonLink
<<<<<<< HEAD
                  textAlign={TEXT_ALIGN.LEFT}
=======
                  textAlign={TextAlign.Left}
>>>>>>> c2bbbb1d
                  onClick={async () => {
                    if (environmentTypeIsFullScreen) {
                      const connectedDevices =
                        await window.navigator.hid.requestDevice({
                          filters: [{ vendorId: LEDGER_USB_VENDOR_ID }],
                        });
                      const webHidIsConnected = connectedDevices.some(
                        (device) =>
                          device.vendorId === Number(LEDGER_USB_VENDOR_ID),
                      );
                      dispatch(
                        setLedgerWebHidConnectedStatus({
                          webHidConnectedStatus: webHidIsConnected
                            ? WebHIDConnectedStatuses.connected
                            : WebHIDConnectedStatuses.notConnected,
                        }),
                      );
                    } else {
                      global.platform.openExtensionInBrowser(null, null, true);
                    }
                  }}
                >
                  {environmentTypeIsFullScreen
                    ? t('clickToConnectLedgerViaWebHID')
                    : t('openFullScreenForLedgerWebHid')}
                </ButtonLink>
              </span>,
              usingWebHID &&
                webHidConnectedStatus === WebHIDConnectedStatuses.notConnected,
              TextColor.WARNING_DEFAULT,
            )}
          </div>
        </BannerAlert>
      </div>
    </div>
  );
}

LedgerInstructionField.propTypes = {
  // whether or not to show the data instruction
  showDataInstruction: PropTypes.bool,
};<|MERGE_RESOLUTION|>--- conflicted
+++ resolved
@@ -23,11 +23,7 @@
 import { useI18nContext } from '../../../hooks/useI18nContext';
 import {
   SEVERITIES,
-<<<<<<< HEAD
-  TEXT_ALIGN,
-=======
   TextAlign,
->>>>>>> c2bbbb1d
   TextColor,
 } from '../../../helpers/constants/design-system';
 import {
@@ -154,11 +150,7 @@
             {renderInstructionStep(
               <span>
                 <ButtonLink
-<<<<<<< HEAD
-                  textAlign={TEXT_ALIGN.LEFT}
-=======
                   textAlign={TextAlign.Left}
->>>>>>> c2bbbb1d
                   onClick={async () => {
                     if (environmentTypeIsFullScreen) {
                       window.location.reload();
@@ -175,11 +167,7 @@
             {renderInstructionStep(
               <span>
                 <ButtonLink
-<<<<<<< HEAD
-                  textAlign={TEXT_ALIGN.LEFT}
-=======
                   textAlign={TextAlign.Left}
->>>>>>> c2bbbb1d
                   onClick={async () => {
                     if (environmentTypeIsFullScreen) {
                       const connectedDevices =
