--- conflicted
+++ resolved
@@ -217,12 +217,9 @@
                 },
               },
             },
-<<<<<<< HEAD
-=======
             activeTab: {
               origin: 'metamask',
             },
->>>>>>> 2f987b6e
           });
           renderWithProvider(<WhatsNewModal onClose={mockOnClose} />, store);
         });
@@ -238,15 +235,6 @@
           expect(
             screen.getByText(/More features coming soon/iu),
           ).toBeInTheDocument();
-<<<<<<< HEAD
-          expect(screen.getByTestId('got-it-button')).toBeInTheDocument();
-          expect(screen.getByTestId('not-now-button')).toBeInTheDocument();
-        });
-
-        it('closes the modal when clicking "Got it"', async () => {
-          const gotItButton = screen.getByTestId('got-it-button');
-          fireEvent.click(gotItButton);
-=======
           expect(
             screen.getByTestId('view-solana-account-button'),
           ).toBeInTheDocument();
@@ -258,7 +246,6 @@
             'view-solana-account-button',
           );
           fireEvent.click(viewSolanaAccountButton);
->>>>>>> 2f987b6e
 
           await waitFor(() => {
             expect(mockOnClose).toHaveBeenCalled();
