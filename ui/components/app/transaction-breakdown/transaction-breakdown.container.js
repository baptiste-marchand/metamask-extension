import { connect } from 'react-redux';
import { TransactionType } from '@metamask/transaction-controller';
import { getShouldShowFiat } from '../../../selectors';
import { getNativeCurrency } from '../../../ducks/metamask/metamask';
import { getHexGasTotal } from '../../../helpers/utils/confirm-tx.util';
import { isEIP1559Transaction } from '../../../../shared/modules/transaction.utils';

import {
  subtractHexes,
  sumHexes,
} from '../../../../shared/modules/conversion.utils';
import {
  calcTokenAmount,
  getSwapsTokensReceivedFromTxMeta,
} from '../../../../shared/lib/transactions-controller-utils';
import { CONFIRMED_STATUS } from '../transaction-activity-log/transaction-activity-log.constants';
import TransactionBreakdown from './transaction-breakdown.component';

const mapStateToProps = (state, ownProps) => {
  const { transaction, isTokenApprove } = ownProps;
  const {
    txParams: { gas, gasPrice, maxFeePerGas, value } = {},
    txReceipt: { gasUsed, effectiveGasPrice, l1Fee: l1HexGasTotal } = {},
    baseFeePerGas,
    sourceTokenAmount: rawSourceTokenAmount,
    sourceTokenDecimals,
    sourceTokenSymbol,
    destinationTokenAddress,
    destinationTokenAmount: rawDestinationTokenAmountEstimate,
    destinationTokenDecimals,
    destinationTokenSymbol,
    status,
    type,
  } = transaction;

  const sourceTokenAmount =
    rawSourceTokenAmount && sourceTokenDecimals
<<<<<<< HEAD
      ? calcTokenAmount(rawSourceTokenAmount, sourceTokenDecimals)
=======
      ? calcTokenAmount(rawSourceTokenAmount, sourceTokenDecimals).toFixed()
>>>>>>> 717376e8
      : undefined;
  let destinationTokenAmount;

  if (
    type === TransactionType.swapAndSend &&
    // ensure fallback values are available
    rawDestinationTokenAmountEstimate &&
    destinationTokenDecimals &&
    destinationTokenSymbol
  ) {
    try {
      // try to get the actual destination token amount from the on-chain events
      destinationTokenAmount = getSwapsTokensReceivedFromTxMeta(
        destinationTokenSymbol,
        transaction,
        destinationTokenAddress,
        undefined,
        destinationTokenDecimals,
<<<<<<< HEAD
=======
        undefined,
        undefined,
        null,
>>>>>>> 717376e8
      );

      // if no amount is found, throw
      if (!destinationTokenAmount) {
        throw new Error('Actual destination token amount not found');
      }
    } catch (error) {
      // if actual destination token amount is not found, use the estimated amount from the quote
      destinationTokenAmount =
        rawDestinationTokenAmountEstimate && destinationTokenDecimals
          ? calcTokenAmount(
              rawDestinationTokenAmountEstimate,
              destinationTokenDecimals,
<<<<<<< HEAD
            )
=======
            ).toFixed()
>>>>>>> 717376e8
          : undefined;
    }
  }

  const sourceAmountFormatted =
    sourceTokenAmount && sourceTokenDecimals && sourceTokenSymbol
      ? `${sourceTokenAmount} ${sourceTokenSymbol}`
      : undefined;
  const destinationAmountFormatted =
    destinationTokenAmount && status === CONFIRMED_STATUS
      ? `${destinationTokenAmount} ${destinationTokenSymbol}`
      : undefined;

  const gasLimit = typeof gasUsed === 'string' ? gasUsed : gas;

  const priorityFee =
    effectiveGasPrice &&
    baseFeePerGas &&
    subtractHexes(effectiveGasPrice, baseFeePerGas);

  // To calculate the total cost of the transaction, we use gasPrice if it is in the txParam,
  // which will only be the case on non-EIP1559 networks. If it is not in the params, we can
  // use the effectiveGasPrice from the receipt, which will ultimately represent to true cost
  // of the transaction. Either of these are used the same way with gasLimit to calculate total
  // cost. effectiveGasPrice will be available on the txReciept for all EIP1559 networks
  const usedGasPrice = gasPrice || effectiveGasPrice;
  const hexGasTotal =
    (gasLimit &&
      usedGasPrice &&
      getHexGasTotal({ gasLimit, gasPrice: usedGasPrice })) ||
    '0x0';

  const totalInHex = sumHexes(hexGasTotal, value, l1HexGasTotal ?? 0);

  return {
    nativeCurrency: getNativeCurrency(state),
    showFiat: getShouldShowFiat(state),
    totalInHex,
    gas,
    gasPrice,
    maxFeePerGas,
    gasUsed,
    isTokenApprove,
    hexGasTotal,
    priorityFee,
    baseFee: baseFeePerGas,
    isEIP1559Transaction: isEIP1559Transaction(transaction),
    l1HexGasTotal,
    sourceAmountFormatted,
    destinationAmountFormatted,
  };
};

export default connect(mapStateToProps)(TransactionBreakdown);<|MERGE_RESOLUTION|>--- conflicted
+++ resolved
@@ -35,11 +35,7 @@
 
   const sourceTokenAmount =
     rawSourceTokenAmount && sourceTokenDecimals
-<<<<<<< HEAD
-      ? calcTokenAmount(rawSourceTokenAmount, sourceTokenDecimals)
-=======
       ? calcTokenAmount(rawSourceTokenAmount, sourceTokenDecimals).toFixed()
->>>>>>> 717376e8
       : undefined;
   let destinationTokenAmount;
 
@@ -58,12 +54,9 @@
         destinationTokenAddress,
         undefined,
         destinationTokenDecimals,
-<<<<<<< HEAD
-=======
         undefined,
         undefined,
         null,
->>>>>>> 717376e8
       );
 
       // if no amount is found, throw
@@ -77,11 +70,7 @@
           ? calcTokenAmount(
               rawDestinationTokenAmountEstimate,
               destinationTokenDecimals,
-<<<<<<< HEAD
-            )
-=======
             ).toFixed()
->>>>>>> 717376e8
           : undefined;
     }
   }
