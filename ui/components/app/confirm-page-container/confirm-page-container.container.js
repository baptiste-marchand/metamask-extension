--- conflicted
+++ resolved
@@ -1,13 +1,9 @@
 import { connect } from 'react-redux';
-<<<<<<< HEAD
-import { getAccountsWithLabels, getAddressBookEntry } from '../../../selectors';
-=======
 import {
   getAccountsWithLabels,
   getAddressBookEntry,
   getIsBuyableChain,
 } from '../../../selectors';
->>>>>>> 53006d4c
 import { showModal } from '../../../store/actions';
 import ConfirmPageContainer from './confirm-page-container.component';
 
