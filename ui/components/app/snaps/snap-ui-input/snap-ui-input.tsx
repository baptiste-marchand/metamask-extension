import React, {
  ChangeEvent,
  FunctionComponent,
  useEffect,
  useRef,
  useState,
} from 'react';
import { useSnapInterfaceContext } from '../../../../contexts/snaps';
import { FormTextField, FormTextFieldProps } from '../../../component-library';

export type SnapUIInputProps = {
  name: string;
  form?: string;
};

export const SnapUIInput: FunctionComponent<
  SnapUIInputProps & FormTextFieldProps<'div'>
> = ({ name, form, ...props }) => {
  const { handleInputChange, getValue, focusedInput, setCurrentFocusedInput } =
    useSnapInterfaceContext();

  const inputRef = useRef<HTMLDivElement>(null);

  const initialValue = getValue(name, form) as string;

  const [value, setValue] = useState(initialValue ?? '');

  useEffect(() => {
    if (initialValue !== undefined && initialValue !== null) {
      setValue(initialValue);
    }
  }, [initialValue]);

  /*
   * Focus input if the last focused input was this input
   * This avoids loosing the focus when the UI is re-rendered
   */
  useEffect(() => {
    if (inputRef.current && name === focusedInput) {
      (inputRef.current.children[0] as HTMLInputElement).focus();
    }
  }, [inputRef]);

  const handleChange = (event: ChangeEvent<HTMLInputElement>) => {
    setValue(event.target.value);
    handleInputChange(name, event.target.value ?? null, form);
  };

  const handleFocus = () => setCurrentFocusedInput(name);
  const handleBlur = () => setCurrentFocusedInput(null);

  return (
    <FormTextField
<<<<<<< HEAD
      autoFocus
=======
      ref={inputRef}
      onFocus={handleFocus}
      onBlur={handleBlur}
>>>>>>> 6173a139
      className="snap-ui-renderer__input"
      id={name}
      value={value}
      onChange={handleChange}
      {...props}
    />
  );
};<|MERGE_RESOLUTION|>--- conflicted
+++ resolved
@@ -51,13 +51,9 @@
 
   return (
     <FormTextField
-<<<<<<< HEAD
-      autoFocus
-=======
       ref={inputRef}
       onFocus={handleFocus}
       onBlur={handleBlur}
->>>>>>> 6173a139
       className="snap-ui-renderer__input"
       id={name}
       value={value}
