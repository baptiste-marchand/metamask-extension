import React, { useState } from 'react';
import PropTypes from 'prop-types';
import classnames from 'classnames';
import { useSelector } from 'react-redux';
import {
  BackgroundColor,
  TextColor,
  TextVariant,
  AlignItems,
  Display,
  BlockSize,
  IconColor,
  JustifyContent,
} from '../../../../helpers/constants/design-system';
import { getSnapMetadata } from '../../../../selectors';

import {
  Text,
  Box,
  AvatarIcon,
  IconName,
  IconSize,
  ButtonIconSize,
  ButtonIcon,
} from '../../../component-library';
<<<<<<< HEAD
import SnapAvatar from '../snap-avatar';
import { SnapMetadataModal } from '../snap-metadata-modal';
import { useI18nContext } from '../../../../hooks/useI18nContext';
=======
import { SnapMetadataModal } from '../snap-metadata-modal';
import { useI18nContext } from '../../../../hooks/useI18nContext';
import { SnapIcon } from '../snap-icon';
>>>>>>> ad7a5462

const SnapAuthorshipHeader = ({
  snapId,
  className,
  boxShadow = 'var(--shadow-size-md) var(--color-shadow-default)',
  showInfo = true,
  startAccessory,
  endAccessory,
  onCancel,
}) => {
  const t = useI18nContext();
  const [isModalOpen, setIsModalOpen] = useState(false);

  const { name: snapName } = useSelector((state) =>
    getSnapMetadata(state, snapId),
  );

  const openModal = () => setIsModalOpen(true);

  const closeModal = () => setIsModalOpen(false);

  return (
    <Box
      className={classnames('snaps-authorship-header', className)}
      backgroundColor={BackgroundColor.backgroundAlternative}
      width={BlockSize.Full}
      alignItems={AlignItems.center}
      display={Display.Flex}
      padding={4}
      style={{
        boxShadow,
        minHeight: '64px',
        zIndex: 1,
      }}
    >
      {snapId && (
        <SnapMetadataModal
          snapId={snapId}
          isOpen={isModalOpen}
          onClose={closeModal}
        />
      )}
      {onCancel && (
        <ButtonIcon
          iconName={IconName.Close}
          ariaLabel={t('close')}
          size={ButtonIconSize.Md}
          onClick={onCancel}
          color={IconColor.iconDefault}
        />
      )}
      {startAccessory && startAccessory}
      <Box
        marginLeft={4}
        marginRight={4}
        display={Display.Flex}
        justifyContent={JustifyContent.center}
        alignItems={AlignItems.center}
        style={{ overflow: 'hidden' }}
        width={BlockSize.Full}
      >
        <Box
          display={Display.Flex}
          justifyContent={JustifyContent.center}
          alignItems={AlignItems.center}
        >
<<<<<<< HEAD
          <SnapAvatar
            snapId={snapId}
            avatarSize={IconSize.Sm}
            badgeSize={IconSize.Xs}
          />
=======
          <SnapIcon snapId={snapId} avatarSize={IconSize.Sm} />
>>>>>>> ad7a5462
          <Text
            color={TextColor.textDefault}
            variant={TextVariant.bodyMdMedium}
            marginLeft={2}
            ellipsis
          >
            {snapName}
          </Text>
        </Box>
<<<<<<< HEAD
        <Box
          display={Display.Flex}
          justifyContent={JustifyContent.center}
          alignItems={AlignItems.center}
          paddingTop={1}
        >
          <Text
            ellipsis
            variant={TextVariant.bodySm}
            color={TextColor.textAlternative}
          >
            {packageName}
          </Text>
        </Box>
=======
>>>>>>> ad7a5462
      </Box>
      {showInfo && (
        <Box marginLeft="auto">
          <AvatarIcon
            className="snaps-authorship-header__button"
            iconName={IconName.Info}
            onClick={openModal}
            color={IconColor.iconDefault}
            backgroundColor={BackgroundColor.backgroundAlternative}
          />
        </Box>
      )}
      {endAccessory && endAccessory}
    </Box>
  );
};

SnapAuthorshipHeader.propTypes = {
  /**
   * The id of the snap
   */
  snapId: PropTypes.string,
  /**
   * The className of the SnapAuthorship
   */
  className: PropTypes.string,
  boxShadow: PropTypes.string,
  showInfo: PropTypes.bool,
  startAccessory: PropTypes.element,
  endAccessory: PropTypes.element,
  onCancel: PropTypes.func,
};

export default SnapAuthorshipHeader;<|MERGE_RESOLUTION|>--- conflicted
+++ resolved
@@ -23,15 +23,9 @@
   ButtonIconSize,
   ButtonIcon,
 } from '../../../component-library';
-<<<<<<< HEAD
-import SnapAvatar from '../snap-avatar';
-import { SnapMetadataModal } from '../snap-metadata-modal';
-import { useI18nContext } from '../../../../hooks/useI18nContext';
-=======
 import { SnapMetadataModal } from '../snap-metadata-modal';
 import { useI18nContext } from '../../../../hooks/useI18nContext';
 import { SnapIcon } from '../snap-icon';
->>>>>>> ad7a5462
 
 const SnapAuthorshipHeader = ({
   snapId,
@@ -56,7 +50,7 @@
   return (
     <Box
       className={classnames('snaps-authorship-header', className)}
-      backgroundColor={BackgroundColor.backgroundAlternative}
+      backgroundColor={BackgroundColor.backgroundDefault}
       width={BlockSize.Full}
       alignItems={AlignItems.center}
       display={Display.Flex}
@@ -98,15 +92,7 @@
           justifyContent={JustifyContent.center}
           alignItems={AlignItems.center}
         >
-<<<<<<< HEAD
-          <SnapAvatar
-            snapId={snapId}
-            avatarSize={IconSize.Sm}
-            badgeSize={IconSize.Xs}
-          />
-=======
           <SnapIcon snapId={snapId} avatarSize={IconSize.Sm} />
->>>>>>> ad7a5462
           <Text
             color={TextColor.textDefault}
             variant={TextVariant.bodyMdMedium}
@@ -116,23 +102,6 @@
             {snapName}
           </Text>
         </Box>
-<<<<<<< HEAD
-        <Box
-          display={Display.Flex}
-          justifyContent={JustifyContent.center}
-          alignItems={AlignItems.center}
-          paddingTop={1}
-        >
-          <Text
-            ellipsis
-            variant={TextVariant.bodySm}
-            color={TextColor.textAlternative}
-          >
-            {packageName}
-          </Text>
-        </Box>
-=======
->>>>>>> ad7a5462
       </Box>
       {showInfo && (
         <Box marginLeft="auto">
