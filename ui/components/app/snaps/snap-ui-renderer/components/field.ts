--- conflicted
+++ resolved
@@ -4,19 +4,13 @@
   ButtonElement,
   JSXElement,
   DropdownElement,
-<<<<<<< HEAD
-=======
   RadioGroupElement,
->>>>>>> f3548885
   CheckboxElement,
 } from '@metamask/snaps-sdk/jsx';
 import { getJsxChildren } from '@metamask/snaps-utils';
 import { button as buttonFn } from './button';
 import { dropdown as dropdownFn } from './dropdown';
-<<<<<<< HEAD
-=======
 import { radioGroup as radioGroupFn } from './radioGroup';
->>>>>>> f3548885
 import { checkbox as checkboxFn } from './checkbox';
 import { UIComponentFactory, UIComponentParams } from './types';
 
@@ -92,8 +86,6 @@
       };
     }
 
-<<<<<<< HEAD
-=======
     case 'RadioGroup': {
       const radioGroup = child as RadioGroupElement;
       const radioGroupMapped = radioGroupFn({
@@ -112,7 +104,6 @@
       };
     }
 
->>>>>>> f3548885
     case 'Checkbox': {
       const checkbox = child as CheckboxElement;
       const checkboxMapped = checkboxFn({
