--- conflicted
+++ resolved
@@ -26,10 +26,7 @@
 import { selector } from './selector';
 import { icon } from './icon';
 import { section } from './section';
-<<<<<<< HEAD
-=======
 import { avatar } from './avatar';
->>>>>>> 6173a139
 
 export const COMPONENT_MAPPING = {
   Box: box,
