--- conflicted
+++ resolved
@@ -23,12 +23,9 @@
 import { card } from './card';
 import { footer } from './footer';
 import { container } from './container';
-<<<<<<< HEAD
-=======
 import { selector } from './selector';
 import { icon } from './icon';
 import { section } from './section';
->>>>>>> ad7a5462
 
 export const COMPONENT_MAPPING = {
   Box: box,
@@ -57,9 +54,6 @@
   Card: card,
   Footer: footer,
   Container: container,
-<<<<<<< HEAD
-=======
   Selector: selector,
   Section: section,
->>>>>>> ad7a5462
 };