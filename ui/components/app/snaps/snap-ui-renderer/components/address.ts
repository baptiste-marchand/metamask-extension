--- conflicted
+++ resolved
@@ -5,10 +5,6 @@
   element: 'SnapUIAddress',
   props: {
     address: element.props.address,
-<<<<<<< HEAD
-    diameter: 16,
-=======
     avatarSize: 'xs',
->>>>>>> 6173a139
   },
 });