import React, {
  ChangeEvent,
  FunctionComponent,
  useEffect,
  useRef,
  useState,
} from 'react';
import classnames from 'classnames';
import {
  CaipAccountId,
  CaipChainId,
  isCaipAccountId,
  parseCaipAccountId,
  parseCaipChainId,
} from '@metamask/utils';
import {
  Box,
  FormTextField,
  FormTextFieldProps,
  FormTextFieldSize,
  HelpText,
  HelpTextSeverity,
  Icon,
  IconName,
  Label,
  Text,
} from '../../../component-library';
import { useSnapInterfaceContext } from '../../../../contexts/snaps';
import {
  AlignItems,
  BackgroundColor,
  BorderColor,
  BorderRadius,
  Display,
  FlexDirection,
  FontWeight,
  IconColor,
  TextVariant,
} from '../../../../helpers/constants/design-system';
import { SnapUIAvatar } from '../snap-ui-avatar';
import { useDisplayName } from '../../../../hooks/snaps/useDisplayName';

type MatchedAccountInfoProps = {
  value: string;
  chainId: CaipChainId;
  displayName: string;
  label?: string;
  displayAvatar?: boolean;
  handleClear: () => void;
<<<<<<< HEAD
=======
  disabled?: boolean;
  error?: string;
>>>>>>> 626e8e3c
};

const MatchedAccountInfo: FunctionComponent<MatchedAccountInfoProps> = ({
  label,
  displayAvatar,
  chainId,
  value,
  displayName,
  handleClear,
<<<<<<< HEAD
=======
  disabled,
  error,
>>>>>>> 626e8e3c
}) => (
  <Box display={Display.Flex} flexDirection={FlexDirection.Column}>
    {label && (
      <Label className={classnames('mm-form-text-field__label')}>{label}</Label>
    )}
    <Box
      display={Display.Flex}
      backgroundColor={BackgroundColor.backgroundDefault}
<<<<<<< HEAD
=======
      className="snap-ui-renderer__matched-account-info"
>>>>>>> 626e8e3c
      alignItems={AlignItems.center}
      borderWidth={1}
      borderRadius={BorderRadius.LG}
      borderColor={BorderColor.borderMuted}
      paddingLeft={4}
      paddingRight={4}
      gap={2}
      style={{
        height: '48px',
<<<<<<< HEAD
=======
        opacity: disabled ? 0.5 : 1,
        cursor: disabled ? 'not-allowed' : 'auto',
>>>>>>> 626e8e3c
      }}
    >
      {displayAvatar && (
        <SnapUIAvatar address={`${chainId}:${value}`} size="sm" />
      )}
      <Box
        display={Display.Flex}
        alignItems={AlignItems.center}
        gap={2}
        style={{
          flex: 1,
          minWidth: 0,
        }}
      >
        <Box
          flexDirection={FlexDirection.Column}
          gap={2}
          style={{
            minWidth: 0,
            flex: 1,
          }}
        >
          <Text fontWeight={FontWeight.Medium}>{displayName}</Text>
          <Text variant={TextVariant.bodyXs} ellipsis>
            {value}
          </Text>
        </Box>
      </Box>
      <Icon
<<<<<<< HEAD
=======
        className="snap-ui-renderer__matched-account-info__clear-button"
>>>>>>> 626e8e3c
        onClick={handleClear}
        name={IconName.Close}
        color={IconColor.infoDefault}
        style={{
<<<<<<< HEAD
          cursor: 'pointer',
=======
          cursor: disabled ? 'not-allowed' : 'pointer',
>>>>>>> 626e8e3c
          flexShrink: 0,
        }}
      />
    </Box>
<<<<<<< HEAD
=======
    {error && (
      <HelpText severity={HelpTextSeverity.Danger} marginTop={1}>
        {error}
      </HelpText>
    )}
>>>>>>> 626e8e3c
  </Box>
);

export type SnapUIAddressInputProps = {
  name: string;
  form?: string;
  label?: string;
  chainId: CaipChainId;
  displayAvatar?: boolean;
  error?: string;
  disabled?: boolean;
};

export const SnapUIAddressInput: FunctionComponent<
  SnapUIAddressInputProps & FormTextFieldProps<'div'>
> = ({
  name,
  form,
  label,
  chainId,
  displayAvatar = true,
  error,
  disabled,
  ...props
}) => {
  const { handleInputChange, getValue, focusedInput, setCurrentFocusedInput } =
    useSnapInterfaceContext();

  const inputRef = useRef<HTMLDivElement>(null);
  const initialValue = getValue(name, form) as string;
  const { namespace, reference } = parseCaipChainId(chainId);

  /**
   * Parses the value to get the address.
   * If the value is a CAIP-10 account ID, it extracts the address otherwise returns the raw value.
   *
   * @param value - The value to parse.
   * @returns The address or the raw value.
   */
  const getParsedValue = (value?: string) => {
    if (!value) {
      return '';
    }

    /*
     * Safeguard against invalid CAIP-10 account ID.
     * We can't ensure that when we append the value to the chain ID
     * it will be a valid CAIP-10 account ID.
     */
    if (isCaipAccountId(value)) {
      const { address } = parseCaipAccountId(value as CaipAccountId);
      return address;
    }

    return value;
  };

  const [value, setValue] = useState(getParsedValue(initialValue));

  const displayName = useDisplayName({
    address: value,
    chain: {
      namespace,
      reference,
    },
    chainId,
  });

  useEffect(() => {
    if (initialValue !== undefined && initialValue !== null) {
      setValue(getParsedValue(initialValue));
    }
  }, [initialValue]);

  /*
   * Focus input if the last focused input was this input
   * This avoids losing the focus when the UI is re-rendered
   */
  useEffect(() => {
    if (inputRef.current && name === focusedInput) {
      (inputRef.current.querySelector('input') as HTMLInputElement).focus();
    }
  }, [inputRef]);

  const handleChange = (event: ChangeEvent<HTMLInputElement>) => {
    setValue(event.target.value);

    const newValue = event.target.value
      ? `${chainId}:${event.target.value}`
      : '';

    handleInputChange(name, newValue, form);
  };

  const handleFocus = () => setCurrentFocusedInput(name);
  const handleBlur = () => setCurrentFocusedInput(null);

  const handleClear = () => {
    if (!disabled) {
      setValue('');
      handleInputChange(name, '', form);
    }
  };

  if (displayName) {
    return (
      <MatchedAccountInfo
        chainId={chainId}
        label={label}
        value={value}
        displayAvatar={displayAvatar}
        displayName={displayName}
        handleClear={handleClear}
<<<<<<< HEAD
=======
        disabled={disabled}
        error={error}
>>>>>>> 626e8e3c
      />
    );
  }

  return (
    <FormTextField
      ref={inputRef}
      onFocus={handleFocus}
      onBlur={handleBlur}
      className={classnames('snap-ui-renderer__address-input', {
        'snap-ui-renderer__field': label !== undefined,
      })}
      id={name}
      value={value}
      onChange={handleChange}
      label={label}
      disabled={disabled}
      error={Boolean(error)}
      size={FormTextFieldSize.Lg}
      helpText={error}
      textFieldProps={{
        borderRadius: BorderRadius.LG,
      }}
      startAccessory={
        displayAvatar && value && isCaipAccountId(`${chainId}:${value}`) ? (
          <SnapUIAvatar address={`${chainId}:${value}`} size="sm" />
        ) : null
      }
      endAccessory={
        value ? (
          <Icon
            className="snap-ui-renderer__address-input__clear-button"
            onClick={handleClear}
            name={IconName.Close}
            color={IconColor.infoDefault}
            style={{ cursor: disabled ? 'not-allowed' : 'pointer' }}
          />
        ) : null
      }
      {...props}
    />
  );
};<|MERGE_RESOLUTION|>--- conflicted
+++ resolved
@@ -47,11 +47,8 @@
   label?: string;
   displayAvatar?: boolean;
   handleClear: () => void;
-<<<<<<< HEAD
-=======
   disabled?: boolean;
   error?: string;
->>>>>>> 626e8e3c
 };
 
 const MatchedAccountInfo: FunctionComponent<MatchedAccountInfoProps> = ({
@@ -61,11 +58,8 @@
   value,
   displayName,
   handleClear,
-<<<<<<< HEAD
-=======
   disabled,
   error,
->>>>>>> 626e8e3c
 }) => (
   <Box display={Display.Flex} flexDirection={FlexDirection.Column}>
     {label && (
@@ -74,10 +68,7 @@
     <Box
       display={Display.Flex}
       backgroundColor={BackgroundColor.backgroundDefault}
-<<<<<<< HEAD
-=======
       className="snap-ui-renderer__matched-account-info"
->>>>>>> 626e8e3c
       alignItems={AlignItems.center}
       borderWidth={1}
       borderRadius={BorderRadius.LG}
@@ -87,11 +78,8 @@
       gap={2}
       style={{
         height: '48px',
-<<<<<<< HEAD
-=======
         opacity: disabled ? 0.5 : 1,
         cursor: disabled ? 'not-allowed' : 'auto',
->>>>>>> 626e8e3c
       }}
     >
       {displayAvatar && (
@@ -121,31 +109,21 @@
         </Box>
       </Box>
       <Icon
-<<<<<<< HEAD
-=======
         className="snap-ui-renderer__matched-account-info__clear-button"
->>>>>>> 626e8e3c
         onClick={handleClear}
         name={IconName.Close}
         color={IconColor.infoDefault}
         style={{
-<<<<<<< HEAD
-          cursor: 'pointer',
-=======
           cursor: disabled ? 'not-allowed' : 'pointer',
->>>>>>> 626e8e3c
           flexShrink: 0,
         }}
       />
     </Box>
-<<<<<<< HEAD
-=======
     {error && (
       <HelpText severity={HelpTextSeverity.Danger} marginTop={1}>
         {error}
       </HelpText>
     )}
->>>>>>> 626e8e3c
   </Box>
 );
 
@@ -259,11 +237,8 @@
         displayAvatar={displayAvatar}
         displayName={displayName}
         handleClear={handleClear}
-<<<<<<< HEAD
-=======
         disabled={disabled}
         error={error}
->>>>>>> 626e8e3c
       />
     );
   }
