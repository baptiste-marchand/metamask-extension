import { ButtonVariant } from '@metamask/snaps-sdk';
import React, { useCallback, useEffect } from 'react';
import {
  BlockaidReason,
  SecurityProvider,
} from '../../../../../shared/constants/security-provider';
import { Alert } from '../../../../ducks/confirm-alerts/confirm-alerts';
import {
  AlignItems,
  BackgroundColor,
  BlockSize,
  BorderRadius,
  Display,
  FlexDirection,
  IconColor,
  Severity,
  TextAlign,
  TextColor,
  TextVariant,
} from '../../../../helpers/constants/design-system';
import useAlerts from '../../../../hooks/useAlerts';
import { useI18nContext } from '../../../../hooks/useI18nContext';
import { useConfirmContext } from '../../../../pages/confirmations/context/confirm';
import {
  Box,
  Button,
  ButtonSize,
  Checkbox,
  Icon,
  IconName,
  IconSize,
  Modal,
  ModalBody,
  ModalContent,
  ModalFooter,
  ModalHeader,
  ModalOverlay,
  Text,
} from '../../../component-library';
import { useAlertActionHandler } from '../contexts/alertActionHandler';
import { useAlertMetrics } from '../contexts/alertMetricsContext';

export type AlertModalProps = {
  /**
   * The unique key representing the specific alert field.
   */
  alertKey: string;
  /**
   * The custom button component for acknowledging the alert.
   */
  customAcknowledgeButton?: React.ReactNode;
  /**
   * The custom checkbox component for acknowledging the alert.
   */
  customAcknowledgeCheckbox?: React.ReactNode;
  /**
   * The custom details component for the alert.
   */
  customDetails?: React.ReactNode;
  /**
   * The custom title for the alert.
   */
  customTitle?: string;
  /**
   * The start (left) content area of ModalHeader.
   * It overrides `startAccessory` of ModalHeaderDefault and by default no content is present.
   */
  headerStartAccessory?: React.ReactNode;
  /**
   * The function invoked when the user acknowledges the alert.
   */
  onAcknowledgeClick: () => void;
  /**
   * The function to be executed when the modal needs to be closed.
   */
  onClose: (request?: { recursive?: boolean }) => void;
  /**
   * The owner ID of the relevant alert from the `confirmAlerts` reducer.
   */
  ownerId: string;
  /**
   * Whether to show the close icon in the modal header.
   */
  showCloseIcon?: boolean;
};

function getSeverityStyle(severity?: Severity) {
  switch (severity) {
    case Severity.Warning:
      return {
        background: BackgroundColor.warningMuted,
        icon: IconColor.warningDefault,
      };
    case Severity.Danger:
      return {
        background: BackgroundColor.errorMuted,
        icon: IconColor.errorDefault,
      };
    default:
      return {
        background: BackgroundColor.backgroundDefault,
        icon: IconColor.infoDefault,
      };
  }
}

function AlertHeader({
  selectedAlert,
  customTitle,
}: {
  selectedAlert: Alert;
  customTitle?: string;
}) {
  const t = useI18nContext();
  const { severity, reason } = selectedAlert;
  const severityStyle = getSeverityStyle(severity);
  return (
    <Box
      gap={3}
      display={Display.Block}
      alignItems={AlignItems.center}
      textAlign={TextAlign.Center}
    >
      <Icon
        name={severity === Severity.Info ? IconName.Info : IconName.Danger}
        size={IconSize.Xl}
        color={severityStyle.icon}
      />
      <Text
        variant={TextVariant.headingSm}
        color={TextColor.inherit}
        marginTop={3}
        marginBottom={4}
      >
        {customTitle ?? reason ?? t('alert')}
      </Text>
    </Box>
  );
}

function BlockaidAlertDetails() {
  const t = useI18nContext();
  const { currentConfirmation } = useConfirmContext();
  const { securityAlertResponse } = currentConfirmation;
  let copy;
  switch (securityAlertResponse?.reason) {
<<<<<<< HEAD
    case BlockaidReason.rawSignatureFarming:
      copy = t('blockaidAlertInfoDescription3');
      break;
    case BlockaidReason.approvalFarming:
    case BlockaidReason.setApprovalForAll:
    case BlockaidReason.permitFarming:
      copy = t('blockaidAlertInfoDescription2');
=======
    case BlockaidReason.approvalFarming:
    case BlockaidReason.setApprovalForAll:
    case BlockaidReason.permitFarming:
      copy = t('blockaidAlertDescriptionWithdraw');
>>>>>>> 4c122d36
      break;
    case BlockaidReason.transferFarming:
    case BlockaidReason.transferFromFarming:
    case BlockaidReason.rawNativeTokenTransfer:
<<<<<<< HEAD
      copy = t('blockaidAlertInfoDescription');
      break;
    case BlockaidReason.seaportFarming:
      copy = t('blockaidAlertInfoDescription4');
      break;
    case BlockaidReason.blurFarming:
      copy = t('blockaidAlertInfoDescription5');
      break;
    case BlockaidReason.maliciousDomain:
      copy = t('blockaidAlertInfoDescription6');
      break;
    case BlockaidReason.tradeOrderFarming:
    case BlockaidReason.other:
    default:
      copy = t('blockaidAlertInfoDescription7');
=======
      copy = t('blockaidAlertDescriptionTokenTransfer');
      break;
    case BlockaidReason.seaportFarming:
      copy = t('blockaidAlertDescriptionOpenSea');
      break;
    case BlockaidReason.blurFarming:
      copy = t('blockaidAlertDescriptionBlur');
      break;
    case BlockaidReason.maliciousDomain:
      copy = t('blockaidAlertDescriptionMalicious');
      break;
    case BlockaidReason.rawSignatureFarming:
    case BlockaidReason.tradeOrderFarming:
    case BlockaidReason.other:
    default:
      copy = t('blockaidAlertDescriptionOthers');
>>>>>>> 4c122d36
  }

  return (
    <Text textAlign={TextAlign.Center} variant={TextVariant.bodyMd}>
      {copy}
    </Text>
  );
}

function AlertDetails({
  selectedAlert,
  customDetails,
}: {
  selectedAlert: Alert;
  customDetails?: React.ReactNode;
}) {
  const t = useI18nContext();
  const severityStyle = getSeverityStyle(selectedAlert.severity);
  return (
    <Box
      key={selectedAlert.key}
      display={Display.InlineBlock}
      padding={customDetails ? 0 : 2}
      width={BlockSize.Full}
      backgroundColor={customDetails ? undefined : severityStyle.background}
      borderRadius={BorderRadius.SM}
    >
      {customDetails ?? (
        <Box>
          {Boolean(selectedAlert.content) && selectedAlert.content}
          {Boolean(selectedAlert.message) && (
            <Text
              variant={TextVariant.bodyMd}
              data-testid="alert-modal__selected-alert"
            >
              {selectedAlert.message}
            </Text>
          )}
          {selectedAlert.alertDetails?.length ? (
            <Text variant={TextVariant.bodyMdBold} marginTop={1}>
              {t('alertModalDetails')}
            </Text>
          ) : null}
          <Box as="ul" className="alert-modal__alert-details" paddingLeft={6}>
            {selectedAlert.alertDetails?.map((detail, index) => (
              <Box as="li" key={`${selectedAlert.key}-detail-${index}`}>
                <Text variant={TextVariant.bodyMd}>{detail}</Text>
              </Box>
            ))}
          </Box>
        </Box>
      )}
    </Box>
  );
}

export function AcknowledgeCheckboxBase({
  selectedAlert,
  onCheckboxClick,
  isConfirmed,
  label,
}: {
  selectedAlert: Alert;
  onCheckboxClick: () => void;
  isConfirmed: boolean;
  label?: string;
}) {
  // TODO: Fix in https://github.com/MetaMask/metamask-extension/issues/31880
  // eslint-disable-next-line @typescript-eslint/prefer-nullish-coalescing
  if (selectedAlert.isBlocking || selectedAlert.severity !== Severity.Danger) {
    return null;
  }

  const t = useI18nContext();
  const severityStyle = getSeverityStyle(selectedAlert.severity);
  return (
    <Box
      display={Display.Flex}
      padding={4}
      width={BlockSize.Full}
      backgroundColor={severityStyle.background}
      borderRadius={BorderRadius.LG}
      marginTop={4}
    >
      <Checkbox
        label={label ?? t('alertModalAcknowledge')}
        data-testid="alert-modal-acknowledge-checkbox"
        isChecked={isConfirmed}
        onChange={onCheckboxClick}
        alignItems={AlignItems.flexStart}
        className="alert-modal__acknowledge-checkbox"
      />
    </Box>
  );
}

function AcknowledgeButton({
  onAcknowledgeClick,
  isConfirmed,
  hasActions,
  isBlocking,
}: {
  onAcknowledgeClick: () => void;
  isConfirmed: boolean;
  hasActions?: boolean;
  isBlocking?: boolean;
}) {
  const t = useI18nContext();

  return (
    <Button
      variant={hasActions ? ButtonVariant.Secondary : ButtonVariant.Primary}
      width={BlockSize.Full}
      onClick={onAcknowledgeClick}
      size={ButtonSize.Lg}
      data-testid="alert-modal-button"
      disabled={!isBlocking && !isConfirmed}
    >
      {t('gotIt')}
    </Button>
  );
}

function ActionButton({
  action,
  onClose,
  alertKey,
}: {
  action?: { key: string; label: string };
  onClose: (request: { recursive?: boolean } | void) => void;
  alertKey: string;
}) {
  const { processAction } = useAlertActionHandler();
  const { trackAlertActionClicked } = useAlertMetrics();

  const handleClick = useCallback(() => {
    if (!action) {
      return;
    }
    trackAlertActionClicked(alertKey);

    processAction(action.key);
    onClose({ recursive: true });
  }, [action, onClose, processAction, trackAlertActionClicked, alertKey]);

  if (!action) {
    return null;
  }

  const { key, label } = action;
  const dataTestId = `alert-modal-action-${key}`;

  return (
    <Button
      data-testid={dataTestId}
      key={key}
      variant={ButtonVariant.Primary}
      width={BlockSize.Full}
      size={ButtonSize.Lg}
      onClick={handleClick}
    >
      {label}
    </Button>
  );
}

export function AlertModal({
  ownerId,
  onAcknowledgeClick,
  alertKey,
  onClose,
  headerStartAccessory,
  customTitle,
  customDetails,
  customAcknowledgeCheckbox,
  customAcknowledgeButton,
  showCloseIcon = true,
}: AlertModalProps) {
  const { isAlertConfirmed, setAlertConfirmed, alerts } = useAlerts(ownerId);
  const { trackAlertRender } = useAlertMetrics();

  const handleClose = useCallback(
    (...args) => {
      onClose(...args);
    },
    [onClose],
  );

  const selectedAlert = alerts.find((alert: Alert) => alert.key === alertKey);

  useEffect(() => {
    if (selectedAlert) {
      trackAlertRender(selectedAlert.key);
    }
  }, [selectedAlert, trackAlertRender]);

  const isConfirmed = selectedAlert
    ? isAlertConfirmed(selectedAlert.key)
    : false;
  const isAlertDanger = selectedAlert
    ? selectedAlert.severity === Severity.Danger
    : false;

  const handleCheckboxClick = useCallback(() => {
    if (selectedAlert) {
      setAlertConfirmed(selectedAlert.key, !isConfirmed);
    }
  }, [isConfirmed, selectedAlert, setAlertConfirmed]);

  if (!selectedAlert) {
    return null;
  }

  return (
    <Modal isOpen onClose={handleClose} data-testid="alert-modal">
      <ModalOverlay />
      <ModalContent>
        <ModalHeader
          onClose={showCloseIcon ? handleClose : undefined}
          startAccessory={headerStartAccessory}
          paddingBottom={0}
          display={headerStartAccessory ? Display.InlineFlex : Display.Block}
          closeButtonProps={{
            'data-testid': 'alert-modal-close-button',
          }}
          endAccessory={showCloseIcon ? undefined : null} // Override endAccessory to omit the close icon
        />
        <AlertHeader selectedAlert={selectedAlert} customTitle={customTitle} />
        <ModalBody>
          {selectedAlert.provider === SecurityProvider.Blockaid ? (
            <BlockaidAlertDetails />
          ) : (
            <AlertDetails
              selectedAlert={selectedAlert}
              customDetails={customDetails}
            />
          )}
          {customAcknowledgeCheckbox ?? (
            <AcknowledgeCheckboxBase
              selectedAlert={selectedAlert}
              isConfirmed={isConfirmed}
              onCheckboxClick={handleCheckboxClick}
            />
          )}
        </ModalBody>
        <ModalFooter>
          <Box
            display={Display.Flex}
            flexDirection={FlexDirection.Column}
            gap={4}
            paddingTop={2}
            width={BlockSize.Full}
          >
            {customAcknowledgeButton ?? (
              <>
                <AcknowledgeButton
                  onAcknowledgeClick={onAcknowledgeClick}
                  isConfirmed={!isAlertDanger || isConfirmed}
                  hasActions={Boolean(selectedAlert.actions)}
                  isBlocking={selectedAlert.isBlocking}
                />
                {(selectedAlert.actions ?? []).map(
                  (action: { key: string; label: string }) => (
                    <ActionButton
                      key={action.key}
                      action={action}
                      onClose={handleClose}
                      alertKey={selectedAlert.key}
                    />
                  ),
                )}
              </>
            )}
          </Box>
        </ModalFooter>
      </ModalContent>
    </Modal>
  );
}<|MERGE_RESOLUTION|>--- conflicted
+++ resolved
@@ -144,41 +144,14 @@
   const { securityAlertResponse } = currentConfirmation;
   let copy;
   switch (securityAlertResponse?.reason) {
-<<<<<<< HEAD
-    case BlockaidReason.rawSignatureFarming:
-      copy = t('blockaidAlertInfoDescription3');
-      break;
-    case BlockaidReason.approvalFarming:
-    case BlockaidReason.setApprovalForAll:
-    case BlockaidReason.permitFarming:
-      copy = t('blockaidAlertInfoDescription2');
-=======
     case BlockaidReason.approvalFarming:
     case BlockaidReason.setApprovalForAll:
     case BlockaidReason.permitFarming:
       copy = t('blockaidAlertDescriptionWithdraw');
->>>>>>> 4c122d36
       break;
     case BlockaidReason.transferFarming:
     case BlockaidReason.transferFromFarming:
     case BlockaidReason.rawNativeTokenTransfer:
-<<<<<<< HEAD
-      copy = t('blockaidAlertInfoDescription');
-      break;
-    case BlockaidReason.seaportFarming:
-      copy = t('blockaidAlertInfoDescription4');
-      break;
-    case BlockaidReason.blurFarming:
-      copy = t('blockaidAlertInfoDescription5');
-      break;
-    case BlockaidReason.maliciousDomain:
-      copy = t('blockaidAlertInfoDescription6');
-      break;
-    case BlockaidReason.tradeOrderFarming:
-    case BlockaidReason.other:
-    default:
-      copy = t('blockaidAlertInfoDescription7');
-=======
       copy = t('blockaidAlertDescriptionTokenTransfer');
       break;
     case BlockaidReason.seaportFarming:
@@ -195,7 +168,6 @@
     case BlockaidReason.other:
     default:
       copy = t('blockaidAlertDescriptionOthers');
->>>>>>> 4c122d36
   }
 
   return (
