--- conflicted
+++ resolved
@@ -263,17 +263,11 @@
 function ActionButton({
   action,
   onClose,
-<<<<<<< HEAD
-}: {
-  action?: { key: string; label: string };
-  onClose: (request: { recursive?: boolean } | void) => void;
-=======
   alertKey,
 }: {
   action?: { key: string; label: string };
   onClose: (request: { recursive?: boolean } | void) => void;
   alertKey: string;
->>>>>>> f3548885
 }) {
   const { processAction } = useAlertActionHandler();
   const { trackAlertActionClicked } = useAlertMetrics();
@@ -287,15 +281,6 @@
     processAction(action.key);
     onClose({ recursive: true });
   }, [action, onClose, processAction, trackAlertActionClicked, alertKey]);
-
-  const handleClick = useCallback(() => {
-    if (!action) {
-      return;
-    }
-
-    processAction(action.key);
-    onClose({ recursive: true });
-  }, [action, onClose, processAction]);
 
   if (!action) {
     return null;
@@ -417,10 +402,7 @@
                       key={action.key}
                       action={action}
                       onClose={handleClose}
-<<<<<<< HEAD
-=======
                       alertKey={selectedAlert.key}
->>>>>>> f3548885
                     />
                   ),
                 )}
