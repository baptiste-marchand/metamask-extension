--- conflicted
+++ resolved
@@ -230,30 +230,6 @@
     );
   }
 
-<<<<<<< HEAD
-  getNetworkName() {
-    const { providerConfig } = this.props;
-    const providerName = providerConfig.type;
-    const { t } = this.context;
-
-    switch (providerName) {
-      case NETWORK_TYPES.MAINNET:
-        return t('mainnet');
-      case NETWORK_TYPES.GOERLI:
-        return t('goerli');
-      case NETWORK_TYPES.SEPOLIA:
-        return t('sepolia');
-      case NETWORK_TYPES.LINEA_TESTNET:
-        return t('lineatestnet');
-      case NETWORK_TYPES.LOCALHOST:
-        return t('localhost');
-      default:
-        return providerConfig.nickname || t('unknownNetwork');
-    }
-  }
-
-=======
->>>>>>> c2bbbb1d
   renderNetworkEntry(network) {
     const {
       providerConfig: { type: providerType },
