import classnames from 'classnames';
import { debounce } from 'lodash';
import PropTypes from 'prop-types';
import React, { useContext, useEffect, useMemo, useRef, useState } from 'react';
import { useSelector } from 'react-redux';
import { useHistory } from 'react-router-dom';
import {
  MetaMetricsEventCategory,
  MetaMetricsEventName,
} from '../../../../shared/constants/metametrics';
import {
  ///: BEGIN:ONLY_INCLUDE_IF(blockaid)
  NOTIFICATION_BLOCKAID_DEFAULT,
  ///: END:ONLY_INCLUDE_IF
  NOTIFICATION_BUY_SELL_BUTTON,
  NOTIFICATION_DROP_LEDGER_FIREFOX,
  NOTIFICATION_OPEN_BETA_SNAPS,
  NOTIFICATION_PETNAMES,
  NOTIFICATION_U2F_LEDGER_LIVE,
  getTranslatedUINotifications,
  NOTIFICATION_STAKING_PORTFOLIO,
} from '../../../../shared/notifications';
import { I18nContext } from '../../../contexts/i18n';
import { MetaMetricsContext } from '../../../contexts/metametrics';
import { getCurrentLocale } from '../../../ducks/locale/locale';
import { TextVariant } from '../../../helpers/constants/design-system';
import { ADVANCED_ROUTE } from '../../../helpers/constants/routes';
import ZENDESK_URLS from '../../../helpers/constants/zendesk-url';
import { useEqualityCheck } from '../../../hooks/useEqualityCheck';
///: BEGIN:ONLY_INCLUDE_IF(blockaid)
import { useTheme } from '../../../hooks/useTheme';
///: END:ONLY_INCLUDE_IF
import { getSortedAnnouncementsToShow } from '../../../selectors';
import { updateViewedNotifications } from '../../../store/actions';
import { ButtonPrimary, Text } from '../../component-library';
import Popover from '../../ui/popover';

function getActionFunctionById(id, history) {
  const actionFunctions = {
    8: () => {
      updateViewedNotifications({ 8: true });
      history.push(ADVANCED_ROUTE);
    },
    20: () => {
      updateViewedNotifications({ 20: true });
      global.platform.openTab({
        url: ZENDESK_URLS.LEDGER_FIREFOX_U2F_GUIDE,
      });
    },
    24: () => {
      updateViewedNotifications({ 24: true });
    },
    [NOTIFICATION_DROP_LEDGER_FIREFOX]: () => {
      updateViewedNotifications({ [NOTIFICATION_DROP_LEDGER_FIREFOX]: true });
    },
    [NOTIFICATION_OPEN_BETA_SNAPS]: () => {
      updateViewedNotifications({ [NOTIFICATION_OPEN_BETA_SNAPS]: true });
      global.platform.openTab({
        url: 'https://metamask.io/snaps/',
      });
    },
    [NOTIFICATION_BUY_SELL_BUTTON]: () => {
      updateViewedNotifications({ [NOTIFICATION_BUY_SELL_BUTTON]: true });
      global.platform.openTab({
        url: 'https://portfolio.metamask.io/sell/build-quote',
      });
    },
    [NOTIFICATION_U2F_LEDGER_LIVE]: () => {
      updateViewedNotifications({ [NOTIFICATION_U2F_LEDGER_LIVE]: true });
    },
<<<<<<< HEAD
=======
    [NOTIFICATION_STAKING_PORTFOLIO]: () => {
      updateViewedNotifications({ [NOTIFICATION_STAKING_PORTFOLIO]: true });
    },
>>>>>>> befc516a
    ///: BEGIN:ONLY_INCLUDE_IF(blockaid)
    [NOTIFICATION_BLOCKAID_DEFAULT]: () => {
      updateViewedNotifications({ [NOTIFICATION_BLOCKAID_DEFAULT]: true });
    },
    ///: END:ONLY_INCLUDE_IF
<<<<<<< HEAD
=======
    [NOTIFICATION_PETNAMES]: () => {
      updateViewedNotifications({ [NOTIFICATION_PETNAMES]: true });
    },
>>>>>>> befc516a
  };

  return actionFunctions[id];
}

const renderDescription = (description) => {
  if (!Array.isArray(description)) {
    return <Text variant={TextVariant.bodyMd}>{description}</Text>;
  }

  return (
    <>
      {description.map((piece, index) => {
        const isLast = index === description.length - 1;
        return (
          <Text
            data-testid={`whats-new-description-item-${index}`}
            key={`item-${index}`}
            variant={TextVariant.bodyMd}
            marginBottom={isLast ? 0 : 4}
          >
            {piece}
          </Text>
        );
      })}
    </>
  );
};

const renderFirstNotification = ({
  notification,
  idRefMap,
  history,
  isLast,
  trackEvent,
}) => {
  const { id, date, title, description, image, actionText } = notification;
  const actionFunction = getActionFunctionById(id, history);

  const imageComponent = image && (
    <img
      className="whats-new-popup__notification-image"
      src={image.src}
      height={image.height}
      width={image.width}
    />
  );
  const placeImageBelowDescription = image?.placeImageBelowDescription;

  return (
    <div
      className={classnames(
        'whats-new-popup__notification whats-new-popup__first-notification',
        {
          'whats-new-popup__last-notification': isLast,
        },
      )}
      key={`whats-new-popop-notification-${id}`}
    >
      <Text variant={TextVariant.bodyLgMedium} marginBottom={2}>
        {title}
      </Text>
      {!placeImageBelowDescription && imageComponent}
      <div className="whats-new-popup__description-and-date">
        <div className="whats-new-popup__notification-description">
          {renderDescription(description)}
        </div>

        <div className="whats-new-popup__notification-date">{date}</div>
      </div>
      {placeImageBelowDescription && imageComponent}
      {actionText && (
        <ButtonPrimary
          className="whats-new-popup__button"
          onClick={() => {
            actionFunction();
            trackEvent({
              category: MetaMetricsEventCategory.Home,
              event: MetaMetricsEventName.WhatsNewClicked,
            });
          }}
          block
        >
          {actionText}
        </ButtonPrimary>
      )}
      <div
        className="whats-new-popup__intersection-observable"
        ref={idRefMap[id]}
      />
    </div>
  );
};

const renderSubsequentNotification = ({
  notification,
  idRefMap,
  history,
  isLast,
}) => {
  const { id, date, title, description, actionText } = notification;

  const actionFunction = getActionFunctionById(id, history);
  return (
    <div
      className={classnames('whats-new-popup__notification', {
        'whats-new-popup__last-notification': isLast,
      })}
      key={`whats-new-popop-notification-${id}`}
    >
      <div className="whats-new-popup__notification-title">{title}</div>
      <div className="whats-new-popup__description-and-date">
        <div className="whats-new-popup__notification-description">
          {renderDescription(description)}
        </div>
        <div className="whats-new-popup__notification-date">{date}</div>
      </div>
      {actionText && (
        <div className="whats-new-popup__link" onClick={actionFunction}>
          {`${actionText} >`}
        </div>
      )}
      <div
        className="whats-new-popup__intersection-observable"
        ref={idRefMap[id]}
      />
    </div>
  );
};

export default function WhatsNewPopup({ onClose }) {
  const t = useContext(I18nContext);
  const history = useHistory();

  const notifications = useSelector(getSortedAnnouncementsToShow);
  const locale = useSelector(getCurrentLocale);

  ///: BEGIN:ONLY_INCLUDE_IF(blockaid)
  const theme = useTheme();
  ///: END:ONLY_INCLUDE_IF

  const [seenNotifications, setSeenNotifications] = useState({});
  const [shouldShowScrollButton, setShouldShowScrollButton] = useState(true);

  const popoverRef = useRef();

  const memoizedNotifications = useEqualityCheck(notifications);
  const idRefMap = useMemo(
    () =>
      memoizedNotifications.reduce(
        (_idRefMap, notification) => ({
          ..._idRefMap,
          [notification.id]: React.createRef(),
        }),
        {},
      ),
    [memoizedNotifications],
  );

  const trackEvent = useContext(MetaMetricsContext);

  const handleDebouncedScroll = debounce((target) => {
    setShouldShowScrollButton(
      target.scrollHeight - target.scrollTop !== target.clientHeight,
    );
  }, 100);

  const handleScroll = (e) => {
    handleDebouncedScroll(e.target);
  };

  const handleScrollDownClick = (e) => {
    e.stopPropagation();
    idRefMap[notifications[notifications.length - 1].id].current.scrollIntoView(
      {
        behavior: 'smooth',
      },
    );
  };

  useEffect(() => {
    const observer = new window.IntersectionObserver(
      (entries, _observer) => {
        entries.forEach((entry) => {
          if (entry.isIntersecting) {
            const [id, ref] = Object.entries(idRefMap).find(([_, _ref]) =>
              _ref.current.isSameNode(entry.target),
            );

            setSeenNotifications((_seenNotifications) => ({
              ..._seenNotifications,
              [id]: true,
            }));

            _observer.unobserve(ref.current);
          }
        });
      },
      {
        root: popoverRef.current,
        threshold: 1.0,
      },
    );

    Object.values(idRefMap).forEach((ref) => {
      observer.observe(ref.current);
    });

    return () => {
      observer.disconnect();
    };
  }, [idRefMap, setSeenNotifications]);

  // Display notifications with full image
  const notificationRenderers = {
    24: renderFirstNotification,
    // This syntax is unusual, but very helpful here.  It's equivalent to `notificationRenderers[NOTIFICATION_DROP_LEDGER_FIREFOX] =`
    [NOTIFICATION_DROP_LEDGER_FIREFOX]: renderFirstNotification,
    [NOTIFICATION_OPEN_BETA_SNAPS]: renderFirstNotification,
    [NOTIFICATION_BUY_SELL_BUTTON]: renderFirstNotification,
    [NOTIFICATION_U2F_LEDGER_LIVE]: renderFirstNotification,
<<<<<<< HEAD
    ///: BEGIN:ONLY_INCLUDE_IF(blockaid)
    [NOTIFICATION_BLOCKAID_DEFAULT]: renderFirstNotification,
    ///: END:ONLY_INCLUDE_IF
=======
    [NOTIFICATION_STAKING_PORTFOLIO]: renderFirstNotification,
    ///: BEGIN:ONLY_INCLUDE_IF(blockaid)
    [NOTIFICATION_BLOCKAID_DEFAULT]: renderFirstNotification,
    ///: END:ONLY_INCLUDE_IF
    [NOTIFICATION_PETNAMES]: renderFirstNotification,
>>>>>>> befc516a
  };

  return (
    <Popover
      title={t('whatsNew')}
      headerProps={{ padding: [4, 4, 4] }}
      className="whats-new-popup__popover"
      onClose={() => {
        updateViewedNotifications(seenNotifications);
        trackEvent({
          category: MetaMetricsEventCategory.Home,
          event: MetaMetricsEventName.WhatsNewViewed,
          properties: {
            number_viewed: Object.keys(seenNotifications).pop(),
            completed_all: true,
          },
        });
        onClose();
      }}
      popoverRef={popoverRef}
      showScrollDown={shouldShowScrollButton && notifications.length > 1}
      onScrollDownButtonClick={handleScrollDownClick}
      onScroll={handleScroll}
    >
      <div className="whats-new-popup__notifications">
        {notifications.map(({ id }, index) => {
          const notification = getTranslatedUINotifications(
            t,
            locale,

            ///: BEGIN:ONLY_INCLUDE_IF(blockaid)
            theme,
            ///: END:ONLY_INCLUDE_IF
          )[id];
          const isLast = index === notifications.length - 1;
          // Choose the appropriate rendering function based on the id
          const renderNotification =
            notificationRenderers[id] || renderSubsequentNotification;

          return renderNotification({
            notification,
            idRefMap,
            history,
            isLast,
            trackEvent,
          });
        })}
      </div>
    </Popover>
  );
}

WhatsNewPopup.propTypes = {
  onClose: PropTypes.func.isRequired,
};<|MERGE_RESOLUTION|>--- conflicted
+++ resolved
@@ -68,23 +68,17 @@
     [NOTIFICATION_U2F_LEDGER_LIVE]: () => {
       updateViewedNotifications({ [NOTIFICATION_U2F_LEDGER_LIVE]: true });
     },
-<<<<<<< HEAD
-=======
     [NOTIFICATION_STAKING_PORTFOLIO]: () => {
       updateViewedNotifications({ [NOTIFICATION_STAKING_PORTFOLIO]: true });
     },
->>>>>>> befc516a
     ///: BEGIN:ONLY_INCLUDE_IF(blockaid)
     [NOTIFICATION_BLOCKAID_DEFAULT]: () => {
       updateViewedNotifications({ [NOTIFICATION_BLOCKAID_DEFAULT]: true });
     },
     ///: END:ONLY_INCLUDE_IF
-<<<<<<< HEAD
-=======
     [NOTIFICATION_PETNAMES]: () => {
       updateViewedNotifications({ [NOTIFICATION_PETNAMES]: true });
     },
->>>>>>> befc516a
   };
 
   return actionFunctions[id];
@@ -306,17 +300,11 @@
     [NOTIFICATION_OPEN_BETA_SNAPS]: renderFirstNotification,
     [NOTIFICATION_BUY_SELL_BUTTON]: renderFirstNotification,
     [NOTIFICATION_U2F_LEDGER_LIVE]: renderFirstNotification,
-<<<<<<< HEAD
-    ///: BEGIN:ONLY_INCLUDE_IF(blockaid)
-    [NOTIFICATION_BLOCKAID_DEFAULT]: renderFirstNotification,
-    ///: END:ONLY_INCLUDE_IF
-=======
     [NOTIFICATION_STAKING_PORTFOLIO]: renderFirstNotification,
     ///: BEGIN:ONLY_INCLUDE_IF(blockaid)
     [NOTIFICATION_BLOCKAID_DEFAULT]: renderFirstNotification,
     ///: END:ONLY_INCLUDE_IF
     [NOTIFICATION_PETNAMES]: renderFirstNotification,
->>>>>>> befc516a
   };
 
   return (
