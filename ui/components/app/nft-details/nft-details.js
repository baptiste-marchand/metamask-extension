import React, { useEffect } from 'react';
import PropTypes from 'prop-types';
import { useDispatch, useSelector } from 'react-redux';
import { useHistory } from 'react-router-dom';
import { isEqual } from 'lodash';
import Box from '../../ui/box';
import {
  TextColor,
  IconColor,
  TextVariant,
  FontWeight,
  JustifyContent,
  OverflowWrap,
  FlexDirection,
  Display,
} from '../../../helpers/constants/design-system';
import { useI18nContext } from '../../../hooks/useI18nContext';
import {
  formatDate,
  getAssetImageURL,
  shortenAddress,
} from '../../../helpers/utils/util';
import { getNftImageAlt } from '../../../helpers/utils/nfts';
import {
  getCurrentChainId,
  getCurrentNetwork,
  getIpfsGateway,
  getSelectedInternalAccount,
} from '../../../selectors';
import AssetNavigation from '../../../pages/asset/components/asset-navigation';
import { getNftContracts } from '../../../ducks/metamask/metamask';
import { DEFAULT_ROUTE, SEND_ROUTE } from '../../../helpers/constants/routes';
import {
  checkAndUpdateSingleNftOwnershipStatus,
  removeAndIgnoreNft,
  setRemoveNftMessage,
  setNewNftAddedMessage,
} from '../../../store/actions';
import { CHAIN_IDS } from '../../../../shared/constants/network';
import { getEnvironmentType } from '../../../../app/scripts/lib/util';
import { ENVIRONMENT_TYPE_POPUP } from '../../../../shared/constants/app';
import NftOptions from '../nft-options/nft-options';
import Button from '../../ui/button';
import { startNewDraftTransaction } from '../../../ducks/send';
import InfoTooltip from '../../ui/info-tooltip';
import { usePrevious } from '../../../hooks/usePrevious';
import { useCopyToClipboard } from '../../../hooks/useCopyToClipboard';
import { isEqualCaseInsensitive } from '../../../../shared/modules/string-utils';
import {
  AssetType,
  TokenStandard,
} from '../../../../shared/constants/transaction';
import { ButtonIcon, IconName, Text } from '../../component-library';
import Tooltip from '../../ui/tooltip';
import { decWEIToDecETH } from '../../../../shared/modules/conversion.utils';
import { NftItem } from '../../multichain/nft-item';
<<<<<<< HEAD
=======
import {
  MetaMetricsEventName,
  MetaMetricsEventCategory,
} from '../../../../shared/constants/metametrics';
import { MetaMetricsContext } from '../../../contexts/metametrics';
>>>>>>> 2c457705

export default function NftDetails({ nft }) {
  const {
    image,
    imageOriginal,
    name,
    description,
    address,
    tokenId,
    standard,
    isCurrentlyOwned,
    lastSale,
  } = nft;
  const t = useI18nContext();
  const history = useHistory();
  const dispatch = useDispatch();
  const ipfsGateway = useSelector(getIpfsGateway);
  const nftContracts = useSelector(getNftContracts);
  const currentNetwork = useSelector(getCurrentChainId);
  const currentChain = useSelector(getCurrentNetwork);

  const [addressCopied, handleAddressCopy] = useCopyToClipboard();

  const nftContractName = nftContracts.find(({ address: contractAddress }) =>
    isEqualCaseInsensitive(contractAddress, address),
  )?.name;
  const {
    metadata: { name: selectedAccountName },
  } = useSelector(getSelectedInternalAccount);
  const nftImageAlt = getNftImageAlt(nft);
  const nftSrcUrl = imageOriginal ?? image;
  const nftImageURL = getAssetImageURL(imageOriginal ?? image, ipfsGateway);
  const isIpfsURL = nftSrcUrl?.startsWith('ipfs:');
  const isImageHosted = image?.startsWith('https:');

  const formattedTimestamp = formatDate(
    new Date(lastSale?.event_timestamp).getTime(),
    'M/d/y',
  );

<<<<<<< HEAD
  const onRemove = () => {
    dispatch(removeAndIgnoreNft(address, tokenId));
    dispatch(setNewNftAddedMessage(''));
    dispatch(setRemoveNftMessage('success'));
    history.push(DEFAULT_ROUTE);
=======
  const { chainId } = currentChain;
  useEffect(() => {
    trackEvent({
      event: MetaMetricsEventName.NftDetailsOpened,
      category: MetaMetricsEventCategory.Tokens,
      properties: {
        chain_id: chainId,
      },
    });
  }, [trackEvent, chainId]);

  const onRemove = async () => {
    let isSuccessfulEvent = false;
    try {
      await dispatch(removeAndIgnoreNft(address, tokenId));
      dispatch(setNewNftAddedMessage(''));
      dispatch(setRemoveNftMessage('success'));
      isSuccessfulEvent = true;
    } catch (err) {
      dispatch(setNewNftAddedMessage(''));
      dispatch(setRemoveNftMessage('error'));
    } finally {
      // track event
      trackEvent({
        event: MetaMetricsEventName.NFTRemoved,
        category: 'Wallet',
        properties: {
          token_contract_address: address,
          tokenId: tokenId.toString(),
          asset_type: AssetType.NFT,
          token_standard: standard,
          chain_id: currentNetwork,
          isSuccessful: isSuccessfulEvent,
        },
      });
      history.push(DEFAULT_ROUTE);
    }
>>>>>>> 2c457705
  };

  const prevNft = usePrevious(nft);
  useEffect(() => {
    if (!isEqual(prevNft, nft)) {
      checkAndUpdateSingleNftOwnershipStatus(nft);
    }
  }, [nft, prevNft]);

  const getOpenSeaLink = () => {
    switch (currentNetwork) {
      case CHAIN_IDS.MAINNET:
        return `https://opensea.io/assets/ethereum/${address}/${tokenId}`;
      case CHAIN_IDS.POLYGON:
        return `https://opensea.io/assets/matic/${address}/${tokenId}`;
      case CHAIN_IDS.GOERLI:
        return `https://testnets.opensea.io/assets/goerli/${address}/${tokenId}`;
      case CHAIN_IDS.SEPOLIA:
        return `https://testnets.opensea.io/assets/sepolia/${address}/${tokenId}`;
      default:
        return null;
    }
  };

  const openSeaLink = getOpenSeaLink();
  const sendDisabled =
    standard !== TokenStandard.ERC721 && standard !== TokenStandard.ERC1155;
  const inPopUp = getEnvironmentType() === ENVIRONMENT_TYPE_POPUP;

  const onSend = async () => {
    await dispatch(
      startNewDraftTransaction({
        type: AssetType.NFT,
        details: nft,
      }),
    );
    history.push(SEND_ROUTE);
  };

  const renderSendButton = () => {
    if (isCurrentlyOwned === false) {
      return <div style={{ height: '30px' }} />;
    }
    return (
      <Box display={Display.Flex} margin={inPopUp ? [4, 0] : null}>
        <Button
          type="primary"
          onClick={onSend}
          disabled={sendDisabled}
          className="nft-details__send-button"
          data-testid="nft-send-button"
        >
          {t('send')}
        </Button>
        {sendDisabled ? (
          <InfoTooltip position="top" contentText={t('sendingDisabled')} />
        ) : null}
      </Box>
    );
  };

  return (
    <>
      <AssetNavigation
        accountName={selectedAccountName}
        assetName={nftContractName}
        onBack={() => history.push(DEFAULT_ROUTE)}
        optionsButton={
          <NftOptions
            onViewOnOpensea={
              openSeaLink
                ? () => global.platform.openTab({ url: openSeaLink })
                : null
            }
            onRemove={onRemove}
          />
        }
      />
      <Box className="nft-details">
        <Box
          className="nft-details__top-section"
          gap={6}
          flexDirection={FlexDirection.Column}
        >
          <Box className="nft-details__nft-item">
            <NftItem
              nftImageURL={nftImageURL}
              src={isImageHosted ? image : nftImageURL}
              alt={image ? nftImageAlt : ''}
              name={name}
              tokenId={tokenId}
              networkName={currentChain.nickname}
              networkSrc={currentChain.rpcPrefs?.imageUrl}
              isIpfsURL={isIpfsURL}
              clickable
            />
          </Box>
          <Box
            flexDirection={FlexDirection.Column}
            className="nft-details__info"
            marginTop={4}
            justifyContent={JustifyContent.spaceBetween}
          >
            <div>
              <Text
                color={TextColor.textDefault}
                variant={TextVariant.headingSm}
                as="h4"
                fontWeight={FontWeight.Bold}
                marginBottom={2}
              >
                {name}
              </Text>
              <Text
                color={TextColor.textMuted}
                variant={TextVariant.bodyMd}
                as="h5"
                marginBottom={4}
                overflowWrap={OverflowWrap.BreakWord}
              >
                #{tokenId}
              </Text>
            </div>
            {description ? (
              <div>
                <Text
                  color={TextColor.textDefault}
                  variant={TextVariant.bodySmBold}
                  as="h6"
                  marginBottom={2}
                  className="nft-details__description"
                >
                  {t('description')}
                </Text>
                <Text
                  color={TextColor.textAlternative}
                  variant={TextVariant.bodySm}
                  as="h6"
                  overflowWrap={OverflowWrap.BreakWord}
                  marginBottom={4}
                >
                  {description}
                </Text>
              </div>
            ) : null}
            {inPopUp ? null : renderSendButton()}
          </Box>
        </Box>
        <Box marginBottom={2}>
          {lastSale ? (
            <>
              <Box display={Display.Flex} flexDirection={FlexDirection.Row}>
                <Text
                  color={TextColor.textDefault}
                  variant={TextVariant.bodySmBold}
                  as="h6"
                  marginBottom={4}
                  marginRight={2}
                  className="nft-details__link-title"
                >
                  {t('lastSold')}
                </Text>
                <Box
                  display={Display.Flex}
                  flexDirection={FlexDirection.Row}
                  className="nft-details__contract-wrapper"
                >
                  <Text
                    color={TextColor.textAlternative}
                    variant={TextVariant.bodySm}
                    as="h6"
                    overflowWrap={OverflowWrap.BreakWord}
                    marginBottom={4}
                  >
                    {formattedTimestamp}
                  </Text>
                </Box>
              </Box>
              <Box display={Display.Flex} flexDirection={FlexDirection.Row}>
                <Text
                  color={TextColor.textDefault}
                  variant={TextVariant.bodySmBold}
                  as="h6"
                  marginBottom={4}
                  marginRight={2}
                  className="nft-details__link-title"
                >
                  {t('lastPriceSold')}
                </Text>
                <Box
                  display={Display.Flex}
                  flexDirection={FlexDirection.Row}
                  className="nft-details__contract-wrapper"
                >
                  <Text
                    color={TextColor.textAlternative}
                    variant={TextVariant.bodySm}
                    as="h6"
                    overflowWrap={OverflowWrap.BreakWord}
                    marginBottom={4}
                  >
                    {`${Number(decWEIToDecETH(lastSale.total_price))} ${
                      lastSale.payment_token.symbol
                    }`}
                  </Text>
                </Box>
              </Box>
            </>
          ) : null}
          <Box display={Display.Flex} flexDirection={FlexDirection.Row}>
            <Text
              color={TextColor.textDefault}
              variant={TextVariant.bodySmBold}
              as="h6"
              marginBottom={4}
              marginRight={2}
              className="nft-details__link-title"
            >
              {t('contractAddress')}
            </Text>
            <Box
              display={Display.Flex}
              flexDirection={FlexDirection.Row}
              className="nft-details__contract-wrapper"
            >
              <Text
                color={TextColor.textAlternative}
                variant={TextVariant.bodySm}
                as="h6"
                overflowWrap={OverflowWrap.BreakWord}
                marginBottom={4}
              >
                {shortenAddress(address)}
              </Text>
              <Tooltip
                wrapperClassName="nft-details__tooltip-wrapper"
                position="bottom"
                title={
                  addressCopied ? t('copiedExclamation') : t('copyToClipboard')
                }
              >
                <ButtonIcon
                  ariaLabel="copy"
                  color={IconColor.iconAlternative}
                  className="nft-details__contract-copy-button"
                  data-testid="nft-address-copy"
                  onClick={() => {
                    handleAddressCopy(address);
                  }}
                  iconName={
                    addressCopied ? IconName.CopySuccess : IconName.Copy
                  }
                />
              </Tooltip>
            </Box>
          </Box>
          {inPopUp ? renderSendButton() : null}
          <Text
            color={TextColor.textAlternative}
            variant={TextVariant.bodySm}
            as="h6"
          >
            {t('nftDisclaimer')}
          </Text>
        </Box>
      </Box>
    </>
  );
}

NftDetails.propTypes = {
  nft: PropTypes.shape({
    address: PropTypes.string.isRequired,
    tokenId: PropTypes.string.isRequired,
    isCurrentlyOwned: PropTypes.bool,
    name: PropTypes.string,
    description: PropTypes.string,
    image: PropTypes.string,
    standard: PropTypes.string,
    imageThumbnail: PropTypes.string,
    imagePreview: PropTypes.string,
    imageOriginal: PropTypes.string,
    creator: PropTypes.shape({
      address: PropTypes.string,
      config: PropTypes.string,
      profile_img_url: PropTypes.string,
    }),
    lastSale: PropTypes.shape({
      event_timestamp: PropTypes.string,
      total_price: PropTypes.string,
      payment_token: PropTypes.shape({
        symbol: PropTypes.string,
      }),
    }),
  }),
};<|MERGE_RESOLUTION|>--- conflicted
+++ resolved
@@ -1,4 +1,4 @@
-import React, { useEffect } from 'react';
+import React, { useEffect, useContext } from 'react';
 import PropTypes from 'prop-types';
 import { useDispatch, useSelector } from 'react-redux';
 import { useHistory } from 'react-router-dom';
@@ -54,14 +54,11 @@
 import Tooltip from '../../ui/tooltip';
 import { decWEIToDecETH } from '../../../../shared/modules/conversion.utils';
 import { NftItem } from '../../multichain/nft-item';
-<<<<<<< HEAD
-=======
 import {
   MetaMetricsEventName,
   MetaMetricsEventCategory,
 } from '../../../../shared/constants/metametrics';
 import { MetaMetricsContext } from '../../../contexts/metametrics';
->>>>>>> 2c457705
 
 export default function NftDetails({ nft }) {
   const {
@@ -82,6 +79,7 @@
   const nftContracts = useSelector(getNftContracts);
   const currentNetwork = useSelector(getCurrentChainId);
   const currentChain = useSelector(getCurrentNetwork);
+  const trackEvent = useContext(MetaMetricsContext);
 
   const [addressCopied, handleAddressCopy] = useCopyToClipboard();
 
@@ -102,13 +100,6 @@
     'M/d/y',
   );
 
-<<<<<<< HEAD
-  const onRemove = () => {
-    dispatch(removeAndIgnoreNft(address, tokenId));
-    dispatch(setNewNftAddedMessage(''));
-    dispatch(setRemoveNftMessage('success'));
-    history.push(DEFAULT_ROUTE);
-=======
   const { chainId } = currentChain;
   useEffect(() => {
     trackEvent({
@@ -146,7 +137,6 @@
       });
       history.push(DEFAULT_ROUTE);
     }
->>>>>>> 2c457705
   };
 
   const prevNft = usePrevious(nft);
