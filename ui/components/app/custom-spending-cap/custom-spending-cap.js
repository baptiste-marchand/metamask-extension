--- conflicted
+++ resolved
@@ -4,29 +4,14 @@
 import BigNumber from 'bignumber.js';
 import { addHexPrefix } from 'ethereumjs-util';
 import { I18nContext } from '../../../contexts/i18n';
-<<<<<<< HEAD
-import Box from '../../ui/box';
-import FormField from '../../ui/form-field';
-import { ButtonLink, Icon, IconName } from '../../component-library';
-import { Text } from '../../component-library/text/deprecated';
-import {
-  AlignItems,
-  TextAlign,
-=======
 import {
   AlignItems,
   Display,
   FlexDirection,
->>>>>>> 877e184b
   TextVariant,
   Size,
   BackgroundColor,
   TextColor,
-<<<<<<< HEAD
-  Display,
-  FlexDirection,
-} from '../../../helpers/constants/design-system';
-=======
   BlockSize,
 } from '../../../helpers/constants/design-system';
 import {
@@ -40,7 +25,6 @@
   HelpText,
   Box,
 } from '../../component-library';
->>>>>>> 877e184b
 import { setCustomTokenAmount } from '../../../ducks/app/app';
 import { calcTokenAmount } from '../../../../shared/lib/transactions-controller-utils';
 import { hexToDecimal } from '../../../../shared/modules/conversion.utils';
@@ -165,7 +149,6 @@
         const newData = getCustomTxParamsData(txParams.data, {
           customPermissionAmount: valueInput,
           decimals,
-<<<<<<< HEAD
         });
         const { from, to, value: txValue } = txParams;
         const estimatedGasLimit = await estimateGas({
@@ -174,16 +157,6 @@
           value: txValue,
           data: newData,
         });
-=======
-        });
-        const { from, to, value: txValue } = txParams;
-        const estimatedGasLimit = await estimateGas({
-          from,
-          to,
-          value: txValue,
-          data: newData,
-        });
->>>>>>> 877e184b
         if (estimatedGasLimit) {
           await updateTransaction({
             gasLimit: hexToDecimal(addHexPrefix(estimatedGasLimit)),
@@ -239,83 +212,15 @@
     <>
       <Box
         className="custom-spending-cap"
-<<<<<<< HEAD
-        borderRadius={Size.SM}
-        paddingTop={2}
-        paddingRight={6}
-        paddingLeft={6}
         display={Display.Flex}
         alignItems={AlignItems.flexStart}
         flexDirection={FlexDirection.Column}
-        backgroundColor={BackgroundColor.backgroundAlternative}
-=======
-        display={Display.Flex}
-        alignItems={AlignItems.flexStart}
-        flexDirection={FlexDirection.Column}
->>>>>>> 877e184b
         gap={2}
         padding={4}
         backgroundColor={BackgroundColor.backgroundAlternative}
         borderRadius={Size.SM}
       >
         <Box
-<<<<<<< HEAD
-          justifyContent={JustifyContent.center}
-          display={Display.Block}
-          className="custom-spending-cap__input"
-        >
-          <label
-            htmlFor={
-              decConversionGreaterThan(customSpendingCap, currentTokenBalance)
-                ? 'custom-spending-cap-input-value'
-                : 'custom-spending-cap'
-            }
-          >
-            <FormField
-              inputRef={inputRef}
-              dataTestId="custom-spending-cap-input"
-              wrappingLabelProps={{ as: 'div' }}
-              id={
-                decConversionGreaterThan(customSpendingCap, currentTokenBalance)
-                  ? 'custom-spending-cap-input-value'
-                  : 'custom-spending-cap'
-              }
-              TooltipCustomComponent={
-                <CustomSpendingCapTooltip
-                  tooltipContentText={
-                    replaceCommaToDot(customSpendingCap)
-                      ? chooseTooltipContentText
-                      : ''
-                  }
-                  tooltipIcon={
-                    replaceCommaToDot(customSpendingCap)
-                      ? decConversionGreaterThan(
-                          customSpendingCap,
-                          currentTokenBalance,
-                        )
-                      : ''
-                  }
-                />
-              }
-              onChange={handleChange}
-              titleText={t('customSpendingCap')}
-              placeholder={t('enterANumber')}
-              error={error}
-              value={customSpendingCap}
-              titleDetail={
-                showUseSiteSuggestionButton && (
-                  <ButtonLink
-                    size={Size.auto}
-                    onClick={(e) => {
-                      e.preventDefault();
-                      setShowUseSiteSuggestionButton(false);
-                      handleChange(dappProposedValue);
-                    }}
-                  >
-                    {t('useSiteSuggestion')}
-                  </ButtonLink>
-                )
-=======
           display={Display.Flex}
           alignItems={AlignItems.center}
           gap={1}
@@ -342,7 +247,6 @@
                       currentTokenBalance,
                     )
                   : ''
->>>>>>> 877e184b
               }
             />
           </div>
@@ -356,32 +260,9 @@
                 handleChange(dappProposedValue);
               }}
             >
-<<<<<<< HEAD
-              <Text
-                color={TextColor.textDefault}
-                variant={TextVariant.bodySm}
-                as="h6"
-                paddingTop={2}
-              >
-                {replaceCommaToDot(customSpendingCap)
-                  ? customSpendingCapText
-                  : inputLogicEmptyStateText}
-              </Text>
-              <ButtonLink
-                size={Size.SM}
-                href={ZENDESK_URLS.TOKEN_ALLOWANCE_WITH_SPENDING_CAP}
-                target="_blank"
-                marginBottom={2}
-              >
-                {t('learnMoreUpperCase')}
-              </ButtonLink>
-            </Box>
-          </label>
-=======
               {t('useSiteSuggestion')}
             </ButtonLink>
           )}
->>>>>>> 877e184b
         </Box>
         <TextField
           inputRef={inputRef}
