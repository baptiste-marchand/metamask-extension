import React from 'react';
import { render, fireEvent, waitFor } from '@testing-library/react';
<<<<<<< HEAD
=======
import configureMockState from 'redux-mock-store';
import thunk from 'redux-thunk';
import { renderWithProvider } from '../../../../test/lib/render-helpers';
import mockState from '../../../../test/data/mock-state.json';
>>>>>>> c2bbbb1d
import {
  MetaMetricsEventCategory,
  MetaMetricsEventKeyType,
  MetaMetricsEventName,
} from '../../../../shared/constants/metametrics';
<<<<<<< HEAD
=======
import { MetaMetricsContext } from '../../../contexts/metametrics';
>>>>>>> c2bbbb1d
import HoldToRevealButton from './hold-to-reveal-button';

const mockTrackEvent = jest.fn();

<<<<<<< HEAD
jest.mock('react', () => ({
  ...jest.requireActual('react'),
  useContext: () => mockTrackEvent,
}));

=======
>>>>>>> c2bbbb1d
describe('HoldToRevealButton', () => {
  const mockStore = configureMockState([thunk])(mockState);
  let props = {};

  beforeEach(() => {
    const mockOnLongPressed = jest.fn();

    props = {
      onLongPressed: mockOnLongPressed,
      buttonText: 'Hold to reveal SRP',
    };
  });

  afterEach(() => {
    jest.resetAllMocks();
  });

  it('should render a button with label', () => {
    const { getByText } = render(<HoldToRevealButton {...props} />);

    expect(getByText('Hold to reveal SRP')).toBeInTheDocument();
  });

  it('should render a button when mouse is down and up', () => {
    const { getByText } = render(<HoldToRevealButton {...props} />);

    const button = getByText('Hold to reveal SRP');

    fireEvent.mouseDown(button);

    expect(button).toBeDefined();

    fireEvent.mouseUp(button);

    expect(button).toBeDefined();
  });

  it('should show the locked padlock when a button is long pressed and then should show it after it was lifted off before the animation concludes', async () => {
<<<<<<< HEAD
    const { getByText, queryByLabelText } = render(
      <HoldToRevealButton {...props} />,
=======
    const { getByText, queryByLabelText } = renderWithProvider(
      <MetaMetricsContext.Provider value={mockTrackEvent}>
        <HoldToRevealButton {...props} />
      </MetaMetricsContext.Provider>,
      mockStore,
>>>>>>> c2bbbb1d
    );

    const button = getByText('Hold to reveal SRP');

    fireEvent.mouseDown(button);
<<<<<<< HEAD
    const circleLocked = queryByLabelText('circle-locked');
=======
    const circleLocked = queryByLabelText('hold to reveal circle locked');
>>>>>>> c2bbbb1d

    await waitFor(() => {
      expect(circleLocked).toBeInTheDocument();
    });

    fireEvent.mouseUp(button);
<<<<<<< HEAD
    const circleUnlocked = queryByLabelText('circle-unlocked');
=======
    const circleUnlocked = queryByLabelText('hold to reveal circle unlocked');
>>>>>>> c2bbbb1d

    await waitFor(() => {
      expect(circleUnlocked).not.toBeInTheDocument();
    });
  });

  it('should show the unlocked padlock when a button is long pressed for the duration of the animation', async () => {
<<<<<<< HEAD
    const { getByText, queryByLabelText } = render(
      <HoldToRevealButton {...props} />,
=======
    const { getByText, queryByLabelText, getByLabelText } = renderWithProvider(
      <MetaMetricsContext.Provider value={mockTrackEvent}>
        <HoldToRevealButton {...props} />
      </MetaMetricsContext.Provider>,
      mockStore,
>>>>>>> c2bbbb1d
    );

    const button = getByText('Hold to reveal SRP');

    fireEvent.mouseDown(button);

<<<<<<< HEAD
    const circleLocked = queryByLabelText('circle-locked');
    fireEvent.transitionEnd(circleLocked);

    const circleUnlocked = queryByLabelText('circle-unlocked');
=======
    const circleLocked = getByLabelText('hold to reveal circle locked');
    fireEvent.transitionEnd(circleLocked);

    const circleUnlocked = queryByLabelText('hold to reveal circle unlocked');
>>>>>>> c2bbbb1d
    fireEvent.animationEnd(circleUnlocked);

    await waitFor(() => {
      expect(circleUnlocked).toBeInTheDocument();
<<<<<<< HEAD
      expect(mockTrackEvent).toHaveBeenNthCalledWith(2, {
=======
      expect(mockTrackEvent).toHaveBeenNthCalledWith(1, {
>>>>>>> c2bbbb1d
        category: MetaMetricsEventCategory.Keys,
        event: MetaMetricsEventName.SrpHoldToRevealClickStarted,
        properties: {
          key_type: MetaMetricsEventKeyType.Srp,
        },
      });
<<<<<<< HEAD
      expect(mockTrackEvent).toHaveBeenNthCalledWith(5, {
=======
      expect(mockTrackEvent).toHaveBeenNthCalledWith(2, {
>>>>>>> c2bbbb1d
        category: MetaMetricsEventCategory.Keys,
        event: MetaMetricsEventName.SrpHoldToRevealCompleted,
        properties: {
          key_type: MetaMetricsEventKeyType.Srp,
        },
      });
<<<<<<< HEAD
      expect(mockTrackEvent).toHaveBeenNthCalledWith(6, {
=======
      expect(mockTrackEvent).toHaveBeenNthCalledWith(3, {
>>>>>>> c2bbbb1d
        category: MetaMetricsEventCategory.Keys,
        event: MetaMetricsEventName.SrpRevealViewed,
        properties: {
          key_type: MetaMetricsEventKeyType.Srp,
        },
      });
    });
  });
});<|MERGE_RESOLUTION|>--- conflicted
+++ resolved
@@ -1,33 +1,19 @@
 import React from 'react';
 import { render, fireEvent, waitFor } from '@testing-library/react';
-<<<<<<< HEAD
-=======
 import configureMockState from 'redux-mock-store';
 import thunk from 'redux-thunk';
 import { renderWithProvider } from '../../../../test/lib/render-helpers';
 import mockState from '../../../../test/data/mock-state.json';
->>>>>>> c2bbbb1d
 import {
   MetaMetricsEventCategory,
   MetaMetricsEventKeyType,
   MetaMetricsEventName,
 } from '../../../../shared/constants/metametrics';
-<<<<<<< HEAD
-=======
 import { MetaMetricsContext } from '../../../contexts/metametrics';
->>>>>>> c2bbbb1d
 import HoldToRevealButton from './hold-to-reveal-button';
 
 const mockTrackEvent = jest.fn();
 
-<<<<<<< HEAD
-jest.mock('react', () => ({
-  ...jest.requireActual('react'),
-  useContext: () => mockTrackEvent,
-}));
-
-=======
->>>>>>> c2bbbb1d
 describe('HoldToRevealButton', () => {
   const mockStore = configureMockState([thunk])(mockState);
   let props = {};
@@ -66,37 +52,24 @@
   });
 
   it('should show the locked padlock when a button is long pressed and then should show it after it was lifted off before the animation concludes', async () => {
-<<<<<<< HEAD
-    const { getByText, queryByLabelText } = render(
-      <HoldToRevealButton {...props} />,
-=======
     const { getByText, queryByLabelText } = renderWithProvider(
       <MetaMetricsContext.Provider value={mockTrackEvent}>
         <HoldToRevealButton {...props} />
       </MetaMetricsContext.Provider>,
       mockStore,
->>>>>>> c2bbbb1d
     );
 
     const button = getByText('Hold to reveal SRP');
 
     fireEvent.mouseDown(button);
-<<<<<<< HEAD
-    const circleLocked = queryByLabelText('circle-locked');
-=======
     const circleLocked = queryByLabelText('hold to reveal circle locked');
->>>>>>> c2bbbb1d
 
     await waitFor(() => {
       expect(circleLocked).toBeInTheDocument();
     });
 
     fireEvent.mouseUp(button);
-<<<<<<< HEAD
-    const circleUnlocked = queryByLabelText('circle-unlocked');
-=======
     const circleUnlocked = queryByLabelText('hold to reveal circle unlocked');
->>>>>>> c2bbbb1d
 
     await waitFor(() => {
       expect(circleUnlocked).not.toBeInTheDocument();
@@ -104,64 +77,40 @@
   });
 
   it('should show the unlocked padlock when a button is long pressed for the duration of the animation', async () => {
-<<<<<<< HEAD
-    const { getByText, queryByLabelText } = render(
-      <HoldToRevealButton {...props} />,
-=======
     const { getByText, queryByLabelText, getByLabelText } = renderWithProvider(
       <MetaMetricsContext.Provider value={mockTrackEvent}>
         <HoldToRevealButton {...props} />
       </MetaMetricsContext.Provider>,
       mockStore,
->>>>>>> c2bbbb1d
     );
 
     const button = getByText('Hold to reveal SRP');
 
     fireEvent.mouseDown(button);
 
-<<<<<<< HEAD
-    const circleLocked = queryByLabelText('circle-locked');
-    fireEvent.transitionEnd(circleLocked);
-
-    const circleUnlocked = queryByLabelText('circle-unlocked');
-=======
     const circleLocked = getByLabelText('hold to reveal circle locked');
     fireEvent.transitionEnd(circleLocked);
 
     const circleUnlocked = queryByLabelText('hold to reveal circle unlocked');
->>>>>>> c2bbbb1d
     fireEvent.animationEnd(circleUnlocked);
 
     await waitFor(() => {
       expect(circleUnlocked).toBeInTheDocument();
-<<<<<<< HEAD
-      expect(mockTrackEvent).toHaveBeenNthCalledWith(2, {
-=======
       expect(mockTrackEvent).toHaveBeenNthCalledWith(1, {
->>>>>>> c2bbbb1d
         category: MetaMetricsEventCategory.Keys,
         event: MetaMetricsEventName.SrpHoldToRevealClickStarted,
         properties: {
           key_type: MetaMetricsEventKeyType.Srp,
         },
       });
-<<<<<<< HEAD
-      expect(mockTrackEvent).toHaveBeenNthCalledWith(5, {
-=======
       expect(mockTrackEvent).toHaveBeenNthCalledWith(2, {
->>>>>>> c2bbbb1d
         category: MetaMetricsEventCategory.Keys,
         event: MetaMetricsEventName.SrpHoldToRevealCompleted,
         properties: {
           key_type: MetaMetricsEventKeyType.Srp,
         },
       });
-<<<<<<< HEAD
-      expect(mockTrackEvent).toHaveBeenNthCalledWith(6, {
-=======
       expect(mockTrackEvent).toHaveBeenNthCalledWith(3, {
->>>>>>> c2bbbb1d
         category: MetaMetricsEventCategory.Keys,
         event: MetaMetricsEventName.SrpRevealViewed,
         properties: {
