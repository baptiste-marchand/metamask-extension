import React from 'react';
import { useDispatch, useSelector } from 'react-redux';
import { setTokenNetworkFilter } from '../../../../../store/actions';
import {
  getCurrentNetwork,
  getShouldHideZeroBalanceTokens,
  getSelectedAccount,
  getAllChainsToPoll,
  getTokenNetworkFilter,
  getIsTokenNetworkFilterEqualCurrentNetwork,
} from '../../../../../selectors';
import {
  getCurrentChainId,
  getIsAllNetworksFilterEnabled,
  getNetworkConfigurationsByChainId,
} from '../../../../../../shared/modules/selectors/networks';
import { useI18nContext } from '../../../../../hooks/useI18nContext';
import { SelectableListItem } from '../sort-control/sort-control';
import { Text } from '../../../../component-library/text/text';
import {
  AlignItems,
  BlockSize,
  Display,
  JustifyContent,
  TextColor,
  TextVariant,
} from '../../../../../helpers/constants/design-system';
import { Box } from '../../../../component-library/box/box';
import {
  AvatarNetwork,
  AvatarNetworkSize,
} from '../../../../component-library';
import UserPreferencedCurrencyDisplay from '../../../user-preferenced-currency-display';
import {
  CHAIN_ID_TO_NETWORK_IMAGE_URL_MAP,
  FEATURED_NETWORK_CHAIN_IDS,
} from '../../../../../../shared/constants/network';
import { useGetFormattedTokensPerChain } from '../../../../../hooks/useGetFormattedTokensPerChain';
import { useAccountTotalCrossChainFiatBalance } from '../../../../../hooks/useAccountTotalCrossChainFiatBalance';
import InfoTooltip from '../../../../ui/info-tooltip';

type SortControlProps = {
  handleClose: () => void;
  handleFilterNetwork?: (chainFilters: Record<string, boolean>) => void;
  networkFilter?: Record<string, boolean>;
  showTokenFiatBalance?: boolean;
};

const NetworkFilter = ({
  handleClose,
  handleFilterNetwork,
  networkFilter,
  showTokenFiatBalance = true,
}: SortControlProps) => {
  const t = useI18nContext();
  const dispatch = useDispatch();
  const chainId = useSelector(getCurrentChainId);
  const currentNetwork = useSelector(getCurrentNetwork);
  const selectedAccount = useSelector(getSelectedAccount);
  const allNetworks = useSelector(getNetworkConfigurationsByChainId);
  const tokenNetworkFilter = useSelector(getTokenNetworkFilter);
  const isTokenNetworkFilterEqualCurrentNetwork = useSelector(
    getIsTokenNetworkFilterEqualCurrentNetwork,
  );

  const shouldHideZeroBalanceTokens = useSelector(
    getShouldHideZeroBalanceTokens,
  );
  const allChainIDs = useSelector(getAllChainsToPoll);
  const { formattedTokensWithBalancesPerChain } = useGetFormattedTokensPerChain(
    selectedAccount,
    shouldHideZeroBalanceTokens,
    true, // true to get formattedTokensWithBalancesPerChain for the current chain
    allChainIDs,
  );
  const { totalFiatBalance: selectedAccountBalance } =
    useAccountTotalCrossChainFiatBalance(
      selectedAccount,
      formattedTokensWithBalancesPerChain,
    );

  const { formattedTokensWithBalancesPerChain: formattedTokensForAllNetworks } =
    useGetFormattedTokensPerChain(
      selectedAccount,
      shouldHideZeroBalanceTokens,
      false, // false to get the value for all networks
      allChainIDs,
    );
  const { totalFiatBalance: selectedAccountBalanceForAllNetworks } =
    useAccountTotalCrossChainFiatBalance(
      selectedAccount,
      formattedTokensForAllNetworks,
    );

  const handleFilter = (chainFilters: Record<string, boolean>) => {
    if (handleFilterNetwork) {
      handleFilterNetwork(chainFilters);
    } else {
      dispatch(setTokenNetworkFilter(chainFilters));
    }

    // TODO Add metrics
    handleClose();
  };

  const allOpts = useSelector(getIsAllNetworksFilterEnabled);

  const allAddedPopularNetworks = FEATURED_NETWORK_CHAIN_IDS.filter(
    (chain) => allOpts[chain],
  ).map((chain) => {
    return allNetworks[chain].name;
  });
<<<<<<< HEAD
=======
  // TODO: Fix in https://github.com/MetaMask/metamask-extension/issues/31880
  // eslint-disable-next-line @typescript-eslint/prefer-nullish-coalescing
>>>>>>> 2f987b6e
  const filter = networkFilter || tokenNetworkFilter;

  return (
    <>
      <SelectableListItem
        isSelected={
          networkFilter
            ? Object.keys(networkFilter).length > 1 && networkFilter[chainId]
            : !isTokenNetworkFilterEqualCurrentNetwork
        }
        onClick={() => handleFilter(allOpts)}
        testId="network-filter-all"
      >
        <Box
          display={Display.Flex}
          justifyContent={JustifyContent.spaceBetween}
          width={BlockSize.Full}
          gap={3}
        >
          <Box>
            <Text
              variant={TextVariant.bodyMdMedium}
              color={TextColor.textDefault}
            >
              {t('popularNetworks')}
            </Text>
            {showTokenFiatBalance && (
              <Text
                variant={TextVariant.bodySmMedium}
                color={TextColor.textAlternative}
                data-testid="network-filter-all__total"
              >
                <UserPreferencedCurrencyDisplay
                  value={selectedAccountBalanceForAllNetworks}
                  type="PRIMARY"
                  ethNumberOfDecimals={4}
                  hideTitle
                  showFiat
                  isAggregatedFiatOverviewBalance
                />
              </Text>
            )}
          </Box>
          <Box display={Display.Flex} alignItems={AlignItems.center}>
            <InfoTooltip
              position="bottom"
              contentText={allAddedPopularNetworks.join(', ')}
            />
            {FEATURED_NETWORK_CHAIN_IDS.filter((chain) => allOpts[chain]).map(
              (chain, index) => {
                const networkImageUrl =
                  CHAIN_ID_TO_NETWORK_IMAGE_URL_MAP[
                    chain as keyof typeof CHAIN_ID_TO_NETWORK_IMAGE_URL_MAP
                  ];
                return (
                  <AvatarNetwork
                    key={networkImageUrl}
                    name={networkImageUrl}
                    src={networkImageUrl ?? undefined}
                    size={AvatarNetworkSize.Sm}
                    // overlap the icons
                    style={{
                      marginLeft: index === 0 ? 0 : '-20px',
                      zIndex: 5 - index,
                    }}
                  />
                );
              },
            )}
          </Box>
        </Box>
      </SelectableListItem>
      <SelectableListItem
        isSelected={Object.keys(filter).length === 1 && filter[chainId]}
        onClick={() => handleFilter({ [chainId]: true })}
        testId="network-filter-current"
      >
        <Box
          display={Display.Flex}
          justifyContent={JustifyContent.spaceBetween}
          gap={3}
          alignItems={AlignItems.center}
          width={BlockSize.Full}
        >
          <Box>
            <Text
              variant={TextVariant.bodyMdMedium}
              color={TextColor.textDefault}
            >
              {t('currentNetwork')}
            </Text>
            <Text
              variant={TextVariant.bodySmMedium}
              color={TextColor.textAlternative}
            >
              {showTokenFiatBalance && (
                <UserPreferencedCurrencyDisplay
                  value={selectedAccountBalance}
                  type="PRIMARY"
                  ethNumberOfDecimals={4}
                  hideTitle
                  showFiat
                  isAggregatedFiatOverviewBalance
                />
              )}
            </Text>
          </Box>
          <AvatarNetwork
            size={AvatarNetworkSize.Sm}
            // TODO: Fix in https://github.com/MetaMask/metamask-extension/issues/31880
            // eslint-disable-next-line @typescript-eslint/prefer-nullish-coalescing
            name={currentNetwork?.nickname || ''}
            src={currentNetwork?.rpcPrefs?.imageUrl}
          />
        </Box>
      </SelectableListItem>
    </>
  );
};

export default NetworkFilter;<|MERGE_RESOLUTION|>--- conflicted
+++ resolved
@@ -110,11 +110,8 @@
   ).map((chain) => {
     return allNetworks[chain].name;
   });
-<<<<<<< HEAD
-=======
   // TODO: Fix in https://github.com/MetaMask/metamask-extension/issues/31880
   // eslint-disable-next-line @typescript-eslint/prefer-nullish-coalescing
->>>>>>> 2f987b6e
   const filter = networkFilter || tokenNetworkFilter;
 
   return (
