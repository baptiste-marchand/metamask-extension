import React, {
  useCallback,
  useContext,
  ///: BEGIN:ONLY_INCLUDE_IF(blockaid)
  useEffect,
  ///: END:ONLY_INCLUDE_IF
  useState,
} from 'react';
import PropTypes from 'prop-types';
import { useSelector, useDispatch } from 'react-redux';
import { useHistory } from 'react-router-dom';
import log from 'loglevel';
import { isValidSIWEOrigin } from '@metamask/controller-utils';
import { ethErrors, serializeError } from 'eth-rpc-errors';
import { BannerAlert, Text } from '../../component-library';
import Popover from '../../ui/popover';
import Checkbox from '../../ui/check-box';
import Button from '../../ui/button';
import { I18nContext } from '../../../contexts/i18n';
import { PageContainerFooter } from '../../ui/page-container';
import { isAddressLedger } from '../../../ducks/metamask/metamask';
import {
  accountsWithSendEtherInfoSelector,
  getSubjectMetadata,
  getTotalUnapprovedMessagesCount,
  unconfirmedMessagesHashSelector,
} from '../../../selectors';
import { getAccountByAddress, valuesFor } from '../../../helpers/utils/util';
import { isSuspiciousResponse } from '../../../../shared/modules/security-provider.utils';
import { formatMessageParams } from '../../../../shared/modules/siwe';
import { clearConfirmTransaction } from '../../../ducks/confirm-transaction/confirm-transaction.duck';

import {
  SEVERITIES,
  TextVariant,
} from '../../../helpers/constants/design-system';
import {
  resolvePendingApproval,
  rejectPendingApproval,
  rejectAllMessages,
  completedTx,
  showModal,
} from '../../../store/actions';

import SecurityProviderBannerMessage from '../security-provider-banner-message/security-provider-banner-message';
import ConfirmPageContainerNavigation from '../confirm-page-container/confirm-page-container-navigation';
import { getMostRecentOverviewPage } from '../../../ducks/history/history';
///: BEGIN:ONLY_INCLUDE_IF(blockaid)
import BlockaidBannerAlert from '../security-provider-banner-alert/blockaid-banner-alert/blockaid-banner-alert';
import { getBlockaidMetricsParams } from '../../../helpers/utils/metrics';
import { MetaMetricsContext } from '../../../contexts/metametrics';
import {
  MetaMetricsEventCategory,
  MetaMetricsEventName,
} from '../../../../shared/constants/metametrics';
///: END:ONLY_INCLUDE_IF
import LedgerInstructionField from '../ledger-instruction-field';

import SignatureRequestHeader from '../signature-request-header';
import Header from './signature-request-siwe-header';
import Message from './signature-request-siwe-message';

export default function SignatureRequestSIWE({ txData }) {
  const dispatch = useDispatch();
  const history = useHistory();
  const t = useContext(I18nContext);
  const allAccounts = useSelector(accountsWithSendEtherInfoSelector);
  const subjectMetadata = useSelector(getSubjectMetadata);
  const messagesCount = useSelector(getTotalUnapprovedMessagesCount);
  const messagesList = useSelector(unconfirmedMessagesHashSelector);
  const mostRecentOverviewPage = useSelector(getMostRecentOverviewPage);
<<<<<<< HEAD
  ///: BEGIN:ONLY_INCLUDE_IF(blockaid)
  const trackEvent = useContext(MetaMetricsContext);
  ///: END:ONLY_INCLUDE_IF

  ///: BEGIN:ONLY_INCLUDE_IF(blockaid)
=======

  ///: BEGIN:ONLY_INCLUDE_IF(blockaid)
  const trackEvent = useContext(MetaMetricsContext);

>>>>>>> 93a950fa
  useEffect(() => {
    if (txData.securityAlertResponse) {
      const blockaidMetricsParams = getBlockaidMetricsParams(
        txData.securityAlertResponse,
      );

      trackEvent({
        category: MetaMetricsEventCategory.Transactions,
        event: MetaMetricsEventName.SignatureRequested,
        properties: {
          action: 'Sign Request',
          ...blockaidMetricsParams,
        },
      });
    }
    // eslint-disable-next-line react-hooks/exhaustive-deps
  }, []);
<<<<<<< HEAD
=======

  const onClickSupportLink = useCallback(() => {
    trackEvent({
      category: MetaMetricsEventCategory.Transactions,
      event: MetaMetricsEventName.ExternalLinkClicked,
      properties: {
        action: 'Sign Request SIWE',
        origin: txData?.origin,
        external_link_clicked: 'security_alert_support_link',
      },
    });
  }, [trackEvent, txData?.origin]);
>>>>>>> 93a950fa
  ///: END:ONLY_INCLUDE_IF

  const {
    msgParams: {
      from,
      origin,
      siwe: { parsedMessage },
    },
    id,
  } = txData;

  const isLedgerWallet = useSelector((state) => isAddressLedger(state, from));

  const fromAccount = getAccountByAddress(allAccounts, from);
  const targetSubjectMetadata = subjectMetadata[origin];

  const isMatchingAddress =
    from.toLowerCase() === parsedMessage.address.toLowerCase();

  const isSIWEDomainValid = isValidSIWEOrigin(txData.msgParams);

  const [isShowingDomainWarning, setIsShowingDomainWarning] = useState(false);
  const [hasAgreedToDomainWarning, setHasAgreedToDomainWarning] =
    useState(false);

  const showSecurityProviderBanner = isSuspiciousResponse(
    txData?.securityProviderResponse,
  );

  const onSign = useCallback(async () => {
    try {
      await dispatch(resolvePendingApproval(id, null));
      dispatch(completedTx(id));
    } catch (e) {
      log.error(e);
    }
  }, [id, dispatch]);

  const onCancel = useCallback(async () => {
    try {
      await dispatch(
        rejectPendingApproval(
          id,
          serializeError(ethErrors.provider.userRejectedRequest()),
        ),
      );
    } catch (e) {
      log.error(e);
    }
  }, [dispatch, id]);

  const handleCancelAll = () => {
    const unapprovedTxCount = messagesCount;

    dispatch(
      showModal({
        name: 'REJECT_TRANSACTIONS',
        unapprovedTxCount,
        onSubmit: async () => {
          await dispatch(rejectAllMessages(valuesFor(messagesList)));
          dispatch(clearConfirmTransaction());
          history.push(mostRecentOverviewPage);
        },
      }),
    );
  };

  const rejectNText = t('rejectRequestsN', [messagesCount]);

  return (
    <div className="signature-request-siwe">
      <div className="request-signature__navigation">
        <ConfirmPageContainerNavigation />
      </div>
      <SignatureRequestHeader txData={txData} />

      {
        ///: BEGIN:ONLY_INCLUDE_IF(blockaid)
        <BlockaidBannerAlert
          txData={txData}
          margin={4}
          onClickSupportLink={onClickSupportLink}
        />
        ///: END:ONLY_INCLUDE_IF
      }
      {showSecurityProviderBanner && (
        <SecurityProviderBannerMessage
          securityProviderResponse={txData.securityProviderResponse}
        />
      )}

      <Header
        fromAccount={fromAccount}
        domain={origin}
        isSIWEDomainValid={isSIWEDomainValid}
        subjectMetadata={targetSubjectMetadata}
      />
      <Message data={formatMessageParams(parsedMessage, t)} />
      {!isMatchingAddress && (
        <BannerAlert
          severity={SEVERITIES.WARNING}
          marginLeft={4}
          marginRight={4}
          marginBottom={4}
        >
          {t('SIWEAddressInvalid', [
            parsedMessage.address,
            fromAccount.address,
          ])}
        </BannerAlert>
      )}
      {isLedgerWallet && (
        <div className="confirm-approve-content__ledger-instruction-wrapper">
          <LedgerInstructionField showDataInstruction />
        </div>
      )}
      {!isSIWEDomainValid && (
        <BannerAlert
          severity={SEVERITIES.DANGER}
          marginLeft={4}
          marginRight={4}
          marginBottom={4}
        >
          <Text variant={TextVariant.bodyMdBold}>
            {t('SIWEDomainInvalidTitle')}
          </Text>{' '}
          <Text>{t('SIWEDomainInvalidText')}</Text>
        </BannerAlert>
      )}
      <PageContainerFooter
        footerClassName="signature-request-siwe__page-container-footer"
        onCancel={onCancel}
        onSubmit={
          isSIWEDomainValid ? onSign : () => setIsShowingDomainWarning(true)
        }
        cancelText={t('cancel')}
        submitText={t('signin')}
        submitButtonType={isSIWEDomainValid ? 'primary' : 'danger-primary'}
      />
      {messagesCount > 1 ? (
        <Button
          type="link"
          className="request-signature__container__reject"
          onClick={(e) => {
            e.preventDefault();
            handleCancelAll();
          }}
        >
          {rejectNText}
        </Button>
      ) : null}
      {isShowingDomainWarning && (
        <Popover
          onClose={() => setIsShowingDomainWarning(false)}
          title={t('SIWEWarningTitle')}
          subtitle={t('SIWEWarningSubtitle')}
          className="signature-request-siwe__warning-popover"
          footerClassName="signature-request-siwe__warning-popover__footer"
          footer={
            <PageContainerFooter
              footerClassName="signature-request-siwe__warning-popover__footer__warning-footer"
              onCancel={() => setIsShowingDomainWarning(false)}
              cancelText={t('cancel')}
              cancelButtonType="default"
              onSubmit={onSign}
              submitText={t('confirm')}
              submitButtonType="danger-primary"
              disabled={!hasAgreedToDomainWarning}
            />
          }
        >
          <div className="signature-request-siwe__warning-popover__checkbox-wrapper">
            <Checkbox
              id="signature-request-siwe_domain-checkbox"
              checked={hasAgreedToDomainWarning}
              className="signature-request-siwe__warning-popover__checkbox-wrapper__checkbox"
              onClick={() => setHasAgreedToDomainWarning((checked) => !checked)}
            />
            <label
              className="signature-request-siwe__warning-popover__checkbox-wrapper__label"
              htmlFor="signature-request-siwe_domain-checkbox"
            >
              {t('SIWEDomainWarningBody', [parsedMessage.domain])}
            </label>
          </div>
        </Popover>
      )}
    </div>
  );
}

SignatureRequestSIWE.propTypes = {
  /**
   * The display content of transaction data
   */
  txData: PropTypes.object.isRequired,
};<|MERGE_RESOLUTION|>--- conflicted
+++ resolved
@@ -69,18 +69,10 @@
   const messagesCount = useSelector(getTotalUnapprovedMessagesCount);
   const messagesList = useSelector(unconfirmedMessagesHashSelector);
   const mostRecentOverviewPage = useSelector(getMostRecentOverviewPage);
-<<<<<<< HEAD
+
   ///: BEGIN:ONLY_INCLUDE_IF(blockaid)
   const trackEvent = useContext(MetaMetricsContext);
-  ///: END:ONLY_INCLUDE_IF
-
-  ///: BEGIN:ONLY_INCLUDE_IF(blockaid)
-=======
-
-  ///: BEGIN:ONLY_INCLUDE_IF(blockaid)
-  const trackEvent = useContext(MetaMetricsContext);
-
->>>>>>> 93a950fa
+
   useEffect(() => {
     if (txData.securityAlertResponse) {
       const blockaidMetricsParams = getBlockaidMetricsParams(
@@ -98,8 +90,6 @@
     }
     // eslint-disable-next-line react-hooks/exhaustive-deps
   }, []);
-<<<<<<< HEAD
-=======
 
   const onClickSupportLink = useCallback(() => {
     trackEvent({
@@ -112,7 +102,6 @@
       },
     });
   }, [trackEvent, txData?.origin]);
->>>>>>> 93a950fa
   ///: END:ONLY_INCLUDE_IF
 
   const {
