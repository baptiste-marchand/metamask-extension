import React from 'react';
import PropTypes from 'prop-types';
import classnames from 'classnames';

<<<<<<< HEAD
import {
  Icon,
  ICON_NAMES,
  ICON_SIZES,
} from '../../component-library/icon/deprecated';
=======
import { Icon, IconName, IconSize } from '../../component-library';
>>>>>>> b14b6ba0

const TabBar = (props) => {
  const { tabs = [], onSelect, isActive } = props;

  return (
    <div className="tab-bar">
      {tabs.map(({ key, content, icon }) => (
        <button
          key={key}
          className={classnames('tab-bar__tab pointer', {
            'tab-bar__tab--active': isActive(key, content),
          })}
          onClick={() => onSelect(key)}
        >
          <div className="tab-bar__tab__content">
            <div className="tab-bar__tab__content__icon">{icon}</div>
            <div className="tab-bar__tab__content__title">{content}</div>
          </div>
          <Icon
            name={IconName.ArrowRight}
            size={IconSize.Sm}
            className="tab-bar__tab__caret"
          />
        </button>
      ))}
    </div>
  );
};

TabBar.propTypes = {
  isActive: PropTypes.func.isRequired,
  tabs: PropTypes.array,
  onSelect: PropTypes.func,
};

export default TabBar;<|MERGE_RESOLUTION|>--- conflicted
+++ resolved
@@ -2,15 +2,7 @@
 import PropTypes from 'prop-types';
 import classnames from 'classnames';
 
-<<<<<<< HEAD
-import {
-  Icon,
-  ICON_NAMES,
-  ICON_SIZES,
-} from '../../component-library/icon/deprecated';
-=======
 import { Icon, IconName, IconSize } from '../../component-library';
->>>>>>> b14b6ba0
 
 const TabBar = (props) => {
   const { tabs = [], onSelect, isActive } = props;
