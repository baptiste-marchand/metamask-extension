--- conflicted
+++ resolved
@@ -37,17 +37,12 @@
 import Spinner from '../../ui/spinner';
 import { startNewDraftTransaction } from '../../../ducks/send';
 import { AssetType } from '../../../../shared/constants/transaction';
-<<<<<<< HEAD
-import { ButtonIcon, BUTTON_ICON_SIZES } from '../../component-library';
-import { Icon, ICON_NAMES } from '../../component-library/icon/deprecated';
-=======
 import {
   ButtonIcon,
   ButtonIconSize,
   Icon,
   IconName,
 } from '../../component-library';
->>>>>>> b14b6ba0
 import { IconColor } from '../../../helpers/constants/design-system';
 import useRamps from '../../../hooks/experiences/useRamps';
 import WalletOverview from './wallet-overview';
@@ -102,36 +97,6 @@
               {balanceIsCached ? (
                 <span className="eth-overview__cached-star">*</span>
               ) : null}
-<<<<<<< HEAD
-              <ButtonIcon
-                className="eth-overview__portfolio-button"
-                data-testid="home__portfolio-site"
-                color={IconColor.primaryDefault}
-                iconName={ICON_NAMES.DIAGRAM}
-                ariaLabel={t('portfolio')}
-                size={BUTTON_ICON_SIZES.LG}
-                onClick={() => {
-                  const portfolioUrl = process.env.PORTFOLIO_URL;
-                  global.platform.openTab({
-                    url: `${portfolioUrl}?metamaskEntry=ext`,
-                  });
-                  trackEvent(
-                    {
-                      category: MetaMetricsEventCategory.Home,
-                      event: MetaMetricsEventName.PortfolioLinkClicked,
-                      properties: {
-                        url: portfolioUrl,
-                      },
-                    },
-                    {
-                      contextPropsIntoEventProperties: [
-                        MetaMetricsContextProp.PageTitle,
-                      ],
-                    },
-                  );
-                }}
-              />
-=======
               {process.env.MULTICHAIN ? null : (
                 <ButtonIcon
                   className="eth-overview__portfolio-button"
@@ -162,7 +127,6 @@
                   }}
                 />
               )}
->>>>>>> b14b6ba0
             </div>
             {showFiat && balance && (
               <UserPreferencedCurrencyDisplay
