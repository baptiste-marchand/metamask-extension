import React, {
  useContext,
  useState,
  ///: BEGIN:ONLY_INCLUDE_IF(build-main,build-beta,build-flask)
  useCallback,
  ///: END:ONLY_INCLUDE_IF
} from 'react';
import { useDispatch, useSelector } from 'react-redux';
import classnames from 'classnames';
import { CaipChainId } from '@metamask/utils';
import type { Hex } from '@metamask/utils';

import { InternalAccount } from '@metamask/keyring-api';
import { getNativeTokenAddress } from '@metamask/assets-controllers';
import {
  Box,
  ButtonIcon,
  ButtonIconSize,
  ButtonLink,
  ButtonLinkSize,
  IconName,
  Popover,
  PopoverPosition,
  Text,
} from '../../component-library';
import {
  AlignItems,
  Display,
  JustifyContent,
  TextAlign,
  TextVariant,
  IconColor,
} from '../../../helpers/constants/design-system';
///: BEGIN:ONLY_INCLUDE_IF(build-main,build-beta,build-flask)
import { getPortfolioUrl } from '../../../helpers/utils/portfolio';
import { MetaMetricsContext } from '../../../contexts/metametrics';
import {
  MetaMetricsEventCategory,
  MetaMetricsEventName,
} from '../../../../shared/constants/metametrics';
///: END:ONLY_INCLUDE_IF

import { I18nContext } from '../../../contexts/i18n';
import Tooltip from '../../ui/tooltip';
import UserPreferencedCurrencyDisplay from '../user-preferenced-currency-display';
import { PRIMARY } from '../../../helpers/constants/common';
import {
  getPreferences,
  getShouldHideZeroBalanceTokens,
  getTokensMarketData,
  getIsTestnet,
  getShouldShowAggregatedBalancePopover,
  getIsTokenNetworkFilterEqualCurrentNetwork,
  getChainIdsToPoll,
  ///: BEGIN:ONLY_INCLUDE_IF(build-main,build-beta,build-flask)
  getDataCollectionForMarketing,
  getMetaMetricsId,
  getParticipateInMetaMetrics,
  SwapsEthToken,
  ///: END:ONLY_INCLUDE_IF
} from '../../../selectors';
import Spinner from '../../ui/spinner';

import { PercentageAndAmountChange } from '../../multichain/token-list-item/price/percentage-and-amount-change/percentage-and-amount-change';
import {
  getMultichainIsEvm,
  getMultichainShouldShowFiat,
} from '../../../selectors/multichain';
<<<<<<< HEAD
import { useAccountTotalFiatBalance } from '../../../hooks/useAccountTotalFiatBalance';
=======
>>>>>>> 9b067c82
import {
  setAggregatedBalancePopoverShown,
  setPrivacyMode,
} from '../../../store/actions';
import { useTheme } from '../../../hooks/useTheme';
import { getSpecificSettingsRoute } from '../../../helpers/utils/settings-search';
import { useI18nContext } from '../../../hooks/useI18nContext';
<<<<<<< HEAD
=======
import { useAccountTotalCrossChainFiatBalance } from '../../../hooks/useAccountTotalCrossChainFiatBalance';

import { useGetFormattedTokensPerChain } from '../../../hooks/useGetFormattedTokensPerChain';
>>>>>>> 9b067c82
import { useMultichainSelector } from '../../../hooks/useMultichainSelector';
import WalletOverview from './wallet-overview';
import CoinButtons from './coin-buttons';
import { AggregatedPercentageOverview } from './aggregated-percentage-overview';
import { AggregatedPercentageOverviewCrossChains } from './aggregated-percentage-overview-cross-chains';

export type CoinOverviewProps = {
  account: InternalAccount;
  balance: string;
  balanceIsCached: boolean;
  className?: string;
  classPrefix?: string;
  chainId: CaipChainId | Hex;
  ///: BEGIN:ONLY_INCLUDE_IF(build-main,build-beta,build-flask)
  // FIXME: This seems to be for Ethereum only
  defaultSwapsToken?: SwapsEthToken;
  isBridgeChain: boolean;
  isBuyableChain: boolean;
  ///: END:ONLY_INCLUDE_IF
  isSwapsChain: boolean;
  isSigningEnabled: boolean;
};

export const CoinOverview = ({
  account,
  balance,
  balanceIsCached,
  className,
  classPrefix = 'coin',
  chainId,
  ///: BEGIN:ONLY_INCLUDE_IF(build-main,build-beta,build-flask)
  defaultSwapsToken,
  isBridgeChain,
  isBuyableChain,
  ///: END:ONLY_INCLUDE_IF
  isSwapsChain,
  isSigningEnabled,
}: CoinOverviewProps) => {
  ///: BEGIN:ONLY_INCLUDE_IF(build-main,build-beta,build-flask)
  // Pre-conditions
  if (isSwapsChain && defaultSwapsToken === undefined) {
    throw new Error('defaultSwapsToken is required');
  }
  ///: END:ONLY_INCLUDE_IF

  const t: ReturnType<typeof useI18nContext> = useContext(I18nContext);

  ///: BEGIN:ONLY_INCLUDE_IF(build-main,build-beta,build-flask)
  const trackEvent = useContext(MetaMetricsContext);

  const metaMetricsId = useSelector(getMetaMetricsId);
  const isMetaMetricsEnabled = useSelector(getParticipateInMetaMetrics);
  const isMarketingEnabled = useSelector(getDataCollectionForMarketing);

  ///: END:ONLY_INCLUDE_IF

  const showNativeTokenAsMainBalanceRoute = getSpecificSettingsRoute(
    t,
    t('general'),
    t('showNativeTokenAsMainBalance'),
  );
  const theme = useTheme();
  const dispatch = useDispatch();

  const shouldShowPopover = useSelector(getShouldShowAggregatedBalancePopover);
  const isTestnet = useSelector(getIsTestnet);
  const { showFiatInTestnets, privacyMode, showNativeTokenAsMainBalance } =
    useSelector(getPreferences);

  const isTokenNetworkFilterEqualCurrentNetwork = useSelector(
    getIsTokenNetworkFilterEqualCurrentNetwork,
  );

  const shouldHideZeroBalanceTokens = useSelector(
    getShouldHideZeroBalanceTokens,
  );
  const allChainIDs = useSelector(getChainIdsToPoll);
  const { formattedTokensWithBalancesPerChain } = useGetFormattedTokensPerChain(
    account,
    shouldHideZeroBalanceTokens,
    isTokenNetworkFilterEqualCurrentNetwork,
    allChainIDs,
  );
  const { totalFiatBalance } = useAccountTotalCrossChainFiatBalance(
    account,
    formattedTokensWithBalancesPerChain,
  );

  const shouldShowFiat = useMultichainSelector(
    getMultichainShouldShowFiat,
    account,
  );

  const shouldShowFiat = useMultichainSelector(
    getMultichainShouldShowFiat,
    account,
  );

  const isEvm = useSelector(getMultichainIsEvm);
  const isNotAggregatedFiatBalance =
    !shouldShowFiat || showNativeTokenAsMainBalance || isTestnet || !isEvm;
<<<<<<< HEAD
=======

>>>>>>> 9b067c82
  let balanceToDisplay;
  if (isNotAggregatedFiatBalance) {
    balanceToDisplay = balance;
  } else {
    balanceToDisplay = totalFiatBalance;
  }

  const tokensMarketData = useSelector(getTokensMarketData);
  const [isOpen, setIsOpen] = useState(true);

  const handleMouseEnter = () => {
    setIsOpen(true);
  };

  const handleClick = () => {
    setIsOpen(!isOpen);
    dispatch(setAggregatedBalancePopoverShown());
  };

  const handleSensitiveToggle = () => {
    dispatch(setPrivacyMode(!privacyMode));
  };

  const [referenceElement, setReferenceElement] =
    useState<HTMLSpanElement | null>(null);
  const setBoxRef = (ref: HTMLSpanElement | null) => {
    if (ref) {
      setReferenceElement(ref);
    }
  };

  ///: BEGIN:ONLY_INCLUDE_IF(build-main,build-beta,build-flask)
  const handlePortfolioOnClick = useCallback(() => {
    const url = getPortfolioUrl(
      '',
      'ext_portfolio_button',
      metaMetricsId,
      isMetaMetricsEnabled,
      isMarketingEnabled,
    );
    global.platform.openTab({ url });
    trackEvent({
      category: MetaMetricsEventCategory.Navigation,
      event: MetaMetricsEventName.PortfolioLinkClicked,
      properties: {
        location: 'Home',
        text: 'Portfolio',
      },
    });
  }, [isMarketingEnabled, isMetaMetricsEnabled, metaMetricsId, trackEvent]);
  ///: END:ONLY_INCLUDE_IF

  const renderPercentageAndAmountChange = () => {
    if (isEvm) {
      if (showNativeTokenAsMainBalance) {
        return (
          <Box className="wallet-overview__currency-wrapper">
            <PercentageAndAmountChange
              value={
                tokensMarketData?.[getNativeTokenAddress(chainId as Hex)]
                  ?.pricePercentChange1d
              }
            />
            {
              ///: BEGIN:ONLY_INCLUDE_IF(build-main,build-beta,build-flask)
              <ButtonLink
                endIconName={IconName.Export}
                onClick={handlePortfolioOnClick}
                as="a"
                data-testid="portfolio-link"
                textProps={{ variant: TextVariant.bodyMdMedium }}
              >
                {t('portfolio')}
              </ButtonLink>
              ///: END:ONLY_INCLUDE_IF
            }
          </Box>
        );
      }
      return (
        <Box className="wallet-overview__currency-wrapper">
          {isTokenNetworkFilterEqualCurrentNetwork ||
          !process.env.PORTFOLIO_VIEW ? (
            <AggregatedPercentageOverview />
          ) : (
            <AggregatedPercentageOverviewCrossChains />
          )}

          {
            ///: BEGIN:ONLY_INCLUDE_IF(build-main,build-beta,build-flask)
            <ButtonLink
              endIconName={IconName.Export}
              onClick={handlePortfolioOnClick}
              as="a"
              data-testid="portfolio-link"
              textProps={{ variant: TextVariant.bodyMdMedium }}
            >
              {t('portfolio')}
            </ButtonLink>
            ///: END:ONLY_INCLUDE_IF
          }
        </Box>
      );
    }
    return null;
  };

  return (
    <WalletOverview
      balance={
        <Tooltip
          position="top"
          title={t('balanceOutdated')}
          disabled={!balanceIsCached}
        >
          <div className={`${classPrefix}-overview__balance`}>
            <div
              className={`${classPrefix}-overview__primary-container`}
              onMouseEnter={handleMouseEnter}
              ref={setBoxRef}
            >
              {balanceToDisplay ? (
                <>
                  <UserPreferencedCurrencyDisplay
                    style={{ display: 'contents' }}
                    account={account}
                    className={classnames(
                      `${classPrefix}-overview__primary-balance`,
                      {
                        [`${classPrefix}-overview__cached-balance`]:
                          balanceIsCached,
                      },
                    )}
                    data-testid={`${classPrefix}-overview__primary-currency`}
                    value={balanceToDisplay}
                    type={PRIMARY}
                    ethNumberOfDecimals={4}
                    hideTitle
                    shouldCheckShowNativeToken
                    isAggregatedFiatOverviewBalance={
                      !showNativeTokenAsMainBalance &&
                      !isTestnet &&
                      shouldShowFiat
                    }
                    privacyMode={privacyMode}
                  />
                  <ButtonIcon
                    color={IconColor.iconAlternative}
                    marginLeft={2}
                    size={ButtonIconSize.Md}
                    onClick={handleSensitiveToggle}
                    iconName={privacyMode ? IconName.EyeSlash : IconName.Eye}
                    justifyContent={JustifyContent.center}
                    ariaLabel="Sensitive toggle"
                    data-testid="sensitive-toggle"
                  />
                </>
              ) : (
                <Spinner className="loading-overlay__spinner" />
              )}
              {balanceIsCached && (
                <span className={`${classPrefix}-overview__cached-star`}>
                  *
                </span>
              )}
            </div>
            {shouldShowPopover &&
            (!isTestnet || (isTestnet && showFiatInTestnets)) &&
            !showNativeTokenAsMainBalance ? (
              <Popover
                referenceElement={referenceElement}
                isOpen={isOpen}
                position={PopoverPosition.BottomStart}
                hasArrow
                flip
                data-theme={theme === 'light' ? 'dark' : 'light'}
                className="balance-popover__container"
                padding={3}
                onClickOutside={handleClick}
                onPressEscKey={handleClick}
                preventOverflow
              >
                <Box>
                  <Box
                    display={Display.Flex}
                    justifyContent={JustifyContent.spaceBetween}
                  >
                    <Text
                      variant={TextVariant.bodySmBold}
                      textAlign={TextAlign.Left}
                      alignItems={AlignItems.flexStart}
                    >
                      {t('yourBalanceIsAggregated')}
                    </Text>
                    <ButtonIcon
                      size={ButtonIconSize.Sm}
                      onClick={handleClick}
                      iconName={IconName.Close}
                      justifyContent={JustifyContent.center}
                      ariaLabel="close"
                      data-testid="popover-close"
                    />
                  </Box>

                  <Text variant={TextVariant.bodySm}>
                    {process.env.PORTFOLIO_VIEW
                      ? t('crossChainAggregatedBalancePopover', [
                          <ButtonLink
                            size={ButtonLinkSize.Inherit}
                            textProps={{
                              variant: TextVariant.bodyMd,
                              alignItems: AlignItems.flexStart,
                            }}
                            as="a"
                            href={`#${showNativeTokenAsMainBalanceRoute.route}`}
                            rel="noopener noreferrer"
                            onClick={handleClick}
                          >
                            {t('settings')}
                          </ButtonLink>,
                        ])
                      : t('aggregatedBalancePopover', [
                          <ButtonLink
                            size={ButtonLinkSize.Inherit}
                            textProps={{
                              variant: TextVariant.bodyMd,
                              alignItems: AlignItems.flexStart,
                            }}
                            as="a"
                            href={`#${showNativeTokenAsMainBalanceRoute.route}`}
                            rel="noopener noreferrer"
                            onClick={handleClick}
                          >
                            {t('settings')}
                          </ButtonLink>,
                        ])}
                  </Text>
                </Box>
              </Popover>
            ) : null}

            {renderPercentageAndAmountChange()}
          </div>
        </Tooltip>
      }
      buttons={
        <CoinButtons
          {...{
            account,
            trackingLocation: 'home',
            chainId,
            isSwapsChain,
            isSigningEnabled,
            ///: BEGIN:ONLY_INCLUDE_IF(build-main,build-beta,build-flask)
            isBridgeChain,
            isBuyableChain,
            defaultSwapsToken,
            ///: END:ONLY_INCLUDE_IF
            classPrefix,
            iconButtonClassName: `${classPrefix}-overview__icon-button`,
          }}
        />
      }
      className={className}
    />
  );
};<|MERGE_RESOLUTION|>--- conflicted
+++ resolved
@@ -66,10 +66,6 @@
   getMultichainIsEvm,
   getMultichainShouldShowFiat,
 } from '../../../selectors/multichain';
-<<<<<<< HEAD
-import { useAccountTotalFiatBalance } from '../../../hooks/useAccountTotalFiatBalance';
-=======
->>>>>>> 9b067c82
 import {
   setAggregatedBalancePopoverShown,
   setPrivacyMode,
@@ -77,12 +73,9 @@
 import { useTheme } from '../../../hooks/useTheme';
 import { getSpecificSettingsRoute } from '../../../helpers/utils/settings-search';
 import { useI18nContext } from '../../../hooks/useI18nContext';
-<<<<<<< HEAD
-=======
 import { useAccountTotalCrossChainFiatBalance } from '../../../hooks/useAccountTotalCrossChainFiatBalance';
 
 import { useGetFormattedTokensPerChain } from '../../../hooks/useGetFormattedTokensPerChain';
->>>>>>> 9b067c82
 import { useMultichainSelector } from '../../../hooks/useMultichainSelector';
 import WalletOverview from './wallet-overview';
 import CoinButtons from './coin-buttons';
@@ -176,18 +169,10 @@
     account,
   );
 
-  const shouldShowFiat = useMultichainSelector(
-    getMultichainShouldShowFiat,
-    account,
-  );
-
   const isEvm = useSelector(getMultichainIsEvm);
   const isNotAggregatedFiatBalance =
     !shouldShowFiat || showNativeTokenAsMainBalance || isTestnet || !isEvm;
-<<<<<<< HEAD
-=======
-
->>>>>>> 9b067c82
+
   let balanceToDisplay;
   if (isNotAggregatedFiatBalance) {
     balanceToDisplay = balance;
