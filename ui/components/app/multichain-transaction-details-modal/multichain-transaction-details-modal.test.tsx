--- conflicted
+++ resolved
@@ -11,10 +11,6 @@
 import { MOCK_ACCOUNT_SOLANA_MAINNET } from '../../../../test/data/mock-accounts';
 import { MetaMetricsContext } from '../../../contexts/metametrics';
 import {
-<<<<<<< HEAD
-  BITCOIN_BLOCK_EXPLORER_URL,
-=======
->>>>>>> e79c5555
   MultichainNetworks,
   SOLANA_BLOCK_EXPLORER_URL,
 } from '../../../../shared/constants/multichain/networks';
@@ -227,11 +223,7 @@
     const chainId = MultichainNetworks.BITCOIN;
 
     expect(getTransactionUrl(txId, chainId)).toBe(
-<<<<<<< HEAD
-      `${BITCOIN_BLOCK_EXPLORER_URL}/tx/${txId}`,
-=======
       `https://mempool.space/tx/${txId}`,
->>>>>>> e79c5555
     );
   });
 
@@ -241,11 +233,7 @@
     const chainId = MultichainNetworks.BITCOIN_TESTNET;
 
     expect(getTransactionUrl(txId, chainId)).toBe(
-<<<<<<< HEAD
-      `${BITCOIN_BLOCK_EXPLORER_URL}/testnet/tx/${txId}`,
-=======
       `https://mempool.space/testnet/tx/${txId}`,
->>>>>>> e79c5555
     );
   });
 
@@ -292,11 +280,7 @@
     const chainId = MultichainNetworks.BITCOIN;
 
     expect(getAddressUrl(address, chainId)).toBe(
-<<<<<<< HEAD
-      `${BITCOIN_BLOCK_EXPLORER_URL}/address/${address}`,
-=======
       `https://mempool.space/address/${address}`,
->>>>>>> e79c5555
     );
   });
 
@@ -305,11 +289,7 @@
     const chainId = MultichainNetworks.BITCOIN_TESTNET;
 
     expect(getAddressUrl(address, chainId)).toBe(
-<<<<<<< HEAD
-      `${BITCOIN_BLOCK_EXPLORER_URL}/testnet/address/${address}`,
-=======
       `https://mempool.space/testnet/address/${address}`,
->>>>>>> e79c5555
     );
   });
 
