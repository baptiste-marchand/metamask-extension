--- conflicted
+++ resolved
@@ -13,17 +13,10 @@
   getEnsResolutionByAddress,
   getAccountName,
   getMetadataContractName,
-<<<<<<< HEAD
-  getMetaMaskIdentities,
-  ///: BEGIN:ONLY_INCLUDE_IF(build-mmi)
-  getSelectedIdentity,
-  getKnownMethodData,
-=======
   getInternalAccounts,
   ///: BEGIN:ONLY_INCLUDE_IF(build-mmi)
   getKnownMethodData,
   getSelectedInternalAccount,
->>>>>>> 93a950fa
   ///: END:ONLY_INCLUDE_IF
 } from '../../../selectors';
 import { toChecksumHexAddress } from '../../../../shared/modules/hexstring-utils';
@@ -73,11 +66,7 @@
     ///: BEGIN:ONLY_INCLUDE_IF(build-mmi)
     methodData,
     transactionNote,
-<<<<<<< HEAD
-    selectedIdentity: getSelectedIdentity(state),
-=======
     selectedAccount: getSelectedInternalAccount(state),
->>>>>>> 93a950fa
     ///: END:ONLY_INCLUDE_IF
   };
 };
