// Jest Snapshot v1, https://goo.gl/fbAQLP

exports[`Customize Nonce should match snapshot 1`] = `
<div>
  <div
    class="modal-container customize-nonce-modal-container"
  >
    <div
      class="modal-container__content customize-nonce-modal-content"
    >
      <div
        class="customize-nonce-modal"
      >
        <div
          class="customize-nonce-modal__main-header"
        >
          <h4
<<<<<<< HEAD
            class="box mm-text customize-nonce-modal__main-title mm-text--heading-sm box--flex-direction-row box--color-text-default"
=======
            class="mm-box mm-text customize-nonce-modal__main-title mm-text--heading-sm mm-box--color-text-default"
>>>>>>> 877e184b
          >
            Edit nonce
          </h4>
          <button
            aria-label="Close"
            class="mm-box mm-button-icon mm-button-icon--size-sm customize-nonce-modal__close mm-box--display-inline-flex mm-box--justify-content-center mm-box--align-items-center mm-box--color-icon-default mm-box--background-color-transparent mm-box--rounded-lg"
          >
            <span
              class="mm-box mm-icon mm-icon--size-sm mm-box--display-inline-block mm-box--color-inherit"
              style="mask-image: url('./images/icons/close.svg');"
            />
          </button>
        </div>
        <div
          class="mm-box mm-box--margin-top-2 mm-box--display-inline-flex mm-box--align-items-center"
        >
          <h6
<<<<<<< HEAD
            class="box mm-text mm-text--body-md box--flex-direction-row box--color-text-default"
          >
            This is an advanced feature, use cautiously.
            <a
              class="mm-box mm-text mm-button-base customize-nonce-modal__link mm-button-link mm-button-link--size-auto mm-text--body-md-medium mm-box--padding-right-0 mm-box--padding-left-0 mm-box--display-inline-flex mm-box--justify-content-center mm-box--align-items-center mm-box--color-primary-default mm-box--background-color-transparent"
=======
            class="mm-box mm-text mm-text--body-md mm-box--color-text-default"
          >
            This is an advanced feature, use cautiously.
            <a
              class="mm-box mm-text mm-button-base customize-nonce-modal__link mm-button-link mm-button-link--size-auto mm-text--body-md-medium mm-box--padding-0 mm-box--padding-right-0 mm-box--padding-left-0 mm-box--display-inline-flex mm-box--justify-content-center mm-box--align-items-center mm-box--color-primary-default mm-box--background-color-transparent"
>>>>>>> 877e184b
              href="https://metamask.zendesk.com/hc/en-us/articles/7417499333531-How-to-customize-a-transaction-nonce"
              rel="noopener noreferrer"
              target="_blank"
            >
              Learn more
            </a>
          </h6>
        </div>
        <div
          class="mm-box mm-box--margin-top-4"
        >
          <div
            class="mm-box mm-box--display-flex mm-box--align-items-center"
          >
            <h6
<<<<<<< HEAD
              class="box mm-text mm-text--body-md-bold box--flex-direction-row box--width-5/6 box--color-text-default"
=======
              class="mm-box mm-text mm-text--body-md-bold mm-box--width-5/6 mm-box--color-text-default"
>>>>>>> 877e184b
            >
              Edit nonce
            </h6>
            <div
              class="mm-box mm-box--width-1/6"
            >
              <button
<<<<<<< HEAD
                class="mm-box mm-text mm-button-base customize-nonce-modal__reset mm-button-link mm-button-link--size-auto mm-text--body-md-medium mm-box--padding-right-0 mm-box--padding-left-0 mm-box--display-inline-flex mm-box--justify-content-center mm-box--align-items-center mm-box--color-primary-default mm-box--background-color-transparent"
=======
                class="mm-box mm-text mm-button-base customize-nonce-modal__reset mm-button-link mm-button-link--size-auto mm-text--body-md-medium mm-box--padding-0 mm-box--padding-right-0 mm-box--padding-left-0 mm-box--display-inline-flex mm-box--justify-content-center mm-box--align-items-center mm-box--color-primary-default mm-box--background-color-transparent"
>>>>>>> 877e184b
                data-testid="customize-nonce-reset"
              >
                Reset
              </button>
            </div>
          </div>
          <div
            class="customize-nonce-modal__input"
          >
            <div
              class="MuiFormControl-root MuiTextField-root MuiFormControl-marginDense MuiFormControl-fullWidth"
            >
              <div
                class="MuiInputBase-root MuiInput-root TextField-inputRoot-12 MuiInputBase-fullWidth MuiInput-fullWidth MuiInputBase-formControl MuiInput-formControl MuiInputBase-marginDense MuiInput-marginDense"
              >
                <input
                  aria-invalid="false"
                  class="MuiInputBase-input MuiInput-input MuiInputBase-inputMarginDense MuiInput-inputMarginDense"
                  data-testid="custom-nonce-input"
                  dir="auto"
                  id="custom-nonce-id"
                  min="0"
                  placeholder="1"
                  type="number"
                  value=""
                />
              </div>
            </div>
          </div>
        </div>
      </div>
    </div>
    <div
      class="modal-container__footer"
    >
      <button
        class="button btn--rounded btn-secondary modal-container__footer-button"
        role="button"
        tabindex="0"
      >
        Cancel
      </button>
      <button
        class="button btn--rounded btn-primary modal-container__footer-button"
        role="button"
        tabindex="0"
      >
        Save
      </button>
    </div>
  </div>
</div>
`;<|MERGE_RESOLUTION|>--- conflicted
+++ resolved
@@ -15,11 +15,7 @@
           class="customize-nonce-modal__main-header"
         >
           <h4
-<<<<<<< HEAD
-            class="box mm-text customize-nonce-modal__main-title mm-text--heading-sm box--flex-direction-row box--color-text-default"
-=======
             class="mm-box mm-text customize-nonce-modal__main-title mm-text--heading-sm mm-box--color-text-default"
->>>>>>> 877e184b
           >
             Edit nonce
           </h4>
@@ -37,19 +33,11 @@
           class="mm-box mm-box--margin-top-2 mm-box--display-inline-flex mm-box--align-items-center"
         >
           <h6
-<<<<<<< HEAD
-            class="box mm-text mm-text--body-md box--flex-direction-row box--color-text-default"
-          >
-            This is an advanced feature, use cautiously.
-            <a
-              class="mm-box mm-text mm-button-base customize-nonce-modal__link mm-button-link mm-button-link--size-auto mm-text--body-md-medium mm-box--padding-right-0 mm-box--padding-left-0 mm-box--display-inline-flex mm-box--justify-content-center mm-box--align-items-center mm-box--color-primary-default mm-box--background-color-transparent"
-=======
             class="mm-box mm-text mm-text--body-md mm-box--color-text-default"
           >
             This is an advanced feature, use cautiously.
             <a
               class="mm-box mm-text mm-button-base customize-nonce-modal__link mm-button-link mm-button-link--size-auto mm-text--body-md-medium mm-box--padding-0 mm-box--padding-right-0 mm-box--padding-left-0 mm-box--display-inline-flex mm-box--justify-content-center mm-box--align-items-center mm-box--color-primary-default mm-box--background-color-transparent"
->>>>>>> 877e184b
               href="https://metamask.zendesk.com/hc/en-us/articles/7417499333531-How-to-customize-a-transaction-nonce"
               rel="noopener noreferrer"
               target="_blank"
@@ -65,11 +53,7 @@
             class="mm-box mm-box--display-flex mm-box--align-items-center"
           >
             <h6
-<<<<<<< HEAD
-              class="box mm-text mm-text--body-md-bold box--flex-direction-row box--width-5/6 box--color-text-default"
-=======
               class="mm-box mm-text mm-text--body-md-bold mm-box--width-5/6 mm-box--color-text-default"
->>>>>>> 877e184b
             >
               Edit nonce
             </h6>
@@ -77,11 +61,7 @@
               class="mm-box mm-box--width-1/6"
             >
               <button
-<<<<<<< HEAD
-                class="mm-box mm-text mm-button-base customize-nonce-modal__reset mm-button-link mm-button-link--size-auto mm-text--body-md-medium mm-box--padding-right-0 mm-box--padding-left-0 mm-box--display-inline-flex mm-box--justify-content-center mm-box--align-items-center mm-box--color-primary-default mm-box--background-color-transparent"
-=======
                 class="mm-box mm-text mm-button-base customize-nonce-modal__reset mm-button-link mm-button-link--size-auto mm-text--body-md-medium mm-box--padding-0 mm-box--padding-right-0 mm-box--padding-left-0 mm-box--display-inline-flex mm-box--justify-content-center mm-box--align-items-center mm-box--color-primary-default mm-box--background-color-transparent"
->>>>>>> 877e184b
                 data-testid="customize-nonce-reset"
               >
                 Reset
