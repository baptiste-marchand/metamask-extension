--- conflicted
+++ resolved
@@ -72,15 +72,6 @@
 
   const handleHideModal = () => {
     hideModal();
-<<<<<<< HEAD
-    trackEvent({
-      category: MetaMetricsEventCategory.NotificationsActivationFlow,
-      event: MetaMetricsEventName.NotificationsActivated,
-      properties: {
-        is_profile_syncing_enabled: isProfileSyncingEnabled,
-        action_type: 'dismissed',
-      },
-=======
     setIsLoading((prevLoadingState) => {
       if (!prevLoadingState) {
         trackEvent({
@@ -93,7 +84,6 @@
         });
       }
       return prevLoadingState;
->>>>>>> b960add2
     });
   };
 
