--- conflicted
+++ resolved
@@ -14,15 +14,7 @@
 import { BETA_BUGS_URL } from '../../../helpers/constants/beta';
 
 import { hideBetaHeader } from '../../../store/actions';
-<<<<<<< HEAD
-import { ButtonIcon } from '../../component-library';
-import {
-  ICON_NAMES,
-  ICON_SIZES,
-} from '../../component-library/icon/deprecated';
-=======
 import { ButtonIcon, ButtonIconSize, IconName } from '../../component-library';
->>>>>>> b14b6ba0
 
 const BetaHeader = () => {
   const t = useI18nContext();
