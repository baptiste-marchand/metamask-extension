import { NameType } from '@metamask/name-controller';
import React, { memo, useState } from 'react';
import { useSelector } from 'react-redux';
import {
  AlignItems,
  BorderColor,
  Display,
  FlexDirection,
  TextColor,
} from '../../../../../helpers/constants/design-system';
import { getPetnamesEnabled } from '../../../../../selectors';
import {
  AvatarAccount,
  AvatarAccountSize,
  Box,
  Text,
} from '../../../../component-library';
import NicknamePopovers from '../../../modals/nickname-popovers';
import Name from '../../../name/name';
import { shortenAddress } from '../../../../../helpers/utils/util';
import { useFallbackDisplayName } from './hook';

export type ConfirmInfoRowAddressProps = {
  address: string;
  isSnapUsingThis?: boolean;
};

export const ConfirmInfoRowAddress = memo(
  ({ address, isSnapUsingThis }: ConfirmInfoRowAddressProps) => {
    const isPetNamesEnabled = useSelector(getPetnamesEnabled);
    const { displayName, hexAddress } = useFallbackDisplayName(address);
    const [isNicknamePopoverShown, setIsNicknamePopoverShown] = useState(false);
    const handleDisplayNameClick = () => setIsNicknamePopoverShown(true);
    const onCloseHandler = () => setIsNicknamePopoverShown(false);

    return (
      <Box
        display={Display.Flex}
        flexDirection={FlexDirection.Row}
        alignItems={AlignItems.center}
      >
        {
          // PetNames on this component are disabled for snaps until the `<Name />`
          // component can support variations. See this comment for context: //
          // https://github.com/MetaMask/metamask-extension/pull/23487#discussion_r1525055546
          isPetNamesEnabled && !isSnapUsingThis ? (
            <Name value={hexAddress} type={NameType.ETHEREUM_ADDRESS} />
          ) : (
            <>
              <Box
                display={Display.Flex}
                flexDirection={FlexDirection.Row}
                alignItems={AlignItems.center}
<<<<<<< HEAD
                onClick={handleDisplayNameClick}
=======
                onClick={isSnapUsingThis ? () => null : handleDisplayNameClick}
>>>>>>> ad7a5462
              >
                <AvatarAccount
                  address={address}
                  size={AvatarAccountSize.Xs}
                  borderColor={BorderColor.transparent}
                />
                <Text
                  marginLeft={2}
                  color={TextColor.inherit}
                  data-testid="confirm-info-row-display-name"
                >
<<<<<<< HEAD
                  {displayName}
=======
                  {isSnapUsingThis ? shortenAddress(address) : displayName}
>>>>>>> ad7a5462
                </Text>
              </Box>
              {isNicknamePopoverShown ? (
                <NicknamePopovers
                  onClose={onCloseHandler}
                  address={hexAddress}
                />
              ) : null}
            </>
          )
        }
      </Box>
    );
  },
);<|MERGE_RESOLUTION|>--- conflicted
+++ resolved
@@ -51,11 +51,7 @@
                 display={Display.Flex}
                 flexDirection={FlexDirection.Row}
                 alignItems={AlignItems.center}
-<<<<<<< HEAD
-                onClick={handleDisplayNameClick}
-=======
                 onClick={isSnapUsingThis ? () => null : handleDisplayNameClick}
->>>>>>> ad7a5462
               >
                 <AvatarAccount
                   address={address}
@@ -67,11 +63,7 @@
                   color={TextColor.inherit}
                   data-testid="confirm-info-row-display-name"
                 >
-<<<<<<< HEAD
-                  {displayName}
-=======
                   {isSnapUsingThis ? shortenAddress(address) : displayName}
->>>>>>> ad7a5462
                 </Text>
               </Box>
               {isNicknamePopoverShown ? (
