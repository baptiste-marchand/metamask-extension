import React, { useContext } from 'react';
import { I18nContext } from '../../../../../contexts/i18n';
import {
  AlignItems,
  BlockSize,
  Display,
  FlexWrap,
  IconColor,
  TextColor,
} from '../../../../../helpers/constants/design-system';
import {
  Box,
  ButtonIcon,
  ButtonIconSize,
  IconName,
  Text,
} from '../../../../component-library';
import Tooltip from '../../../../ui/tooltip';

const InfoText = ({ text }: { text: string }) => (
  <Text color={TextColor.inherit} style={{ whiteSpace: 'pre-wrap' }}>
    {text}
  </Text>
);

export type ConfirmInfoRowTextProps = {
  text: string;
  onEditClick?: () => void;
  editIconClassName?: string;
  tooltip?: string;
  'data-testid'?: string;
<<<<<<< HEAD
=======
  editIconDataTestId?: string;
>>>>>>> ad7a5462
};

export const ConfirmInfoRowText: React.FC<ConfirmInfoRowTextProps> = ({
  text,
  onEditClick,
  editIconClassName,
  tooltip,
  'data-testid': dataTestId,
<<<<<<< HEAD
=======
  editIconDataTestId,
>>>>>>> ad7a5462
}) => {
  const t = useContext(I18nContext);

  const isEditable = Boolean(onEditClick);

  return (
    <Box
      data-testid={dataTestId}
      display={Display.Flex}
      alignItems={AlignItems.center}
      flexWrap={FlexWrap.Wrap}
      gap={2}
      minWidth={BlockSize.Zero}
    >
      {tooltip ? (
        <Tooltip
          position="bottom"
          title={tooltip}
          wrapperStyle={{ minWidth: 0 }}
          interactive
        >
          <InfoText text={text} />
        </Tooltip>
      ) : (
        <InfoText text={text} />
      )}
      {isEditable ? (
        <ButtonIcon
          className={editIconClassName || undefined}
          color={IconColor.primaryDefault}
          ariaLabel={t('edit')}
          iconName={IconName.Edit}
          onClick={onEditClick}
          size={ButtonIconSize.Sm}
          // to reset the button padding
          style={{ marginLeft: '-4px' }}
<<<<<<< HEAD
          data-testid="edit-nonce-icon"
=======
          data-testid={editIconDataTestId}
>>>>>>> ad7a5462
        />
      ) : null}
    </Box>
  );
};<|MERGE_RESOLUTION|>--- conflicted
+++ resolved
@@ -29,10 +29,7 @@
   editIconClassName?: string;
   tooltip?: string;
   'data-testid'?: string;
-<<<<<<< HEAD
-=======
   editIconDataTestId?: string;
->>>>>>> ad7a5462
 };
 
 export const ConfirmInfoRowText: React.FC<ConfirmInfoRowTextProps> = ({
@@ -41,10 +38,7 @@
   editIconClassName,
   tooltip,
   'data-testid': dataTestId,
-<<<<<<< HEAD
-=======
   editIconDataTestId,
->>>>>>> ad7a5462
 }) => {
   const t = useContext(I18nContext);
 
@@ -81,11 +75,7 @@
           size={ButtonIconSize.Sm}
           // to reset the button padding
           style={{ marginLeft: '-4px' }}
-<<<<<<< HEAD
-          data-testid="edit-nonce-icon"
-=======
           data-testid={editIconDataTestId}
->>>>>>> ad7a5462
         />
       ) : null}
     </Box>
