--- conflicted
+++ resolved
@@ -43,10 +43,7 @@
   variant,
   ...rowProperties
 }: ConfirmInfoAlertRowProps) => {
-<<<<<<< HEAD
-=======
   const { trackInlineAlertClicked } = useAlertMetrics();
->>>>>>> f3548885
   const { getFieldAlerts } = useAlerts(ownerId);
   const fieldAlerts = getFieldAlerts(alertKey);
   const hasFieldAlert = fieldAlerts.length > 0;
@@ -84,11 +81,7 @@
     <>
       {alertModalVisible && (
         <MultipleAlertModal
-<<<<<<< HEAD
-          alertKey={fieldAlerts[0].key}
-=======
           alertKey={selectedAlertKey}
->>>>>>> f3548885
           ownerId={ownerId}
           onFinalAcknowledgeClick={handleModalClose}
           onClose={handleModalClose}
