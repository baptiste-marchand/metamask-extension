import React, { useState, useEffect } from 'react';
import { useDispatch, useSelector } from 'react-redux';
import PropTypes from 'prop-types';
import { getCurrentKeyring, getSelectedAddress } from '../../../selectors';
import { getInteractiveReplacementToken } from '../../../selectors/institutional/selectors';
import { getIsUnlocked } from '../../../ducks/metamask/metamask';
import { useI18nContext } from '../../../hooks/useI18nContext';
import { mmiActionsFactory } from '../../../store/institutional/institution-background';
import { showInteractiveReplacementTokenModal } from '../../../store/institutional/institution-actions';
import { sha256 } from '../../../../shared/modules/hash.utils';
import {
  Size,
  IconColor,
  AlignItems,
  Display,
  BlockSize,
  JustifyContent,
  TextColor,
  TextVariant,
  BackgroundColor,
} from '../../../helpers/constants/design-system';
import {
  Icon,
  IconName,
  IconSize,
  ButtonLink,
  Box,
<<<<<<< HEAD
} from '../../component-library';
import { Text } from '../../component-library/text/deprecated';
=======
  Text,
} from '../../component-library';
>>>>>>> 877e184b

const InteractiveReplacementTokenNotification = ({ isVisible }) => {
  const t = useI18nContext();
  const dispatch = useDispatch();
  const mmiActions = mmiActionsFactory();

  const keyring = useSelector(getCurrentKeyring);
  const address = useSelector(getSelectedAddress);
  const isUnlocked = useSelector(getIsUnlocked);
  const interactiveReplacementToken = useSelector(
    getInteractiveReplacementToken,
  );

  const [showNotification, setShowNotification] = useState(isVisible);

  useEffect(() => {
    const handleShowNotification = async () => {
      const hasInteractiveReplacementToken =
        interactiveReplacementToken &&
        Boolean(Object.keys(interactiveReplacementToken).length);

      if (!/^Custody/u.test(keyring.type) || !hasInteractiveReplacementToken) {
        setShowNotification(false);
        return;
      }

      const token = await dispatch(mmiActions.getCustodianToken(address));
      const custodyAccountDetails = await dispatch(
        mmiActions.getAllCustodianAccountsWithToken(
          keyring.type.split(' - ')[1],
          token,
        ),
      );

      const showNotificationValue =
        isUnlocked &&
        interactiveReplacementToken.oldRefreshToken &&
        custodyAccountDetails &&
        Boolean(Object.keys(custodyAccountDetails).length);

      let tokenAccount;

      if (Array.isArray(custodyAccountDetails)) {
        tokenAccount = custodyAccountDetails
          .filter(
            (item) => item.address.toLowerCase() === address.toLowerCase(),
          )
          .map((item) => ({
            token: item.authDetails?.refreshToken,
          }))[0];
      }

      const refreshTokenAccount = await sha256(
        tokenAccount?.token + interactiveReplacementToken.url,
      );

      setShowNotification(
        showNotificationValue &&
          refreshTokenAccount === interactiveReplacementToken.oldRefreshToken,
      );
    };

    handleShowNotification();
    // eslint-disable-next-line react-hooks/exhaustive-deps
  }, [address, interactiveReplacementToken.oldRefreshToken, isUnlocked]);

  return showNotification ? (
    <Box
      width={BlockSize.Full}
      display={Display.Flex}
      justifyContent={JustifyContent.center}
      alignItems={AlignItems.center}
      padding={[1, 2]}
      backgroundColor={BackgroundColor.backgroundAlternative}
      className="interactive-replacement-token-notification"
      data-testid="interactive-replacement-token-notification"
    >
      <Icon
        name={IconName.Danger}
        color={IconColor.errorDefault}
        size={IconSize.Md}
      />
      <Text variant={TextVariant.bodySm} gap={2} color={TextColor.errorDefault}>
        {t('custodySessionExpired')}
      </Text>
      <Text variant={TextVariant.bodySm}>
        <ButtonLink
          data-testid="show-modal"
          size={Size.inherit}
          marginLeft={1}
          onClick={() => {
            dispatch(showInteractiveReplacementTokenModal());
          }}
        >
          {t('learnMoreUpperCase')}
        </ButtonLink>
      </Text>
    </Box>
  ) : null;
};

export default InteractiveReplacementTokenNotification;

InteractiveReplacementTokenNotification.propTypes = {
  isVisible: PropTypes.bool,
};<|MERGE_RESOLUTION|>--- conflicted
+++ resolved
@@ -25,13 +25,8 @@
   IconSize,
   ButtonLink,
   Box,
-<<<<<<< HEAD
-} from '../../component-library';
-import { Text } from '../../component-library/text/deprecated';
-=======
   Text,
 } from '../../component-library';
->>>>>>> 877e184b
 
 const InteractiveReplacementTokenNotification = ({ isVisible }) => {
   const t = useI18nContext();
