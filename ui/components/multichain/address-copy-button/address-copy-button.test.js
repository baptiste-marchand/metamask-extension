import React from 'react';
import configureMockStore from 'redux-mock-store';
import copyToClipboard from 'copy-to-clipboard';
import { fireEvent } from '@testing-library/react';
import { renderWithProvider } from '../../../../test/lib/render-helpers';
import mockState from '../../../../test/data/mock-state.json';
import { COPY_OPTIONS } from '../../../../shared/constants/copy';
import { shortenAddress } from '../../../helpers/utils/util';
import {
  getIsCustodianSupportedChain,
  getCustodianIconForAddress,
} from '../../../selectors/institutional/selectors';
import { toChecksumHexAddress } from '../../../../shared/modules/hexstring-utils';
import { AddressCopyButton } from '.';

jest.mock('copy-to-clipboard');

jest.mock('../../../selectors/institutional/selectors', () => {
  const mockGetCustodyAccountDetails = jest.fn(() => undefined);
  const mockGetisCustodianSupportedChain = jest.fn(() => true);
  const mockedGetCustodianIconForAddress = jest.fn();

  return {
    getCustodyAccountDetails: mockGetCustodyAccountDetails,
    getIsCustodianSupportedChain: mockGetisCustodianSupportedChain,
    getCustodianIconForAddress: mockedGetCustodianIconForAddress,
  };
});

const SAMPLE_ADDRESS = '0x0dcd5d886577d5081b0c52e242ef29e70be3e7bc';

describe('AccountListItem', () => {
  const mockStore = configureMockStore()(mockState);

  afterEach(() => {
    jest.clearAllMocks(); // Clear mocks to ensure no test interference
  });

  it('should match snapshot', () => {
    const { container } = renderWithProvider(
      <AddressCopyButton address={SAMPLE_ADDRESS} />,
      mockStore,
    );
    expect(container).toMatchSnapshot();
  });

  it('renders the full address by default', () => {
    renderWithProvider(
      <AddressCopyButton address={SAMPLE_ADDRESS} />,
      mockStore,
    );
    expect(
      document.querySelector('[data-testid="address-copy-button-text"]')
        .textContent,
    ).toStrictEqual(toChecksumHexAddress(SAMPLE_ADDRESS));
  });

  it('renders a shortened address when it should', () => {
    renderWithProvider(
      <AddressCopyButton address={SAMPLE_ADDRESS} shorten />,
      mockStore,
    );
    expect(
      document.querySelector('[data-testid="address-copy-button-text"]')
        .textContent,
    ).toStrictEqual(shortenAddress(toChecksumHexAddress(SAMPLE_ADDRESS)));
  });

  it('changes icon when clicked', () => {
    renderWithProvider(
      <AddressCopyButton address={SAMPLE_ADDRESS} />,
      mockStore,
    );
    fireEvent.click(document.querySelector('button'));
    expect(document.querySelector('.mm-icon').style.maskImage).toContain(
      'copy-success.svg',
    );
  });

  it('should render correctly', () => {
    const { container } = renderWithProvider(
      <AddressCopyButton address={SAMPLE_ADDRESS} />,
      mockStore,
    );

    const tooltipTitle = container.querySelector(
      '[data-original-title="Copy to clipboard"]',
    );

    expect(tooltipTitle).toBeInTheDocument();
  });

  it('should copy checksum address to clipboard when button is clicked', () => {
    const { queryByTestId } = renderWithProvider(
      <AddressCopyButton address={SAMPLE_ADDRESS} />,
      mockStore,
    );

    const button = queryByTestId('address-copy-button-text');

    fireEvent.click(button);

    expect(copyToClipboard).toHaveBeenCalledWith(
      '0x0DCD5D886577d5081B0c52e242Ef29E70Be3E7bc',
      COPY_OPTIONS,
    );
  });

  it('should render correctly if isCustodianSupportedChain to false', () => {
    getIsCustodianSupportedChain.mockReturnValue(false);

    const { container, queryByTestId } = renderWithProvider(
      <AddressCopyButton address={SAMPLE_ADDRESS} />,
      mockStore,
    );

    const tooltipTitle = container.querySelector(
<<<<<<< HEAD
      '[data-original-title="This account is not set up for use with Chain 5"]',
=======
      '[data-original-title="This account is not set up for use with Goerli"]',
>>>>>>> 65e656c9
    );

    const button = queryByTestId('address-copy-button-text');

    expect(button).toBeDisabled();
    expect(tooltipTitle).toBeInTheDocument();
  });

  it('should render the Custody logo', () => {
    getCustodianIconForAddress.mockReturnValue(
      'https://saturn-custody-ui.metamask-institutional.io/saturn.svg',
    );

    const { queryByTestId } = renderWithProvider(
      <AddressCopyButton address={SAMPLE_ADDRESS} />,
      mockStore,
    );

    const logo = queryByTestId('custody-logo');

    expect(logo).toBeInTheDocument();
  });

  it('should not render the Custody logo if no icon exists', () => {
    getCustodianIconForAddress.mockReturnValue(undefined);

    const { queryByTestId } = renderWithProvider(
      <AddressCopyButton address={SAMPLE_ADDRESS} />,
      mockStore,
    );

    const logo = queryByTestId('custody-logo');

    expect(logo).not.toBeInTheDocument();
  });
});<|MERGE_RESOLUTION|>--- conflicted
+++ resolved
@@ -115,11 +115,7 @@
     );
 
     const tooltipTitle = container.querySelector(
-<<<<<<< HEAD
-      '[data-original-title="This account is not set up for use with Chain 5"]',
-=======
       '[data-original-title="This account is not set up for use with Goerli"]',
->>>>>>> 65e656c9
     );
 
     const button = queryByTestId('address-copy-button-text');
