--- conflicted
+++ resolved
@@ -194,11 +194,8 @@
       type: asset.type as AssetType.NFT,
       tokenId: asset.details.tokenId,
       image: asset.details.image,
-<<<<<<< HEAD
-=======
       // TODO: Fix in https://github.com/MetaMask/metamask-extension/issues/31880
       // eslint-disable-next-line @typescript-eslint/prefer-nullish-coalescing
->>>>>>> 4c122d36
       symbol: (asset.details.symbol || asset.details.name) ?? undefined,
       address: asset.details.address,
     };
