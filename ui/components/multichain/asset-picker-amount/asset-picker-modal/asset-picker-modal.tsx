--- conflicted
+++ resolved
@@ -258,44 +258,6 @@
     tokenList,
   ]);
 
-<<<<<<< HEAD
-  const Search = useCallback(
-    ({
-      isNFTSearch = false,
-      props,
-    }: {
-      isNFTSearch?: boolean;
-      props?: React.ComponentProps<typeof Box>;
-    }) => (
-      <Box padding={4} {...props}>
-        <TextFieldSearch
-          borderRadius={BorderRadius.LG}
-          placeholder={t(isNFTSearch ? 'searchNfts' : 'searchTokens')}
-          value={searchQuery}
-          onChange={(e) => setSearchQuery(e.target.value)}
-          error={false}
-          autoFocus
-          autoComplete={false}
-          width={BlockSize.Full}
-          clearButtonOnClick={() => setSearchQuery('')}
-          clearButtonProps={{
-            size: ButtonIconSize.Sm,
-          }}
-          showClearButton={true}
-          className="asset-picker-modal__search-list"
-          inputProps={{
-            'data-testid': 'asset-picker-modal-search-input',
-          }}
-          endAccessory={null}
-          size={TextFieldSearchSize.Lg}
-        />
-      </Box>
-    ),
-    [searchQuery],
-  );
-
-=======
->>>>>>> ad7a5462
   return (
     <Modal
       className="asset-picker-modal"
@@ -305,7 +267,7 @@
     >
       <ModalOverlay />
       <ModalContent modalDialogProps={{ padding: 0 }}>
-        <ModalHeader paddingBottom={2} onClose={onClose}>
+        <ModalHeader onClose={onClose}>
           <Text variant={TextVariant.headingSm} textAlign={TextAlign.Center}>
             {header}
           </Text>
@@ -316,10 +278,6 @@
             gap={1}
             alignItems={AlignItems.center}
             marginInline="auto"
-<<<<<<< HEAD
-            marginBottom={3}
-=======
->>>>>>> ad7a5462
           >
             <AvatarToken
               borderRadius={BorderRadius.full}
@@ -332,66 +290,18 @@
           </Box>
         )}
         <Box className="modal-tab__wrapper">
-<<<<<<< HEAD
-          {isDest ? (
-            <>
-              <Search props={{ paddingTop: 1 }} />
-=======
           <AssetPickerModalTabs {...tabProps}>
             <React.Fragment key={TabName.TOKENS}>
               <Search
                 searchQuery={searchQuery}
                 onChange={(value) => setSearchQuery(value)}
               />
->>>>>>> ad7a5462
               <AssetList
                 handleAssetChange={handleAssetChange}
                 asset={asset?.type === AssetType.NFT ? undefined : asset}
                 tokenList={filteredTokenList}
                 isTokenDisabled={getIsDisabled}
               />
-<<<<<<< HEAD
-            </>
-          ) : (
-            <Tabs
-              defaultActiveTabKey={defaultActiveTabKey}
-              tabsClassName="modal-tab__tabs"
-            >
-              {
-                <Tab
-                  activeClassName="modal-tab__tab--active"
-                  className="modal-tab__tab"
-                  name={t('tokens')}
-                  tabKey="tokens"
-                >
-                  <Search />
-                  <AssetList
-                    handleAssetChange={handleAssetChange}
-                    asset={asset}
-                    tokenList={filteredTokenList}
-                    memoizedSwapsBlockedTokens={memoizedSwapsBlockedTokens}
-                  />
-                </Tab>
-              }
-
-              {
-                <Tab
-                  activeClassName="modal-tab__tab--active"
-                  className="modal-tab__tab"
-                  name={t('nfts')}
-                  tabKey="nfts"
-                >
-                  <AssetPickerModalNftTab
-                    collectionDataFiltered={collectionDataFiltered}
-                    previouslyOwnedCollection={previouslyOwnedCollection}
-                    onClose={onClose}
-                    renderSearch={() => Search({ isNFTSearch: true })}
-                  />
-                </Tab>
-              }
-            </Tabs>
-          )}
-=======
             </React.Fragment>
             <AssetPickerModalNftTab
               key={TabName.NFTS}
@@ -406,7 +316,6 @@
               )}
             />
           </AssetPickerModalTabs>
->>>>>>> ad7a5462
         </Box>
       </ModalContent>
     </Modal>
