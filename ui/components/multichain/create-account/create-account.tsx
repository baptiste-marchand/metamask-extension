import React, {
  ChangeEvent,
  KeyboardEvent,
  useCallback,
  useContext,
  useEffect,
  useState,
} from 'react';
import { useSelector } from 'react-redux';
import { useHistory } from 'react-router-dom';
import { InternalAccount } from '@metamask/keyring-internal-api';
import { CaipChainId } from '@metamask/utils';
import { KeyringTypes } from '@metamask/keyring-controller';

import {
  Box,
  ButtonPrimary,
  ButtonSecondary,
  FormTextFieldSize,
  PolymorphicComponentPropWithRef,
  PolymorphicRef,
} from '../../component-library';
import { FormTextField } from '../../component-library/form-text-field/form-text-field';
import { useI18nContext } from '../../../hooks/useI18nContext';
import { getAccountNameErrorMessage } from '../../../helpers/utils/accounts';
import {
  getMetaMaskAccountsOrdered,
  getMetaMaskHdKeyrings,
  getSelectedKeyringByIdOrDefault,
  getHdKeyringIndexByIdOrDefault,
} from '../../../selectors';
import { getHDEntropyIndex } from '../../../selectors/selectors';
import { getMostRecentOverviewPage } from '../../../ducks/history/history';
import {
  MetaMetricsEventAccountType,
  MetaMetricsEventCategory,
  MetaMetricsEventName,
} from '../../../../shared/constants/metametrics';
import { MetaMetricsContext } from '../../../contexts/metametrics';
import { Display } from '../../../helpers/constants/design-system';
import { SelectSrp } from '../multi-srp/select-srp/select-srp';
import { getSnapAccountsByKeyringId } from '../../../selectors/multi-srp/multi-srp';
import { endTrace, trace, TraceName } from '../../../../shared/lib/trace';

type Props = {
  /**
   * Callback to get the next available account name.
   */
  getNextAvailableAccountName: (accounts: InternalAccount[]) => Promise<string>;

  /**
   * Callback to create the account.
   */
  onCreateAccount: (name: string) => Promise<void>;

  /**
   * Callback called once the account has been created
   */
  onActionComplete: (completed: boolean) => Promise<void>;

  /**
   * The scope of the account
   */
  scope?: CaipChainId;

  /**
   * Callback to select the SRP
   */
  onSelectSrp?: () => void;
  selectedKeyringId?: string;
};

type CreateAccountProps<C extends React.ElementType> =
  PolymorphicComponentPropWithRef<C, Props>;

type CreateAccountComponent = <C extends React.ElementType = 'form'>(
  props: CreateAccountProps<C>,
) => React.ReactElement | null;

export const CreateAccount: CreateAccountComponent = React.memo(
  React.forwardRef(
    <C extends React.ElementType = 'form'>(
      {
        getNextAvailableAccountName,
        onCreateAccount,
        onSelectSrp,
        selectedKeyringId,
        onActionComplete,
        scope,
      }: CreateAccountProps<C>,
      ref?: PolymorphicRef<C>,
    ) => {
      const t = useI18nContext();

      const history = useHistory();
      const trackEvent = useContext(MetaMetricsContext);
      const hdEntropyIndex = useSelector(getHDEntropyIndex);

      const mostRecentOverviewPage = useSelector(getMostRecentOverviewPage);

      const accounts: InternalAccount[] = useSelector(
        getMetaMaskAccountsOrdered,
      );

      const [loading, setLoading] = useState(false);
      const [defaultAccountName, setDefaultAccountName] = useState('');
      // We are not using `accounts` as a dependency here to avoid having the input
      // updating when the new account will be created.
      useEffect(() => {
        getNextAvailableAccountName(accounts).then(setDefaultAccountName);
      }, []);

      const [newAccountName, setNewAccountName] = useState('');
      const [creationError, setCreationError] = useState('');
      const trimmedAccountName = newAccountName.trim();

      const { isValidAccountName, errorMessage } = getAccountNameErrorMessage(
        accounts,
        { t },
        trimmedAccountName || defaultAccountName,
        defaultAccountName,
      );
      const hdKeyrings: {
        accounts: InternalAccount[];
        type: KeyringTypes;
        metadata: { id: string; name: string };
      }[] = useSelector(getMetaMaskHdKeyrings);

      const selectedKeyring = useSelector((state) =>
        getSelectedKeyringByIdOrDefault(state, selectedKeyringId),
      );
      const firstPartySnapAccounts = useSelector((state) =>
        getSnapAccountsByKeyringId(state, selectedKeyringId),
      );

      const selectedHdKeyringIndex = useSelector((state) =>
        getHdKeyringIndexByIdOrDefault(state, selectedKeyringId),
      );

      const onSubmit = useCallback(
        async (event: KeyboardEvent<HTMLFormElement>) => {
          setLoading(true);
          setCreationError('');
          event.preventDefault();
          try {
            trace({ name: TraceName.CreateAccount });
            await onCreateAccount(trimmedAccountName || defaultAccountName);
            trackEvent({
              category: MetaMetricsEventCategory.Accounts,
              event: MetaMetricsEventName.AccountAdded,
              properties: {
                account_type: MetaMetricsEventAccountType.Default,
                location: 'Home',
                hd_entropy_index: hdEntropyIndex,
                chain_id_caip: scope,
                is_suggested_name:
                  !trimmedAccountName ||
                  trimmedAccountName === defaultAccountName,
              },
            });
            history.push(mostRecentOverviewPage);
          } catch (error) {
<<<<<<< HEAD
=======
            setLoading(false);
            let message = 'An unexpected error occurred.';
            if (error instanceof Error) {
              message = (error as Error).message;
            }
            setCreationError(message);

>>>>>>> 626e8e3c
            if (selectedKeyringId) {
              trackEvent({
                category: MetaMetricsEventCategory.Accounts,
                event: MetaMetricsEventName.AccountImportFailed,
                properties: {
                  account_type: MetaMetricsEventAccountType.Imported,
<<<<<<< HEAD
                  error: (error as Error).message,
=======
                  error: message,
>>>>>>> 626e8e3c
                  hd_entropy_index: hdEntropyIndex,
                  chain_id_caip: scope,
                },
              });
            } else {
              trackEvent({
                category: MetaMetricsEventCategory.Accounts,
                event: MetaMetricsEventName.AccountAddFailed,
                properties: {
                  account_type: MetaMetricsEventAccountType.Default,
<<<<<<< HEAD
                  error: (error as Error).message,
=======
                  error: message,
>>>>>>> 626e8e3c
                  hd_entropy_index: hdEntropyIndex,
                  chain_id_caip: scope,
                },
              });
            }
          } finally {
            endTrace({ name: TraceName.CreateAccount });
          }
        },
        [trimmedAccountName, defaultAccountName, mostRecentOverviewPage],
      );

      return (
        // TODO: Fix in https://github.com/MetaMask/metamask-extension/issues/31879
        // eslint-disable-next-line @typescript-eslint/no-misused-promises
        <Box as="form" onSubmit={onSubmit}>
          <FormTextField
            data-testid="account-name-input"
            ref={ref}
            size={FormTextFieldSize.Lg}
            gap={2}
            autoFocus
            id="account-name"
            label={t('accountName')}
            placeholder={defaultAccountName}
            onChange={(e: ChangeEvent<HTMLInputElement>) =>
              setNewAccountName(e.target.value)
            }
            helpText={creationError || errorMessage}
            error={!isValidAccountName || Boolean(creationError)}
            onKeyPress={(e: KeyboardEvent<HTMLFormElement>) => {
              if (e.key === 'Enter') {
                onSubmit(e);
              }
            }}
          />
          {hdKeyrings.length > 1 && onSelectSrp && selectedKeyring ? (
            <Box marginBottom={3}>
              <SelectSrp
                onClick={onSelectSrp}
                srpName={t('secretRecoveryPhrasePlusNumber', [
                  selectedHdKeyringIndex + 1,
                ])}
                srpAccounts={
                  selectedKeyring.accounts.length +
                  firstPartySnapAccounts.length
                }
              />
            </Box>
          ) : null}
          <Box display={Display.Flex} marginTop={1} gap={2}>
            <ButtonSecondary
              data-testid="cancel-add-account-with-name"
              type={
                'button' /* needs to be 'button' to prevent submitting form on cancel */
              }
              // TODO: Fix in https://github.com/MetaMask/metamask-extension/issues/31879
              // eslint-disable-next-line @typescript-eslint/no-misused-promises
              onClick={async () => await onActionComplete(false)}
              block
            >
              {t('cancel')}
            </ButtonSecondary>
            <ButtonPrimary
              data-testid="submit-add-account-with-name"
              type="submit"
              disabled={!isValidAccountName || loading}
              loading={loading}
              block
            >
              {t('addAccount')}
            </ButtonPrimary>
          </Box>
        </Box>
      );
    },
  ),
);<|MERGE_RESOLUTION|>--- conflicted
+++ resolved
@@ -160,8 +160,6 @@
             });
             history.push(mostRecentOverviewPage);
           } catch (error) {
-<<<<<<< HEAD
-=======
             setLoading(false);
             let message = 'An unexpected error occurred.';
             if (error instanceof Error) {
@@ -169,18 +167,13 @@
             }
             setCreationError(message);
 
->>>>>>> 626e8e3c
             if (selectedKeyringId) {
               trackEvent({
                 category: MetaMetricsEventCategory.Accounts,
                 event: MetaMetricsEventName.AccountImportFailed,
                 properties: {
                   account_type: MetaMetricsEventAccountType.Imported,
-<<<<<<< HEAD
-                  error: (error as Error).message,
-=======
                   error: message,
->>>>>>> 626e8e3c
                   hd_entropy_index: hdEntropyIndex,
                   chain_id_caip: scope,
                 },
@@ -191,11 +184,7 @@
                 event: MetaMetricsEventName.AccountAddFailed,
                 properties: {
                   account_type: MetaMetricsEventAccountType.Default,
-<<<<<<< HEAD
-                  error: (error as Error).message,
-=======
                   error: message,
->>>>>>> 626e8e3c
                   hd_entropy_index: hdEntropyIndex,
                   chain_id_caip: scope,
                 },
