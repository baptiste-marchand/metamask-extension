--- conflicted
+++ resolved
@@ -45,12 +45,7 @@
         ...(notification.type !== TRIGGER_TYPES.FEATURES_ANNOUNCEMENT && {
           chain_id: notification?.chain_id,
         }),
-<<<<<<< HEAD
-        notification_is_read: notification.isRead,
-        click_type: 'detail',
-=======
         clicked_item: 'block_explorer',
->>>>>>> 535c139b
       },
     });
   };
