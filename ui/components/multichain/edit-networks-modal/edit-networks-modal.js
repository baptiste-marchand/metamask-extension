import React, { useContext, useEffect, useState } from 'react';
import PropTypes from 'prop-types';
<<<<<<< HEAD
import React, { useMemo } from 'react';
import { useSelector } from 'react-redux';
import { TextVariant } from '../../../helpers/constants/design-system';
import { useI18nContext } from '../../../hooks/useI18nContext';
import { getNetworkConfigurationsByChainId } from '../../../selectors';
=======
import {
  AlignItems,
  BlockSize,
  Display,
  FlexDirection,
  IconColor,
  JustifyContent,
  TextColor,
  TextVariant,
} from '../../../helpers/constants/design-system';
import { useI18nContext } from '../../../hooks/useI18nContext';
>>>>>>> 6173a139
import {
  Modal,
  ModalOverlay,
  ModalContent,
  ModalHeader,
  Checkbox,
  Text,
  Box,
  ModalFooter,
  ButtonPrimary,
  ButtonPrimarySize,
  ModalBody,
  Icon,
  IconName,
  IconSize,
} from '../../component-library';
import { NetworkListItem } from '..';
<<<<<<< HEAD
import {
  CHAIN_ID_TO_NETWORK_IMAGE_URL_MAP,
  TEST_CHAINS,
} from '../../../../shared/constants/network';
=======
import { CHAIN_ID_TO_NETWORK_IMAGE_URL_MAP } from '../../../../shared/constants/network';
import {
  MetaMetricsEventCategory,
  MetaMetricsEventName,
} from '../../../../shared/constants/metametrics';
import { MetaMetricsContext } from '../../../contexts/metametrics';
>>>>>>> 6173a139

export const EditNetworksModal = ({
  nonTestNetworks,
  testNetworks,
  defaultSelectedChainIds,
  onClose,
  onSubmit,
}) => {
  const t = useI18nContext();
<<<<<<< HEAD

  const networkConfigurations = useSelector(getNetworkConfigurationsByChainId);
  const [nonTestNetworks, testNetworks] = useMemo(
    () =>
      Object.entries(networkConfigurations).reduce(
        ([nonTestNetworksList, testNetworksList], [chainId, network]) => {
          const isTest = TEST_CHAINS.includes(chainId);
          (isTest ? testNetworksList : nonTestNetworksList).push(network);
          return [nonTestNetworksList, testNetworksList];
        },
        [[], []],
      ),
    [networkConfigurations],
  );

=======
  const trackEvent = useContext(MetaMetricsContext);
  const allNetworks = [...nonTestNetworks, ...testNetworks];

  const [selectedChainIds, setSelectedChainIds] = useState(
    defaultSelectedChainIds,
  );

  useEffect(() => {
    setSelectedChainIds(defaultSelectedChainIds);
  }, [defaultSelectedChainIds]);

  const selectAll = () => {
    const allNetworksChainIds = allNetworks.map(({ chainId }) => chainId);
    setSelectedChainIds(allNetworksChainIds);
  };

  const deselectAll = () => {
    setSelectedChainIds([]);
  };

  const handleNetworkClick = (chainId) => {
    if (selectedChainIds.includes(chainId)) {
      setSelectedChainIds(
        selectedChainIds.filter((_chainId) => _chainId !== chainId),
      );
    } else {
      setSelectedChainIds([...selectedChainIds, chainId]);
    }
  };

  const allAreSelected = () => {
    return allNetworks.length === selectedChainIds.length;
  };

  const checked = allAreSelected();
  const isIndeterminate = !checked && selectedChainIds.length > 0;

  const defaultChainIdsSet = new Set(defaultSelectedChainIds);
  const selectedChainIdsSet = new Set(selectedChainIds);

>>>>>>> 6173a139
  return (
    <Modal
      isOpen
      onClose={() => {
        onClose();
      }}
      className="edit-networks-modal"
    >
      <ModalOverlay />
      <ModalContent>
        <ModalHeader
          onClose={() => {
            onClose();
          }}
        >
          {t('editNetworksTitle')}
        </ModalHeader>
<<<<<<< HEAD
        <Box padding={4}>
          <Checkbox
            label={t('selectAll')}
            isChecked
            gap={4}
            // onClick={() => (allAreSelected() ? deselectAll() : selectAll())}
            // isIndeterminate={isIndeterminate}
          />
        </Box>
        {nonTestNetworks.map((network) => (
          <NetworkListItem
            name={network.name}
            iconSrc={CHAIN_ID_TO_NETWORK_IMAGE_URL_MAP[network.chainId]}
            key={network.chainId}
            onClick={() => {
              console.log(network.chainId);
            }}
            startAccessory={<Checkbox isChecked />}
          />
        ))}
        <Box padding={4}>
          <Text variant={TextVariant.bodyMdMedium}>{t('testnets')}</Text>
        </Box>
        {testNetworks.map((network) => (
          <NetworkListItem
            name={network.name}
            iconSrc={CHAIN_ID_TO_NETWORK_IMAGE_URL_MAP[network.chainId]}
            key={network.chainId}
            onClick={() => {
              console.log(network.chainId);
            }}
            startAccessory={<Checkbox isChecked />}
            showEndAccessory={false}
          />
        ))}
=======
        <ModalBody
          paddingLeft={0}
          paddingRight={0}
          className="edit-networks-modal__body"
        >
          <Box padding={4}>
            <Checkbox
              label={t('selectAll')}
              isChecked={checked}
              gap={4}
              onClick={() => (allAreSelected() ? deselectAll() : selectAll())}
              isIndeterminate={isIndeterminate}
            />
          </Box>
          {nonTestNetworks.map((network) => (
            <NetworkListItem
              name={network.name}
              iconSrc={CHAIN_ID_TO_NETWORK_IMAGE_URL_MAP[network.chainId]}
              key={network.chainId}
              onClick={() => {
                handleNetworkClick(network.chainId);
              }}
              startAccessory={
                <Checkbox
                  isChecked={selectedChainIds.includes(network.chainId)}
                />
              }
            />
          ))}
          <Box padding={4}>
            <Text variant={TextVariant.bodyMdMedium}>{t('testnets')}</Text>
          </Box>
          {testNetworks.map((network) => (
            <NetworkListItem
              name={network.name}
              iconSrc={CHAIN_ID_TO_NETWORK_IMAGE_URL_MAP[network.chainId]}
              key={network.chainId}
              onClick={() => {
                handleNetworkClick(network.chainId);
              }}
              startAccessory={
                <Checkbox
                  isChecked={selectedChainIds.includes(network.chainId)}
                />
              }
              showEndAccessory={false}
            />
          ))}
        </ModalBody>
        <ModalFooter>
          {selectedChainIds.length === 0 ? (
            <Box
              display={Display.Flex}
              flexDirection={FlexDirection.Column}
              gap={4}
              alignItems={AlignItems.center}
              width={BlockSize.Full}
            >
              <Box
                display={Display.Flex}
                gap={1}
                alignItems={AlignItems.center}
                justifyContent={JustifyContent.center}
              >
                <Icon
                  name={IconName.Danger}
                  size={IconSize.Sm}
                  color={IconColor.errorDefault}
                />
                <Text
                  variant={TextVariant.bodySm}
                  color={TextColor.errorDefault}
                >
                  {t('disconnectMessage')}
                </Text>
              </Box>
              <ButtonPrimary
                data-testid="disconnect-chains-button"
                onClick={() => {
                  onSubmit(selectedChainIds);
                  // Get networks that are in `selectedChainIds` but not in `defaultSelectedChainIds`
                  const addedNetworks = selectedChainIds.filter(
                    (chainId) => !defaultChainIdsSet.has(chainId),
                  );

                  // Get networks that are in `defaultSelectedChainIds` but not in `selectedChainIds`
                  const removedNetworks = defaultSelectedChainIds.filter(
                    (chainId) => !selectedChainIdsSet.has(chainId),
                  );

                  trackEvent({
                    category: MetaMetricsEventCategory.Permissions,
                    event: MetaMetricsEventName.UpdatePermissionedNetworks,
                    properties: {
                      addedNetworks: addedNetworks.length,
                      removedNetworks: removedNetworks.length,
                      location: 'Edit Networks Modal',
                    },
                  });
                  onClose();
                }}
                size={ButtonPrimarySize.Lg}
                block
                danger
              >
                {t('disconnect')}
              </ButtonPrimary>
            </Box>
          ) : (
            <ButtonPrimary
              data-testid="connect-more-chains-button"
              onClick={() => {
                onSubmit(selectedChainIds);
                onClose();
              }}
              size={ButtonPrimarySize.Lg}
              block
            >
              {t('update')}
            </ButtonPrimary>
          )}
        </ModalFooter>
>>>>>>> 6173a139
      </ModalContent>
    </Modal>
  );
};

EditNetworksModal.propTypes = {
  /**
   * Array of network objects representing available non-test networks to choose from.
   */
  nonTestNetworks: PropTypes.arrayOf(
    PropTypes.shape({
      chainId: PropTypes.string.isRequired, // The chain ID of the network
      name: PropTypes.string.isRequired, // Display name of the network
    }),
  ).isRequired,

  /**
   * Array of network objects representing available test networks to choose from.
   */
  testNetworks: PropTypes.arrayOf(
    PropTypes.shape({
      chainId: PropTypes.string.isRequired, // The chain ID of the network
      name: PropTypes.string.isRequired, // Display name of the network
    }),
  ).isRequired,

  /**
   * Array of chain IDs to have selected by default.
   */
  defaultSelectedChainIds: PropTypes.arrayOf(PropTypes.string),

  /**
   * Function to execute when the modal is closed.
   */
  onClose: PropTypes.func.isRequired,

  /**
   * Function to execute when an update or disconnect action is triggered.
   */
  onSubmit: PropTypes.func.isRequired,
};<|MERGE_RESOLUTION|>--- conflicted
+++ resolved
@@ -1,12 +1,5 @@
 import React, { useContext, useEffect, useState } from 'react';
 import PropTypes from 'prop-types';
-<<<<<<< HEAD
-import React, { useMemo } from 'react';
-import { useSelector } from 'react-redux';
-import { TextVariant } from '../../../helpers/constants/design-system';
-import { useI18nContext } from '../../../hooks/useI18nContext';
-import { getNetworkConfigurationsByChainId } from '../../../selectors';
-=======
 import {
   AlignItems,
   BlockSize,
@@ -18,7 +11,6 @@
   TextVariant,
 } from '../../../helpers/constants/design-system';
 import { useI18nContext } from '../../../hooks/useI18nContext';
->>>>>>> 6173a139
 import {
   Modal,
   ModalOverlay,
@@ -36,19 +28,12 @@
   IconSize,
 } from '../../component-library';
 import { NetworkListItem } from '..';
-<<<<<<< HEAD
-import {
-  CHAIN_ID_TO_NETWORK_IMAGE_URL_MAP,
-  TEST_CHAINS,
-} from '../../../../shared/constants/network';
-=======
 import { CHAIN_ID_TO_NETWORK_IMAGE_URL_MAP } from '../../../../shared/constants/network';
 import {
   MetaMetricsEventCategory,
   MetaMetricsEventName,
 } from '../../../../shared/constants/metametrics';
 import { MetaMetricsContext } from '../../../contexts/metametrics';
->>>>>>> 6173a139
 
 export const EditNetworksModal = ({
   nonTestNetworks,
@@ -58,23 +43,6 @@
   onSubmit,
 }) => {
   const t = useI18nContext();
-<<<<<<< HEAD
-
-  const networkConfigurations = useSelector(getNetworkConfigurationsByChainId);
-  const [nonTestNetworks, testNetworks] = useMemo(
-    () =>
-      Object.entries(networkConfigurations).reduce(
-        ([nonTestNetworksList, testNetworksList], [chainId, network]) => {
-          const isTest = TEST_CHAINS.includes(chainId);
-          (isTest ? testNetworksList : nonTestNetworksList).push(network);
-          return [nonTestNetworksList, testNetworksList];
-        },
-        [[], []],
-      ),
-    [networkConfigurations],
-  );
-
-=======
   const trackEvent = useContext(MetaMetricsContext);
   const allNetworks = [...nonTestNetworks, ...testNetworks];
 
@@ -115,7 +83,6 @@
   const defaultChainIdsSet = new Set(defaultSelectedChainIds);
   const selectedChainIdsSet = new Set(selectedChainIds);
 
->>>>>>> 6173a139
   return (
     <Modal
       isOpen
@@ -133,43 +100,6 @@
         >
           {t('editNetworksTitle')}
         </ModalHeader>
-<<<<<<< HEAD
-        <Box padding={4}>
-          <Checkbox
-            label={t('selectAll')}
-            isChecked
-            gap={4}
-            // onClick={() => (allAreSelected() ? deselectAll() : selectAll())}
-            // isIndeterminate={isIndeterminate}
-          />
-        </Box>
-        {nonTestNetworks.map((network) => (
-          <NetworkListItem
-            name={network.name}
-            iconSrc={CHAIN_ID_TO_NETWORK_IMAGE_URL_MAP[network.chainId]}
-            key={network.chainId}
-            onClick={() => {
-              console.log(network.chainId);
-            }}
-            startAccessory={<Checkbox isChecked />}
-          />
-        ))}
-        <Box padding={4}>
-          <Text variant={TextVariant.bodyMdMedium}>{t('testnets')}</Text>
-        </Box>
-        {testNetworks.map((network) => (
-          <NetworkListItem
-            name={network.name}
-            iconSrc={CHAIN_ID_TO_NETWORK_IMAGE_URL_MAP[network.chainId]}
-            key={network.chainId}
-            onClick={() => {
-              console.log(network.chainId);
-            }}
-            startAccessory={<Checkbox isChecked />}
-            showEndAccessory={false}
-          />
-        ))}
-=======
         <ModalBody
           paddingLeft={0}
           paddingRight={0}
@@ -292,7 +222,6 @@
             </ButtonPrimary>
           )}
         </ModalFooter>
->>>>>>> 6173a139
       </ModalContent>
     </Modal>
   );
