--- conflicted
+++ resolved
@@ -7,11 +7,7 @@
     data-testid="multichain-token-list-item"
   >
     <a
-<<<<<<< HEAD
-      class="mm-box multichain-token-list-item__container-cell multichain-token-list-item__container-cell--clickable mm-box--padding-4 mm-box--display-flex mm-box--flex-direction-row"
-=======
       class="mm-box multichain-token-list-item__container-cell multichain-token-list-item__container-cell--clickable mm-box--padding-top-2 mm-box--padding-right-4 mm-box--padding-bottom-2 mm-box--padding-left-4 mm-box--display-flex mm-box--flex-direction-row"
->>>>>>> f3548885
       data-testid="multichain-token-list-button"
       href="#"
     >
@@ -30,7 +26,7 @@
             class="mm-box mm-text mm-avatar-base mm-avatar-base--size-xs mm-avatar-network multichain-token-list-item__badge__avatar-network mm-text--body-xs mm-text--text-transform-uppercase mm-box--display-flex mm-box--justify-content-center mm-box--align-items-center mm-box--color-text-default mm-box--background-color-background-alternative mm-box--rounded-full mm-box--border-color-transparent box--border-style-solid box--border-width-1"
           >
             <img
-              alt="network logo"
+              alt="Ethereum Mainnet logo"
               class="mm-avatar-network__network-image"
               src="./images/eth_logo.svg"
             />
