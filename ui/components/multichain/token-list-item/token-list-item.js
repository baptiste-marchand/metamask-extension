--- conflicted
+++ resolved
@@ -38,20 +38,13 @@
   getMetaMetricsId,
   getTestNetworkBackgroundColor,
   getTokensMarketData,
-<<<<<<< HEAD
-=======
   getParticipateInMetaMetrics,
   getDataCollectionForMarketing,
->>>>>>> f3548885
 } from '../../../selectors';
 import {
   getMultichainCurrentChainId,
   getMultichainCurrentNetwork,
   getMultichainIsEvm,
-<<<<<<< HEAD
-  getMultichainNativeCurrencyImage,
-=======
->>>>>>> f3548885
 } from '../../../selectors/multichain';
 import Tooltip from '../../ui/tooltip';
 import { useI18nContext } from '../../../hooks/useI18nContext';
@@ -87,19 +80,11 @@
 }) => {
   const t = useI18nContext();
   const isEvm = useSelector(getMultichainIsEvm);
-<<<<<<< HEAD
-  const primaryTokenImage = useSelector(getMultichainNativeCurrencyImage);
-=======
->>>>>>> f3548885
   const trackEvent = useContext(MetaMetricsContext);
   const chainId = useSelector(getMultichainCurrentChainId);
   const metaMetricsId = useSelector(getMetaMetricsId);
-<<<<<<< HEAD
-  const chainId = useSelector(getMultichainCurrentChainId);
-=======
   const isMetaMetricsEnabled = useSelector(getParticipateInMetaMetrics);
   const isMarketingEnabled = useSelector(getDataCollectionForMarketing);
->>>>>>> f3548885
 
   // Scam warning
   const showScamWarning =
@@ -206,14 +191,10 @@
         })}
         display={Display.Flex}
         flexDirection={FlexDirection.Row}
-<<<<<<< HEAD
-        padding={4}
-=======
         paddingTop={2}
         paddingBottom={2}
         paddingLeft={4}
         paddingRight={4}
->>>>>>> f3548885
         data-testid="multichain-token-list-button"
         {...(onClick && {
           as: 'a',
