--- conflicted
+++ resolved
@@ -149,18 +149,6 @@
           {nftImageComponentToRender}
         </BadgeWrapper>
       </Box>
-<<<<<<< HEAD
-      <Text variant={TextVariant.bodySm} color={TextColor.textDefault} ellipsis>
-        {nft?.name}
-      </Text>
-      <Text
-        variant={TextVariant.bodySm}
-        color={TextColor.textAlternative}
-        ellipsis
-      >
-        {nft?.collection?.name || name}
-      </Text>
-=======
       {nft && (
         <Tooltip
           position="bottom"
@@ -193,7 +181,6 @@
           </Text>
         </Tooltip>
       )}
->>>>>>> 2f987b6e
     </Box>
   );
 };