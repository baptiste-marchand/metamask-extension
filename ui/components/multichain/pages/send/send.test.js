import React from 'react';
import thunk from 'redux-thunk';
import configureMockStore from 'redux-mock-store';
import { NetworkType } from '@metamask/controller-utils';
import { EthAccountType, EthMethod } from '@metamask/keyring-api';
import mockState from '../../../../../test/data/mock-state.json';
<<<<<<< HEAD
import {
  renderWithProvider,
  waitFor,
  fireEvent,
} from '../../../../../test/jest';
import { domainInitialState } from '../../../../ducks/domains';
import { INITIAL_SEND_STATE_FOR_EXISTING_DRAFT } from '../../../../../test/jest/mocks';
import { GasEstimateTypes } from '../../../../../shared/constants/gas';
import { KeyringType } from '../../../../../shared/constants/keyring';
import { SEND_STAGES, startNewDraftTransaction } from '../../../../ducks/send';
=======
import { renderWithProvider, waitFor } from '../../../../../test/jest';
>>>>>>> 52c845b2
import { AssetType } from '../../../../../shared/constants/transaction';
import {
  CHAIN_IDS,
  GOERLI_DISPLAY_NAME,
  NETWORK_TYPES,
} from '../../../../../shared/constants/network';
import mockSendState from '../../../../../test/data/mock-send-state.json';
import { useIsOriginalNativeTokenSymbol } from '../../../../hooks/useIsOriginalNativeTokenSymbol';
import { SendPage } from '.';

jest.mock('@ethersproject/providers', () => {
  const originalModule = jest.requireActual('@ethersproject/providers');
  return {
    ...originalModule,
    Web3Provider: jest.fn().mockImplementation(() => {
      return {};
    }),
  };
});

<<<<<<< HEAD
=======
jest.mock('../../../../store/actions', () => ({
  disconnectGasFeeEstimatePoller: jest.fn(),
  getGasFeeEstimatesAndStartPolling: jest.fn().mockResolvedValue(),
  addPollingTokenToAppState: jest.fn(),
  removePollingTokenFromAppState: jest.fn(),
  createTransactionEventFragment: jest.fn(),
  getGasFeeTimeEstimate: jest.fn().mockResolvedValue('unknown'),
  getTokenSymbol: jest.fn().mockResolvedValue('ETH'),
}));

>>>>>>> 52c845b2
jest.mock('../../../../hooks/useIsOriginalNativeTokenSymbol', () => {
  return {
    useIsOriginalNativeTokenSymbol: jest.fn(),
  };
});

<<<<<<< HEAD
const mockCancelTx = jest.fn();
jest.mock('../../../../store/actions.ts', () => {
  const originalModule = jest.requireActual('../../../../store/actions.ts');
  return {
    ...originalModule,
    disconnectGasFeeEstimatePoller: jest.fn(),
    getGasFeeEstimatesAndStartPolling: jest
      .fn()
      .mockImplementation(() => Promise.resolve()),
    addPollingTokenToAppState: jest.fn(),
    removePollingTokenFromAppState: jest.fn(),
    getTokenSymbol: jest.fn().mockResolvedValue('ETH'),
    getGasFeeTimeEstimate: jest
      .fn()
      .mockImplementation(() => Promise.resolve()),
    cancelTx: () => mockCancelTx,
  };
});

const mockResetSendState = jest.fn();
jest.mock('../../../../ducks/send/send', () => {
  const originalModule = jest.requireActual('../../../../ducks/send/send');
  return {
    ...originalModule,
    // We don't really need to start a draft transaction, and the mock store
    // does not update as a result of action calls so instead we just ensure
    // that the action WOULD be called.
    startNewDraftTransaction: jest.fn(() => ({
      type: 'TEST_START_NEW_DRAFT',
      payload: null,
    })),
    resetSendState: () => mockResetSendState,
  };
});

describe('SendPage', () => {
  describe('render and initialization', () => {
    const middleware = [thunk];

    const baseStore = {
      send: INITIAL_SEND_STATE_FOR_EXISTING_DRAFT,
      DNS: domainInitialState,
      gas: {
        customData: { limit: null, price: null },
      },
      history: { mostRecentOverviewPage: 'activity' },
      metamask: {
        transactions: [
          {
            id: 1,
            txParams: {
              value: 'oldTxValue',
            },
          },
        ],
        currencyRates: {
          ETH: {
            conversionDate: 1620710825.03,
            conversionRate: 3910.28,
            usdConversionRate: 3910.28,
          },
        },
        gasEstimateType: GasEstimateTypes.legacy,
        gasFeeEstimates: {
          low: '0',
          medium: '1',
          fast: '2',
        },
        selectedAddress: '0x0',
        internalAccounts: {
          accounts: {
            'cf8dace4-9439-4bd4-b3a8-88c821c8fcb3': {
              address: '0x0',
              id: 'cf8dace4-9439-4bd4-b3a8-88c821c8fcb3',
              metadata: {
                name: 'Test Account',
                keyring: {
                  type: 'HD Key Tree',
                },
              },
              options: {},
              methods: [...Object.values(EthMethod)],
              type: EthAccountType.Eoa,
            },
          },
          selectedAccount: 'cf8dace4-9439-4bd4-b3a8-88c821c8fcb3',
        },
        keyrings: [
          {
            type: KeyringType.hdKeyTree,
            accounts: ['0x0'],
          },
        ],
        selectedNetworkClientId: NetworkType.mainnet,
        networksMetadata: {
          [NetworkType.mainnet]: {
            EIPS: {},
            status: 'available',
          },
        },
        tokens: [],
        preferences: {
          useNativeCurrencyAsPrimaryCurrency: false,
        },
        currentCurrency: 'USD',
        providerConfig: {
          chainId: CHAIN_IDS.GOERLI,
        },
        nativeCurrency: 'ETH',
        featureFlags: {
          sendHexData: false,
        },
        addressBook: {
          [CHAIN_IDS.GOERLI]: [],
        },
        cachedBalances: {
          [CHAIN_IDS.GOERLI]: {},
        },
        accounts: {
          '0x0': { balance: '0x0', address: '0x0', name: 'Account 1' },
        },
        identities: { '0x0': { address: '0x0' } },
        tokenAddress: '0x32e6c34cd57087abbd59b5a4aecc4cb495924356',
        tokenList: {
          '0x32e6c34cd57087abbd59b5a4aecc4cb495924356': {
            name: 'BitBase',
            symbol: 'BTBS',
            decimals: 18,
            address: '0x32E6C34Cd57087aBBD59B5A4AECC4cB495924356',
            iconUrl: 'BTBS.svg',
            occurrences: null,
          },
          '0x3fa400483487a489ec9b1db29c4129063eec4654': {
            name: 'Cryptokek.com',
            symbol: 'KEK',
            decimals: 18,
            address: '0x3fa400483487A489EC9b1dB29C4129063EEC4654',
            iconUrl: 'cryptokek.svg',
            occurrences: null,
          },
        },
      },
      appState: {
        sendInputCurrencySwitched: false,
      },
    };

    it('should initialize the ENS slice on render', () => {
      const store = configureMockStore(middleware)(baseStore);
      renderWithProvider(<SendPage />, store);
      const actions = store.getActions();
      expect(actions).toStrictEqual(
        expect.arrayContaining([
          expect.objectContaining({
            type: 'DNS/enableDomainLookup',
          }),
        ]),
      );
    });

    it('should render correctly even when a draftTransaction does not exist', () => {
      const modifiedStore = {
        ...baseStore,
        send: {
          ...baseStore.send,
          currentTransactionUUID: null,
        },
      };
      const store = configureMockStore(middleware)(modifiedStore);
      const { container, getByTestId, getByPlaceholderText } =
        renderWithProvider(<SendPage />, store);

      // Ensure that the send flow renders on the add recipient screen when
      // there is no draft transaction.
      expect(
        getByPlaceholderText('Enter public address (0x) or ENS name'),
      ).toBeTruthy();

=======
const render = (props = {}, state = {}) => {
  const store = configureStore({
    ...mockState,
    send: {
      ...mockState.send,
      currentTransactionUUID: 'uuid',
      draftTransactions: {
        uuid: {
          asset: { type: AssetType.native },
          amount: {},
        },
      },
    },
    ...state,
  });
  return renderWithProvider(<SendPage {...props} />, store);
};

describe('SendPage', () => {
  describe('render', () => {
    it('renders correctly', () => {
      const { container, getByTestId } = render();
>>>>>>> 52c845b2
      expect(container).toMatchSnapshot();
      expect(getByTestId('send-page-network-picker')).toBeInTheDocument();
      expect(getByTestId('send-page-account-picker')).toBeInTheDocument();

      // Ensure we start a new draft transaction when its missing.
      expect(startNewDraftTransaction).toHaveBeenCalledTimes(1);
    });
  });

  describe('footer buttons', () => {
    const mockStore = configureMockStore([thunk])(mockState);

    describe('onCancel', () => {
      it('should call reset send state and route to recent page without cancelling tx', () => {
        const { queryByText } = renderWithProvider(<SendPage />, mockStore);

        const cancelText = queryByText('Cancel');
        fireEvent.click(cancelText);

        expect(mockResetSendState).toHaveBeenCalled();
        expect(mockCancelTx).not.toHaveBeenCalled();
      });

      it('should reject/cancel tx when coming from tx editing and route to index', () => {
        const sendDataState = {
          ...mockState,
          send: {
            currentTransactionUUID: '01',
            draftTransactions: {
              '01': {
                id: '99',
                amount: {
                  value: '0x1',
                },
                asset: {
                  type: AssetType.token,
                  balance: '0xaf',
                  details: {},
                },
              },
            },
            stage: SEND_STAGES.EDIT,
          },
        };

        const sendStateStore = configureMockStore([thunk])(sendDataState);

        const { queryByText } = renderWithProvider(
          <SendPage />,
          sendStateStore,
        );

        const rejectText = queryByText('Reject');
        fireEvent.click(rejectText);

        expect(mockResetSendState).toHaveBeenCalled();
        expect(mockCancelTx).toHaveBeenCalled();
      });
    });
  });

  describe('Recipient Warning', () => {
    useIsOriginalNativeTokenSymbol.mockReturnValue(true);

    it('should show recipient warning with knownAddressRecipient state in draft transaction state', async () => {
      const knownRecipientWarningState = {
        ...mockSendState,
        send: {
          ...mockSendState.send,
          currentTransactionUUID: '1-tx',
          draftTransactions: {
            '1-tx': {
              ...mockSendState.send.draftTransactions['1-tx'],
              recipient: {
                ...mockSendState.send.draftTransactions['1-tx'].recipient,
                warning: 'knownAddressRecipient',
              },
            },
          },
        },
        metamask: {
          ...mockSendState.metamask,
          gasEstimateType: 'none',
          providerConfig: {
            chainId: CHAIN_IDS.GOERLI,
            nickname: GOERLI_DISPLAY_NAME,
            type: NETWORK_TYPES.GOERLI,
          },
        },
      };

      const sendStateStore = configureMockStore([thunk])(
        knownRecipientWarningState,
      );

      const { queryByTestId } = renderWithProvider(
        <SendPage />,
        sendStateStore,
      );

      const sendWarning = queryByTestId('send-warning');
      await waitFor(() => {
        expect(sendWarning).toBeInTheDocument();
      });
    });
  });

  describe('Recipient Warning', () => {
    useIsOriginalNativeTokenSymbol.mockReturnValue(true);

    it('should show recipient warning with knownAddressRecipient state in draft transaction state', async () => {
      const knownRecipientWarningState = {
        ...mockSendState,
        send: {
          ...mockSendState.send,
          draftTransactions: {
            '1-tx': {
              ...mockSendState.send.draftTransactions['1-tx'],
              recipient: {
                ...mockSendState.send.draftTransactions['1-tx'].recipient,
                warning: 'knownAddressRecipient',
              },
            },
          },
        },
        metamask: {
          ...mockSendState.metamask,
          gasEstimateType: 'none',
          providerConfig: {
            chainId: CHAIN_IDS.GOERLI,
            nickname: GOERLI_DISPLAY_NAME,
            type: NETWORK_TYPES.GOERLI,
          },
        },
      };

      const { queryByTestId } = render({}, knownRecipientWarningState);

      const sendWarning = queryByTestId('send-warning');
      await waitFor(() => {
        expect(sendWarning).toBeInTheDocument();
      });
    });
  });
});<|MERGE_RESOLUTION|>--- conflicted
+++ resolved
@@ -4,7 +4,6 @@
 import { NetworkType } from '@metamask/controller-utils';
 import { EthAccountType, EthMethod } from '@metamask/keyring-api';
 import mockState from '../../../../../test/data/mock-state.json';
-<<<<<<< HEAD
 import {
   renderWithProvider,
   waitFor,
@@ -15,9 +14,6 @@
 import { GasEstimateTypes } from '../../../../../shared/constants/gas';
 import { KeyringType } from '../../../../../shared/constants/keyring';
 import { SEND_STAGES, startNewDraftTransaction } from '../../../../ducks/send';
-=======
-import { renderWithProvider, waitFor } from '../../../../../test/jest';
->>>>>>> 52c845b2
 import { AssetType } from '../../../../../shared/constants/transaction';
 import {
   CHAIN_IDS,
@@ -38,26 +34,12 @@
   };
 });
 
-<<<<<<< HEAD
-=======
-jest.mock('../../../../store/actions', () => ({
-  disconnectGasFeeEstimatePoller: jest.fn(),
-  getGasFeeEstimatesAndStartPolling: jest.fn().mockResolvedValue(),
-  addPollingTokenToAppState: jest.fn(),
-  removePollingTokenFromAppState: jest.fn(),
-  createTransactionEventFragment: jest.fn(),
-  getGasFeeTimeEstimate: jest.fn().mockResolvedValue('unknown'),
-  getTokenSymbol: jest.fn().mockResolvedValue('ETH'),
-}));
-
->>>>>>> 52c845b2
 jest.mock('../../../../hooks/useIsOriginalNativeTokenSymbol', () => {
   return {
     useIsOriginalNativeTokenSymbol: jest.fn(),
   };
 });
 
-<<<<<<< HEAD
 const mockCancelTx = jest.fn();
 jest.mock('../../../../store/actions.ts', () => {
   const originalModule = jest.requireActual('../../../../store/actions.ts');
@@ -235,31 +217,6 @@
       expect(
         getByPlaceholderText('Enter public address (0x) or ENS name'),
       ).toBeTruthy();
-
-=======
-const render = (props = {}, state = {}) => {
-  const store = configureStore({
-    ...mockState,
-    send: {
-      ...mockState.send,
-      currentTransactionUUID: 'uuid',
-      draftTransactions: {
-        uuid: {
-          asset: { type: AssetType.native },
-          amount: {},
-        },
-      },
-    },
-    ...state,
-  });
-  return renderWithProvider(<SendPage {...props} />, store);
-};
-
-describe('SendPage', () => {
-  describe('render', () => {
-    it('renders correctly', () => {
-      const { container, getByTestId } = render();
->>>>>>> 52c845b2
       expect(container).toMatchSnapshot();
       expect(getByTestId('send-page-network-picker')).toBeInTheDocument();
       expect(getByTestId('send-page-account-picker')).toBeInTheDocument();
@@ -366,42 +323,4 @@
       });
     });
   });
-
-  describe('Recipient Warning', () => {
-    useIsOriginalNativeTokenSymbol.mockReturnValue(true);
-
-    it('should show recipient warning with knownAddressRecipient state in draft transaction state', async () => {
-      const knownRecipientWarningState = {
-        ...mockSendState,
-        send: {
-          ...mockSendState.send,
-          draftTransactions: {
-            '1-tx': {
-              ...mockSendState.send.draftTransactions['1-tx'],
-              recipient: {
-                ...mockSendState.send.draftTransactions['1-tx'].recipient,
-                warning: 'knownAddressRecipient',
-              },
-            },
-          },
-        },
-        metamask: {
-          ...mockSendState.metamask,
-          gasEstimateType: 'none',
-          providerConfig: {
-            chainId: CHAIN_IDS.GOERLI,
-            nickname: GOERLI_DISPLAY_NAME,
-            type: NETWORK_TYPES.GOERLI,
-          },
-        },
-      };
-
-      const { queryByTestId } = render({}, knownRecipientWarningState);
-
-      const sendWarning = queryByTestId('send-warning');
-      await waitFor(() => {
-        expect(sendWarning).toBeInTheDocument();
-      });
-    });
-  });
 });