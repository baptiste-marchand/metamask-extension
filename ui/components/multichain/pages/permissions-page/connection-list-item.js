import React from 'react';
import PropTypes from 'prop-types';
import { SubjectType } from '@metamask/permission-controller';
import {
  AlignItems,
  BackgroundColor,
  BlockSize,
  Display,
  FlexDirection,
  IconColor,
  JustifyContent,
  TextAlign,
  TextColor,
  TextVariant,
} from '../../../../helpers/constants/design-system';
import { useI18nContext } from '../../../../hooks/useI18nContext';
import {
  AvatarFavicon,
  AvatarNetwork,
  AvatarNetworkSize,
  BadgeWrapper,
  Box,
  Icon,
  IconName,
  IconSize,
  Text,
} from '../../../component-library';
import { getURLHost } from '../../../../helpers/utils/util';
import SnapAvatar from '../../../app/snaps/snap-avatar/snap-avatar';
<<<<<<< HEAD
import { AvatarGroup } from '../../avatar-group';
import { AvatarType } from '../../avatar-group/avatar-group.types';
=======
import { ConnectionListTooltip } from './connection-list-tooltip/connection-list-tooltip';
>>>>>>> 5c849941

export const ConnectionListItem = ({ connection, onClick }) => {
  const t = useI18nContext();
  const isSnap = connection.subjectType === SubjectType.Snap;
  const AVATAR_GROUP_LIMIT = 5;
  const addressIconList = connection.addresses?.map((address) => ({
    avatarValue: address,
  }));

  return (
    <Box
      data-testid="connection-list-item"
      as="button"
      display={Display.Flex}
      flexDirection={FlexDirection.Row}
      alignItems={AlignItems.baseline}
      width={BlockSize.Full}
      backgroundColor={BackgroundColor.backgroundDefault}
      onClick={onClick}
      padding={4}
      gap={4}
    >
      <Box
        display={Display.Flex}
        alignItems={AlignItems.center}
        style={{ alignSelf: 'center' }}
      >
        {isSnap ? (
          <SnapAvatar
<<<<<<< HEAD
=======
            className="connection-list-item__snap-avatar"
>>>>>>> 5c849941
            snapId={connection.id}
            badgeSize={IconSize.Xs}
            avatarSize={IconSize.Md}
            borderWidth={0}
          />
        ) : (
          <BadgeWrapper
            badge={
<<<<<<< HEAD
              <Icon
                name={IconName.Global}
                color={IconColor.iconDefault}
                size={IconSize.Xs}
=======
              <AvatarNetwork
                data-testid="connection-list-item__avatar-network-badge"
                size={AvatarNetworkSize.Xs}
                name={connection.networkName}
                src={connection.networkIconUrl}
                borderWidth={1}
>>>>>>> 5c849941
                borderColor={BackgroundColor.backgroundDefault}
              />
            }
          >
<<<<<<< HEAD
            <AvatarFavicon src={connection.iconUrl} />
=======
            <AvatarFavicon
              data-testid="connection-list-item__avatar-favicon"
              src={connection.iconUrl}
            />
>>>>>>> 5c849941
          </BadgeWrapper>
        )}
      </Box>
      <Box
        display={Display.Flex}
        flexDirection={FlexDirection.Column}
        width={BlockSize.FiveTwelfths}
        style={{ alignSelf: 'center', flexGrow: '1' }}
      >
        <Text variant={TextVariant.bodyMd} textAlign={TextAlign.Left} ellipsis>
          {isSnap ? connection.packageName : getURLHost(connection.origin)}
        </Text>
        {isSnap ? null : (
<<<<<<< HEAD
          <Box display={Display.Flex} flexDirection={FlexDirection.Row} gap={1}>
=======
          <Box
            display={Display.Flex}
            flexDirection={FlexDirection.Row}
            alignItems={AlignItems.center}
            gap={1}
          >
>>>>>>> 5c849941
            <Text
              as="span"
              width={BlockSize.Max}
              color={TextColor.textAlternative}
              variant={TextVariant.bodyMd}
            >
              {t('connectedWith')}
            </Text>
<<<<<<< HEAD
            <AvatarGroup
              members={addressIconList}
              limit={AVATAR_GROUP_LIMIT}
              avatarType={AvatarType.ACCOUNT}
              borderColor={BackgroundColor.backgroundDefault}
            />
=======
            <ConnectionListTooltip connection={connection} />
>>>>>>> 5c849941
          </Box>
        )}
      </Box>
      <Box
        display={Display.Flex}
        justifyContent={JustifyContent.flexEnd}
        alignItems={AlignItems.center}
        style={{ flex: '1', alignSelf: 'center' }}
        gap={2}
      >
        <Icon
          display={Display.Flex}
          name={IconName.ArrowRight}
          color={IconColor.iconDefault}
          size={IconSize.Sm}
          backgroundColor={BackgroundColor.backgroundDefault}
        />
      </Box>
    </Box>
  );
};

ConnectionListItem.propTypes = {
  /**
   * The connection data to display
   */
  connection: PropTypes.object.isRequired,
  /**
   * The function to call when the connection is clicked
   */
  onClick: PropTypes.func.isRequired,
};<|MERGE_RESOLUTION|>--- conflicted
+++ resolved
@@ -27,20 +27,11 @@
 } from '../../../component-library';
 import { getURLHost } from '../../../../helpers/utils/util';
 import SnapAvatar from '../../../app/snaps/snap-avatar/snap-avatar';
-<<<<<<< HEAD
-import { AvatarGroup } from '../../avatar-group';
-import { AvatarType } from '../../avatar-group/avatar-group.types';
-=======
 import { ConnectionListTooltip } from './connection-list-tooltip/connection-list-tooltip';
->>>>>>> 5c849941
 
 export const ConnectionListItem = ({ connection, onClick }) => {
   const t = useI18nContext();
   const isSnap = connection.subjectType === SubjectType.Snap;
-  const AVATAR_GROUP_LIMIT = 5;
-  const addressIconList = connection.addresses?.map((address) => ({
-    avatarValue: address,
-  }));
 
   return (
     <Box
@@ -62,10 +53,7 @@
       >
         {isSnap ? (
           <SnapAvatar
-<<<<<<< HEAD
-=======
             className="connection-list-item__snap-avatar"
->>>>>>> 5c849941
             snapId={connection.id}
             badgeSize={IconSize.Xs}
             avatarSize={IconSize.Md}
@@ -74,31 +62,20 @@
         ) : (
           <BadgeWrapper
             badge={
-<<<<<<< HEAD
-              <Icon
-                name={IconName.Global}
-                color={IconColor.iconDefault}
-                size={IconSize.Xs}
-=======
               <AvatarNetwork
                 data-testid="connection-list-item__avatar-network-badge"
                 size={AvatarNetworkSize.Xs}
                 name={connection.networkName}
                 src={connection.networkIconUrl}
                 borderWidth={1}
->>>>>>> 5c849941
                 borderColor={BackgroundColor.backgroundDefault}
               />
             }
           >
-<<<<<<< HEAD
-            <AvatarFavicon src={connection.iconUrl} />
-=======
             <AvatarFavicon
               data-testid="connection-list-item__avatar-favicon"
               src={connection.iconUrl}
             />
->>>>>>> 5c849941
           </BadgeWrapper>
         )}
       </Box>
@@ -112,16 +89,12 @@
           {isSnap ? connection.packageName : getURLHost(connection.origin)}
         </Text>
         {isSnap ? null : (
-<<<<<<< HEAD
-          <Box display={Display.Flex} flexDirection={FlexDirection.Row} gap={1}>
-=======
           <Box
             display={Display.Flex}
             flexDirection={FlexDirection.Row}
             alignItems={AlignItems.center}
             gap={1}
           >
->>>>>>> 5c849941
             <Text
               as="span"
               width={BlockSize.Max}
@@ -130,16 +103,7 @@
             >
               {t('connectedWith')}
             </Text>
-<<<<<<< HEAD
-            <AvatarGroup
-              members={addressIconList}
-              limit={AVATAR_GROUP_LIMIT}
-              avatarType={AvatarType.ACCOUNT}
-              borderColor={BackgroundColor.backgroundDefault}
-            />
-=======
             <ConnectionListTooltip connection={connection} />
->>>>>>> 5c849941
           </Box>
         )}
       </Box>
