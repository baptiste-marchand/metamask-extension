--- conflicted
+++ resolved
@@ -69,10 +69,7 @@
 
   it('shows export private key contents and password field when clicked', () => {
     const { queryByText, queryByPlaceholderText, getByTestId } = render();
-<<<<<<< HEAD
-=======
 
->>>>>>> 4c122d36
     const exportPrivateKeyButton = getByTestId(
       'account-details-display-export-private-key',
     );
@@ -90,10 +87,7 @@
     const password = 'password';
 
     const { queryByPlaceholderText, queryByText, getByTestId } = render();
-<<<<<<< HEAD
-=======
 
->>>>>>> 4c122d36
     const exportPrivateKeyButton = getByTestId(
       'account-details-display-export-private-key',
     );
