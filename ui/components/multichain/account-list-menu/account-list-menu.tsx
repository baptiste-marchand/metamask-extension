import React, {
  useContext,
  useState,
  useMemo,
  useCallback,
  useEffect,
} from 'react';
import PropTypes from 'prop-types';
import { useHistory } from 'react-router-dom';
import Fuse from 'fuse.js';
import { useDispatch, useSelector } from 'react-redux';
import {
  BtcAccountType,
  EthAccountType,
  SolAccountType,
  KeyringAccountType,
} from '@metamask/keyring-api';
///: BEGIN:ONLY_INCLUDE_IF(multichain)
import { CaipChainId } from '@metamask/utils';
///: END:ONLY_INCLUDE_IF
import {
  Box,
  ButtonLink,
  ButtonLinkSize,
  ButtonSecondary,
  ButtonSecondarySize,
  IconName,
  IconSize,
  Modal,
  ModalOverlay,
  Text,
} from '../../component-library';
import { ModalContent } from '../../component-library/modal-content/deprecated';
import { ModalHeader } from '../../component-library/modal-header';
import { TextFieldSearch } from '../../component-library/text-field-search/deprecated';
import { AccountListItem } from '../account-list-item';
import { AccountListItemMenuTypes } from '../account-list-item/account-list-item.types';

import {
  AlignItems,
  BlockSize,
  Display,
  FlexDirection,
  Size,
  TextColor,
  TextVariant,
} from '../../../helpers/constants/design-system';
import { useI18nContext } from '../../../hooks/useI18nContext';
import { MetaMetricsContext } from '../../../contexts/metametrics';
import {
  getConnectedSubjectsForAllAddresses,
  getHiddenAccountsList,
  ///: BEGIN:ONLY_INCLUDE_IF(keyring-snaps)
  getIsAddSnapAccountEnabled,
  ///: END:ONLY_INCLUDE_IF
  ///: BEGIN:ONLY_INCLUDE_IF(build-flask)
  getIsWatchEthereumAccountEnabled,
  ///: END:ONLY_INCLUDE_IF
  ///: BEGIN:ONLY_INCLUDE_IF(bitcoin)
  getIsBitcoinSupportEnabled,
  ///: END:ONLY_INCLUDE_IF
  getMetaMaskAccountsOrdered,
  getOriginOfCurrentTab,
  getSelectedInternalAccount,
  getUpdatedAndSortedAccounts,
  getDefaultHomeActiveTabName,
  ///: BEGIN:ONLY_INCLUDE_IF(solana)
  getIsSolanaSupportEnabled,
  ///: END:ONLY_INCLUDE_IF
  getHdKeyringOfSelectedAccountOrPrimaryKeyring,
  ///: BEGIN:ONLY_INCLUDE_IF(solana,bitcoin)
  getMetaMaskHdKeyrings,
  ///: END:ONLY_INCLUDE_IF
  getManageInstitutionalWallets,
  getHDEntropyIndex,
  getAllChainsToPoll,
} from '../../../selectors';
import { detectNfts, setSelectedAccount } from '../../../store/actions';
import {
  MetaMetricsEventAccountType,
  MetaMetricsEventCategory,
  MetaMetricsEventName,
} from '../../../../shared/constants/metametrics';
import { CONNECT_HARDWARE_ROUTE } from '../../../helpers/constants/routes';
// TODO: Remove restricted import
// eslint-disable-next-line import/no-restricted-paths
import { getEnvironmentType } from '../../../../app/scripts/lib/util';
import { ENVIRONMENT_TYPE_POPUP } from '../../../../shared/constants/app';
///: BEGIN:ONLY_INCLUDE_IF(build-flask)
import {
  ACCOUNT_WATCHER_NAME,
  ACCOUNT_WATCHER_SNAP_ID,
  // TODO: Remove restricted import
  // eslint-disable-next-line import/no-restricted-paths
} from '../../../../app/scripts/lib/snap-keyring/account-watcher-snap';
///: END:ONLY_INCLUDE_IF

///: BEGIN:ONLY_INCLUDE_IF(multichain)
import { MultichainNetworks } from '../../../../shared/constants/multichain/networks';
import {
  MultichainWalletSnapClient,
  MultichainWalletSnapOptions,
  WalletClientType,
  useMultichainWalletSnapClient,
} from '../../../hooks/accounts/useMultichainWalletSnapClient';
///: END:ONLY_INCLUDE_IF
import {
  InternalAccountWithBalance,
  AccountConnections,
  MergedInternalAccount,
} from '../../../selectors/selectors.types';
import { endTrace, trace, TraceName } from '../../../../shared/lib/trace';
import {
  ACCOUNT_OVERVIEW_TAB_KEY_TO_TRACE_NAME_MAP,
  AccountOverviewTabKey,
} from '../../../../shared/constants/app-state';
import { CreateEthAccount } from '../create-eth-account';
///: BEGIN:ONLY_INCLUDE_IF(multichain)
import { CreateSnapAccount } from '../create-snap-account';
///: END:ONLY_INCLUDE_IF
import { ImportAccount } from '../import-account';
import { ImportSrp } from '../multi-srp/import-srp';
import { SrpList } from '../multi-srp/srp-list';
import { INSTITUTIONAL_WALLET_SNAP_ID } from '../../../../shared/lib/accounts/institutional-wallet-snap';
import { HiddenAccountList } from './hidden-account-list';

// TODO: Should we use an enum for this instead?
const ACTION_MODES = {
  // Displays the search box and account list
  LIST: '',
  // Displays the Add, Import, Hardware accounts
  MENU: 'menu',
  // Displays the add account form controls
  ADD: 'add',
  ///: BEGIN:ONLY_INCLUDE_IF(build-flask)
  // Displays the add account form controls (for watch-only account)
  ADD_WATCH_ONLY: 'add-watch-only',
  ///: END:ONLY_INCLUDE_IF
  ///: BEGIN:ONLY_INCLUDE_IF(bitcoin)
  // Displays the add account form controls (for bitcoin account)
  ADD_BITCOIN: 'add-bitcoin',
  // Same but for testnet
  ADD_BITCOIN_TESTNET: 'add-bitcoin-testnet',
  ///: END:ONLY_INCLUDE_IF
  ///: BEGIN:ONLY_INCLUDE_IF(solana)
  // Displays the add account form controls (for solana account)
  ADD_SOLANA: 'add-solana',
  ///: END:ONLY_INCLUDE_IF
  // Displays the import account form controls
  IMPORT: 'import',
  CREATE_SRP: 'create-srp',
  IMPORT_SRP: 'import-srp',
  SELECT_SRP: 'select-srp',
} as const;

type ActionMode = (typeof ACTION_MODES)[keyof typeof ACTION_MODES];

///: BEGIN:ONLY_INCLUDE_IF(multichain)
const SNAP_CLIENT_CONFIG_MAP: Record<
  string,
  { clientType: WalletClientType | null; chainId: CaipChainId | null }
> = {
  [ACTION_MODES.ADD_BITCOIN]: {
    clientType: WalletClientType.Bitcoin,
    chainId: MultichainNetworks.BITCOIN,
  },
  [ACTION_MODES.ADD_BITCOIN_TESTNET]: {
    clientType: WalletClientType.Bitcoin,
    chainId: MultichainNetworks.BITCOIN_TESTNET,
  },
  [ACTION_MODES.ADD_SOLANA]: {
    clientType: WalletClientType.Solana,
    chainId: MultichainNetworks.SOLANA,
  },
};
///: END:ONLY_INCLUDE_IF(multichain)

/**
 * Gets the title for a given action mode.
 *
 * @param t - Function to translate text.
 * @param actionMode - An action mode.
 * @returns The title for this action mode.
 */
export const getActionTitle = (
  t: (text: string, args?: string[]) => string,
  actionMode: ActionMode,
) => {
  switch (actionMode) {
    case ACTION_MODES.ADD:
      return t('addAccountFromNetwork', [t('networkNameEthereum')]);
    case ACTION_MODES.MENU:
      return t('addAccount');
    ///: BEGIN:ONLY_INCLUDE_IF(build-flask)
    case ACTION_MODES.ADD_WATCH_ONLY:
      return t('addAccountFromNetwork', [t('networkNameEthereum')]);
    ///: END:ONLY_INCLUDE_IF
    ///: BEGIN:ONLY_INCLUDE_IF(bitcoin)
    case ACTION_MODES.ADD_BITCOIN:
      return t('addAccountFromNetwork', [t('networkNameBitcoin')]);
<<<<<<< HEAD
    case ACTION_MODES.ADD_BITCOIN_TESTNET:
      return t('addAccountFromNetwork', [t('networkNameBitcoinTestnet')]);
=======
>>>>>>> 626e8e3c
    ///: END:ONLY_INCLUDE_IF
    ///: BEGIN:ONLY_INCLUDE_IF(solana)
    case ACTION_MODES.ADD_SOLANA:
      return t('addAccountFromNetwork', [t('networkNameSolana')]);
    ///: END:ONLY_INCLUDE_IF
    case ACTION_MODES.IMPORT:
      return t('importPrivateKey');
    case ACTION_MODES.CREATE_SRP:
      return t('createSecretRecoveryPhrase');
    case ACTION_MODES.IMPORT_SRP:
      return t('importSecretRecoveryPhrase');
    case ACTION_MODES.SELECT_SRP:
      return t('selectSecretRecoveryPhrase');
    default:
      return t('selectAnAccount');
  }
};

type AccountListMenuProps = {
  onClose: () => void;
  privacyMode?: boolean;
  showAccountCreation?: boolean;
  accountListItemProps?: object;
  allowedAccountTypes?: KeyringAccountType[];
};

export const AccountListMenu = ({
  onClose,
  privacyMode = false,
  showAccountCreation = true,
  accountListItemProps,
  allowedAccountTypes = [
    EthAccountType.Eoa,
    EthAccountType.Erc4337,
    BtcAccountType.P2wpkh,
    SolAccountType.DataAccount,
  ],
}: AccountListMenuProps) => {
  const t = useI18nContext();
  const trackEvent = useContext(MetaMetricsContext);
  const hdEntropyIndex = useSelector(getHDEntropyIndex);
  useEffect(() => {
    endTrace({ name: TraceName.AccountList });
  }, []);
  const accounts: InternalAccountWithBalance[] = useSelector(
    getMetaMaskAccountsOrdered,
  );
  const filteredAccounts = useMemo(
    () =>
      accounts.filter((account: InternalAccountWithBalance) =>
        allowedAccountTypes.includes(account.type),
      ),
    [accounts, allowedAccountTypes],
  );
  const allChainIds = useSelector(getAllChainsToPoll);
  const selectedAccount = useSelector(getSelectedInternalAccount);
  const connectedSites = useSelector(
    getConnectedSubjectsForAllAddresses,
  ) as AccountConnections;
  const currentTabOrigin = useSelector(getOriginOfCurrentTab);
  const history = useHistory();
  const dispatch = useDispatch();

  const [searchQuery, setSearchQuery] = useState('');
  const [actionMode, setActionMode] = useState<ActionMode>(ACTION_MODES.LIST);
  const [previousActionMode, setPreviousActionMode] = useState<ActionMode>(
    ACTION_MODES.LIST,
  );
  const hiddenAddresses = useSelector(getHiddenAccountsList);
  const updatedAccountsList = useSelector(getUpdatedAndSortedAccounts);
  const filteredUpdatedAccountList = useMemo(
    () =>
      updatedAccountsList.filter((account) =>
        allowedAccountTypes.includes(account.type),
      ),
    [updatedAccountsList, allowedAccountTypes],
  );
  const defaultHomeActiveTabName: AccountOverviewTabKey = useSelector(
    getDefaultHomeActiveTabName,
  );
  ///: BEGIN:ONLY_INCLUDE_IF(keyring-snaps)
  const addSnapAccountEnabled = useSelector(getIsAddSnapAccountEnabled);
  ///: END:ONLY_INCLUDE_IF
  ///: BEGIN:ONLY_INCLUDE_IF(build-flask)
  const isAddWatchEthereumAccountEnabled = useSelector(
    getIsWatchEthereumAccountEnabled,
  );

  const handleAddWatchAccount = useCallback(async () => {
    await trackEvent({
      category: MetaMetricsEventCategory.Navigation,
      event: MetaMetricsEventName.AccountAddSelected,
      properties: {
        account_type: MetaMetricsEventAccountType.Snap,
        snap_id: ACCOUNT_WATCHER_SNAP_ID,
        snap_name: ACCOUNT_WATCHER_NAME,
        location: 'Main Menu',
        hd_entropy_index: hdEntropyIndex,
      },
    });
    onClose();
    history.push(`/snaps/view/${encodeURIComponent(ACCOUNT_WATCHER_SNAP_ID)}`);
  }, [trackEvent, onClose, history]);
  ///: END:ONLY_INCLUDE_IF

  ///: BEGIN:ONLY_INCLUDE_IF(bitcoin)
  const bitcoinSupportEnabled = useSelector(getIsBitcoinSupportEnabled);
  const bitcoinWalletSnapClient = useMultichainWalletSnapClient(
    WalletClientType.Bitcoin,
  );
  ///: END:ONLY_INCLUDE_IF

  ///: BEGIN:ONLY_INCLUDE_IF(solana)
  const solanaSupportEnabled = useSelector(getIsSolanaSupportEnabled);
  const solanaWalletSnapClient = useMultichainWalletSnapClient(
    WalletClientType.Solana,
  );
  ///: END:ONLY_INCLUDE_IF
  ///: BEGIN:ONLY_INCLUDE_IF(solana,bitcoin)
  const [primaryKeyring] = useSelector(getMetaMaskHdKeyrings);

  const handleMultichainSnapAccountCreation = async (
    client: MultichainWalletSnapClient,
    _options: MultichainWalletSnapOptions,
    action: ActionMode,
  ) => {
    trackEvent({
      category: MetaMetricsEventCategory.Navigation,
      event: MetaMetricsEventName.AccountAddSelected,
      properties: {
        account_type: MetaMetricsEventAccountType.Snap,
        snap_id: client.getSnapId(),
        snap_name: client.getSnapName(),
        location: 'Main Menu',
        hd_entropy_index: hdEntropyIndex,
        chain_id_caip: _options.scope,
      },
    });

    return setActionMode(action);
  };
  ///: END:ONLY_INCLUDE_IF
  const manageInstitutionalWallets = useSelector(getManageInstitutionalWallets);

  // Here we are getting the keyring of the last selected account
  // if it is not an hd keyring, we will use the primary keyring
  const hdKeyring = useSelector(getHdKeyringOfSelectedAccountOrPrimaryKeyring);
  const [selectedKeyringId, setSelectedKeyringId] = useState(
    hdKeyring.metadata.id,
  );

  const searchResults: MergedInternalAccount[] = useMemo(() => {
    let _searchResults: MergedInternalAccount[] = filteredUpdatedAccountList;
    if (searchQuery) {
      const fuse = new Fuse(filteredAccounts, {
        threshold: 0.2,
        location: 0,
        distance: 100,
        maxPatternLength: 32,
        minMatchCharLength: 1,
        keys: ['metadata.name', 'address'],
      });
      fuse.setCollection(filteredAccounts);
      _searchResults = fuse.search(searchQuery);
    }

    return _searchResults;
  }, [filteredAccounts, filteredUpdatedAccountList, searchQuery]);

  const title = useMemo(
    () => getActionTitle(t as (text: string) => string, actionMode),
    [actionMode, t],
  );

  // eslint-disable-next-line no-empty-function
  let onBack;
  if (actionMode !== ACTION_MODES.LIST) {
    if (actionMode === ACTION_MODES.MENU) {
      onBack = () => setActionMode(ACTION_MODES.LIST);
    } else if (actionMode === ACTION_MODES.SELECT_SRP) {
      onBack = () => setActionMode(previousActionMode);
    } else {
      onBack = () => setActionMode(ACTION_MODES.MENU);
    }
  }

  const onAccountListItemItemClicked = useCallback(
    (account: MergedInternalAccount) => {
      onClose();
      trackEvent({
        category: MetaMetricsEventCategory.Navigation,
        event: MetaMetricsEventName.NavAccountSwitched,
        properties: {
          location: 'Main Menu',
          hd_entropy_index: hdEntropyIndex,
        },
      });
      endTrace({
        name: ACCOUNT_OVERVIEW_TAB_KEY_TO_TRACE_NAME_MAP[
          defaultHomeActiveTabName
        ],
      });
      trace({
        name: ACCOUNT_OVERVIEW_TAB_KEY_TO_TRACE_NAME_MAP[
          defaultHomeActiveTabName
        ],
      });
      dispatch(setSelectedAccount(account.address));
      dispatch(detectNfts(allChainIds));
    },
    [
      dispatch,
      onClose,
      trackEvent,
      defaultHomeActiveTabName,
      hdEntropyIndex,
      allChainIds,
    ],
  );

  const accountListItems = useMemo(() => {
    return searchResults.map((account) => {
      const connectedSite = connectedSites[account.address]?.find(
        ({ origin }) => origin === currentTabOrigin,
      );

      const hideAccountListItem = searchQuery.length === 0 && account.hidden;

      /* NOTE: Hidden account will be displayed only in the search list */

      return (
        <Box
          className={
            account.hidden
              ? 'multichain-account-menu-popover__list--menu-item-hidden'
              : 'multichain-account-menu-popover__list--menu-item'
          }
          display={hideAccountListItem ? Display.None : Display.Block}
          key={account.address}
        >
          <AccountListItem
            onClick={onAccountListItemItemClicked}
            account={account}
            key={account.address}
            selected={selectedAccount.address === account.address}
            closeMenu={onClose}
            connectedAvatar={connectedSite?.iconUrl}
            menuType={AccountListItemMenuTypes.Account}
            isPinned={Boolean(account.pinned)}
            isHidden={Boolean(account.hidden)}
            currentTabOrigin={currentTabOrigin}
            isActive={Boolean(account.active)}
            privacyMode={privacyMode}
            {...accountListItemProps}
          />
        </Box>
      );
    });
  }, [
    searchResults,
    connectedSites,
    currentTabOrigin,
    privacyMode,
    accountListItemProps,
    selectedAccount,
    onClose,
    onAccountListItemItemClicked,
    searchQuery,
  ]);

  const onActionComplete = useCallback(
    async (confirmed: boolean) => {
      if (confirmed) {
        onClose();
      } else {
        setActionMode(ACTION_MODES.LIST);
      }
    },
    [onClose, setActionMode],
  );

  const onSelectSrp = useCallback(() => {
    trackEvent({
      category: MetaMetricsEventCategory.Accounts,
      event: MetaMetricsEventName.SecretRecoveryPhrasePickerClicked,
    });
    setPreviousActionMode(actionMode);
    setActionMode(ACTION_MODES.SELECT_SRP);
  }, [setActionMode, actionMode, trackEvent]);

  ///: BEGIN:ONLY_INCLUDE_IF(multichain)
  const { clientType, chainId } = SNAP_CLIENT_CONFIG_MAP[actionMode] || {
    clientType: null,
    chainId: null,
  };
  ///: END:ONLY_INCLUDE_IF(multichain)

  return (
    <Modal isOpen onClose={onClose}>
      <ModalOverlay />
      <ModalContent
        className="multichain-account-menu-popover"
        modalDialogProps={{
          className: 'multichain-account-menu-popover__dialog',
          padding: 0,
          display: Display.Flex,
          flexDirection: FlexDirection.Column,
        }}
      >
        <ModalHeader padding={4} onClose={onClose} onBack={onBack}>
          {title}
        </ModalHeader>
        {actionMode === ACTION_MODES.ADD ? (
          <Box paddingLeft={4} paddingRight={4} paddingBottom={4}>
            <CreateEthAccount
              onActionComplete={onActionComplete}
              selectedKeyringId={selectedKeyringId}
              onSelectSrp={onSelectSrp}
            />
          </Box>
        ) : null}
        {
          ///: BEGIN:ONLY_INCLUDE_IF(multichain)
          clientType && chainId ? (
            <Box paddingLeft={4} paddingRight={4} paddingBottom={4}>
              <CreateSnapAccount
                onActionComplete={onActionComplete}
                selectedKeyringId={selectedKeyringId}
                onSelectSrp={onSelectSrp}
                clientType={clientType}
                chainId={chainId}
              />
            </Box>
          ) : null
          ///: END:ONLY_INCLUDE_IF(multichain)
        }
        {actionMode === ACTION_MODES.IMPORT ? (
          <Box
            paddingLeft={4}
            paddingRight={4}
            paddingBottom={4}
            paddingTop={0}
          >
            <ImportAccount onActionComplete={onActionComplete} />
          </Box>
        ) : null}
        {actionMode === ACTION_MODES.IMPORT_SRP && (
          <Box
            paddingLeft={4}
            paddingRight={4}
            paddingBottom={4}
            paddingTop={0}
            style={{ overflowY: 'scroll' }}
          >
            {/* TODO: Fix in https://github.com/MetaMask/metamask-extension/issues/31879 */}
            {/* eslint-disable-next-line @typescript-eslint/no-misused-promises */}
            <ImportSrp onActionComplete={onActionComplete} />
          </Box>
        )}
        {actionMode === ACTION_MODES.SELECT_SRP && (
          <SrpList
            onActionComplete={(keyringId: string) => {
              setSelectedKeyringId(keyringId);
              setActionMode(previousActionMode);
            }}
          />
        )}

        {/* Add / Import / Hardware Menu */}
        {actionMode === ACTION_MODES.MENU ? (
          <Box padding={4}>
            <Text
              variant={TextVariant.bodySmMedium}
              marginBottom={2}
              color={TextColor.textAlternative}
            >
              {t('createNewAccountHeader')}
            </Text>
            <Box>
              <ButtonLink
                size={ButtonLinkSize.Sm}
                startIconName={IconName.Add}
                startIconProps={{ size: IconSize.Md }}
                onClick={() => {
                  trackEvent({
                    category: MetaMetricsEventCategory.Navigation,
                    event: MetaMetricsEventName.AccountAddSelected,
                    properties: {
                      account_type: MetaMetricsEventAccountType.Default,
                      location: 'Main Menu',
                      hd_entropy_index: hdEntropyIndex,
                    },
                  });
                  setActionMode(ACTION_MODES.ADD);
                }}
                data-testid="multichain-account-menu-popover-add-account"
              >
                {t('addNewEthereumAccountLabel')}
              </ButtonLink>
            </Box>
            {
              ///: BEGIN:ONLY_INCLUDE_IF(solana)
              solanaSupportEnabled && (
                <Box marginTop={4}>
                  <ButtonLink
                    size={ButtonLinkSize.Sm}
                    startIconName={IconName.Add}
                    startIconProps={{ size: IconSize.Md }}
                    // TODO: Fix in https://github.com/MetaMask/metamask-extension/issues/31879
                    // eslint-disable-next-line @typescript-eslint/no-misused-promises
                    onClick={async () => {
                      await handleMultichainSnapAccountCreation(
                        solanaWalletSnapClient,
                        {
                          scope: MultichainNetworks.SOLANA,
                          entropySource: primaryKeyring.metadata.id,
                        },
                        ACTION_MODES.ADD_SOLANA,
                      );
                    }}
                    data-testid="multichain-account-menu-popover-add-solana-account"
                  >
                    {t('addNewSolanaAccountLabel')}
                  </ButtonLink>
                </Box>
              )
              ///: END:ONLY_INCLUDE_IF
            }
            {
              ///: BEGIN:ONLY_INCLUDE_IF(bitcoin)
              bitcoinSupportEnabled && (
                <Box marginTop={4}>
                  <ButtonLink
                    size={ButtonLinkSize.Sm}
                    startIconName={IconName.Add}
                    startIconProps={{ size: IconSize.Md }}
                    // TODO: Fix in https://github.com/MetaMask/metamask-extension/issues/31879
                    // eslint-disable-next-line @typescript-eslint/no-misused-promises
                    onClick={async () => {
                      return await handleMultichainSnapAccountCreation(
                        bitcoinWalletSnapClient,
                        {
                          scope: MultichainNetworks.BITCOIN,
                        },
                        ACTION_MODES.ADD_BITCOIN,
                      );
                    }}
                    data-testid="multichain-account-menu-popover-add-btc-account"
                  >
                    {t('addBitcoinAccountLabel')}
                  </ButtonLink>
                </Box>
              )
              ///: END:ONLY_INCLUDE_IF
            }

            <Text
              variant={TextVariant.bodySmMedium}
              marginTop={4}
              marginBottom={2}
              color={TextColor.textAlternative}
            >
              {t('importWalletOrAccountHeader')}
            </Text>
            {
              <Box marginTop={4}>
                <ButtonLink
                  size={ButtonLinkSize.Sm}
                  startIconName={IconName.Wallet}
                  startIconProps={{ size: IconSize.Md }}
                  onClick={() => {
                    trackEvent({
                      category: MetaMetricsEventCategory.Navigation,
                      event:
                        MetaMetricsEventName.ImportSecretRecoveryPhraseClicked,
                    });
                    setActionMode(ACTION_MODES.IMPORT_SRP);
                  }}
                  data-testid="multichain-account-menu-popover-import-srp"
                >
                  {t('secretRecoveryPhrase')}
                </ButtonLink>
              </Box>
            }

            <Box marginTop={4}>
              <ButtonLink
                size={ButtonLinkSize.Sm}
                startIconName={IconName.Key}
                startIconProps={{ size: IconSize.Md }}
                data-testid="multichain-account-menu-popover-add-imported-account"
                onClick={() => {
                  trackEvent({
                    category: MetaMetricsEventCategory.Navigation,
                    event: MetaMetricsEventName.AccountAddSelected,
                    properties: {
                      account_type: MetaMetricsEventAccountType.Imported,
                      location: 'Main Menu',
                      hd_entropy_index: hdEntropyIndex,
                    },
                  });
                  setActionMode(ACTION_MODES.IMPORT);
                }}
              >
                {t('importPrivateKey')}
              </ButtonLink>
            </Box>
            <Text
              variant={TextVariant.bodySmMedium}
              marginTop={4}
              marginBottom={2}
              color={TextColor.textAlternative}
            >
              {t('connectAnAccountHeader')}
            </Text>
            <Box marginTop={4}>
              <ButtonLink
                size={ButtonLinkSize.Sm}
                startIconName={IconName.Hardware}
                startIconProps={{ size: IconSize.Md }}
                onClick={() => {
                  onClose();
                  trackEvent({
                    category: MetaMetricsEventCategory.Navigation,
                    event: MetaMetricsEventName.AccountAddSelected,
                    properties: {
                      account_type: MetaMetricsEventAccountType.Hardware,
                      location: 'Main Menu',
                      hd_entropy_index: hdEntropyIndex,
                    },
                  });
                  if (getEnvironmentType() === ENVIRONMENT_TYPE_POPUP) {
                    global.platform.openExtensionInBrowser?.(
                      CONNECT_HARDWARE_ROUTE,
                    );
                  } else {
                    history.push(CONNECT_HARDWARE_ROUTE);
                  }
                }}
              >
                {t('addHardwareWalletLabel')}
              </ButtonLink>
            </Box>
            {
              ///: BEGIN:ONLY_INCLUDE_IF(keyring-snaps)
              addSnapAccountEnabled ? (
                <Box marginTop={4}>
                  <ButtonLink
                    size={ButtonLinkSize.Sm}
                    startIconName={IconName.Snaps}
                    startIconProps={{ size: IconSize.Md }}
                    onClick={() => {
                      onClose();
                      trackEvent({
                        category: MetaMetricsEventCategory.Navigation,
                        event: MetaMetricsEventName.AccountAddSelected,
                        properties: {
                          account_type: MetaMetricsEventAccountType.Snap,
                          location: 'Main Menu',
                          hd_entropy_index: hdEntropyIndex,
                        },
                      });
                      global.platform.openTab({
                        url: process.env.ACCOUNT_SNAPS_DIRECTORY_URL as string,
                      });
                    }}
                  >
                    {t('settingAddSnapAccount')}
                  </ButtonLink>
                </Box>
              ) : null
              ///: END:ONLY_INCLUDE_IF
            }
            {
              ///: BEGIN:ONLY_INCLUDE_IF(build-flask)
              isAddWatchEthereumAccountEnabled && (
                <Box marginTop={4}>
                  <ButtonLink
                    disabled={!isAddWatchEthereumAccountEnabled}
                    size={ButtonLinkSize.Sm}
                    startIconName={IconName.Eye}
                    startIconProps={{ size: IconSize.Md }}
                    // TODO: Fix in https://github.com/MetaMask/metamask-extension/issues/31879
                    // eslint-disable-next-line @typescript-eslint/no-misused-promises
                    onClick={handleAddWatchAccount}
                    data-testid="multichain-account-menu-popover-add-watch-only-account"
                  >
                    {t('addEthereumWatchOnlyAccount')}
                  </ButtonLink>
                </Box>
              )
              ///: END:ONLY_INCLUDE_IF
            }
            {manageInstitutionalWallets && (
              <Box marginTop={4}>
                <ButtonLink
                  size={ButtonLinkSize.Sm}
                  startIconName={IconName.Add}
                  onClick={() => {
                    onClose();
                    history.push(
                      `/snaps/view/${encodeURIComponent(
                        INSTITUTIONAL_WALLET_SNAP_ID,
                      )}`,
                    );
                  }}
                >
                  {t('manageInstitutionalWallets')}
                </ButtonLink>
              </Box>
            )}
          </Box>
        ) : null}
        {actionMode === ACTION_MODES.LIST ? (
          <>
            {/* Search box */}
            {filteredAccounts.length > 1 ? (
              <Box
                paddingLeft={4}
                paddingRight={4}
                paddingBottom={4}
                paddingTop={0}
              >
                <TextFieldSearch
                  size={Size.SM}
                  width={BlockSize.Full}
                  placeholder={t('searchAccounts')}
                  value={searchQuery}
                  onChange={(e: React.ChangeEvent<HTMLInputElement>) =>
                    setSearchQuery(e.target.value)
                  }
                  clearButtonOnClick={() => setSearchQuery('')}
                  clearButtonProps={{
                    size: Size.SM,
                  }}
                  inputProps={{ autoFocus: true }}
                  endAccessory={null}
                  className=""
                />
              </Box>
            ) : null}
            {/* Account list block */}
            <Box className="multichain-account-menu-popover__list">
              {searchResults.length === 0 && searchQuery !== '' ? (
                <Text
                  paddingLeft={4}
                  paddingRight={4}
                  color={TextColor.textMuted}
                  data-testid="multichain-account-menu-popover-no-results"
                >
                  {t('noAccountsFound')}
                </Text>
              ) : null}
              {accountListItems}
              {/* Hidden Accounts, this component shows hidden accounts in account list Item*/}
              {hiddenAddresses.length > 0 ? (
                <HiddenAccountList onClose={onClose} />
              ) : null}
            </Box>
            {/* Add / Import / Hardware button */}
            {showAccountCreation ? (
              <Box
                paddingTop={2}
                paddingBottom={4}
                paddingLeft={4}
                paddingRight={4}
                alignItems={AlignItems.center}
                display={Display.Flex}
              >
                <ButtonSecondary
                  startIconName={IconName.Add}
                  size={ButtonSecondarySize.Lg}
                  block
                  onClick={() => setActionMode(ACTION_MODES.MENU)}
                  data-testid="multichain-account-menu-popover-action-button"
                >
                  {t('addImportAccount')}
                </ButtonSecondary>
              </Box>
            ) : null}
          </>
        ) : null}
      </ModalContent>
    </Modal>
  );
};

AccountListMenu.propTypes = {
  /**
   * Function that executes when the menu closes
   */
  onClose: PropTypes.func.isRequired,
  /**
   * Represents if the button to create new accounts should display
   */
  showAccountCreation: PropTypes.bool,
  /**
   * Props to pass to the AccountListItem,
   */
  accountListItemProps: PropTypes.object,
  /**
   * Filters the account types to be included in the account list
   */
  allowedAccountTypes: PropTypes.array,
};<|MERGE_RESOLUTION|>--- conflicted
+++ resolved
@@ -198,11 +198,6 @@
     ///: BEGIN:ONLY_INCLUDE_IF(bitcoin)
     case ACTION_MODES.ADD_BITCOIN:
       return t('addAccountFromNetwork', [t('networkNameBitcoin')]);
-<<<<<<< HEAD
-    case ACTION_MODES.ADD_BITCOIN_TESTNET:
-      return t('addAccountFromNetwork', [t('networkNameBitcoinTestnet')]);
-=======
->>>>>>> 626e8e3c
     ///: END:ONLY_INCLUDE_IF
     ///: BEGIN:ONLY_INCLUDE_IF(solana)
     case ACTION_MODES.ADD_SOLANA:
