import React, {
  useContext,
  useState,
  useMemo,
  useCallback,
  useEffect,
} from 'react';
import PropTypes from 'prop-types';
import {
  useHistory,
  ///: BEGIN:ONLY_INCLUDE_IF(build-flask)
  useLocation,
  ///: END:ONLY_INCLUDE_IF
} from 'react-router-dom';
import Fuse from 'fuse.js';
import { useDispatch, useSelector } from 'react-redux';
import {
  BtcAccountType,
  EthAccountType,
  SolAccountType,
  KeyringAccountType,
} from '@metamask/keyring-api';
///: BEGIN:ONLY_INCLUDE_IF(multi-srp)
import { CaipChainId } from '@metamask/utils';
///: END:ONLY_INCLUDE_IF
import {
  Box,
  ButtonLink,
  ButtonLinkSize,
  ButtonSecondary,
  ButtonSecondarySize,
  IconName,
  IconSize,
  Modal,
  ModalOverlay,
  Text,
} from '../../component-library';
import { ModalContent } from '../../component-library/modal-content/deprecated';
import { ModalHeader } from '../../component-library/modal-header';
import { TextFieldSearch } from '../../component-library/text-field-search/deprecated';
import { AccountListItem } from '../account-list-item';
import { AccountListItemMenuTypes } from '../account-list-item/account-list-item.types';

import {
  AlignItems,
  BlockSize,
  Display,
  FlexDirection,
  Size,
  TextColor,
  TextVariant,
} from '../../../helpers/constants/design-system';
import { useI18nContext } from '../../../hooks/useI18nContext';
import { MetaMetricsContext } from '../../../contexts/metametrics';
import {
  getConnectedSubjectsForAllAddresses,
  getHiddenAccountsList,
  ///: BEGIN:ONLY_INCLUDE_IF(keyring-snaps)
  getIsAddSnapAccountEnabled,
  ///: END:ONLY_INCLUDE_IF
  ///: BEGIN:ONLY_INCLUDE_IF(build-flask)
  getIsWatchEthereumAccountEnabled,
  ///: END:ONLY_INCLUDE_IF
  ///: BEGIN:ONLY_INCLUDE_IF(bitcoin)
  getIsBitcoinSupportEnabled,
  getIsBitcoinTestnetSupportEnabled,
  ///: END:ONLY_INCLUDE_IF
  getMetaMaskAccountsOrdered,
  getOriginOfCurrentTab,
  getSelectedInternalAccount,
  getUpdatedAndSortedAccounts,
  getDefaultHomeActiveTabName,
  ///: BEGIN:ONLY_INCLUDE_IF(solana)
  getIsSolanaSupportEnabled,
<<<<<<< HEAD
  ///: END:ONLY_INCLUDE_IF
  ///: BEGIN:ONLY_INCLUDE_IF(multi-srp,solana)
  getMetaMaskHdKeyrings,
  ///: END:ONLY_INCLUDE_IF
  ///: BEGIN:ONLY_INCLUDE_IF(multi-srp)
  getHdKeyringOfSelectedAccountOrPrimaryKeyring,
=======
>>>>>>> e79c5555
  ///: END:ONLY_INCLUDE_IF
  ///: BEGIN:ONLY_INCLUDE_IF(multi-srp,solana)
  getHdKeyringOfSelectedAccountOrPrimaryKeyring,
  getMetaMaskHdKeyrings,
  ///: END:ONLY_INCLUDE_IF
  getHDEntropyIndex,
} from '../../../selectors';
import { setSelectedAccount } from '../../../store/actions';
import {
  MetaMetricsEventAccountType,
  MetaMetricsEventCategory,
  MetaMetricsEventName,
} from '../../../../shared/constants/metametrics';
import {
  CONNECT_HARDWARE_ROUTE,
  ///: BEGIN:ONLY_INCLUDE_IF(build-flask)
  CONFIRMATION_V_NEXT_ROUTE,
  SETTINGS_ROUTE,
  ///: END:ONLY_INCLUDE_IF
} from '../../../helpers/constants/routes';
// TODO: Remove restricted import
// eslint-disable-next-line import/no-restricted-paths
import { getEnvironmentType } from '../../../../app/scripts/lib/util';
import { ENVIRONMENT_TYPE_POPUP } from '../../../../shared/constants/app';
///: BEGIN:ONLY_INCLUDE_IF(build-flask)
import {
  ACCOUNT_WATCHER_NAME,
  ACCOUNT_WATCHER_SNAP_ID,
  // TODO: Remove restricted import
  // eslint-disable-next-line import/no-restricted-paths
} from '../../../../app/scripts/lib/snap-keyring/account-watcher-snap';
///: END:ONLY_INCLUDE_IF
///: BEGIN:ONLY_INCLUDE_IF(bitcoin)
import {
  hasCreatedBtcMainnetAccount,
  hasCreatedBtcTestnetAccount,
} from '../../../selectors/accounts';
///: END:ONLY_INCLUDE_IF

///: BEGIN:ONLY_INCLUDE_IF(multichain)
import { MultichainNetworks } from '../../../../shared/constants/multichain/networks';
import {
  MultichainWalletSnapClient,
  MultichainWalletSnapOptions,
  WalletClientType,
  useMultichainWalletSnapClient,
} from '../../../hooks/accounts/useMultichainWalletSnapClient';
///: END:ONLY_INCLUDE_IF
import {
  InternalAccountWithBalance,
  AccountConnections,
  MergedInternalAccount,
} from '../../../selectors/selectors.types';
import { endTrace, trace, TraceName } from '../../../../shared/lib/trace';
import {
  ACCOUNT_OVERVIEW_TAB_KEY_TO_TRACE_NAME_MAP,
  AccountOverviewTabKey,
} from '../../../../shared/constants/app-state';
import { CreateEthAccount } from '../create-eth-account';
///: BEGIN:ONLY_INCLUDE_IF(multi-srp)
import { CreateSnapAccount } from '../create-snap-account';
///: END:ONLY_INCLUDE_IF
import { ImportAccount } from '../import-account';
///: BEGIN:ONLY_INCLUDE_IF(multi-srp)
import { ImportSrp } from '../multi-srp/import-srp';
import { SrpList } from '../multi-srp/srp-list';
///: END:ONLY_INCLUDE_IF
///: BEGIN:ONLY_INCLUDE_IF(multi-srp)
import { ImportSrp } from '../multi-srp/import-srp';
import { SrpList } from '../multi-srp/srp-list';
///: END:ONLY_INCLUDE_IF
import { HiddenAccountList } from './hidden-account-list';

// TODO: Should we use an enum for this instead?
const ACTION_MODES = {
  // Displays the search box and account list
  LIST: '',
  // Displays the Add, Import, Hardware accounts
  MENU: 'menu',
  // Displays the add account form controls
  ADD: 'add',
  ///: BEGIN:ONLY_INCLUDE_IF(build-flask)
  // Displays the add account form controls (for watch-only account)
  ADD_WATCH_ONLY: 'add-watch-only',
  ///: END:ONLY_INCLUDE_IF
  ///: BEGIN:ONLY_INCLUDE_IF(bitcoin)
  // Displays the add account form controls (for bitcoin account)
  ADD_BITCOIN: 'add-bitcoin',
  // Same but for testnet
  ADD_BITCOIN_TESTNET: 'add-bitcoin-testnet',
  ///: END:ONLY_INCLUDE_IF
  ///: BEGIN:ONLY_INCLUDE_IF(solana)
  // Displays the add account form controls (for solana account)
  ADD_SOLANA: 'add-solana',
  ///: END:ONLY_INCLUDE_IF
  // Displays the import account form controls
  IMPORT: 'import',
  ///: BEGIN:ONLY_INCLUDE_IF(multi-srp)
  CREATE_SRP: 'create-srp',
  IMPORT_SRP: 'import-srp',
  SELECT_SRP: 'select-srp',
  ///: END:ONLY_INCLUDE_IF
<<<<<<< HEAD
=======
} as const;

type ActionMode = (typeof ACTION_MODES)[keyof typeof ACTION_MODES];

///: BEGIN:ONLY_INCLUDE_IF(multi-srp)
const SNAP_CLIENT_CONFIG_MAP: Record<
  string,
  { clientType: WalletClientType | null; chainId: CaipChainId | null }
> = {
  [ACTION_MODES.ADD_BITCOIN]: {
    clientType: WalletClientType.Bitcoin,
    chainId: MultichainNetworks.BITCOIN,
  },
  [ACTION_MODES.ADD_BITCOIN_TESTNET]: {
    clientType: WalletClientType.Bitcoin,
    chainId: MultichainNetworks.BITCOIN_TESTNET,
  },
  [ACTION_MODES.ADD_SOLANA]: {
    clientType: WalletClientType.Solana,
    chainId: MultichainNetworks.SOLANA,
  },
>>>>>>> e79c5555
};
///: END:ONLY_INCLUDE_IF

/**
 * Gets the title for a given action mode.
 *
 * @param t - Function to translate text.
 * @param actionMode - An action mode.
 * @returns The title for this action mode.
 */
export const getActionTitle = (
  t: (text: string) => string,
  actionMode: ActionMode,
) => {
  switch (actionMode) {
    case ACTION_MODES.ADD:
    case ACTION_MODES.MENU:
      return t('addAccount');
    ///: BEGIN:ONLY_INCLUDE_IF(build-flask)
    case ACTION_MODES.ADD_WATCH_ONLY:
      return t('addAccount');
    ///: END:ONLY_INCLUDE_IF
    ///: BEGIN:ONLY_INCLUDE_IF(bitcoin)
    case ACTION_MODES.ADD_BITCOIN:
      return t('addAccount');
    case ACTION_MODES.ADD_BITCOIN_TESTNET:
      return t('addAccount');
    ///: END:ONLY_INCLUDE_IF
    ///: BEGIN:ONLY_INCLUDE_IF(solana)
    case ACTION_MODES.ADD_SOLANA:
      return t('addAccount');
    ///: END:ONLY_INCLUDE_IF
    case ACTION_MODES.IMPORT:
      return t('importPrivateKey');
    ///: BEGIN:ONLY_INCLUDE_IF(multi-srp)
    case ACTION_MODES.CREATE_SRP:
      return t('createSecretRecoveryPhrase');
    case ACTION_MODES.IMPORT_SRP:
      return t('importSecretRecoveryPhrase');
    case ACTION_MODES.SELECT_SRP:
      return t('addAccount');
    ///: END:ONLY_INCLUDE_IF
    default:
      return t('selectAnAccount');
  }
};

type AccountListMenuProps = {
  onClose: () => void;
  privacyMode?: boolean;
  showAccountCreation?: boolean;
  accountListItemProps?: object;
  allowedAccountTypes?: KeyringAccountType[];
};

export const AccountListMenu = ({
  onClose,
  privacyMode = false,
  showAccountCreation = true,
  accountListItemProps,
  allowedAccountTypes = [
    EthAccountType.Eoa,
    EthAccountType.Erc4337,
    BtcAccountType.P2wpkh,
    SolAccountType.DataAccount,
  ],
}: AccountListMenuProps) => {
  const t = useI18nContext();
  const trackEvent = useContext(MetaMetricsContext);
  const hdEntropyIndex = useSelector(getHDEntropyIndex);
  useEffect(() => {
    endTrace({ name: TraceName.AccountList });
  }, []);
  const accounts: InternalAccountWithBalance[] = useSelector(
    getMetaMaskAccountsOrdered,
  );
  const filteredAccounts = useMemo(
    () =>
      accounts.filter((account: InternalAccountWithBalance) =>
        allowedAccountTypes.includes(account.type),
      ),
    [accounts, allowedAccountTypes],
  );
  const selectedAccount = useSelector(getSelectedInternalAccount);
  const connectedSites = useSelector(
    getConnectedSubjectsForAllAddresses,
  ) as AccountConnections;
  const currentTabOrigin = useSelector(getOriginOfCurrentTab);
  const history = useHistory();
  const dispatch = useDispatch();
  ///: BEGIN:ONLY_INCLUDE_IF(multi-srp,solana,bitcoin)
  const { pathname } = useLocation();
  ///: END:ONLY_INCLUDE_IF
  const [searchQuery, setSearchQuery] = useState('');
<<<<<<< HEAD
  const [actionMode, setActionMode] = useState(ACTION_MODES.LIST);
=======
  const [actionMode, setActionMode] = useState<ActionMode>(ACTION_MODES.LIST);
  ///: BEGIN:ONLY_INCLUDE_IF(multi-srp)
  const [previousActionMode, setPreviousActionMode] = useState<ActionMode>(
    ACTION_MODES.LIST,
  );
  ///: END:ONLY_INCLUDE_IF
>>>>>>> e79c5555
  const hiddenAddresses = useSelector(getHiddenAccountsList);
  const updatedAccountsList = useSelector(getUpdatedAndSortedAccounts);
  const filteredUpdatedAccountList = useMemo(
    () =>
      updatedAccountsList.filter((account) =>
        allowedAccountTypes.includes(account.type),
      ),
    [updatedAccountsList, allowedAccountTypes],
  );
  const defaultHomeActiveTabName: AccountOverviewTabKey = useSelector(
    getDefaultHomeActiveTabName,
  );
  ///: BEGIN:ONLY_INCLUDE_IF(keyring-snaps)
  const addSnapAccountEnabled = useSelector(getIsAddSnapAccountEnabled);
  ///: END:ONLY_INCLUDE_IF
  ///: BEGIN:ONLY_INCLUDE_IF(multi-srp)
  const multiSrpEnabled = true;
  ///: END:ONLY_INCLUDE_IF
  ///: BEGIN:ONLY_INCLUDE_IF(build-flask)
  const isAddWatchEthereumAccountEnabled = useSelector(
    getIsWatchEthereumAccountEnabled,
  );
  const handleAddWatchAccount = useCallback(async () => {
    await trackEvent({
      category: MetaMetricsEventCategory.Navigation,
      event: MetaMetricsEventName.AccountAddSelected,
      properties: {
        account_type: MetaMetricsEventAccountType.Snap,
        snap_id: ACCOUNT_WATCHER_SNAP_ID,
        snap_name: ACCOUNT_WATCHER_NAME,
        location: 'Main Menu',
        hd_entropy_index: hdEntropyIndex,
      },
    });
    onClose();
    history.push(`/snaps/view/${encodeURIComponent(ACCOUNT_WATCHER_SNAP_ID)}`);
  }, [trackEvent, onClose, history]);
  ///: END:ONLY_INCLUDE_IF

  ///: BEGIN:ONLY_INCLUDE_IF(bitcoin)
  const bitcoinSupportEnabled = useSelector(getIsBitcoinSupportEnabled);
  const bitcoinWalletSnapClient = useMultichainWalletSnapClient(
    WalletClientType.Bitcoin,
  );
  const bitcoinTestnetSupportEnabled = useSelector(
    getIsBitcoinTestnetSupportEnabled,
  );
  const isBtcMainnetAccountAlreadyCreated = useSelector(
    hasCreatedBtcMainnetAccount,
  );
  const isBtcTestnetAccountAlreadyCreated = useSelector(
    hasCreatedBtcTestnetAccount,
  );
  ///: END:ONLY_INCLUDE_IF

  ///: BEGIN:ONLY_INCLUDE_IF(solana)
  const solanaSupportEnabled = useSelector(getIsSolanaSupportEnabled);
  const solanaWalletSnapClient = useMultichainWalletSnapClient(
    WalletClientType.Solana,
  );
  ///: END:ONLY_INCLUDE_IF
  ///: BEGIN:ONLY_INCLUDE_IF(multi-srp,solana,bitcoin)
  const [primaryKeyring] = useSelector(getMetaMaskHdKeyrings);

  const handleMultichainSnapAccountCreation = async (
    client: MultichainWalletSnapClient,
    options: MultichainWalletSnapOptions,
    action: ActionMode,
  ) => {
    trackEvent({
      category: MetaMetricsEventCategory.Navigation,
      event: MetaMetricsEventName.AccountAddSelected,
      properties: {
        account_type: MetaMetricsEventAccountType.Snap,
        snap_id: client.getSnapId(),
        snap_name: client.getSnapName(),
        location: 'Main Menu',
        hd_entropy_index: hdEntropyIndex,
      },
    });

    if (multiSrpEnabled) {
      return setActionMode(action);
    }

    // The account creation + renaming is handled by the Snap account bridge, so
    // we need to close the current modal
    onClose();

    if (pathname.includes(SETTINGS_ROUTE)) {
      // The settings route does not redirect pending confirmations. We need to redirect manually here.
      history.push(CONFIRMATION_V_NEXT_ROUTE);
    }

    return await client.createAccount(options, {
      displayConfirmation: false,
      displayAccountNameSuggestion: true,
      setSelectedAccount: true,
    });
  };
  ///: END:ONLY_INCLUDE_IF
  ///: BEGIN:ONLY_INCLUDE_IF(multi-srp)

  // Here we are getting the keyring of the last selected account
  // if it is not an hd keyring, we will use the primary keyring
  const hdKeyring = useSelector(getHdKeyringOfSelectedAccountOrPrimaryKeyring);
  const [selectedKeyringId, setSelectedKeyringId] = useState(
    hdKeyring.metadata.id,
  );
  ///: END:ONLY_INCLUDE_IF
  ///: BEGIN:ONLY_INCLUDE_IF(multi-srp,solana)
  const [primaryKeyring] = useSelector(getMetaMaskHdKeyrings);
  ///: END:ONLY_INCLUDE_IF
  ///: BEGIN:ONLY_INCLUDE_IF(multi-srp)

  // Here we are getting the keyring of the last selected account
  // if it is not an hd keyring, we will use the primary keyring
  const hdKeyring = useSelector(getHdKeyringOfSelectedAccountOrPrimaryKeyring);
  const [selectedKeyringId, setSelectedKeyringId] = useState(
    hdKeyring.metadata.id,
  );
  ///: END:ONLY_INCLUDE_IF

  const searchResults: MergedInternalAccount[] = useMemo(() => {
    let _searchResults: MergedInternalAccount[] = filteredUpdatedAccountList;
    if (searchQuery) {
      const fuse = new Fuse(filteredAccounts, {
        threshold: 0.2,
        location: 0,
        distance: 100,
        maxPatternLength: 32,
        minMatchCharLength: 1,
        keys: ['metadata.name', 'address'],
      });
      fuse.setCollection(filteredAccounts);
      _searchResults = fuse.search(searchQuery);
    }

    return _searchResults;
  }, [filteredAccounts, filteredUpdatedAccountList, searchQuery]);

  const title = useMemo(
    () => getActionTitle(t as (text: string) => string, actionMode),
    [actionMode, t],
  );

  // eslint-disable-next-line no-empty-function
  let onBack;
  if (actionMode !== ACTION_MODES.LIST) {
    if (actionMode === ACTION_MODES.MENU) {
      onBack = () => setActionMode(ACTION_MODES.LIST);
      ///: BEGIN:ONLY_INCLUDE_IF(multi-srp)
    } else if (actionMode === ACTION_MODES.SELECT_SRP) {
<<<<<<< HEAD
      onBack = () => setActionMode(ACTION_MODES.ADD);
=======
      onBack = () => setActionMode(previousActionMode);
>>>>>>> e79c5555
      ///: END:ONLY_INCLUDE_IF
    } else {
      onBack = () => setActionMode(ACTION_MODES.MENU);
    }
  }

  const onAccountListItemItemClicked = useCallback(
    (account: MergedInternalAccount) => {
      onClose();
      trackEvent({
        category: MetaMetricsEventCategory.Navigation,
        event: MetaMetricsEventName.NavAccountSwitched,
        properties: {
          location: 'Main Menu',
          hd_entropy_index: hdEntropyIndex,
        },
      });
      endTrace({
        name: ACCOUNT_OVERVIEW_TAB_KEY_TO_TRACE_NAME_MAP[
          defaultHomeActiveTabName
        ],
      });
      trace({
        name: ACCOUNT_OVERVIEW_TAB_KEY_TO_TRACE_NAME_MAP[
          defaultHomeActiveTabName
        ],
      });
      dispatch(setSelectedAccount(account.address));
    },
    [dispatch, onClose, trackEvent, defaultHomeActiveTabName, hdEntropyIndex],
  );

  const accountListItems = useMemo(() => {
    return searchResults.map((account) => {
      const connectedSite = connectedSites[account.address]?.find(
        ({ origin }) => origin === currentTabOrigin,
      );

      const hideAccountListItem = searchQuery.length === 0 && account.hidden;

      /* NOTE: Hidden account will be displayed only in the search list */

      return (
        <Box
          className={
            account.hidden
              ? 'multichain-account-menu-popover__list--menu-item-hidden'
              : 'multichain-account-menu-popover__list--menu-item'
          }
          display={hideAccountListItem ? Display.None : Display.Block}
          key={account.address}
        >
          <AccountListItem
            onClick={onAccountListItemItemClicked}
            account={account}
            key={account.address}
            selected={selectedAccount.address === account.address}
            closeMenu={onClose}
            connectedAvatar={connectedSite?.iconUrl}
            menuType={AccountListItemMenuTypes.Account}
            isPinned={Boolean(account.pinned)}
            isHidden={Boolean(account.hidden)}
            currentTabOrigin={currentTabOrigin}
            isActive={Boolean(account.active)}
            privacyMode={privacyMode}
            {...accountListItemProps}
          />
        </Box>
      );
    });
  }, [
    searchResults,
    connectedSites,
    currentTabOrigin,
    privacyMode,
    accountListItemProps,
    selectedAccount,
    onClose,
    onAccountListItemItemClicked,
    searchQuery,
  ]);

  const onActionComplete = useCallback(
    async (confirmed: boolean) => {
      if (confirmed) {
        onClose();
      } else {
        setActionMode(ACTION_MODES.LIST);
      }
    },
    [onClose, setActionMode],
  );

  ///: BEGIN:ONLY_INCLUDE_IF(multi-srp)
  const onSelectSrp = useCallback(() => {
    trackEvent({
      category: MetaMetricsEventCategory.Accounts,
      event: MetaMetricsEventName.SecretRecoveryPhrasePickerClicked,
    });
    setPreviousActionMode(actionMode);
    setActionMode(ACTION_MODES.SELECT_SRP);
  }, [setActionMode, actionMode, trackEvent]);

  const { clientType, chainId } = SNAP_CLIENT_CONFIG_MAP[actionMode] || {
    clientType: null,
    chainId: null,
  };
  ///: END:ONLY_INCLUDE_IF

  return (
    <Modal isOpen onClose={onClose}>
      <ModalOverlay />
      <ModalContent
        className="multichain-account-menu-popover"
        modalDialogProps={{
          className: 'multichain-account-menu-popover__dialog',
          padding: 0,
          display: Display.Flex,
          flexDirection: FlexDirection.Column,
        }}
      >
        <ModalHeader padding={4} onClose={onClose} onBack={onBack}>
          {title}
        </ModalHeader>
        {actionMode === ACTION_MODES.ADD ? (
          <Box paddingLeft={4} paddingRight={4} paddingBottom={4}>
            <CreateEthAccount
<<<<<<< HEAD
              onActionComplete={(confirmed) => {
                if (confirmed) {
                  onClose();
                } else {
                  setActionMode(ACTION_MODES.LIST);
                }
              }}
              ///: BEGIN:ONLY_INCLUDE_IF(multi-srp)
              selectedKeyringId={selectedKeyringId}
              onSelectSrp={() => setActionMode(ACTION_MODES.SELECT_SRP)}
=======
              onActionComplete={onActionComplete}
              ///: BEGIN:ONLY_INCLUDE_IF(multi-srp)
              selectedKeyringId={selectedKeyringId}
              onSelectSrp={onSelectSrp}
>>>>>>> e79c5555
              ///: END:ONLY_INCLUDE_IF(multi-srp)
            />
          </Box>
        ) : null}
        {
          ///: BEGIN:ONLY_INCLUDE_IF(multi-srp)
          clientType && chainId ? (
            <Box paddingLeft={4} paddingRight={4} paddingBottom={4}>
              <CreateSnapAccount
                onActionComplete={onActionComplete}
                selectedKeyringId={selectedKeyringId}
                onSelectSrp={onSelectSrp}
                clientType={clientType}
                chainId={chainId}
              />
            </Box>
          ) : null
          ///: END:ONLY_INCLUDE_IF
        }
        {actionMode === ACTION_MODES.IMPORT ? (
          <Box
            paddingLeft={4}
            paddingRight={4}
            paddingBottom={4}
            paddingTop={0}
          >
            <ImportAccount onActionComplete={onActionComplete} />
          </Box>
        ) : null}
        {
          ///: BEGIN:ONLY_INCLUDE_IF(multi-srp)
          actionMode === ACTION_MODES.IMPORT_SRP && (
            <Box
              paddingLeft={4}
              paddingRight={4}
              paddingBottom={4}
              paddingTop={0}
              style={{ overflowY: 'scroll' }}
            >
<<<<<<< HEAD
              <ImportSrp
                onActionComplete={(confirmed: boolean) => {
                  if (confirmed) {
                    onClose();
                  } else {
                    setActionMode(ACTION_MODES.LIST);
                  }
                }}
              />
=======
              <ImportSrp onActionComplete={onActionComplete} />
>>>>>>> e79c5555
            </Box>
          )
          ///: END:ONLY_INCLUDE_IF
        }
        {
          ///: BEGIN:ONLY_INCLUDE_IF(multi-srp)
          actionMode === ACTION_MODES.SELECT_SRP && (
            <SrpList
              onActionComplete={(keyringId: string) => {
                setSelectedKeyringId(keyringId);
<<<<<<< HEAD
                setActionMode(ACTION_MODES.ADD);
=======
                setActionMode(previousActionMode);
>>>>>>> e79c5555
              }}
            />
          )
          ///: END:ONLY_INCLUDE_IF
        }

        {/* Add / Import / Hardware Menu */}
        {actionMode === ACTION_MODES.MENU ? (
          <Box padding={4}>
            <Text
              variant={TextVariant.bodySmMedium}
              marginBottom={4}
              color={TextColor.textAlternative}
            >
              {t('createNewAccountHeader')}
            </Text>
            <Box>
              <ButtonLink
                size={ButtonLinkSize.Sm}
                startIconName={IconName.Add}
                startIconProps={{ size: IconSize.Md }}
                onClick={() => {
                  trackEvent({
                    category: MetaMetricsEventCategory.Navigation,
                    event: MetaMetricsEventName.AccountAddSelected,
                    properties: {
                      account_type: MetaMetricsEventAccountType.Default,
                      location: 'Main Menu',
                      hd_entropy_index: hdEntropyIndex,
                    },
                  });
                  setActionMode(ACTION_MODES.ADD);
                }}
                data-testid="multichain-account-menu-popover-add-account"
              >
                {t('addNewEthereumAccountLabel')}
              </ButtonLink>
            </Box>
            {
              ///: BEGIN:ONLY_INCLUDE_IF(solana)
              solanaSupportEnabled && (
<<<<<<< HEAD
                <Box marginTop={4}>
                  <ButtonLink
                    size={ButtonLinkSize.Sm}
                    startIconName={IconName.Add}
                    startIconProps={{ size: IconSize.Md }}
                    onClick={async () => {
                      trackEvent({
                        category: MetaMetricsEventCategory.Navigation,
                        event: MetaMetricsEventName.AccountAddSelected,
                        properties: {
                          account_type: MetaMetricsEventAccountType.Snap,
                          snap_id: SOLANA_WALLET_SNAP_ID,
                          snap_name: SOLANA_WALLET_NAME,
                          location: 'Main Menu',
                        },
                      });

                      // The account creation + renaming is handled by the
                      // Snap account bridge, so we need to close the current
                      // modal
                      onClose();

                      await solanaWalletSnapClient.createAccount(
                        MultichainNetworks.SOLANA,
                        primaryKeyring.metadata.id,
                      );
                    }}
                    data-testid="multichain-account-menu-popover-add-solana-account"
                  >
                    {t('addNewSolanaAccountLabel')}
                  </ButtonLink>
                </Box>
              )
              ///: END:ONLY_INCLUDE_IF
            }
            {
              ///: BEGIN:ONLY_INCLUDE_IF(build-flask)
              bitcoinSupportEnabled && (
=======
>>>>>>> e79c5555
                <Box marginTop={4}>
                  <ButtonLink
                    size={ButtonLinkSize.Sm}
                    startIconName={IconName.Add}
                    startIconProps={{ size: IconSize.Md }}
                    onClick={async () => {
                      return await handleMultichainSnapAccountCreation(
                        solanaWalletSnapClient,
                        {
                          scope: MultichainNetworks.SOLANA,
                          entropySource: primaryKeyring.metadata.id,
                        },
                        ACTION_MODES.ADD_SOLANA,
                      );
                    }}
                    data-testid="multichain-account-menu-popover-add-solana-account"
                  >
<<<<<<< HEAD
                    {t('addBitcoinAccountLabel')}
=======
                    {t('addNewSolanaAccountLabel')}
>>>>>>> e79c5555
                  </ButtonLink>
                </Box>
              )
              ///: END:ONLY_INCLUDE_IF
            }
            {
              ///: BEGIN:ONLY_INCLUDE_IF(bitcoin)
              bitcoinSupportEnabled && (
                <Box marginTop={4}>
                  <ButtonLink
                    disabled={isBtcMainnetAccountAlreadyCreated}
                    size={ButtonLinkSize.Sm}
                    startIconName={IconName.Add}
                    startIconProps={{ size: IconSize.Md }}
                    onClick={async () => {
                      return await handleMultichainSnapAccountCreation(
                        bitcoinWalletSnapClient,
                        {
                          scope: MultichainNetworks.BITCOIN,
                        },
                        ACTION_MODES.ADD_BITCOIN,
                      );
                    }}
                    data-testid="multichain-account-menu-popover-add-btc-account"
                  >
<<<<<<< HEAD
                    {t('addBitcoinTestnetAccountLabel')}
=======
                    {t('addBitcoinAccountLabel')}
>>>>>>> e79c5555
                  </ButtonLink>
                </Box>
              )
              ///: END:ONLY_INCLUDE_IF
            }
            <Text
              variant={TextVariant.bodySmMedium}
              marginTop={4}
              marginBottom={4}
              color={TextColor.textAlternative}
            >
              {t('importWalletOrAccountHeader')}
            </Text>
            {
<<<<<<< HEAD
              ///: BEGIN:ONLY_INCLUDE_IF(multi-srp)
              <Box marginTop={4}>
                <ButtonLink
                  size={ButtonLinkSize.Sm}
                  startIconName={IconName.Wallet}
                  startIconProps={{ size: IconSize.Md }}
                  onClick={() => {
                    setActionMode(ACTION_MODES.IMPORT_SRP);
                  }}
                  data-testid="multichain-account-menu-popover-import-srp"
                >
                  {t('secretRecoveryPhrase')}
                </ButtonLink>
              </Box>
              ///: END:ONLY_INCLUDE_IF
            }
=======
              ///: BEGIN:ONLY_INCLUDE_IF(bitcoin)
              bitcoinTestnetSupportEnabled ? (
                <Box marginTop={4}>
                  <ButtonLink
                    disabled={isBtcTestnetAccountAlreadyCreated}
                    size={ButtonLinkSize.Sm}
                    startIconName={IconName.Add}
                    startIconProps={{ size: IconSize.Md }}
                    onClick={async () => {
                      return await handleMultichainSnapAccountCreation(
                        bitcoinWalletSnapClient,
                        {
                          scope: MultichainNetworks.BITCOIN_TESTNET,
                        },
                        ACTION_MODES.ADD_BITCOIN_TESTNET,
                      );
                    }}
                    data-testid="multichain-account-menu-popover-add-btc-account-testnet"
                  >
                    {t('addBitcoinTestnetAccountLabel')}
                  </ButtonLink>
                </Box>
              ) : null
              ///: END:ONLY_INCLUDE_IF
            }
            <Text
              variant={TextVariant.bodySmMedium}
              marginTop={4}
              marginBottom={4}
              color={TextColor.textAlternative}
            >
              {t('importWalletOrAccountHeader')}
            </Text>
            {
              ///: BEGIN:ONLY_INCLUDE_IF(multi-srp)
              <Box marginTop={4}>
                <ButtonLink
                  size={ButtonLinkSize.Sm}
                  startIconName={IconName.Wallet}
                  startIconProps={{ size: IconSize.Md }}
                  onClick={() => {
                    trackEvent({
                      category: MetaMetricsEventCategory.Navigation,
                      event:
                        MetaMetricsEventName.ImportSecretRecoveryPhraseClicked,
                    });
                    setActionMode(ACTION_MODES.IMPORT_SRP);
                  }}
                  data-testid="multichain-account-menu-popover-import-srp"
                >
                  {t('secretRecoveryPhrase')}
                </ButtonLink>
              </Box>
              ///: END:ONLY_INCLUDE_IF
            }
>>>>>>> e79c5555

            <Box marginTop={4}>
              <ButtonLink
                size={ButtonLinkSize.Sm}
                startIconName={IconName.Key}
                startIconProps={{ size: IconSize.Md }}
                data-testid="multichain-account-menu-popover-add-imported-account"
                onClick={() => {
                  trackEvent({
                    category: MetaMetricsEventCategory.Navigation,
                    event: MetaMetricsEventName.AccountAddSelected,
                    properties: {
                      account_type: MetaMetricsEventAccountType.Imported,
                      location: 'Main Menu',
                      hd_entropy_index: hdEntropyIndex,
                    },
                  });
                  setActionMode(ACTION_MODES.IMPORT);
                }}
              >
                {t('importPrivateKey')}
              </ButtonLink>
            </Box>
            <Text
              variant={TextVariant.bodySmMedium}
              marginTop={4}
              marginBottom={4}
              color={TextColor.textAlternative}
            >
              {t('connectAnAccountHeader')}
            </Text>
            <Box marginTop={4}>
              <ButtonLink
                size={ButtonLinkSize.Sm}
                startIconName={IconName.Hardware}
                startIconProps={{ size: IconSize.Md }}
                onClick={() => {
                  onClose();
                  trackEvent({
                    category: MetaMetricsEventCategory.Navigation,
                    event: MetaMetricsEventName.AccountAddSelected,
                    properties: {
                      account_type: MetaMetricsEventAccountType.Hardware,
                      location: 'Main Menu',
                      hd_entropy_index: hdEntropyIndex,
                    },
                  });
                  if (getEnvironmentType() === ENVIRONMENT_TYPE_POPUP) {
                    global.platform.openExtensionInBrowser?.(
                      CONNECT_HARDWARE_ROUTE,
                    );
                  } else {
                    history.push(CONNECT_HARDWARE_ROUTE);
                  }
                }}
              >
                {t('addHardwareWalletLabel')}
              </ButtonLink>
            </Box>
            {
              ///: BEGIN:ONLY_INCLUDE_IF(keyring-snaps)
              addSnapAccountEnabled ? (
                <Box marginTop={4}>
                  <ButtonLink
                    size={ButtonLinkSize.Sm}
                    startIconName={IconName.Snaps}
                    startIconProps={{ size: IconSize.Md }}
                    onClick={() => {
                      onClose();
                      trackEvent({
                        category: MetaMetricsEventCategory.Navigation,
                        event: MetaMetricsEventName.AccountAddSelected,
                        properties: {
                          account_type: MetaMetricsEventAccountType.Snap,
                          location: 'Main Menu',
                          hd_entropy_index: hdEntropyIndex,
                        },
                      });
                      global.platform.openTab({
                        url: process.env.ACCOUNT_SNAPS_DIRECTORY_URL as string,
                      });
                    }}
                  >
                    {t('settingAddSnapAccount')}
                  </ButtonLink>
                </Box>
              ) : null
              ///: END:ONLY_INCLUDE_IF
            }
            {
              ///: BEGIN:ONLY_INCLUDE_IF(build-flask)
              isAddWatchEthereumAccountEnabled && (
                <Box marginTop={4}>
                  <ButtonLink
                    disabled={!isAddWatchEthereumAccountEnabled}
                    size={ButtonLinkSize.Sm}
                    startIconName={IconName.Eye}
                    startIconProps={{ size: IconSize.Md }}
                    onClick={handleAddWatchAccount}
                    data-testid="multichain-account-menu-popover-add-watch-only-account"
                  >
                    {t('addEthereumWatchOnlyAccount')}
                  </ButtonLink>
                </Box>
              )
              ///: END:ONLY_INCLUDE_IF
            }
          </Box>
        ) : null}
        {actionMode === ACTION_MODES.LIST ? (
          <>
            {/* Search box */}
            {filteredAccounts.length > 1 ? (
              <Box
                paddingLeft={4}
                paddingRight={4}
                paddingBottom={4}
                paddingTop={0}
              >
                <TextFieldSearch
                  size={Size.SM}
                  width={BlockSize.Full}
                  placeholder={t('searchAccounts')}
                  value={searchQuery}
                  onChange={(e: React.ChangeEvent<HTMLInputElement>) =>
                    setSearchQuery(e.target.value)
                  }
                  clearButtonOnClick={() => setSearchQuery('')}
                  clearButtonProps={{
                    size: Size.SM,
                  }}
                  inputProps={{ autoFocus: true }}
                  endAccessory={null}
                  className=""
                />
              </Box>
            ) : null}
            {/* Account list block */}
            <Box className="multichain-account-menu-popover__list">
              {searchResults.length === 0 && searchQuery !== '' ? (
                <Text
                  paddingLeft={4}
                  paddingRight={4}
                  color={TextColor.textMuted}
                  data-testid="multichain-account-menu-popover-no-results"
                >
                  {t('noAccountsFound')}
                </Text>
              ) : null}
              {accountListItems}
            </Box>
            {/* Hidden Accounts, this component shows hidden accounts in account list Item*/}
            {hiddenAddresses.length > 0 ? (
              <HiddenAccountList onClose={onClose} />
            ) : null}
            {/* Add / Import / Hardware button */}
            {showAccountCreation ? (
              <Box
                paddingTop={2}
                paddingBottom={4}
                paddingLeft={4}
                paddingRight={4}
                alignItems={AlignItems.center}
                display={Display.Flex}
              >
                <ButtonSecondary
                  startIconName={IconName.Add}
                  size={ButtonSecondarySize.Lg}
                  block
                  onClick={() => setActionMode(ACTION_MODES.MENU)}
                  data-testid="multichain-account-menu-popover-action-button"
                >
                  {t('addImportAccount')}
                </ButtonSecondary>
              </Box>
            ) : null}
          </>
        ) : null}
      </ModalContent>
    </Modal>
  );
};

AccountListMenu.propTypes = {
  /**
   * Function that executes when the menu closes
   */
  onClose: PropTypes.func.isRequired,
  /**
   * Represents if the button to create new accounts should display
   */
  showAccountCreation: PropTypes.bool,
  /**
   * Props to pass to the AccountListItem,
   */
  accountListItemProps: PropTypes.object,
  /**
   * Filters the account types to be included in the account list
   */
  allowedAccountTypes: PropTypes.array,
};<|MERGE_RESOLUTION|>--- conflicted
+++ resolved
@@ -72,15 +72,6 @@
   getDefaultHomeActiveTabName,
   ///: BEGIN:ONLY_INCLUDE_IF(solana)
   getIsSolanaSupportEnabled,
-<<<<<<< HEAD
-  ///: END:ONLY_INCLUDE_IF
-  ///: BEGIN:ONLY_INCLUDE_IF(multi-srp,solana)
-  getMetaMaskHdKeyrings,
-  ///: END:ONLY_INCLUDE_IF
-  ///: BEGIN:ONLY_INCLUDE_IF(multi-srp)
-  getHdKeyringOfSelectedAccountOrPrimaryKeyring,
-=======
->>>>>>> e79c5555
   ///: END:ONLY_INCLUDE_IF
   ///: BEGIN:ONLY_INCLUDE_IF(multi-srp,solana)
   getHdKeyringOfSelectedAccountOrPrimaryKeyring,
@@ -148,10 +139,6 @@
 import { ImportSrp } from '../multi-srp/import-srp';
 import { SrpList } from '../multi-srp/srp-list';
 ///: END:ONLY_INCLUDE_IF
-///: BEGIN:ONLY_INCLUDE_IF(multi-srp)
-import { ImportSrp } from '../multi-srp/import-srp';
-import { SrpList } from '../multi-srp/srp-list';
-///: END:ONLY_INCLUDE_IF
 import { HiddenAccountList } from './hidden-account-list';
 
 // TODO: Should we use an enum for this instead?
@@ -183,8 +170,6 @@
   IMPORT_SRP: 'import-srp',
   SELECT_SRP: 'select-srp',
   ///: END:ONLY_INCLUDE_IF
-<<<<<<< HEAD
-=======
 } as const;
 
 type ActionMode = (typeof ACTION_MODES)[keyof typeof ACTION_MODES];
@@ -206,7 +191,6 @@
     clientType: WalletClientType.Solana,
     chainId: MultichainNetworks.SOLANA,
   },
->>>>>>> e79c5555
 };
 ///: END:ONLY_INCLUDE_IF
 
@@ -301,16 +285,12 @@
   const { pathname } = useLocation();
   ///: END:ONLY_INCLUDE_IF
   const [searchQuery, setSearchQuery] = useState('');
-<<<<<<< HEAD
-  const [actionMode, setActionMode] = useState(ACTION_MODES.LIST);
-=======
   const [actionMode, setActionMode] = useState<ActionMode>(ACTION_MODES.LIST);
   ///: BEGIN:ONLY_INCLUDE_IF(multi-srp)
   const [previousActionMode, setPreviousActionMode] = useState<ActionMode>(
     ACTION_MODES.LIST,
   );
   ///: END:ONLY_INCLUDE_IF
->>>>>>> e79c5555
   const hiddenAddresses = useSelector(getHiddenAccountsList);
   const updatedAccountsList = useSelector(getUpdatedAndSortedAccounts);
   const filteredUpdatedAccountList = useMemo(
@@ -421,18 +401,6 @@
     hdKeyring.metadata.id,
   );
   ///: END:ONLY_INCLUDE_IF
-  ///: BEGIN:ONLY_INCLUDE_IF(multi-srp,solana)
-  const [primaryKeyring] = useSelector(getMetaMaskHdKeyrings);
-  ///: END:ONLY_INCLUDE_IF
-  ///: BEGIN:ONLY_INCLUDE_IF(multi-srp)
-
-  // Here we are getting the keyring of the last selected account
-  // if it is not an hd keyring, we will use the primary keyring
-  const hdKeyring = useSelector(getHdKeyringOfSelectedAccountOrPrimaryKeyring);
-  const [selectedKeyringId, setSelectedKeyringId] = useState(
-    hdKeyring.metadata.id,
-  );
-  ///: END:ONLY_INCLUDE_IF
 
   const searchResults: MergedInternalAccount[] = useMemo(() => {
     let _searchResults: MergedInternalAccount[] = filteredUpdatedAccountList;
@@ -464,11 +432,7 @@
       onBack = () => setActionMode(ACTION_MODES.LIST);
       ///: BEGIN:ONLY_INCLUDE_IF(multi-srp)
     } else if (actionMode === ACTION_MODES.SELECT_SRP) {
-<<<<<<< HEAD
-      onBack = () => setActionMode(ACTION_MODES.ADD);
-=======
       onBack = () => setActionMode(previousActionMode);
->>>>>>> e79c5555
       ///: END:ONLY_INCLUDE_IF
     } else {
       onBack = () => setActionMode(ACTION_MODES.MENU);
@@ -596,23 +560,10 @@
         {actionMode === ACTION_MODES.ADD ? (
           <Box paddingLeft={4} paddingRight={4} paddingBottom={4}>
             <CreateEthAccount
-<<<<<<< HEAD
-              onActionComplete={(confirmed) => {
-                if (confirmed) {
-                  onClose();
-                } else {
-                  setActionMode(ACTION_MODES.LIST);
-                }
-              }}
-              ///: BEGIN:ONLY_INCLUDE_IF(multi-srp)
-              selectedKeyringId={selectedKeyringId}
-              onSelectSrp={() => setActionMode(ACTION_MODES.SELECT_SRP)}
-=======
               onActionComplete={onActionComplete}
               ///: BEGIN:ONLY_INCLUDE_IF(multi-srp)
               selectedKeyringId={selectedKeyringId}
               onSelectSrp={onSelectSrp}
->>>>>>> e79c5555
               ///: END:ONLY_INCLUDE_IF(multi-srp)
             />
           </Box>
@@ -652,19 +603,7 @@
               paddingTop={0}
               style={{ overflowY: 'scroll' }}
             >
-<<<<<<< HEAD
-              <ImportSrp
-                onActionComplete={(confirmed: boolean) => {
-                  if (confirmed) {
-                    onClose();
-                  } else {
-                    setActionMode(ACTION_MODES.LIST);
-                  }
-                }}
-              />
-=======
               <ImportSrp onActionComplete={onActionComplete} />
->>>>>>> e79c5555
             </Box>
           )
           ///: END:ONLY_INCLUDE_IF
@@ -675,11 +614,7 @@
             <SrpList
               onActionComplete={(keyringId: string) => {
                 setSelectedKeyringId(keyringId);
-<<<<<<< HEAD
-                setActionMode(ACTION_MODES.ADD);
-=======
                 setActionMode(previousActionMode);
->>>>>>> e79c5555
               }}
             />
           )
@@ -721,47 +656,6 @@
             {
               ///: BEGIN:ONLY_INCLUDE_IF(solana)
               solanaSupportEnabled && (
-<<<<<<< HEAD
-                <Box marginTop={4}>
-                  <ButtonLink
-                    size={ButtonLinkSize.Sm}
-                    startIconName={IconName.Add}
-                    startIconProps={{ size: IconSize.Md }}
-                    onClick={async () => {
-                      trackEvent({
-                        category: MetaMetricsEventCategory.Navigation,
-                        event: MetaMetricsEventName.AccountAddSelected,
-                        properties: {
-                          account_type: MetaMetricsEventAccountType.Snap,
-                          snap_id: SOLANA_WALLET_SNAP_ID,
-                          snap_name: SOLANA_WALLET_NAME,
-                          location: 'Main Menu',
-                        },
-                      });
-
-                      // The account creation + renaming is handled by the
-                      // Snap account bridge, so we need to close the current
-                      // modal
-                      onClose();
-
-                      await solanaWalletSnapClient.createAccount(
-                        MultichainNetworks.SOLANA,
-                        primaryKeyring.metadata.id,
-                      );
-                    }}
-                    data-testid="multichain-account-menu-popover-add-solana-account"
-                  >
-                    {t('addNewSolanaAccountLabel')}
-                  </ButtonLink>
-                </Box>
-              )
-              ///: END:ONLY_INCLUDE_IF
-            }
-            {
-              ///: BEGIN:ONLY_INCLUDE_IF(build-flask)
-              bitcoinSupportEnabled && (
-=======
->>>>>>> e79c5555
                 <Box marginTop={4}>
                   <ButtonLink
                     size={ButtonLinkSize.Sm}
@@ -779,11 +673,7 @@
                     }}
                     data-testid="multichain-account-menu-popover-add-solana-account"
                   >
-<<<<<<< HEAD
-                    {t('addBitcoinAccountLabel')}
-=======
                     {t('addNewSolanaAccountLabel')}
->>>>>>> e79c5555
                   </ButtonLink>
                 </Box>
               )
@@ -809,43 +699,13 @@
                     }}
                     data-testid="multichain-account-menu-popover-add-btc-account"
                   >
-<<<<<<< HEAD
-                    {t('addBitcoinTestnetAccountLabel')}
-=======
                     {t('addBitcoinAccountLabel')}
->>>>>>> e79c5555
                   </ButtonLink>
                 </Box>
               )
               ///: END:ONLY_INCLUDE_IF
             }
-            <Text
-              variant={TextVariant.bodySmMedium}
-              marginTop={4}
-              marginBottom={4}
-              color={TextColor.textAlternative}
-            >
-              {t('importWalletOrAccountHeader')}
-            </Text>
             {
-<<<<<<< HEAD
-              ///: BEGIN:ONLY_INCLUDE_IF(multi-srp)
-              <Box marginTop={4}>
-                <ButtonLink
-                  size={ButtonLinkSize.Sm}
-                  startIconName={IconName.Wallet}
-                  startIconProps={{ size: IconSize.Md }}
-                  onClick={() => {
-                    setActionMode(ACTION_MODES.IMPORT_SRP);
-                  }}
-                  data-testid="multichain-account-menu-popover-import-srp"
-                >
-                  {t('secretRecoveryPhrase')}
-                </ButtonLink>
-              </Box>
-              ///: END:ONLY_INCLUDE_IF
-            }
-=======
               ///: BEGIN:ONLY_INCLUDE_IF(bitcoin)
               bitcoinTestnetSupportEnabled ? (
                 <Box marginTop={4}>
@@ -901,7 +761,6 @@
               </Box>
               ///: END:ONLY_INCLUDE_IF
             }
->>>>>>> e79c5555
 
             <Box marginTop={4}>
               <ButtonLink
