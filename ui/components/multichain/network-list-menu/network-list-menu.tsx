import React, {
  useContext,
  useEffect,
  useMemo,
  useState,
  useCallback,
} from 'react';
import {
  DragDropContext,
  Droppable,
  Draggable,
  DropResult,
} from 'react-beautiful-dnd';
import { useDispatch, useSelector } from 'react-redux';
import Fuse from 'fuse.js';
import * as URI from 'uri-js';
import { EthScope } from '@metamask/keyring-api';
import {
  RpcEndpointType,
  type UpdateNetworkFields,
} from '@metamask/network-controller';
import {
  NON_EVM_TESTNET_IDS,
<<<<<<< HEAD
=======
  toEvmCaipChainId,
>>>>>>> 2f987b6e
  type MultichainNetworkConfiguration,
} from '@metamask/multichain-network-controller';
import {
  type CaipChainId,
  type Hex,
  parseCaipChainId,
  KnownCaipNamespace,
} from '@metamask/utils';
import { ChainId } from '@metamask/controller-utils';
import { useI18nContext } from '../../../hooks/useI18nContext';
import { useAccountCreationOnNetworkChange } from '../../../hooks/accounts/useAccountCreationOnNetworkChange';
import { NetworkListItem } from '../network-list-item';
import {
  hideNetworkBanner,
  setActiveNetwork,
  setShowTestNetworks,
  showModal,
  toggleNetworkMenu,
  updateNetworksList,
  setNetworkClientIdForDomain,
  setEditedNetwork,
  showPermittedNetworkToast,
  updateCustomNonce,
  setNextNonce,
  addPermittedChain,
  setTokenNetworkFilter,
  detectNfts,
} from '../../../store/actions';
import {
  FEATURED_RPCS,
  TEST_CHAINS,
  CHAIN_ID_PROFOLIO_LANDING_PAGE_URL_MAP,
} from '../../../../shared/constants/network';
import { MULTICHAIN_NETWORK_TO_ACCOUNT_TYPE_NAME } from '../../../../shared/constants/multichain/networks';
import {
  getShowTestNetworks,
  getOnboardedInThisUISession,
  getShowNetworkBanner,
  getOriginOfCurrentTab,
  getEditedNetwork,
  getOrderedNetworksList,
  getIsAddingNewNetwork,
  getIsMultiRpcOnboarding,
  getAllDomains,
  getPermittedEVMChainsForSelectedTab,
  getPermittedEVMAccountsForSelectedTab,
  getPreferences,
  getMultichainNetworkConfigurationsByChainId,
  getSelectedMultichainNetworkChainId,
  getIsPortfolioDiscoverButtonEnabled,
  getAllChainsToPoll,
} from '../../../selectors';
import ToggleButton from '../../ui/toggle-button';
import {
  AlignItems,
  BackgroundColor,
  BorderRadius,
  Display,
  FlexDirection,
  JustifyContent,
  TextAlign,
  TextColor,
  TextVariant,
} from '../../../helpers/constants/design-system';
import {
  Box,
  ButtonSecondary,
  ButtonSecondarySize,
  Modal,
  ModalOverlay,
  Text,
  BannerBase,
  IconName,
  ModalContent,
  ModalHeader,
  AvatarNetworkSize,
} from '../../component-library';
import { MetaMetricsContext } from '../../../contexts/metametrics';
import {
  MetaMetricsEventCategory,
  MetaMetricsEventName,
} from '../../../../shared/constants/metametrics';
import {
  convertCaipToHexChainId,
  sortNetworks,
  getNetworkIcon,
  getRpcDataByChainId,
  sortNetworksByPrioity,
} from '../../../../shared/modules/network.utils';
import {
  getCompletedOnboarding,
  getIsUnlocked,
} from '../../../ducks/metamask/metamask';
import NetworksForm from '../../../pages/settings/networks-tab/networks-form';
import { useNetworkFormState } from '../../../pages/settings/networks-tab/networks-form/networks-form-state';
import { openWindow } from '../../../helpers/utils/window';
import { endTrace, TraceName } from '../../../../shared/lib/trace';
import PopularNetworkList from './popular-network-list/popular-network-list';
import NetworkListSearch from './network-list-search/network-list-search';
import AddRpcUrlModal from './add-rpc-url-modal/add-rpc-url-modal';
import { SelectRpcUrlModal } from './select-rpc-url-modal/select-rpc-url-modal';
import AddBlockExplorerModal from './add-block-explorer-modal/add-block-explorer-modal';
import AddNonEvmAccountModal from './add-non-evm-account/add-non-evm-account';

export enum ACTION_MODE {
  // Displays the search box and network list
  LIST,
  // Displays the form to add or edit a network
  ADD_EDIT,
  // Displays the page for adding an additional RPC URL
  ADD_RPC,
  // Displays the page for adding an additional explorer URL
  ADD_EXPLORER_URL,
  // Displays the page for selecting an RPC URL
  SELECT_RPC,
  // Add account for non EVM networks
  ADD_NON_EVM_ACCOUNT,
}

export const NetworkListMenu = ({ onClose }: { onClose: () => void }) => {
  const t = useI18nContext();
  const dispatch = useDispatch();
  const trackEvent = useContext(MetaMetricsContext);
  const { hasAnyAccountsInNetwork } = useAccountCreationOnNetworkChange();

  const { tokenNetworkFilter } = useSelector(getPreferences);
  const showTestnets = useSelector(getShowTestNetworks);
  const selectedTabOrigin = useSelector(getOriginOfCurrentTab);
  const isUnlocked = useSelector(getIsUnlocked);
  const domains = useSelector(getAllDomains);
  const orderedNetworksList = useSelector(getOrderedNetworksList);
  const isAddingNewNetwork = useSelector(getIsAddingNewNetwork);
  const isMultiRpcOnboarding = useSelector(getIsMultiRpcOnboarding);
  const completedOnboarding = useSelector(getCompletedOnboarding);
  const onboardedInThisUISession = useSelector(getOnboardedInThisUISession);
  const showNetworkBanner = useSelector(getShowNetworkBanner);
  // This selector provides the indication if the "Discover" button
  // is enabled based on the remote feature flag.
  const isPortfolioDiscoverButtonEnabled = useSelector(
    getIsPortfolioDiscoverButtonEnabled,
  );
  // This selector provides an array with two elements.
  // 1 - All network configurations including EVM and non-EVM with the data type
  // MultichainNetworkConfiguration from @metamask/multichain-network-controller
  // 2 - All EVM network configurations with the data type NetworkConfiguration
  // from @metamask/network-controller. It includes necessary data like
  // the RPC endpoints that are not part of @metamask/multichain-network-controller.
  const [multichainNetworks, evmNetworks] = useSelector(
    getMultichainNetworkConfigurationsByChainId,
  );
  const currentChainId = useSelector(getSelectedMultichainNetworkChainId);
  const { chainId: editingChainId, editCompleted } =
    useSelector(getEditedNetwork) ?? {};
  const permittedChainIds = useSelector((state) =>
    getPermittedEVMChainsForSelectedTab(state, selectedTabOrigin),
  );

  const permittedAccountAddresses = useSelector((state) =>
    getPermittedEVMAccountsForSelectedTab(state, selectedTabOrigin),
  );

  const allChainIds = useSelector(getAllChainsToPoll);

  useEffect(() => {
    endTrace({ name: TraceName.NetworkList });
  }, []);

  const currentlyOnTestnet = useMemo(() => {
    const { namespace } = parseCaipChainId(currentChainId);
    if (namespace === KnownCaipNamespace.Eip155) {
      return TEST_CHAINS.includes(convertCaipToHexChainId(currentChainId));
    }
    return false;
  }, [currentChainId]);

  const [nonTestNetworks, testNetworks] = useMemo(
    () =>
      Object.entries(multichainNetworks).reduce(
        ([nonTestnetsList, testnetsList], [id, network]) => {
          let chainId = id;
          let isTest = false;

          if (network.isEvm) {
            // We keep using raw chain ID for EVM.
            chainId = convertCaipToHexChainId(network.chainId);
            isTest = TEST_CHAINS.includes(chainId as Hex);
          } else {
            isTest = NON_EVM_TESTNET_IDS.includes(network.chainId);
          }
          (isTest ? testnetsList : nonTestnetsList)[chainId] = network;
          return [nonTestnetsList, testnetsList];
        },
        [
          {} as Record<string, MultichainNetworkConfiguration>,
          {} as Record<string, MultichainNetworkConfiguration>,
        ],
      ),
    [multichainNetworks],
  );

  // The network currently being edited, or undefined
  // if the user is not currently editing a network.
  //
  // The memoized value is EVM specific, therefore we
  // provide the evmNetworks object as a dependency.
  const editedNetwork = useMemo(
    (): UpdateNetworkFields | undefined =>
      !editingChainId || editCompleted
        ? undefined
        : Object.entries(evmNetworks).find(
            ([chainId]) => chainId === editingChainId,
          )?.[1],
    [editingChainId, editCompleted, evmNetworks],
  );

  // Tracks which page the user is on
  const [actionMode, setActionMode] = useState(
    isAddingNewNetwork || editedNetwork
      ? ACTION_MODE.ADD_EDIT
      : ACTION_MODE.LIST,
  );

  const networkFormState = useNetworkFormState(editedNetwork);
  const { rpcUrls, setRpcUrls, blockExplorers, setBlockExplorers } =
    networkFormState;

  const [orderedNetworks, setOrderedNetworks] = useState(
    sortNetworks(nonTestNetworks, orderedNetworksList),
  );

  useEffect(
    () =>
      setOrderedNetworks(sortNetworks(nonTestNetworks, orderedNetworksList)),
    [nonTestNetworks, orderedNetworksList],
  );

  // Re-orders networks when the user drag + drops them
  const onDragEnd = (result: DropResult) => {
    if (result.destination) {
      const newOrderedNetworks = [...orderedNetworks];
      const [removed] = newOrderedNetworks.splice(result.source.index, 1);
      newOrderedNetworks.splice(result.destination.index, 0, removed);
      dispatch(updateNetworksList(newOrderedNetworks.map((n) => n.chainId)));
      setOrderedNetworks(newOrderedNetworks);
    }
  };

  const featuredNetworksNotYetEnabled = useMemo(
    () =>
      FEATURED_RPCS.filter(({ chainId }) => !evmNetworks[chainId]).sort(
        (a, b) => a.name.localeCompare(b.name),
      ),
    [evmNetworks],
  );

  // This value needs to be tracked in case the user changes to a Non EVM
  // network and there is no account created for that network. This will
  // allow the user to add an account for that network.
  const [selectedNonEvmNetwork, setSelectedNonEvmNetwork] =
    useState<CaipChainId>();

  // Searches networks by user input
  const [searchQuery, setSearchQuery] = useState('');
  const [focusSearch, setFocusSearch] = useState(false);

  const searchNetworks = <T,>(networks: T[], query: string) =>
    searchQuery === ''
      ? networks
      : new Fuse(networks, {
          threshold: 0.2,
          location: 0,
          distance: 100,
          maxPatternLength: 32,
          minMatchCharLength: 1,
          shouldSort: false, // Maintain network order instead of ordering by search score
          keys: ['name', 'chainId', 'nativeCrrency'],
        }).search(query);

  const searchedEnabledNetworks = searchNetworks(orderedNetworks, searchQuery);
  const searchedFeaturedNetworks = searchNetworks(
    featuredNetworksNotYetEnabled,
    searchQuery,
  );
  const searchedTestNetworks = searchNetworks(
    Object.values(testNetworks),
    searchQuery,
  );
  // A sorted list of test networks that put Sepolia first then Linea Sepolia at the top
  // and the rest of the test networks in alphabetical order.
  const sortedTestNetworks = useMemo(() => {
    return sortNetworksByPrioity(searchedTestNetworks, [
      toEvmCaipChainId(ChainId.sepolia),
      toEvmCaipChainId(ChainId['linea-sepolia']),
    ]);
  }, [searchedTestNetworks]);

  const handleEvmNetworkChange = (chainId: CaipChainId) => {
    const hexChainId = convertCaipToHexChainId(chainId);
    const { defaultRpcEndpoint } = getRpcDataByChainId(chainId, evmNetworks);
    const { networkClientId } = defaultRpcEndpoint;
    dispatch(setActiveNetwork(networkClientId));
    dispatch(updateCustomNonce(''));
    dispatch(setNextNonce(''));
    dispatch(detectNfts(allChainIds));

    dispatch(toggleNetworkMenu());

    // as a user, I don't want my network selection to force update my filter
    // when I have "All Networks" toggled on however, if I am already filtered
    // on "Current Network", we'll want to filter by the selected network when
    // the network changes.
    if (Object.keys(tokenNetworkFilter || {}).length <= 1) {
      dispatch(setTokenNetworkFilter({ [hexChainId]: true }));
    } else {
      const allOpts = Object.keys(evmNetworks).reduce((acc, id) => {
        acc[id] = true;
        return acc;
      }, {} as Record<string, boolean>);
      dispatch(setTokenNetworkFilter(allOpts));
    }

    // If presently on a dapp, communicate a change to
    // the dapp via silent switchEthereumChain that the
    // network has changed due to user action
    if (selectedTabOrigin && domains[selectedTabOrigin]) {
      // setActiveNetwork should be called before setNetworkClientIdForDomain
      // to ensure that the isConnected value can be accurately inferred from
      // NetworkController.state.networksMetadata in return value of
      // `metamask_getProviderState` requests and `metamask_chainChanged` events.
      setNetworkClientIdForDomain(selectedTabOrigin, networkClientId);
    }

    if (permittedAccountAddresses.length > 0) {
      dispatch(addPermittedChain(selectedTabOrigin, chainId));
      if (!permittedChainIds.includes(hexChainId)) {
        dispatch(showPermittedNetworkToast());
      }
    }
  };

  const handleNonEvmNetworkChange = async (chainId: CaipChainId) => {
    if (hasAnyAccountsInNetwork(chainId)) {
      dispatch(toggleNetworkMenu());
      dispatch(setActiveNetwork(chainId));
      return;
    }

    setSelectedNonEvmNetwork(chainId);
    setActionMode(ACTION_MODE.ADD_NON_EVM_ACCOUNT);
  };

  const getMultichainNetworkConfigurationOrThrow = (chainId: CaipChainId) => {
    const network = multichainNetworks[chainId];
    if (!network) {
      throw new Error(
        `Network configuration not found for chainId: ${chainId}`,
      );
    }
    return network;
  };

  const handleNetworkChange = async (chainId: CaipChainId) => {
    const currentChain =
      getMultichainNetworkConfigurationOrThrow(currentChainId);
    const chain = getMultichainNetworkConfigurationOrThrow(chainId);

    if (chain.isEvm) {
      handleEvmNetworkChange(chainId);
    } else {
      await handleNonEvmNetworkChange(chainId);
    }

    const chainIdToTrack = chain.isEvm
      ? convertCaipToHexChainId(chainId)
      : chainId;
    const currentChainIdToTrack = currentChain.isEvm
      ? convertCaipToHexChainId(currentChainId)
      : currentChainId;

    trackEvent({
      event: MetaMetricsEventName.NavNetworkSwitched,
      category: MetaMetricsEventCategory.Network,
      properties: {
        location: 'Network Menu',
        chain_id: currentChainIdToTrack,
        from_network: currentChainIdToTrack,
        to_network: chainIdToTrack,
      },
    });
  };

  const isDiscoverBtnEnabled = useCallback(
    (hexChainId: Hex): boolean => {
      // For now, the "Discover" button should be enabled only for Linea network base on
      // the feature flag and the constants `CHAIN_ID_PROFOLIO_LANDING_PAGE_URL_MAP`.
      return (
        isPortfolioDiscoverButtonEnabled &&
        CHAIN_ID_PROFOLIO_LANDING_PAGE_URL_MAP[hexChainId] !== undefined
      );
    },
    [isPortfolioDiscoverButtonEnabled],
  );

  const hasMultiRpcOptions = useCallback(
    (network: MultichainNetworkConfiguration): boolean =>
      network.isEvm &&
      getRpcDataByChainId(network.chainId, evmNetworks).rpcEndpoints.length > 1,
    [evmNetworks],
  );

  const isNetworkEnabled = useCallback(
    (network: MultichainNetworkConfiguration): boolean =>
      network.isEvm || isUnlocked || hasAnyAccountsInNetwork(network.chainId),
    [hasAnyAccountsInNetwork, isUnlocked],
  );

  const getItemCallbacks = useCallback(
    (
      network: MultichainNetworkConfiguration,
    ): Record<string, (() => void) | undefined> => {
      const { chainId, isEvm } = network;

      if (!isEvm) {
        return {};
      }

      // Non-EVM networks cannot be deleted, edited or have
      // RPC endpoints so it's safe to call this conversion function here.
      const hexChainId = convertCaipToHexChainId(chainId);
      const isDeletable =
        isUnlocked &&
        network.chainId !== currentChainId &&
        network.chainId !== EthScope.Mainnet;

      return {
        onDelete: isDeletable
          ? () => {
              dispatch(toggleNetworkMenu());
              dispatch(
                showModal({
                  name: 'CONFIRM_DELETE_NETWORK',
                  target: hexChainId,
                  onConfirm: () => undefined,
                }),
              );
            }
          : undefined,
        onEdit: () => {
          dispatch(
            setEditedNetwork({
              chainId: hexChainId,
              nickname: network.name,
            }),
          );
          setActionMode(ACTION_MODE.ADD_EDIT);
        },
        onDiscoverClick: isDiscoverBtnEnabled(hexChainId)
          ? () => {
              openWindow(
                CHAIN_ID_PROFOLIO_LANDING_PAGE_URL_MAP[hexChainId],
                '_blank',
              );
            }
          : undefined,
        onRpcConfigEdit: hasMultiRpcOptions(network)
          ? () => {
              setActionMode(ACTION_MODE.SELECT_RPC);
              dispatch(
                setEditedNetwork({
                  chainId: hexChainId,
                }),
              );
            }
          : undefined,
      };
    },
    [
      currentChainId,
      dispatch,
      hasMultiRpcOptions,
      isUnlocked,
      isDiscoverBtnEnabled,
    ],
  );

  // Renders a network in the network list
  const generateMultichainNetworkListItem = (
    network: MultichainNetworkConfiguration,
  ) => {
    const isCurrentNetwork = network.chainId === currentChainId;
    const { onDelete, onEdit, onDiscoverClick, onRpcConfigEdit } =
      getItemCallbacks(network);
    const iconSrc = getNetworkIcon(network);

    return (
      <NetworkListItem
        key={network.chainId}
        chainId={network.chainId}
        name={network.name}
        iconSrc={iconSrc}
        iconSize={AvatarNetworkSize.Sm}
        selected={isCurrentNetwork && !focusSearch}
        focus={isCurrentNetwork && !focusSearch}
        rpcEndpoint={
          hasMultiRpcOptions(network)
            ? getRpcDataByChainId(network.chainId, evmNetworks)
                .defaultRpcEndpoint
            : undefined
        }
        onClick={async () => {
          await handleNetworkChange(network.chainId);
        }}
        onDeleteClick={onDelete}
        onEditClick={onEdit}
        onDiscoverClick={onDiscoverClick}
        onRpcEndpointClick={onRpcConfigEdit}
        disabled={!isNetworkEnabled(network)}
      />
    );
  };

  const render = () => {
    if (actionMode === ACTION_MODE.LIST) {
      return (
        <>
          <Box className="multichain-network-list-menu">
            <NetworkListSearch
              searchQuery={searchQuery}
              setSearchQuery={setSearchQuery}
              setFocusSearch={setFocusSearch}
            />
            {completedOnboarding &&
              !onboardedInThisUISession &&
              showNetworkBanner &&
              !searchQuery && (
                <BannerBase
                  marginLeft={4}
                  marginRight={4}
                  borderRadius={BorderRadius.LG}
                  padding={4}
                  marginTop={2}
                  gap={4}
                  backgroundColor={BackgroundColor.backgroundMuted}
                  startAccessory={
                    <Box
                      display={Display.Flex}
                      alignItems={AlignItems.center}
                      justifyContent={JustifyContent.center}
                    >
                      <img
                        src="./images/dragging-animation.svg"
                        alt="drag-and-drop"
                      />
                    </Box>
                  }
                  onClose={() => hideNetworkBanner()}
                  description={t('dragAndDropBanner')}
                />
              )}
            <Box>
              {searchedEnabledNetworks.length > 0 && (
                <Box
                  padding={4}
                  display={Display.Flex}
                  justifyContent={JustifyContent.spaceBetween}
                >
                  <Text color={TextColor.textAlternative}>
                    {t('enabledNetworks')}
                  </Text>
                </Box>
              )}

              {searchedEnabledNetworks.length === 0 &&
              searchedFeaturedNetworks.length === 0 &&
              searchedTestNetworks.length === 0 &&
              focusSearch ? (
                <Text
                  paddingLeft={4}
                  paddingRight={4}
                  color={TextColor.textMuted}
                  data-testid="multichain-network-menu-popover-no-results"
                >
                  {t('noNetworksFound')}
                </Text>
              ) : (
                <DragDropContext onDragEnd={onDragEnd}>
                  <Droppable droppableId="characters">
                    {(provided) => (
                      <Box
                        className="characters"
                        {...provided.droppableProps}
                        ref={provided.innerRef}
                      >
                        {searchedEnabledNetworks.map((network, index) => {
                          return (
                            <Draggable
                              key={network.chainId}
                              draggableId={network.chainId}
                              index={index}
                            >
                              {(providedDrag) => (
                                <Box
                                  ref={providedDrag.innerRef}
                                  {...providedDrag.draggableProps}
                                  {...providedDrag.dragHandleProps}
                                >
                                  {generateMultichainNetworkListItem(network)}
                                </Box>
                              )}
                            </Draggable>
                          );
                        })}
                        {provided.placeholder}
                      </Box>
                    )}
                  </Droppable>
                </DragDropContext>
              )}

              <PopularNetworkList
                searchAddNetworkResults={searchedFeaturedNetworks}
                data-testid="add-popular-network-view"
              />
              {searchedTestNetworks.length > 0 ? (
                <Box
                  paddingBottom={4}
                  paddingTop={4}
                  paddingLeft={4}
                  display={Display.Flex}
                  justifyContent={JustifyContent.spaceBetween}
                >
                  <Text color={TextColor.textAlternative}>
                    {t('showTestnetNetworks')}
                  </Text>
                  <ToggleButton
                    value={showTestnets || currentlyOnTestnet}
                    disabled={currentlyOnTestnet}
                    onToggle={(value: boolean) => {
                      dispatch(setShowTestNetworks(!value));
                      if (!value) {
                        trackEvent({
                          event: MetaMetricsEventName.TestNetworksDisplayed,
                          category: MetaMetricsEventCategory.Network,
                        });
                      }
                    }}
                  />
                </Box>
              ) : null}

              {showTestnets || currentlyOnTestnet ? (
                <Box className="multichain-network-list-menu">
                  {sortedTestNetworks.map((network) =>
                    generateMultichainNetworkListItem(network),
                  )}
                </Box>
              ) : null}
            </Box>
          </Box>

          <Box padding={4}>
            <ButtonSecondary
              size={ButtonSecondarySize.Lg}
              startIconName={IconName.Add}
              startIconProps={{ marginRight: 2 }}
              block
              onClick={() => {
                trackEvent({
                  event: MetaMetricsEventName.AddNetworkButtonClick,
                  category: MetaMetricsEventCategory.Network,
                });
                setActionMode(ACTION_MODE.ADD_EDIT);
              }}
            >
              {t('addACustomNetwork')}
            </ButtonSecondary>
          </Box>
        </>
      );
    } else if (actionMode === ACTION_MODE.ADD_EDIT) {
      return (
        <NetworksForm
          networkFormState={networkFormState}
          existingNetwork={editedNetwork}
          onRpcAdd={() => setActionMode(ACTION_MODE.ADD_RPC)}
          onBlockExplorerAdd={() => setActionMode(ACTION_MODE.ADD_EXPLORER_URL)}
        />
      );
    } else if (actionMode === ACTION_MODE.ADD_RPC) {
      return (
        <AddRpcUrlModal
          onAdded={(url, name) => {
            // Note: We could choose to rename the URL if it already exists with a different name
            if (rpcUrls.rpcEndpoints?.every((e) => !URI.equal(e.url, url))) {
              setRpcUrls({
                rpcEndpoints: [
                  ...rpcUrls.rpcEndpoints,
                  { url, name, type: RpcEndpointType.Custom },
                ],
                defaultRpcEndpointIndex: rpcUrls.rpcEndpoints.length,
              });
            }
            setActionMode(ACTION_MODE.ADD_EDIT);
          }}
        />
      );
    } else if (actionMode === ACTION_MODE.ADD_EXPLORER_URL) {
      return (
        <AddBlockExplorerModal
          onAdded={(url) => {
            if (blockExplorers.blockExplorerUrls?.every((u) => u !== url)) {
              setBlockExplorers({
                blockExplorerUrls: [...blockExplorers.blockExplorerUrls, url],
                defaultBlockExplorerUrlIndex:
                  blockExplorers.blockExplorerUrls.length,
              });
            }
            setActionMode(ACTION_MODE.ADD_EDIT);
          }}
        />
      );
    } else if (actionMode === ACTION_MODE.SELECT_RPC && editedNetwork) {
      return (
        <SelectRpcUrlModal
          networkConfiguration={evmNetworks[editedNetwork.chainId]}
          onNetworkChange={handleEvmNetworkChange}
        />
      );
    } else if (
      actionMode === ACTION_MODE.ADD_NON_EVM_ACCOUNT &&
      selectedNonEvmNetwork
    ) {
      return <AddNonEvmAccountModal chainId={selectedNonEvmNetwork} />;
    }
    return null; // Should not be reachable
  };

  let title;
  if (actionMode === ACTION_MODE.LIST) {
    title = t('networkMenuHeading');
  } else if (actionMode === ACTION_MODE.ADD_EDIT && !editedNetwork) {
    title = t('addACustomNetwork');
  } else if (actionMode === ACTION_MODE.ADD_RPC) {
    title = t('addRpcUrl');
  } else if (actionMode === ACTION_MODE.ADD_EXPLORER_URL) {
    title = t('addBlockExplorerUrl');
  } else if (actionMode === ACTION_MODE.SELECT_RPC) {
    title = t('selectRpcUrl');
  } else if (
    actionMode === ACTION_MODE.ADD_NON_EVM_ACCOUNT &&
    selectedNonEvmNetwork
  ) {
    title = t('addNonEvmAccount', [
      MULTICHAIN_NETWORK_TO_ACCOUNT_TYPE_NAME[selectedNonEvmNetwork],
    ]);
  } else {
    title = editedNetwork?.name ?? '';
  }

  let onBack;
  if (actionMode === ACTION_MODE.ADD_EDIT) {
    onBack = () => {
      editedNetwork ? dispatch(setEditedNetwork()) : networkFormState.clear();

      setActionMode(ACTION_MODE.LIST);
    };
  } else if (
    actionMode === ACTION_MODE.ADD_RPC ||
    actionMode === ACTION_MODE.ADD_EXPLORER_URL
  ) {
    onBack = () => setActionMode(ACTION_MODE.ADD_EDIT);
  } else if (actionMode === ACTION_MODE.ADD_NON_EVM_ACCOUNT) {
    onBack = () => setActionMode(ACTION_MODE.LIST);
  }

  if (isMultiRpcOnboarding) {
    onBack = onClose;
  }

  return (
    <Modal isOpen onClose={onClose}>
      <ModalOverlay />
      <ModalContent
        padding={0}
        className="multichain-network-list-menu-content-wrapper"
        modalDialogProps={{
          className: 'multichain-network-list-menu-content-wrapper__dialog',
          display: Display.Flex,
          flexDirection: FlexDirection.Column,
          paddingTop: 0,
          paddingBottom: 0,
        }}
      >
        <ModalHeader
          paddingTop={4}
          paddingRight={4}
          paddingBottom={actionMode === ACTION_MODE.SELECT_RPC ? 0 : 4}
          onClose={onClose}
          onBack={onBack}
        >
          <Text
            ellipsis
            variant={TextVariant.headingSm}
            textAlign={TextAlign.Center}
          >
            {title}
          </Text>
        </ModalHeader>
        {render()}
      </ModalContent>
    </Modal>
  );
};<|MERGE_RESOLUTION|>--- conflicted
+++ resolved
@@ -21,10 +21,7 @@
 } from '@metamask/network-controller';
 import {
   NON_EVM_TESTNET_IDS,
-<<<<<<< HEAD
-=======
   toEvmCaipChainId,
->>>>>>> 2f987b6e
   type MultichainNetworkConfiguration,
 } from '@metamask/multichain-network-controller';
 import {
