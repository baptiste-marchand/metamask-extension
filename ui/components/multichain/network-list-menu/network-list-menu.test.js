--- conflicted
+++ resolved
@@ -13,25 +13,15 @@
 
 const mockSetShowTestNetworks = jest.fn();
 const mockToggleNetworkMenu = jest.fn();
-const mockNetworkMenuRedesignToggle = jest.fn();
 const mockSetNetworkClientIdForDomain = jest.fn();
 const mockSetActiveNetwork = jest.fn();
 
 jest.mock('../../../store/actions.ts', () => ({
   setShowTestNetworks: () => mockSetShowTestNetworks,
-<<<<<<< HEAD
-  setProviderType: () => mockSetProviderType,
-=======
->>>>>>> f3548885
   setActiveNetwork: () => mockSetActiveNetwork,
   toggleNetworkMenu: () => mockToggleNetworkMenu,
   setNetworkClientIdForDomain: (network, id) =>
     mockSetNetworkClientIdForDomain(network, id),
-}));
-
-jest.mock('../../../helpers/utils/feature-flags', () => ({
-  ...jest.requireActual('../../../helpers/utils/feature-flags'),
-  getLocalNetworkMenuRedesignFeatureFlag: () => mockNetworkMenuRedesignToggle,
 }));
 
 const MOCK_ORIGIN = 'https://portfolio.metamask.io';
@@ -69,12 +59,8 @@
 
 describe('NetworkListMenu', () => {
   beforeEach(() => {
-<<<<<<< HEAD
-    mockNetworkMenuRedesignToggle.mockReturnValue(false);
-=======
     process.env.ENABLE_NETWORK_UI_REDESIGN = 'false';
     jest.clearAllMocks();
->>>>>>> f3548885
   });
 
   it('renders properly', () => {
@@ -170,53 +156,6 @@
     expect(
       document.querySelectorAll('multichain-network-list-item__delete'),
     ).toHaveLength(0);
-  });
-
-  describe('NetworkListMenu with ENABLE_NETWORK_UI_REDESIGN', () => {
-    // Set the environment variable before tests run
-    beforeEach(() => {
-      process.env.ENABLE_NETWORK_UI_REDESIGN = 'true';
-    });
-
-    // Reset the environment variable after tests complete
-    afterEach(() => {
-      delete process.env.ENABLE_NETWORK_UI_REDESIGN;
-    });
-
-    it('should display "Arbitrum" when ENABLE_NETWORK_UI_REDESIGN is true', async () => {
-      const { queryByText, getByPlaceholderText } = render();
-
-      // Now "Arbitrum" should be in the document if PopularNetworkList is rendered
-      expect(queryByText('Arbitrum One')).toBeInTheDocument();
-
-      // Simulate typing "Optimism" into the search box
-      const searchBox = getByPlaceholderText('Search');
-      fireEvent.focus(searchBox);
-      fireEvent.change(searchBox, { target: { value: 'OP Mainnet' } });
-
-      // "Optimism" should be visible, but "Arbitrum" should not
-      expect(queryByText('OP Mainnet')).toBeInTheDocument();
-      expect(queryByText('Arbitrum One')).not.toBeInTheDocument();
-    });
-
-    it('should filter testNets when ENABLE_NETWORK_UI_REDESIGN is true', async () => {
-      const { queryByText, getByPlaceholderText } = render({
-        showTestNetworks: true,
-      });
-
-      // Check if all testNets are available
-      expect(queryByText('Linea Sepolia')).toBeInTheDocument();
-      expect(queryByText('Sepolia')).toBeInTheDocument();
-
-      // Simulate typing "Linea Sepolia" into the search box
-      const searchBox = getByPlaceholderText('Search');
-      fireEvent.focus(searchBox);
-      fireEvent.change(searchBox, { target: { value: 'Linea Sepolia' } });
-
-      // "Linea Sepolia" should be visible, but "Sepolia" should not
-      expect(queryByText('Linea Sepolia')).toBeInTheDocument();
-      expect(queryByText('Sepolia')).not.toBeInTheDocument();
-    });
   });
 
   describe('selectedTabOrigin is connected to wallet', () => {
@@ -241,7 +180,6 @@
 
   describe('selectedTabOrigin is not connected to wallet', () => {
     it('does not fire setNetworkClientIdForDomain when network item is clicked', () => {
-      jest.clearAllMocks();
       const { getByText } = render({ selectedTabOriginInDomainsState: false });
       fireEvent.click(getByText(MAINNET_DISPLAY_NAME));
       expect(mockSetNetworkClientIdForDomain).not.toHaveBeenCalled();
