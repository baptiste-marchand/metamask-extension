import React, { useContext } from 'react';
import PropTypes from 'prop-types';
import { useHistory } from 'react-router-dom';
import { useDispatch, useSelector } from 'react-redux';
import { useCounter } from '../../../hooks/metamask-notifications/useCounter';
import { NotificationsTagCounter } from '../notifications-tag-counter';
import { NewFeatureTag } from '../../../pages/notifications/NewFeatureTag';
import {
  SETTINGS_ROUTE,
  DEFAULT_ROUTE,
  NOTIFICATIONS_ROUTE,
  SNAPS_ROUTE,
  PERMISSIONS,
} from '../../../helpers/constants/routes';
import {
  lockMetamask,
  showConfirmTurnOnMetamaskNotifications,
} from '../../../store/actions';
import { useI18nContext } from '../../../hooks/useI18nContext';
import {
  selectIsMetamaskNotificationsEnabled,
  selectIsMetamaskNotificationsFeatureSeen,
} from '../../../selectors/metamask-notifications/metamask-notifications';
import { selectIsProfileSyncingEnabled } from '../../../selectors/metamask-notifications/profile-syncing';
import {
  Box,
  IconName,
  Popover,
  PopoverPosition,
} from '../../component-library';

import { MenuItem } from '../../ui/menu';
import { getEnvironmentType } from '../../../../app/scripts/lib/util';
import { ENVIRONMENT_TYPE_FULLSCREEN } from '../../../../shared/constants/app';
import { SUPPORT_LINK } from '../../../../shared/lib/ui-utils';
///: BEGIN:ONLY_INCLUDE_IF(build-beta,build-flask)
import { SUPPORT_REQUEST_LINK } from '../../../helpers/constants/common';
///: END:ONLY_INCLUDE_IF

import { MetaMetricsContext } from '../../../contexts/metametrics';
import {
  MetaMetricsContextProp,
  MetaMetricsEventCategory,
  MetaMetricsEventName,
} from '../../../../shared/constants/metametrics';
///: BEGIN:ONLY_INCLUDE_IF(build-mmi)
import {
  getMmiPortfolioEnabled,
  getMmiPortfolioUrl,
} from '../../../selectors/institutional/selectors';
///: END:ONLY_INCLUDE_IF
import {
  ///: BEGIN:ONLY_INCLUDE_IF(build-mmi)
  getMetaMetricsId,
  ///: END:ONLY_INCLUDE_IF(build-mmi)
  getSelectedInternalAccount,
  getUnapprovedTransactions,
  getAnySnapUpdateAvailable,
  getNotifySnaps,
  getUseExternalServices,
} from '../../../selectors';
import {
  AlignItems,
  BlockSize,
  BorderColor,
  BorderStyle,
  Display,
  FlexDirection,
  JustifyContent,
} from '../../../helpers/constants/design-system';
import { AccountDetailsMenuItem, ViewExplorerMenuItem } from '..';

const METRICS_LOCATION = 'Global Menu';

export const GlobalMenu = ({ closeMenu, anchorElement, isOpen }) => {
  const t = useI18nContext();
  const dispatch = useDispatch();
  const trackEvent = useContext(MetaMetricsContext);
  const basicFunctionality = useSelector(getUseExternalServices);

  const history = useHistory();

  const { notificationsCount } = useCounter();

  const account = useSelector(getSelectedInternalAccount);

  const unapprovedTransactions = useSelector(getUnapprovedTransactions);

  const isMetamaskNotificationFeatureSeen = useSelector(
    selectIsMetamaskNotificationsFeatureSeen,
  );

  const isMetamaskNotificationsEnabled = useSelector(
    selectIsMetamaskNotificationsEnabled,
  );
  const isProfileSyncingEnabled = useSelector(selectIsProfileSyncingEnabled);

  const hasUnapprovedTransactions =
    Object.keys(unapprovedTransactions).length > 0;

  ///: BEGIN:ONLY_INCLUDE_IF(build-mmi)
  const metaMetricsId = useSelector(getMetaMetricsId);
  const mmiPortfolioUrl = useSelector(getMmiPortfolioUrl);
  const mmiPortfolioEnabled = useSelector(getMmiPortfolioEnabled);
  ///: END:ONLY_INCLUDE_IF

  let hasNotifySnaps = false;
  const snapsUpdatesAvailable = useSelector(getAnySnapUpdateAvailable);
  hasNotifySnaps = useSelector(getNotifySnaps).length > 0;

  let supportText = t('support');
  let supportLink = SUPPORT_LINK;
  ///: BEGIN:ONLY_INCLUDE_IF(build-beta,build-flask)
  supportText = t('needHelpSubmitTicket');
  supportLink = SUPPORT_REQUEST_LINK;
  ///: END:ONLY_INCLUDE_IF

  // Accessibility improvement for popover
  const lastItemRef = React.useRef(null);

  React.useEffect(() => {
    const lastItem = lastItemRef.current;
    const handleKeyDown = (event) => {
      if (event.key === 'Tab' && !event.shiftKey) {
        event.preventDefault();
        closeMenu();
      }
    };

    if (lastItem) {
      lastItem.addEventListener('keydown', handleKeyDown);
    }

    return () => {
      if (lastItem) {
        lastItem.removeEventListener('keydown', handleKeyDown);
      }
    };
  }, [closeMenu]);

  const handleNotificationsClick = () => {
    const shouldShowEnableModal =
      !hasNotifySnaps && !isMetamaskNotificationsEnabled;

    if (shouldShowEnableModal) {
      trackEvent({
        category: MetaMetricsEventCategory.NotificationInteraction,
        event: MetaMetricsEventName.NotificationMenuOpened,
<<<<<<< HEAD
        properties: {
          is_profile_syncing_enabled: isProfileSyncingEnabled,
          is_notifications_enabled: isMetamaskNotificationsEnabled,
          action_type: 'started',
        },
      });
      trackEvent({
        category: MetaMetricsEventCategory.NotificationInteraction,
        event: MetaMetricsEventName.NotificationMenuOpened,
        properties: {
          is_profile_syncing_enabled: isProfileSyncingEnabled,
          is_notifications_enabled: isMetamaskNotificationsEnabled,
=======
        properties: {
          is_profile_syncing_enabled: isProfileSyncingEnabled,
          is_notifications_enabled: isMetamaskNotificationsEnabled,
          action_type: 'started',
        },
      });
      trackEvent({
        category: MetaMetricsEventCategory.NotificationInteraction,
        event: MetaMetricsEventName.NotificationMenuOpened,
        properties: {
          is_profile_syncing_enabled: isProfileSyncingEnabled,
          is_notifications_enabled: isMetamaskNotificationsEnabled,
>>>>>>> e3aef952
        },
      });
      dispatch(showConfirmTurnOnMetamaskNotifications());

      closeMenu();
      return;
    }

    // Otherwise we can navigate to the notifications page
    history.push(NOTIFICATIONS_ROUTE);
    closeMenu();
  };

  return (
    <Popover
      data-testid="global-menu"
      referenceElement={anchorElement}
      isOpen={isOpen}
      padding={0}
      onClickOutside={closeMenu}
      onPressEscKey={closeMenu}
      style={{
        overflow: 'hidden',
        minWidth: 225,
      }}
      borderStyle={BorderStyle.none}
      position={PopoverPosition.BottomEnd}
    >
      {basicFunctionality && (
        <>
          <MenuItem
            iconName={IconName.Notification}
            onClick={() => handleNotificationsClick()}
          >
            <Box
              display={Display.Flex}
              flexDirection={FlexDirection.Row}
              alignItems={AlignItems.center}
              justifyContent={JustifyContent.spaceBetween}
            >
              {t('notifications')}
              {notificationsCount === 0 &&
                !isMetamaskNotificationFeatureSeen && <NewFeatureTag />}
              <NotificationsTagCounter />
            </Box>
          </MenuItem>
          <Box
            borderColor={BorderColor.borderMuted}
            width={BlockSize.Full}
            style={{ height: '1px', borderBottomWidth: 0 }}
          ></Box>
        </>
      )}
      {account && (
        <>
          <AccountDetailsMenuItem
            metricsLocation={METRICS_LOCATION}
            closeMenu={closeMenu}
            address={account.address}
          />
          <ViewExplorerMenuItem
            metricsLocation={METRICS_LOCATION}
            closeMenu={closeMenu}
            account={account}
          />
        </>
      )}
      <Box
        borderColor={BorderColor.borderMuted}
        width={BlockSize.Full}
        style={{ height: '1px', borderBottomWidth: 0 }}
      ></Box>
      <MenuItem
        iconName={IconName.SecurityTick}
        onClick={() => {
          history.push(PERMISSIONS);
          trackEvent({
            event: MetaMetricsEventName.NavPermissionsOpened,
            category: MetaMetricsEventCategory.Navigation,
            properties: {
              location: METRICS_LOCATION,
            },
          });
          closeMenu();
        }}
        data-testid="global-menu-connected-sites"
        disabled={hasUnapprovedTransactions}
      >
        {t('allPermissions')}
      </MenuItem>

      {
        ///: BEGIN:ONLY_INCLUDE_IF(build-mmi)
        mmiPortfolioEnabled && (
          <MenuItem
            iconName={IconName.Diagram}
            onClick={() => {
              trackEvent({
                category: MetaMetricsEventCategory.Navigation,
                event: MetaMetricsEventName.MMIPortfolioButtonClicked,
              });
              window.open(
                `${mmiPortfolioUrl}?metametricsId=${metaMetricsId}`,
                '_blank',
              );
              closeMenu();
            }}
            data-testid="global-menu-mmi-portfolio"
          >
            {t('portfolioDashboard')}
          </MenuItem>
        )
        ///: END:ONLY_INCLUDE_IF
      }
      {getEnvironmentType() === ENVIRONMENT_TYPE_FULLSCREEN ? null : (
        <MenuItem
          iconName={IconName.Expand}
          onClick={() => {
            global.platform.openExtensionInBrowser();
            trackEvent({
              event: MetaMetricsEventName.AppWindowExpanded,
              category: MetaMetricsEventCategory.Navigation,
              properties: {
                location: METRICS_LOCATION,
              },
            });
            closeMenu();
          }}
          data-testid="global-menu-expand"
        >
          {t('expandView')}
        </MenuItem>
      )}
      <MenuItem
        iconName={IconName.Snaps}
        onClick={() => {
          history.push(SNAPS_ROUTE);
          closeMenu();
        }}
        showInfoDot={snapsUpdatesAvailable}
      >
        {t('snaps')}
      </MenuItem>
      <MenuItem
        iconName={IconName.MessageQuestion}
        onClick={() => {
          global.platform.openTab({ url: supportLink });
          trackEvent(
            {
              category: MetaMetricsEventCategory.Home,
              event: MetaMetricsEventName.SupportLinkClicked,
              properties: {
                url: supportLink,
                location: METRICS_LOCATION,
              },
            },
            {
              contextPropsIntoEventProperties: [
                MetaMetricsContextProp.PageTitle,
              ],
            },
          );
          closeMenu();
        }}
        data-testid="global-menu-support"
      >
        {supportText}
      </MenuItem>
      <MenuItem
        iconName={IconName.Setting}
        disabled={hasUnapprovedTransactions}
        onClick={() => {
          history.push(SETTINGS_ROUTE);
          trackEvent({
            category: MetaMetricsEventCategory.Navigation,
            event: MetaMetricsEventName.NavSettingsOpened,
            properties: {
              location: METRICS_LOCATION,
            },
          });
          closeMenu();
        }}
        data-testid="global-menu-settings"
      >
        {t('settings')}
      </MenuItem>
      <MenuItem
        ref={lastItemRef} // ref for last item in GlobalMenu
        iconName={IconName.Lock}
        onClick={() => {
          dispatch(lockMetamask());
          history.push(DEFAULT_ROUTE);
          trackEvent({
            category: MetaMetricsEventCategory.Navigation,
            event: MetaMetricsEventName.AppLocked,
            properties: {
              location: METRICS_LOCATION,
            },
          });
          closeMenu();
        }}
        data-testid="global-menu-lock"
      >
        {t('lockMetaMask')}
      </MenuItem>
    </Popover>
  );
};

GlobalMenu.propTypes = {
  /**
   * The element that the menu should display next to
   */
  anchorElement: PropTypes.instanceOf(window.Element),
  /**
   * Function that closes this menu
   */
  closeMenu: PropTypes.func.isRequired,
  /**
   * Whether or not the menu is open
   */
  isOpen: PropTypes.bool.isRequired,
};<|MERGE_RESOLUTION|>--- conflicted
+++ resolved
@@ -146,7 +146,6 @@
       trackEvent({
         category: MetaMetricsEventCategory.NotificationInteraction,
         event: MetaMetricsEventName.NotificationMenuOpened,
-<<<<<<< HEAD
         properties: {
           is_profile_syncing_enabled: isProfileSyncingEnabled,
           is_notifications_enabled: isMetamaskNotificationsEnabled,
@@ -159,20 +158,6 @@
         properties: {
           is_profile_syncing_enabled: isProfileSyncingEnabled,
           is_notifications_enabled: isMetamaskNotificationsEnabled,
-=======
-        properties: {
-          is_profile_syncing_enabled: isProfileSyncingEnabled,
-          is_notifications_enabled: isMetamaskNotificationsEnabled,
-          action_type: 'started',
-        },
-      });
-      trackEvent({
-        category: MetaMetricsEventCategory.NotificationInteraction,
-        event: MetaMetricsEventName.NotificationMenuOpened,
-        properties: {
-          is_profile_syncing_enabled: isProfileSyncingEnabled,
-          is_notifications_enabled: isMetamaskNotificationsEnabled,
->>>>>>> e3aef952
         },
       });
       dispatch(showConfirmTurnOnMetamaskNotifications());
