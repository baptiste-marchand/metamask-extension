--- conflicted
+++ resolved
@@ -53,30 +53,6 @@
 const MAXIMUM_CURRENCY_DECIMALS = 3;
 const MAXIMUM_CHARACTERS_WITHOUT_TOOLTIP = 17;
 
-<<<<<<< HEAD
-function getLabel(t, { type }) {
-  switch (type) {
-    case KeyringType.qr:
-      return HardwareKeyringNames.qr;
-    case KeyringType.imported:
-      return t('imported');
-    case KeyringType.trezor:
-      return HardwareKeyringNames.trezor;
-    case KeyringType.ledger:
-      return HardwareKeyringNames.ledger;
-    case KeyringType.lattice:
-      return HardwareKeyringNames.lattice;
-    ///: BEGIN:ONLY_INCLUDE_IF(keyring-snaps)
-    case KeyringType.snap:
-      return `${t('snaps')} (${t('beta')})`;
-    ///: END:ONLY_INCLUDE_IF
-    default:
-      return null;
-  }
-}
-
-=======
->>>>>>> 93a950fa
 export const AccountListItem = ({
   identity,
   selected = false,
