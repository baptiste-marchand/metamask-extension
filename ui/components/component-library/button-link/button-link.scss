--- conflicted
+++ resolved
@@ -1,9 +1,4 @@
 .mm-button-link {
-<<<<<<< HEAD
-  color: var(--color-primary-default);
-
-=======
->>>>>>> 90d2ca07
   &:hover {
     color: var(--color-primary-default);
     opacity: 0.5;
