--- conflicted
+++ resolved
@@ -25,10 +25,7 @@
   children,
   className,
   href,
-<<<<<<< HEAD
-=======
   ellipsis = false,
->>>>>>> 4b271868
   externalLink,
   size = BUTTON_BASE_SIZES.MD,
   startIconName,
@@ -75,26 +72,6 @@
       borderRadius={BorderRadius.pill}
       {...props}
     >
-<<<<<<< HEAD
-      <Text
-        as="span"
-        className="mm-button-base__content"
-        justifyContent={JustifyContent.center}
-        alignItems={AlignItems.center}
-        gap={2}
-        variant={TextVariant.bodyMd}
-        color={TextColor.inherit}
-        {...textProps}
-      >
-        {startIconName && (
-          <Icon name={startIconName} size={Size.SM} {...startIconProps} />
-        )}
-        {children}
-        {endIconName && (
-          <Icon name={endIconName} size={Size.SM} {...endIconProps} />
-        )}
-      </Text>
-=======
       {startIconName && (
         <Icon
           name={startIconName}
@@ -131,7 +108,6 @@
           color={loading ? IconColor.transparent : endIconProps?.color}
         />
       )}
->>>>>>> 4b271868
       {loading && (
         <Icon
           className="mm-button-base__icon-loading"
@@ -175,13 +151,10 @@
    */
   href: PropTypes.string,
   /**
-<<<<<<< HEAD
-=======
    * Used for long strings that can be cut off...
    */
   ellipsis: PropTypes.bool,
   /**
->>>>>>> 4b271868
    * Boolean indicating if the link targets external content, it will cause the link to open in a new tab
    */
   externalLink: PropTypes.bool,
@@ -190,19 +163,11 @@
    * The name of the icon to display. Should be one of ICON_NAMES
    */
   startIconName: PropTypes.oneOf(Object.values(ICON_NAMES)),
-<<<<<<< HEAD
   /**
    * iconProps accepts all the props from Icon
    */
   startIconProps: PropTypes.shape(Icon.PropTypes),
   /**
-=======
-  /**
-   * iconProps accepts all the props from Icon
-   */
-  startIconProps: PropTypes.shape(Icon.PropTypes),
-  /**
->>>>>>> 4b271868
    * Add icon to end (right side) of button text passing icon name
    * The name of the icon to display. Should be one of ICON_NAMES
    */
