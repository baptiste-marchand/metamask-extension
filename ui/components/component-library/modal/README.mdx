import { Story, Canvas, ArgsTable } from '@storybook/addon-docs';

import { Modal } from './modal';

# Modal

The `Modal` focuses the user's attention exclusively on information via a window that is overlaid on primary content. It should be used with the `ModalOverlay`, `ModalContent` and `ModalHeader` components to create a complete modal.

[MetaMask Design System Guides](https://www.notion.so/MetaMask-Design-System-Guides-Design-f86ecc914d6b4eb6873a122b83c12940)

<Canvas>
  <Story id="components-componentlibrary-modal--default-story" />
</Canvas>

## Props

<ArgsTable of={Modal} />

### Usage

The `Modal` component is a very atomic level component that is meant to be used with `ModalOverlay`, `ModalContent` and `ModalHeader`.

When the modal opens:

- Focus is trapped within the modal and set to the first tabbable element.
- Content behind a modal dialog is inert, meaning that users cannot interact with it.
- Use the `isOpen` prop to control whether the modal is open or closed.
- Use the `onClose` prop to fire a callback when the modal is closed. This is used for the `isClosedOnOutsideClick` prop and the `isClosedOnEscapeKey`.

<Canvas>
  <Story id="components-componentlibrary-modal--usage" />
</Canvas>

```jsx
import React, { useState, useRef } from 'react';
<<<<<<< HEAD
import { Modal, ModalOverlay, ModalContent, ModalHeader, ModalBody, Text, Button } from '../../component-library';
=======
import { Modal, ModalOverlay, ModalContent, ModalHeader, ModalBody, ModalFooter, Text, Button } from '../../component-library';
>>>>>>> 93a950fa

const [open, setOpen] = useState(false);

const handleOnClick = () => {
  setOpen(true);
};

const handleOnClose = () => {
  setOpen(false);
};

<Button onClick={handleOnClick}>OpenModal</Button>
<Modal
  isOpen={open}
  onClose={handleOnClose}
>
  <ModalOverlay />
  <ModalContent>
    <ModalHeader onClose={handleOnClose} onBack={handleOnClose}>
      Modal Header
    </ModalHeader>
    <ModalBody>
      <Text>ModalBody children</Text>
    </ModalBody>
<<<<<<< HEAD
=======
    <ModalFooter onSubmit={handleOnClose} onCancel={handleOnCancel}>
>>>>>>> 93a950fa
  </ModalContent>
</Modal>
```

### Is Closed On Outside Click

Use the `isClosedOnOutsideClick` prop to control whether the modal should close when the user clicks outside of the modal.

Defaults to `true`.

<Canvas>
  <Story id="components-componentlibrary-modal--is-closed-on-outside-click" />
</Canvas>

```jsx
import { Modal } from '../../component-library';

<Modal isClosedOnOutsideClick={false} />;
```

### Is Closed On Escape Key

Use the `isClosedOnEscapeKey` prop to control whether the modal should close when the user presses the escape key.

Defaults to `true`.

<Canvas>
  <Story id="components-componentlibrary-modal--is-closed-on-escape-key" />
</Canvas>

```jsx
import { Modal } from '../../component-library';

<Modal isClosedOnEscapeKey={false} />;
```

### Initial Focus Ref

Use the `initialFocusRef` to set the `ref` of the element to receive focus initially. This is useful for input elements that should receive focus when the modal opens.

<Canvas>
  <Story id="components-componentlibrary-modal--initial-focus-ref" />
</Canvas>

```jsx
import React, { useState, useRef } from 'react';
import { Modal, ModalOverlay, ModalContent, ModalHeader, ModalBody, TextFieldSearch, Button } from '../../component-library';

// Ref to set initial focus
const inputRef = React.useRef<HTMLDivElement>(null);

const [open, setOpen] = useState(false);

const handleOnClick = () => {
  setOpen(true);
};

const handleOnClose = () => {
  setOpen(false);
};

<Button onClick={handleOnClick}>Open modal</Button>
<Modal
  isOpen={isOpen}
  onClose={handleOnClose}
  initialFocusRef={inputRef}
>
  <ModalOverlay />
  <ModalContent >
    <ModalHeader
      onClose={handleOnClose}
      onBack={handleOnClose}
      marginBottom={4}
    >
      Modal Header
    </ModalHeader>
    <TextFieldSearch
      placeholder="Search"
      inputProps={{ ref: inputRef }}
      width={BLOCK_SIZES.FULL}
    />
    <ModalBody>
      <Text>ModalBody children</Text>
    </ModalBody>
  </ModalContent>
</Modal>
```

### Final Focus Ref

Use the `finalFocusRef` to set the `ref` of the element to receive focus when the modal closes.

<Canvas>
  <Story id="components-componentlibrary-modal--final-focus-ref" />
</Canvas>

```jsx
import React, { useState, useRef } from 'react';
import { Modal, ModalOverlay, ModalContent, ModalHeader, TextFieldSearch, Button } from '../../component-library';

// Ref to set focus after modal closes
const buttonRef = React.useRef<HTMLButtonElement>(null);

const [open, setOpen] = useState(false);

const handleOnClick = () => {
  setOpen(true);
};

const handleOnClose = () => {
  setOpen(false);
};

<Button onClick={handleOnClick} marginRight={4}>
  Open modal
</Button>
<button ref={buttonRef}>Receives focus after close</button>
<Modal
  isOpen={isOpen}
  onClose={handleOnClose}
  finalFocusRef={buttonRef}
>
  <ModalOverlay />
  <ModalContent >
    <ModalHeader
      onClose={handleOnClose}
      onBack={handleOnClose}
      marginBottom={4}
    >
      Modal Header
    </ModalHeader>
    <ModalBody>
      <Text>ModalBody children</Text>
    </ModalBody>
  </ModalContent>
</Modal>
```

### Restore Focus

Use the `restoreFocus` prop to restore focus to the element that triggered the `Modal` once it unmounts

Defaults to `false`

<Canvas>
  <Story id="components-componentlibrary-modal--restore-focus" />
</Canvas>

```jsx
import { Modal } from '../../component-library';

<Modal restoreFocus={true} />;
```

### Auto Focus

If `true`, the first focusable element within the `children` will auto-focused once `Modal` mounts. Depending on the content of `Modal` this is usually the back or close button in the `ModalHeader`.

Defaults to `true`

<Canvas>
  <Story id="components-componentlibrary-modal--auto-focus" />
</Canvas>

```jsx
import { Modal } from '../../component-library';

<Modal autoFocus={false} />;
```

## Accessibility

### Keyboard and Focus Management

- When the modal opens, focus is trapped within it.
- When the modal opens, focus is automatically set to the first enabled element, or the element from `initialFocusRef`.
- When the modal closes, focus returns to the element that was focused before the modal activated, or the element from `finalFocusRef`.
- Clicking on the overlay closes the Modal.
- Pressing ESC closes the Modal.
- Scrolling is blocked on the elements behind the modal.
- The modal is rendered in a portal attached to the end of document.body to break it out of the source order and make it easy to add aria-hidden to its siblings.

### ARIA

- The `ModalContent` has aria-modal="true" and role="dialog"
- The `ModalOverlay` has aria-hidden="true"<|MERGE_RESOLUTION|>--- conflicted
+++ resolved
@@ -33,11 +33,7 @@
 
 ```jsx
 import React, { useState, useRef } from 'react';
-<<<<<<< HEAD
-import { Modal, ModalOverlay, ModalContent, ModalHeader, ModalBody, Text, Button } from '../../component-library';
-=======
 import { Modal, ModalOverlay, ModalContent, ModalHeader, ModalBody, ModalFooter, Text, Button } from '../../component-library';
->>>>>>> 93a950fa
 
 const [open, setOpen] = useState(false);
 
@@ -62,10 +58,7 @@
     <ModalBody>
       <Text>ModalBody children</Text>
     </ModalBody>
-<<<<<<< HEAD
-=======
     <ModalFooter onSubmit={handleOnClose} onCancel={handleOnCancel}>
->>>>>>> 93a950fa
   </ModalContent>
 </Modal>
 ```
