import React from 'react';
import PropTypes from 'prop-types';
import classnames from 'classnames';

import {
  DISPLAY,
  FLEX_DIRECTION,
  SEVERITIES,
  Size,
} from '../../../helpers/constants/design-system';

import Box from '../../ui/box/box';

import { TextField } from '../text-field';
import { HelpText } from '../help-text';
import { Label } from '../label';

export const FormTextField = ({
  autoComplete,
  autoFocus,
  className,
  defaultValue,
  disabled,
  error,
  helpText,
  helpTextProps,
  id,
  inputProps,
  inputRef,
  label,
  labelProps,
  startAccessory,
  maxLength,
  name,
  onBlur,
  onChange,
  onFocus,
  placeholder,
  readOnly,
  required,
  endAccessory,
  size = Size.MD,
  textFieldProps,
  truncate,
  type = 'text',
  value,
  ...props
}) => (
  <Box
    className={classnames(
      'mm-form-text-field',
      { 'mm-form-text-field--disabled': disabled },
      className,
    )}
    display={DISPLAY.FLEX}
    flexDirection={FLEX_DIRECTION.COLUMN}
    {...props}
  >
    {label && (
      <Label
        htmlFor={id}
<<<<<<< HEAD
        required={required}
=======
>>>>>>> 4b271868
        {...labelProps}
        className={classnames(
          'mm-form-text-field__label',
          labelProps?.className,
        )}
      >
        {label}
      </Label>
    )}
    <TextField
      className={classnames(
        'mm-form-text-field__text-field',
        textFieldProps?.className,
      )}
      id={id}
      {...{
        autoComplete,
        autoFocus,
        defaultValue,
        disabled,
        error,
        id,
        inputProps,
        inputRef,
        startAccessory,
        maxLength,
        name,
        onBlur,
        onChange,
        onFocus,
        placeholder,
        readOnly,
        required,
        endAccessory,
        size,
        truncate,
        type,
        value,
        ...textFieldProps,
      }}
    />
    {helpText && (
      <HelpText
        severity={error && SEVERITIES.DANGER}
        marginTop={1}
        {...helpTextProps}
        className={classnames(
          'mm-form-text-field__help-text',
          helpTextProps?.className,
        )}
      >
        {helpText}
      </HelpText>
    )}
  </Box>
);

FormTextField.propTypes = {
  /**
   * An additional className to apply to the form-text-field
   */
  className: PropTypes.string,
  /**
   * The id of the FormTextField
   * Required if label prop exists to ensure accessibility
   *
   * @param {object} props - The props passed to the component.
   * @param {string} propName - The prop name in this case 'id'.
   * @param {string} componentName - The name of the component.
   */
  id: (props, propName, componentName) => {
    if (props.label && !props[propName]) {
      return new Error(
        `If a label prop exists you must provide an ${propName} prop for the label's htmlFor attribute for accessibility. Warning coming from ${componentName} ui/components/component-library/form-text-field/form-text-field.js`,
      );
    }
    return null;
  },
  /**
   * The content of the Label component
   */
  label: PropTypes.string,
  /**
   * Props that are applied to the Label component
   */
  labelProps: PropTypes.object,
  /**
   * The content of the HelpText component
   */
  helpText: PropTypes.string,
  /**
   * Props that are applied to the HelpText component
   */
  helpTextProps: PropTypes.object,
  /**
   * Props that are applied to the TextField component
   */
  textFieldProps: PropTypes.object,
  /**
   * FormTextField accepts all the props from TextField and Box
   */
  ...TextField.propTypes,
};<|MERGE_RESOLUTION|>--- conflicted
+++ resolved
@@ -59,10 +59,6 @@
     {label && (
       <Label
         htmlFor={id}
-<<<<<<< HEAD
-        required={required}
-=======
->>>>>>> 4b271868
         {...labelProps}
         className={classnames(
           'mm-form-text-field__label',
