--- conflicted
+++ resolved
@@ -1,14 +1,9 @@
 import React from 'react';
 import PropTypes from 'prop-types';
 import classnames from 'classnames';
-<<<<<<< HEAD
-import { ButtonIcon, ButtonLink, Text } from '..';
-import { IconName } from '../icon';
-=======
 import { ButtonIcon } from '../button-icon/deprecated';
 import { ButtonLink, Text } from '..';
 import { ICON_NAMES } from '../icon/deprecated';
->>>>>>> b14b6ba0
 
 import Box from '../../ui/box';
 
@@ -78,7 +73,7 @@
         <ButtonIcon
           className="mm-banner-base__close-button"
           marginLeft="auto"
-          iconName={IconName.Close}
+          iconName={ICON_NAMES.CLOSE}
           size={Size.SM}
           ariaLabel="Close" // TODO: i18n
           onClick={onClose}
