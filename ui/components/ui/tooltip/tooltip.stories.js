import React from 'react';
import Box from '../box/box';
<<<<<<< HEAD
import { Text } from '../../component-library';
=======
import { Icon, IconName, Text } from '../../component-library';
import { IconColor } from '../../../helpers/constants/design-system';
>>>>>>> c2bbbb1d
import Tooltip from '.';

export default {
  title: 'Components/UI/Tooltip',

  argTypes: {
    containerClassName: {
      control: 'text',
    },
    disabled: {
      control: 'boolean',
    },
    html: {
      control: 'html',
    },
    interactive: {
      control: 'boolean',
    },
    onHidden: {
      action: 'onHidden',
    },
    position: {
      control: 'select',
      options: ['top', 'right', 'bottom', 'left'],
    },
    size: {
      control: 'select',
      options: ['small', 'regular', 'big'],
    },
    title: {
      control: 'text',
    },
    trigger: {
      control: 'any',
    },
    wrapperClassName: {
      control: 'text',
    },
    style: {
      control: 'object',
    },
    tabIndex: {
      control: 'number',
    },
    tag: {
      control: 'text',
    },
  },
  args: {
    position: 'top',
    title: 'Title of the tooltip',
    trigger: 'mouseenter',
  },
};

export const DefaultStory = (args) => (
  <Box display="flex">
    <Text>Hover over the info icon to see the tooltip</Text>
    <Tooltip {...args}>
      <Icon name={IconName.Info} color={IconColor.iconAlternative} />
    </Tooltip>
  </Box>
);

DefaultStory.storyName = 'Default';

export const HTML = (args) => (
  <Box display="flex">
    <Text>This tooltips content is html</Text>
    <Tooltip {...args}>
      <Icon name={IconName.Info} color={IconColor.iconAlternative} />
    </Tooltip>
  </Box>
);

HTML.args = {
  interactive: true,
  html: (
    <Box>
      And includes a <a href="#">link</a>
    </Box>
  ),
};<|MERGE_RESOLUTION|>--- conflicted
+++ resolved
@@ -1,11 +1,7 @@
 import React from 'react';
 import Box from '../box/box';
-<<<<<<< HEAD
-import { Text } from '../../component-library';
-=======
 import { Icon, IconName, Text } from '../../component-library';
 import { IconColor } from '../../../helpers/constants/design-system';
->>>>>>> c2bbbb1d
 import Tooltip from '.';
 
 export default {
