--- conflicted
+++ resolved
@@ -82,13 +82,8 @@
 
     let newDecimalValue = decimalValue;
 
-<<<<<<< HEAD
-    if (decimals && applyDecimals) {
-      newDecimalValue = parseFloat(decimalValue).toFixed(decimals);
-=======
     if (decimals && decimalValue && applyDecimals) {
       newDecimalValue = new BigNumber(decimalValue, 10).toFixed(decimals);
->>>>>>> 0bff7925
     }
 
     const multiplier = Math.pow(10, Number(decimals || 0));
