--- conflicted
+++ resolved
@@ -30,10 +30,6 @@
   sumHexes,
 } from '../../shared/modules/conversion.utils';
 import { getAveragePriceEstimateInHexWEI } from './custom-gas';
-<<<<<<< HEAD
-import { getCurrentChainId, getTokenExchangeRates } from './selectors';
-=======
->>>>>>> 717376e8
 import {
   checkNetworkAndAccountSupports1559,
   getCurrentChainId,
