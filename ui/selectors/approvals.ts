import { ApprovalControllerState } from '@metamask/approval-controller';
import { ApprovalType } from '@metamask/controller-utils';
import { createSelector } from 'reselect';
import { createDeepEqualSelector } from './util';

export type ApprovalsMetaMaskState = {
  metamask: {
    pendingApprovals: ApprovalControllerState['pendingApprovals'];
    approvalFlows: ApprovalControllerState['approvalFlows'];
  };
};

export function hasPendingApprovals(
  state: ApprovalsMetaMaskState,
  approvalTypes: ApprovalType[],
  predicate?: (
    approval: ApprovalControllerState['pendingApprovals'][string],
  ) => boolean,
) {
  const pendingApprovalRequests = Object.values(
    state.metamask.pendingApprovals,
  ).filter(({ type }) => approvalTypes.includes(type as ApprovalType));

  if (predicate) {
    return pendingApprovalRequests.some(predicate);
  }

  return pendingApprovalRequests.length > 0;
}

export const getApprovalRequestsByType = (
  state: ApprovalsMetaMaskState,
  approvalType: ApprovalType,
  predicate?: (
    approval: ApprovalControllerState['pendingApprovals'][string],
  ) => boolean,
) => {
  const pendingApprovalRequests = Object.values(
    state.metamask.pendingApprovals,
  ).filter(({ type }) => type === approvalType);

  if (predicate) {
    return pendingApprovalRequests.filter(predicate);
  }

  return pendingApprovalRequests;
};

export function getApprovalFlows(state: ApprovalsMetaMaskState) {
  return state.metamask.approvalFlows;
}

export function getPendingApprovals(state: ApprovalsMetaMaskState) {
  return Object.values(state.metamask.pendingApprovals ?? []);
<<<<<<< HEAD
}
=======
}

export function pendingApprovalsSortedSelector(state: ApprovalsMetaMaskState) {
  return getPendingApprovals(state).sort((a1, a2) => a1.time - a2.time);
}

const internalSelectPendingApproval = createSelector(
  getPendingApprovals,
  (_state: ApprovalsMetaMaskState, id: string) => id,
  (approvals, id) => approvals.find(({ id: approvalId }) => approvalId === id),
);

export const selectPendingApproval = createDeepEqualSelector(
  internalSelectPendingApproval,
  (approval) => approval,
);
>>>>>>> 717376e8
<|MERGE_RESOLUTION|>--- conflicted
+++ resolved
@@ -52,9 +52,6 @@
 
 export function getPendingApprovals(state: ApprovalsMetaMaskState) {
   return Object.values(state.metamask.pendingApprovals ?? []);
-<<<<<<< HEAD
-}
-=======
 }
 
 export function pendingApprovalsSortedSelector(state: ApprovalsMetaMaskState) {
@@ -70,5 +67,4 @@
 export const selectPendingApproval = createDeepEqualSelector(
   internalSelectPendingApproval,
   (approval) => approval,
-);
->>>>>>> 717376e8
+);