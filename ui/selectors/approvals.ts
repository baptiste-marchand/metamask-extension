--- conflicted
+++ resolved
@@ -54,13 +54,10 @@
   return Object.values(state.metamask.pendingApprovals ?? []);
 }
 
-<<<<<<< HEAD
-=======
 export function pendingApprovalsSortedSelector(state: ApprovalsMetaMaskState) {
   return getPendingApprovals(state).sort((a1, a2) => a1.time - a2.time);
 }
 
->>>>>>> f3548885
 const internalSelectPendingApproval = createSelector(
   getPendingApprovals,
   (_state: ApprovalsMetaMaskState, id: string) => id,
