--- conflicted
+++ resolved
@@ -15,35 +15,6 @@
 };
 
 describe('Confirm Transaction Selector', () => {
-<<<<<<< HEAD
-  describe('unconfirmedTransactionsCountSelector', () => {
-    const state = {
-      metamask: {
-        unapprovedTxs: {
-          1: {
-            metamaskNetworkId: '5',
-          },
-          2: {
-            chainId: CHAIN_IDS.MAINNET,
-          },
-        },
-        unapprovedMsgCount: 1,
-        unapprovedPersonalMsgCount: 1,
-        unapprovedTypedMessagesCount: 1,
-        networkId: '5',
-        providerConfig: {
-          chainId: '0x5',
-        },
-      },
-    };
-
-    it('returns number of txs in unapprovedTxs state with the same network plus unapproved signing method counts', () => {
-      expect(unconfirmedTransactionsCountSelector(state)).toStrictEqual(4);
-    });
-  });
-
-=======
->>>>>>> c2bbbb1d
   describe('sendTokenTokenAmountAndToAddressSelector', () => {
     const state = {
       confirmTransaction: {
