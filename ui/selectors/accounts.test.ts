import {
  MOCK_ACCOUNTS,
  MOCK_ACCOUNT_EOA,
  MOCK_ACCOUNT_ERC4337,
  MOCK_ACCOUNT_BIP122_P2WPKH,
  MOCK_ACCOUNT_BIP122_P2WPKH_TESTNET,
} from '../../test/data/mock-accounts';
import {
  AccountsState,
  isSelectedInternalAccountEth,
  isSelectedInternalAccountBtc,
  hasCreatedBtcMainnetAccount,
  hasCreatedBtcTestnetAccount,
} from './accounts';

const MOCK_STATE: AccountsState = {
  metamask: {
    internalAccounts: {
      selectedAccount: MOCK_ACCOUNT_EOA.id,
      accounts: MOCK_ACCOUNTS,
    },
  },
};

describe('Accounts Selectors', () => {
  describe('isSelectedInternalAccountEth', () => {
    // @ts-expect-error This is missing from the Mocha type definitions
    it.each([
      { type: MOCK_ACCOUNT_EOA.type, id: MOCK_ACCOUNT_EOA.id, isEth: true },
      {
        type: MOCK_ACCOUNT_ERC4337.type,
        id: MOCK_ACCOUNT_ERC4337.id,
        isEth: true,
      },
      {
        type: MOCK_ACCOUNT_BIP122_P2WPKH.type,
        id: MOCK_ACCOUNT_BIP122_P2WPKH.id,
        isEth: false,
      },
    ])(
      'returns $isEth if the account is: $type',
      ({ id, isEth }: { id: string; isEth: boolean }) => {
        const state = MOCK_STATE;

        state.metamask.internalAccounts.selectedAccount = id;
        expect(isSelectedInternalAccountEth(state)).toBe(isEth);
      },
    );

    it('returns false if no account is selected', () => {
      const state = MOCK_STATE;

      state.metamask.internalAccounts.selectedAccount = '';
      expect(isSelectedInternalAccountEth(MOCK_STATE)).toBe(false);
    });
  });

  describe('isSelectedInternalAccountBtc', () => {
    // @ts-expect-error This is missing from the Mocha type definitions
    it.each([
      { type: MOCK_ACCOUNT_EOA.type, id: MOCK_ACCOUNT_EOA.id, isBtc: false },
      {
        type: MOCK_ACCOUNT_ERC4337.type,
        id: MOCK_ACCOUNT_ERC4337.id,
        isBtc: false,
      },
      {
        type: MOCK_ACCOUNT_BIP122_P2WPKH.type,
        id: MOCK_ACCOUNT_BIP122_P2WPKH.id,
        isBtc: true,
      },
    ])(
      'returns $isBtc if the account is: $type',
      ({ id, isBtc }: { id: string; isBtc: boolean }) => {
        const state = MOCK_STATE;

        state.metamask.internalAccounts.selectedAccount = id;
        expect(isSelectedInternalAccountBtc(state)).toBe(isBtc);
      },
    );

    it('returns false if none account is selected', () => {
      const state = MOCK_STATE;

      state.metamask.internalAccounts.selectedAccount = '';
      expect(isSelectedInternalAccountBtc(MOCK_STATE)).toBe(false);
    });
  });

  describe('hasCreatedBtcMainnetAccount', () => {
    it('returns true if the BTC mainnet account has been created', () => {
      const state = MOCK_STATE;

      expect(hasCreatedBtcMainnetAccount(state)).toBe(true);
    });

    it('returns false if the BTC mainnet account has not been created yet', () => {
      const state: AccountsState = {
        metamask: {
          // No-op for this test, but might be required in the future:
          ...MOCK_STATE.metamask,
          internalAccounts: {
            selectedAccount: MOCK_ACCOUNT_EOA.id,
<<<<<<< HEAD
            accounts: [MOCK_ACCOUNT_EOA],
=======
            accounts: { mock_account_eoa: MOCK_ACCOUNT_EOA },
>>>>>>> 535c139b
          },
        },
      };

      expect(isSelectedInternalAccountBtc(state)).toBe(false);
    });
  });

  describe('hasCreatedBtcTestnetAccount', () => {
    it('returns true if the BTC testnet account has been created', () => {
      const state: AccountsState = {
        metamask: {
          // No-op for this test, but might be required in the future:
          ...MOCK_STATE.metamask,
          internalAccounts: {
            selectedAccount: MOCK_ACCOUNT_BIP122_P2WPKH.id,
<<<<<<< HEAD
            accounts: [
              MOCK_ACCOUNT_BIP122_P2WPKH,
              MOCK_ACCOUNT_BIP122_P2WPKH_TESTNET,
            ],
=======
            accounts: {
              mock_account_bip122_pwpkh: MOCK_ACCOUNT_BIP122_P2WPKH,
              mock_account_bip122_p2wpkh_testnet:
                MOCK_ACCOUNT_BIP122_P2WPKH_TESTNET,
            },
>>>>>>> 535c139b
          },
        },
      };

      expect(hasCreatedBtcTestnetAccount(state)).toBe(true);
    });

    it('returns false if the BTC testnet account has not been created yet', () => {
      const state: AccountsState = {
        metamask: {
          // No-op for this test, but might be required in the future:
          ...MOCK_STATE.metamask,
          internalAccounts: {
            selectedAccount: MOCK_ACCOUNT_BIP122_P2WPKH.id,
<<<<<<< HEAD
            accounts: [MOCK_ACCOUNT_BIP122_P2WPKH],
=======
            accounts: {
              mock_account_bip122_p2wpkh: MOCK_ACCOUNT_BIP122_P2WPKH,
            },
>>>>>>> 535c139b
          },
        },
      };

      expect(isSelectedInternalAccountBtc(state)).toBe(false);
    });
  });
});<|MERGE_RESOLUTION|>--- conflicted
+++ resolved
@@ -101,11 +101,7 @@
           ...MOCK_STATE.metamask,
           internalAccounts: {
             selectedAccount: MOCK_ACCOUNT_EOA.id,
-<<<<<<< HEAD
-            accounts: [MOCK_ACCOUNT_EOA],
-=======
             accounts: { mock_account_eoa: MOCK_ACCOUNT_EOA },
->>>>>>> 535c139b
           },
         },
       };
@@ -122,18 +118,11 @@
           ...MOCK_STATE.metamask,
           internalAccounts: {
             selectedAccount: MOCK_ACCOUNT_BIP122_P2WPKH.id,
-<<<<<<< HEAD
-            accounts: [
-              MOCK_ACCOUNT_BIP122_P2WPKH,
-              MOCK_ACCOUNT_BIP122_P2WPKH_TESTNET,
-            ],
-=======
             accounts: {
               mock_account_bip122_pwpkh: MOCK_ACCOUNT_BIP122_P2WPKH,
               mock_account_bip122_p2wpkh_testnet:
                 MOCK_ACCOUNT_BIP122_P2WPKH_TESTNET,
             },
->>>>>>> 535c139b
           },
         },
       };
@@ -148,13 +137,44 @@
           ...MOCK_STATE.metamask,
           internalAccounts: {
             selectedAccount: MOCK_ACCOUNT_BIP122_P2WPKH.id,
-<<<<<<< HEAD
-            accounts: [MOCK_ACCOUNT_BIP122_P2WPKH],
-=======
             accounts: {
               mock_account_bip122_p2wpkh: MOCK_ACCOUNT_BIP122_P2WPKH,
             },
->>>>>>> 535c139b
+          },
+        },
+      };
+
+      expect(isSelectedInternalAccountBtc(state)).toBe(false);
+    });
+  });
+
+  describe('hasCreatedBtcTestnetAccount', () => {
+    it('returns true if the BTC testnet account has been created', () => {
+      const state: AccountsState = {
+        metamask: {
+          // No-op for this test, but might be required in the future:
+          ...MOCK_STATE.metamask,
+          internalAccounts: {
+            selectedAccount: MOCK_ACCOUNT_BIP122_P2WPKH.id,
+            accounts: [
+              MOCK_ACCOUNT_BIP122_P2WPKH,
+              MOCK_ACCOUNT_BIP122_P2WPKH_TESTNET,
+            ],
+          },
+        },
+      };
+
+      expect(hasCreatedBtcTestnetAccount(state)).toBe(true);
+    });
+
+    it('returns false if the BTC testnet account has not been created yet', () => {
+      const state: AccountsState = {
+        metamask: {
+          // No-op for this test, but might be required in the future:
+          ...MOCK_STATE.metamask,
+          internalAccounts: {
+            selectedAccount: MOCK_ACCOUNT_BIP122_P2WPKH.id,
+            accounts: [MOCK_ACCOUNT_BIP122_P2WPKH],
           },
         },
       };
