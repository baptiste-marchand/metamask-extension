import { ApprovalType } from '@metamask/controller-utils';
import { WALLET_SNAP_PERMISSION_KEY } from '@metamask/snaps-rpc-methods';
import { isEvmAccountType } from '@metamask/keyring-api';
<<<<<<< HEAD
import {
  Caip25CaveatType,
  Caip25EndowmentPermissionName,
  // TODO: move these into shared path
  // eslint-disable-next-line import/no-restricted-paths
} from '../../app/scripts/lib/multichain-api/caip25permissions';
// TODO: move these into shared path
// eslint-disable-next-line import/no-restricted-paths
import { getEthAccounts } from '../../app/scripts/lib/multichain-api/adapters/caip-permission-adapter-eth-accounts';
=======
import { CaveatTypes } from '../../shared/constants/permissions';
// eslint-disable-next-line import/no-restricted-paths
import { PermissionNames } from '../../app/scripts/controllers/permissions';
>>>>>>> 251b4805
import { getApprovalRequestsByType } from './approvals';
import { createDeepEqualSelector } from './util';
import {
  getInternalAccount,
  getMetaMaskAccountsOrdered,
  getOriginOfCurrentTab,
  getSelectedInternalAccount,
  getTargetSubjectMetadata,
} from '.';

// selectors

/**
 * Deep equal selector to get the permission subjects object.
 *
 * @param {object} state - The current state.
 * @returns {object} The permissions subjects object.
 */
export const getPermissionSubjectsDeepEqual = createDeepEqualSelector(
  (state) => state.metamask.subjects || {},
  (subjects) => subjects,
);

/**
 * Deep equal selector to get the subject metadata object.
 *
 * @param {object} state - The current state.
 * @returns {object} The subject metadata object.
 */
export const getSubjectMetadataDeepEqual = createDeepEqualSelector(
  (state) => state.metamask.subjectMetadata,
  (metadata) => metadata,
);

/**
 * Selector to get the permission subjects object.
 *
 * @param {object} state - The current state.
 * @returns {object} The permissions subjects object.
 */
export function getPermissionSubjects(state) {
  return state.metamask.subjects || {};
}

/**
 * Selects the permitted accounts from the eth_accounts permission given state
 * and an origin.
 *
 * @param {object} state - The current state.
 * @param {string} origin - The origin/subject to get the permitted accounts for.
 * @returns {Array<string>} An empty array or an array of accounts.
 */
export function getPermittedAccounts(state, origin) {
  return getAccountsFromPermission(
    getCaip25PermissionFromSubject(subjectSelector(state, origin)),
  );
}

export function getPermittedChains(state, origin) {
  return getChainsFromPermission(
    getChainsPermissionFromSubject(subjectSelector(state, origin)),
  );
}

/**
 * Selects the permitted accounts from the eth_accounts permission for the
 * origin of the current tab.
 *
 * @param {object} state - The current state.
 * @returns {Array<string>} An empty array or an array of accounts.
 */
export function getPermittedAccountsForCurrentTab(state) {
  return getPermittedAccounts(state, getOriginOfCurrentTab(state));
}

export function getPermittedAccountsForSelectedTab(state, activeTab) {
  return getPermittedAccounts(state, activeTab);
}

export function getPermittedChainsForCurrentTab(state) {
  return getPermittedAccounts(state, getOriginOfCurrentTab(state));
}

export function getPermittedChainsForSelectedTab(state, activeTab) {
  return getPermittedChains(state, activeTab);
}

/**
 * Returns a map of permitted accounts by origin for all origins.
 *
 * @param {object} state - The current state.
 * @returns {object} Permitted accounts by origin.
 */
export function getPermittedAccountsByOrigin(state) {
  const subjects = getPermissionSubjects(state);
  return Object.keys(subjects).reduce((acc, subjectKey) => {
    const accounts = getAccountsFromSubject(subjects[subjectKey]);
    if (accounts.length > 0) {
      acc[subjectKey] = accounts;
    }
    return acc;
  }, {});
}

export function getPermittedChainsByOrigin(state) {
  const subjects = getPermissionSubjects(state);
  return Object.keys(subjects).reduce((acc, subjectKey) => {
    const chains = getChainsFromSubject(subjects[subjectKey]);
    if (chains.length > 0) {
      acc[subjectKey] = chains;
    }
    return acc;
  }, {});
}

export function getSubjectMetadata(state) {
  return state.metamask.subjectMetadata;
}

/**
 * Returns an array of connected subject objects, with the following properties:
 * - extensionId
 * - key (i.e. origin)
 * - name
 * - icon
 *
 * @param {object} state - The current state.
 * @returns {Array<object>} An array of connected subject objects.
 */
export function getConnectedSubjectsForSelectedAddress(state) {
  const selectedInternalAccount = getSelectedInternalAccount(state);
  const subjects = getPermissionSubjects(state);
  const subjectMetadata = getSubjectMetadata(state);

  const connectedSubjects = [];

  Object.entries(subjects).forEach(([subjectKey, subjectValue]) => {
    const exposedAccounts = getAccountsFromSubject(subjectValue);
    if (!exposedAccounts.includes(selectedInternalAccount.address)) {
      return;
    }

    const { extensionId, name, iconUrl } = subjectMetadata[subjectKey] || {};

    connectedSubjects.push({
      extensionId,
      origin: subjectKey,
      name,
      iconUrl,
    });
  });

  return connectedSubjects;
}

/**
 *  @typedef {import('./selectors.types').AccountConnections} AccountConnections
 */

/**
 * Retrieves the connected subjects for all addresses.
 *
 * @returns {AccountConnections}  The connected subjects for all addresses.
 */
export const getConnectedSubjectsForAllAddresses = createDeepEqualSelector(
  getPermissionSubjects,
  getSubjectMetadata,
  (subjects, subjectMetadata) => {
    const accountsToConnections = {};
    Object.entries(subjects).forEach(([subjectKey, subjectValue]) => {
      const exposedAccounts = getAccountsFromSubject(subjectValue);
      exposedAccounts.forEach((address) => {
        if (!accountsToConnections[address]) {
          accountsToConnections[address] = [];
        }
        const metadata = subjectMetadata[subjectKey];
        accountsToConnections[address].push({
          origin: subjectKey,
          ...metadata,
        });
      });
    });

    return accountsToConnections;
  },
);

export function getSubjectsWithPermission(state, permissionName) {
  const subjects = getPermissionSubjects(state);

  const connectedSubjects = [];

  Object.entries(subjects).forEach(([origin, { permissions }]) => {
    if (permissions[permissionName]) {
      const { extensionId, name, iconUrl } =
        getTargetSubjectMetadata(state, origin) || {};

      connectedSubjects.push({
        extensionId,
        origin,
        name,
        iconUrl,
      });
    }
  });
  return connectedSubjects;
}

export function getSubjectsWithSnapPermission(state, snapId) {
  const subjects = getPermissionSubjects(state);

  return Object.entries(subjects)
    .filter(
      ([_origin, { permissions }]) =>
        permissions[WALLET_SNAP_PERMISSION_KEY]?.caveats[0].value[snapId],
    )
    .map(([origin, _subject]) => {
      const { extensionId, name, iconUrl } =
        getTargetSubjectMetadata(state, origin) || {};
      return {
        extensionId,
        origin,
        name,
        iconUrl,
      };
    });
}

/**
 * Returns an object mapping addresses to objects mapping origins to connected
 * subject info. Subject info objects have the following properties:
 * - iconUrl
 * - name
 *
 * @param {object} state - The current state.
 * @returns {object} A mapping of addresses to a mapping of origins to
 * connected subject info.
 */
export function getAddressConnectedSubjectMap(state) {
  const subjectMetadata = getSubjectMetadata(state);
  const accountsMap = getPermittedAccountsByOrigin(state);
  const addressConnectedIconMap = {};

  Object.keys(accountsMap).forEach((subjectKey) => {
    const { iconUrl, name } = subjectMetadata[subjectKey] || {};

    accountsMap[subjectKey].forEach((address) => {
      const nameToRender = name || subjectKey;

      addressConnectedIconMap[address] = addressConnectedIconMap[address]
        ? {
            ...addressConnectedIconMap[address],
            [subjectKey]: { iconUrl, name: nameToRender },
          }
        : { [subjectKey]: { iconUrl, name: nameToRender } };
    });
  });

  return addressConnectedIconMap;
}

export const isAccountConnectedToCurrentTab = createDeepEqualSelector(
  getPermittedAccountsForCurrentTab,
  (_state, address) => address,
  (permittedAccounts, address) => {
    return permittedAccounts.some((account) => account === address);
  },
);

// selector helpers

function getAccountsFromSubject(subject) {
  return getAccountsFromPermission(getCaip25PermissionFromSubject(subject));
}

function getCaip25PermissionFromSubject(subject = {}) {
  return subject.permissions?.[Caip25EndowmentPermissionName] || {};
}

<<<<<<< HEAD
function getAccountsFromPermission(caip25Permission) {
  const caip25Caveat = getCaveatFromPermission(caip25Permission);
  return caip25Caveat ? getEthAccounts(caip25Caveat.value) : [];
}

function getCaveatFromPermission(caip25Permission = {}) {
=======
function getChainsFromSubject(subject) {
  return getChainsFromPermission(getChainsPermissionFromSubject(subject));
}

function getChainsPermissionFromSubject(subject = {}) {
  return subject.permissions?.[PermissionNames.permittedChains] || {};
}

function getAccountsFromPermission(accountsPermission) {
  const accountsCaveat = getAccountsCaveatFromPermission(accountsPermission);
  return accountsCaveat && Array.isArray(accountsCaveat.value)
    ? accountsCaveat.value
    : [];
}

function getChainsFromPermission(chainsPermission) {
  const chainsCaveat = getChainsCaveatFromPermission(chainsPermission);
  return chainsCaveat && Array.isArray(chainsCaveat.value)
    ? chainsCaveat.value
    : [];
}

function getChainsCaveatFromPermission(chainsPermission = {}) {
  return (
    Array.isArray(chainsPermission.caveats) &&
    chainsPermission.caveats.find(
      (caveat) => caveat.type === CaveatTypes.restrictNetworkSwitching,
    )
  );
}

function getAccountsCaveatFromPermission(accountsPermission = {}) {
>>>>>>> 251b4805
  return (
    Array.isArray(caip25Permission.caveats) &&
    caip25Permission.caveats.find((caveat) => caveat.type === Caip25CaveatType)
  );
}

function subjectSelector(state, origin) {
  return origin && state.metamask.subjects?.[origin];
}

export function getAccountToConnectToActiveTab(state) {
  const selectedInternalAccount = getSelectedInternalAccount(state);
  const connectedAccounts = getPermittedAccountsForCurrentTab(state);

  const {
    metamask: {
      internalAccounts: { accounts },
    },
  } = state;
  const numberOfAccounts = Object.keys(accounts).length;

  if (
    connectedAccounts.length &&
    connectedAccounts.length !== numberOfAccounts
  ) {
    if (
      connectedAccounts.findIndex(
        (address) => address === selectedInternalAccount.address,
      ) === -1
    ) {
      return getInternalAccount(state, selectedInternalAccount.id);
    }
  }

  return undefined;
}

export function getOrderedConnectedAccountsForActiveTab(state) {
  const {
    activeTab,
    metamask: { permissionHistory },
  } = state;

  const permissionHistoryByAccount =
    // eslint-disable-next-line camelcase
    permissionHistory[activeTab.origin]?.eth_accounts?.accounts;
  const orderedAccounts = getMetaMaskAccountsOrdered(state);
  const connectedAccounts = getPermittedAccountsForCurrentTab(state);

  return orderedAccounts
    .filter((account) => connectedAccounts.includes(account.address))
    .filter((account) => isEvmAccountType(account.type))
    .map((account) => ({
      ...account,
      metadata: {
        ...account.metadata,
        lastActive: permissionHistoryByAccount?.[account.address],
      },
    }))
    .sort(
      ({ lastSelected: lastSelectedA }, { lastSelected: lastSelectedB }) => {
        if (lastSelectedA === lastSelectedB) {
          return 0;
        } else if (lastSelectedA === undefined) {
          return 1;
        } else if (lastSelectedB === undefined) {
          return -1;
        }

        return lastSelectedB - lastSelectedA;
      },
    );
}

export function getOrderedConnectedAccountsForConnectedDapp(state, activeTab) {
  const {
    metamask: { permissionHistory },
  } = state;

  const permissionHistoryByAccount =
    // eslint-disable-next-line camelcase
    permissionHistory[activeTab.origin]?.eth_accounts?.accounts;
  const orderedAccounts = getMetaMaskAccountsOrdered(state);
  const connectedAccounts = getPermittedAccountsForSelectedTab(
    state,
    activeTab,
  );

  return orderedAccounts
    .filter((account) => connectedAccounts.includes(account.address))
    .filter((account) => isEvmAccountType(account.type))
    .map((account) => ({
      ...account,
      metadata: {
        ...account.metadata,
        lastActive: permissionHistoryByAccount?.[account.address],
      },
    }))
    .sort(
      ({ lastSelected: lastSelectedA }, { lastSelected: lastSelectedB }) => {
        if (lastSelectedA === lastSelectedB) {
          return 0;
        } else if (lastSelectedA === undefined) {
          return 1;
        } else if (lastSelectedB === undefined) {
          return -1;
        }

        return lastSelectedB - lastSelectedA;
      },
    );
}

export function getPermissionsForActiveTab(state) {
  const { activeTab, metamask } = state;
  const { subjects = {} } = metamask;

  const permissions = subjects[activeTab.origin]?.permissions ?? {};
  return Object.keys(permissions).map((parentCapability) => {
    return {
      key: parentCapability,
      value: permissions[parentCapability],
    };
  });
}

export function activeTabHasPermissions(state) {
  const { activeTab, metamask } = state;
  const { subjects = {} } = metamask;

  return Boolean(
    Object.keys(subjects[activeTab.origin]?.permissions || {}).length > 0,
  );
}

/**
 * Get the connected accounts history for all origins.
 *
 * @param {Record<string, unknown>} state - The MetaMask state.
 * @returns {Record<string, { accounts: Record<string, number> }>} An object
 * with account connection histories by origin.
 */
export function getLastConnectedInfo(state) {
  const { permissionHistory = {} } = state.metamask;
  return Object.keys(permissionHistory).reduce((lastConnectedInfo, origin) => {
    if (permissionHistory[origin].eth_accounts) {
      lastConnectedInfo[origin] = JSON.parse(
        JSON.stringify(permissionHistory[origin].eth_accounts),
      );
    }

    return lastConnectedInfo;
  }, {});
}

export function getSnapInstallOrUpdateRequests(state) {
  return Object.values(state.metamask.pendingApprovals)
    .filter(
      ({ type }) =>
        type === 'wallet_installSnap' ||
        type === 'wallet_updateSnap' ||
        type === 'wallet_installSnapResult',
    )
    .map(({ requestData }) => requestData);
}

export function getFirstSnapInstallOrUpdateRequest(state) {
  return getSnapInstallOrUpdateRequests(state)?.[0] ?? null;
}

export function getPermissionsRequests(state) {
  return getApprovalRequestsByType(
    state,
    ApprovalType.WalletRequestPermissions,
  )?.map(({ requestData }) => requestData);
}

export function getFirstPermissionRequest(state) {
  const requests = getPermissionsRequests(state);
  return requests && requests[0] ? requests[0] : null;
}

export function getPermissions(state, origin) {
  return getPermissionSubjects(state)[origin]?.permissions;
}

export function getRequestState(state, id) {
  return state.metamask.pendingApprovals[id]?.requestState;
}

export function getRequestType(state, id) {
  return state.metamask.pendingApprovals[id]?.type;
}<|MERGE_RESOLUTION|>--- conflicted
+++ resolved
@@ -1,7 +1,6 @@
 import { ApprovalType } from '@metamask/controller-utils';
 import { WALLET_SNAP_PERMISSION_KEY } from '@metamask/snaps-rpc-methods';
 import { isEvmAccountType } from '@metamask/keyring-api';
-<<<<<<< HEAD
 import {
   Caip25CaveatType,
   Caip25EndowmentPermissionName,
@@ -11,11 +10,9 @@
 // TODO: move these into shared path
 // eslint-disable-next-line import/no-restricted-paths
 import { getEthAccounts } from '../../app/scripts/lib/multichain-api/adapters/caip-permission-adapter-eth-accounts';
-=======
-import { CaveatTypes } from '../../shared/constants/permissions';
+// TODO: move these into shared path
 // eslint-disable-next-line import/no-restricted-paths
-import { PermissionNames } from '../../app/scripts/controllers/permissions';
->>>>>>> 251b4805
+import { getPermittedEthChainIds } from '../../app/scripts/lib/multichain-api/adapters/caip-permission-adapter-permittedChains';
 import { getApprovalRequestsByType } from './approvals';
 import { createDeepEqualSelector } from './util';
 import {
@@ -76,7 +73,7 @@
 
 export function getPermittedChains(state, origin) {
   return getChainsFromPermission(
-    getChainsPermissionFromSubject(subjectSelector(state, origin)),
+    getCaip25PermissionFromSubject(subjectSelector(state, origin)),
   );
 }
 
@@ -286,60 +283,33 @@
 );
 
 // selector helpers
+function getCaip25PermissionFromSubject(subject = {}) {
+  return subject.permissions?.[Caip25EndowmentPermissionName] || {};
+}
 
 function getAccountsFromSubject(subject) {
   return getAccountsFromPermission(getCaip25PermissionFromSubject(subject));
 }
 
-function getCaip25PermissionFromSubject(subject = {}) {
-  return subject.permissions?.[Caip25EndowmentPermissionName] || {};
-}
-
-<<<<<<< HEAD
-function getAccountsFromPermission(caip25Permission) {
-  const caip25Caveat = getCaveatFromPermission(caip25Permission);
-  return caip25Caveat ? getEthAccounts(caip25Caveat.value) : [];
+function getChainsFromSubject(subject) {
+  return getChainsFromPermission(getCaip25PermissionFromSubject(subject));
 }
 
 function getCaveatFromPermission(caip25Permission = {}) {
-=======
-function getChainsFromSubject(subject) {
-  return getChainsFromPermission(getChainsPermissionFromSubject(subject));
-}
-
-function getChainsPermissionFromSubject(subject = {}) {
-  return subject.permissions?.[PermissionNames.permittedChains] || {};
-}
-
-function getAccountsFromPermission(accountsPermission) {
-  const accountsCaveat = getAccountsCaveatFromPermission(accountsPermission);
-  return accountsCaveat && Array.isArray(accountsCaveat.value)
-    ? accountsCaveat.value
-    : [];
-}
-
-function getChainsFromPermission(chainsPermission) {
-  const chainsCaveat = getChainsCaveatFromPermission(chainsPermission);
-  return chainsCaveat && Array.isArray(chainsCaveat.value)
-    ? chainsCaveat.value
-    : [];
-}
-
-function getChainsCaveatFromPermission(chainsPermission = {}) {
-  return (
-    Array.isArray(chainsPermission.caveats) &&
-    chainsPermission.caveats.find(
-      (caveat) => caveat.type === CaveatTypes.restrictNetworkSwitching,
-    )
-  );
-}
-
-function getAccountsCaveatFromPermission(accountsPermission = {}) {
->>>>>>> 251b4805
   return (
     Array.isArray(caip25Permission.caveats) &&
     caip25Permission.caveats.find((caveat) => caveat.type === Caip25CaveatType)
   );
+}
+
+function getAccountsFromPermission(caip25Permission) {
+  const caip25Caveat = getCaveatFromPermission(caip25Permission);
+  return caip25Caveat ? getEthAccounts(caip25Caveat.value) : [];
+}
+
+function getChainsFromPermission(caip25Permission) {
+  const caip25Caveat = getCaveatFromPermission(caip25Permission);
+  return caip25Caveat ? getPermittedEthChainIds(caip25Caveat.value) : [];
 }
 
 function subjectSelector(state, origin) {
