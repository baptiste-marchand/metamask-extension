import { deepClone } from '@metamask/snaps-utils';
import { ApprovalType, NetworkType } from '@metamask/controller-utils';
import { EthAccountType, EthMethod } from '@metamask/keyring-api';
import { TransactionStatus } from '@metamask/transaction-controller';
import mockState from '../../test/data/mock-state.json';
import { KeyringType } from '../../shared/constants/keyring';
import {
  CHAIN_IDS,
  LOCALHOST_DISPLAY_NAME,
  NETWORK_TYPES,
  OPTIMISM_DISPLAY_NAME,
} from '../../shared/constants/network';
import { SURVEY_DATE, SURVEY_GMT } from '../helpers/constants/survey';
import { PRIVACY_POLICY_DATE } from '../helpers/constants/privacy-policy';
import { createMockInternalAccount } from '../../test/jest/mocks';
<<<<<<< HEAD
=======
import { ETH_EOA_METHODS } from '../../shared/constants/eth-methods';
>>>>>>> ee3841d8
import * as selectors from './selectors';

jest.mock('../../app/scripts/lib/util', () => ({
  ...jest.requireActual('../../app/scripts/lib/util'),
  getEnvironmentType: jest.fn().mockReturnValue('popup'),
}));

jest.mock('../../shared/modules/network.utils', () => {
  const actual = jest.requireActual('../../shared/modules/network.utils');
  return {
    ...actual,
    shouldShowLineaMainnet: jest.fn().mockResolvedValue(true),
  };
});

const modifyStateWithHWKeyring = (keyring) => {
  const modifiedState = deepClone(mockState);
  modifiedState.metamask.internalAccounts.accounts[
    modifiedState.metamask.internalAccounts.selectedAccount
  ].metadata.keyring.type = keyring;

  return modifiedState;
};

describe('Selectors', () => {
  describe('#getSelectedAddress', () => {
    it('returns undefined if selectedAddress is undefined', () => {
      expect(
        selectors.getSelectedAddress({
          metamask: { internalAccounts: { accounts: {}, selectedAccount: '' } },
        }),
      ).toBeUndefined();
    });

    it('returns selectedAddress', () => {
      const mockInternalAccount = createMockInternalAccount();
      const internalAccounts = {
        accounts: {
          [mockInternalAccount.id]: mockInternalAccount,
        },
        selectedAccount: mockInternalAccount.id,
      };

      expect(
        selectors.getSelectedAddress({ metamask: { internalAccounts } }),
      ).toStrictEqual(mockInternalAccount.address);
    });
  });

  describe('#getSelectedInternalAccount', () => {
    it('returns undefined if selectedAccount is undefined', () => {
      expect(
        selectors.getSelectedInternalAccount({
          metamask: {
            internalAccounts: {
              accounts: {},
              selectedAccount: '',
            },
          },
        }),
      ).toBeUndefined();
    });

    it('returns selectedAccount', () => {
      const mockInternalAccount = {
        address: '0x0dcd5d886577d5081b0c52e242ef29e70be3e7bc',
        id: 'cf8dace4-9439-4bd4-b3a8-88c821c8fcb3',
        metadata: {
          name: 'Test Account',
          keyring: {
            type: 'HD Key Tree',
          },
        },
        options: {},
        methods: ETH_EOA_METHODS,
        type: EthAccountType.Eoa,
      };
      expect(
        selectors.getSelectedInternalAccount({
          metamask: {
            internalAccounts: {
              accounts: {
                [mockInternalAccount.id]: mockInternalAccount,
              },
              selectedAccount: mockInternalAccount.id,
            },
          },
        }),
      ).toStrictEqual(mockInternalAccount);
    });
  });

  describe('#checkIfMethodIsEnabled', () => {
    it('returns true if the method is enabled', () => {
      expect(
        selectors.checkIfMethodIsEnabled(mockState, EthMethod.SignTransaction),
      ).toBe(true);
    });

    it('returns false if the method is not enabled', () => {
      expect(
        selectors.checkIfMethodIsEnabled(
          {
            metamask: {
              internalAccounts: {
                accounts: {
                  'cf8dace4-9439-4bd4-b3a8-88c821c8fcb3': {
                    ...mockState.metamask.internalAccounts.accounts[
                      'cf8dace4-9439-4bd4-b3a8-88c821c8fcb3'
                    ],
                    methods: [
                      ...Object.values(EthMethod).filter(
                        (method) => method !== EthMethod.SignTransaction,
                      ),
                    ],
                  },
                },
                selectedAccount: 'cf8dace4-9439-4bd4-b3a8-88c821c8fcb3',
              },
            },
          },
          EthMethod.SignTransaction,
        ),
      ).toBe(false);
    });
  });

  describe('#getInternalAccounts', () => {
    it('returns a list of internal accounts', () => {
      expect(selectors.getInternalAccounts(mockState)).toStrictEqual(
        Object.values(mockState.metamask.internalAccounts.accounts),
      );
    });
  });

  describe('#getInternalAccount', () => {
    it("returns undefined if the account doesn't exist", () => {
      expect(
        selectors.getInternalAccount(mockState, 'unknown'),
      ).toBeUndefined();
    });

    it('returns the account', () => {
      expect(
        selectors.getInternalAccount(
          mockState,
          'cf8dace4-9439-4bd4-b3a8-88c821c8fcb3',
        ),
      ).toStrictEqual(
        mockState.metamask.internalAccounts.accounts[
          'cf8dace4-9439-4bd4-b3a8-88c821c8fcb3'
        ],
      );
    });
  });

  describe('#getNeverShowSwitchedNetworkMessage', () => {
    it('returns the correct value', () => {
      expect(
        selectors.getNeverShowSwitchedNetworkMessage({
          metamask: { switchedNetworkNeverShowMessage: true },
        }),
      ).toStrictEqual(true);
    });
  });

  describe('#getSwitchedNetworkDetails', () => {
    it('returns no details when switchedNetworkDetails is empty', () => {
      expect(
        selectors.getSwitchedNetworkDetails({
          metamask: { switchedNetworkDetails: undefined },
        }),
      ).toStrictEqual(null);
    });

    it('returns network information when valid switchedNetworkDetails are present', () => {
      const origin = 'portfolio.metamask.io';

      expect(
        selectors.getSwitchedNetworkDetails({
          ...mockState,
          metamask: {
            ...mockState.metamask,
            switchedNetworkDetails: {
              networkClientId:
                mockState.metamask.networkConfigurations
                  .testNetworkConfigurationId.id,
              origin,
            },
          },
        }),
      ).toStrictEqual({
        imageUrl: './images/eth_logo.svg',
        nickname:
          mockState.metamask.networkConfigurations.testNetworkConfigurationId
            .nickname,
        origin,
      });
    });
  });

  describe('#getNumberOfAllUnapprovedTransactionsAndMessages', () => {
    it('returns no unapproved transactions and messages', () => {
      expect(
        selectors.getNumberOfAllUnapprovedTransactionsAndMessages({
          metamask: {
            transactions: [],
            unapprovedMsgs: {},
          },
        }),
      ).toStrictEqual(0);
    });

    it('returns correct number of unapproved transactions and messages', () => {
      expect(
        selectors.getNumberOfAllUnapprovedTransactionsAndMessages({
          metamask: {
            providerConfig: {
              ...mockState.metamask.networkConfigurations
                .testNetworkConfigurationId,
              chainId: '0x1',
              type: 'rpc',
            },
            transactions: [
              {
                id: 0,
                chainId: CHAIN_IDS.MAINNET,
                time: 0,
                txParams: {
                  from: '0xAddress',
                  to: '0xRecipient',
                },
                status: TransactionStatus.unapproved,
              },
            ],
            unapprovedMsgs: {
              1: {
                id: 1,
                msgParams: {
                  from: '0xAddress',
                  data: '0xData',
                  origin: 'origin',
                },
                time: 1,
                status: TransactionStatus.unapproved,
                type: 'eth_sign',
              },
            },
          },
        }),
      ).toStrictEqual(2);
    });
  });

  describe('#getNetworkToAutomaticallySwitchTo', () => {
    const SELECTED_ORIGIN = 'https://portfolio.metamask.io';
    const SELECTED_ORIGIN_NETWORK_ID = 'linea-goerli';
    const state = {
      activeTab: {
        origin: SELECTED_ORIGIN,
      },
      metamask: {
        isUnlocked: true,
        useRequestQueue: true,
        selectedTabOrigin: SELECTED_ORIGIN,
        unapprovedMsgs: [],
        unapprovedDecryptMsgs: [],
        unapprovedPersonalMsgs: [],
        unapprovedEncryptionPublicKeyMsgs: [],
        unapprovedTypedMessages: [],
        domains: {
          [SELECTED_ORIGIN]: SELECTED_ORIGIN_NETWORK_ID,
        },
        providerConfig: {
          ...mockState.metamask.networkConfigurations
            .testNetworkConfigurationId,
          chainId: '0x1',
          type: 'rpc',
          id: 'mainnet',
        },
      },
    };

    it('should return the network to switch to', () => {
<<<<<<< HEAD
      process.env.MULTICHAIN = 1;
      const networkToSwitchTo =
        selectors.getNetworkToAutomaticallySwitchTo(state);
      expect(networkToSwitchTo).toBe(SELECTED_ORIGIN_NETWORK_ID);
      delete process.env.MULTICHAIN;
    });

    it('should return no network to switch to because we are already on it', () => {
      process.env.MULTICHAIN = 1;
=======
      const networkToSwitchTo =
        selectors.getNetworkToAutomaticallySwitchTo(state);
      expect(networkToSwitchTo).toBe(SELECTED_ORIGIN_NETWORK_ID);
    });

    it('should return no network to switch to because we are already on it', () => {
>>>>>>> ee3841d8
      const networkToSwitchTo = selectors.getNetworkToAutomaticallySwitchTo({
        ...state,
        metamask: {
          ...state.metamask,
          providerConfig: {
            ...state.metamask.providerConfig,
            id: 'linea-goerli',
          },
        },
      });
      expect(networkToSwitchTo).toBe(null);
<<<<<<< HEAD
      delete process.env.MULTICHAIN;
=======
>>>>>>> ee3841d8
    });
  });

  describe('#getSuggestedTokens', () => {
    it('returns an empty array if pendingApprovals is undefined', () => {
      expect(selectors.getSuggestedTokens({ metamask: {} })).toStrictEqual([]);
    });

    it('returns suggestedTokens from filtered pending approvals', () => {
      const pendingApprovals = {
        1: {
          id: '1',
          origin: 'dapp',
          time: 1,
          type: ApprovalType.WatchAsset,
          requestData: {
            asset: {
              address: '0x8b175474e89094c44da98b954eedeac495271d0a',
              symbol: 'NEW',
              decimals: 18,
              image: 'metamark.svg',
            },
          },
          requestState: null,
        },
        2: {
          id: '2',
          origin: 'dapp',
          time: 1,
          type: ApprovalType.WatchAsset,
          requestData: {
            asset: {
              address: '0xC8c77482e45F1F44dE1745F52C74426C631bDD51',
              symbol: '0XYX',
              decimals: 18,
              image: '0x.svg',
            },
          },
        },
        3: {
          id: '3',
          origin: 'origin',
          time: 1,
          type: ApprovalType.Transaction,
          requestData: {
            // something that is not an asset
          },
        },
        4: {
          id: '4',
          origin: 'dapp',
          time: 1,
          type: ApprovalType.WatchAsset,
          requestData: {
            asset: {
              address: '0x1234abcd',
              symbol: '0XYX',
              tokenId: '123',
            },
          },
        },
      };

      expect(
        selectors.getSuggestedTokens({ metamask: { pendingApprovals } }),
      ).toStrictEqual([
        {
          id: '1',
          origin: 'dapp',
          time: 1,
          type: ApprovalType.WatchAsset,
          requestData: {
            asset: {
              address: '0x8b175474e89094c44da98b954eedeac495271d0a',
              symbol: 'NEW',
              decimals: 18,
              image: 'metamark.svg',
            },
          },
          requestState: null,
        },
        {
          id: '2',
          origin: 'dapp',
          time: 1,
          type: ApprovalType.WatchAsset,
          requestData: {
            asset: {
              address: '0xC8c77482e45F1F44dE1745F52C74426C631bDD51',
              symbol: '0XYX',
              decimals: 18,
              image: '0x.svg',
            },
          },
        },
      ]);
    });
  });

  describe('#getSuggestedNfts', () => {
    it('returns an empty array if pendingApprovals is undefined', () => {
      expect(selectors.getSuggestedNfts({ metamask: {} })).toStrictEqual([]);
    });

    it('returns suggestedNfts from filtered pending approvals', () => {
      const pendingApprovals = {
        1: {
          id: '1',
          origin: 'dapp',
          time: 1,
          type: ApprovalType.WatchAsset,
          requestData: {
            asset: {
              address: '0x8b175474e89094c44da98b954eedeac495271d0a',
              symbol: 'NEW',
              decimals: 18,
              image: 'metamark.svg',
            },
          },
          requestState: null,
        },
        2: {
          id: '2',
          origin: 'dapp',
          time: 1,
          type: ApprovalType.WatchAsset,
          requestData: {
            asset: {
              address: '0xC8c77482e45F1F44dE1745F52C74426C631bDD51',
              symbol: '0XYX',
              decimals: 18,
              image: '0x.svg',
            },
          },
        },
        3: {
          id: '3',
          origin: 'origin',
          time: 1,
          type: ApprovalType.Transaction,
          requestData: {
            // something that is not an asset
          },
        },
        4: {
          id: '4',
          origin: 'dapp',
          time: 1,
          type: ApprovalType.WatchAsset,
          requestData: {
            asset: {
              address: '0x1234abcd',
              symbol: '0XYX',
              tokenId: '123',
              standard: 'ERC721',
            },
          },
        },
      };

      expect(
        selectors.getSuggestedNfts({ metamask: { pendingApprovals } }),
      ).toStrictEqual([
        {
          id: '4',
          origin: 'dapp',
          time: 1,
          type: ApprovalType.WatchAsset,
          requestData: {
            asset: {
              address: '0x1234abcd',
              symbol: '0XYX',
              tokenId: '123',
              standard: 'ERC721',
            },
          },
        },
      ]);
    });
  });

  describe('#getNewNetworkAdded', () => {
    it('returns undefined if newNetworkAddedName is undefined', () => {
      expect(selectors.getNewNetworkAdded({ appState: {} })).toBeUndefined();
    });

    it('returns newNetworkAddedName', () => {
      expect(
        selectors.getNewNetworkAdded({
          appState: { newNetworkAddedName: 'test-chain' },
        }),
      ).toStrictEqual('test-chain');
    });
  });

  describe('#getRpcPrefsForCurrentProvider', () => {
    it('returns an empty object if state.metamask.providerConfig is empty', () => {
      expect(
        selectors.getRpcPrefsForCurrentProvider({
          metamask: { providerConfig: {} },
        }),
      ).toStrictEqual({});
    });
    it('returns rpcPrefs from the providerConfig', () => {
      expect(
        selectors.getRpcPrefsForCurrentProvider({
          metamask: {
            providerConfig: {
              rpcPrefs: { blockExplorerUrl: 'https://test-block-explorer' },
            },
          },
        }),
      ).toStrictEqual({ blockExplorerUrl: 'https://test-block-explorer' });
    });
  });

  describe('#getNetworksTabSelectedNetworkConfigurationId', () => {
    it('returns undefined if selectedNetworkConfigurationId is undefined', () => {
      expect(
        selectors.getNetworksTabSelectedNetworkConfigurationId({
          appState: {},
        }),
      ).toBeUndefined();
    });

    it('returns selectedNetworkConfigurationId', () => {
      expect(
        selectors.getNetworksTabSelectedNetworkConfigurationId({
          appState: {
            selectedNetworkConfigurationId: 'testNetworkConfigurationId',
          },
        }),
      ).toStrictEqual('testNetworkConfigurationId');
    });
  });

  describe('#getNetworkConfigurations', () => {
    it('returns undefined if state.metamask.networkConfigurations is undefined', () => {
      expect(
        selectors.getNetworkConfigurations({
          metamask: {},
        }),
      ).toBeUndefined();
    });

    it('returns networkConfigurations', () => {
      const networkConfigurations = {
        testNetworkConfigurationId1: {
          rpcUrl: 'https://mock-rpc-url-1',
          chainId: '0xtest',
          ticker: 'TEST',
          id: 'testNetworkConfigurationId1',
        },
        testNetworkConfigurationId2: {
          rpcUrl: 'https://mock-rpc-url-2',
          chainId: '0x1337',
          ticker: 'RPC',
          id: 'testNetworkConfigurationId2',
        },
      };
      expect(
        selectors.getNetworkConfigurations({
          metamask: {
            networkConfigurations,
          },
        }),
      ).toStrictEqual(networkConfigurations);
    });
  });

  describe('#getAllNetworks', () => {
    it('sorts Localhost to the bottom of the test lists', () => {
      const networks = selectors.getAllNetworks({
        metamask: {
          preferences: {
            showTestNetworks: true,
          },
          networkConfigurations: {
            'some-config-name': {
              chainId: CHAIN_IDS.LOCALHOST,
              nickname: LOCALHOST_DISPLAY_NAME,
            },
          },
        },
      });
      const lastItem = networks.pop();
      expect(lastItem.nickname.toLowerCase()).toContain('localhost');
    });

    it('properly assigns a network as removable', () => {
      const networks = selectors.getAllNetworks({
        metamask: {
          preferences: {
            showTestNetworks: true,
          },
          networkConfigurations: {
            'some-config-name': {
              chainId: CHAIN_IDS.LOCALHOST,
              nickname: LOCALHOST_DISPLAY_NAME,
              id: 'some-config-name',
            },
          },
        },
      });

      const mainnet = networks.find(
        (network) => network.id === NETWORK_TYPES.MAINNET,
      );
      expect(mainnet.removable).toBe(false);

      const customNetwork = networks.find(
        (network) => network.id === 'some-config-name',
      );
      expect(customNetwork.removable).toBe(true);
    });

    it('properly proposes a known network image when not provided by adding function', () => {
      const networks = selectors.getAllNetworks({
        metamask: {
          preferences: {
            showTestNetworks: true,
          },
          networkConfigurations: {
            'some-config-name': {
              chainId: CHAIN_IDS.OPTIMISM,
              nickname: OPTIMISM_DISPLAY_NAME,
              id: 'some-config-name',
            },
          },
        },
      });

      const optimismConfig = networks.find(
        ({ chainId }) => chainId === CHAIN_IDS.OPTIMISM,
      );
      expect(optimismConfig.rpcPrefs.imageUrl).toBe('./images/optimism.svg');
    });
  });

  describe('#getCurrentNetwork', () => {
    it('returns the correct custom network when there is a chainId collision', () => {
      const modifiedMockState = {
        ...mockState,
        metamask: {
          ...mockState.metamask,
          providerConfig: {
            ...mockState.metamask.networkConfigurations
              .testNetworkConfigurationId,
            // 0x1 would collide with Ethereum Mainnet
            chainId: '0x1',
            // type of "rpc" signals custom network
            type: 'rpc',
          },
        },
      };

      const currentNetwork = selectors.getCurrentNetwork(modifiedMockState);
      expect(currentNetwork.nickname).toBe('Custom Mainnet RPC');
      expect(currentNetwork.chainId).toBe('0x1');
    });

    it('returns the correct mainnet network when there is a chainId collision', () => {
      const modifiedMockState = {
        ...mockState,
        metamask: {
          ...mockState.metamask,
          providerConfig: {
            ...mockState.metamask.providerConfig,
            chainId: '0x1',
            // Changing type to 'mainnet' represents Ethereum Mainnet
            type: 'mainnet',
          },
        },
      };
      const currentNetwork = selectors.getCurrentNetwork(modifiedMockState);
      expect(currentNetwork.nickname).toBe('Ethereum Mainnet');
    });
  });

  describe('#getIsNetworkSupportedByBlockaid', () => {
    it('returns true if current network is Linea', () => {
      const modifiedMockState = {
        ...mockState,
        metamask: {
          ...mockState.metamask,
          providerConfig: {
            ...mockState.metamask.providerConfig,
            chainId: CHAIN_IDS.LINEA_MAINNET,
          },
        },
      };
      const isSupported =
        selectors.getIsNetworkSupportedByBlockaid(modifiedMockState);
      expect(isSupported).toBe(true);
    });

    it('returns false if current network is Goerli', () => {
      const modifiedMockState = {
        ...mockState,
        metamask: {
          ...mockState.metamask,
          providerConfig: {
            ...mockState.metamask.providerConfig,
            chainId: CHAIN_IDS.GOERLI,
          },
        },
      };
      const isSupported =
        selectors.getIsNetworkSupportedByBlockaid(modifiedMockState);
      expect(isSupported).toBe(false);
    });
  });

  describe('#getAllEnabledNetworks', () => {
    it('returns only Mainnet and Linea with showTestNetworks off', () => {
      const networks = selectors.getAllEnabledNetworks({
        metamask: {
          preferences: {
            showTestNetworks: false,
          },
        },
      });
      expect(networks).toHaveLength(2);
    });

    it('returns networks with showTestNetworks on', () => {
      const networks = selectors.getAllEnabledNetworks({
        metamask: {
          preferences: {
            showTestNetworks: true,
          },
        },
      });
      expect(networks.length).toBeGreaterThan(2);
    });
  });

  describe('#isHardwareWallet', () => {
    it('returns false if it is not a HW wallet', () => {
      const mockStateWithImported = modifyStateWithHWKeyring(
        KeyringType.imported,
      );
      expect(selectors.isHardwareWallet(mockStateWithImported)).toBe(false);
    });

    it('returns true if it is a Ledger HW wallet', () => {
      const mockStateWithLedger = modifyStateWithHWKeyring(KeyringType.ledger);
      expect(selectors.isHardwareWallet(mockStateWithLedger)).toBe(true);
    });

    it('returns true if it is a Trezor HW wallet', () => {
      const mockStateWithTrezor = modifyStateWithHWKeyring(KeyringType.trezor);
      expect(selectors.isHardwareWallet(mockStateWithTrezor)).toBe(true);
    });
  });

  describe('#getHardwareWalletType', () => {
    it('returns undefined if it is not a HW wallet', () => {
      const mockStateWithImported = modifyStateWithHWKeyring(
        KeyringType.imported,
      );
      expect(
        selectors.getHardwareWalletType(mockStateWithImported),
      ).toBeUndefined();
    });

    it('returns "Ledger Hardware" if it is a Ledger HW wallet', () => {
      const mockStateWithLedger = modifyStateWithHWKeyring(KeyringType.ledger);
      expect(selectors.getHardwareWalletType(mockStateWithLedger)).toBe(
        KeyringType.ledger,
      );
    });

    it('returns "Trezor Hardware" if it is a Trezor HW wallet', () => {
      const mockStateWithTrezor = modifyStateWithHWKeyring(KeyringType.trezor);
      expect(selectors.getHardwareWalletType(mockStateWithTrezor)).toBe(
        KeyringType.trezor,
      );
    });
  });

  it('returns selected internalAccount', () => {
    expect(selectors.getSelectedInternalAccount(mockState)).toStrictEqual({
      address: '0x0dcd5d886577d5081b0c52e242ef29e70be3e7bc',
      id: 'cf8dace4-9439-4bd4-b3a8-88c821c8fcb3',
      metadata: {
        name: 'Test Account',
        keyring: {
          type: 'HD Key Tree',
        },
      },
      options: {},
      methods: [
        'personal_sign',
        'eth_sign',
        'eth_signTransaction',
        'eth_signTypedData_v1',
        'eth_signTypedData_v3',
        'eth_signTypedData_v4',
      ],
      type: 'eip155:eoa',
    });
  });

  it('returns selected account', () => {
    const account = selectors.getSelectedAccount(mockState);
    expect(account.balance).toStrictEqual('0x346ba7725f412cbfdb');
    expect(account.address).toStrictEqual(
      '0x0dcd5d886577d5081b0c52e242ef29e70be3e7bc',
    );
  });

  describe('#getTokenExchangeRates', () => {
    it('returns token exchange rates', () => {
      const tokenExchangeRates = selectors.getTokenExchangeRates(mockState);
      expect(tokenExchangeRates).toStrictEqual({
        '0x108cf70c7d384c552f42c07c41c0e1e46d77ea0d': 0.00039345803819379796,
        '0xd8f6a2ffb0fc5952d16c9768b71cfd35b6399aa5': 0.00008189274407698049,
        '0x2260fac5e5542a773aa44fbcfedf7c193bc2c599': 0.0017123,
        '0xa0b86991c6218b36c1d19d4a2e9eb0ce3606eb48': 0.0000000018,
      });
    });
  });

  describe('#checkNetworkOrAccountNotSupports1559', () => {
    it('returns false if network and account supports EIP-1559', () => {
      const not1559Network = selectors.checkNetworkOrAccountNotSupports1559({
        ...mockState,
        metamask: {
          ...mockState.metamask,
          keyrings: [
            {
              type: KeyringType.ledger,
              accounts: ['0x0dcd5d886577d5081b0c52e242ef29e70be3e7bc'],
            },
          ],
        },
      });
      expect(not1559Network).toStrictEqual(false);
    });

    it('returns true if network does not support EIP-1559', () => {
      let not1559Network = selectors.checkNetworkOrAccountNotSupports1559({
        ...mockState,
        metamask: {
          ...mockState.metamask,
          networksMetadata: {
            [NetworkType.goerli]: {
              EIPS: { 1559: false },
            },
          },
        },
      });
      expect(not1559Network).toStrictEqual(true);
      not1559Network = selectors.checkNetworkOrAccountNotSupports1559({
        ...mockState,
        metamask: {
          ...mockState.metamask,
          networksMetadata: {
            [NetworkType.goerli]: {
              EIPS: { 1559: false },
            },
          },
        },
      });
      expect(not1559Network).toStrictEqual(true);
    });
  });

  describe('#getAddressBook', () => {
    it('should return the address book', () => {
      expect(selectors.getAddressBook(mockState)).toStrictEqual([
        {
          address: '0xc42edfcc21ed14dda456aa0756c153f7985d8813',
          chainId: '0x5',
          isEns: false,
          memo: '',
          name: 'Address Book Account 1',
        },
      ]);
    });
  });

  it('returns accounts with balance, address, and name from identity and accounts in state', () => {
    const accountsWithSendEther =
      selectors.accountsWithSendEtherInfoSelector(mockState);
    expect(accountsWithSendEther).toHaveLength(6);
    expect(accountsWithSendEther[0].balance).toStrictEqual(
      '0x346ba7725f412cbfdb',
    );
    expect(accountsWithSendEther[0].address).toStrictEqual(
      '0x0dcd5d886577d5081b0c52e242ef29e70be3e7bc',
    );
    expect(accountsWithSendEther[0].metadata.name).toStrictEqual(
      'Test Account',
    );
  });

  it('returns selected account with balance, address, and name from accountsWithSendEtherInfoSelector', () => {
    const currentAccountwithSendEther =
      selectors.getCurrentAccountWithSendEtherInfo(mockState);
    expect(currentAccountwithSendEther.balance).toStrictEqual(
      '0x346ba7725f412cbfdb',
    );
    expect(currentAccountwithSendEther.address).toStrictEqual(
      '0x0dcd5d886577d5081b0c52e242ef29e70be3e7bc',
    );
    expect(currentAccountwithSendEther.metadata.name).toStrictEqual(
      'Test Account',
    );
  });

  it('#getGasIsLoading', () => {
    const gasIsLoading = selectors.getGasIsLoading(mockState);
    expect(gasIsLoading).toStrictEqual(false);
  });

  it('#getCurrentCurrency', () => {
    const currentCurrency = selectors.getCurrentCurrency(mockState);
    expect(currentCurrency).toStrictEqual('usd');
  });

  it('#getTotalUnapprovedCount', () => {
    const totalUnapprovedCount = selectors.getTotalUnapprovedCount(mockState);
    expect(totalUnapprovedCount).toStrictEqual(1);
  });

  it('#getUseTokenDetection', () => {
    const useTokenDetection = selectors.getUseTokenDetection(mockState);
    expect(useTokenDetection).toStrictEqual(true);
  });

  it('#getTokenList', () => {
    const tokenList = selectors.getTokenList(mockState);
    expect(tokenList).toStrictEqual({
      '0x2260fac5e5542a773aa44fbcfedf7c193bc2c599': {
        address: '0x2260fac5e5542a773aa44fbcfedf7c193bc2c599',
        symbol: 'WBTC',
        decimals: 8,
        name: 'Wrapped Bitcoin',
        iconUrl: 'https://s3.amazonaws.com/airswap-token-images/WBTC.png',
        aggregators: [
          'airswapLight',
          'bancor',
          'cmc',
          'coinGecko',
          'kleros',
          'oneInch',
          'paraswap',
          'pmm',
          'totle',
          'zapper',
          'zerion',
          'zeroEx',
        ],
        occurrences: 12,
      },
      '0x0bc529c00c6401aef6d220be8c6ea1667f6ad93e': {
        address: '0x0bc529c00c6401aef6d220be8c6ea1667f6ad93e',
        symbol: 'YFI',
        decimals: 18,
        name: 'yearn.finance',
        iconUrl:
          'https://raw.githubusercontent.com/trustwallet/assets/master/blockchains/ethereum/assets/0x0bc529c00C6401aEF6D220BE8C6Ea1667F6Ad93e/logo.png',
        aggregators: [
          'airswapLight',
          'bancor',
          'cmc',
          'coinGecko',
          'kleros',
          'oneInch',
          'paraswap',
          'pmm',
          'totle',
          'zapper',
          'zerion',
          'zeroEx',
        ],
        occurrences: 12,
      },
    });
  });
  it('#getAdvancedGasFeeValues', () => {
    const advancedGasFee = selectors.getAdvancedGasFeeValues(mockState);
    expect(advancedGasFee).toStrictEqual({
      maxBaseFee: '75',
      priorityFee: '2',
    });
  });
  it('#getAppIsLoading', () => {
    const appIsLoading = selectors.getAppIsLoading(mockState);
    expect(appIsLoading).toStrictEqual(false);
  });
  it('#getNotifications', () => {
    const notifications = selectors.getNotifications(mockState);

    expect(notifications).toStrictEqual([
      mockState.metamask.notifications.test,
      mockState.metamask.notifications.test2,
    ]);
  });
  it('#getUnreadNotificationsCount', () => {
    const unreadNotificationCount =
      selectors.getUnreadNotificationsCount(mockState);

    expect(unreadNotificationCount).toStrictEqual(1);
  });

  it('#getUnreadNotifications', () => {
    const unreadNotifications = selectors.getUnreadNotifications(mockState);

    expect(unreadNotifications).toStrictEqual([
      mockState.metamask.notifications.test,
    ]);
  });

  it('#getUseCurrencyRateCheck', () => {
    const useCurrencyRateCheck = selectors.getUseCurrencyRateCheck(mockState);
    expect(useCurrencyRateCheck).toStrictEqual(true);
  });

  it('#getShowOutdatedBrowserWarning returns false if outdatedBrowserWarningLastShown is less than 2 days ago', () => {
    mockState.metamask.showOutdatedBrowserWarning = true;
    const timestamp = new Date();
    timestamp.setDate(timestamp.getDate() - 1);
    mockState.metamask.outdatedBrowserWarningLastShown = timestamp.getTime();
    const showOutdatedBrowserWarning =
      selectors.getShowOutdatedBrowserWarning(mockState);
    expect(showOutdatedBrowserWarning).toStrictEqual(false);
  });

  it('#getShowOutdatedBrowserWarning returns true if outdatedBrowserWarningLastShown is more than 2 days ago', () => {
    mockState.metamask.showOutdatedBrowserWarning = true;
    const timestamp = new Date();
    timestamp.setDate(timestamp.getDate() - 3);
    mockState.metamask.outdatedBrowserWarningLastShown = timestamp.getTime();
    const showOutdatedBrowserWarning =
      selectors.getShowOutdatedBrowserWarning(mockState);
    expect(showOutdatedBrowserWarning).toStrictEqual(true);
  });

  it('#getTotalUnapprovedSignatureRequestCount', () => {
    const totalUnapprovedSignatureRequestCount =
      selectors.getTotalUnapprovedSignatureRequestCount(mockState);
    expect(totalUnapprovedSignatureRequestCount).toStrictEqual(0);
  });

  it('#getIsDesktopEnabled', () => {
    const isDesktopEnabled = selectors.getIsDesktopEnabled(mockState);
    expect(isDesktopEnabled).toBeFalsy();
  });

  describe('#getPetnamesEnabled', () => {
    function createMockStateWithPetnamesEnabled(petnamesEnabled) {
      return { metamask: { preferences: { petnamesEnabled } } };
    }

    describe('usePetnamesEnabled', () => {
      const tests = [
        {
          petnamesEnabled: true,
          expectedResult: true,
        },
        {
          petnamesEnabled: false,
          expectedResult: false,
        },
        {
          // Petnames is enabled by default.
          petnamesEnabled: undefined,
          expectedResult: true,
        },
      ];

      tests.forEach(({ petnamesEnabled, expectedResult }) => {
        it(`should return ${String(
          expectedResult,
        )} when petnames preference is ${String(petnamesEnabled)}`, () => {
          const result = selectors.getPetnamesEnabled(
            createMockStateWithPetnamesEnabled(petnamesEnabled),
          );
          expect(result).toBe(expectedResult);
        });
      });
    });
  });

  it('#getIsBridgeChain', () => {
    mockState.metamask.providerConfig.chainId = '0xa';
    const isOptimismSupported = selectors.getIsBridgeChain(mockState);
    expect(isOptimismSupported).toBeTruthy();

    mockState.metamask.providerConfig.chainId = '0xfa';
    const isFantomSupported = selectors.getIsBridgeChain(mockState);
    expect(isFantomSupported).toBeFalsy();
  });

  it('returns proper values for snaps privacy warning shown status', () => {
    mockState.metamask.snapsInstallPrivacyWarningShown = false;
    expect(selectors.getSnapsInstallPrivacyWarningShown(mockState)).toBe(false);

    mockState.metamask.snapsInstallPrivacyWarningShown = true;
    expect(selectors.getSnapsInstallPrivacyWarningShown(mockState)).toBe(true);

    mockState.metamask.snapsInstallPrivacyWarningShown = undefined;
    expect(selectors.getSnapsInstallPrivacyWarningShown(mockState)).toBe(false);

    mockState.metamask.snapsInstallPrivacyWarningShown = null;
    expect(selectors.getSnapsInstallPrivacyWarningShown(mockState)).toBe(false);
  });

  it('#getInfuraBlocked', () => {
    let isInfuraBlocked = selectors.getInfuraBlocked(mockState);
    expect(isInfuraBlocked).toBe(false);

    const modifiedMockState = {
      ...mockState,
      metamask: {
        ...mockState.metamask,
        networksMetadata: {
          ...mockState.metamask.networksMetadata,
          goerli: {
            status: 'blocked',
          },
        },
      },
    };
    isInfuraBlocked = selectors.getInfuraBlocked(modifiedMockState);
    expect(isInfuraBlocked).toBe(true);
  });

  it('#getSnapRegistryData', () => {
    const mockSnapId = 'npm:@metamask/test-snap-bip44';
    expect(selectors.getSnapRegistryData(mockState, mockSnapId)).toStrictEqual(
      expect.objectContaining({
        id: mockSnapId,
        versions: {
          '5.1.2': {
            checksum: 'L1k+dT9Q+y3KfIqzaH09MpDZVPS9ZowEh9w01ZMTWMU=',
          },
          '5.1.3': {
            checksum: '21k+dT9Q+y3KfIqzaH09MpDZVPS9ZowEh9w01ZMTWMU=',
          },
          '6.0.0': {
            checksum: '31k+dT9Q+y3KfIqzaH09MpDZVPS9ZowEh9w01ZMTWMU=',
          },
        },
        metadata: expect.objectContaining({
          website: 'https://snaps.consensys.io/',
          name: 'BIP-44',
        }),
      }),
    );
  });

  it('#getSnapLatestVersion', () => {
    const mockSnapId = 'npm:@metamask/test-snap-bip44';
    expect(selectors.getSnapLatestVersion(mockState, mockSnapId)).toStrictEqual(
      '6.0.0',
    );
  });

  it('#getAllSnapAvailableUpdates', () => {
    const snapMap = selectors.getAllSnapAvailableUpdates(mockState);
    expect(Object.fromEntries(snapMap)).toStrictEqual({
      'npm:@metamask/test-snap-bip32': false,
      'npm:@metamask/test-snap-bip44': true,
      'npm:@metamask/test-snap-dialog': false,
      'npm:@metamask/test-snap-getEntropy': false,
      'npm:@metamask/test-snap-networkAccess': false,
      'npm:@metamask/test-snap-notify': false,
      'npm:@metamask/test-snap-wasm': false,
    });
  });

  it('#getAnySnapUpdateAvailable', () => {
    expect(selectors.getAnySnapUpdateAvailable(mockState)).toStrictEqual(true);
  });

  it('#getTargetSubjectMetadata', () => {
    const targetSubjectsMetadata = selectors.getTargetSubjectMetadata(
      mockState,
      'npm:@metamask/test-snap-bip44',
    );
    expect(targetSubjectsMetadata).toStrictEqual({
      iconUrl: null,
      name: '@metamask/test-snap-bip44',
      subjectType: 'snap',
      version: '1.2.3',
    });
  });

  it('#getMultipleTargetsSubjectMetadata', () => {
    const targetSubjectsMetadata = selectors.getMultipleTargetsSubjectMetadata(
      mockState,
      {
        'npm:@metamask/test-snap-bip44': {},
        'https://snaps.metamask.io': {},
      },
    );
    expect(targetSubjectsMetadata).toStrictEqual({
      'https://snaps.metamask.io': {
        extensionId: null,
        iconUrl:
          'https://snaps.metamask.io/favicon-32x32.png?v=96e4834dade94988977ec34e50a62b84',
        name: 'MetaMask Snaps Directory',
        origin: 'https://snaps.metamask.io',
        subjectType: 'website',
      },
      'npm:@metamask/test-snap-bip44': {
        iconUrl: null,
        name: '@metamask/test-snap-bip44',
        subjectType: 'snap',
        version: '1.2.3',
      },
    });
  });

  describe('#getShowSurveyToast', () => {
    const realDateNow = Date.now;

    afterEach(() => {
      Date.now = realDateNow;
    });

    it('shows the survey link when not yet seen and within time bounds', () => {
      Date.now = () =>
        new Date(`${SURVEY_DATE} 12:25:00 ${SURVEY_GMT}`).getTime();
      const result = selectors.getShowSurveyToast({
        metamask: {
          surveyLinkLastClickedOrClosed: null,
        },
      });
      expect(result).toStrictEqual(true);
    });

    it('does not show the survey link when seen and within time bounds', () => {
      Date.now = () =>
        new Date(`${SURVEY_DATE} 12:25:00 ${SURVEY_GMT}`).getTime();
      const result = selectors.getShowSurveyToast({
        metamask: {
          surveyLinkLastClickedOrClosed: 123456789,
        },
      });
      expect(result).toStrictEqual(false);
    });

    it('does not show the survey link before time bounds', () => {
      Date.now = () =>
        new Date(`${SURVEY_DATE} 11:25:00 ${SURVEY_GMT}`).getTime();
      const result = selectors.getShowSurveyToast({
        metamask: {
          surveyLinkLastClickedOrClosed: null,
        },
      });
      expect(result).toStrictEqual(false);
    });

    it('does not show the survey link after time bounds', () => {
      Date.now = () =>
        new Date(`${SURVEY_DATE} 14:25:00 ${SURVEY_GMT}`).getTime();
      const result = selectors.getShowSurveyToast({
        metamask: {
          surveyLinkLastClickedOrClosed: null,
        },
      });
      expect(result).toStrictEqual(false);
    });
  });

  describe('#getShowPrivacyPolicyToast', () => {
    let dateNowSpy;

    describe('mock one day after', () => {
      beforeEach(() => {
        const dayAfterPolicyDate = new Date(PRIVACY_POLICY_DATE);
        dayAfterPolicyDate.setDate(dayAfterPolicyDate.getDate() + 1);

        dateNowSpy = jest
          .spyOn(Date, 'now')
          .mockReturnValue(dayAfterPolicyDate);
      });

      afterEach(() => {
        dateNowSpy.mockRestore();
      });

      it('shows the privacy policy toast when not yet seen and on or after the policy date', () => {
        const result = selectors.getShowPrivacyPolicyToast({
          metamask: {
            newPrivacyPolicyToastClickedOrClosed: null,
          },
        });
        expect(result).toBe(true);
      });

      it('does not show the privacy policy toast when seen and on or after the policy date', () => {
        const result = selectors.getShowPrivacyPolicyToast({
          metamask: {
            newPrivacyPolicyToastClickedOrClosed: true,
          },
        });
        expect(result).toBe(false);
      });
    });

    describe('mock same day', () => {
      beforeEach(() => {
        dateNowSpy = jest
          .spyOn(Date, 'now')
          .mockReturnValue(new Date(PRIVACY_POLICY_DATE).getTime());
      });

      afterEach(() => {
        dateNowSpy.mockRestore();
      });

      it('shows the privacy policy toast when not yet seen and on or after the policy date', () => {
        const result = selectors.getShowPrivacyPolicyToast({
          metamask: {
            newPrivacyPolicyToastClickedOrClosed: null,
          },
        });
        expect(result).toBe(true);
      });

      it('does not show the privacy policy toast when seen and on or after the policy date', () => {
        const result = selectors.getShowPrivacyPolicyToast({
          metamask: {
            newPrivacyPolicyToastClickedOrClosed: true,
          },
        });
        expect(result).toBe(false);
      });
    });

    describe('mock day before', () => {
      beforeEach(() => {
        const dayBeforePolicyDate = new Date(PRIVACY_POLICY_DATE);
        dayBeforePolicyDate.setDate(dayBeforePolicyDate.getDate() - 1);

        dateNowSpy = jest
          .spyOn(Date, 'now')
          .mockReturnValue(dayBeforePolicyDate.getTime());
      });

      afterEach(() => {
        dateNowSpy.mockRestore();
      });

      it('does not show the privacy policy toast before the policy date', () => {
        const result = selectors.getShowPrivacyPolicyToast({
          metamask: {
            newPrivacyPolicyToastClickedOrClosed: null,
          },
        });
        expect(result).toBe(false);
      });
    });
  });

  it('#getUpdatedAndSortedAccounts', () => {
    const pinnedAccountState = {
      ...mockState,
      metamask: {
        ...mockState.metamask,
        pinnedAccountList: [
          '0xec1adf982415d2ef5ec55899b9bfb8bc0f29251b',
          '0xeb9e64b93097bc15f01f13eae97015c57ab64823',
        ],
        accounts: {
          '0x0dcd5d886577d5081b0c52e242ef29e70be3e7bc': {
            address: '0x0dcd5d886577d5081b0c52e242ef29e70be3e7bc',
            balance: '0x0',
          },
          '0xec1adf982415d2ef5ec55899b9bfb8bc0f29251b': {
            address: '0xec1adf982415d2ef5ec55899b9bfb8bc0f29251b',
            balance: '0x0',
          },
          '0xc42edfcc21ed14dda456aa0756c153f7985d8813': {
            address: '0xc42edfcc21ed14dda456aa0756c153f7985d8813',
            balance: '0x0',
          },
          '0xeb9e64b93097bc15f01f13eae97015c57ab64823': {
            address: '0xeb9e64b93097bc15f01f13eae97015c57ab64823',
            balance: '0x0',
          },
          '0xca8f1F0245530118D0cf14a06b01Daf8f76Cf281': {
            address: '0xca8f1F0245530118D0cf14a06b01Daf8f76Cf281',
            balance: '0x0',
          },
        },
        permissionHistory: {
          'https://test.dapp': {
            eth_accounts: {
              accounts: {
                '0x0dcd5d886577d5081b0c52e242ef29e70be3e7bc': 1596681857076,
              },
            },
          },
        },
        subjects: {
          'https://test.dapp': {
            permissions: {
              eth_accounts: {
                caveats: [
                  {
                    type: 'restrictReturnedAccounts',
                    value: ['0x0dcd5d886577d5081b0c52e242ef29e70be3e7bc'],
                  },
                ],
                invoker: 'https://test.dapp',
                parentCapability: 'eth_accounts',
              },
            },
          },
        },
      },
      activeTab: {
        origin: 'https://test.dapp',
      },
      unconnectedAccount: {
        state: 'OPEN',
      },
    };
    const expectedResult = [
      {
        address: '0xec1adf982415d2ef5ec55899b9bfb8bc0f29251b',
        balance: '0x0',
        id: '07c2cfec-36c9-46c4-8115-3836d3ac9047',
        metadata: {
          name: 'Test Account 2',
          keyring: {
            type: 'HD Key Tree',
          },
        },
        options: {},
        methods: [
          'personal_sign',
          'eth_sign',
          'eth_signTransaction',
          'eth_signTypedData_v1',
          'eth_signTypedData_v3',
          'eth_signTypedData_v4',
        ],
        type: 'eip155:eoa',
        pinned: true,
        hidden: false,
        active: false,
      },

      {
        address: '0xeb9e64b93097bc15f01f13eae97015c57ab64823',
        balance: '0x0',
        id: '784225f4-d30b-4e77-a900-c8bbce735b88',
        metadata: {
          name: 'Test Account 3',
          keyring: {
            type: 'HD Key Tree',
          },
        },
        options: {},
        methods: [
          'personal_sign',
          'eth_sign',
          'eth_signTransaction',
          'eth_signTypedData_v1',
          'eth_signTypedData_v3',
          'eth_signTypedData_v4',
        ],
        type: 'eip155:eoa',
        pinned: true,
        hidden: false,
        active: false,
      },

      {
        address: '0x0dcd5d886577d5081b0c52e242ef29e70be3e7bc',
        id: 'cf8dace4-9439-4bd4-b3a8-88c821c8fcb3',
        metadata: {
          name: 'Test Account',
          keyring: {
            type: 'HD Key Tree',
          },
        },
        options: {},
        methods: [
          'personal_sign',
          'eth_sign',
          'eth_signTransaction',
          'eth_signTypedData_v1',
          'eth_signTypedData_v3',
          'eth_signTypedData_v4',
        ],
        type: 'eip155:eoa',
        balance: '0x0',
        pinned: false,
        hidden: false,
        active: false,
        connections: true,
        lastSelected: undefined,
      },
      {
        address: '0xc42edfcc21ed14dda456aa0756c153f7985d8813',
        id: '15e69915-2a1a-4019-93b3-916e11fd432f',
        metadata: {
          name: 'Ledger Hardware 2',
          keyring: {
            type: 'Ledger Hardware',
          },
        },
        options: {},
        methods: [
          'personal_sign',
          'eth_sign',
          'eth_signTransaction',
          'eth_signTypedData_v1',
          'eth_signTypedData_v3',
          'eth_signTypedData_v4',
        ],
        type: 'eip155:eoa',
        balance: '0x0',
        pinned: false,
        hidden: false,
        active: false,
      },
      {
        address: '0xb552685e3d2790efd64a175b00d51f02cdafee5d',
        balance: '0x0',
        id: 'c3deeb99-ba0d-4a4e-a0aa-033fc1f79ae3',
        metadata: {
          keyring: {
            type: 'Snap Keyring',
          },
          name: 'Snap Account 1',
          snap: {
            id: 'snap-id',
            name: 'snap-name',
          },
        },
        methods: [
          'personal_sign',
          'eth_sign',
          'eth_signTransaction',
          'eth_signTypedData_v1',
          'eth_signTypedData_v3',
          'eth_signTypedData_v4',
        ],
        options: {},
        hidden: false,
        pinned: false,
        active: false,
        type: 'eip155:eoa',
      },
      {
        id: '694225f4-d30b-4e77-a900-c8bbce735b42',
        metadata: {
          name: 'Test Account 4',
          keyring: {
            type: 'Custody test',
          },
        },
        options: {},
        methods: [
          'personal_sign',
          'eth_sign',
          'eth_signTransaction',
          'eth_signTypedData_v1',
          'eth_signTypedData_v3',
          'eth_signTypedData_v4',
        ],
        type: 'eip155:eoa',
        address: '0xca8f1F0245530118D0cf14a06b01Daf8f76Cf281',
        balance: '0x0',
        pinned: false,
        hidden: false,
        active: false,
      },
    ];
    expect(
      selectors.getUpdatedAndSortedAccounts(pinnedAccountState),
    ).toStrictEqual(expectedResult);
  });
});

describe('#getKeyringSnapAccounts', () => {
  it('returns an empty array if no keyring snap accounts exist', () => {
    const state = {
      metamask: {
        internalAccounts: {
          accounts: {
            1: {
              address: '0x123456789',
              metadata: {
                name: 'Account 1',
                keyring: {
                  type: 'HD Key Tree',
                },
              },
            },
            2: {
              address: '0x987654321',
              metadata: {
                name: 'Account 2',
                keyring: {
                  type: 'Simple Key Pair',
                },
              },
            },
          },
        },
      },
    };

    expect(selectors.getKeyringSnapAccounts(state)).toStrictEqual([]);
  });

  it('returns an array of keyring snap accounts', () => {
    const state = {
      metamask: {
        internalAccounts: {
          accounts: {
            'mock-id-1': {
              address: '0x123456789',
              metadata: {
                name: 'Account 1',
                keyring: {
                  type: 'Ledger',
                },
              },
            },
            'mock-id-2': {
              address: '0x987654321',
              metadata: {
                name: 'Account 2',
                keyring: {
                  type: 'Snap Keyring',
                },
              },
            },
            'mock-id-3': {
              address: '0xabcdef123',
              metadata: {
                name: 'Account 3',
                keyring: {
                  type: 'Snap Keyring',
                },
              },
            },
          },
        },
      },
    };

    expect(selectors.getKeyringSnapAccounts(state)).toStrictEqual([
      {
        address: '0x987654321',
        metadata: {
          name: 'Account 2',
          keyring: {
            type: 'Snap Keyring',
          },
        },
      },
      {
        address: '0xabcdef123',
        metadata: {
          name: 'Account 3',
          keyring: {
            type: 'Snap Keyring',
          },
        },
      },
    ]);
  });
});
describe('#getConnectedSitesListWithNetworkInfo', () => {
  it('returns the sites list with network information', () => {
    const sitesList = {
      site1: {
        id: 'site1',
      },
      site2: {
        id: 'site2',
      },
    };

    const domains = {
      site1: 'network1',
      site2: 'network2',
    };

    const networks = [
      {
        id: 'network1',
        rpcPrefs: {
          imageUrl: 'network1-icon.png',
        },
        nickname: 'Network 1',
      },
      {
        id: 'network2',
        rpcPrefs: {
          imageUrl: 'network2-icon.png',
        },
        nickname: 'Network 2',
      },
    ];

    const expectedSitesList = {
      site1: {
        id: 'site1',
        networkIconUrl: 'network1-icon.png',
        networkName: 'Network 1',
      },
      site2: {
        id: 'site2',
        networkIconUrl: 'network2-icon.png',
        networkName: 'Network 2',
      },
    };

    const result = selectors.getConnectedSitesListWithNetworkInfo.resultFunc(
      sitesList,
      domains,
      networks,
    );

    expect(result).toStrictEqual(expectedSitesList);
  });
});
describe('#getConnectedSitesList', () => {
  it('returns an empty object if there are no connected addresses', () => {
    const connectedSubjectsForAllAddresses = {};
    const internalAccounts = [];
    const connectedAddresses = [];

    const result = selectors.getConnectedSitesList.resultFunc(
      connectedSubjectsForAllAddresses,
      internalAccounts,
      connectedAddresses,
    );

    expect(result).toStrictEqual({});
  });

  it('returns the correct sites list with addresses and name mappings', () => {
    const connectedSubjectsForAllAddresses = {
      '0x123': [
        { origin: 'site1', name: 'Site 1' },
        { origin: 'site2', name: 'Site 2' },
      ],
      '0x456': [
        { origin: 'site1', name: 'Site 1' },
        { origin: 'site3', name: 'Site 3' },
      ],
    };

    const mockInternalAccount1 = createMockInternalAccount({
      address: '0x123',
      name: 'John Doe',
    });
    const mockInternalAccount2 = createMockInternalAccount({
      address: '0x456',
      name: 'Jane Smith',
    });

    const internalAccounts = [mockInternalAccount1, mockInternalAccount2];

    const connectedAddresses = ['0x123', '0x456'];

    const result = selectors.getConnectedSitesList.resultFunc(
      connectedSubjectsForAllAddresses,
      internalAccounts,
      connectedAddresses,
    );

    expect(result).toStrictEqual({
      site1: {
        origin: 'site1',
        addresses: ['0x123', '0x456'],
        addressToNameMap: {
          '0x123': 'John Doe',
          '0x456': 'Jane Smith',
        },
        name: 'Site 1',
      },
      site2: {
        origin: 'site2',
        addresses: ['0x123'],
        addressToNameMap: {
          '0x123': 'John Doe',
        },
        name: 'Site 2',
      },
      site3: {
        origin: 'site3',
        addresses: ['0x456'],
        addressToNameMap: {
          '0x456': 'Jane Smith',
        },
        name: 'Site 3',
      },
    });
  });
});<|MERGE_RESOLUTION|>--- conflicted
+++ resolved
@@ -13,10 +13,7 @@
 import { SURVEY_DATE, SURVEY_GMT } from '../helpers/constants/survey';
 import { PRIVACY_POLICY_DATE } from '../helpers/constants/privacy-policy';
 import { createMockInternalAccount } from '../../test/jest/mocks';
-<<<<<<< HEAD
-=======
 import { ETH_EOA_METHODS } from '../../shared/constants/eth-methods';
->>>>>>> ee3841d8
 import * as selectors from './selectors';
 
 jest.mock('../../app/scripts/lib/util', () => ({
@@ -301,24 +298,12 @@
     };
 
     it('should return the network to switch to', () => {
-<<<<<<< HEAD
-      process.env.MULTICHAIN = 1;
       const networkToSwitchTo =
         selectors.getNetworkToAutomaticallySwitchTo(state);
       expect(networkToSwitchTo).toBe(SELECTED_ORIGIN_NETWORK_ID);
-      delete process.env.MULTICHAIN;
     });
 
     it('should return no network to switch to because we are already on it', () => {
-      process.env.MULTICHAIN = 1;
-=======
-      const networkToSwitchTo =
-        selectors.getNetworkToAutomaticallySwitchTo(state);
-      expect(networkToSwitchTo).toBe(SELECTED_ORIGIN_NETWORK_ID);
-    });
-
-    it('should return no network to switch to because we are already on it', () => {
->>>>>>> ee3841d8
       const networkToSwitchTo = selectors.getNetworkToAutomaticallySwitchTo({
         ...state,
         metamask: {
@@ -330,10 +315,6 @@
         },
       });
       expect(networkToSwitchTo).toBe(null);
-<<<<<<< HEAD
-      delete process.env.MULTICHAIN;
-=======
->>>>>>> ee3841d8
     });
   });
 
