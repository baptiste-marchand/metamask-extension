import { toUnicode } from 'punycode/punycode.js';
import { SubjectType } from '@metamask/permission-controller';
import { ApprovalType } from '@metamask/controller-utils';
import {
  stripSnapPrefix,
  getLocalizedSnapManifest,
  SnapStatus,
} from '@metamask/snaps-utils';
import { memoize } from 'lodash';
import semver from 'semver';
import { createSelector } from 'reselect';
import { NameType } from '@metamask/name-controller';
import { TransactionStatus } from '@metamask/transaction-controller';
import { isEvmAccountType } from '@metamask/keyring-api';
import { RpcEndpointType } from '@metamask/network-controller';
import {
  SnapEndowments,
  WALLET_SNAP_PERMISSION_KEY,
} from '@metamask/snaps-rpc-methods';
import {
  Caip25EndowmentPermissionName,
  getEthAccounts,
  getPermittedEthChainIds,
} from '@metamask/chain-agnostic-permission';
import { KeyringTypes } from '@metamask/keyring-controller';
import { BridgeFeatureFlagsKey } from '@metamask/bridge-controller';
import { KnownCaipNamespace, parseCaipChainId } from '@metamask/utils';
import {
  KnownCaipNamespace,
  parseCaipAccountId,
  parseCaipChainId,
} from '@metamask/utils';
import {
  getCurrentChainId,
  getProviderConfig,
  getSelectedNetworkClientId,
  getNetworkConfigurationsByChainId,
} from '../../shared/modules/selectors/networks';
// TODO: Remove restricted import
// eslint-disable-next-line import/no-restricted-paths
import { addHexPrefix, getEnvironmentType } from '../../app/scripts/lib/util';
import {
  TEST_CHAINS,
  MAINNET_DISPLAY_NAME,
  BSC_DISPLAY_NAME,
  POLYGON_DISPLAY_NAME,
  AVALANCHE_DISPLAY_NAME,
  CHAIN_ID_TO_RPC_URL_MAP,
  CHAIN_IDS,
  NETWORK_TYPES,
  SEPOLIA_DISPLAY_NAME,
  GOERLI_DISPLAY_NAME,
  LINEA_GOERLI_DISPLAY_NAME,
  LINEA_MAINNET_DISPLAY_NAME,
  CHAIN_ID_TO_NETWORK_IMAGE_URL_MAP,
  ARBITRUM_DISPLAY_NAME,
  OPTIMISM_DISPLAY_NAME,
  BASE_DISPLAY_NAME,
  ZK_SYNC_ERA_DISPLAY_NAME,
  CHAIN_ID_TOKEN_IMAGE_MAP,
  LINEA_SEPOLIA_DISPLAY_NAME,
  CRONOS_DISPLAY_NAME,
  CELO_DISPLAY_NAME,
  GNOSIS_DISPLAY_NAME,
  FANTOM_DISPLAY_NAME,
  POLYGON_ZKEVM_DISPLAY_NAME,
  MOONBEAM_DISPLAY_NAME,
  MOONRIVER_DISPLAY_NAME,
  TEST_NETWORK_IDS,
  FEATURED_NETWORK_CHAIN_IDS,
  CHAIN_ID_TO_CURRENCY_SYMBOL_MAP,
  NETWORK_TO_NAME_MAP,
} from '../../shared/constants/network';
import {
  WebHIDConnectedStatuses,
  LedgerTransportTypes,
  HardwareTransportStates,
} from '../../shared/constants/hardware-wallets';
import { KeyringType } from '../../shared/constants/keyring';

import { TRUNCATED_NAME_CHAR_LIMIT } from '../../shared/constants/labels';

import {
  SWAPS_CHAINID_DEFAULT_TOKEN_MAP,
  ALLOWED_PROD_SWAPS_CHAIN_IDS,
  ALLOWED_DEV_SWAPS_CHAIN_IDS,
} from '../../shared/constants/swaps';

import { ALLOWED_BRIDGE_CHAIN_IDS } from '../../shared/constants/bridge';
import { AssetType } from '../../shared/constants/transaction';

import {
  shortenAddress,
  getAccountByAddress,
  getURLHostName,
  sortSelectedInternalAccounts,
} from '../helpers/utils/util';

import { TEMPLATED_CONFIRMATION_APPROVAL_TYPES } from '../pages/confirmations/confirmation/templates';
import { STATIC_MAINNET_TOKEN_LIST } from '../../shared/constants/tokens';
import { DAY } from '../../shared/constants/time';
import { TERMS_OF_USE_LAST_UPDATED } from '../../shared/constants/terms';
import {
  getConversionRate,
  isNotEIP1559Network,
  isEIP1559Network,
  getLedgerTransportType,
  isAddressLedger,
  getIsUnlocked,
  getCompletedOnboarding,
} from '../ducks/metamask/metamask';
import {
  getLedgerWebHidConnectedStatus,
  getLedgerTransportStatus,
} from '../ducks/app/app';
import { isEqualCaseInsensitive } from '../../shared/modules/string-utils';
import {
  getValueFromWeiHex,
  hexToDecimal,
} from '../../shared/modules/conversion.utils';
import { BackgroundColor } from '../helpers/constants/design-system';
import { NOTIFICATION_SOLANA_ON_METAMASK } from '../../shared/notifications';
import { ENVIRONMENT_TYPE_POPUP } from '../../shared/constants/app';
import { MULTICHAIN_NETWORK_TO_ASSET_TYPES } from '../../shared/constants/multichain/assets';
import { hasTransactionData } from '../../shared/modules/transaction.utils';
import { toChecksumHexAddress } from '../../shared/modules/hexstring-utils';
import { createDeepEqualSelector } from '../../shared/modules/selectors/util';
import { getAllScopesFromPermission } from '../../shared/lib/multichain/chain-agnostic-permission-utils/caip-chainids';
import { getCaipAccountIdsFromCaip25CaveatValue } from '../../shared/lib/multichain/chain-agnostic-permission-utils/caip-accounts';
import { getCaip25CaveatFromPermission } from '../../shared/lib/multichain/chain-agnostic-permission-utils/misc-utils';
import { isSnapIgnoredInProd } from '../helpers/utils/snaps';
import {
  getAllUnapprovedTransactions,
  getCurrentNetworkTransactions,
  getUnapprovedTransactions,
} from './transactions';
// eslint-disable-next-line import/order
import { getSelectedInternalAccount, getInternalAccounts } from './accounts';
import {
  getMultichainBalances,
  getMultichainNetworkProviders,
  getMultichainNetwork,
} from './multichain';
import { getRemoteFeatureFlags } from './remote-feature-flags';
import { getApprovalRequestsByType } from './approvals';

/** `appState` slice selectors */

export const getConfirmationExchangeRates = (state) => {
  return state.appState.confirmationExchangeRates;
};

export function getAppIsLoading(state) {
  return state.appState.isLoading;
}

export function getNftIsStillFetchingIndication(state) {
  return state.appState.isNftStillFetchingIndication;
}

export function getSendInputCurrencySwitched({ appState }) {
  return appState.sendInputCurrencySwitched;
}

export function getCustomNonceValue(state) {
  return String(state.appState.customNonceValue);
}

export function getNextSuggestedNonce(state) {
  return Number(state.appState.nextNonce);
}

export function getShowWhatsNewPopup(state) {
  return state.appState.showWhatsNewPopup;
}

export function getShowPermittedNetworkToastOpen(state) {
  return state.appState.showPermittedNetworkToastOpen;
}

export function getNewNftAddedMessage(state) {
  return state.appState.newNftAddedMessage;
}

export function getRemoveNftMessage(state) {
  return state.appState.removeNftMessage;
}

/**
 * To retrieve the name of the new Network added using add network form
 *
 * @param {*} state
 * @returns string
 */
export function getNewNetworkAdded(state) {
  return state.appState.newNetworkAddedName;
}

/**
 * @param state
 * @returns {{ chainId: import('@metamask/utils').Hex; nickname: string; editCompleted: boolean} | undefined}
 */
export function getEditedNetwork(state) {
  return state.appState.editedNetwork;
}

export function getIsAddingNewNetwork(state) {
  return state.appState.isAddingNewNetwork;
}

export function getIsMultiRpcOnboarding(state) {
  return state.appState.isMultiRpcOnboarding;
}

export function getNetworksTabSelectedNetworkConfigurationId(state) {
  return state.appState.selectedNetworkConfigurationId;
}

/**
 * To fetch the name of the tokens that are imported from tokens found page
 *
 * @param {*} state
 * @returns
 */
export function getNewTokensImported(state) {
  return state.appState.newTokensImported;
}

export function getNewTokensImportedError(state) {
  return state.appState.newTokensImportedError;
}

export function getCustomTokenAmount(state) {
  return state.appState.customTokenAmount;
}

export function getOnboardedInThisUISession(state) {
  return state.appState.onboardedInThisUISession;
}

export function getShowBasicFunctionalityModal(state) {
  return state.appState.showBasicFunctionalityModal;
}

export function getExternalServicesOnboardingToggleState(state) {
  return state.appState.externalServicesOnboardingToggleState;
}

export function getShowDeleteMetaMetricsDataModal(state) {
  return state.appState.showDeleteMetaMetricsDataModal;
}

export function getShowDataDeletionErrorModal(state) {
  return state.appState.showDataDeletionErrorModal;
}

///: BEGIN:ONLY_INCLUDE_IF(keyring-snaps)
export function getKeyringSnapRemovalResult(state) {
  return state.appState.keyringRemovalSnapModal;
}
///: END:ONLY_INCLUDE_IF

export const getPendingTokens = (state) => state.appState.pendingTokens;

/** `metamask` slice selectors */

export function getNetworkIdentifier(state) {
  const { type, nickname, rpcUrl } = getProviderConfig(state);

  return nickname || rpcUrl || type;
}

export function getMetaMetricsId(state) {
  const { metaMetricsId } = state.metamask;
  return metaMetricsId;
}

export function isCurrentProviderCustom(state) {
  const provider = getProviderConfig(state);
  return (
    provider.type === NETWORK_TYPES.RPC &&
    !Object.values(CHAIN_IDS).includes(provider.chainId)
  );
}

export function getCurrentQRHardwareState(state) {
  const { qrHardware } = state.metamask;
  return qrHardware || {};
}

export function getIsSigningQRHardwareTransaction(state) {
  return state.metamask.qrHardware?.sign?.request !== undefined;
}

export function getCurrentKeyring(state) {
  const internalAccount = getSelectedInternalAccount(state);

  if (!internalAccount) {
    return null;
  }

  return internalAccount.metadata.keyring;
}

/**
 * The function returns true if network and account details are fetched and
 * both of them support EIP-1559.
 *
 * @param state
 * @param [networkClientId] - The optional network client ID to check network and account for EIP-1559 support
 */
export function checkNetworkAndAccountSupports1559(state, networkClientId) {
  const networkSupports1559 = isEIP1559Network(state, networkClientId);
  return networkSupports1559;
}

/**
 * The function returns true if network and account details are fetched and
 * either of them do not support EIP-1559.
 *
 * @param state
 */
export function checkNetworkOrAccountNotSupports1559(state) {
  const networkNotSupports1559 = isNotEIP1559Network(state);
  return networkNotSupports1559;
}

/**
 * Checks if the current wallet is a hardware wallet.
 *
 * @param {object} state
 * @returns {boolean}
 */
export function isHardwareWallet(state) {
  const keyring = getCurrentKeyring(state);
  return Boolean(keyring?.type?.includes('Hardware'));
}

/**
 * Checks if the account supports smart transactions.
 *
 * @param {object} state - The state object.
 * @returns {boolean}
 */
export function accountSupportsSmartTx(state) {
  const accountType = getAccountType(state);
  return Boolean(accountType !== 'snap');
}

/**
 * Get a HW wallet type, e.g. "Ledger Hardware"
 *
 * @param {object} state
 * @returns {string | undefined}
 */
export function getHardwareWalletType(state) {
  const keyring = getCurrentKeyring(state);
  return isHardwareWallet(state) ? keyring.type : undefined;
}

export function getAccountType(state) {
  const currentKeyring = getCurrentKeyring(state);
  return getAccountTypeForKeyring(currentKeyring);
}

export function getAccountTypeForKeyring(keyring) {
  if (!keyring) {
    return '';
  }

  const { type } = keyring;

  switch (type) {
    case KeyringType.trezor:
    case KeyringType.oneKey:
    case KeyringType.ledger:
    case KeyringType.lattice:
    case KeyringType.qr:
      return 'hardware';
    case KeyringType.imported:
      return 'imported';
    ///: BEGIN:ONLY_INCLUDE_IF(keyring-snaps)
    case KeyringType.snap:
      return 'snap';
    ///: END:ONLY_INCLUDE_IF
    default:
      return 'default';
  }
}

/**
 * Get MetaMask accounts, including account name and balance.
 */
export const getMetaMaskAccounts = createDeepEqualSelector(
  getInternalAccounts,
  getMetaMaskAccountBalances,
  getMetaMaskCachedBalances,
  getMultichainBalances,
  getMultichainNetworkProviders,
  getCurrentChainId,
  (_, chainId) => chainId,
  (
    internalAccounts,
    balances,
    cachedBalances,
    multichainBalances,
    multichainNetworkProviders,
    currentChainId,
    chainId,
  ) =>
    Object.values(internalAccounts).reduce((accounts, internalAccount) => {
      // TODO: mix in the identity state here as well, consolidating this
      // selector with `accountsWithSendEtherInfoSelector`
      let account = internalAccount;

      if (chainId === undefined || currentChainId === chainId) {
        // TODO: `AccountTracker` balances are in hex and `MultichainBalance` are in number.
        // We should consolidate the format to either hex or number
        if (isEvmAccountType(internalAccount.type)) {
          if (balances?.[internalAccount.address]) {
            account = {
              ...account,
              ...balances[internalAccount.address],
            };
          }
        } else {
          const multichainNetwork = multichainNetworkProviders.find((network) =>
            network.isAddressCompatible(internalAccount.address),
          );
          account = {
            ...account,
            balance:
              multichainBalances?.[internalAccount.id]?.[
                MULTICHAIN_NETWORK_TO_ASSET_TYPES[multichainNetwork.chainId]
              ]?.amount ?? '0',
          };
        }

        if (account.balance === null || account.balance === undefined) {
          account = {
            ...account,
            balance:
              (cachedBalances && cachedBalances[internalAccount.address]) ??
              '0x0',
          };
        }
      } else {
        account = {
          ...account,
          balance:
            (cachedBalances && cachedBalances[internalAccount.address]) ??
            '0x0',
        };
      }

      return {
        ...accounts,
        [internalAccount.address]: account,
      };
    }, {}),
);
/**
 * Returns the address of the selected InternalAccount from the Metamask state.
 *
 * @param state - The Metamask state object.
 * @returns {string} The selected address.
 */
export function getSelectedAddress(state) {
  return getSelectedInternalAccount(state)?.address;
}

export const getInternalAccountByAddress = createSelector(
  (state) => state.metamask.internalAccounts.accounts,
  (_, address) => address,
  (accounts, address) => {
    return Object.values(accounts).find((account) =>
      isEqualCaseInsensitive(account.address, address),
    );
  },
);

export function getMaybeSelectedInternalAccount(state) {
  // Same as `getSelectedInternalAccount`, but might potentially be `undefined`:
  // - This might happen during the onboarding
  const accountId = state.metamask.internalAccounts?.selectedAccount;
  return accountId
    ? state.metamask.internalAccounts?.accounts[accountId]
    : undefined;
}

export function checkIfMethodIsEnabled(state, methodName) {
  const internalAccount = getSelectedInternalAccount(state);
  return Boolean(internalAccount.methods.includes(methodName));
}

export function getSelectedInternalAccountWithBalance(state) {
  const selectedAccount = getSelectedInternalAccount(state);
  const rawAccount = getMetaMaskAccountBalances(state)[selectedAccount.address];

  const selectedAccountWithBalance = {
    ...selectedAccount,
    balance: rawAccount ? rawAccount.balance : '0x0',
  };

  return selectedAccountWithBalance;
}

export function getInternalAccount(state, accountId) {
  return state.metamask.internalAccounts.accounts[accountId];
}

export const getEvmInternalAccounts = createSelector(
  getInternalAccounts,
  (accounts) => {
    return accounts.filter((account) => isEvmAccountType(account.type));
  },
);

export const getSelectedEvmInternalAccount = createSelector(
  getEvmInternalAccounts,
  (accounts) => {
    // We should always have 1 EVM account (if not, it would be `undefined`, same
    // as `getSelectedInternalAccount` selector.
    const [evmAccountSelected] = sortSelectedInternalAccounts(accounts);
    return evmAccountSelected;
  },
);

/**
 * Returns an array of internal accounts sorted by keyring.
 *
 * @param keyrings - The array of keyrings.
 * @param accounts - The object containing the accounts.
 * @returns The array of internal accounts sorted by keyring.
 */
export const getInternalAccountsSortedByKeyring = createDeepEqualSelector(
  getMetaMaskKeyrings,
  getMetaMaskAccounts,
  (keyrings, accounts) => {
    // keep existing keyring order
    const internalAccounts = keyrings
      .map(({ accounts: addresses }) => addresses)
      .flat()
      .map((address) => {
        return accounts[address];
      });

    return internalAccounts;
  },
);

export function getNumberOfTokens(state) {
  const { tokens } = state.metamask;
  return tokens ? tokens.length : 0;
}

export function getMetaMaskKeyrings(state) {
  return state.metamask.keyrings.map((keyring, index) => ({
    ...keyring,
    metadata: state.metamask.keyringsMetadata?.[index] ?? {},
  }));
}

export const getMetaMaskHdKeyrings = createSelector(
  getMetaMaskKeyrings,
  (keyrings) => {
    return keyrings.filter((keyring) => keyring.type === KeyringTypes.hd);
  },
);

export function getMetaMaskKeyringsMetadata(state) {
  return state.metamask.keyringsMetadata;
}

export function getHDEntropyIndex(state) {
  const selectedAddress = getSelectedAddress(state);
  const keyrings = getMetaMaskKeyrings(state);
  const hdKeyrings = keyrings.filter(
    (keyring) => keyring.type === KeyringType.hdKeyTree,
  );
  const hdEntropyIndex = hdKeyrings.findIndex((keyring) =>
    keyring.accounts.includes(selectedAddress),
  );
  return hdEntropyIndex === -1 ? undefined : hdEntropyIndex;
}

/**
 * Get account balances state.
 *
 * @param {object} state - Redux state
 * @returns {object} A map of account addresses to account objects (which includes the account balance)
 */
export function getMetaMaskAccountBalances(state) {
  const currentChainId = getCurrentChainId(state);
  return state.metamask?.accountsByChainId?.[currentChainId] ?? {};
}

export function getMetaMaskCachedBalances(state, networkChainId) {
  const chainId = networkChainId ?? getCurrentChainId(state);

  if (state.metamask.accountsByChainId?.[chainId]) {
    return Object.entries(state.metamask.accountsByChainId[chainId]).reduce(
      (accumulator, [key, value]) => {
        accumulator[key] = value.balance;
        return accumulator;
      },
      {},
    );
  }
  return {};
}

export function getCrossChainMetaMaskCachedBalances(state) {
  const allAccountsByChainId = state.metamask.accountsByChainId;
  return Object.keys(allAccountsByChainId).reduce((acc, topLevelKey) => {
    acc[topLevelKey] = Object.keys(allAccountsByChainId[topLevelKey]).reduce(
      (innerAcc, innerKey) => {
        innerAcc[innerKey] =
          allAccountsByChainId[topLevelKey][innerKey].balance;
        return innerAcc;
      },
      {},
    );

    return acc;
  }, {});
}

/**
 * Based on the current account address, return the balance for the native token of all chain networks on that account
 *
 * @param {object} state - Redux state
 * @returns {object} An object of tokens with balances for the given account. Data relationship will be chainId => balance
 */
export function getSelectedAccountNativeTokenCachedBalanceByChainId(state) {
  const { accountsByChainId } = state.metamask;
  const { address: selectedAddress } = getSelectedEvmInternalAccount(state);

  const balancesByChainId = {};
  for (const [chainId, accounts] of Object.entries(accountsByChainId || {})) {
    if (accounts[selectedAddress]) {
      balancesByChainId[chainId] = accounts[selectedAddress].balance;
    }
  }
  return balancesByChainId;
}

/**
 * Based on the current account address, query for all tokens across all chain networks on that account,
 * including the native tokens, without hardcoding any native token information.
 *
 * @param {object} state - Redux state
 * @returns {object} An object mapping chain IDs to arrays of tokens (including native tokens) with balances.
 */
export function getSelectedAccountTokensAcrossChains(state) {
  const { allTokens } = state.metamask;
  const selectedAddress = getSelectedEvmInternalAccount(state).address;

  const tokensByChain = {};

  const nativeTokenBalancesByChainId =
    getSelectedAccountNativeTokenCachedBalanceByChainId(state);

  const chainIds = new Set([
    ...Object.keys(allTokens || {}),
    ...Object.keys(nativeTokenBalancesByChainId || {}),
  ]);

  chainIds.forEach((chainId) => {
    if (!tokensByChain[chainId]) {
      tokensByChain[chainId] = [];
    }

    if (allTokens[chainId]?.[selectedAddress]) {
      allTokens[chainId][selectedAddress].forEach((token) => {
        const tokenWithChain = { ...token, chainId, isNative: false };
        tokensByChain[chainId].push(tokenWithChain);
      });
    }

    const nativeBalance = nativeTokenBalancesByChainId[chainId];
    if (nativeBalance) {
      const nativeTokenInfo = getNativeTokenInfo(state, chainId);
      tokensByChain[chainId].push({
        ...nativeTokenInfo,
        address: '',
        balance: nativeBalance,
        chainId,
        isNative: true,
      });
    }
  });

  return tokensByChain;
}

/**
 * Get the native token balance for a given account address and chainId
 *
 * @param {object} state - Redux state
 * @param {string} accountAddress - The address of the account
 * @param {string} chainId - The chainId of the account
 */
export const getNativeTokenCachedBalanceByChainIdSelector = createSelector(
  (state) => state,
  (_state, accountAddress) => accountAddress,
  (state, accountAddress) =>
    getNativeTokenCachedBalanceByChainIdByAccountAddress(state, accountAddress),
);

/**
 * Get the tokens across chains for a given account address
 *
 * @param {object} state - Redux state
 * @param {string} accountAddress - The address of the account
 */
export const getTokensAcrossChainsByAccountAddressSelector = createSelector(
  (state) => state,
  (_state, accountAddress) => accountAddress,
  (state, accountAddress) =>
    getTokensAcrossChainsByAccountAddress(state, accountAddress),
);

/**
 * Get the native token balance for a given account address and chainId
 *
 * @param {object} state - Redux state
 * @param {string} selectedAddress - The address of the selected account
 */
export function getNativeTokenCachedBalanceByChainIdByAccountAddress(
  state,
  selectedAddress,
) {
  const { accountsByChainId } = state.metamask;

  const balancesByChainId = {};
  for (const [chainId, accounts] of Object.entries(accountsByChainId || {})) {
    if (accounts[selectedAddress]) {
      balancesByChainId[chainId] = accounts[selectedAddress].balance;
    }
  }
  return balancesByChainId;
}

/**
 * Get the tokens across chains for a given account address
 *
 * @param {object} state - Redux state
 * @param {string} selectedAddress - The address of the selected account
 */
export function getTokensAcrossChainsByAccountAddress(state, selectedAddress) {
  const { allTokens } = state.metamask;

  const tokensByChain = {};

  const nativeTokenBalancesByChainId =
    getNativeTokenCachedBalanceByChainIdByAccountAddress(
      state,
      selectedAddress,
    );

  const chainIds = new Set([
    ...Object.keys(allTokens || {}),
    ...Object.keys(nativeTokenBalancesByChainId || {}),
  ]);

  chainIds.forEach((chainId) => {
    if (!tokensByChain[chainId]) {
      tokensByChain[chainId] = [];
    }

    if (allTokens[chainId]?.[selectedAddress]) {
      allTokens[chainId][selectedAddress].forEach((token) => {
        const tokenWithChain = { ...token, chainId, isNative: false };
        tokensByChain[chainId].push(tokenWithChain);
      });
    }

    const nativeBalance = nativeTokenBalancesByChainId[chainId];
    if (nativeBalance) {
      const nativeTokenInfo = getNativeTokenInfo(state, chainId);
      tokensByChain[chainId].push({
        ...nativeTokenInfo,
        address: '',
        balance: nativeBalance,
        chainId,
        isNative: true,
        image: getNativeCurrencyForChain(chainId),
      });
    }
  });
  return tokensByChain;
}

/**
 * Retrieves native token information (symbol, decimals, name) for a given chainId from the state,
 * without hardcoding any values.
 *
 * @param {object} state - Redux state
 * @param {string} chainId - Chain ID
 * @returns {object} Native token information
 */
export function getNativeTokenInfo(state, chainId) {
  const { networkConfigurationsByChainId } = state.metamask;

  const networkConfig = networkConfigurationsByChainId?.[chainId];

  // Fill native token info by network config (if a user has a network added)
  if (networkConfig) {
    const symbol = networkConfig.nativeCurrency || AssetType.native;
    const decimals = 18;
    const name = networkConfig.name || 'Native Token';

    return {
      symbol,
      decimals,
      name,
    };
  }

  // Fill native token info by DApp provider
  const { provider } = state.metamask;
  if (provider?.chainId === chainId) {
    const symbol = provider.ticker || AssetType.native;
    const decimals = provider.nativeCurrency?.decimals || 18;
    const name = provider.nickname || 'Native Token';

    return {
      symbol,
      decimals,
      name,
    };
  }

  // Attempt to retried native token info from hardcoded known networks
  const hardcodedSymbol = CHAIN_ID_TO_CURRENCY_SYMBOL_MAP[chainId];
  const hardcodedName = NETWORK_TO_NAME_MAP[chainId];
  if (hardcodedSymbol && hardcodedName) {
    return { symbol: hardcodedSymbol, decimals: 18, name: hardcodedName };
  }

  // Fallback to "NATIVE" symbol as this is an unknown native token
  return { symbol: AssetType.native, decimals: 18, name: 'Native Token' };
}

/**
 *  @typedef {import('./selectors.types').InternalAccountWithBalance} InternalAccountWithBalance
 */

/**
 * Get ordered (by keyrings) accounts with InternalAccount and balance
 *
 * @returns {InternalAccountWithBalance} An array of internal accounts with balance
 */
export const getMetaMaskAccountsOrdered = createDeepEqualSelector(
  getInternalAccountsSortedByKeyring,
  getMetaMaskAccounts,
  (internalAccounts, accounts) => {
    return internalAccounts.map((internalAccount) => ({
      ...internalAccount,
      ...accounts[internalAccount.address],
    }));
  },
);

export const getMetaMaskAccountsConnected = createSelector(
  getMetaMaskAccountsOrdered,
  (connectedAccounts) =>
    connectedAccounts.map(({ address }) => address.toLowerCase()),
);

export function isBalanceCached(state) {
  const { address: selectedAddress } = getSelectedInternalAccount(state);
  const selectedAccountBalance =
    getMetaMaskAccountBalances(state)?.[selectedAddress]?.balance;
  const cachedBalance = getSelectedAccountCachedBalance(state);

  return Boolean(!selectedAccountBalance && cachedBalance);
}

export function getSelectedAccountCachedBalance(state) {
  const cachedBalances = getMetaMaskCachedBalances(state);
  const { address: selectedAddress } = getSelectedInternalAccount(state);

  return cachedBalances?.[selectedAddress];
}

export function getAllTokens(state) {
  return state.metamask.allTokens;
}

/**
 * Get a flattened list of all ERC-20 tokens owned by the user.
 * Includes all tokens from all chains and accounts.
 *
 * @returns {object[]} All ERC-20 tokens owned by the user in a flat array.
 */
export const selectAllTokensFlat = createSelector(
  getAllTokens,
  (tokensByAccountByChain) => {
    const tokensByAccountArray = Object.values(tokensByAccountByChain);

    return tokensByAccountArray.reduce((acc, tokensByAccount) => {
      const tokensArray = Object.values(tokensByAccount);
      return acc.concat(...tokensArray);
    }, []);
  },
);

/**
 * Selector to return an origin to network ID map
 *
 * @param state - Redux state object.
 * @returns Object - Installed Snaps.
 */
export function getAllDomains(state) {
  return state.metamask.domains;
}

export const getSelectedAccount = createDeepEqualSelector(
  getMetaMaskAccounts,
  getSelectedInternalAccount,
  (accounts, selectedAccount) => {
    // At the time of onboarding there is no selected account
    if (selectedAccount) {
      return {
        ...selectedAccount,
        ...accounts[selectedAccount.address],
      };
    }
    return undefined;
  },
);

export const getWatchedToken = (transactionMeta) =>
  createSelector(
    [getSelectedAccount, getAllTokens],
    (selectedAccount, detectedTokens) => {
      const { chainId } = transactionMeta;

      const selectedToken = detectedTokens?.[chainId]?.[
        selectedAccount.address
      ]?.find(
        (token) =>
          toChecksumHexAddress(token.address) ===
          toChecksumHexAddress(transactionMeta.txParams.to),
      );

      return selectedToken;
    },
  );

export function getTargetAccount(state, targetAddress) {
  const accounts = getMetaMaskAccounts(state);
  return accounts[targetAddress];
}

export const getTokenExchangeRates = createSelector(
  (state) => getCurrentChainId(state),
  (state) => state.metamask.marketData,
  (chainId, marketData) => {
    const contractMarketData = marketData?.[chainId] ?? {};
    return Object.entries(contractMarketData).reduce(
      (acc, [address, tokenData]) => {
        acc[address] = tokenData?.price ?? null;
        return acc;
      },
      {},
    );
  },
);

export const getCrossChainTokenExchangeRates = (state) => {
  const contractMarketData = state.metamask.marketData ?? {};

  return Object.keys(contractMarketData).reduce((acc, topLevelKey) => {
    acc[topLevelKey] = Object.keys(contractMarketData[topLevelKey]).reduce(
      (innerAcc, innerKey) => {
        innerAcc[innerKey] = contractMarketData[topLevelKey][innerKey]?.price;
        return innerAcc;
      },
      {},
    );

    return acc;
  }, {});
};

/**
 * Get market data for tokens on the current chain
 *
 * @param state
 * @returns {Record<Hex, import('@metamask/assets-controllers').MarketDataDetails>}
 */
export const getTokensMarketData = (state) => {
  const chainId = getCurrentChainId(state);
  return state.metamask.marketData?.[chainId];
};

export const getMarketData = (state) => {
  return state.metamask.marketData;
};

export function getAddressBook(state) {
  const chainId = getCurrentChainId(state);
  if (!state.metamask.addressBook[chainId]) {
    return [];
  }
  return Object.values(state.metamask.addressBook[chainId]);
}

export function getCompleteAddressBook(state) {
  const addresses = state.metamask.addressBook;
  const addressWithChainId = Object.fromEntries(
    Object.entries(addresses).filter(([key]) => key !== '*'),
  );
  return Object.values(addressWithChainId);
}

export function getEnsResolutionByAddress(state, address) {
  if (state.metamask.ensResolutionsByAddress[address]) {
    const ensResolution = state.metamask.ensResolutionsByAddress[address];
    // ensResolution is a punycode encoded string hence toUnicode is used to decode it from same package
    const normalizedEnsResolution = toUnicode(ensResolution);
    return normalizedEnsResolution;
  }

  const entry =
    getAddressBookEntry(state, address) ||
    getInternalAccountByAddress(state, address);

  return entry?.name || '';
}

export function getAddressBookEntry(state, address) {
  if (process.env.REMOVE_GNS) {
    const addressBook = getCompleteAddressBook(state);

    for (const item of addressBook) {
      for (const key in item) {
        if (Object.prototype.hasOwnProperty.call(item, key)) {
          const contact = item[key];
          if (isEqualCaseInsensitive(contact.address, address)) {
            return contact;
          }
        }
      }
    }

    return null;
  }
  const addressBook = getAddressBook(state);
  const entry = addressBook.find((contact) =>
    isEqualCaseInsensitive(contact.address, address),
  );
  return entry;
}

export function getAddressBookEntryOrAccountName(state, address) {
  const entry = getAddressBookEntry(state, address);
  if (entry && entry.name !== '') {
    return entry.name;
  }

  const internalAccount = Object.values(getInternalAccounts(state)).find(
    (account) => isEqualCaseInsensitive(account.address, address),
  );

  return internalAccount?.metadata.name || address;
}

export function getAccountName(accounts, accountAddress) {
  const account = accounts.find((internalAccount) =>
    isEqualCaseInsensitive(internalAccount.address, accountAddress),
  );
  return account && account.metadata.name !== '' ? account.metadata.name : '';
}

export function accountsWithSendEtherInfoSelector(state) {
  const accounts = getMetaMaskAccounts(state);
  const internalAccounts = getInternalAccounts(state);

  const accountsWithSendEtherInfo = Object.values(internalAccounts).map(
    (internalAccount) => {
      return {
        ...internalAccount,
        ...accounts[internalAccount.address],
      };
    },
  );

  return accountsWithSendEtherInfo;
}

export function getAccountsWithLabels(state) {
  return getMetaMaskAccountsOrdered(state).map((account) => {
    const {
      address,
      metadata: { name },
      balance,
    } = account;
    return {
      ...account,
      addressLabel: `${
        name.length < TRUNCATED_NAME_CHAR_LIMIT
          ? name
          : `${name.slice(0, TRUNCATED_NAME_CHAR_LIMIT - 1)}...`
      } (${shortenAddress(address)})`,
      label: name,
      balance,
    };
  });
}

export function getCurrentAccountWithSendEtherInfo(state) {
  const { address: currentAddress } = getSelectedInternalAccount(state);
  const accounts = accountsWithSendEtherInfoSelector(state);

  return getAccountByAddress(accounts, currentAddress);
}

export function getTargetAccountWithSendEtherInfo(state, targetAddress) {
  const accounts = accountsWithSendEtherInfoSelector(state);
  return getAccountByAddress(accounts, targetAddress);
}

export function getCurrentEthBalance(state) {
  return getCurrentAccountWithSendEtherInfo(state)?.balance;
}

export const getNetworkConfigurationIdByChainId = createDeepEqualSelector(
  (state) => state.metamask.networkConfigurationsByChainId,
  (networkConfigurationsByChainId) =>
    Object.entries(networkConfigurationsByChainId).reduce(
      (acc, [_chainId, network]) => {
        const selectedRpcEndpoint =
          network.rpcEndpoints[network.defaultRpcEndpointIndex];
        acc[_chainId] = selectedRpcEndpoint.networkClientId;
        return acc;
      },
      {},
    ),
);

/**
 * @type (state: any, chainId: string) => import('@metamask/network-controller').NetworkConfiguration
 */
export const selectNetworkConfigurationByChainId = createSelector(
  getNetworkConfigurationsByChainId,
  (_state, chainId) => chainId,
  (networkConfigurationsByChainId, chainId) =>
    networkConfigurationsByChainId[chainId],
);

export const selectDefaultRpcEndpointByChainId = createSelector(
  selectNetworkConfigurationByChainId,
  (networkConfiguration) => {
    if (!networkConfiguration) {
      return undefined;
    }

    const { defaultRpcEndpointIndex, rpcEndpoints } = networkConfiguration;
    return rpcEndpoints[defaultRpcEndpointIndex];
  },
);

/**
 * @type (state: any, chainId: string) => number | undefined
 */
export const selectConversionRateByChainId = createSelector(
  selectNetworkConfigurationByChainId,
  (state) => state,
  (networkConfiguration, state) => {
    if (!networkConfiguration) {
      return undefined;
    }

    const { nativeCurrency } = networkConfiguration;
    return state.metamask.currencyRates[nativeCurrency]?.conversionRate;
  },
);

export const selectNftsByChainId = createSelector(
  getSelectedInternalAccount,
  (state) => state.metamask.allNfts,
  (_state, chainId) => chainId,
  (selectedAccount, nfts, chainId) => {
    return nfts?.[selectedAccount.address]?.[chainId] ?? [];
  },
);

export const selectNetworkIdentifierByChainId = createSelector(
  selectNetworkConfigurationByChainId,
  selectDefaultRpcEndpointByChainId,
  (networkConfiguration, defaultRpcEndpoint) => {
    const { name: nickname } = networkConfiguration ?? {};
    const { url: rpcUrl, networkClientId } = defaultRpcEndpoint ?? {};

    return nickname || rpcUrl || networkClientId;
  },
);

export function getRequestingNetworkInfo(state, chainIds) {
  // If chainIds is undefined, set it to an empty array
  let processedChainIds = chainIds === undefined ? [] : chainIds;

  // If chainIds is a string, convert it to an array
  if (typeof processedChainIds === 'string') {
    processedChainIds = [processedChainIds];
  }

  // Ensure chainIds is flattened if it contains nested arrays
  const flattenedChainIds = processedChainIds.flat();

  // Filter the networks to include only those with chainId in flattenedChainIds
  return Object.values(getNetworkConfigurationsByChainId(state)).filter(
    (network) => flattenedChainIds.includes(network.chainId),
  );
}

/**
 * Provides information about the last network change if present
 *
 * @param state - Redux state object.
 * @returns An object with information about the network with the given networkClientId
 */
export function getSwitchedNetworkDetails(state) {
  const { switchedNetworkDetails } = state.metamask;
  const networkConfigurations = getNetworkConfigurationsByChainId(state);

  if (switchedNetworkDetails) {
    const switchedNetwork = Object.values(networkConfigurations).find(
      (network) =>
        network.rpcEndpoints.some(
          (rpcEndpoint) =>
            rpcEndpoint.networkClientId ===
            switchedNetworkDetails.networkClientId,
        ),
    );
    return {
      nickname: switchedNetwork?.name,
      imageUrl: CHAIN_ID_TO_NETWORK_IMAGE_URL_MAP[switchedNetwork?.chainId],
      origin: switchedNetworkDetails?.origin,
    };
  }

  return null;
}

export function getTotalUnapprovedCount(state) {
  return state.metamask.pendingApprovalCount ?? 0;
}

export function getSlides(state) {
  return state.metamask.slides || [];
}

export function getUnapprovedTxCount(state) {
  const unapprovedTxs = getUnapprovedTransactions(state);
  return Object.keys(unapprovedTxs).length;
}

export const getUnapprovedConfirmations = createDeepEqualSelector(
  (state) => state.metamask.pendingApprovals || {},
  (pendingApprovals) => Object.values(pendingApprovals),
);

export function getUnapprovedTemplatedConfirmations(state) {
  const unapprovedConfirmations = getUnapprovedConfirmations(state);
  return unapprovedConfirmations.filter((approval) =>
    TEMPLATED_CONFIRMATION_APPROVAL_TYPES.includes(approval.type),
  );
}

export function getSuggestedTokens(state) {
  return (
    getUnapprovedConfirmations(state)?.filter(({ type, requestData }) => {
      return (
        type === ApprovalType.WatchAsset &&
        requestData?.asset?.tokenId === undefined
      );
    }) || []
  );
}

export function getSuggestedNfts(state) {
  return (
    getUnapprovedConfirmations(state)?.filter(({ requestData, type }) => {
      return (
        type === ApprovalType.WatchAsset &&
        requestData?.asset?.tokenId !== undefined
      );
    }) || []
  );
}

export function getIsMainnet(state) {
  const chainId = getCurrentChainId(state);
  return chainId === CHAIN_IDS.MAINNET;
}

export function getIsLineaMainnet(state) {
  const chainId = getCurrentChainId(state);
  return chainId === CHAIN_IDS.LINEA_MAINNET;
}

export function getIsTestnet(state) {
  const chainId = getCurrentChainId(state);
  return TEST_CHAINS.includes(chainId);
}

export function getIsNonStandardEthChain(state) {
  return !(getIsMainnet(state) || getIsTestnet(state) || process.env.IN_TEST);
}

export function getPreferences({ metamask }) {
  return metamask.preferences ?? {};
}

export function getShowTestNetworks(state) {
  const { showTestNetworks } = getPreferences(state);
  return Boolean(showTestNetworks);
}

export function getUseExternalNameSources(state) {
  return state.metamask.useExternalNameSources;
}

export const getTokenSortConfig = createDeepEqualSelector(
  getPreferences,
  ({ tokenSortConfig }) => {
    return tokenSortConfig;
  },
);

/**
 * Returns an object indicating which networks
 * tokens should be shown on in the portfolio view.
 */
export const getTokenNetworkFilter = createDeepEqualSelector(
  getCurrentChainId,
  getPreferences,
  /**
   * @param {*} currentChainId - chainId
   * @param {*} preferences - preferences state
   * @returns {Record<Hex, boolean>}
   */
  (currentChainId, { tokenNetworkFilter }) => {
    // Portfolio view not enabled outside popular networks
    if (
      !process.env.PORTFOLIO_VIEW ||
      !FEATURED_NETWORK_CHAIN_IDS.includes(currentChainId)
    ) {
      return { [currentChainId]: true };
    }
    // Portfolio view only enabled on featured networks
    return Object.entries(tokenNetworkFilter || {}).reduce(
      (acc, [chainId, value]) => {
        if (FEATURED_NETWORK_CHAIN_IDS.includes(chainId)) {
          acc[chainId] = value;
        }
        return acc;
      },
      {},
    );
  },
);

export function getIsTokenNetworkFilterEqualCurrentNetwork(state) {
  const chainId = getCurrentChainId(state);
  const tokenNetworkFilter = getTokenNetworkFilter(state);
  if (
    Object.keys(tokenNetworkFilter).length === 1 &&
    Object.keys(tokenNetworkFilter)[0] === chainId
  ) {
    return true;
  }
  return false;
}

export function getUseTransactionSimulations(state) {
  return Boolean(state.metamask.useTransactionSimulations);
}

export function getFeatureNotificationsEnabled(state) {
  const { featureNotificationsEnabled = false } = getPreferences(state);
  return featureNotificationsEnabled;
}

export function getShowExtensionInFullSizeView(state) {
  const { showExtensionInFullSizeView } = getPreferences(state);
  return Boolean(showExtensionInFullSizeView);
}

export function getTestNetworkBackgroundColor(state) {
  const currentNetwork = getProviderConfig(state).ticker;
  switch (true) {
    case currentNetwork?.includes(GOERLI_DISPLAY_NAME):
      return BackgroundColor.goerli;
    case currentNetwork?.includes(SEPOLIA_DISPLAY_NAME):
      return BackgroundColor.sepolia;
    default:
      return undefined;
  }
}

export function getShouldShowFiat(state) {
  const currentChainId = getCurrentChainId(state);
  const isTestnet = TEST_NETWORK_IDS.includes(currentChainId);
  const { showFiatInTestnets } = getPreferences(state);
  const conversionRate = getConversionRate(state);
  const useCurrencyRateCheck = getUseCurrencyRateCheck(state);
  const isConvertibleToFiat = Boolean(useCurrencyRateCheck && conversionRate);

  if (isTestnet) {
    return showFiatInTestnets && isConvertibleToFiat;
  }

  return isConvertibleToFiat;
}

export function getShouldHideZeroBalanceTokens(state) {
  const { hideZeroBalanceTokens } = getPreferences(state);
  return hideZeroBalanceTokens;
}

export function getAdvancedInlineGasShown(state) {
  return Boolean(state.metamask.featureFlags.advancedInlineGas);
}

/**
 * @param {string} svgString - The raw SVG string to make embeddable.
 * @returns {string} The embeddable SVG string.
 */
const getEmbeddableSvg = memoize(
  (svgString) => `data:image/svg+xml;utf8,${encodeURIComponent(svgString)}`,
);

export function getTargetSubjectMetadata(state, origin) {
  const metadata = getSubjectMetadata(state)[origin];

  if (metadata?.subjectType === SubjectType.Snap) {
    const { svgIcon, ...remainingMetadata } = metadata;
    return {
      ...remainingMetadata,
      iconUrl: svgIcon ? getEmbeddableSvg(svgIcon) : null,
    };
  }

  return metadata;
}

/**
 * Input selector for reusing the same state object.
 * Used in memoized selectors created with createSelector
 * when raw state is needed to be passed to other selectors
 * used to achieve re-usability.
 *
 * @param state - Redux state object.
 * @returns Object - Redux state object.
 */
export const rawStateSelector = (state) => state;

/**
 * Input selector used to retrieve Snaps that are added to Snaps Directory.
 *
 * @param state - Redux state object.
 * @returns Object - Containing verified Snaps from the Directory.
 */
const selectVerifiedSnapsRegistry = (state) =>
  state.metamask.database?.verifiedSnaps;

/**
 * Input selector providing a way to pass a snapId as an argument.
 *
 * @param _state - Redux state object.
 * @param snapId - ID of a Snap.
 * @returns string - ID of a Snap that can be used as input selector.
 */
const selectSnapId = (_state, snapId) => snapId;

/**
 * Input selector for retrieving all installed Snaps.
 *
 * @param state - Redux state object.
 * @returns Object - Installed Snaps.
 */
export const selectInstalledSnaps = (state) => state.metamask.snaps;

/**
 * Retrieve registry data for requested Snap.
 *
 * @param state - Redux state object.
 * @param snapId - ID of a Snap.
 * @returns Object containing metadata stored in Snaps registry for requested Snap.
 */
export const getSnapRegistryData = createSelector(
  [selectVerifiedSnapsRegistry, selectSnapId],
  (snapsRegistryData, snapId) => {
    return snapsRegistryData ? snapsRegistryData[snapId] : null;
  },
);

/**
 * Find and return Snap's latest version available in registry.
 *
 * @param state - Redux state object.
 * @param snapId - ID of a Snap.
 * @returns String SemVer version.
 */
export const getSnapLatestVersion = createSelector(
  [getSnapRegistryData],
  (snapRegistryData) => {
    if (!snapRegistryData) {
      return null;
    }

    return Object.keys(snapRegistryData.versions).reduce((latest, version) => {
      return semver.gt(version, latest) ? version : latest;
    }, '0.0.0');
  },
);

/**
 * Return a Map of all installed Snaps with available update status.
 *
 * @param state - Redux state object.
 * @returns Map Snap IDs mapped to a boolean value (true if update is available, false otherwise).
 */
export const getAllSnapAvailableUpdates = createSelector(
  [selectInstalledSnaps, rawStateSelector],
  (installedSnaps, state) => {
    const snapMap = new Map();

    Object.keys(installedSnaps).forEach((snapId) => {
      const latestVersion = getSnapLatestVersion(state, snapId);

      snapMap.set(
        snapId,
        latestVersion
          ? semver.gt(latestVersion, installedSnaps[snapId].version)
          : false,
      );
    });

    return snapMap;
  },
);

/**
 * Return status of Snaps update availability for any installed Snap.
 *
 * @param state - Redux state object.
 * @returns boolean true if update is available, false otherwise.
 */
export const getAnySnapUpdateAvailable = createSelector(
  [getAllSnapAvailableUpdates],
  (snapMap) => {
    return [...snapMap.values()].some((value) => value === true);
  },
);

/**
 * Return if the snap branding should show in the UI.
 */
export const getHideSnapBranding = createDeepEqualSelector(
  [selectInstalledSnaps, selectSnapId],
  (installedSnaps, snapId) => {
    return installedSnaps[snapId]?.hideSnapBranding;
  },
);

/**
 * Get a memoized version of the target subject metadata.
 */
export const getMemoizedTargetSubjectMetadata = createDeepEqualSelector(
  getTargetSubjectMetadata,
  (interfaces) => interfaces,
);

/**
 * Get a memoized version of the unapproved confirmations.
 */
export const getMemoizedUnapprovedConfirmations = createDeepEqualSelector(
  getUnapprovedConfirmations,
  (confirmations) => confirmations,
);

/**
 * Get a memoized version of the unapproved templated confirmations.
 */
export const getMemoizedUnapprovedTemplatedConfirmations =
  createDeepEqualSelector(
    getUnapprovedTemplatedConfirmations,
    (confirmations) => confirmations,
  );

/**
 * Get the Snap interfaces from the redux state.
 *
 * @param state - Redux state object.
 * @returns the Snap interfaces.
 */
const getInterfaces = (state) => state.metamask.interfaces;

/**
 * Input selector providing a way to pass a Snap interface ID as an argument.
 *
 * @param _state - Redux state object.
 * @param interfaceId - ID of a Snap interface.
 * @returns ID of a Snap Interface that can be used as input selector.
 */
const selectInterfaceId = (_state, interfaceId) => interfaceId;

/**
 * Get a memoized version of the Snap interfaces.
 */
export const getMemoizedInterfaces = createDeepEqualSelector(
  getInterfaces,
  (interfaces) => interfaces,
);

/**
 * Get a Snap Interface with a given ID.
 */
export const getInterface = createSelector(
  [getMemoizedInterfaces, selectInterfaceId],
  (interfaces, id) => interfaces[id],
);

/**
 * Get a memoized version of a Snap interface with a given ID
 */
export const getMemoizedInterface = createDeepEqualSelector(
  getInterface,
  (snapInterface) => snapInterface,
);

/**
 * Get the content from a Snap interface with a given ID.
 */
export const getInterfaceContent = createSelector(
  [getMemoizedInterfaces, selectInterfaceId],
  (interfaces, id) => interfaces[id]?.content,
);

/**
 * Get a memoized version of the content from a Snap interface with a given ID.
 */
export const getMemoizedInterfaceContent = createDeepEqualSelector(
  getInterfaceContent,
  (content) => content,
);

/**
 * Input selector providing a way to pass the origins as an argument.
 *
 * @param _state - Redux state object.
 * @param origins - Object containing origins.
 * @returns object - Object with keys that can be used as input selector.
 */
const selectOrigins = (_state, origins) => origins;

/**
 * Retrieve metadata for multiple subjects (origins).
 *
 * @param state - Redux state object.
 * @param origins - Object containing keys that represent subject's identification.
 * @returns Key:value object containing metadata attached to each subject key.
 */
export const getMultipleTargetsSubjectMetadata = createDeepEqualSelector(
  [rawStateSelector, selectOrigins],
  (state, origins) => {
    return Object.keys(origins ?? {}).reduce((originsMetadata, origin) => {
      originsMetadata[origin] = getTargetSubjectMetadata(state, origin);
      return originsMetadata;
    }, {});
  },
);

export function getRpcPrefsForCurrentProvider(state) {
  const { rpcPrefs } = getProviderConfig(state);
  return rpcPrefs;
}

export function getKnownMethodData(state, data) {
  const { knownMethodData, use4ByteResolution } = state.metamask;

  if (!use4ByteResolution || !hasTransactionData(data)) {
    return null;
  }

  const prefixedData = addHexPrefix(data);
  const fourBytePrefix = prefixedData.slice(0, 10);

  if (fourBytePrefix.length < 10) {
    return null;
  }

  return knownMethodData?.[fourBytePrefix] ?? null;
}

export function getFeatureFlags(state) {
  return state.metamask.featureFlags;
}

export function getOriginOfCurrentTab(state) {
  return state.activeTab.origin;
}

export function getDefaultHomeActiveTabName(state) {
  return state.metamask.defaultHomeActiveTabName;
}

export function getIpfsGateway(state) {
  return state.metamask.ipfsGateway;
}

export function getUseExternalServices(state) {
  return state.metamask.useExternalServices;
}

export function getUSDConversionRate(state) {
  return state.metamask.currencyRates[getProviderConfig(state).ticker]
    ?.usdConversionRate;
}

export const getUSDConversionRateByChainId = (chainId) =>
  createSelector(
    getCurrencyRates,
    (state) => selectNetworkConfigurationByChainId(state, chainId),
    (currencyRates, networkConfiguration) => {
      if (!networkConfiguration) {
        return undefined;
      }

      const { nativeCurrency } = networkConfiguration;
      return currencyRates[nativeCurrency]?.usdConversionRate;
    },
  );

export function getCurrencyRates(state) {
  return state.metamask.currencyRates;
}

export function getWeb3ShimUsageStateForOrigin(state, origin) {
  return state.metamask.web3ShimUsageOrigins[origin];
}

/**
 * @typedef {object} SwapsEthToken
 * @property {string} symbol - The symbol for ETH, namely "ETH"
 * @property {string} name - The name of the ETH currency, "Ether"
 * @property {string} address - A substitute address for the metaswap-api to
 * recognize the ETH token
 * @property {string} decimals - The number of ETH decimals, i.e. 18
 * @property {string} balance - The user's ETH balance in decimal wei, with a
 * precision of 4 decimal places
 * @property {string} string - The user's ETH balance in decimal ETH
 */

/**
 * Swaps related code uses token objects for various purposes. These objects
 * always have the following properties: `symbol`, `name`, `address`, and
 * `decimals`.
 *
 * When available for the current account, the objects can have `balance` and
 * `string` properties.
 * `balance` is the users token balance in decimal values, denominated in the
 * minimal token units (according to its decimals).
 * `string` is the token balance in a readable format, ready for rendering.
 *
 * Swaps treats the selected chain's currency as a token, and we use the token constants
 * in the SWAPS_CHAINID_DEFAULT_TOKEN_MAP to set the standard properties for
 * the token. The getSwapsDefaultToken selector extends that object with
 * `balance` and `string` values of the same type as in regular ERC-20 token
 * objects, per the above description.
 *
 * @param {object} state - the redux state object
 * @param {string} overrideChainId - the chainId to override the current chainId
 * @returns {SwapsEthToken} The token object representation of the currently
 * selected account's ETH balance, as expected by the Swaps API.
 */

export function getSwapsDefaultToken(state, overrideChainId = null) {
  const selectedAccount = getSelectedAccount(state);
  const balance = selectedAccount?.balance;
  const currentChainId = getCurrentChainId(state);

  const chainId = overrideChainId ?? currentChainId;
  const defaultTokenObject = SWAPS_CHAINID_DEFAULT_TOKEN_MAP[chainId];

  return {
    ...defaultTokenObject,
    balance: hexToDecimal(balance),
    string: getValueFromWeiHex({
      value: balance,
      numberOfDecimals: 4,
      toDenomination: 'ETH',
    }),
  };
}

export function getIsSwapsChain(state, overrideChainId) {
  const currentChainId = getCurrentChainId(state);
  const chainId = overrideChainId ?? currentChainId;
  const isDevelopment =
    process.env.METAMASK_ENVIRONMENT === 'development' ||
    process.env.METAMASK_ENVIRONMENT === 'testing';
  return isDevelopment
    ? ALLOWED_DEV_SWAPS_CHAIN_IDS.includes(chainId)
    : ALLOWED_PROD_SWAPS_CHAIN_IDS.includes(chainId);
}

export function getIsBridgeChain(state, overrideChainId) {
  const account = getSelectedInternalAccount(state);
  const { chainId: selectedMultiChainId, isEvmNetwork } = getMultichainNetwork(
    state,
    account,
  );

  let currentChainId = selectedMultiChainId;

  // While we do not support the multichain network on EVM chains (ex: mainnet is epi155:1), use the old chainId
  if (isEvmNetwork) {
    currentChainId = getCurrentChainId(state);
  }

  const chainId = overrideChainId ?? currentChainId;
  return ALLOWED_BRIDGE_CHAIN_IDS.includes(chainId);
}

function getBridgeFeatureFlags(state) {
  return state.metamask.bridgeFeatureFlags;
}

export const getIsBridgeEnabled = createSelector(
  [getBridgeFeatureFlags, getUseExternalServices],
  (bridgeFeatureFlags, shouldUseExternalServices) => {
    return (
      (shouldUseExternalServices &&
        bridgeFeatureFlags?.[BridgeFeatureFlagsKey.EXTENSION_CONFIG]
          ?.support) ??
      false
    );
  },
);

export function getNativeCurrencyImage(state) {
  const chainId = getCurrentChainId(state);
  return CHAIN_ID_TOKEN_IMAGE_MAP[chainId];
}

export function getNativeCurrencyForChain(chainId) {
  return CHAIN_ID_TOKEN_IMAGE_MAP[chainId] ?? undefined;
}

/**
 * Returns a memoized selector that gets the internal accounts from the Redux store.
 *
 * @param state - The Redux store state.
 * @returns {Array} An array of internal accounts.
 */
export const getMemoizedMetaMaskInternalAccounts = createDeepEqualSelector(
  getInternalAccounts,
  (internalAccounts) => internalAccounts,
);

export const selectERC20TokensByChain = createDeepEqualSelector(
  (state) => state.metamask.tokensChainsCache,
  (erc20TokensByChain) => erc20TokensByChain,
);

export const selectERC20Tokens = createDeepEqualSelector(
  getCurrentChainId,
  (state) => state.metamask.tokensChainsCache,
  (chainId, erc20Tokens) => erc20Tokens?.[chainId]?.data || {},
);

/**
 * To retrieve the token list for use throughout the UI. Will return the remotely fetched list
 * from the tokens controller if token detection is enabled, or the static list if not.
 *
 * @type {() => object}
 */
export const getTokenList = createSelector(
  selectERC20Tokens,
  getIsTokenDetectionInactiveOnMainnet,
  (remoteTokenList, isTokenDetectionInactiveOnMainnet) => {
    return isTokenDetectionInactiveOnMainnet
      ? STATIC_MAINNET_TOKEN_LIST
      : remoteTokenList;
  },
);

export const getMemoizedMetadataContract = createSelector(
  (state, _address) => getTokenList(state),
  (_state, address) => address,
  (tokenList, address) => tokenList[address?.toLowerCase()],
);

/**
 * @type (state: any, address: string) => string
 */
export const getMetadataContractName = createSelector(
  getMemoizedMetadataContract,
  (entry) => entry?.name ?? '',
);

export const getTxData = (state) => state.confirmTransaction.txData;

export const getUnapprovedTransaction = createDeepEqualSelector(
  (state) => getUnapprovedTransactions(state),
  (_, transactionId) => transactionId,
  (unapprovedTxs, transactionId) =>
    Object.values(unapprovedTxs).find(({ id }) => id === transactionId),
);

export const getTransaction = createDeepEqualSelector(
  (state) => getCurrentNetworkTransactions(state),
  (_, transactionId) => transactionId,
  (unapprovedTxs, transactionId) => {
    return (
      Object.values(unapprovedTxs).find(({ id }) => id === transactionId) || {}
    );
  },
);

export const getFullTxData = createDeepEqualSelector(
  getTxData,
  (state, transactionId, status) => {
    if (status === TransactionStatus.unapproved) {
      return getUnapprovedTransaction(state, transactionId) ?? {};
    }
    return getTransaction(state, transactionId);
  },
  (
    _state,
    _transactionId,
    _status,
    customTxParamsData,
    hexTransactionAmount,
  ) => ({
    customTxParamsData,
    hexTransactionAmount,
  }),
  (txData, transaction, { customTxParamsData, hexTransactionAmount }) => {
    let fullTxData = { ...txData, ...transaction };
    if (transaction && transaction.simulationFails) {
      fullTxData.simulationFails = { ...transaction.simulationFails };
    }
    if (customTxParamsData) {
      fullTxData = {
        ...fullTxData,
        txParams: {
          ...fullTxData.txParams,
          data: customTxParamsData,
        },
      };
    }
    if (hexTransactionAmount) {
      fullTxData = {
        ...fullTxData,
        txParams: {
          ...fullTxData.txParams,
          value: hexTransactionAmount,
        },
      };
    }
    return fullTxData;
  },
);

/**
 *  @typedef {import('./selectors.types').AccountConnections} AccountConnections
 */

/**
 * Retrieves the connected subjects for all addresses.
 *
 * @returns {AccountConnections}  The connected subjects for all addresses.
 */
export const getConnectedSubjectsForAllAddresses = createDeepEqualSelector(
  getPermissionSubjects,
  getSubjectMetadata,
  (subjects, subjectMetadata) => {
    const accountsToConnections = {};
    Object.entries(subjects).forEach(([subjectKey, subjectValue]) => {
      const exposedAccounts = getAccountsFromSubject(subjectValue);
      exposedAccounts.forEach((address) => {
        if (!accountsToConnections[address]) {
          accountsToConnections[address] = [];
        }
        const metadata = subjectMetadata[subjectKey];
        accountsToConnections[address].push({
          origin: subjectKey,
          ...metadata,
        });
      });
    });

    return accountsToConnections;
  },
);

export const getAllConnectedAccounts = createDeepEqualSelector(
  getConnectedSubjectsForAllAddresses,
  (connectedSubjects) => {
    return Object.keys(connectedSubjects);
  },
);
export const getConnectedSitesList = createDeepEqualSelector(
  getConnectedSubjectsForAllAddresses,
  getInternalAccounts,
  getAllConnectedAccounts,
  (connectedSubjectsForAllAddresses, internalAccounts, connectedAddresses) => {
    const sitesList = {};
    connectedAddresses.forEach((connectedAddress) => {
      connectedSubjectsForAllAddresses[connectedAddress].forEach((app) => {
        const siteKey = app.origin;

        const internalAccount = internalAccounts.find((account) =>
          isEqualCaseInsensitive(account.address, connectedAddress),
        );

        if (sitesList[siteKey]) {
          sitesList[siteKey].addresses.push(connectedAddress);
          sitesList[siteKey].addressToNameMap[connectedAddress] =
            internalAccount?.metadata.name || ''; // Map address to name
        } else {
          sitesList[siteKey] = {
            ...app,
            addresses: [connectedAddress],
            addressToNameMap: {
              [connectedAddress]: internalAccount?.metadata.name || '',
            },
          };
        }
      });
    });
    return sitesList;
  },
);

export function getShouldShowAggregatedBalancePopover(state) {
  const { shouldShowAggregatedBalancePopover } = getPreferences(state);
  return shouldShowAggregatedBalancePopover;
}

export const getConnectedSnapsList = createDeepEqualSelector(
  getSnapsList,
  (snapsData) => {
    const snapsList = {};

    Object.values(snapsData).forEach((snap) => {
      if (!snapsList[snap.name]) {
        snapsList[snap.name] = snap;
      }
    });

    return snapsList;
  },
);

export const getMemoizedCurrentChainId = createDeepEqualSelector(
  getCurrentChainId,
  (chainId) => chainId,
);

export function getSnaps(state) {
  return state.metamask.snaps;
}

export function getLocale(state) {
  return state.metamask.currentLocale;
}

export const getSnap = createDeepEqualSelector(
  getSnaps,
  (_, snapId) => snapId,
  (snaps, snapId) => {
    return snaps[snapId];
  },
);

/**
 * Get a selector that returns all Snaps metadata (name and description) for all Snaps.
 *
 * @param {object} state - The Redux state object.
 * @returns {object} An object mapping all installed snaps to their metadata, which contains the snap name and description.
 */
export const getSnapsMetadata = createDeepEqualSelector(
  getLocale,
  getSnaps,
  (locale, snaps) => {
    return Object.values(snaps).reduce((snapsMetadata, snap) => {
      const snapId = snap.id;
      const manifest = snap.localizationFiles
        ? getLocalizedSnapManifest(
            snap.manifest,
            locale,
            snap.localizationFiles,
          )
        : snap.manifest;

      snapsMetadata[snapId] = {
        name: manifest.proposedName,
        description: manifest.description,
        hidden: snap.hidden,
      };
      return snapsMetadata;
    }, {});
  },
);

/**
 * Get a selector that returns the snap metadata (name and description) for a
 * given `snapId`.
 *
 * @param {object} state - The Redux state object.
 * @param {string} snapId - The snap ID to get the metadata for.
 * @returns {object} An object containing the snap name and description.
 */
export const getSnapMetadata = createDeepEqualSelector(
  getSnapsMetadata,
  (_, snapId) => snapId,
  (metadata, snapId) => {
    return (
      metadata[snapId] ?? {
        name: snapId ? stripSnapPrefix(snapId) : null,
      }
    );
  },
);

export const getEnabledSnaps = createDeepEqualSelector(getSnaps, (snaps) => {
  return Object.values(snaps).reduce((acc, cur) => {
    if (cur.enabled) {
      acc[cur.id] = cur;
    }
    return acc;
  }, {});
});

export const getPreinstalledSnaps = createDeepEqualSelector(
  getSnaps,
  (snaps) => {
    return Object.values(snaps).reduce((acc, snap) => {
      if (snap.preinstalled) {
        acc[snap.id] = snap;
      }
      return acc;
    }, {});
  },
);

export const getInsightSnaps = createDeepEqualSelector(
  getEnabledSnaps,
  getPermissionSubjects,
  (snaps, subjects) => {
    return Object.values(snaps).filter(
      ({ id }) => subjects[id]?.permissions['endowment:transaction-insight'],
    );
  },
);

export const getSettingsPageSnaps = createDeepEqualSelector(
  getEnabledSnaps,
  getPermissionSubjects,
  (snaps, subjects) => {
    return Object.values(snaps).filter(
      ({ id, preinstalled }) =>
        subjects[id]?.permissions[SnapEndowments.SettingsPage] &&
        preinstalled &&
        !isSnapIgnoredInProd(id),
    );
  },
);

export const getSignatureInsightSnaps = createDeepEqualSelector(
  getEnabledSnaps,
  getPermissionSubjects,
  (snaps, subjects) => {
    return Object.values(snaps).filter(
      ({ id }) => subjects[id]?.permissions['endowment:signature-insight'],
    );
  },
);

export const getSignatureInsightSnapIds = createDeepEqualSelector(
  getSignatureInsightSnaps,
  (snaps) => snaps.map((snap) => snap.id),
);

export const getInsightSnapIds = createDeepEqualSelector(
  getInsightSnaps,
  (snaps) => snaps.map((snap) => snap.id),
);

export const getNameLookupSnapsIds = createDeepEqualSelector(
  getEnabledSnaps,
  getPermissionSubjects,
  (snaps, subjects) => {
    return Object.values(snaps)
      .filter(({ id }) => subjects[id]?.permissions['endowment:name-lookup'])
      .map((snap) => snap.id);
  },
);

export const getSettingsPageSnapsIds = createDeepEqualSelector(
  getSettingsPageSnaps,
  (snaps) => snaps.map((snap) => snap.id),
);

export const getNotifySnaps = createDeepEqualSelector(
  getEnabledSnaps,
  getPermissionSubjects,
  (snaps, subjects) => {
    return Object.values(snaps).filter(
      ({ id }) => subjects[id]?.permissions.snap_notify,
    );
  },
);
/**
 * Get non-preinstalled snaps that have the snap_notify permission.
 *
 * @param {object} state - The Redux state object.
 * @returns {object[]} An array of notify snaps that are not preinstalled.
 */
export const getThirdPartyNotifySnaps = createDeepEqualSelector(
  getNotifySnaps,
  (snaps) => snaps.filter((snap) => !snap.preinstalled),
);

function getAllSnapInsights(state) {
  return state.metamask.insights;
}

export const getSnapInsights = createDeepEqualSelector(
  getAllSnapInsights,
  (_, id) => id,
  (insights, id) => insights?.[id],
);

/**
 * Get an object of announcement IDs and if they are allowed or not.
 *
 * @returns {object}
 */
function getAllowedAnnouncementIds() {
  return {
    [NOTIFICATION_SOLANA_ON_METAMASK]: true,
  };
}

/**
 * @typedef {object} Announcement
 * @property {number} id - A unique identifier for the announcement
 * @property {string} date - A date in YYYY-MM-DD format, identifying when the notification was first committed
 */

/**
 * Announcements are managed by the announcement controller and referenced by
 * `state.metamask.announcements`. This function returns a list of announcements
 * the can be shown to the user. This list includes all announcements that do not
 * have a truthy `isShown` property.
 *
 * The returned announcements are sorted by date.
 *
 * @param {object} state - the redux state object
 * @returns {Announcement[]} An array of announcements that can be shown to the user
 */

export function getSortedAnnouncementsToShow(state) {
  const announcements = Object.values(state.metamask.announcements);
  const allowedAnnouncementIds = getAllowedAnnouncementIds(state);
  const announcementsToShow = announcements.filter(
    (announcement) =>
      !announcement.isShown && allowedAnnouncementIds[announcement.id],
  );
  const announcementsSortedByDate = announcementsToShow.sort(
    (a, b) => new Date(b.date) - new Date(a.date),
  );
  return announcementsSortedByDate;
}

/**
 * @param state
 * @returns {{networkId: string}[]}
 */
export function getOrderedNetworksList(state) {
  return state.metamask.orderedNetworkList;
}

export function getPinnedAccountsList(state) {
  return state.metamask.pinnedAccountList;
}

export function getHiddenAccountsList(state) {
  return state.metamask.hiddenAccountList;
}

export function getShowRecoveryPhraseReminder(state) {
  const {
    recoveryPhraseReminderLastShown,
    recoveryPhraseReminderHasBeenShown,
  } = state.metamask;

  const currentTime = new Date().getTime();
  const frequency = recoveryPhraseReminderHasBeenShown ? DAY * 90 : DAY * 2;

  return currentTime - recoveryPhraseReminderLastShown >= frequency;
}

/**
 * Retrieves the number of unapproved transactions and messages
 *
 * @param state - Redux state object.
 * @returns Number of unapproved transactions
 */
export function getNumberOfAllUnapprovedTransactionsAndMessages(state) {
  const unapprovedTxs = getAllUnapprovedTransactions(state);

  const allUnapprovedMessages = {
    ...unapprovedTxs,
    ...state.metamask.unapprovedDecryptMsgs,
    ...state.metamask.unapprovedPersonalMsgs,
    ...state.metamask.unapprovedEncryptionPublicKeyMsgs,
    ...state.metamask.unapprovedTypedMessages,
  };
  const numUnapprovedMessages = Object.keys(allUnapprovedMessages).length;
  return numUnapprovedMessages;
}

export const getCurrentNetwork = createDeepEqualSelector(
  getNetworkConfigurationsByChainId,
  getCurrentChainId,

  /**
   * Get the current network configuration.
   *
   * @param networkConfigurationsByChainId
   * @param currentChainId
   * @returns {{
   *   chainId: `0x${string}`;
   *   id?: string;
   *   nickname?: string;
   *   providerType?: string;
   *   rpcPrefs?: { blockExplorerUrl?: string; imageUrl?: string; };
   *   rpcUrl: string;
   *   ticker: string;
   * }} networkConfiguration - Configuration for the current network.
   */
  (networkConfigurationsByChainId, currentChainId) => {
    const currentNetwork = networkConfigurationsByChainId[currentChainId];

    const rpcEndpoint =
      currentNetwork.rpcEndpoints[currentNetwork.defaultRpcEndpointIndex];

    const blockExplorerUrl =
      currentNetwork.blockExplorerUrls?.[
        currentNetwork.defaultBlockExplorerUrlIndex
      ];

    return {
      chainId: currentNetwork.chainId,
      id: rpcEndpoint.networkClientId,
      nickname: currentNetwork.name,
      rpcUrl: rpcEndpoint.url,
      ticker: currentNetwork.nativeCurrency,
      blockExplorerUrl,
      rpcPrefs: {
        blockExplorerUrl,
        imageUrl: CHAIN_ID_TO_NETWORK_IMAGE_URL_MAP[currentNetwork.chainId],
      },
      ...(rpcEndpoint.type === RpcEndpointType.Infura && {
        providerType: rpcEndpoint.networkClientId,
      }),
    };
  },
);

export const getSelectedNetwork = createDeepEqualSelector(
  getSelectedNetworkClientId,
  getNetworkConfigurationsByChainId,
  (selectedNetworkClientId, networkConfigurationsByChainId) => {
    if (selectedNetworkClientId === undefined) {
      throw new Error('No network is selected');
    }

    // TODO: Add `networkConfigurationsByNetworkClientId` to NetworkController state so this is easier to do
    const possibleNetworkConfiguration = Object.values(
      networkConfigurationsByChainId,
    ).find((networkConfiguration) => {
      return networkConfiguration.rpcEndpoints.some((rpcEndpoint) => {
        return rpcEndpoint.networkClientId === selectedNetworkClientId;
      });
    });
    if (possibleNetworkConfiguration === undefined) {
      throw new Error(
        'Could not find network configuration for selected network client',
      );
    }

    return {
      configuration: possibleNetworkConfiguration,
      clientId: selectedNetworkClientId,
    };
  },
);

export const getConnectedSitesListWithNetworkInfo = createDeepEqualSelector(
  getConnectedSitesList,
  getAllDomains,
  getNetworkConfigurationsByChainId,
  getCurrentNetwork,
  (sitesList, domains, networks, currentNetwork) => {
    Object.keys(sitesList).forEach((siteKey) => {
      const connectedNetwork = Object.values(networks).find((network) =>
        network.rpcEndpoints.some(
          (rpcEndpoint) => rpcEndpoint.networkClientId === domains[siteKey],
        ),
      );

      // For the testnets, if we do not have an image, we will have a fallback string
      sitesList[siteKey].networkIconUrl =
        CHAIN_ID_TO_NETWORK_IMAGE_URL_MAP[connectedNetwork?.chainId] || '';
      sitesList[siteKey].networkName =
        connectedNetwork?.name || currentNetwork?.nickname || '';
    });
    return sitesList;
  },
);

/**
 * Returns the network client ID of the network that should be auto-switched to
 * based on the current tab origin and its last network connected to
 *
 * @param state - Redux state object.
 * @returns Network ID to switch to
 */
export function getNetworkToAutomaticallySwitchTo(state) {
  const numberOfUnapprovedTx =
    getNumberOfAllUnapprovedTransactionsAndMessages(state);

  // This block autoswitches chains based on the last chain used
  // for a given dapp, when there are no pending confimrations
  // This allows the user to be connected on one chain
  // for one dapp, and automatically change for another
  const selectedTabOrigin = getOriginOfCurrentTab(state);
  if (
    getEnvironmentType() === ENVIRONMENT_TYPE_POPUP &&
    getIsUnlocked(state) &&
    selectedTabOrigin &&
    numberOfUnapprovedTx === 0
  ) {
    const domainNetworks = getAllDomains(state);
    const networkIdForThisDomain = domainNetworks[selectedTabOrigin];
    const currentNetwork = getCurrentNetwork(state);

    // If we have a match, "silently" switch networks if the network differs
    // from the current network
    if (
      networkIdForThisDomain &&
      currentNetwork.id !== networkIdForThisDomain
    ) {
      return networkIdForThisDomain;
    }
  }
  return null;
}

export function getShowTermsOfUse(state) {
  const { termsOfUseLastAgreed } = state.metamask;

  if (!termsOfUseLastAgreed) {
    return true;
  }
  return (
    new Date(termsOfUseLastAgreed).getTime() <
    new Date(TERMS_OF_USE_LAST_UPDATED).getTime()
  );
}

export function getLastViewedUserSurvey(state) {
  return state.metamask.lastViewedUserSurvey;
}

export function getShowOutdatedBrowserWarning(state) {
  const { outdatedBrowserWarningLastShown } = state.metamask;
  if (!outdatedBrowserWarningLastShown) {
    return true;
  }
  const currentTime = new Date().getTime();
  return currentTime - outdatedBrowserWarningLastShown >= DAY * 2;
}

export function getOnboardingDate(state) {
  return state.metamask.onboardingDate;
}

export function getShowBetaHeader(state) {
  return state.metamask.showBetaHeader;
}

export function getShowPermissionsTour(state) {
  return state.metamask.showPermissionsTour;
}

export function getShowNetworkBanner(state) {
  return state.metamask.showNetworkBanner;
}

export function getShowAccountBanner(state) {
  return state.metamask.showAccountBanner;
}
/**
 * To get the useTokenDetection flag which determines whether a static or dynamic token list is used
 *
 * @param {*} state
 * @returns Boolean
 */
export function getUseTokenDetection(state) {
  return Boolean(state.metamask.useTokenDetection);
}

/**
 * To get the useNftDetection flag which determines whether we autodetect NFTs
 *
 * @param {*} state
 * @returns Boolean
 */
export function getUseNftDetection(state) {
  return Boolean(state.metamask.useNftDetection);
}

/**
 * To get the useBlockie flag which determines whether we show blockies or Jazzicons
 *
 * @param {*} state
 * @returns Boolean
 */
export function getUseBlockie(state) {
  return Boolean(state.metamask.useBlockie);
}

/**
 * To get the openSeaEnabled flag which determines whether we use OpenSea's API
 *
 * @param {*} state
 * @returns Boolean
 */
export function getOpenSeaEnabled(state) {
  return Boolean(state.metamask.openSeaEnabled);
}

/**
 * To get the `theme` value which determines which theme is selected
 *
 * @param {*} state
 * @returns Boolean
 */
export function getTheme(state) {
  return state.metamask.theme;
}

export function doesAddressRequireLedgerHidConnection(state, address) {
  const addressIsLedger = isAddressLedger(state, address);
  const transportTypePreferenceIsWebHID =
    getLedgerTransportType(state) === LedgerTransportTypes.webhid;
  const webHidIsNotConnected =
    getLedgerWebHidConnectedStatus(state) !== WebHIDConnectedStatuses.connected;
  const ledgerTransportStatus = getLedgerTransportStatus(state);
  const transportIsNotSuccessfullyCreated =
    ledgerTransportStatus !== HardwareTransportStates.verified;

  return (
    addressIsLedger &&
    transportTypePreferenceIsWebHID &&
    (webHidIsNotConnected || transportIsNotSuccessfullyCreated)
  );
}

export const getAllEnabledNetworks = createDeepEqualSelector(
  getNetworkConfigurationsByChainId,
  getShowTestNetworks,
  (networkConfigurationsByChainId, showTestNetworks) =>
    Object.entries(networkConfigurationsByChainId).reduce(
      (acc, [chainId, network]) => {
        if (showTestNetworks || !TEST_CHAINS.includes(chainId)) {
          acc[chainId] = network;
        }
        return acc;
      },
      {},
    ),
);

/*
 * USE THIS WITH CAUTION
 *
 * Only use this selector if you are absolutely sure that your UI component needs
 * data from _all chains_ to compute a value. Else, use `getChainIdsToPoll`.
 *
 * Examples:
 * - Components that should NOT use this selector:
 *   - Token list: This only needs to poll for chains based on the network filter
 *     (potentially only one chain). In this case, use `getChainIdsToPoll`.
 * - Components that SHOULD use this selector:
 *   - Aggregated balance: This needs to display data regardless of network filter
 *     selection (always showing aggregated balances across all chains).
 *
 * Key Considerations:
 * - This selector can cause expensive computations. It should only be used when
 *   necessary, and where possible, optimized to use `getChainIdsToPoll` instead.
 * - Logic Overview:
 *   - If `PORTFOLIO_VIEW` is not enabled, the selector returns only the `currentChainId`.
 *   - Otherwise, it includes all chains from `networkConfigurations`, excluding
 *     `TEST_CHAINS`, while ensuring the `currentChainId` is included.
 */
export const getAllChainsToPoll = createDeepEqualSelector(
  getNetworkConfigurationsByChainId,
  getCurrentChainId,
  (networkConfigurations, currentChainId) => {
    if (!process.env.PORTFOLIO_VIEW) {
      return [currentChainId];
    }

    return Object.keys(networkConfigurations).filter(
      (chainId) =>
        chainId === currentChainId ||
        FEATURED_NETWORK_CHAIN_IDS.includes(chainId),
    );
  },
);

export const getChainIdsToPoll = createDeepEqualSelector(
  getNetworkConfigurationsByChainId,
  getCurrentChainId,
  getIsTokenNetworkFilterEqualCurrentNetwork,
  (
    networkConfigurations,
    currentChainId,
    isTokenNetworkFilterEqualCurrentNetwork,
  ) => {
    if (
      !process.env.PORTFOLIO_VIEW ||
      isTokenNetworkFilterEqualCurrentNetwork
    ) {
      return [currentChainId];
    }

    return Object.keys(networkConfigurations).filter(
      (chainId) =>
        chainId === currentChainId ||
        FEATURED_NETWORK_CHAIN_IDS.includes(chainId),
    );
  },
);

export const getNetworkClientIdsToPoll = createDeepEqualSelector(
  getNetworkConfigurationsByChainId,
  getCurrentChainId,
  getIsTokenNetworkFilterEqualCurrentNetwork,
  (
    networkConfigurations,
    currentChainId,
    isTokenNetworkFilterEqualCurrentNetwork,
  ) => {
    if (
      !process.env.PORTFOLIO_VIEW ||
      isTokenNetworkFilterEqualCurrentNetwork
    ) {
      const networkConfiguration = networkConfigurations[currentChainId];
      return [
        networkConfiguration.rpcEndpoints[
          networkConfiguration.defaultRpcEndpointIndex
        ].networkClientId,
      ];
    }

    return Object.entries(networkConfigurations).reduce(
      (acc, [chainId, network]) => {
        if (
          chainId === currentChainId ||
          FEATURED_NETWORK_CHAIN_IDS.includes(chainId)
        ) {
          acc.push(
            network.rpcEndpoints[network.defaultRpcEndpointIndex]
              .networkClientId,
          );
        }
        return acc;
      },
      [],
    );
  },
);

/**
 *  To retrieve the maxBaseFee and priorityFee the user has set as default
 *
 * @param {*} state
 * @returns {{maxBaseFee: string, priorityFee: string} | undefined}
 */
export function getAdvancedGasFeeValues(state) {
  // This will not work when we switch to supporting multi-chain.
  // There are four non-test files that use this selector.
  // advanced-gas-fee-defaults
  // base-fee-input
  // priority-fee-input
  // useGasItemFeeDetails
  // The first three are part of the AdvancedGasFeePopover
  // The latter is used by the EditGasPopover
  // Both of those are used in Confirmations as well as transaction-list-item
  // All of the call sites have access to the GasFeeContext, which has a
  // transaction object set on it, but there are currently no guarantees that
  // the transaction has a chainId associated with it. To have this method
  // support multichain we'll need a reliable way for the chainId of the
  // transaction being modified to be available to all callsites and either
  // pass it in to the selector as a second parameter, or access it at the
  // callsite.
  return state.metamask.advancedGasFee[getCurrentChainId(state)];
}

/**
 * To get the name of the network that support token detection based in chainId.
 *
 * @param state
 * @returns string e.g. ethereum, bsc or polygon
 */
export const getTokenDetectionSupportNetworkByChainId = (state) => {
  const chainId = getCurrentChainId(state);
  switch (chainId) {
    case CHAIN_IDS.MAINNET:
      return MAINNET_DISPLAY_NAME;
    case CHAIN_IDS.BSC:
      return BSC_DISPLAY_NAME;
    case CHAIN_IDS.POLYGON:
      return POLYGON_DISPLAY_NAME;
    case CHAIN_IDS.AVALANCHE:
      return AVALANCHE_DISPLAY_NAME;
    case CHAIN_IDS.LINEA_GOERLI:
      return LINEA_GOERLI_DISPLAY_NAME;
    case CHAIN_IDS.LINEA_SEPOLIA:
      return LINEA_SEPOLIA_DISPLAY_NAME;
    case CHAIN_IDS.LINEA_MAINNET:
      return LINEA_MAINNET_DISPLAY_NAME;
    case CHAIN_IDS.ARBITRUM:
      return ARBITRUM_DISPLAY_NAME;
    case CHAIN_IDS.OPTIMISM:
      return OPTIMISM_DISPLAY_NAME;
    case CHAIN_IDS.BASE:
      return BASE_DISPLAY_NAME;
    case CHAIN_IDS.ZKSYNC_ERA:
      return ZK_SYNC_ERA_DISPLAY_NAME;
    case CHAIN_IDS.CRONOS:
      return CRONOS_DISPLAY_NAME;
    case CHAIN_IDS.CELO:
      return CELO_DISPLAY_NAME;
    case CHAIN_IDS.GNOSIS:
      return GNOSIS_DISPLAY_NAME;
    case CHAIN_IDS.FANTOM:
      return FANTOM_DISPLAY_NAME;
    case CHAIN_IDS.POLYGON_ZKEVM:
      return POLYGON_ZKEVM_DISPLAY_NAME;
    case CHAIN_IDS.MOONBEAM:
      return MOONBEAM_DISPLAY_NAME;
    case CHAIN_IDS.MOONRIVER:
      return MOONRIVER_DISPLAY_NAME;
    default:
      return '';
  }
};
/**
 * Returns true if a token list is available for the current network.
 *
 * @param {*} state
 * @returns Boolean
 */
export function getIsDynamicTokenListAvailable(state) {
  const chainId = getCurrentChainId(state);
  return [
    CHAIN_IDS.MAINNET,
    CHAIN_IDS.BSC,
    CHAIN_IDS.POLYGON,
    CHAIN_IDS.AVALANCHE,
    CHAIN_IDS.LINEA_GOERLI,
    CHAIN_IDS.LINEA_SEPOLIA,
    CHAIN_IDS.LINEA_MAINNET,
    CHAIN_IDS.ARBITRUM,
    CHAIN_IDS.OPTIMISM,
    CHAIN_IDS.BASE,
    CHAIN_IDS.ZKSYNC_ERA,
    CHAIN_IDS.CRONOS,
    CHAIN_IDS.CELO,
    CHAIN_IDS.GNOSIS,
    CHAIN_IDS.FANTOM,
    CHAIN_IDS.POLYGON_ZKEVM,
    CHAIN_IDS.MOONBEAM,
    CHAIN_IDS.MOONRIVER,
  ].includes(chainId);
}

/**
 * To retrieve the list of tokens detected and saved on the state to detectedToken object.
 *
 * @param {*} state
 * @returns list of token objects
 */
export function getDetectedTokensInCurrentNetwork(state) {
  const currentChainId = getCurrentChainId(state);
  const { address: selectedAddress } = getSelectedInternalAccount(state);
  return state.metamask.allDetectedTokens?.[currentChainId]?.[selectedAddress];
}

export function getAllDetectedTokens(state) {
  return state.metamask.allDetectedTokens;
}

/**
 * To retrieve the list of tokens detected across all chains.
 *
 * @param {*} state
 * @returns list of token objects on all networks
 */
export function getAllDetectedTokensForSelectedAddress(state) {
  const completedOnboarding = getCompletedOnboarding(state);

  if (!completedOnboarding) {
    return {};
  }

  const { address: selectedAddress } = getSelectedInternalAccount(state);

  const tokensByChainId = Object.entries(
    state.metamask.allDetectedTokens || {},
  ).reduce((acc, [chainId, chainTokens]) => {
    const tokensForAddress = chainTokens[selectedAddress];
    if (tokensForAddress) {
      acc[chainId] = tokensForAddress.map((token) => ({
        ...token,
        chainId,
      }));
    }
    return acc;
  }, {});

  return tokensByChainId;
}

/**
 * To check if the token detection is OFF and the network is Mainnet
 * so that the user can skip third party token api fetch
 * and use the static tokenlist from contract-metadata
 *
 * @param {*} state
 * @returns Boolean
 */
export function getIsTokenDetectionInactiveOnMainnet(state) {
  const isMainnet = getIsMainnet(state);
  const useTokenDetection = getUseTokenDetection(state);

  return !useTokenDetection && isMainnet;
}

/**
 * To check for the chainId that supports token detection ,
 * currently it returns true for Ethereum Mainnet, Polygon, BSC, and Avalanche
 *
 * @param {*} state
 * @returns Boolean
 */
export function getIsTokenDetectionSupported(state) {
  const useTokenDetection = getUseTokenDetection(state);
  const isDynamicTokenListAvailable = getIsDynamicTokenListAvailable(state);

  return useTokenDetection && isDynamicTokenListAvailable;
}

/**
 * To check if the token detection is OFF for the token detection supported networks
 * and the network is not Mainnet
 *
 * @param {*} state
 * @returns Boolean
 */
export function getIstokenDetectionInactiveOnNonMainnetSupportedNetwork(state) {
  const useTokenDetection = getUseTokenDetection(state);
  const isMainnet = getIsMainnet(state);
  const isDynamicTokenListAvailable = getIsDynamicTokenListAvailable(state);

  return isDynamicTokenListAvailable && !useTokenDetection && !isMainnet;
}

/**
 * To get the `getIsSecurityAlertsEnabled` value which determines whether security check is enabled
 *
 * @param {*} state
 * @returns Boolean
 */
export function getIsSecurityAlertsEnabled(state) {
  return state.metamask.securityAlertsEnabled;
}

///: BEGIN:ONLY_INCLUDE_IF(keyring-snaps)
/**
 * Get the state of the `addSnapAccountEnabled` flag.
 *
 * @param {*} state
 * @returns The state of the `addSnapAccountEnabled` flag.
 */
export function getIsAddSnapAccountEnabled(state) {
  return state.metamask.addSnapAccountEnabled;
}
///: END:ONLY_INCLUDE_IF

export function getIsWatchEthereumAccountEnabled(state) {
  return state.metamask.watchEthereumAccountEnabled;
}

/**
 * Get the state of the `bitcoinSupportEnabled` flag.
 *
 * @param {*} state
 * @returns The state of the `bitcoinSupportEnabled` flag.
 */
export function getIsBitcoinSupportEnabled(state) {
  // NOTE: We use this trick to avoid using code fence.
  // If this flag is not in `state.metamask` it will be set
  // as `undefined`, and the `Boolean(...)` will be evaluated
  // to `false`.
  const { bitcoinSupportEnabled } = state.metamask;
  return Boolean(bitcoinSupportEnabled);
}

/**
 * Get the state of the `bitcoinTestnetSupportEnabled` flag.
 *
 * @param {*} state
 * @returns The state of the `bitcoinTestnetSupportEnabled` flag.
 */
export function getIsBitcoinTestnetSupportEnabled(state) {
  // See `getIsBitcoinSupportEnabled` for details.
  const { bitcoinTestnetSupportEnabled } = state.metamask;
  return Boolean(bitcoinTestnetSupportEnabled);
}

/**
 * Get the state of the `solanaSupportEnabled` remote feature flag.
 *
 * @param {*} state
 * @returns The state of the `solanaSupportEnabled` remote feature flag.
 */
export function getIsSolanaSupportEnabled(state) {
  const { addSolanaAccount } = getRemoteFeatureFlags(state);
  return Boolean(addSolanaAccount);
}

export function getManageInstitutionalWallets(state) {
  return state.metamask.manageInstitutionalWallets;
}
<<<<<<< HEAD
=======
/**
 * Get the state of the `defiPositionsEnabled` remote feature flag.
 *
 * @param {*} state
 * @returns The state of the `defiPositionsEnabled` remote feature flag.
 */
export function getIsDefiPositionsEnabled(state) {
  const { assetsDefiPositionsEnabled } = getRemoteFeatureFlags(state);
  return Boolean(assetsDefiPositionsEnabled);
}
>>>>>>> 2f987b6e

export function getIsCustomNetwork(state) {
  const chainId = getCurrentChainId(state);

  return !CHAIN_ID_TO_RPC_URL_MAP[chainId];
}

/**
 * Get the state of the `nePortfolioDiscoverButton` remote feature flag.
 * This flag determines whether the user should see a `Discover` button on the network menu list.
 *
 * @param {*} state
 * @returns The state of the `nePortfolioDiscoverButton` remote feature flag.
 */
export function getIsPortfolioDiscoverButtonEnabled(state) {
  const { nePortfolioDiscoverButton } = getRemoteFeatureFlags(state);
  return Boolean(nePortfolioDiscoverButton);
}

export function getBlockExplorerLinkText(
  state,
  accountDetailsModalComponent = false,
) {
  const isCustomNetwork = getIsCustomNetwork(state);
  const rpcPrefs = getRpcPrefsForCurrentProvider(state);

  let blockExplorerLinkText = {
    firstPart: 'addBlockExplorer',
    secondPart: '',
  };

  if (rpcPrefs.blockExplorerUrl) {
    blockExplorerLinkText = accountDetailsModalComponent
      ? {
          firstPart: 'blockExplorerView',
          secondPart: getURLHostName(rpcPrefs.blockExplorerUrl),
        }
      : {
          firstPart: 'viewinExplorer',
          secondPart: 'blockExplorerAccountAction',
        };
  } else if (isCustomNetwork === false) {
    blockExplorerLinkText = accountDetailsModalComponent
      ? { firstPart: 'etherscanViewOn', secondPart: '' }
      : {
          firstPart: 'viewOnEtherscan',
          secondPart: 'blockExplorerAccountAction',
        };
  }

  return blockExplorerLinkText;
}

export function getAllAccountsOnNetworkAreEmpty(state) {
  const balances = getMetaMaskCachedBalances(state) ?? {};
  const hasNoNativeFundsOnAnyAccounts = Object.values(balances).every(
    (balance) => balance === '0x0' || balance === '0x00',
  );
  const hasNoTokens = getNumberOfTokens(state) === 0;

  return hasNoNativeFundsOnAnyAccounts && hasNoTokens;
}

export function getUnconnectedAccounts(state, activeTab) {
  const accounts = getMetaMaskAccountsOrdered(state);
  const connectedAccounts = getOrderedConnectedAccountsForConnectedDapp(
    state,
    activeTab,
  );
  const unConnectedAccounts = accounts.filter((account) => {
    return !connectedAccounts.some(
      (connectedAccount) => connectedAccount.address === account.address,
    );
  });
  return unConnectedAccounts;
}

export const getOrderedConnectedAccountsForActiveTab = createDeepEqualSelector(
  (state) => state.activeTab,
  (state) => state.metamask.permissionHistory,
  getMetaMaskAccountsOrdered,
  getAllPermittedAccountsForCurrentTab,
  (activeTab, permissionHistory, orderedAccounts, connectedAccounts) => {
    const permissionHistoryByAccount =
      permissionHistory[activeTab.origin]?.eth_accounts?.accounts || {};

    const connectedAccountsAddresses = connectedAccounts.map(
      (caipAccountId) => {
        const { address } = parseCaipAccountId(caipAccountId);
        return address;
      },
    );

    return orderedAccounts
      .filter((account) => connectedAccountsAddresses.includes(account.address))
      .map((account) => ({
        ...account,
        metadata: {
          ...account.metadata,
          lastActive: permissionHistoryByAccount?.[account.address],
        },
      }))
      .sort(
        ({ lastSelected: lastSelectedA }, { lastSelected: lastSelectedB }) => {
          if (lastSelectedA === lastSelectedB) {
            return 0;
          } else if (lastSelectedA === undefined) {
            return 1;
          } else if (lastSelectedB === undefined) {
            return -1;
          }

          return lastSelectedB - lastSelectedA;
        },
      );
  },
);

export const getUpdatedAndSortedAccounts = createDeepEqualSelector(
  getMetaMaskAccountsOrdered,
  getPinnedAccountsList,
  getHiddenAccountsList,
  getOrderedConnectedAccountsForActiveTab,
  (accounts, pinnedAddresses, hiddenAddresses, connectedAccounts) => {
    connectedAccounts.forEach((connection) => {
      // Find if the connection exists in accounts
      const matchingAccount = accounts.find(
        (account) => account.id === connection.id,
      );

      // If a matching account is found and the connection has metadata, add the connections property to true and lastSelected timestamp from metadata
      if (matchingAccount && connection.metadata) {
        matchingAccount.connections = true;
        matchingAccount.lastSelected = connection.metadata.lastSelected;
      }
    });

    // Find the account with the most recent lastSelected timestamp among accounts with metadata
    const accountsWithLastSelected = accounts.filter(
      (account) => account.connections && account.lastSelected,
    );

    const mostRecentAccount =
      accountsWithLastSelected.length > 0
        ? accountsWithLastSelected.reduce((prev, current) =>
            prev.lastSelected > current.lastSelected ? prev : current,
          )
        : null;

    accounts.forEach((account) => {
      account.pinned = Boolean(pinnedAddresses.includes(account.address));
      account.hidden = Boolean(hiddenAddresses.includes(account.address));
      account.active = Boolean(
        mostRecentAccount && account.id === mostRecentAccount.id,
      );
    });

    const sortedPinnedAccounts = pinnedAddresses
      ?.map((address) =>
        accounts.find((account) => account.address === address),
      )
      .filter((account) =>
        Boolean(
          account &&
            pinnedAddresses.includes(account.address) &&
            !hiddenAddresses?.includes(account.address),
        ),
      );

    const notPinnedAccounts = accounts.filter(
      (account) =>
        !pinnedAddresses.includes(account.address) &&
        !hiddenAddresses.includes(account.address),
    );

    const filteredHiddenAccounts = accounts.filter((account) =>
      hiddenAddresses.includes(account.address),
    );

    const sortedSearchResults = [
      ...sortedPinnedAccounts,
      ...notPinnedAccounts,
      ...filteredHiddenAccounts,
    ];

    return sortedSearchResults;
  },
);

export const getUpdatedAndSortedAccountsWithCaipAccountId =
  createDeepEqualSelector(getUpdatedAndSortedAccounts, (accounts) => {
    return accounts.map((account) => {
      const { namespace, reference } = parseCaipChainId(account.scopes[0]);
      return {
        ...account,
        caipAccountId: `${namespace}:${reference}:${account.address}`,
      };
    });
  });

export const useSafeChainsListValidationSelector = (state) => {
  return state.metamask.useSafeChainsListValidation;
};

export function getShowFiatInTestnets(state) {
  const { showFiatInTestnets } = getPreferences(state);
  return showFiatInTestnets;
}

/**
 * To get the useCurrencyRateCheck flag which to check if the user prefers currency conversion
 *
 * @param {*} state
 * @returns Boolean
 */
export function getUseCurrencyRateCheck(state) {
  return Boolean(state.metamask.useCurrencyRateCheck);
}

export function getNames(state) {
  return state.metamask.names || {};
}

export function getEthereumAddressNames(state) {
  return state.metamask.names?.[NameType.ETHEREUM_ADDRESS] || {};
}

export function getNameSources(state) {
  return state.metamask.nameSources || {};
}

export function getMetaMetricsDataDeletionId(state) {
  return state.metamask.metaMetricsDataDeletionId;
}

export function getMetaMetricsDataDeletionTimestamp(state) {
  return state.metamask.metaMetricsDataDeletionTimestamp;
}

export function getMetaMetricsDataDeletionStatus(state) {
  return state.metamask.metaMetricsDataDeletionStatus;
}

/**
 * To get all installed snaps with proper metadata
 *
 * @param {*} state
 * @returns Boolean
 */
export function getSnapsList(state) {
  const snaps = getSnaps(state);
  return Object.entries(snaps)
    .filter(([_key, snap]) => {
      // Always hide installing Snaps.
      if (snap.status === SnapStatus.Installing) {
        return false;
      }

      // For backwards compatibility, preinstalled Snaps must specify hidden = false to be displayed.
      if (snap.preinstalled) {
        return snap.hidden === false;
      }

      return true;
    })
    .map(([key, snap]) => {
      const targetSubjectMetadata = getTargetSubjectMetadata(state, snap?.id);
      return {
        key,
        id: snap.id,
        iconUrl: targetSubjectMetadata?.iconUrl,
        subjectType: targetSubjectMetadata?.subjectType,
        packageName: stripSnapPrefix(snap.id),
        name: getSnapMetadata(state, snap.id).name,
      };
    });
}

/**
 * To get the state of snaps privacy warning popover.
 *
 * @param state - Redux state object.
 * @returns True if popover has been shown, false otherwise.
 */
export function getSnapsInstallPrivacyWarningShown(state) {
  const { snapsInstallPrivacyWarningShown } = state.metamask;

  if (
    snapsInstallPrivacyWarningShown === undefined ||
    snapsInstallPrivacyWarningShown === null
  ) {
    return false;
  }

  return snapsInstallPrivacyWarningShown;
}

///: BEGIN:ONLY_INCLUDE_IF(keyring-snaps)
export function getsnapsAddSnapAccountModalDismissed(state) {
  const { snapsAddSnapAccountModalDismissed } = state.metamask;

  return snapsAddSnapAccountModalDismissed;
}

export function getSnapRegistry(state) {
  const { snapRegistryList } = state.metamask;
  return snapRegistryList;
}

export function getKeyringSnapAccounts(state) {
  const internalAccounts = getInternalAccounts(state);

  const keyringAccounts = Object.values(internalAccounts).filter(
    (internalAccount) => {
      const { keyring } = internalAccount.metadata;
      return keyring.type === KeyringType.snap;
    },
  );
  return keyringAccounts;
}
///: END:ONLY_INCLUDE_IF

export const getSelectedKeyringByIdOrDefault = createSelector(
  getMetaMaskKeyrings,
  (_state, keyringId) => keyringId,
  (keyrings, keyringId) => {
    return (
      keyrings.find((keyring) => keyring.metadata.id === keyringId) ??
      keyrings[0]
    );
  },
);

export const getHdKeyringIndexByIdOrDefault = createSelector(
  getMetaMaskHdKeyrings,
  (_state, keyringId) => keyringId,
  (keyrings, keyringId) => {
    return (
      // 0 is the default hd keyring index.
      keyrings.findIndex((keyring) => keyring.metadata.id === keyringId) ?? 0
    );
  },
);

export const getKeyringOfSelectedAccount = createSelector(
  getSelectedInternalAccount,
  getMetaMaskKeyrings,
  (selectedAccount, keyrings) => {
    return keyrings.find((keyring) =>
      keyring.accounts.some((account) =>
        isEqualCaseInsensitive(account, selectedAccount.address),
      ),
    );
  },
);

export const getHdKeyringOfSelectedAccountOrPrimaryKeyring = createSelector(
  getKeyringOfSelectedAccount,
  getMetaMaskHdKeyrings,
  (keyringOfSelectedAccount, hdKeyrings) => {
    if (keyringOfSelectedAccount.type === KeyringTypes.hd) {
      return keyringOfSelectedAccount;
    }
    return hdKeyrings[0];
  },
);

// #region permissions selectors

/**
 * Deep equal selector to get the permission subjects object.
 *
 * @param {object} state - The current state.
 * @returns {object} The permissions subjects object.
 */
export const getPermissionSubjectsDeepEqual = createDeepEqualSelector(
  (state) => state.metamask.subjects || {},
  (subjects) => subjects,
);

/**
 * Deep equal selector to get the subject metadata object.
 *
 * @param {object} state - The current state.
 * @returns {object} The subject metadata object.
 */
export const getSubjectMetadataDeepEqual = createDeepEqualSelector(
  (state) => state.metamask.subjectMetadata,
  (metadata) => metadata,
);

/**
 * Selector to get the permission subjects object.
 *
 * @param {object} state - The current state.
 * @returns {object} The permissions subjects object.
 */
export function getPermissionSubjects(state) {
  return state.metamask.subjects || {};
}

/**
 * Selects the permitted accounts from the eth_accounts permission given state
 * and an origin.
 *
 * @param {object} state - The current state.
 * @param {string} origin - The origin/subject to get the permitted accounts for.
 * @returns {Array<string>} An empty array or an array of accounts.
 */
export function getPermittedEVMAccounts(state, origin) {
  return getEVMAccountsFromPermission(
    getCaip25PermissionFromSubject(subjectSelector(state, origin)),
  );
}

export function getPermittedEVMChains(state, origin) {
  return getEVMChainsFromPermission(
    getCaip25PermissionFromSubject(subjectSelector(state, origin)),
  );
}

export function getAllPermittedAccounts(state, origin) {
  const caip25Permission = getCaip25PermissionFromSubject(
    subjectSelector(state, origin),
  );
  const caip25Caveat = getCaip25CaveatFromPermission(caip25Permission);
  return caip25Caveat
    ? getCaipAccountIdsFromCaip25CaveatValue(caip25Caveat.value)
    : [];
}

export function getAllPermittedScopes(state, origin) {
  const caip25Permission = getCaip25PermissionFromSubject(
    subjectSelector(state, origin),
  );
  return caip25Permission ? getAllScopesFromPermission(caip25Permission) : [];
}

/**
 * Selects the permitted accounts from the eth_accounts permission for the
 * origin of the current tab.
 *
 * @param {object} state - The current state.
 * @returns {Array<string>} An empty array or an array of accounts.
 */
export function getPermittedEVMAccountsForCurrentTab(state) {
  return getPermittedEVMAccounts(state, getOriginOfCurrentTab(state));
<<<<<<< HEAD
}

export function getPermittedEVMAccountsForSelectedTab(state, activeTab) {
  return getPermittedEVMAccounts(state, activeTab);
}

export function getAllPermittedAccountsForCurrentTab(state) {
  return getAllPermittedAccounts(state, getOriginOfCurrentTab(state));
}

export function getAllPermittedAccountsForSelectedTab(state, activeTab) {
  return getAllPermittedAccounts(state, activeTab);
}

=======
}

export function getPermittedEVMAccountsForSelectedTab(state, activeTab) {
  return getPermittedEVMAccounts(state, activeTab);
}

export function getAllPermittedAccountsForCurrentTab(state) {
  return getAllPermittedAccounts(state, getOriginOfCurrentTab(state));
}

export function getAllPermittedAccountsForSelectedTab(state, activeTab) {
  return getAllPermittedAccounts(state, activeTab);
}

>>>>>>> 2f987b6e
export function getPermittedEVMChainsForSelectedTab(state, activeTab) {
  return getPermittedEVMChains(state, activeTab);
}

export function getAllPermittedChainsForSelectedTab(state, activeTab) {
  const permittedScopes = getAllPermittedScopes(state, activeTab);
  // our `endowment:caip25` permission can include a special class of `wallet` scopes,
  // see https://github.com/ChainAgnostic/namespaces/tree/main/wallet &
  // https://github.com/ChainAgnostic/namespaces/blob/main/wallet/caip2.md
  // amongs the other chainId scopes. We want to exclude the `wallet` scopes here.
  return permittedScopes.filter((caipChainId) => {
    try {
      const { namespace } = parseCaipChainId(caipChainId);
      return namespace !== KnownCaipNamespace.Wallet;
    } catch (err) {
      return false;
    }
  });
}

/**
 * Returns a map of permitted accounts by origin for all origins.
 *
 * @param {object} state - The current state.
 * @returns {object} Permitted accounts by origin.
 */
export function getPermittedAccountsByOrigin(state) {
  const subjects = getPermissionSubjects(state);
  return Object.keys(subjects).reduce((acc, subjectKey) => {
    const accounts = getAccountsFromSubject(subjects[subjectKey]);
    if (accounts.length > 0) {
      acc[subjectKey] = accounts;
    }
    return acc;
  }, {});
}

export function getPermittedEVMChainsByOrigin(state) {
  const subjects = getPermissionSubjects(state);
  return Object.keys(subjects).reduce((acc, subjectKey) => {
    const chains = getEVMChainsFromSubject(subjects[subjectKey]);
    if (chains.length > 0) {
      acc[subjectKey] = chains;
    }
    return acc;
  }, {});
}

export function getSubjectMetadata(state) {
  return state.metamask.subjectMetadata;
}

/**
 * Returns an array of connected subject objects, with the following properties:
 * - extensionId
 * - key (i.e. origin)
 * - name
 * - icon
 *
 * @param {object} state - The current state.
 * @returns {Array<object>} An array of connected subject objects.
 */
export function getConnectedSubjectsForSelectedAddress(state) {
  const selectedInternalAccount = getSelectedInternalAccount(state);
  const subjects = getPermissionSubjects(state);
  const subjectMetadata = getSubjectMetadata(state);

  const connectedSubjects = [];

  Object.entries(subjects).forEach(([subjectKey, subjectValue]) => {
    const exposedAccounts = getAccountsFromSubject(subjectValue);
    if (!exposedAccounts.includes(selectedInternalAccount.address)) {
      return;
    }

    const { extensionId, name, iconUrl } = subjectMetadata[subjectKey] || {};

    connectedSubjects.push({
      extensionId,
      origin: subjectKey,
      name,
      iconUrl,
    });
  });

  return connectedSubjects;
}

export function getSubjectsWithPermission(state, permissionName) {
  const subjects = getPermissionSubjects(state);

  const connectedSubjects = [];

  Object.entries(subjects).forEach(([origin, { permissions }]) => {
    if (permissions[permissionName]) {
      const { extensionId, name, iconUrl } =
        getTargetSubjectMetadata(state, origin) || {};

      connectedSubjects.push({
        extensionId,
        origin,
        name,
        iconUrl,
      });
    }
  });
  return connectedSubjects;
}

export function getSubjectsWithSnapPermission(state, snapId) {
  const subjects = getPermissionSubjects(state);

  return Object.entries(subjects)
    .filter(
      ([_origin, { permissions }]) =>
        permissions[WALLET_SNAP_PERMISSION_KEY]?.caveats[0].value[snapId],
    )
    .map(([origin, _subject]) => {
      const { extensionId, name, iconUrl } =
        getTargetSubjectMetadata(state, origin) || {};
      return {
        extensionId,
        origin,
        name,
        iconUrl,
      };
    });
}

/**
 * Returns an object mapping addresses to objects mapping origins to connected
 * subject info. Subject info objects have the following properties:
 * - iconUrl
 * - name
 *
 * @param {object} state - The current state.
 * @returns {object} A mapping of addresses to a mapping of origins to
 * connected subject info.
 */
export function getAddressConnectedSubjectMap(state) {
  const subjectMetadata = getSubjectMetadata(state);
  const accountsMap = getPermittedAccountsByOrigin(state);
  const addressConnectedIconMap = {};

  Object.keys(accountsMap).forEach((subjectKey) => {
    const { iconUrl, name } = subjectMetadata[subjectKey] || {};

    accountsMap[subjectKey].forEach((address) => {
      const nameToRender = name || subjectKey;

      addressConnectedIconMap[address] = addressConnectedIconMap[address]
        ? {
            ...addressConnectedIconMap[address],
            [subjectKey]: { iconUrl, name: nameToRender },
          }
        : { [subjectKey]: { iconUrl, name: nameToRender } };
    });
  });

  return addressConnectedIconMap;
}

export const isAccountConnectedToCurrentTab = createDeepEqualSelector(
  getPermittedEVMAccountsForCurrentTab,
  (_state, address) => address,
  (permittedAccounts, address) => {
    return permittedAccounts.some((account) => account === address);
  },
);

// selector helpers
function getCaip25PermissionFromSubject(subject = {}) {
  return subject.permissions?.[Caip25EndowmentPermissionName];
}

function getAccountsFromSubject(subject) {
  return getEVMAccountsFromPermission(getCaip25PermissionFromSubject(subject));
}

function getEVMChainsFromSubject(subject) {
  return getEVMChainsFromPermission(getCaip25PermissionFromSubject(subject));
}

function getEVMAccountsFromPermission(caip25Permission) {
  if (!caip25Permission) {
    return [];
  }
  const caip25Caveat = getCaip25CaveatFromPermission(caip25Permission);
  return caip25Caveat ? getEthAccounts(caip25Caveat.value) : [];
}

function getEVMChainsFromPermission(caip25Permission) {
  if (!caip25Permission) {
    return [];
  }
  const caip25Caveat = getCaip25CaveatFromPermission(caip25Permission);
  return caip25Caveat ? getPermittedEthChainIds(caip25Caveat.value) : [];
}

function subjectSelector(state, origin) {
  return origin && state.metamask.subjects?.[origin];
}

export function getAccountToConnectToActiveTab(state) {
  const selectedInternalAccount = getSelectedInternalAccount(state);
  const connectedAccounts = getPermittedEVMAccountsForCurrentTab(state);

  const {
    metamask: {
      internalAccounts: { accounts },
    },
  } = state;
  const numberOfAccounts = Object.keys(accounts).length;

  if (
    connectedAccounts.length &&
    connectedAccounts.length !== numberOfAccounts
  ) {
    if (
      connectedAccounts.findIndex(
        (address) => address === selectedInternalAccount.address,
      ) === -1
    ) {
      return getInternalAccount(state, selectedInternalAccount.id);
    }
  }

  return undefined;
}

<<<<<<< HEAD
export function getOrderedConnectedAccountsForActiveTab(state) {
  const {
    activeTab,
    metamask: { permissionHistory },
  } = state;

  const permissionHistoryByAccount =
    // eslint-disable-next-line camelcase
    permissionHistory[activeTab.origin]?.eth_accounts?.accounts;
  const orderedAccounts = getMetaMaskAccountsOrdered(state);
  const connectedAccounts = getPermittedEVMAccountsForCurrentTab(state);

  return orderedAccounts
    .filter((account) => connectedAccounts.includes(account.address))
    .filter((account) => isEvmAccountType(account.type))
    .map((account) => ({
      ...account,
      metadata: {
        ...account.metadata,
        lastActive: permissionHistoryByAccount?.[account.address],
      },
    }))
    .sort(
      ({ lastSelected: lastSelectedA }, { lastSelected: lastSelectedB }) => {
        if (lastSelectedA === lastSelectedB) {
          return 0;
        } else if (lastSelectedA === undefined) {
          return 1;
        } else if (lastSelectedB === undefined) {
          return -1;
        }

        return lastSelectedB - lastSelectedA;
      },
    );
}

=======
>>>>>>> 2f987b6e
export function getOrderedConnectedAccountsForConnectedDapp(state, activeTab) {
  const {
    metamask: { permissionHistory },
  } = state;

  const permissionHistoryByAccount =
    // eslint-disable-next-line camelcase
    permissionHistory[activeTab.origin]?.eth_accounts?.accounts;
  const orderedAccounts = getMetaMaskAccountsOrdered(state);
  const connectedAccounts = getPermittedEVMAccountsForSelectedTab(
    state,
    activeTab,
  );

  return orderedAccounts
    .filter((account) => connectedAccounts.includes(account.address))
    .filter((account) => isEvmAccountType(account.type))
    .map((account) => ({
      ...account,
      metadata: {
        ...account.metadata,
        lastActive: permissionHistoryByAccount?.[account.address],
      },
    }))
    .sort(
      ({ lastSelected: lastSelectedA }, { lastSelected: lastSelectedB }) => {
        if (lastSelectedA === lastSelectedB) {
          return 0;
        } else if (lastSelectedA === undefined) {
          return 1;
        } else if (lastSelectedB === undefined) {
          return -1;
        }

        return lastSelectedB - lastSelectedA;
      },
    );
}

export function getPermissionsForActiveTab(state) {
  const { activeTab, metamask } = state;
  const { subjects = {} } = metamask;

  const permissions = subjects[activeTab.origin]?.permissions ?? {};
  return Object.keys(permissions).map((parentCapability) => {
    return {
      key: parentCapability,
      value: permissions[parentCapability],
    };
  });
}

export function activeTabHasPermissions(state) {
  const { activeTab, metamask } = state;
  const { subjects = {} } = metamask;

  return Boolean(
    Object.keys(subjects[activeTab.origin]?.permissions || {}).length > 0,
  );
}

/**
 * Get the connected accounts history for all origins.
 *
 * @param {Record<string, unknown>} state - The MetaMask state.
 * @returns {Record<string, { accounts: Record<string, number> }>} An object
 * with account connection histories by origin.
 */
export function getLastConnectedInfo(state) {
  const { permissionHistory = {} } = state.metamask;
  return Object.keys(permissionHistory).reduce((lastConnectedInfo, origin) => {
    if (permissionHistory[origin].eth_accounts) {
      lastConnectedInfo[origin] = JSON.parse(
        JSON.stringify(permissionHistory[origin].eth_accounts),
      );
    }

    return lastConnectedInfo;
  }, {});
}

export function getSnapInstallOrUpdateRequests(state) {
  return Object.values(state.metamask.pendingApprovals)
    .filter(
      ({ type }) =>
        type === 'wallet_installSnap' ||
        type === 'wallet_updateSnap' ||
        type === 'wallet_installSnapResult',
    )
    .map(({ requestData }) => requestData);
}

export function getFirstSnapInstallOrUpdateRequest(state) {
  return getSnapInstallOrUpdateRequests(state)?.[0] ?? null;
}

export function getPermissionsRequests(state) {
  return getApprovalRequestsByType(
    state,
    ApprovalType.WalletRequestPermissions,
  )?.map(({ requestData }) => requestData);
}

export function getFirstPermissionRequest(state) {
  const requests = getPermissionsRequests(state);
  return requests && requests[0] ? requests[0] : null;
}

export function getPermissions(state, origin) {
  return getPermissionSubjects(state)[origin]?.permissions;
}

export function getRequestState(state, id) {
  return state.metamask.pendingApprovals[id]?.requestState;
}

export function getRequestType(state, id) {
  return state.metamask.pendingApprovals[id]?.type;
}

// #endregion permissions selectors<|MERGE_RESOLUTION|>--- conflicted
+++ resolved
@@ -24,7 +24,6 @@
 } from '@metamask/chain-agnostic-permission';
 import { KeyringTypes } from '@metamask/keyring-controller';
 import { BridgeFeatureFlagsKey } from '@metamask/bridge-controller';
-import { KnownCaipNamespace, parseCaipChainId } from '@metamask/utils';
 import {
   KnownCaipNamespace,
   parseCaipAccountId,
@@ -2960,8 +2959,6 @@
 export function getManageInstitutionalWallets(state) {
   return state.metamask.manageInstitutionalWallets;
 }
-<<<<<<< HEAD
-=======
 /**
  * Get the state of the `defiPositionsEnabled` remote feature flag.
  *
@@ -2972,7 +2969,6 @@
   const { assetsDefiPositionsEnabled } = getRemoteFeatureFlags(state);
   return Boolean(assetsDefiPositionsEnabled);
 }
->>>>>>> 2f987b6e
 
 export function getIsCustomNetwork(state) {
   const chainId = getCurrentChainId(state);
@@ -3420,7 +3416,6 @@
  */
 export function getPermittedEVMAccountsForCurrentTab(state) {
   return getPermittedEVMAccounts(state, getOriginOfCurrentTab(state));
-<<<<<<< HEAD
 }
 
 export function getPermittedEVMAccountsForSelectedTab(state, activeTab) {
@@ -3435,22 +3430,6 @@
   return getAllPermittedAccounts(state, activeTab);
 }
 
-=======
-}
-
-export function getPermittedEVMAccountsForSelectedTab(state, activeTab) {
-  return getPermittedEVMAccounts(state, activeTab);
-}
-
-export function getAllPermittedAccountsForCurrentTab(state) {
-  return getAllPermittedAccounts(state, getOriginOfCurrentTab(state));
-}
-
-export function getAllPermittedAccountsForSelectedTab(state, activeTab) {
-  return getAllPermittedAccounts(state, activeTab);
-}
-
->>>>>>> 2f987b6e
 export function getPermittedEVMChainsForSelectedTab(state, activeTab) {
   return getPermittedEVMChains(state, activeTab);
 }
@@ -3681,10 +3660,8 @@
   return undefined;
 }
 
-<<<<<<< HEAD
-export function getOrderedConnectedAccountsForActiveTab(state) {
+export function getOrderedConnectedAccountsForConnectedDapp(state, activeTab) {
   const {
-    activeTab,
     metamask: { permissionHistory },
   } = state;
 
@@ -3692,7 +3669,10 @@
     // eslint-disable-next-line camelcase
     permissionHistory[activeTab.origin]?.eth_accounts?.accounts;
   const orderedAccounts = getMetaMaskAccountsOrdered(state);
-  const connectedAccounts = getPermittedEVMAccountsForCurrentTab(state);
+  const connectedAccounts = getPermittedEVMAccountsForSelectedTab(
+    state,
+    activeTab,
+  );
 
   return orderedAccounts
     .filter((account) => connectedAccounts.includes(account.address))
@@ -3719,47 +3699,6 @@
     );
 }
 
-=======
->>>>>>> 2f987b6e
-export function getOrderedConnectedAccountsForConnectedDapp(state, activeTab) {
-  const {
-    metamask: { permissionHistory },
-  } = state;
-
-  const permissionHistoryByAccount =
-    // eslint-disable-next-line camelcase
-    permissionHistory[activeTab.origin]?.eth_accounts?.accounts;
-  const orderedAccounts = getMetaMaskAccountsOrdered(state);
-  const connectedAccounts = getPermittedEVMAccountsForSelectedTab(
-    state,
-    activeTab,
-  );
-
-  return orderedAccounts
-    .filter((account) => connectedAccounts.includes(account.address))
-    .filter((account) => isEvmAccountType(account.type))
-    .map((account) => ({
-      ...account,
-      metadata: {
-        ...account.metadata,
-        lastActive: permissionHistoryByAccount?.[account.address],
-      },
-    }))
-    .sort(
-      ({ lastSelected: lastSelectedA }, { lastSelected: lastSelectedB }) => {
-        if (lastSelectedA === lastSelectedB) {
-          return 0;
-        } else if (lastSelectedA === undefined) {
-          return 1;
-        } else if (lastSelectedB === undefined) {
-          return -1;
-        }
-
-        return lastSelectedB - lastSelectedA;
-      },
-    );
-}
-
 export function getPermissionsForActiveTab(state) {
   const { activeTab, metamask } = state;
   const { subjects = {} } = metamask;
