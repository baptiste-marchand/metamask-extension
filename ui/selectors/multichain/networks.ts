--- conflicted
+++ resolved
@@ -40,15 +40,12 @@
   metamask: Pick<InternalMultichainNetworkState, 'isEvmSelected'>;
 };
 
-<<<<<<< HEAD
-=======
 export type NetworksWithTransactionActivityByAccountsState = {
   metamask: {
     networksWithTransactionActivity: ActiveNetworksByAddress;
   };
 };
 
->>>>>>> 2f987b6e
 /**
  * This type takes into account the state
  * of the multichain-network-controller and
