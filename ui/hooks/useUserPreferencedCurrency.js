import { shallowEqual, useSelector } from 'react-redux';
import { getPreferences, getSelectedInternalAccount } from '../selectors';
import {
  getMultichainNativeCurrency,
  getMultichainCurrentCurrency,
  getMultichainShouldShowFiat,
} from '../selectors/multichain';

import { PRIMARY, SECONDARY } from '../helpers/constants/common';
import { EtherDenomination } from '../../shared/constants/common';
import { ETH_DEFAULT_DECIMALS } from '../constants';
<<<<<<< HEAD
=======
import { useMultichainSelector } from './useMultichainSelector';
>>>>>>> 717376e8

/**
 * Defines the shape of the options parameter for useUserPreferencedCurrency
 *
 * @typedef {object} UseUserPreferencedCurrencyOptions
 * @property {number} [numberOfDecimals] - Number of significant decimals to display
 * @property {number} [ethNumberOfDecimals] - Number of significant decimals to display
 *                                             when using ETH
 * @property {number} [fiatNumberOfDecimals] - Number of significant decimals to display
 *                                            when using fiat
 */

/**
 * Defines the return shape of useUserPreferencedCurrency
 *
 * @typedef {object} UserPreferredCurrency
 * @property {string} currency - the currency type to use (eg: 'ETH', 'usd')
 * @property {number} numberOfDecimals - Number of significant decimals to display
 */

/**
 * useUserPreferencedCurrency
 *
 * returns an object that contains what currency to use for displaying values based
 * on the user's preference settings, as well as the significant number of decimals
 * to display based on the currency
 *
 * @param {"PRIMARY" | "SECONDARY"} type - what display type is being rendered
 * @param {UseUserPreferencedCurrencyOptions} opts - options to override default values
 * @returns {UserPreferredCurrency}
 */
export function useUserPreferencedCurrency(type, opts = {}) {
  const selectedAccount = useSelector(getSelectedInternalAccount);
  const account = opts.account ?? selectedAccount;
  const nativeCurrency = useMultichainSelector(
    getMultichainNativeCurrency,
    account,
  );

  const { useNativeCurrencyAsPrimaryCurrency } = useSelector(
    getPreferences,
    shallowEqual,
  );
  const showFiat = useMultichainSelector(getMultichainShouldShowFiat, account);
  const currentCurrency = useMultichainSelector(
    getMultichainCurrentCurrency,
    account,
  );

  const fiatReturn = {
    currency: currentCurrency,
    numberOfDecimals: opts.numberOfDecimals || opts.fiatNumberOfDecimals || 2,
  };

  const nativeReturn = {
    currency: nativeCurrency || EtherDenomination.ETH,
    numberOfDecimals:
      opts.numberOfDecimals || opts.ethNumberOfDecimals || ETH_DEFAULT_DECIMALS,
  };

  if (opts.showNativeOverride) {
    return nativeReturn;
  } else if (opts.showFiatOverride) {
    return fiatReturn;
  } else if (
    !showFiat ||
    (type === PRIMARY && useNativeCurrencyAsPrimaryCurrency) ||
    (type === SECONDARY && !useNativeCurrencyAsPrimaryCurrency)
  ) {
    return nativeReturn;
  }
  return fiatReturn;
}<|MERGE_RESOLUTION|>--- conflicted
+++ resolved
@@ -9,10 +9,7 @@
 import { PRIMARY, SECONDARY } from '../helpers/constants/common';
 import { EtherDenomination } from '../../shared/constants/common';
 import { ETH_DEFAULT_DECIMALS } from '../constants';
-<<<<<<< HEAD
-=======
 import { useMultichainSelector } from './useMultichainSelector';
->>>>>>> 717376e8
 
 /**
  * Defines the shape of the options parameter for useUserPreferencedCurrency
