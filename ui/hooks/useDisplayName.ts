import { NameType } from '@metamask/name-controller';
import { useSelector } from 'react-redux';
import { getMemoizedMetadataContracts } from '../selectors';
import { getNftContractsByAddressOnCurrentChain } from '../selectors/nft';
import { useNames } from './useName';
import { useFirstPartyContractNames } from './useFirstPartyContractName';

export type UseDisplayNameRequest = {
  value: string;
  type: NameType;
  preferContractSymbol?: boolean;
};

export type UseDisplayNameResponse = {
  name: string | null;
  hasPetname: boolean;
  contractDisplayName?: string;
};

export function useDisplayNames(
  requests: UseDisplayNameRequest[],
): UseDisplayNameResponse[] {
  const nameRequests = requests.map(({ value, type }) => ({
    value,
    type,
  }));

  const nameEntries = useNames(nameRequests);
  const firstPartyContractNames = useFirstPartyContractNames(nameRequests);
  const values = requests.map(({ value }) => value);

  const contractInfo = useSelector((state) =>
<<<<<<< HEAD
=======
    // TODO: Replace `any` with type
    // eslint-disable-next-line @typescript-eslint/no-explicit-any
>>>>>>> fef29be9
    (getMemoizedMetadataContracts as any)(state, values, true),
  );

  const watchedNftNames = useSelector(getNftContractsByAddressOnCurrentChain);

  return requests.map(({ value, preferContractSymbol }, index) => {
    const nameEntry = nameEntries[index];
    const firstPartyContractName = firstPartyContractNames[index];
    const singleContractInfo = contractInfo[index];
    const watchedNftName = watchedNftNames[value.toLowerCase()]?.name;

    const contractDisplayName =
      preferContractSymbol && singleContractInfo?.symbol
        ? singleContractInfo.symbol
        : singleContractInfo?.name;

    const name =
      nameEntry?.name ||
      firstPartyContractName ||
      contractDisplayName ||
      watchedNftName ||
      null;

    const hasPetname = Boolean(nameEntry?.name);

    return {
      name,
      hasPetname,
      contractDisplayName,
    };
  });
}

/**
 * Attempts to resolve the name for the given parameters.
 *
 * @param value
 * @param type
 * @param preferContractSymbol - Applies to recognized contracts when no petname is saved:
 * If true the contract symbol (e.g. WBTC) will be used instead of the contract name.
 * @returns An object with two properties:
 * - `name` {string|null} - The display name, if it can be resolved, otherwise null.
 * - `hasPetname` {boolean} - True if there is a petname for the given address.
 */
export function useDisplayName(
  value: string,
  type: NameType,
  preferContractSymbol: boolean = false,
): UseDisplayNameResponse {
  return useDisplayNames([{ value, type, preferContractSymbol }])[0];
}<|MERGE_RESOLUTION|>--- conflicted
+++ resolved
@@ -30,11 +30,8 @@
   const values = requests.map(({ value }) => value);
 
   const contractInfo = useSelector((state) =>
-<<<<<<< HEAD
-=======
     // TODO: Replace `any` with type
     // eslint-disable-next-line @typescript-eslint/no-explicit-any
->>>>>>> fef29be9
     (getMemoizedMetadataContracts as any)(state, values, true),
   );
 
