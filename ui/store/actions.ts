--- conflicted
+++ resolved
@@ -48,11 +48,7 @@
   ///: BEGIN:ONLY_INCLUDE_IF(keyring-snaps)
   getPermissionSubjects,
   getFirstSnapInstallOrUpdateRequest,
-<<<<<<< HEAD
-  ///: END:ONLY_INCLUDE_IN
-=======
   ///: END:ONLY_INCLUDE_IF
->>>>>>> 4e8e0b41
 } from '../selectors';
 import {
   computeEstimatedGasLimit,
