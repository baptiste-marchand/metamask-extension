// eslint-disable-next-line @typescript-eslint/ban-ts-comment
// @ts-nocheck `redux-thunk` and `@reduxjs/toolkit` are not compatible with
// TypeScript 5.3.3. We can't update them because we rely on an old version of
// @reduxjs/toolkit to be patched by our patch files. The patch is 6000+ lines.
// I don't want to try to figure that one out.
import { ReactFragment } from 'react';
import log from 'loglevel';
import { captureException } from '@sentry/browser';
import { capitalize, isEqual } from 'lodash';
import { ThunkAction } from 'redux-thunk';
import { Action, AnyAction } from 'redux';
import { ethErrors, serializeError } from 'eth-rpc-errors';
<<<<<<< HEAD
import { Hex, Json, JsonRpcRequest } from '@metamask/utils';
=======
import type { Hex, Json, JsonRpcRequest } from '@metamask/utils';
>>>>>>> 535c139b
import {
  AssetsContractController,
  BalanceMap,
  Nft,
  Token,
} from '@metamask/assets-controllers';
import { PayloadAction } from '@reduxjs/toolkit';
import { GasFeeController } from '@metamask/gas-fee-controller';
import { PermissionsRequest } from '@metamask/permission-controller';
import { NonEmptyArray } from '@metamask/controller-utils';
import {
  SetNameRequest,
  UpdateProposedNamesRequest,
  UpdateProposedNamesResult,
} from '@metamask/name-controller';
import {
  TransactionMeta,
  TransactionParams,
  TransactionType,
} from '@metamask/transaction-controller';
import {
  NetworkClientId,
  NetworkConfiguration,
} from '@metamask/network-controller';
import { InterfaceState } from '@metamask/snaps-sdk';
import { KeyringTypes } from '@metamask/keyring-controller';
import switchDirection from '../../shared/lib/switch-direction';
import {
  ENVIRONMENT_TYPE_NOTIFICATION,
  ORIGIN_METAMASK,
  POLLING_TOKEN_ENVIRONMENT_TYPES,
} from '../../shared/constants/app';
import { getEnvironmentType, addHexPrefix } from '../../app/scripts/lib/util';
import {
  getMetaMaskAccounts,
  getPermittedAccountsForCurrentTab,
  hasTransactionPendingApprovals,
  getApprovalFlows,
  getCurrentNetworkTransactions,
  getIsSigningQRHardwareTransaction,
  getNotifications,
  ///: BEGIN:ONLY_INCLUDE_IF(keyring-snaps)
  getPermissionSubjects,
  getFirstSnapInstallOrUpdateRequest,
  ///: END:ONLY_INCLUDE_IF
  getInternalAccountByAddress,
  getSelectedInternalAccount,
  getInternalAccounts,
  getSelectedNetworkClientId,
} from '../selectors';
import {
  computeEstimatedGasLimit,
  initializeSendState,
  resetSendState,
  // NOTE: Until the send duck is typescript that this is importing a typedef
  // that does not have an explicit export statement. lets see if it breaks the
  // compiler
  DraftTransaction,
  SEND_STAGES,
} from '../ducks/send';
import { switchedToUnconnectedAccount } from '../ducks/alerts/unconnected-account';
import {
  getProviderConfig,
  getUnconnectedAccountAlertEnabledness,
} from '../ducks/metamask/metamask';
import { toChecksumHexAddress } from '../../shared/modules/hexstring-utils';
import {
  HardwareDeviceNames,
  LedgerTransportTypes,
  LEDGER_USB_VENDOR_ID,
} from '../../shared/constants/hardware-wallets';
import {
  MetaMetricsEventFragment,
  MetaMetricsEventOptions,
  MetaMetricsEventPayload,
  MetaMetricsPageObject,
  MetaMetricsPageOptions,
  MetaMetricsPagePayload,
  MetaMetricsReferrerObject,
  MetaMetricsEventCategory,
  MetaMetricsEventName,
} from '../../shared/constants/metametrics';
import { parseSmartTransactionsError } from '../pages/swaps/swaps.util';
import { isEqualCaseInsensitive } from '../../shared/modules/string-utils';
import { getSmartTransactionsOptInStatus } from '../../shared/modules/selectors';
import { NOTIFICATIONS_EXPIRATION_DELAY } from '../helpers/constants/notifications';
import {
  fetchLocale,
  loadRelativeTimeFormatLocaleData,
} from '../../shared/modules/i18n';
import { decimalToHex } from '../../shared/modules/conversion.utils';
import { TxGasFees, PriorityLevels } from '../../shared/constants/gas';
import { NetworkType, RPCDefinition } from '../../shared/constants/network';
import { EtherDenomination } from '../../shared/constants/common';
import {
  isErrorWithMessage,
  logErrorWithMessage,
} from '../../shared/modules/error';
import { ThemeType } from '../../shared/constants/preferences';
import { FirstTimeFlowType } from '../../shared/constants/onboarding';
import { getMethodDataAsync } from '../../shared/lib/four-byte';
import type { MarkAsReadNotificationsParam } from '../../app/scripts/controllers/metamask-notifications/types/notification/notification';
<<<<<<< HEAD
import { DecodedTransactionDataResponse } from '../../shared/types/transaction-decode';
import { LastInteractedConfirmationInfo } from '../pages/confirmations/types/confirm';
=======
import { BridgeFeatureFlags } from '../../app/scripts/controllers/bridge';
import { DecodedTransactionDataResponse } from '../../shared/types/transaction-decode';
>>>>>>> 535c139b
import * as actionConstants from './actionConstants';
///: BEGIN:ONLY_INCLUDE_IF(build-mmi)
import { updateCustodyState } from './institutional/institution-actions';
///: END:ONLY_INCLUDE_IF
import {
  generateActionId,
  callBackgroundMethod,
  submitRequestToBackground,
} from './background-connection';
import {
  MetaMaskReduxDispatch,
  MetaMaskReduxState,
  TemporaryMessageDataType,
} from './store';

type CustomGasSettings = {
  gas?: string;
  gasPrice?: string;
  maxFeePerGas?: string;
  maxPriorityFeePerGas?: string;
};

export function goHome() {
  return {
    type: actionConstants.GO_HOME,
  };
}
// async actions

export function tryUnlockMetamask(
  password: string,
): ThunkAction<void, MetaMaskReduxState, unknown, AnyAction> {
  return (dispatch: MetaMaskReduxDispatch) => {
    dispatch(showLoadingIndication());
    dispatch(unlockInProgress());
    log.debug(`background.submitPassword`);

    return new Promise<void>((resolve, reject) => {
      callBackgroundMethod('submitPassword', [password], (error) => {
        if (error) {
          reject(error);
          return;
        }

        resolve();
      });
    })
      .then(() => {
        dispatch(unlockSucceeded());
        return forceUpdateMetamaskState(dispatch);
      })
      .then(() => {
        dispatch(hideLoadingIndication());
      })
      .catch((err) => {
        dispatch(unlockFailed(err.message));
        dispatch(hideLoadingIndication());
        return Promise.reject(err);
      });
  };
}

/**
 * Adds a new account where all data is encrypted using the given password and
 * where all addresses are generated from a given seed phrase.
 *
 * @param password - The password.
 * @param seedPhrase - The seed phrase.
 * @returns The updated state of the keyring controller.
 */
export function createNewVaultAndRestore(
  password: string,
  seedPhrase: string,
): ThunkAction<void, MetaMaskReduxState, unknown, AnyAction> {
  return (dispatch: MetaMaskReduxDispatch) => {
    dispatch(showLoadingIndication());
    log.debug(`background.createNewVaultAndRestore`);

    // Encode the secret recovery phrase as an array of integers so that it is
    // serialized as JSON properly.
    const encodedSeedPhrase = Array.from(
      Buffer.from(seedPhrase, 'utf8').values(),
    );

    return new Promise<void>((resolve, reject) => {
      callBackgroundMethod(
        'createNewVaultAndRestore',
        [password, encodedSeedPhrase],
        (err) => {
          if (err) {
            reject(err);
            return;
          }
          resolve();
        },
      );
    })
      .then(() => dispatch(unMarkPasswordForgotten()))
      .then(() => {
        dispatch(showAccountsPage());
        dispatch(hideLoadingIndication());
      })
      .catch((err) => {
        dispatch(displayWarning(err.message));
        dispatch(hideLoadingIndication());
        return Promise.reject(err);
      });
  };
}

export function createNewVaultAndGetSeedPhrase(
  password: string,
): ThunkAction<void, MetaMaskReduxState, unknown, AnyAction> {
  return async (dispatch: MetaMaskReduxDispatch) => {
    dispatch(showLoadingIndication());

    try {
      await createNewVault(password);
      const seedPhrase = await getSeedPhrase(password);
      return seedPhrase;
    } catch (error) {
      dispatch(displayWarning(error));
      if (isErrorWithMessage(error)) {
        throw new Error(error.message);
      } else {
        throw error;
      }
    } finally {
      dispatch(hideLoadingIndication());
    }
  };
}

export function unlockAndGetSeedPhrase(
  password: string,
): ThunkAction<void, MetaMaskReduxState, unknown, AnyAction> {
  return async (dispatch: MetaMaskReduxDispatch) => {
    dispatch(showLoadingIndication());

    try {
      await submitPassword(password);
      const seedPhrase = await getSeedPhrase(password);
      await forceUpdateMetamaskState(dispatch);
      return seedPhrase;
    } catch (error) {
      dispatch(displayWarning(error));
      if (isErrorWithMessage(error)) {
        throw new Error(error.message);
      } else {
        throw error;
      }
    } finally {
      dispatch(hideLoadingIndication());
    }
  };
}

export function submitPassword(password: string): Promise<void> {
  return new Promise((resolve, reject) => {
    callBackgroundMethod('submitPassword', [password], (error) => {
      if (error) {
        reject(error);
        return;
      }

      resolve();
    });
  });
}

export function createNewVault(password: string): Promise<boolean> {
  return new Promise((resolve, reject) => {
    callBackgroundMethod('createNewVaultAndKeychain', [password], (error) => {
      if (error) {
        reject(error);
        return;
      }

      resolve(true);
    });
  });
}

export function verifyPassword(password: string): Promise<boolean> {
  return new Promise((resolve, reject) => {
    callBackgroundMethod('verifyPassword', [password], (error) => {
      if (error) {
        reject(error);
        return;
      }

      resolve(true);
    });
  });
}

export async function getSeedPhrase(password: string) {
  const encodedSeedPhrase = await submitRequestToBackground<string>(
    'getSeedPhrase',
    [password],
  );
  return Buffer.from(encodedSeedPhrase).toString('utf8');
}

export function requestRevealSeedWords(
  password: string,
): ThunkAction<void, MetaMaskReduxState, unknown, AnyAction> {
  return async (dispatch: MetaMaskReduxDispatch) => {
    dispatch(showLoadingIndication());
    log.debug(`background.verifyPassword`);

    try {
      await verifyPassword(password);
      const seedPhrase = await getSeedPhrase(password);
      return seedPhrase;
    } finally {
      dispatch(hideLoadingIndication());
    }
  };
}

export function tryReverseResolveAddress(
  address: string,
): ThunkAction<void, MetaMaskReduxState, unknown, AnyAction> {
  return () => {
    return new Promise<void>((resolve) => {
      callBackgroundMethod('tryReverseResolveAddress', [address], (err) => {
        if (err) {
          logErrorWithMessage(err);
        }
        resolve();
      });
    });
  };
}

export function resetAccount(): ThunkAction<
  Promise<string>,
  MetaMaskReduxState,
  unknown,
  AnyAction
> {
  return (dispatch: MetaMaskReduxDispatch) => {
    dispatch(showLoadingIndication());

    return new Promise<string>((resolve, reject) => {
      callBackgroundMethod<string>('resetAccount', [], (err, account) => {
        dispatch(hideLoadingIndication());
        if (err) {
          if (isErrorWithMessage(err)) {
            dispatch(displayWarning(err.message));
          }
          reject(err);
          return;
        }

        log.info(`Transaction history reset for ${account}`);
        dispatch(showAccountsPage());
        resolve(account as string);
      });
    });
  };
}

export function removeAccount(
  address: string,
): ThunkAction<void, MetaMaskReduxState, unknown, AnyAction> {
  return async (dispatch: MetaMaskReduxDispatch) => {
    dispatch(showLoadingIndication());

    try {
      await new Promise((resolve, reject) => {
        callBackgroundMethod('removeAccount', [address], (error, account) => {
          if (error) {
            reject(error);
            return;
          }
          resolve(account);
        });
      });
      await forceUpdateMetamaskState(dispatch);
    } catch (error) {
      dispatch(displayWarning(error));
      throw error;
    } finally {
      dispatch(hideLoadingIndication());
    }

    log.info(`Account removed: ${address}`);
    dispatch(showAccountsPage());
  };
}

export function importNewAccount(
  strategy: string,
  // TODO: Replace `any` with type
  // eslint-disable-next-line @typescript-eslint/no-explicit-any
  args: any[],
  loadingMessage: ReactFragment,
): ThunkAction<
  Promise<MetaMaskReduxState['metamask']>,
  MetaMaskReduxState,
  unknown,
  AnyAction
> {
  return async (dispatch: MetaMaskReduxDispatch) => {
    let newState;

    dispatch(showLoadingIndication(loadingMessage));

    try {
      log.debug(`background.importAccountWithStrategy`);
      await submitRequestToBackground('importAccountWithStrategy', [
        strategy,
        args,
      ]);
      log.debug(`background.getState`);
      newState = await submitRequestToBackground<
        MetaMaskReduxState['metamask']
      >('getState');
    } finally {
      dispatch(hideLoadingIndication());
    }

    dispatch(updateMetamaskState(newState));
    return newState;
  };
}

export function addNewAccount(): ThunkAction<
  void,
  MetaMaskReduxState,
  unknown,
  AnyAction
> {
  log.debug(`background.addNewAccount`);
  return async (dispatch, getState) => {
    const oldAccounts = getInternalAccounts(getState()).filter(
      (internalAccount) =>
        internalAccount.metadata.keyring.type === KeyringTypes.hd,
    );
    dispatch(showLoadingIndication());

    let addedAccountAddress;
    try {
      addedAccountAddress = await submitRequestToBackground('addNewAccount', [
        Object.keys(oldAccounts).length,
      ]);
    } catch (error) {
      dispatch(displayWarning(error));
      throw error;
    } finally {
      dispatch(hideLoadingIndication());
    }

    await forceUpdateMetamaskState(dispatch);
    return addedAccountAddress;
  };
}

export function checkHardwareStatus(
  deviceName: HardwareDeviceNames,
  hdPath: string,
): ThunkAction<Promise<boolean>, MetaMaskReduxState, unknown, AnyAction> {
  log.debug(`background.checkHardwareStatus`, deviceName, hdPath);
  return async (dispatch: MetaMaskReduxDispatch) => {
    dispatch(showLoadingIndication());

    let unlocked = false;
    try {
      unlocked = await submitRequestToBackground<boolean>(
        'checkHardwareStatus',
        [deviceName, hdPath],
      );
    } catch (error) {
      logErrorWithMessage(error);
      dispatch(displayWarning(error));
      throw error;
    } finally {
      dispatch(hideLoadingIndication());
    }

    await forceUpdateMetamaskState(dispatch);
    return unlocked;
  };
}

export function forgetDevice(
  deviceName: HardwareDeviceNames,
): ThunkAction<void, MetaMaskReduxState, unknown, AnyAction> {
  log.debug(`background.forgetDevice`, deviceName);
  return async (dispatch: MetaMaskReduxDispatch) => {
    dispatch(showLoadingIndication());
    try {
      await submitRequestToBackground('forgetDevice', [deviceName]);
    } catch (error) {
      logErrorWithMessage(error);
      dispatch(displayWarning(error));
      throw error;
    } finally {
      dispatch(hideLoadingIndication());
    }

    await forceUpdateMetamaskState(dispatch);
  };
}

// TODO: Define an Account Type for the return type of this method and anywhere
// else dealing with accounts.
export function connectHardware(
  deviceName: HardwareDeviceNames,
  page: string,
  hdPath: string,
  t: (key: string) => string,
): ThunkAction<
  Promise<{ address: string }[]>,
  MetaMaskReduxState,
  unknown,
  AnyAction
> {
  log.debug(`background.connectHardware`, deviceName, page, hdPath);
  return async (dispatch, getState) => {
    const { ledgerTransportType } = getState().metamask;

    dispatch(
      showLoadingIndication(`Looking for your ${capitalize(deviceName)}...`),
    );

    let accounts: { address: string }[];
    try {
      if (
        deviceName === HardwareDeviceNames.ledger &&
        ledgerTransportType === LedgerTransportTypes.webhid
      ) {
        const connectedDevices = await window.navigator.hid.requestDevice({
          // The types for web hid were provided by @types/w3c-web-hid and may
          // not be fully formed or correct, because LEDGER_USB_VENDOR_ID is a
          // string and this integration with Navigator.hid works before
          // TypeScript. As a note, on the next declaration we convert the
          // LEDGER_USB_VENDOR_ID to a number for a different API so....
          // TODO: Get David Walsh's opinion here
          filters: [{ vendorId: LEDGER_USB_VENDOR_ID as unknown as number }],
        });
        const userApprovedWebHidConnection = connectedDevices.some(
          (device) => device.vendorId === Number(LEDGER_USB_VENDOR_ID),
        );
        if (!userApprovedWebHidConnection) {
          throw new Error(t('ledgerWebHIDNotConnectedErrorMessage'));
        }
      }

      accounts = await submitRequestToBackground<{ address: string }[]>(
        'connectHardware',
        [deviceName, page, hdPath],
      );
    } catch (error) {
      logErrorWithMessage(error);
      if (
        deviceName === HardwareDeviceNames.ledger &&
        ledgerTransportType === LedgerTransportTypes.webhid &&
        isErrorWithMessage(error) &&
        error.message.match('Failed to open the device')
      ) {
        dispatch(displayWarning(t('ledgerDeviceOpenFailureMessage')));
        throw new Error(t('ledgerDeviceOpenFailureMessage'));
      } else {
        if (deviceName !== HardwareDeviceNames.qr) {
          dispatch(displayWarning(error));
        }
        throw error;
      }
    } finally {
      dispatch(hideLoadingIndication());
    }

    await forceUpdateMetamaskState(dispatch);
    return accounts;
  };
}

export function unlockHardwareWalletAccounts(
  indexes: string[],
  deviceName: HardwareDeviceNames,
  hdPath: string,
  hdPathDescription: string,
): ThunkAction<Promise<undefined>, MetaMaskReduxState, unknown, AnyAction> {
  log.debug(
    `background.unlockHardwareWalletAccount`,
    indexes,
    deviceName,
    hdPath,
    hdPathDescription,
  );
  return async (dispatch: MetaMaskReduxDispatch) => {
    dispatch(showLoadingIndication());

    for (const index of indexes) {
      try {
        await submitRequestToBackground('unlockHardwareWalletAccount', [
          index,
          deviceName,
          hdPath,
          hdPathDescription,
        ]);
      } catch (err) {
        logErrorWithMessage(err);
        dispatch(displayWarning(err));
        dispatch(hideLoadingIndication());
        throw err;
      }
    }

    dispatch(hideLoadingIndication());
    return undefined;
  };
}

export function showQrScanner(): ThunkAction<
  void,
  MetaMaskReduxState,
  unknown,
  AnyAction
> {
  return (dispatch: MetaMaskReduxDispatch) => {
    dispatch(
      showModal({
        name: 'QR_SCANNER',
      }),
    );
  };
}

export function setCurrentCurrency(
  currencyCode: string,
): ThunkAction<void, MetaMaskReduxState, unknown, AnyAction> {
  return async (dispatch: MetaMaskReduxDispatch) => {
    dispatch(showLoadingIndication());
    log.debug(`background.setCurrentCurrency`);
    try {
      await submitRequestToBackground('setCurrentCurrency', [currencyCode]);
      await forceUpdateMetamaskState(dispatch);
    } catch (error) {
      logErrorWithMessage(error);
      dispatch(displayWarning(error));
      return;
    } finally {
      dispatch(hideLoadingIndication());
    }
  };
}

export function decryptMsgInline(
  decryptedMsgData: TemporaryMessageDataType['msgParams'],
): ThunkAction<
  Promise<TemporaryMessageDataType>,
  MetaMaskReduxState,
  unknown,
  AnyAction
> {
  log.debug('action - decryptMsgInline');
  return async (dispatch: MetaMaskReduxDispatch) => {
    log.debug(`actions calling background.decryptMessageInline`);

    let newState;
    try {
      newState = await submitRequestToBackground<
        MetaMaskReduxState['metamask']
      >('decryptMessageInline', [decryptedMsgData]);
    } catch (error) {
      logErrorWithMessage(error);
      dispatch(displayWarning(error));
      throw error;
    }

    dispatch(updateMetamaskState(newState));
    return newState.unapprovedDecryptMsgs[decryptedMsgData.metamaskId];
  };
}

export function decryptMsg(
  decryptedMsgData: TemporaryMessageDataType['msgParams'],
): ThunkAction<
  Promise<TemporaryMessageDataType['msgParams']>,
  MetaMaskReduxState,
  unknown,
  AnyAction
> {
  log.debug('action - decryptMsg');
  return async (dispatch: MetaMaskReduxDispatch) => {
    dispatch(showLoadingIndication());
    log.debug(`actions calling background.decryptMessage`);

    let newState: MetaMaskReduxState['metamask'];
    try {
      newState = await submitRequestToBackground<
        MetaMaskReduxState['metamask']
      >('decryptMessage', [decryptedMsgData]);
    } catch (error) {
      logErrorWithMessage(error);
      dispatch(displayWarning(error));
      throw error;
    } finally {
      dispatch(hideLoadingIndication());
    }

    dispatch(updateMetamaskState(newState));
    dispatch(completedTx(decryptedMsgData.metamaskId));
    dispatch(closeCurrentNotificationWindow());
    return decryptedMsgData;
  };
}

export function encryptionPublicKeyMsg(
  msgData: TemporaryMessageDataType['msgParams'],
): ThunkAction<
  Promise<TemporaryMessageDataType['msgParams']>,
  MetaMaskReduxState,
  unknown,
  AnyAction
> {
  log.debug('action - encryptionPublicKeyMsg');
  return async (dispatch: MetaMaskReduxDispatch) => {
    dispatch(showLoadingIndication());
    log.debug(`actions calling background.encryptionPublicKey`);

    let newState: MetaMaskReduxState['metamask'];
    try {
      newState = await submitRequestToBackground<
        MetaMaskReduxState['metamask']
      >('encryptionPublicKey', [msgData]);
    } catch (error) {
      logErrorWithMessage(error);
      dispatch(displayWarning(error));
      throw error;
    } finally {
      dispatch(hideLoadingIndication());
    }

    dispatch(updateMetamaskState(newState));
    dispatch(completedTx(msgData.metamaskId));
    dispatch(closeCurrentNotificationWindow());
    return msgData;
  };
}

export function updateCustomNonce(value: string) {
  return {
    type: actionConstants.UPDATE_CUSTOM_NONCE,
    value,
  };
}

const updateMetamaskStateFromBackground = (): Promise<
  MetaMaskReduxState['metamask']
> => {
  log.debug(`background.getState`);

  return new Promise((resolve, reject) => {
    callBackgroundMethod<MetaMaskReduxState['metamask']>(
      'getState',
      [],
      (error, newState) => {
        if (error) {
          reject(error);
          return;
        }

        resolve(newState as MetaMaskReduxState['metamask']);
      },
    );
  });
};

/**
 * TODO: update previousGasParams to use typed gas params object
 * TODO: Not a thunk, but rather a wrapper around a background call
 *
 * @param txId - MetaMask internal transaction id
 * @param previousGasParams - Object of gas params to set as previous
 */
export function updatePreviousGasParams(
  txId: string,
  // TODO: Replace `any` with type
  // eslint-disable-next-line @typescript-eslint/no-explicit-any
  previousGasParams: Record<string, any>,
): ThunkAction<
  Promise<TransactionMeta>,
  MetaMaskReduxState,
  unknown,
  AnyAction
> {
  return async () => {
    let updatedTransaction: TransactionMeta;
    try {
      updatedTransaction = await submitRequestToBackground(
        'updatePreviousGasParams',
        [txId, previousGasParams],
      );
    } catch (error) {
      logErrorWithMessage(error);
      throw error;
    }

    return updatedTransaction;
  };
}

export function updateEditableParams(
  txId: string,
  editableParams: Partial<TransactionParams>,
): ThunkAction<
  Promise<TransactionMeta>,
  MetaMaskReduxState,
  unknown,
  AnyAction
> {
  return async (dispatch: MetaMaskReduxDispatch) => {
    let updatedTransaction: TransactionMeta;
    try {
      updatedTransaction = await submitRequestToBackground(
        'updateEditableParams',
        [txId, editableParams],
      );
    } catch (error) {
      logErrorWithMessage(error);
      throw error;
    }
    await forceUpdateMetamaskState(dispatch);
    return updatedTransaction;
  };
}

/**
 * Appends new send flow history to a transaction
 * TODO: Not a thunk, but rather a wrapper around a background call
 *
 * @param txId - the id of the transaction to update
 * @param currentSendFlowHistoryLength - sendFlowHistory entries currently
 * @param sendFlowHistory - the new send flow history to append to the
 * transaction
 * @returns
 */
export function updateTransactionSendFlowHistory(
  txId: string,
  currentSendFlowHistoryLength: number,
  sendFlowHistory: DraftTransaction['history'],
): ThunkAction<
  Promise<TransactionMeta>,
  MetaMaskReduxState,
  unknown,
  AnyAction
> {
  return async () => {
    let updatedTransaction: TransactionMeta;
    try {
      updatedTransaction = await submitRequestToBackground(
        'updateTransactionSendFlowHistory',
        [txId, currentSendFlowHistoryLength, sendFlowHistory],
      );
    } catch (error) {
      logErrorWithMessage(error);
      throw error;
    }

    return updatedTransaction;
  };
}

export async function backupUserData(): Promise<{
  filename: string;
  data: string;
}> {
  let backedupData;
  try {
    backedupData = await submitRequestToBackground<{
      filename: string;
      data: string;
    }>('backupUserData');
  } catch (error) {
    logErrorWithMessage(error);
    throw error;
  }

  return backedupData;
}

export async function restoreUserData(jsonString: Json): Promise<true> {
  try {
    await submitRequestToBackground('restoreUserData', [jsonString]);
  } catch (error) {
    logErrorWithMessage(error);
    throw error;
  }

  return true;
}

// TODO: Not a thunk, but rather a wrapper around a background call
export function updateTransactionGasFees(
  txId: string,
  txGasFees: Partial<TxGasFees>,
): ThunkAction<
  Promise<TransactionMeta>,
  MetaMaskReduxState,
  unknown,
  AnyAction
> {
  return async () => {
    let updatedTransaction: TransactionMeta;
    try {
      updatedTransaction = await submitRequestToBackground(
        'updateTransactionGasFees',
        [txId, txGasFees],
      );
    } catch (error) {
      logErrorWithMessage(error);
      throw error;
    }

    return updatedTransaction;
  };
}

export function updateTransaction(
  txMeta: TransactionMeta,
  dontShowLoadingIndicator: boolean,
): ThunkAction<
  Promise<TransactionMeta>,
  MetaMaskReduxState,
  unknown,
  AnyAction
> {
  return async (dispatch: MetaMaskReduxDispatch) => {
    !dontShowLoadingIndicator && dispatch(showLoadingIndication());

    try {
      await submitRequestToBackground('updateTransaction', [txMeta]);
    } catch (error) {
      dispatch(updateTransactionParams(txMeta.id, txMeta.txParams));
      dispatch(hideLoadingIndication());
      dispatch(goHome());
      logErrorWithMessage(error);
      throw error;
    }

    try {
      dispatch(updateTransactionParams(txMeta.id, txMeta.txParams));
      const newState = await updateMetamaskStateFromBackground();
      dispatch(updateMetamaskState(newState));
      dispatch(showConfTxPage({ id: txMeta.id }));
      return txMeta;
    } finally {
      dispatch(hideLoadingIndication());
    }
  };
}

/**
 * Action to create a new transaction in the controller and route to the
 * confirmation page. Returns the newly created txMeta in case additional logic
 * should be applied to the transaction after creation.
 *
 * @param txParams - The transaction parameters
 * @param options
 * @param options.sendFlowHistory - The history of the send flow at time of creation.
 * @param options.type - The type of the transaction being added.
 * @returns
 */
export function addTransactionAndRouteToConfirmationPage(
  txParams: TransactionParams,
  options?: {
    sendFlowHistory?: DraftTransaction['history'];
    type?: TransactionType;
  },
): ThunkAction<
  Promise<TransactionMeta | null>,
  MetaMaskReduxState,
  unknown,
  AnyAction
> {
  return async (dispatch: MetaMaskReduxDispatch) => {
    const actionId = generateActionId();

    try {
      log.debug('background.addTransaction');

      const transactionMeta = await submitRequestToBackground<TransactionMeta>(
        'addTransaction',
        [txParams, { ...options, actionId, origin: ORIGIN_METAMASK }],
      );

      dispatch(showConfTxPage());
      return transactionMeta;
    } catch (error) {
      dispatch(hideLoadingIndication());
      dispatch(displayWarning(error));
      throw error;
    }
    return null;
  };
}

/**
 * Wrapper around the promisifedBackground to create a new unapproved
 * transaction in the background and return the newly created txMeta.
 * This method does not show errors or route to a confirmation page and is
 * used primarily for swaps functionality.
 *
 * @param txParams - the transaction parameters
 * @param options - Additional options for the transaction.
 * @param options.method
 * @param options.requireApproval - Whether the transaction requires approval.
 * @param options.swaps - Options specific to swaps transactions.
 * @param options.swaps.hasApproveTx - Whether the swap required an approval transaction.
 * @param options.swaps.meta - Additional transaction metadata required by swaps.
 * @param options.type
 * @returns
 */
export async function addTransactionAndWaitForPublish(
  txParams: TransactionParams,
  options: {
    method?: string;
    requireApproval?: boolean;
    swaps?: { hasApproveTx?: boolean; meta?: Record<string, unknown> };
    type?: TransactionType;
  },
): Promise<TransactionMeta> {
  log.debug('background.addTransactionAndWaitForPublish');

  const actionId = generateActionId();

  return await submitRequestToBackground<TransactionMeta>(
    'addTransactionAndWaitForPublish',
    [
      txParams,
      {
        ...options,
        origin: ORIGIN_METAMASK,
        actionId,
      },
    ],
  );
}

export function updateAndApproveTx(
  txMeta: TransactionMeta,
  dontShowLoadingIndicator: boolean,
  loadingIndicatorMessage: string,
): ThunkAction<
  Promise<TransactionMeta | null>,
  MetaMaskReduxState,
  unknown,
  AnyAction
> {
  return (dispatch: MetaMaskReduxDispatch, getState) => {
    !dontShowLoadingIndicator &&
      dispatch(showLoadingIndication(loadingIndicatorMessage));

    const getIsSendActive = () =>
      Boolean(getState().send.stage !== SEND_STAGES.INACTIVE);

    return new Promise((resolve, reject) => {
      const actionId = generateActionId();

      callBackgroundMethod(
        'resolvePendingApproval',
        [String(txMeta.id), { txMeta, actionId }, { waitForResult: true }],
        (err) => {
          dispatch(updateTransactionParams(txMeta.id, txMeta.txParams));

          if (!getIsSendActive()) {
            dispatch(resetSendState());
          }

          if (err) {
            dispatch(goHome());
            logErrorWithMessage(err);
            reject(err);
            return;
          }

          resolve(txMeta);
        },
      );
    })
      .then(() => updateMetamaskStateFromBackground())
      .then((newState) => dispatch(updateMetamaskState(newState)))
      .then(() => {
        if (!getIsSendActive()) {
          dispatch(resetSendState());
        }
        dispatch(completedTx(txMeta.id));
        dispatch(hideLoadingIndication());
        dispatch(updateCustomNonce(''));
        ///: BEGIN:ONLY_INCLUDE_IF(build-main,build-beta,build-flask)
        dispatch(closeCurrentNotificationWindow());
        ///: END:ONLY_INCLUDE_IF
        return txMeta;
      })
      .catch((err) => {
        dispatch(hideLoadingIndication());
        return Promise.reject(err);
      });
  };
}

export async function getTransactions(
  filters: {
    filterToCurrentNetwork?: boolean;
    searchCriteria?: Partial<TransactionMeta> & Partial<TransactionParams>;
  } = {},
): Promise<TransactionMeta[]> {
  return await submitRequestToBackground<TransactionMeta[]>('getTransactions', [
    filters,
  ]);
}

export function completedTx(
  txId: string,
): ThunkAction<void, MetaMaskReduxState, unknown, AnyAction> {
  return (dispatch: MetaMaskReduxDispatch) => {
    dispatch({
      type: actionConstants.COMPLETED_TX,
      value: {
        id: txId,
      },
    });
  };
}

export function updateTransactionParams(
  txId: string,
  txParams: TransactionParams,
) {
  return {
    type: actionConstants.UPDATE_TRANSACTION_PARAMS,
    id: txId,
    value: txParams,
  };
}

export function disableSnap(
  snapId: string,
): ThunkAction<void, MetaMaskReduxState, unknown, AnyAction> {
  return async (dispatch: MetaMaskReduxDispatch) => {
    await submitRequestToBackground('disableSnap', [snapId]);
    await forceUpdateMetamaskState(dispatch);
  };
}

export function enableSnap(
  snapId: string,
): ThunkAction<void, MetaMaskReduxState, unknown, AnyAction> {
  return async (dispatch: MetaMaskReduxDispatch) => {
    await submitRequestToBackground('enableSnap', [snapId]);
    await forceUpdateMetamaskState(dispatch);
  };
}

export function updateSnap(
  origin: string,
  snap: { [snapId: string]: { version: string } },
): ThunkAction<void, MetaMaskReduxState, unknown, AnyAction> {
  return async (dispatch: MetaMaskReduxDispatch, getState) => {
    await submitRequestToBackground('updateSnap', [origin, snap]);
    await forceUpdateMetamaskState(dispatch);

    const state = getState();

    const approval = getFirstSnapInstallOrUpdateRequest(state);

    return approval?.metadata.id;
  };
}

export async function getPhishingResult(website: string) {
  return await submitRequestToBackground('getPhishingResult', [website]);
}

// TODO: Clean this up.
export function removeSnap(
  snapId: string,
): ThunkAction<Promise<void>, MetaMaskReduxState, unknown, AnyAction> {
  return async (
    dispatch: MetaMaskReduxDispatch,
    ///: BEGIN:ONLY_INCLUDE_IF(keyring-snaps)
    getState,
    ///: END:ONLY_INCLUDE_IF
  ) => {
    dispatch(showLoadingIndication());
    ///: BEGIN:ONLY_INCLUDE_IF(keyring-snaps)
    const subjects = getPermissionSubjects(getState()) as {
      // TODO: Replace `any` with type
      // eslint-disable-next-line @typescript-eslint/no-explicit-any
      [k: string]: { permissions: Record<string, any> };
    };

    const isAccountsSnap =
      subjects[snapId]?.permissions?.snap_manageAccounts !== undefined;
    ///: END:ONLY_INCLUDE_IF

    try {
      ///: BEGIN:ONLY_INCLUDE_IF(keyring-snaps)
      if (isAccountsSnap) {
        const addresses: string[] = await submitRequestToBackground(
          'getAccountsBySnapId',
          [snapId],
        );
        for (const address of addresses) {
          await submitRequestToBackground('removeAccount', [address]);
        }
      }
      ///: END:ONLY_INCLUDE_IF

      await submitRequestToBackground('removeSnap', [snapId]);
      await forceUpdateMetamaskState(dispatch);
    } catch (error) {
      dispatch(displayWarning(error));
      throw error;
    } finally {
      dispatch(hideLoadingIndication());
    }
  };
}

export async function handleSnapRequest<
  Params extends Record<string, unknown> = JsonRpcParams,
>(args: {
  snapId: string;
  origin: string;
  handler: string;
<<<<<<< HEAD
  request: JsonRpcRequest;
=======
  request: Pick<JsonRpcRequest, 'jsonrpc' | 'method'> &
    Partial<Pick<JsonRpcRequest<Params>, 'id' | 'params'>>;
>>>>>>> 535c139b
}): Promise<unknown> {
  return submitRequestToBackground('handleSnapRequest', [args]);
}

export function dismissNotifications(
  ids: string[],
): ThunkAction<void, MetaMaskReduxState, unknown, AnyAction> {
  return async (dispatch: MetaMaskReduxDispatch) => {
    await submitRequestToBackground('dismissNotifications', [ids]);
    await forceUpdateMetamaskState(dispatch);
  };
}

export function deleteExpiredNotifications(): ThunkAction<
  void,
  MetaMaskReduxState,
  unknown,
  AnyAction
> {
  return async (dispatch, getState) => {
    const state = getState();
    const notifications = getNotifications(state);

    const notificationIdsToDelete = notifications
      .filter((notification) => {
        const expirationTime = new Date(
          Date.now() - NOTIFICATIONS_EXPIRATION_DELAY,
        );

        return Boolean(
          notification.readDate &&
            new Date(notification.readDate) < expirationTime,
        );
      })
      .map(({ id }) => id);
    if (notificationIdsToDelete.length) {
      await submitRequestToBackground('dismissNotifications', [
        notificationIdsToDelete,
      ]);
      await forceUpdateMetamaskState(dispatch);
    }
  };
}

export function markNotificationsAsRead(
  ids: string[],
): ThunkAction<void, MetaMaskReduxState, unknown, AnyAction> {
  return async (dispatch: MetaMaskReduxDispatch) => {
    await submitRequestToBackground('markNotificationsAsRead', [ids]);
    await forceUpdateMetamaskState(dispatch);
  };
}

export function revokeDynamicSnapPermissions(
  snapId: string,
  permissionNames: string[],
): ThunkAction<void, MetaMaskReduxState, unknown, AnyAction> {
  return async (dispatch: MetaMaskReduxDispatch) => {
    await submitRequestToBackground('revokeDynamicSnapPermissions', [
      snapId,
      permissionNames,
    ]);
    await forceUpdateMetamaskState(dispatch);
  };
}

/**
 * Disconnects a given origin from a snap.
 *
 * This revokes the permission granted to the origin
 * that provides the capability to communicate with a snap.
 *
 * @param origin - The origin.
 * @param snapId - The snap ID.
 */
export function disconnectOriginFromSnap(
  origin: string,
  snapId: string,
): ThunkAction<void, MetaMaskReduxState, unknown, AnyAction> {
  return async (dispatch: MetaMaskReduxDispatch) => {
    await submitRequestToBackground('disconnectOriginFromSnap', [
      origin,
      snapId,
    ]);
    await forceUpdateMetamaskState(dispatch);
  };
}

export function cancelDecryptMsg(
  msgData: TemporaryMessageDataType,
): ThunkAction<
  Promise<TemporaryMessageDataType>,
  MetaMaskReduxState,
  unknown,
  AnyAction
> {
  return async (dispatch: MetaMaskReduxDispatch) => {
    dispatch(showLoadingIndication());

    let newState;
    try {
      newState = await submitRequestToBackground<
        MetaMaskReduxState['metamask']
      >('cancelDecryptMessage', [msgData.id]);
    } finally {
      dispatch(hideLoadingIndication());
    }

    dispatch(updateMetamaskState(newState));
    dispatch(completedTx(msgData.id));
    dispatch(closeCurrentNotificationWindow());
    return msgData;
  };
}

export function cancelEncryptionPublicKeyMsg(
  msgData: TemporaryMessageDataType,
): ThunkAction<
  Promise<TemporaryMessageDataType>,
  MetaMaskReduxState,
  unknown,
  AnyAction
> {
  return async (dispatch: MetaMaskReduxDispatch) => {
    dispatch(showLoadingIndication());

    let newState;
    try {
      newState = await submitRequestToBackground<
        MetaMaskReduxState['metamask']
      >('cancelEncryptionPublicKey', [msgData.id]);
    } finally {
      dispatch(hideLoadingIndication());
    }

    dispatch(updateMetamaskState(newState));
    dispatch(completedTx(msgData.id));
    dispatch(closeCurrentNotificationWindow());
    return msgData;
  };
}

export function cancelTx(
  txMeta: TransactionMeta,
  _showLoadingIndication = true,
): ThunkAction<
  Promise<TransactionMeta>,
  MetaMaskReduxState,
  unknown,
  AnyAction
> {
  return (dispatch: MetaMaskReduxDispatch) => {
    _showLoadingIndication && dispatch(showLoadingIndication());
    return new Promise<void>((resolve, reject) => {
      callBackgroundMethod(
        'rejectPendingApproval',
        [
          String(txMeta.id),
          ethErrors.provider.userRejectedRequest().serialize(),
        ],
        (error) => {
          if (error) {
            reject(error);
            return;
          }

          resolve();
        },
      );
    })
      .then(() => updateMetamaskStateFromBackground())
      .then((newState) => dispatch(updateMetamaskState(newState)))
      .then(() => {
        dispatch(resetSendState());
        dispatch(completedTx(txMeta.id));
        dispatch(hideLoadingIndication());
        dispatch(closeCurrentNotificationWindow());

        return txMeta;
      })
      .catch((error) => {
        dispatch(hideLoadingIndication());
        throw error;
      });
  };
}

/**
 * Cancels all of the given transactions
 *
 * @param txMetaList
 * @returns
 */
export function cancelTxs(
  txMetaList: TransactionMeta[],
): ThunkAction<void, MetaMaskReduxState, unknown, AnyAction> {
  return async (dispatch: MetaMaskReduxDispatch) => {
    dispatch(showLoadingIndication());

    try {
      const txIds = txMetaList.map(({ id }) => id);
      const cancellations = txIds.map(
        (id) =>
          new Promise<void>((resolve, reject) => {
            callBackgroundMethod(
              'rejectPendingApproval',
              [
                String(id),
                ethErrors.provider.userRejectedRequest().serialize(),
              ],
              (err) => {
                if (err) {
                  reject(err);
                  return;
                }

                resolve();
              },
            );
          }),
      );

      await Promise.all(cancellations);

      const newState = await updateMetamaskStateFromBackground();
      dispatch(updateMetamaskState(newState));
      dispatch(resetSendState());

      txIds.forEach((id) => {
        dispatch(completedTx(id));
      });
    } finally {
      if (getEnvironmentType() === ENVIRONMENT_TYPE_NOTIFICATION) {
        closeNotificationPopup();
      } else {
        dispatch(hideLoadingIndication());
      }
    }
  };
}

export function markPasswordForgotten(): ThunkAction<
  void,
  MetaMaskReduxState,
  unknown,
  AnyAction
> {
  return async (dispatch: MetaMaskReduxDispatch) => {
    try {
      await new Promise<void>((resolve, reject) => {
        callBackgroundMethod('markPasswordForgotten', [], (error) => {
          if (error) {
            reject(error);
            return;
          }
          resolve();
        });
      });
    } finally {
      // TODO: handle errors
      dispatch(hideLoadingIndication());
      await forceUpdateMetamaskState(dispatch);
    }
  };
}

export function unMarkPasswordForgotten(): ThunkAction<
  void,
  MetaMaskReduxState,
  unknown,
  AnyAction
> {
  return (dispatch: MetaMaskReduxDispatch) => {
    return new Promise<void>((resolve) => {
      callBackgroundMethod('unMarkPasswordForgotten', [], () => {
        resolve();
      });
    }).then(() => forceUpdateMetamaskState(dispatch));
  };
}

export function closeWelcomeScreen() {
  return {
    type: actionConstants.CLOSE_WELCOME_SCREEN,
  };
}

//
// unlock screen
//

export function unlockInProgress() {
  return {
    type: actionConstants.UNLOCK_IN_PROGRESS,
  };
}

export function unlockFailed(message?: string) {
  return {
    type: actionConstants.UNLOCK_FAILED,
    value: message,
  };
}

export function unlockSucceeded(message?: string) {
  return {
    type: actionConstants.UNLOCK_SUCCEEDED,
    value: message,
  };
}

export function updateMetamaskState(
  newState: MetaMaskReduxState['metamask'],
): ThunkAction<void, MetaMaskReduxState, unknown, AnyAction> {
  return (dispatch, getState) => {
    const state = getState();
    const providerConfig = getProviderConfig(state);
    const { metamask: currentState } = state;

    const { currentLocale } = currentState;
    const currentInternalAccount = getSelectedInternalAccount(state);
    const selectedAddress = currentInternalAccount?.address;
    const { currentLocale: newLocale, providerConfig: newProviderConfig } =
      newState;
    const newInternalAccount = getSelectedInternalAccount({
      metamask: newState,
    });
    const newSelectedAddress = newInternalAccount?.address;

    if (currentLocale && newLocale && currentLocale !== newLocale) {
      dispatch(updateCurrentLocale(newLocale));
    }

    if (selectedAddress !== newSelectedAddress) {
      dispatch({ type: actionConstants.SELECTED_ADDRESS_CHANGED });
    }

    const newAddressBook =
      newState.addressBook?.[newProviderConfig?.chainId] ?? {};
    const oldAddressBook =
      currentState.addressBook?.[providerConfig?.chainId] ?? {};
    // TODO: Replace `any` with type
    // eslint-disable-next-line @typescript-eslint/no-explicit-any
    const newAccounts: { [address: string]: Record<string, any> } =
      getMetaMaskAccounts({ metamask: newState });
    // TODO: Replace `any` with type
    // eslint-disable-next-line @typescript-eslint/no-explicit-any
    const oldAccounts: { [address: string]: Record<string, any> } =
      getMetaMaskAccounts({ metamask: currentState });
    const newSelectedAccount = newAccounts[newSelectedAddress];
    const oldSelectedAccount = newAccounts[selectedAddress];
    // dispatch an ACCOUNT_CHANGED for any account whose balance or other
    // properties changed in this update
    Object.entries(oldAccounts).forEach(([address, oldAccount]) => {
      if (!isEqual(oldAccount, newAccounts[address])) {
        dispatch({
          type: actionConstants.ACCOUNT_CHANGED,
          payload: { account: newAccounts[address] },
        });
      }
    });

    // Also emit an event for the selected account changing, either due to a
    // property update or if the entire account changes.
    if (isEqual(oldSelectedAccount, newSelectedAccount) === false) {
      dispatch({
        type: actionConstants.SELECTED_ACCOUNT_CHANGED,
        payload: { account: newSelectedAccount },
      });
    }
    // We need to keep track of changing address book entries
    if (isEqual(oldAddressBook, newAddressBook) === false) {
      dispatch({
        type: actionConstants.ADDRESS_BOOK_UPDATED,
        payload: { addressBook: newAddressBook },
      });
    }

    // track when gasFeeEstimates change
    if (
      isEqual(currentState.gasFeeEstimates, newState.gasFeeEstimates) === false
    ) {
      dispatch({
        type: actionConstants.GAS_FEE_ESTIMATES_UPDATED,
        payload: {
          gasFeeEstimates: newState.gasFeeEstimates,
          gasEstimateType: newState.gasEstimateType,
        },
      });
    }
    dispatch({
      type: actionConstants.UPDATE_METAMASK_STATE,
      value: newState,
    });
    if (providerConfig.chainId !== newProviderConfig.chainId) {
      dispatch({
        type: actionConstants.CHAIN_CHANGED,
        payload: newProviderConfig.chainId,
      });
      // We dispatch this action to ensure that the send state stays up to date
      // after the chain changes. This async thunk will fail gracefully in the
      // event that we are not yet on the send flow with a draftTransaction in
      // progress.

      dispatch(initializeSendState({ chainHasChanged: true }));
    }

    ///: BEGIN:ONLY_INCLUDE_IF(build-mmi)
    updateCustodyState(dispatch, newState, getState());
    ///: END:ONLY_INCLUDE_IF
  };
}

const backgroundSetLocked = (): Promise<void> => {
  return new Promise<void>((resolve, reject) => {
    callBackgroundMethod('setLocked', [], (error) => {
      if (error) {
        reject(error);
        return;
      }
      resolve();
    });
  });
};

export function lockMetamask(): ThunkAction<
  void,
  MetaMaskReduxState,
  unknown,
  AnyAction
> {
  log.debug(`background.setLocked`);

  return (dispatch: MetaMaskReduxDispatch) => {
    dispatch(showLoadingIndication());

    return backgroundSetLocked()
      .then(() => updateMetamaskStateFromBackground())
      .catch((error) => {
        dispatch(displayWarning(error.message));
        return Promise.reject(error);
      })
      .then((newState) => {
        dispatch(updateMetamaskState(newState));
        dispatch(hideLoadingIndication());
        dispatch({ type: actionConstants.LOCK_METAMASK });
      })
      .catch(() => {
        dispatch(hideLoadingIndication());
        dispatch({ type: actionConstants.LOCK_METAMASK });
      });
  };
}

async function _setSelectedInternalAccount(accountId: string): Promise<void> {
  log.debug(`background.setSelectedInternalAccount`);
  await submitRequestToBackground('setSelectedInternalAccount', [accountId]);
}

/**
 * Sets the selected internal account.
 *
 * @param accountId - The ID of the account to set as selected.
 * @returns A thunk action that dispatches loading and warning indications.
 */
export function setSelectedInternalAccount(
  accountId: string,
): ThunkAction<void, MetaMaskReduxState, unknown, AnyAction> {
  return async (dispatch: MetaMaskReduxDispatch) => {
    dispatch(showLoadingIndication());
    log.debug(`background.setSelectedInternalAccount`);
    try {
      await _setSelectedInternalAccount(accountId);
    } catch (error) {
      dispatch(displayWarning(error));
      return;
    } finally {
      dispatch(hideLoadingIndication());
    }
  };
}

export function setSelectedAccount(
  address: string,
): ThunkAction<void, MetaMaskReduxState, unknown, AnyAction> {
  return async (dispatch, getState) => {
    dispatch(showLoadingIndication());
    log.debug(`background.setSelectedAccount`);

    const state = getState();
    const unconnectedAccountAccountAlertIsEnabled =
      getUnconnectedAccountAlertEnabledness(state);
    const activeTabOrigin = state.activeTab.origin;
    const internalAccount = getInternalAccountByAddress(state, address);
    const permittedAccountsForCurrentTab =
      getPermittedAccountsForCurrentTab(state);
    const currentTabIsConnectedToPreviousAddress =
      Boolean(activeTabOrigin) &&
      permittedAccountsForCurrentTab.includes(internalAccount.address);
    const currentTabIsConnectedToNextAddress =
      Boolean(activeTabOrigin) &&
      permittedAccountsForCurrentTab.includes(address);
    const switchingToUnconnectedAddress =
      currentTabIsConnectedToPreviousAddress &&
      !currentTabIsConnectedToNextAddress;

    try {
      await _setSelectedInternalAccount(internalAccount.id);
      await forceUpdateMetamaskState(dispatch);
    } catch (error) {
      dispatch(displayWarning(error));
      return;
    } finally {
      dispatch(hideLoadingIndication());
    }

    if (
      unconnectedAccountAccountAlertIsEnabled &&
      switchingToUnconnectedAddress
    ) {
      dispatch(switchedToUnconnectedAccount());
      await setUnconnectedAccountAlertShown(activeTabOrigin);
    }
  };
}

export function addPermittedAccount(
  origin: string,
  address: [],
): ThunkAction<void, MetaMaskReduxState, unknown, AnyAction> {
  return async (dispatch: MetaMaskReduxDispatch) => {
    await new Promise<void>((resolve, reject) => {
      callBackgroundMethod(
        'addPermittedAccount',
        [origin, address],
        (error) => {
          if (error) {
            reject(error);
            return;
          }
          resolve();
        },
      );
    });
    await forceUpdateMetamaskState(dispatch);
  };
}
export function addMorePermittedAccounts(
  origin: string,
  address: string[],
): ThunkAction<void, MetaMaskReduxState, unknown, AnyAction> {
  return async (dispatch: MetaMaskReduxDispatch) => {
    await new Promise<void>((resolve, reject) => {
      callBackgroundMethod(
        'addMorePermittedAccounts',
        [origin, address],
        (error) => {
          if (error) {
            reject(error);
            return;
          }
          resolve();
        },
      );
    });
    await forceUpdateMetamaskState(dispatch);
  };
}

export function removePermittedAccount(
  origin: string,
  address: string,
): ThunkAction<void, MetaMaskReduxState, unknown, AnyAction> {
  return async (dispatch: MetaMaskReduxDispatch) => {
    await new Promise<void>((resolve, reject) => {
      callBackgroundMethod(
        'removePermittedAccount',
        [origin, address],
        (error) => {
          if (error) {
            reject(error);
            return;
          }
          resolve();
        },
      );
    });
    await forceUpdateMetamaskState(dispatch);
  };
}

export function showAccountsPage() {
  return {
    type: actionConstants.SHOW_ACCOUNTS_PAGE,
  };
}

export function showConfTxPage({ id }: Partial<TransactionMeta> = {}) {
  return {
    type: actionConstants.SHOW_CONF_TX_PAGE,
    id,
  };
}

export function addToken(
  {
    address,
    symbol,
    decimals,
    image,
    networkClientId,
  }: {
    address?: string;
    symbol?: string;
    decimals?: number;
    image?: string;
    networkClientId?: NetworkClientId;
  },
  dontShowLoadingIndicator?: boolean,
): ThunkAction<void, MetaMaskReduxState, unknown, AnyAction> {
  return async (dispatch: MetaMaskReduxDispatch) => {
    if (!address) {
      throw new Error('MetaMask - Cannot add token without address');
    }
    if (!dontShowLoadingIndicator) {
      dispatch(showLoadingIndication());
    }
    try {
      await submitRequestToBackground('addToken', [
        {
          address,
          symbol,
          decimals,
          image,
          networkClientId,
        },
      ]);
    } catch (error) {
      logErrorWithMessage(error);
      dispatch(displayWarning(error));
    } finally {
      await forceUpdateMetamaskState(dispatch);
      dispatch(hideLoadingIndication());
    }
  };
}

/**
 * To add the tokens user selected to state
 *
 * @param tokensToImport
 * @param networkClientId
 */
export function addImportedTokens(
  tokensToImport: Token[],
  networkClientId?: NetworkClientId,
): ThunkAction<void, MetaMaskReduxState, unknown, AnyAction> {
  return async (dispatch: MetaMaskReduxDispatch) => {
    try {
      await submitRequestToBackground('addImportedTokens', [
        tokensToImport,
        networkClientId,
      ]);
    } catch (error) {
      logErrorWithMessage(error);
    } finally {
      await forceUpdateMetamaskState(dispatch);
    }
  };
}

/**
 * To add ignored token addresses to state
 *
 * @param options
 * @param options.tokensToIgnore
 * @param options.dontShowLoadingIndicator
 */
export function ignoreTokens({
  tokensToIgnore,
  dontShowLoadingIndicator = false,
}: {
  tokensToIgnore: string[];
  dontShowLoadingIndicator: boolean;
}): ThunkAction<void, MetaMaskReduxState, unknown, AnyAction> {
  const _tokensToIgnore = Array.isArray(tokensToIgnore)
    ? tokensToIgnore
    : [tokensToIgnore];

  return async (dispatch: MetaMaskReduxDispatch) => {
    if (!dontShowLoadingIndicator) {
      dispatch(showLoadingIndication());
    }
    try {
      await submitRequestToBackground('ignoreTokens', [_tokensToIgnore]);
    } catch (error) {
      logErrorWithMessage(error);
      dispatch(displayWarning(error));
    } finally {
      await forceUpdateMetamaskState(dispatch);
      dispatch(hideLoadingIndication());
    }
  };
}

/**
 * To fetch the ERC20 tokens with non-zero balance in a single call
 *
 * @param selectedAddress - the targeted account
 * @param tokensToDetect - the targeted list of tokens
 * @param networkClientId - unique identifier for the network client
 */
export async function getBalancesInSingleCall(
  selectedAddress: string,
  tokensToDetect: string[],
  networkClientId: string,
): Promise<BalanceMap> {
  return await submitRequestToBackground('getBalancesInSingleCall', [
    selectedAddress,
    tokensToDetect,
    networkClientId,
  ]);
}

export function addNft(
  address: string,
  tokenID: string,
  dontShowLoadingIndicator: boolean,
): ThunkAction<void, MetaMaskReduxState, unknown, AnyAction> {
  return async (dispatch: MetaMaskReduxDispatch) => {
    if (!address) {
      throw new Error('MetaMask - Cannot add NFT without address');
    }
    if (!tokenID) {
      throw new Error('MetaMask - Cannot add NFT without tokenID');
    }
    if (!dontShowLoadingIndicator) {
      dispatch(showLoadingIndication());
    }
    try {
      await submitRequestToBackground('addNft', [address, tokenID]);
    } catch (error) {
      logErrorWithMessage(error);
      dispatch(displayWarning(error));
    } finally {
      await forceUpdateMetamaskState(dispatch);
      dispatch(hideLoadingIndication());
    }
  };
}

export function addNftVerifyOwnership(
  address: string,
  tokenID: string,
  dontShowLoadingIndicator: boolean,
): ThunkAction<void, MetaMaskReduxState, unknown, AnyAction> {
  return async (dispatch: MetaMaskReduxDispatch) => {
    if (!address) {
      throw new Error('MetaMask - Cannot add NFT without address');
    }
    if (!tokenID) {
      throw new Error('MetaMask - Cannot add NFT without tokenID');
    }
    if (!dontShowLoadingIndicator) {
      dispatch(showLoadingIndication());
    }
    try {
      await submitRequestToBackground('addNftVerifyOwnership', [
        address,
        tokenID,
      ]);
    } catch (error) {
      if (
        isErrorWithMessage(error) &&
        (error.message.includes('This NFT is not owned by the user') ||
          error.message.includes('Unable to verify ownership'))
      ) {
        throw error;
      } else {
        logErrorWithMessage(error);
        dispatch(displayWarning(error));
      }
    } finally {
      await forceUpdateMetamaskState(dispatch);
      dispatch(hideLoadingIndication());
    }
  };
}

export function removeAndIgnoreNft(
  address: string,
  tokenID: string,
  shouldShowLoadingIndicator?: boolean,
): ThunkAction<void, MetaMaskReduxState, unknown, AnyAction> {
  return async (dispatch: MetaMaskReduxDispatch) => {
    if (!address) {
      throw new Error('MetaMask - Cannot ignore NFT without address');
    }
    if (!tokenID) {
      throw new Error('MetaMask - Cannot ignore NFT without tokenID');
    }
    if (!shouldShowLoadingIndicator) {
      dispatch(showLoadingIndication());
    }
    try {
      await submitRequestToBackground('removeAndIgnoreNft', [address, tokenID]);
    } catch (error) {
      logErrorWithMessage(error);
      dispatch(displayWarning(error));
      throw error;
    } finally {
      await forceUpdateMetamaskState(dispatch);
      dispatch(hideLoadingIndication());
    }
  };
}

export function removeNft(
  address: string,
  tokenID: string,
  dontShowLoadingIndicator: boolean,
): ThunkAction<void, MetaMaskReduxState, unknown, AnyAction> {
  return async (dispatch: MetaMaskReduxDispatch) => {
    if (!address) {
      throw new Error('MetaMask - Cannot remove NFT without address');
    }
    if (!tokenID) {
      throw new Error('MetaMask - Cannot remove NFT without tokenID');
    }
    if (!dontShowLoadingIndicator) {
      dispatch(showLoadingIndication());
    }
    try {
      await submitRequestToBackground('removeNft', [address, tokenID]);
    } catch (error) {
      logErrorWithMessage(error);
      dispatch(displayWarning(error));
    } finally {
      await forceUpdateMetamaskState(dispatch);
      dispatch(hideLoadingIndication());
    }
  };
}

export async function checkAndUpdateAllNftsOwnershipStatus() {
  await submitRequestToBackground('checkAndUpdateAllNftsOwnershipStatus');
}

export async function isNftOwner(
  ownerAddress: string,
  nftAddress: string,
  nftId: string,
): Promise<boolean> {
  return await submitRequestToBackground('isNftOwner', [
    ownerAddress,
    nftAddress,
    nftId,
  ]);
}

export async function checkAndUpdateSingleNftOwnershipStatus(nft: Nft) {
  await submitRequestToBackground('checkAndUpdateSingleNftOwnershipStatus', [
    nft,
    false,
  ]);
}
// When we upgrade to TypeScript 4.5 this is part of the language. It will get
// the underlying type of a Promise generic type. So Awaited<Promise<void>> is
// void.
type Awaited<T> = T extends PromiseLike<infer U> ? U : T;

export async function getTokenStandardAndDetails(
  address: string,
  userAddress?: string,
  tokenId?: string,
): Promise<
  Awaited<
    ReturnType<AssetsContractController['getTokenStandardAndDetails']>
  > & { balance?: string }
> {
  return await submitRequestToBackground('getTokenStandardAndDetails', [
    address,
    userAddress,
    tokenId,
  ]);
}

export async function getTokenSymbol(address: string): Promise<string | null> {
  return await submitRequestToBackground('getTokenSymbol', [address]);
}

export function clearPendingTokens(): Action {
  return {
    type: actionConstants.CLEAR_PENDING_TOKENS,
  };
}

/**
 * Action to switch globally selected network and set switched network details
 * for the purpose of displaying the user a toast about the network change
 *
 * @param networkClientIdForThisDomain - Thet network client ID last used by the origin
 * @param selectedTabOrigin - Origin of the current tab
 */
export function automaticallySwitchNetwork(
  networkClientIdForThisDomain: string,
  selectedTabOrigin: string,
): ThunkAction<void, MetaMaskReduxState, unknown, AnyAction> {
  return async (dispatch: MetaMaskReduxDispatch) => {
    await setActiveNetworkConfigurationId(networkClientIdForThisDomain);
    await dispatch(
      setSwitchedNetworkDetails({
        networkClientId: networkClientIdForThisDomain,
        origin: selectedTabOrigin,
      }),
    );
    await forceUpdateMetamaskState(dispatch);
  };
}

/**
 * Action to store details about the switched-to network in the background state
 *
 * @param switchedNetworkDetails - Object containing networkClientId and origin
 * @param switchedNetworkDetails.networkClientId
 * @param switchedNetworkDetails.selectedTabOrigin
 */
export function setSwitchedNetworkDetails(switchedNetworkDetails: {
  networkClientId: string;
  selectedTabOrigin: string;
}): ThunkAction<void, MetaMaskReduxState, unknown, AnyAction> {
  return async (dispatch: MetaMaskReduxDispatch) => {
    await submitRequestToBackground('setSwitchedNetworkDetails', [
      switchedNetworkDetails,
    ]);
    await forceUpdateMetamaskState(dispatch);
  };
}

/**
 * Action to clear details about the switched-to network in the background state
 */
export function clearSwitchedNetworkDetails(): ThunkAction<
  void,
  MetaMaskReduxState,
  unknown,
  AnyAction
> {
  return async (dispatch: MetaMaskReduxDispatch) => {
    await submitRequestToBackground('clearSwitchedNetworkDetails', []);
    await forceUpdateMetamaskState(dispatch);
  };
}

/**
 * Update the currentPopupid generated when the user opened the popup
 *
 * @param id - The Snap interface ID.
 * @returns Promise Resolved on successfully submitted background request.
 */
export function setCurrentExtensionPopupId(
  id: number,
): ThunkAction<void, MetaMaskReduxState, unknown, AnyAction> {
  return async (dispatch: MetaMaskReduxDispatch) => {
    await submitRequestToBackground<void>('setCurrentExtensionPopupId', [id]);
    await forceUpdateMetamaskState(dispatch);
  };
}

export function abortTransactionSigning(
  transactionId: string,
  // TODO: Replace `any` with type
  // eslint-disable-next-line @typescript-eslint/no-explicit-any
): ThunkAction<Promise<void>, MetaMaskReduxState, any, AnyAction> {
  return async (dispatch: MetaMaskReduxDispatch) => {
    try {
      await submitRequestToBackground('abortTransactionSigning', [
        transactionId,
      ]);
    } catch (error) {
      dispatch(displayWarning(error));
    }
  };
}

export function getLayer1GasFee({
  chainId,
  networkClientId,
  transactionParams,
}: {
  chainId?: Hex;
  networkClientId?: NetworkClientId;
  transactionParams: TransactionParams;
}): // TODO: Replace `any` with type
// eslint-disable-next-line @typescript-eslint/no-explicit-any
ThunkAction<Promise<void>, MetaMaskReduxState, any, AnyAction> {
  return async () =>
    await submitRequestToBackground('getLayer1GasFee', [
      { chainId, networkClientId, transactionParams },
    ]);
}

export function createCancelTransaction(
  txId: string,
  customGasSettings: CustomGasSettings,
  options: { estimatedBaseFee?: string } = {},
): ThunkAction<void, MetaMaskReduxState, unknown, AnyAction> {
  log.debug('background.createCancelTransaction');
  let newTxId: string;

  return (dispatch: MetaMaskReduxDispatch) => {
    const actionId = generateActionId();
    return new Promise<MetaMaskReduxState['metamask']>((resolve, reject) => {
      callBackgroundMethod<MetaMaskReduxState['metamask']>(
        'createCancelTransaction',
        [txId, customGasSettings, { ...options, actionId }],
        (err, newState) => {
          if (err) {
            if (
              err?.message?.includes(
                'Previous transaction is already confirmed',
              )
            ) {
              dispatch(
                showModal({
                  name: 'TRANSACTION_ALREADY_CONFIRMED',
                  originalTransactionId: txId,
                }),
              );
            }
            dispatch(displayWarning(err));
            reject(err);
            return;
          }
          if (newState) {
            const currentNetworkTxList = getCurrentNetworkTransactions({
              metamask: newState,
            });
            const { id } =
              currentNetworkTxList[currentNetworkTxList.length - 1];
            newTxId = id;
            resolve(newState);
          }
        },
      );
    })
      .then((newState) => dispatch(updateMetamaskState(newState)))
      .then(() => newTxId);
  };
}

export function createSpeedUpTransaction(
  txId: string,
  customGasSettings: CustomGasSettings,
  options: { estimatedBaseFee?: string } = {},
): ThunkAction<void, MetaMaskReduxState, unknown, AnyAction> {
  log.debug('background.createSpeedUpTransaction');
  let newTx: TransactionMeta;

  return (dispatch: MetaMaskReduxDispatch) => {
    const actionId = generateActionId();
    return new Promise<MetaMaskReduxState['metamask']>((resolve, reject) => {
      callBackgroundMethod<MetaMaskReduxState['metamask']>(
        'createSpeedUpTransaction',
        [txId, customGasSettings, { ...options, actionId }],
        (err, newState) => {
          if (err) {
            dispatch(displayWarning(err));
            reject(err);
            return;
          }

          if (newState) {
            const currentNetworkTxList =
              getCurrentNetworkTransactions(newState);
            newTx = currentNetworkTxList[currentNetworkTxList.length - 1];
            resolve(newState);
          }
        },
      );
    })
      .then((newState) => dispatch(updateMetamaskState(newState)))
      .then(() => newTx);
  };
}

export function createRetryTransaction(
  txId: string,
  customGasSettings: CustomGasSettings,
): ThunkAction<void, MetaMaskReduxState, unknown, AnyAction> {
  let newTx: TransactionMeta;

  return (dispatch: MetaMaskReduxDispatch) => {
    return new Promise<MetaMaskReduxState['metamask']>((resolve, reject) => {
      const actionId = generateActionId();
      callBackgroundMethod<MetaMaskReduxState['metamask']>(
        'createSpeedUpTransaction',
        [txId, customGasSettings, { actionId }],
        (err, newState) => {
          if (err) {
            dispatch(displayWarning(err));
            reject(err);
            return;
          }
          if (newState) {
            const currentNetworkTxList =
              getCurrentNetworkTransactions(newState);
            newTx = currentNetworkTxList[currentNetworkTxList.length - 1];
            resolve(newState);
          }
        },
      );
    })
      .then((newState) => dispatch(updateMetamaskState(newState)))
      .then(() => newTx);
  };
}

//
// config
//

export function setProviderType(
  type: NetworkType,
): ThunkAction<void, MetaMaskReduxState, unknown, AnyAction> {
  return async (dispatch: MetaMaskReduxDispatch) => {
    log.debug(`background.setProviderType`, type);
    try {
      await submitRequestToBackground('setProviderType', [type]);
    } catch (error) {
      logErrorWithMessage(error);
      dispatch(displayWarning('Had a problem changing networks!'));
    }
  };
}

export function upsertNetworkConfiguration(
  {
    id,
    rpcUrl,
    chainId,
    nickname,
    rpcPrefs,
    ticker = EtherDenomination.ETH,
  }: {
    id?: string;
    rpcUrl: string;
    chainId: string;
    nickname: string;
    rpcPrefs: RPCDefinition['rpcPrefs'];
    ticker: string;
  },
  {
    setActive,
    source,
  }: {
    setActive: boolean;
    source: string;
  },
): ThunkAction<void, MetaMaskReduxState, unknown, AnyAction> {
  return async (dispatch) => {
    log.debug(
      `background.upsertNetworkConfiguration: ${id} ${rpcUrl} ${chainId} ${ticker} ${nickname}`,
    );
    let networkConfigurationId;
    try {
      networkConfigurationId = await submitRequestToBackground(
        'upsertNetworkConfiguration',
        [
          {
            id,
            rpcUrl,
            chainId,
            ticker,
            nickname: nickname || rpcUrl,
            rpcPrefs,
          },
          { setActive, source, referrer: ORIGIN_METAMASK },
        ],
      );
    } catch (error) {
      log.error(error);
      dispatch(displayWarning('Had a problem adding network!'));
    }
    return networkConfigurationId;
  };
}

export function setActiveNetwork(
  networkConfigurationId: string,
): ThunkAction<void, MetaMaskReduxState, unknown, AnyAction> {
  return async (dispatch) => {
    log.debug(`background.setActiveNetwork: ${networkConfigurationId}`);
    try {
      await submitRequestToBackground('setActiveNetwork', [
        networkConfigurationId,
      ]);
    } catch (error) {
      logErrorWithMessage(error);
      dispatch(displayWarning('Had a problem changing networks!'));
    }
  };
}

export async function setActiveNetworkConfigurationId(
  networkConfigurationId: string,
): Promise<undefined> {
  log.debug(
    `background.setActiveNetworkConfigurationId: ${networkConfigurationId}`,
  );
  await submitRequestToBackground('setActiveNetworkConfigurationId', [
    networkConfigurationId,
  ]);
}

export function rollbackToPreviousProvider(): ThunkAction<
  void,
  MetaMaskReduxState,
  unknown,
  AnyAction
> {
  return async (dispatch: MetaMaskReduxDispatch) => {
    try {
      await submitRequestToBackground('rollbackToPreviousProvider');
    } catch (error) {
      logErrorWithMessage(error);
      dispatch(displayWarning('Had a problem changing networks!'));
    }
  };
}

export function removeNetworkConfiguration(
  networkConfigurationId: string,
): ThunkAction<Promise<void>, MetaMaskReduxState, unknown, AnyAction> {
  return (dispatch) => {
    log.debug(
      `background.removeNetworkConfiguration: ${networkConfigurationId}`,
    );
    return new Promise((resolve, reject) => {
      callBackgroundMethod(
        'removeNetworkConfiguration',
        [networkConfigurationId],
        (err) => {
          if (err) {
            logErrorWithMessage(err);
            dispatch(displayWarning('Had a problem removing network!'));
            reject(err);
            return;
          }
          resolve();
        },
      );
    });
  };
}

// Calls the addressBookController to add a new address.
export function addToAddressBook(
  recipient: string,
  nickname = '',
  memo = '',
): ThunkAction<void, MetaMaskReduxState, unknown, AnyAction> {
  log.debug(`background.addToAddressBook`);

  return async (dispatch, getState) => {
    const { chainId } = getProviderConfig(getState());

    let set;
    try {
      set = await submitRequestToBackground('setAddressBook', [
        toChecksumHexAddress(recipient),
        nickname,
        chainId,
        memo,
      ]);
      await forceUpdateMetamaskState(dispatch);
    } catch (error) {
      logErrorWithMessage(error);
      dispatch(displayWarning('Address book failed to update'));
      throw error;
    }
    if (!set) {
      dispatch(displayWarning('Address book failed to update'));
    }
  };
}

/**
 * @description Calls the addressBookController to remove an existing address.
 * @param chainId
 * @param addressToRemove - Address of the entry to remove from the address book
 */
export function removeFromAddressBook(
  chainId: string,
  addressToRemove: string,
): ThunkAction<void, MetaMaskReduxState, unknown, AnyAction> {
  log.debug(`background.removeFromAddressBook`);

  return async (dispatch) => {
    await submitRequestToBackground('removeFromAddressBook', [
      chainId,
      toChecksumHexAddress(addressToRemove),
    ]);
    await forceUpdateMetamaskState(dispatch);
  };
}

export function showNetworkDropdown(): Action {
  return {
    type: actionConstants.NETWORK_DROPDOWN_OPEN,
  };
}

export function hideNetworkDropdown() {
  return {
    type: actionConstants.NETWORK_DROPDOWN_CLOSE,
  };
}

export function showImportTokensModal(): Action {
  return {
    type: actionConstants.IMPORT_TOKENS_POPOVER_OPEN,
  };
}

export function hideImportTokensModal(): Action {
  return {
    type: actionConstants.IMPORT_TOKENS_POPOVER_CLOSE,
  };
}

// TODO: Replace `any` with type
// eslint-disable-next-line @typescript-eslint/no-explicit-any
type ModalPayload = { name: string } & Record<string, any>;

export function showModal(payload: ModalPayload): PayloadAction<ModalPayload> {
  return {
    type: actionConstants.MODAL_OPEN,
    payload,
  };
}

export function hideModal(): Action {
  return {
    type: actionConstants.MODAL_CLOSE,
  };
}

export function showImportNftsModal(payload: {
  tokenAddress?: string;
  tokenId?: string;
  ignoreErc20Token?: boolean;
}) {
  return {
    type: actionConstants.IMPORT_NFTS_MODAL_OPEN,
    payload,
  };
}

export function hideImportNftsModal(): Action {
  return {
    type: actionConstants.IMPORT_NFTS_MODAL_CLOSE,
  };
}

// TODO: Replace `any` with type
// eslint-disable-next-line @typescript-eslint/no-explicit-any
export function setConfirmationExchangeRates(value: Record<string, any>) {
  return {
    type: actionConstants.SET_CONFIRMATION_EXCHANGE_RATES,
    value,
  };
}

export function showIpfsModal(): Action {
  return {
    type: actionConstants.SHOW_IPFS_MODAL_OPEN,
  };
}

export function hideIpfsModal(): Action {
  return {
    type: actionConstants.SHOW_IPFS_MODAL_CLOSE,
  };
}

export function closeCurrentNotificationWindow(): ThunkAction<
  void,
  MetaMaskReduxState,
  unknown,
  AnyAction
> {
  return (_, getState) => {
    const state = getState();
    const approvalFlows = getApprovalFlows(state);
    if (
      getEnvironmentType() === ENVIRONMENT_TYPE_NOTIFICATION &&
      !hasTransactionPendingApprovals(state) &&
      !getIsSigningQRHardwareTransaction(state) &&
      approvalFlows.length === 0
    ) {
      closeNotificationPopup();
    }
  };
}

export function showAlert(msg: string): PayloadAction<string> {
  return {
    type: actionConstants.ALERT_OPEN,
    payload: msg,
  };
}

export function hideAlert(): Action {
  return {
    type: actionConstants.ALERT_CLOSE,
  };
}

export function showDeprecatedNetworkModal(): Action {
  return {
    type: actionConstants.DEPRECATED_NETWORK_POPOVER_OPEN,
  };
}

export function hideDeprecatedNetworkModal(): Action {
  return {
    type: actionConstants.DEPRECATED_NETWORK_POPOVER_CLOSE,
  };
}

/**
 * TODO: this should be moved somewhere else when it makese sense to do so
 */
type NftDropDownState = {
  [address: string]: {
    [chainId: string]: {
      [nftAddress: string]: boolean;
    };
  };
};

export function updateNftDropDownState(
  value: NftDropDownState,
): ThunkAction<void, MetaMaskReduxState, unknown, AnyAction> {
  return async (dispatch: MetaMaskReduxDispatch) => {
    await submitRequestToBackground('updateNftDropDownState', [value]);
    await forceUpdateMetamaskState(dispatch);
  };
}

type QrCodeData = {
  // Address when a Ethereum Address has been detected
  type?: 'address' | string;
  // contains an address key when Ethereum Address detected
  values?: { address?: string } & Json;
};

/**
 * This action will receive two types of values via qrCodeData
 * an object with the following structure {type, values}
 * or null (used to clear the previous value)
 *
 * @param qrCodeData
 */
export function qrCodeDetected(
  qrCodeData: QrCodeData,
): ThunkAction<void, MetaMaskReduxState, unknown, AnyAction> {
  return async (dispatch: MetaMaskReduxDispatch) => {
    await dispatch({
      type: actionConstants.QR_CODE_DETECTED,
      value: qrCodeData,
    });

    // If on the send page, the send slice will listen for the QR_CODE_DETECTED
    // action and update its state. Address changes need to recompute gasLimit
    // so we fire this method so that the send page gasLimit can be recomputed
    dispatch(computeEstimatedGasLimit());
  };
}

export function showLoadingIndication(
  message?: string | ReactFragment,
): PayloadAction<string | ReactFragment | undefined> {
  return {
    type: actionConstants.SHOW_LOADING,
    payload: message,
  };
}

export function showNftStillFetchingIndication(): Action {
  return {
    type: actionConstants.SHOW_NFT_STILL_FETCHING_INDICATION,
  };
}

export function setShowNftDetectionEnablementToast(
  value: boolean,
): PayloadAction<string | ReactFragment | undefined> {
  return {
    type: actionConstants.SHOW_NFT_DETECTION_ENABLEMENT_TOAST,
    payload: value,
  };
}

export function setHardwareWalletDefaultHdPath({
  device,
  path,
}: {
  device: HardwareDeviceNames;
  path: string;
}): PayloadAction<{ device: HardwareDeviceNames; path: string }> {
  return {
    type: actionConstants.SET_HARDWARE_WALLET_DEFAULT_HD_PATH,
    payload: { device, path },
  };
}

export function hideLoadingIndication(): Action {
  return {
    type: actionConstants.HIDE_LOADING,
  };
}

export function hideNftStillFetchingIndication(): Action {
  return {
    type: actionConstants.HIDE_NFT_STILL_FETCHING_INDICATION,
  };
}

/**
 * An action creator for display a warning to the user in various places in the
 * UI. It will not be cleared until a new warning replaces it or `hideWarning`
 * is called.
 *
 * @deprecated This way of displaying a warning is confusing for users and
 * should no longer be used.
 * @param payload - The warning to show.
 * @returns The action to display the warning.
 */
export function displayWarning(payload: unknown): PayloadAction<string> {
  if (isErrorWithMessage(payload)) {
    return {
      type: actionConstants.DISPLAY_WARNING,
      payload: payload.message,
    };
  } else if (typeof payload === 'string') {
    return {
      type: actionConstants.DISPLAY_WARNING,
      payload,
    };
  }
  return {
    type: actionConstants.DISPLAY_WARNING,
    payload: `${payload}`,
  };
}

export function hideWarning() {
  return {
    type: actionConstants.HIDE_WARNING,
  };
}

export function exportAccount(
  password: string,
  address: string,
  setPrivateKey: (key: string) => void,
  setShowHoldToReveal: (show: boolean) => void,
): ThunkAction<void, MetaMaskReduxState, unknown, AnyAction> {
  return function (dispatch) {
    dispatch(showLoadingIndication());

    log.debug(`background.verifyPassword`);
    return new Promise<string>((resolve, reject) => {
      callBackgroundMethod('verifyPassword', [password], function (err) {
        if (err) {
          log.error('Error in verifying password.');
          dispatch(hideLoadingIndication());
          dispatch(displayWarning('Incorrect Password.'));
          reject(err);
          return;
        }
        log.debug(`background.exportAccount`);
        callBackgroundMethod<string>(
          'exportAccount',
          [address, password],
          function (err2, result) {
            dispatch(hideLoadingIndication());

            if (err2) {
              logErrorWithMessage(err2);
              dispatch(displayWarning('Had a problem exporting the account.'));
              reject(err2);
              return;
            }

            setPrivateKey(result as string);
            setShowHoldToReveal(true);
            resolve(result as string);
          },
        );
      });
    });
  };
}

export function exportAccounts(
  password: string,
  addresses: string[],
): ThunkAction<Promise<string[]>, MetaMaskReduxState, unknown, AnyAction> {
  return function (dispatch) {
    log.debug(`background.verifyPassword`);
    return new Promise<string[]>((resolve, reject) => {
      callBackgroundMethod('verifyPassword', [password], function (err) {
        if (err) {
          log.error('Error in submitting password.');
          reject(err);
          return;
        }
        log.debug(`background.exportAccounts`);
        const accountPromises = addresses.map(
          (address) =>
            new Promise<string>((resolve2, reject2) =>
              callBackgroundMethod<string>(
                'exportAccount',
                [address, password],
                function (err2, result) {
                  if (err2) {
                    logErrorWithMessage(err2);
                    dispatch(
                      displayWarning('Had a problem exporting the account.'),
                    );
                    reject2(err2);
                    return;
                  }
                  resolve2(result as string);
                },
              ),
            ),
        );
        resolve(Promise.all(accountPromises));
      });
    });
  };
}

export function showPrivateKey(key: string): PayloadAction<string> {
  return {
    type: actionConstants.SHOW_PRIVATE_KEY,
    payload: key,
  };
}

export function setAccountLabel(
  account: string,
  label: string,
): ThunkAction<Promise<string>, MetaMaskReduxState, unknown, AnyAction> {
  return (dispatch: MetaMaskReduxDispatch) => {
    dispatch(showLoadingIndication());
    log.debug(`background.setAccountLabel`);

    return new Promise((resolve, reject) => {
      callBackgroundMethod('setAccountLabel', [account, label], (err) => {
        dispatch(hideLoadingIndication());

        if (err) {
          dispatch(displayWarning(err));
          reject(err);
          return;
        }

        dispatch({
          type: actionConstants.SET_ACCOUNT_LABEL,
          value: { account, label },
        });
        resolve(account);
      });
    });
  };
}

export function clearAccountDetails(): Action {
  return {
    type: actionConstants.CLEAR_ACCOUNT_DETAILS,
  };
}

export function showSendTokenPage(): Action {
  return {
    type: actionConstants.SHOW_SEND_TOKEN_PAGE,
  };
}

// TODO: Lift to shared folder when it makes sense
type TemporaryFeatureFlagDef = {
  [feature: string]: boolean;
};
type TemporaryPreferenceFlagDef = {
  [preference: string]: boolean | object;
};

export function setFeatureFlag(
  feature: string,
  activated: boolean,
  notificationType: string,
): ThunkAction<
  Promise<TemporaryFeatureFlagDef>,
  MetaMaskReduxState,
  unknown,
  AnyAction
> {
  return (dispatch: MetaMaskReduxDispatch) => {
    dispatch(showLoadingIndication());
    return new Promise((resolve, reject) => {
      callBackgroundMethod<TemporaryFeatureFlagDef>(
        'setFeatureFlag',
        [feature, activated],
        (err, updatedFeatureFlags) => {
          dispatch(hideLoadingIndication());
          if (err) {
            dispatch(displayWarning(err));
            reject(err);
            return;
          }
          notificationType && dispatch(showModal({ name: notificationType }));
          resolve(updatedFeatureFlags as TemporaryFeatureFlagDef);
        },
      );
    });
  };
}

export function setPreference(
  preference: string,
  value: boolean | string | object,
): ThunkAction<
  Promise<TemporaryPreferenceFlagDef>,
  MetaMaskReduxState,
  unknown,
  AnyAction
> {
  return (dispatch: MetaMaskReduxDispatch) => {
    dispatch(showLoadingIndication());
    return new Promise<TemporaryPreferenceFlagDef>((resolve, reject) => {
      callBackgroundMethod<TemporaryPreferenceFlagDef>(
        'setPreference',
        [preference, value],
        (err, updatedPreferences) => {
          dispatch(hideLoadingIndication());
          if (err) {
            dispatch(displayWarning(err));
            reject(err);
            return;
          }
          resolve(updatedPreferences as TemporaryPreferenceFlagDef);
        },
      );
    });
  };
}

export function setDefaultHomeActiveTabName(
  value: string,
): ThunkAction<void, MetaMaskReduxState, unknown, AnyAction> {
  return async (dispatch: MetaMaskReduxDispatch) => {
    await submitRequestToBackground('setDefaultHomeActiveTabName', [value]);
    await forceUpdateMetamaskState(dispatch);
  };
}

export function setUseNativeCurrencyAsPrimaryCurrencyPreference(
  value: boolean,
) {
  return setPreference('useNativeCurrencyAsPrimaryCurrency', value);
}

export function setHideZeroBalanceTokens(value: boolean) {
  return setPreference('hideZeroBalanceTokens', value);
}

export function setShowFiatConversionOnTestnetsPreference(value: boolean) {
  return setPreference('showFiatInTestnets', value);
}

export function setShowTestNetworks(value: boolean) {
  return setPreference('showTestNetworks', value);
}

export function setPetnamesEnabled(value: boolean) {
  return setPreference('petnamesEnabled', value);
}

export function setRedesignedConfirmationsEnabled(value: boolean) {
  return setPreference('redesignedConfirmationsEnabled', value);
}

export function setRedesignedTransactionsEnabled(value: boolean) {
  return setPreference('redesignedTransactionsEnabled', value);
}

export function setFeatureNotificationsEnabled(value: boolean) {
  return setPreference('featureNotificationsEnabled', value);
}

export function setShowExtensionInFullSizeView(value: boolean) {
  return setPreference('showExtensionInFullSizeView', value);
}

export function setRedesignedConfirmationsDeveloperEnabled(value: boolean) {
  return setPreference('isRedesignedConfirmationsDeveloperEnabled', value);
}

export function setSmartTransactionsOptInStatus(
  value: boolean,
): ThunkAction<void, MetaMaskReduxState, unknown, AnyAction> {
  return async (dispatch, getState) => {
    const smartTransactionsOptInStatus = getSmartTransactionsOptInStatus(
      getState(),
    );
    trackMetaMetricsEvent({
      category: MetaMetricsEventCategory.Settings,
      event: MetaMetricsEventName.SettingsUpdated,
      properties: {
        stx_opt_in: value,
        prev_stx_opt_in: smartTransactionsOptInStatus,
      },
    });
    await dispatch(setPreference('smartTransactionsOptInStatus', value));
    await forceUpdateMetamaskState(dispatch);
  };
}

export function setAutoLockTimeLimit(value: number | null) {
  return setPreference('autoLockTimeLimit', value);
}

export function setIncomingTransactionsPreferences(
  chainId: string,
  value: boolean,
): ThunkAction<void, MetaMaskReduxState, unknown, AnyAction> {
  return async (dispatch: MetaMaskReduxDispatch) => {
    dispatch(showLoadingIndication());
    log.debug(`background.setIncomingTransactionsPreferences`);
    await submitRequestToBackground('setIncomingTransactionsPreferences', [
      chainId,
      value,
    ]);
    dispatch(hideLoadingIndication());
  };
}

export function setCompletedOnboarding(): ThunkAction<
  void,
  MetaMaskReduxState,
  unknown,
  AnyAction
> {
  return async (dispatch: MetaMaskReduxDispatch) => {
    dispatch(showLoadingIndication());

    try {
      await submitRequestToBackground('completeOnboarding');
      dispatch(completeOnboarding());
    } catch (err) {
      dispatch(displayWarning(err));
      throw err;
    } finally {
      dispatch(hideLoadingIndication());
    }
  };
}

export function completeOnboarding() {
  return {
    type: actionConstants.COMPLETE_ONBOARDING,
  };
}

export function resetOnboarding(): ThunkAction<
  void,
  MetaMaskReduxState,
  unknown,
  AnyAction
> {
  return async (dispatch) => {
    try {
      await dispatch(setSeedPhraseBackedUp(false));
      dispatch(resetOnboardingAction());
    } catch (err) {
      console.error(err);
    }
  };
}

export function resetOnboardingAction() {
  return {
    type: actionConstants.RESET_ONBOARDING,
  };
}

export function setServiceWorkerKeepAlivePreference(
  value: boolean,
): ThunkAction<void, MetaMaskReduxState, unknown, AnyAction> {
  return async (dispatch: MetaMaskReduxDispatch) => {
    dispatch(showLoadingIndication());
    log.debug(`background.setServiceWorkerKeepAlivePreference`);
    try {
      await submitRequestToBackground('setServiceWorkerKeepAlivePreference', [
        value,
      ]);
    } catch (error) {
      dispatch(displayWarning(error));
    } finally {
      dispatch(hideLoadingIndication());
    }
  };
}

export async function forceUpdateMetamaskState(
  dispatch: MetaMaskReduxDispatch,
) {
  log.debug(`background.getState`);

  let newState;
  try {
    newState = await submitRequestToBackground<MetaMaskReduxState['metamask']>(
      'getState',
    );
  } catch (error) {
    dispatch(displayWarning(error));
    throw error;
  }

  dispatch(updateMetamaskState(newState));
  return newState;
}

export function toggleAccountMenu() {
  return {
    type: actionConstants.TOGGLE_ACCOUNT_MENU,
  };
}

export function toggleNetworkMenu() {
  return {
    type: actionConstants.TOGGLE_NETWORK_MENU,
  };
}

export function setAccountDetailsAddress(address: string) {
  return {
    type: actionConstants.SET_ACCOUNT_DETAILS_ADDRESS,
    payload: address,
  };
}

export function setParticipateInMetaMetrics(
  participationPreference: boolean,
): ThunkAction<
  Promise<[boolean, string]>,
  MetaMaskReduxState,
  unknown,
  AnyAction
> {
  return (dispatch: MetaMaskReduxDispatch) => {
    log.debug(`background.setParticipateInMetaMetrics`);
    return new Promise((resolve, reject) => {
      callBackgroundMethod<string>(
        'setParticipateInMetaMetrics',
        [participationPreference],
        (err, metaMetricsId) => {
          log.debug(err);
          if (err) {
            dispatch(displayWarning(err));
            reject(err);
            return;
          }

          dispatch({
            type: actionConstants.SET_PARTICIPATE_IN_METAMETRICS,
            value: participationPreference,
          });

          resolve([participationPreference, metaMetricsId as string]);
        },
      );
    });
  };
}

export function setDataCollectionForMarketing(
  dataCollectionPreference: boolean,
): ThunkAction<
  Promise<[boolean, string]>,
  MetaMaskReduxState,
  unknown,
  AnyAction
> {
  return async (dispatch: MetaMaskReduxDispatch) => {
    log.debug(`background.setDataCollectionForMarketing`);
    await submitRequestToBackground('setDataCollectionForMarketing', [
      dataCollectionPreference,
    ]);
    dispatch({
      type: actionConstants.SET_DATA_COLLECTION_FOR_MARKETING,
      value: dataCollectionPreference,
    });
  };
}

export function setUseBlockie(
  val: boolean,
): ThunkAction<void, MetaMaskReduxState, unknown, AnyAction> {
  return (dispatch: MetaMaskReduxDispatch) => {
    dispatch(showLoadingIndication());
    log.debug(`background.setUseBlockie`);
    callBackgroundMethod('setUseBlockie', [val], (err) => {
      dispatch(hideLoadingIndication());
      if (err) {
        dispatch(displayWarning(err));
      }
    });
  };
}

export function setUseNonceField(
  val: boolean,
): ThunkAction<void, MetaMaskReduxState, unknown, AnyAction> {
  return async (dispatch: MetaMaskReduxDispatch) => {
    dispatch(showLoadingIndication());
    log.debug(`background.setUseNonceField`);
    try {
      await submitRequestToBackground('setUseNonceField', [val]);
    } catch (error) {
      dispatch(displayWarning(error));
    }
    dispatch(hideLoadingIndication());
  };
}

export function setUsePhishDetect(
  val: boolean,
): ThunkAction<void, MetaMaskReduxState, unknown, AnyAction> {
  return (dispatch: MetaMaskReduxDispatch) => {
    dispatch(showLoadingIndication());
    log.debug(`background.setUsePhishDetect`);
    callBackgroundMethod('setUsePhishDetect', [val], (err) => {
      dispatch(hideLoadingIndication());
      if (err) {
        dispatch(displayWarning(err));
      }
    });
  };
}

export function setUseMultiAccountBalanceChecker(
  val: boolean,
): ThunkAction<void, MetaMaskReduxState, unknown, AnyAction> {
  return (dispatch: MetaMaskReduxDispatch) => {
    dispatch(showLoadingIndication());
    log.debug(`background.setUseMultiAccountBalanceChecker`);
    callBackgroundMethod('setUseMultiAccountBalanceChecker', [val], (err) => {
      dispatch(hideLoadingIndication());
      if (err) {
        dispatch(displayWarning(err));
      }
    });
  };
}

export function setUseSafeChainsListValidation(
  val: boolean,
): ThunkAction<void, MetaMaskReduxState, unknown, AnyAction> {
  return (dispatch: MetaMaskReduxDispatch) => {
    dispatch(showLoadingIndication());
    log.debug(`background.setUseSafeChainsListValidation`);
    callBackgroundMethod('setUseSafeChainsListValidation', [val], (err) => {
      dispatch(hideLoadingIndication());
      if (err) {
        dispatch(displayWarning(err));
      }
    });
  };
}

export function setUseTokenDetection(
  val: boolean,
): ThunkAction<void, MetaMaskReduxState, unknown, AnyAction> {
  return (dispatch: MetaMaskReduxDispatch) => {
    dispatch(showLoadingIndication());
    log.debug(`background.setUseTokenDetection`);
    callBackgroundMethod('setUseTokenDetection', [val], (err) => {
      dispatch(hideLoadingIndication());
      if (err) {
        dispatch(displayWarning(err));
      }
    });
  };
}

export function setOpenSeaEnabled(
  val: boolean,
): ThunkAction<void, MetaMaskReduxState, unknown, AnyAction> {
  return async (dispatch: MetaMaskReduxDispatch) => {
    dispatch(showLoadingIndication());
    log.debug(`background.setOpenSeaEnabled`);
    try {
      await submitRequestToBackground('setOpenSeaEnabled', [val]);
    } finally {
      dispatch(hideLoadingIndication());
    }
  };
}

export function setUseNftDetection(
  val: boolean,
): ThunkAction<void, MetaMaskReduxState, unknown, AnyAction> {
  return async (dispatch: MetaMaskReduxDispatch) => {
    dispatch(showLoadingIndication());
    log.debug(`background.setUseNftDetection`);
    try {
      await submitRequestToBackground('setUseNftDetection', [val]);
    } finally {
      dispatch(hideLoadingIndication());
    }
  };
}

export function setUse4ByteResolution(
  val: boolean,
): ThunkAction<void, MetaMaskReduxState, unknown, AnyAction> {
  return async (dispatch: MetaMaskReduxDispatch) => {
    dispatch(showLoadingIndication());
    log.debug(`background.setUse4ByteResolution`);
    try {
      await submitRequestToBackground('setUse4ByteResolution', [val]);
    } catch (error) {
      dispatch(displayWarning(error));
    } finally {
      dispatch(hideLoadingIndication());
    }
  };
}

export function setUseCurrencyRateCheck(
  val: boolean,
): ThunkAction<void, MetaMaskReduxState, unknown, AnyAction> {
  return (dispatch: MetaMaskReduxDispatch) => {
    dispatch(showLoadingIndication());
    log.debug(`background.setUseCurrencyRateCheck`);
    callBackgroundMethod('setUseCurrencyRateCheck', [val], (err) => {
      dispatch(hideLoadingIndication());
      if (err) {
        dispatch(displayWarning(err));
      }
    });
  };
}

// TokenDetectionController
export function detectTokens(): ThunkAction<
  void,
  MetaMaskReduxState,
  unknown,
  AnyAction
> {
  return async (dispatch: MetaMaskReduxDispatch) => {
    dispatch(showLoadingIndication());
    log.debug(`background.detectTokens`);
    await submitRequestToBackground('detectTokens');
    dispatch(hideLoadingIndication());
    await forceUpdateMetamaskState(dispatch);
  };
}

export function detectNfts(): ThunkAction<
  void,
  MetaMaskReduxState,
  unknown,
  AnyAction
> {
  return async (dispatch: MetaMaskReduxDispatch) => {
    dispatch(showNftStillFetchingIndication());
    log.debug(`background.detectNfts`);
    try {
      await submitRequestToBackground('detectNfts');
    } finally {
      dispatch(hideNftStillFetchingIndication());
    }
    await forceUpdateMetamaskState(dispatch);
  };
}

export function setAdvancedGasFee(
  val: { chainId: Hex; maxBaseFee?: string; priorityFee?: string } | null,
): ThunkAction<void, MetaMaskReduxState, unknown, AnyAction> {
  return (dispatch: MetaMaskReduxDispatch) => {
    dispatch(showLoadingIndication());
    log.debug(`background.setAdvancedGasFee`);
    callBackgroundMethod('setAdvancedGasFee', [val], (err) => {
      dispatch(hideLoadingIndication());
      if (err) {
        dispatch(displayWarning(err));
      }
    });
  };
}

export function setTheme(
  val: ThemeType,
): ThunkAction<void, MetaMaskReduxState, unknown, AnyAction> {
  return async (dispatch: MetaMaskReduxDispatch) => {
    dispatch(showLoadingIndication());
    log.debug(`background.setTheme`);
    try {
      await submitRequestToBackground('setTheme', [val]);
    } finally {
      dispatch(hideLoadingIndication());
    }
  };
}

export function setIpfsGateway(
  val: string,
): ThunkAction<void, MetaMaskReduxState, unknown, AnyAction> {
  return (dispatch: MetaMaskReduxDispatch) => {
    log.debug(`background.setIpfsGateway`);
    callBackgroundMethod('setIpfsGateway', [val], (err) => {
      if (err) {
        dispatch(displayWarning(err));
      }
    });
  };
}

export function toggleExternalServices(
  val: boolean,
): ThunkAction<void, MetaMaskReduxState, unknown, AnyAction> {
  return (dispatch: MetaMaskReduxDispatch) => {
    log.debug(`background.toggleExternalServices`);
    callBackgroundMethod('toggleExternalServices', [val], (err) => {
      if (err) {
        dispatch(displayWarning(err));
      }
    });
  };
}

export function setIsIpfsGatewayEnabled(
  val: string,
): ThunkAction<void, MetaMaskReduxState, unknown, AnyAction> {
  return (dispatch: MetaMaskReduxDispatch) => {
    log.debug(`background.setIsIpfsGatewayEnabled`);
    callBackgroundMethod('setIsIpfsGatewayEnabled', [val], (err) => {
      if (err) {
        dispatch(displayWarning(err));
      }
    });
  };
}

export function setUseAddressBarEnsResolution(
  val: string,
): ThunkAction<void, MetaMaskReduxState, unknown, AnyAction> {
  return (dispatch: MetaMaskReduxDispatch) => {
    log.debug(`background.setUseAddressBarEnsResolution`);
    callBackgroundMethod('setUseAddressBarEnsResolution', [val], (err) => {
      if (err) {
        dispatch(displayWarning(err));
      }
    });
  };
}

export function updateCurrentLocale(
  key: string,
): ThunkAction<void, MetaMaskReduxState, unknown, AnyAction> {
  return async (dispatch: MetaMaskReduxDispatch) => {
    dispatch(showLoadingIndication());

    try {
      await loadRelativeTimeFormatLocaleData(key);
      const localeMessages = await fetchLocale(key);
      const textDirection = await submitRequestToBackground<
        'rtl' | 'ltr' | 'auto'
      >('setCurrentLocale', [key]);
      switchDirection(textDirection);
      dispatch(setCurrentLocale(key, localeMessages));
    } catch (error) {
      dispatch(displayWarning(error));
      return;
    } finally {
      dispatch(hideLoadingIndication());
    }
  };
}

export function setCurrentLocale(
  locale: string,
  messages: {
    [translationKey: string]: { message: string; description?: string };
  },
): PayloadAction<{
  locale: string;
  messages: {
    [translationKey: string]: { message: string; description?: string };
  };
}> {
  return {
    type: actionConstants.SET_CURRENT_LOCALE,
    payload: {
      locale,
      messages,
    },
  };
}

export function setPendingTokens(pendingTokens: {
  customToken?: Token;
  selectedTokens?: {
    [address: string]: Token & { isCustom?: boolean; unlisted?: boolean };
  };
  tokenAddressList: string[];
}) {
  const {
    customToken,
    selectedTokens = {},
    tokenAddressList = [],
  } = pendingTokens;
  const tokens =
    customToken?.address &&
    customToken?.symbol &&
    Boolean(customToken?.decimals >= 0 && customToken?.decimals <= 36)
      ? {
          ...selectedTokens,
          [customToken.address]: {
            ...customToken,
            isCustom: true,
          },
        }
      : selectedTokens;

  Object.keys(tokens).forEach((tokenAddress) => {
    const found = tokenAddressList.find((addr) =>
      isEqualCaseInsensitive(addr, tokenAddress),
    );

    tokens[tokenAddress] = {
      ...tokens[tokenAddress],
      unlisted: !found,
    };
  });

  return {
    type: actionConstants.SET_PENDING_TOKENS,
    payload: tokens,
  };
}

// Swaps

export function setSwapsLiveness(
  swapsLiveness: boolean,
): ThunkAction<void, MetaMaskReduxState, unknown, AnyAction> {
  return async (dispatch: MetaMaskReduxDispatch) => {
    await submitRequestToBackground('setSwapsLiveness', [swapsLiveness]);
    await forceUpdateMetamaskState(dispatch);
  };
}

export function setSwapsFeatureFlags(
  featureFlags: TemporaryFeatureFlagDef,
): ThunkAction<void, MetaMaskReduxState, unknown, AnyAction> {
  return async (dispatch: MetaMaskReduxDispatch) => {
    await submitRequestToBackground('setSwapsFeatureFlags', [featureFlags]);
    await forceUpdateMetamaskState(dispatch);
  };
}

type Quotes = [
  { destinationAmount: string; decimals: number; aggregator: string },
  string,
];

export function fetchAndSetQuotes(
  fetchParams: {
    slippage: string;
    sourceToken: string;
    destinationToken: string;
    value: string;
    fromAddress: string;
    balanceError: string;
    sourceDecimals: number;
  },
  fetchParamsMetaData: {
    sourceTokenInfo: Token;
    destinationTokenInfo: Token;
    accountBalance: string;
    chainId: string;
  },
): ThunkAction<Promise<Quotes>, MetaMaskReduxState, unknown, AnyAction> {
  return async (dispatch: MetaMaskReduxDispatch) => {
    const [quotes, selectedAggId] = await submitRequestToBackground<Quotes>(
      'fetchAndSetQuotes',
      [fetchParams, fetchParamsMetaData],
    );
    await forceUpdateMetamaskState(dispatch);
    return [quotes, selectedAggId];
  };
}

export function setSelectedQuoteAggId(
  aggId: string,
): ThunkAction<void, MetaMaskReduxState, unknown, AnyAction> {
  return async (dispatch: MetaMaskReduxDispatch) => {
    await submitRequestToBackground('setSelectedQuoteAggId', [aggId]);
    await forceUpdateMetamaskState(dispatch);
  };
}

export function setSwapsTokens(
  tokens: Token[],
): ThunkAction<void, MetaMaskReduxState, unknown, AnyAction> {
  return async (dispatch: MetaMaskReduxDispatch) => {
    await submitRequestToBackground('setSwapsTokens', [tokens]);
    await forceUpdateMetamaskState(dispatch);
  };
}

export function clearSwapsQuotes(): ThunkAction<
  void,
  MetaMaskReduxState,
  unknown,
  AnyAction
> {
  return async (dispatch: MetaMaskReduxDispatch) => {
    await submitRequestToBackground('clearSwapsQuotes');
    await forceUpdateMetamaskState(dispatch);
  };
}

export function resetBackgroundSwapsState(): ThunkAction<
  void,
  MetaMaskReduxState,
  unknown,
  AnyAction
> {
  return async (dispatch: MetaMaskReduxDispatch) => {
    await submitRequestToBackground('resetSwapsState');
    await forceUpdateMetamaskState(dispatch);
  };
}

export function setCustomApproveTxData(
  data: string,
): ThunkAction<void, MetaMaskReduxState, unknown, AnyAction> {
  return async (dispatch: MetaMaskReduxDispatch) => {
    await submitRequestToBackground('setCustomApproveTxData', [data]);
    await forceUpdateMetamaskState(dispatch);
  };
}

export function setSwapsTxGasPrice(
  gasPrice: string,
): ThunkAction<void, MetaMaskReduxState, unknown, AnyAction> {
  return async (dispatch: MetaMaskReduxDispatch) => {
    await submitRequestToBackground('setSwapsTxGasPrice', [gasPrice]);
    await forceUpdateMetamaskState(dispatch);
  };
}

export function setSwapsTxGasLimit(
  gasLimit: string,
): ThunkAction<void, MetaMaskReduxState, unknown, AnyAction> {
  return async (dispatch: MetaMaskReduxDispatch) => {
    await submitRequestToBackground('setSwapsTxGasLimit', [gasLimit, true]);
    await forceUpdateMetamaskState(dispatch);
  };
}

export function updateCustomSwapsEIP1559GasParams({
  gasLimit,
  maxFeePerGas,
  maxPriorityFeePerGas,
}: {
  gasLimit: string;
  maxFeePerGas: string;
  maxPriorityFeePerGas: string;
}): ThunkAction<void, MetaMaskReduxState, unknown, AnyAction> {
  return async (dispatch: MetaMaskReduxDispatch) => {
    await Promise.all([
      submitRequestToBackground('setSwapsTxGasLimit', [gasLimit]),
      submitRequestToBackground('setSwapsTxMaxFeePerGas', [maxFeePerGas]),
      submitRequestToBackground('setSwapsTxMaxFeePriorityPerGas', [
        maxPriorityFeePerGas,
      ]),
    ]);
    await forceUpdateMetamaskState(dispatch);
  };
}

// Note that the type widening happening below will resolve when we switch gas
// constants to TypeScript, at which point we'll get better type safety.
// TODO: Remove this comment when gas constants is typescript
export function updateSwapsUserFeeLevel(
  swapsCustomUserFeeLevel: PriorityLevels,
): ThunkAction<void, MetaMaskReduxState, unknown, AnyAction> {
  return async (dispatch: MetaMaskReduxDispatch) => {
    await submitRequestToBackground('setSwapsUserFeeLevel', [
      swapsCustomUserFeeLevel,
    ]);
    await forceUpdateMetamaskState(dispatch);
  };
}

export function setSwapsQuotesPollingLimitEnabled(
  quotesPollingLimitEnabled: boolean,
): ThunkAction<void, MetaMaskReduxState, unknown, AnyAction> {
  return async (dispatch: MetaMaskReduxDispatch) => {
    await submitRequestToBackground('setSwapsQuotesPollingLimitEnabled', [
      quotesPollingLimitEnabled,
    ]);
    await forceUpdateMetamaskState(dispatch);
  };
}

export function safeRefetchQuotes(): ThunkAction<
  void,
  MetaMaskReduxState,
  unknown,
  AnyAction
> {
  return async (dispatch: MetaMaskReduxDispatch) => {
    await submitRequestToBackground('safeRefetchQuotes');
    await forceUpdateMetamaskState(dispatch);
  };
}

export function stopPollingForQuotes(): ThunkAction<
  void,
  MetaMaskReduxState,
  unknown,
  AnyAction
> {
  return async (dispatch: MetaMaskReduxDispatch) => {
    await submitRequestToBackground('stopPollingForQuotes');
    await forceUpdateMetamaskState(dispatch);
  };
}

export function setBackgroundSwapRouteState(
  routeState: '' | 'loading' | 'awaiting' | 'smartTransactionStatus',
): ThunkAction<void, MetaMaskReduxState, unknown, AnyAction> {
  return async (dispatch: MetaMaskReduxDispatch) => {
    await submitRequestToBackground('setBackgroundSwapRouteState', [
      routeState,
    ]);
    await forceUpdateMetamaskState(dispatch);
  };
}

export function resetSwapsPostFetchState(): ThunkAction<
  void,
  MetaMaskReduxState,
  unknown,
  AnyAction
> {
  return async (dispatch: MetaMaskReduxDispatch) => {
    await submitRequestToBackground('resetPostFetchState');
    await forceUpdateMetamaskState(dispatch);
  };
}

export function setSwapsErrorKey(
  errorKey: string,
): ThunkAction<void, MetaMaskReduxState, unknown, AnyAction> {
  return async (dispatch: MetaMaskReduxDispatch) => {
    await submitRequestToBackground('setSwapsErrorKey', [errorKey]);
    await forceUpdateMetamaskState(dispatch);
  };
}

export function setInitialGasEstimate(
  initialAggId: string,
): ThunkAction<void, MetaMaskReduxState, unknown, AnyAction> {
  return async (dispatch: MetaMaskReduxDispatch) => {
    await submitRequestToBackground('setInitialGasEstimate', [initialAggId]);
    await forceUpdateMetamaskState(dispatch);
  };
}

// Bridge
export function setBridgeFeatureFlags(
  featureFlags: BridgeFeatureFlags,
): ThunkAction<void, MetaMaskReduxState, unknown, AnyAction> {
  return async (dispatch: MetaMaskReduxDispatch) => {
    await submitRequestToBackground('setBridgeFeatureFlags', [featureFlags]);
    await forceUpdateMetamaskState(dispatch);
  };
}

// Permissions

export function requestAccountsPermissionWithId(
  origin: string,
): ThunkAction<void, MetaMaskReduxState, unknown, AnyAction> {
  return async (dispatch: MetaMaskReduxDispatch) => {
    const id = await submitRequestToBackground(
      'requestAccountsPermissionWithId',
      [origin],
    );
    await forceUpdateMetamaskState(dispatch);
    return id;
  };
}

/**
 * Approves the permissions request.
 *
 * @param request - The permissions request to approve.
 */
export function approvePermissionsRequest(
  request: PermissionsRequest,
): ThunkAction<void, MetaMaskReduxState, unknown, AnyAction> {
  return (dispatch: MetaMaskReduxDispatch) => {
    callBackgroundMethod('approvePermissionsRequest', [request], (err) => {
      if (err) {
        dispatch(displayWarning(err));
      }
      forceUpdateMetamaskState(dispatch);
    });
  };
}

/**
 * Rejects the permissions request with the given ID.
 *
 * @param requestId - The id of the request to be rejected
 */
export function rejectPermissionsRequest(
  requestId: string,
): ThunkAction<void, MetaMaskReduxState, unknown, AnyAction> {
  return (dispatch: MetaMaskReduxDispatch) => {
    return new Promise((resolve, reject) => {
      callBackgroundMethod('rejectPermissionsRequest', [requestId], (err) => {
        if (err) {
          dispatch(displayWarning(err));
          reject(err);
          return;
        }
        forceUpdateMetamaskState(dispatch).then(resolve).catch(reject);
      });
    });
  };
}

/**
 * Clears the given permissions for the given origin.
 *
 * @param subjects
 */
export function removePermissionsFor(
  subjects: Record<string, NonEmptyArray<string>>,
): ThunkAction<void, MetaMaskReduxState, unknown, AnyAction> {
  return (dispatch: MetaMaskReduxDispatch) => {
    callBackgroundMethod('removePermissionsFor', [subjects], (err) => {
      if (err) {
        dispatch(displayWarning(err));
      }
    });
  };
}

/**
 * Updates the order of networks after drag and drop
 *
 * @param orderedNetworkList
 */
export function updateNetworksList(
  orderedNetworkList: [],
): ThunkAction<void, MetaMaskReduxState, unknown, AnyAction> {
  return async () => {
    await submitRequestToBackground('updateNetworksList', [orderedNetworkList]);
  };
}

/**
 * Updates the pinned accounts list
 *
 * @param pinnedAccountList
 */
export function updateAccountsList(
  pinnedAccountList: [],
): ThunkAction<void, MetaMaskReduxState, unknown, AnyAction> {
  return async () => {
    await submitRequestToBackground('updateAccountsList', [pinnedAccountList]);
  };
}

/**
 * Hides account in the accounts list
 *
 * @param hiddenAccountList
 */
export function updateHiddenAccountsList(
  hiddenAccountList: [],
): ThunkAction<void, MetaMaskReduxState, unknown, AnyAction> {
  return async () => {
    await submitRequestToBackground('updateHiddenAccountsList', [
      hiddenAccountList,
    ]);
  };
}

// Pending Approvals

/**
 * Resolves a pending approval and closes the current notification window if no
 * further approvals are pending after the background state updates.
 *
 * @param id - The pending approval id
 * @param [value] - The value required to confirm a pending approval
 */
export function resolvePendingApproval(
  id: string,
  value: unknown,
): ThunkAction<void, MetaMaskReduxState, unknown, AnyAction> {
  return async (_dispatch: MetaMaskReduxDispatch) => {
    await submitRequestToBackground('resolvePendingApproval', [id, value]);
    // Before closing the current window, check if any additional confirmations
    // are added as a result of this confirmation being accepted

    ///: BEGIN:ONLY_INCLUDE_IF(build-main,build-beta,build-flask)
    const { pendingApprovals } = await forceUpdateMetamaskState(_dispatch);
    if (Object.values(pendingApprovals).length === 0) {
      _dispatch(closeCurrentNotificationWindow());
    }
    ///: END:ONLY_INCLUDE_IF
  };
}

/**
 * Rejects a pending approval and closes the current notification window if no
 * further approvals are pending after the background state updates.
 *
 * @param id - The pending approval id
 * @param [error] - The error to throw when rejecting the approval
 */
export function rejectPendingApproval(
  id: string,
  error: unknown,
): ThunkAction<void, MetaMaskReduxState, unknown, AnyAction> {
  return async (dispatch: MetaMaskReduxDispatch) => {
    await submitRequestToBackground('rejectPendingApproval', [id, error]);
    // Before closing the current window, check if any additional confirmations
    // are added as a result of this confirmation being rejected
    const { pendingApprovals } = await forceUpdateMetamaskState(dispatch);
    if (Object.values(pendingApprovals).length === 0) {
      dispatch(closeCurrentNotificationWindow());
    }
  };
}

/**
 * Rejects all approvals for the given messages
 *
 * @param messageList - The list of messages to reject
 */
export function rejectAllMessages(
  messageList: [],
): ThunkAction<void, MetaMaskReduxState, unknown, AnyAction> {
  return async (dispatch: MetaMaskReduxDispatch) => {
    const userRejectionError = serializeError(
      ethErrors.provider.userRejectedRequest(),
    );
    await Promise.all(
      messageList.map(
        async ({ id }) =>
          await submitRequestToBackground('rejectPendingApproval', [
            id,
            userRejectionError,
          ]),
      ),
    );
    const { pendingApprovals } = await forceUpdateMetamaskState(dispatch);
    if (Object.values(pendingApprovals).length === 0) {
      dispatch(closeCurrentNotificationWindow());
    }
  };
}

export function setFirstTimeFlowType(
  type: FirstTimeFlowType,
): ThunkAction<Promise<void>, MetaMaskReduxState, unknown, AnyAction> {
  return async (dispatch: MetaMaskReduxDispatch) => {
    try {
      log.debug(`background.setFirstTimeFlowType`);
      await submitRequestToBackground('setFirstTimeFlowType', [type]);
      dispatch({
        type: actionConstants.SET_FIRST_TIME_FLOW_TYPE,
        value: type,
      });
    } catch (err) {
      dispatch(displayWarning(err));
    }
  };
}

export function setSelectedNetworkConfigurationId(
  networkConfigurationId: string,
): PayloadAction<string> {
  return {
    type: actionConstants.SET_SELECTED_NETWORK_CONFIGURATION_ID,
    payload: networkConfigurationId,
  };
}

export function setNewNetworkAdded({
  networkConfigurationId,
  nickname,
}: {
  networkConfigurationId: string;
  nickname: string;
}): PayloadAction<object> {
  return {
    type: actionConstants.SET_NEW_NETWORK_ADDED,
    payload: { networkConfigurationId, nickname },
  };
}

export function setEditedNetwork(
  payload:
    | {
        networkConfigurationId: string;
        nickname: string;
        editCompleted: boolean;
      }
    | undefined = undefined,
): PayloadAction<object> {
  return { type: actionConstants.SET_EDIT_NETWORK, payload };
}

export function setNewNftAddedMessage(
  newNftAddedMessage: string,
): PayloadAction<string> {
  return {
    type: actionConstants.SET_NEW_NFT_ADDED_MESSAGE,
    payload: newNftAddedMessage,
  };
}

export function setRemoveNftMessage(
  removeNftMessage: string,
): PayloadAction<string> {
  return {
    type: actionConstants.SET_REMOVE_NFT_MESSAGE,
    payload: removeNftMessage,
  };
}

export function setNewTokensImported(
  newTokensImported: string,
): PayloadAction<string> {
  return {
    type: actionConstants.SET_NEW_TOKENS_IMPORTED,
    payload: newTokensImported,
  };
}

export function setNewTokensImportedError(
  newTokensImportedError: string,
): PayloadAction<string> {
  return {
    type: actionConstants.SET_NEW_TOKENS_IMPORTED_ERROR,
    payload: newTokensImportedError,
  };
}

export function setLastActiveTime(): ThunkAction<
  void,
  MetaMaskReduxState,
  unknown,
  AnyAction
> {
  return (dispatch: MetaMaskReduxDispatch) => {
    callBackgroundMethod('setLastActiveTime', [], (err) => {
      if (err) {
        dispatch(displayWarning(err));
      }
    });
  };
}

export function setDismissSeedBackUpReminder(
  value: boolean,
): ThunkAction<void, MetaMaskReduxState, unknown, AnyAction> {
  return async (dispatch: MetaMaskReduxDispatch) => {
    dispatch(showLoadingIndication());
    await submitRequestToBackground('setDismissSeedBackUpReminder', [value]);
    dispatch(hideLoadingIndication());
  };
}

export function getRpcMethodPreferences(): ThunkAction<
  void,
  MetaMaskReduxState,
  unknown,
  AnyAction
> {
  return async (dispatch: MetaMaskReduxDispatch) => {
    dispatch(showLoadingIndication());
    await submitRequestToBackground('getRpcMethodPreferences', []);
    dispatch(hideLoadingIndication());
  };
}

export function setConnectedStatusPopoverHasBeenShown(): ThunkAction<
  void,
  MetaMaskReduxState,
  unknown,
  AnyAction
> {
  return () => {
    callBackgroundMethod('setConnectedStatusPopoverHasBeenShown', [], (err) => {
      if (isErrorWithMessage(err)) {
        throw new Error(err.message);
      }
    });
  };
}

export function setRecoveryPhraseReminderHasBeenShown() {
  return () => {
    callBackgroundMethod('setRecoveryPhraseReminderHasBeenShown', [], (err) => {
      if (isErrorWithMessage(err)) {
        throw new Error(err.message);
      }
    });
  };
}

export function setRecoveryPhraseReminderLastShown(
  lastShown: number,
): ThunkAction<void, MetaMaskReduxState, unknown, AnyAction> {
  return () => {
    callBackgroundMethod(
      'setRecoveryPhraseReminderLastShown',
      [lastShown],
      (err) => {
        if (isErrorWithMessage(err)) {
          throw new Error(err.message);
        }
      },
    );
  };
}

export function setTermsOfUseLastAgreed(lastAgreed: number) {
  return async () => {
    await submitRequestToBackground('setTermsOfUseLastAgreed', [lastAgreed]);
  };
}

export function setSurveyLinkLastClickedOrClosed(time: number) {
  return async () => {
    await submitRequestToBackground('setSurveyLinkLastClickedOrClosed', [time]);
  };
}

export function setNewPrivacyPolicyToastClickedOrClosed() {
  return async () => {
    await submitRequestToBackground('setNewPrivacyPolicyToastClickedOrClosed');
  };
}

export function setOnboardingDate() {
  return async () => {
    await submitRequestToBackground('setOnboardingDate');
  };
}

export function setNewPrivacyPolicyToastShownDate(time: number) {
  return async () => {
    await submitRequestToBackground('setNewPrivacyPolicyToastShownDate', [
      time,
    ]);
  };
}

export function setOutdatedBrowserWarningLastShown(lastShown: number) {
  return async () => {
    await submitRequestToBackground('setOutdatedBrowserWarningLastShown', [
      lastShown,
    ]);
  };
}

export function getContractMethodData(
  data = '',
): ThunkAction<void, MetaMaskReduxState, unknown, AnyAction> {
  return async (dispatch: MetaMaskReduxDispatch, getState) => {
    const prefixedData = addHexPrefix(data);
    const fourBytePrefix = prefixedData.slice(0, 10);
    if (fourBytePrefix.length < 10) {
      return {};
    }
    const { knownMethodData, use4ByteResolution } = getState().metamask;
    if (
      knownMethodData?.[fourBytePrefix] &&
      Object.keys(knownMethodData[fourBytePrefix]).length !== 0
    ) {
      return knownMethodData[fourBytePrefix];
    }

    log.debug(`loadingMethodData`);

    const { name, params } = (await getMethodDataAsync(
      fourBytePrefix,
      use4ByteResolution,
    )) as {
      name: string;
      params: unknown;
    };

    callBackgroundMethod(
      'addKnownMethodData',
      [fourBytePrefix, { name, params }],
      (err) => {
        if (err) {
          dispatch(displayWarning(err));
        }
      },
    );
    return { name, params };
  };
}

export function setSeedPhraseBackedUp(
  seedPhraseBackupState: boolean,
): ThunkAction<void, MetaMaskReduxState, unknown, AnyAction> {
  return (dispatch: MetaMaskReduxDispatch) => {
    log.debug(`background.setSeedPhraseBackedUp`);
    return new Promise((resolve, reject) => {
      callBackgroundMethod(
        'setSeedPhraseBackedUp',
        [seedPhraseBackupState],
        (err) => {
          if (err) {
            dispatch(displayWarning(err));
            reject(err);
            return;
          }
          forceUpdateMetamaskState(dispatch).then(resolve).catch(reject);
        },
      );
    });
  };
}

export function setNextNonce(nextNonce: string): PayloadAction<string> {
  return {
    type: actionConstants.SET_NEXT_NONCE,
    payload: nextNonce,
  };
}

/**
 * This function initiates the nonceLock in the background for the given
 * address, and returns the next nonce to use. It then calls setNextNonce which
 * sets the nonce in state on the nextNonce key. NOTE: The nextNonce key is
 * actually ephemeral application state. It does not appear to be part of the
 * background state.
 *
 * TODO: move this to a different slice, MetaMask slice will eventually be
 * deprecated because it should not contain any ephemeral/app state but just
 * background state. In addition we should key nextNonce by address to prevent
 * accidental usage of a stale nonce as the call to getNextNonce only works for
 * the currently selected address.
 *
 * @returns
 */
export function getNextNonce(): ThunkAction<
  Promise<string>,
  MetaMaskReduxState,
  unknown,
  AnyAction
> {
  return async (dispatch, getState) => {
    const { address } = getSelectedInternalAccount(getState());
    const networkClientId = getSelectedNetworkClientId(getState());
    let nextNonce;
    try {
      nextNonce = await submitRequestToBackground<string>('getNextNonce', [
        address,
        networkClientId,
      ]);
    } catch (error) {
      dispatch(displayWarning(error));
      throw error;
    }
    dispatch(setNextNonce(nextNonce));
    return nextNonce;
  };
}

export function setRequestAccountTabIds(requestAccountTabIds: {
  [origin: string]: string;
}): PayloadAction<{
  [origin: string]: string;
}> {
  return {
    type: actionConstants.SET_REQUEST_ACCOUNT_TABS,
    payload: requestAccountTabIds,
  };
}

export function getRequestAccountTabIds(): ThunkAction<
  void,
  MetaMaskReduxState,
  unknown,
  AnyAction
> {
  return async (dispatch: MetaMaskReduxDispatch) => {
    const requestAccountTabIds = await submitRequestToBackground<{
      [origin: string]: string;
    }>('getRequestAccountTabIds');
    dispatch(setRequestAccountTabIds(requestAccountTabIds));
  };
}

export function setOpenMetamaskTabsIDs(openMetaMaskTabIDs: {
  [tabId: string]: boolean;
}): PayloadAction<{ [tabId: string]: boolean }> {
  return {
    type: actionConstants.SET_OPEN_METAMASK_TAB_IDS,
    payload: openMetaMaskTabIDs,
  };
}

export function getOpenMetamaskTabsIds(): ThunkAction<
  void,
  MetaMaskReduxState,
  unknown,
  AnyAction
> {
  return async (dispatch: MetaMaskReduxDispatch) => {
    const openMetaMaskTabIDs = await submitRequestToBackground<{
      [tabId: string]: boolean;
    }>('getOpenMetamaskTabsIds');
    dispatch(setOpenMetamaskTabsIDs(openMetaMaskTabIDs));
  };
}

export async function attemptLedgerTransportCreation() {
  return await submitRequestToBackground('attemptLedgerTransportCreation');
}

/**
 * This method deduplicates error reports to sentry by maintaining a state
 * object 'singleExceptions' in the app slice. The only place this state object
 * is accessed from is within this method, to check if it has already seen and
 * therefore tracked this error. This is to avoid overloading sentry with lots
 * of duplicate errors.
 *
 * @param error
 * @returns
 */
export function captureSingleException(
  error: string,
): ThunkAction<void, MetaMaskReduxState, unknown, AnyAction> {
  return async (dispatch, getState) => {
    const { singleExceptions } = getState().appState;
    if (!(error in singleExceptions)) {
      dispatch({
        type: actionConstants.CAPTURE_SINGLE_EXCEPTION,
        value: error,
      });
      captureException(Error(error));
    }
  };
}

// Wrappers around promisifedBackground
/**
 * The "actions" below are not actions nor action creators. They cannot use
 * dispatch nor should they be dispatched when used. Instead they can be
 * called directly. These wrappers will be moved into their location at some
 * point in the future.
 */

export function estimateGas(params: TransactionParams): Promise<Hex> {
  return submitRequestToBackground('estimateGas', [params]);
}

export async function updateTokenType(
  tokenAddress: string,
): Promise<Token | undefined> {
  try {
    return await submitRequestToBackground('updateTokenType', [tokenAddress]);
  } catch (error) {
    logErrorWithMessage(error);
  }
  return undefined;
}

export async function addPollingTokenToAppState(pollingToken: string) {
  return submitRequestToBackground('addPollingTokenToAppState', [
    pollingToken,
    POLLING_TOKEN_ENVIRONMENT_TYPES[getEnvironmentType()],
  ]);
}

export async function removePollingTokenFromAppState(pollingToken: string) {
  return submitRequestToBackground('removePollingTokenFromAppState', [
    pollingToken,
    POLLING_TOKEN_ENVIRONMENT_TYPES[getEnvironmentType()],
  ]);
}

/**
 * Informs the CurrencyRateController that the UI requires currency rate polling
 *
 * @param networkClientId - unique identifier for the network client
 * @returns polling token that can be used to stop polling
 */
export async function currencyRateStartPollingByNetworkClientId(
  networkClientId: string,
): Promise<string> {
  const pollingToken = await submitRequestToBackground(
    'currencyRateStartPollingByNetworkClientId',
    [networkClientId],
  );
  await addPollingTokenToAppState(pollingToken);
  return pollingToken;
}

/**
 * Informs the CurrencyRateController that the UI no longer requires currency rate polling
 * for the given network client.
 * If all network clients unsubscribe, the controller stops polling.
 *
 * @param pollingToken - Poll token received from calling startPollingByNetworkClientId
 */
export async function currencyRateStopPollingByPollingToken(
  pollingToken: string,
) {
  await submitRequestToBackground('currencyRateStopPollingByPollingToken', [
    pollingToken,
  ]);
  await removePollingTokenFromAppState(pollingToken);
}

/**
 * Informs the GasFeeController that the UI requires gas fee polling
 *
 * @param networkClientId - unique identifier for the network client
 * @returns polling token that can be used to stop polling
 */
export async function gasFeeStartPollingByNetworkClientId(
  networkClientId: string,
) {
  const pollingToken = await submitRequestToBackground(
    'gasFeeStartPollingByNetworkClientId',
    [networkClientId],
  );
  await addPollingTokenToAppState(pollingToken);
  return pollingToken;
}

/**
 * Informs the GasFeeController that the UI no longer requires gas fee polling
 * for the given network client.
 * If all network clients unsubscribe, the controller stops polling.
 *
 * @param pollingToken - Poll token received from calling startPollingByNetworkClientId
 */
export async function gasFeeStopPollingByPollingToken(pollingToken: string) {
  await submitRequestToBackground('gasFeeStopPollingByPollingToken', [
    pollingToken,
  ]);
  await removePollingTokenFromAppState(pollingToken);
}

export function getGasFeeTimeEstimate(
  maxPriorityFeePerGas: string,
  maxFeePerGas: string,
): Promise<ReturnType<GasFeeController['getTimeEstimate']>> {
  return submitRequestToBackground('getGasFeeTimeEstimate', [
    maxPriorityFeePerGas,
    maxFeePerGas,
  ]);
}

export async function closeNotificationPopup() {
  await submitRequestToBackground('markNotificationPopupAsAutomaticallyClosed');
  global.platform.closeCurrentWindow();
}

/**
 * @param payload - details of the event to track
 * @param options - options for routing/handling of event
 * @returns
 */
export function trackMetaMetricsEvent(
  payload: MetaMetricsEventPayload,
  options?: MetaMetricsEventOptions,
) {
  return submitRequestToBackground('trackMetaMetricsEvent', [
    { ...payload, actionId: generateActionId() },
    options,
  ]);
}

export function createEventFragment(
  options: MetaMetricsEventFragment,
): Promise<string> {
  const actionId = generateActionId();
  return submitRequestToBackground('createEventFragment', [
    { ...options, actionId },
  ]);
}

export function createTransactionEventFragment(
  transactionId: string,
): Promise<string> {
  const actionId = generateActionId();
  return submitRequestToBackground('createTransactionEventFragment', [
    {
      transactionId,
      actionId,
    },
  ]);
}

export function updateEventFragment(
  id: string,
  payload: MetaMetricsEventFragment,
) {
  return submitRequestToBackground('updateEventFragment', [id, payload]);
}

export function finalizeEventFragment(
  id: string,
  options?: {
    abandoned?: boolean;
    page?: MetaMetricsPageObject;
    referrer?: MetaMetricsReferrerObject;
  },
) {
  return submitRequestToBackground('finalizeEventFragment', [id, options]);
}

/**
 * @param payload - details of the page viewed
 * @param options - options for handling the page view
 */
export function trackMetaMetricsPage(
  payload: MetaMetricsPagePayload,
  options: MetaMetricsPageOptions,
) {
  return submitRequestToBackground('trackMetaMetricsPage', [
    { ...payload, actionId: generateActionId() },
    options,
  ]);
}

export function resetViewedNotifications() {
  return submitRequestToBackground('resetViewedNotifications');
}

export function updateViewedNotifications(notificationIdViewedStatusMap: {
  [notificationId: string]: boolean;
}) {
  return submitRequestToBackground('updateViewedNotifications', [
    notificationIdViewedStatusMap,
  ]);
}

export async function setAlertEnabledness(
  alertId: string,
  enabledness: boolean,
) {
  await submitRequestToBackground('setAlertEnabledness', [
    alertId,
    enabledness,
  ]);
}

export async function setUnconnectedAccountAlertShown(origin: string) {
  await submitRequestToBackground('setUnconnectedAccountAlertShown', [origin]);
}

export async function setWeb3ShimUsageAlertDismissed(origin: string) {
  await submitRequestToBackground('setWeb3ShimUsageAlertDismissed', [origin]);
}

// Smart Transactions Controller
export function clearSmartTransactionFees() {
  submitRequestToBackground('clearSmartTransactionFees');
}

export function fetchSmartTransactionFees(
  unsignedTransaction: Partial<TransactionParams> & { chainId: string },
  approveTxParams: TransactionParams,
): ThunkAction<void, MetaMaskReduxState, unknown, AnyAction> {
  return async (dispatch: MetaMaskReduxDispatch) => {
    if (approveTxParams) {
      approveTxParams.value = '0x0';
    }
    try {
      const smartTransactionFees = await await submitRequestToBackground(
        'fetchSmartTransactionFees',
        [unsignedTransaction, approveTxParams],
      );
      dispatch({
        type: actionConstants.SET_SMART_TRANSACTIONS_ERROR,
        payload: null,
      });
      return smartTransactionFees;
    } catch (err) {
      logErrorWithMessage(err);
      if (isErrorWithMessage(err) && err.message.startsWith('Fetch error:')) {
        const errorObj = parseSmartTransactionsError(err.message);
        dispatch({
          type: actionConstants.SET_SMART_TRANSACTIONS_ERROR,
          payload: errorObj,
        });
      }
      throw err;
    }
  };
}

type TemporarySmartTransactionGasFees = {
  maxFeePerGas: string;
  maxPriorityFeePerGas: string;
  gas: string;
  value: string;
};

const createSignedTransactions = async (
  unsignedTransaction: Partial<TransactionParams> & { chainId: string },
  fees: TemporarySmartTransactionGasFees[],
  areCancelTransactions?: boolean,
): Promise<TransactionParams[]> => {
  const unsignedTransactionsWithFees = fees.map((fee) => {
    const unsignedTransactionWithFees = {
      ...unsignedTransaction,
      maxFeePerGas: decimalToHex(fee.maxFeePerGas),
      maxPriorityFeePerGas: decimalToHex(fee.maxPriorityFeePerGas),
      gas: areCancelTransactions
        ? decimalToHex(21000) // It has to be 21000 for cancel transactions, otherwise the API would reject it.
        : unsignedTransaction.gas,
      value: unsignedTransaction.value,
    };
    if (areCancelTransactions) {
      unsignedTransactionWithFees.to = unsignedTransactionWithFees.from;
      unsignedTransactionWithFees.data = '0x';
    }
    return unsignedTransactionWithFees;
  });
  const signedTransactions = await submitRequestToBackground<
    TransactionParams[]
  >('approveTransactionsWithSameNonce', [unsignedTransactionsWithFees]);
  return signedTransactions;
};

export function signAndSendSmartTransaction({
  unsignedTransaction,
  smartTransactionFees,
}: {
  unsignedTransaction: Partial<TransactionParams> & { chainId: string };
  smartTransactionFees: {
    fees: TemporarySmartTransactionGasFees[];
    cancelFees: TemporarySmartTransactionGasFees[];
  };
}): ThunkAction<Promise<string>, MetaMaskReduxState, unknown, AnyAction> {
  return async (dispatch: MetaMaskReduxDispatch) => {
    const signedTransactions = await createSignedTransactions(
      unsignedTransaction,
      smartTransactionFees.fees,
    );
    const signedCanceledTransactions = await createSignedTransactions(
      unsignedTransaction,
      smartTransactionFees.cancelFees,
      true,
    );
    try {
      const response = await submitRequestToBackground<{ uuid: string }>(
        'submitSignedTransactions',
        [
          {
            signedTransactions,
            signedCanceledTransactions,
            txParams: unsignedTransaction,
          },
        ],
      ); // Returns e.g.: { uuid: 'dP23W7c2kt4FK9TmXOkz1UM2F20' }
      return response.uuid;
    } catch (err) {
      logErrorWithMessage(err);
      if (isErrorWithMessage(err) && err.message.startsWith('Fetch error:')) {
        const errorObj = parseSmartTransactionsError(err.message);
        dispatch({
          type: actionConstants.SET_SMART_TRANSACTIONS_ERROR,
          payload: errorObj,
        });
      }
      throw err;
    }
  };
}

export function updateSmartTransaction(
  uuid: string,
  txMeta: TransactionMeta,
): ThunkAction<void, MetaMaskReduxState, unknown, AnyAction> {
  return async (dispatch: MetaMaskReduxDispatch) => {
    try {
      await submitRequestToBackground('updateSmartTransaction', [
        {
          uuid,
          ...txMeta,
        },
      ]);
    } catch (err) {
      logErrorWithMessage(err);
      if (isErrorWithMessage(err) && err.message.startsWith('Fetch error:')) {
        const errorObj = parseSmartTransactionsError(err.message);
        dispatch({
          type: actionConstants.SET_SMART_TRANSACTIONS_ERROR,
          payload: errorObj,
        });
      }
      throw err;
    }
  };
}

export function setSmartTransactionsRefreshInterval(
  refreshInterval: number,
): ThunkAction<void, MetaMaskReduxState, unknown, AnyAction> {
  return async () => {
    try {
      await submitRequestToBackground('setStatusRefreshInterval', [
        refreshInterval,
      ]);
    } catch (err) {
      logErrorWithMessage(err);
    }
  };
}

export function cancelSmartTransaction(
  uuid: string,
): ThunkAction<void, MetaMaskReduxState, unknown, AnyAction> {
  return async (dispatch: MetaMaskReduxDispatch) => {
    try {
      await submitRequestToBackground('cancelSmartTransaction', [uuid]);
    } catch (err) {
      logErrorWithMessage(err);
      if (isErrorWithMessage(err) && err.message.startsWith('Fetch error:')) {
        const errorObj = parseSmartTransactionsError(err.message);
        dispatch({
          type: actionConstants.SET_SMART_TRANSACTIONS_ERROR,
          payload: errorObj,
        });
      }
      throw err;
    }
  };
}

// TODO: Not a thunk but rather a wrapper around a background call
export function fetchSmartTransactionsLiveness() {
  return async () => {
    try {
      await submitRequestToBackground('fetchSmartTransactionsLiveness');
    } catch (err) {
      logErrorWithMessage(err);
    }
  };
}

export function dismissSmartTransactionsErrorMessage(): Action {
  return {
    type: actionConstants.DISMISS_SMART_TRANSACTIONS_ERROR_MESSAGE,
  };
}

// App state
export function hideTestNetMessage() {
  return submitRequestToBackground('setShowTestnetMessageInDropdown', [false]);
}

export function hideBetaHeader() {
  return submitRequestToBackground('setShowBetaHeader', [false]);
}

export function hidePermissionsTour() {
  return submitRequestToBackground('setShowPermissionsTour', [false]);
}

export function hideAccountBanner() {
  return submitRequestToBackground('setShowAccountBanner', [false]);
}

export function hideNetworkBanner() {
  return submitRequestToBackground('setShowNetworkBanner', [false]);
}

export function neverShowSwitchedNetworkMessage() {
  return submitRequestToBackground('setSwitchedNetworkNeverShowMessage', [
    true,
  ]);
}

/**
 * Sends the background state the networkClientId and domain upon network switch
 *
 * @param selectedTabOrigin - The origin to set the new networkClientId for
 * @param networkClientId - The new networkClientId
 */
export function setNetworkClientIdForDomain(
  selectedTabOrigin: string,
  networkClientId: string,
): Promise<void> {
  return submitRequestToBackground('setNetworkClientIdForDomain', [
    selectedTabOrigin,
    networkClientId,
  ]);
}

export function setSecurityAlertsEnabled(val: boolean): void {
  try {
    submitRequestToBackground('setSecurityAlertsEnabled', [val]);
  } catch (error) {
    logErrorWithMessage(error);
  }
}

export async function setBitcoinSupportEnabled(value: boolean) {
  try {
    await submitRequestToBackground('setBitcoinSupportEnabled', [value]);
  } catch (error) {
    logErrorWithMessage(error);
  }
}

export async function setBitcoinTestnetSupportEnabled(value: boolean) {
  try {
    await submitRequestToBackground('setBitcoinTestnetSupportEnabled', [value]);
  } catch (error) {
    logErrorWithMessage(error);
  }
}

///: BEGIN:ONLY_INCLUDE_IF(keyring-snaps)
export async function setAddSnapAccountEnabled(value: boolean): Promise<void> {
  try {
    await submitRequestToBackground('setAddSnapAccountEnabled', [value]);
  } catch (error) {
    logErrorWithMessage(error);
  }
}

export function showKeyringSnapRemovalModal(payload: {
  snapName: string;
  result: 'success' | 'failed';
}) {
  return {
    type: actionConstants.SHOW_KEYRING_SNAP_REMOVAL_RESULT,
    payload,
  };
}

export function hideKeyringRemovalResultModal() {
  return {
    type: actionConstants.HIDE_KEYRING_SNAP_REMOVAL_RESULT,
  };
}

export async function getSnapAccountsById(snapId: string): Promise<string[]> {
  const addresses: string[] = await submitRequestToBackground(
    'getAccountsBySnapId',
    [snapId],
  );

  return addresses;
}
///: END:ONLY_INCLUDE_IF

export function setUseRequestQueue(val: boolean): void {
  try {
    submitRequestToBackground('setUseRequestQueue', [val]);
  } catch (error) {
    logErrorWithMessage(error);
  }
}

export function setUseExternalNameSources(val: boolean): void {
  try {
    submitRequestToBackground('setUseExternalNameSources', [val]);
  } catch (error) {
    logErrorWithMessage(error);
  }
}

export function setUseTransactionSimulations(val: boolean): void {
  try {
    submitRequestToBackground('setUseTransactionSimulations', [val]);
  } catch (error) {
    logErrorWithMessage(error);
  }
}

export function setFirstTimeUsedNetwork(chainId: string) {
  return submitRequestToBackground('setFirstTimeUsedNetwork', [chainId]);
}

// QR Hardware Wallets
export async function submitQRHardwareCryptoHDKey(cbor: Hex) {
  await submitRequestToBackground('submitQRHardwareCryptoHDKey', [cbor]);
}

export async function submitQRHardwareCryptoAccount(cbor: Hex) {
  await submitRequestToBackground('submitQRHardwareCryptoAccount', [cbor]);
}

export function cancelSyncQRHardware(): ThunkAction<
  void,
  MetaMaskReduxState,
  unknown,
  AnyAction
> {
  return async (dispatch: MetaMaskReduxDispatch) => {
    dispatch(hideLoadingIndication());
    await submitRequestToBackground('cancelSyncQRHardware');
  };
}

export async function submitQRHardwareSignature(requestId: string, cbor: Hex) {
  await submitRequestToBackground('submitQRHardwareSignature', [
    requestId,
    cbor,
  ]);
}

export function cancelQRHardwareSignRequest(): ThunkAction<
  void,
  MetaMaskReduxState,
  unknown,
  AnyAction
> {
  return async (dispatch: MetaMaskReduxDispatch) => {
    dispatch(hideLoadingIndication());
    await submitRequestToBackground('cancelQRHardwareSignRequest');
  };
}

export function requestUserApproval({
  origin,
  type,
  requestData,
}: {
  origin: string;
  type: string;
  requestData: object;
}): ThunkAction<void, MetaMaskReduxState, unknown, AnyAction> {
  return async (dispatch: MetaMaskReduxDispatch) => {
    try {
      await submitRequestToBackground('requestUserApproval', [
        {
          origin,
          type,
          requestData,
        },
      ]);
    } catch (error) {
      logErrorWithMessage(error);
      dispatch(displayWarning('Had trouble requesting user approval'));
    }
  };
}

export async function getCurrentNetworkEIP1559Compatibility(): Promise<
  boolean | undefined
> {
  let networkEIP1559Compatibility;
  try {
    networkEIP1559Compatibility = await submitRequestToBackground<boolean>(
      'getCurrentNetworkEIP1559Compatibility',
    );
  } catch (error) {
    console.error(error);
  }
  return networkEIP1559Compatibility;
}

export async function getNetworkConfigurationByNetworkClientId(
  networkClientId: NetworkClientId,
): Promise<NetworkConfiguration | undefined> {
  let networkConfiguration;
  try {
    networkConfiguration =
      await submitRequestToBackground<NetworkConfiguration>(
        'getNetworkConfigurationByNetworkClientId',
        [networkClientId],
      );
  } catch (error) {
    console.error(error);
  }
  return networkConfiguration;
}

export function updateProposedNames(
  request: UpdateProposedNamesRequest,
): ThunkAction<
  UpdateProposedNamesResult,
  MetaMaskReduxState,
  unknown,
  AnyAction
> {
  return (async () => {
    const data = await submitRequestToBackground<UpdateProposedNamesResult>(
      'updateProposedNames',
      [request],
    );

    return data;
    // TODO: Replace `any` with type
    // eslint-disable-next-line @typescript-eslint/no-explicit-any
  }) as any;
}

export function setName(
  request: SetNameRequest,
): ThunkAction<void, MetaMaskReduxState, unknown, AnyAction> {
  return (async () => {
    await submitRequestToBackground<void>('setName', [request]);
    // TODO: Replace `any` with type
    // eslint-disable-next-line @typescript-eslint/no-explicit-any
  }) as any;
}

/**
 * Throw an error in the background for testing purposes.
 *
 * @param message - The error message.
 * @deprecated This is only meant to facilitiate E2E testing. We should not use
 * this for handling errors.
 */
export async function throwTestBackgroundError(message: string): Promise<void> {
  await submitRequestToBackground('throwTestError', [message]);
}

/**
 * Set status of popover warning for the first snap installation.
 *
 * @param shown - True if popover has been shown.
 * @returns Promise Resolved on successfully submitted background request.
 */
export function setSnapsInstallPrivacyWarningShownStatus(shown: boolean) {
  return async () => {
    await submitRequestToBackground(
      'setSnapsInstallPrivacyWarningShownStatus',
      [shown],
    );
  };
}

/**
 * Update the state of a given Snap interface.
 *
 * @param id - The Snap interface ID.
 * @param state - The interface state.
 * @returns Promise Resolved on successfully submitted background request.
 */
export function updateInterfaceState(
  id: string,
  state: InterfaceState,
): ThunkAction<void, MetaMaskReduxState, unknown, AnyAction> {
  return (async (dispatch: MetaMaskReduxDispatch) => {
    await submitRequestToBackground<void>('updateInterfaceState', [id, state]);
    await forceUpdateMetamaskState(dispatch);
    // TODO: Replace `any` with type
    // eslint-disable-next-line @typescript-eslint/no-explicit-any
  }) as any;
}

/**
 * Delete the Snap interface from state.
 *
 * @param id - The Snap interface ID.
 * @returns Promise Resolved on successfully submitted background request.
 */
export function deleteInterface(
  id: string,
): ThunkAction<void, MetaMaskReduxState, unknown, AnyAction> {
  return (async (dispatch: MetaMaskReduxDispatch) => {
    await submitRequestToBackground<void>('deleteInterface', [id]);
    await forceUpdateMetamaskState(dispatch);
    // TODO: Replace `any` with type
    // eslint-disable-next-line @typescript-eslint/no-explicit-any
  }) as any;
}

export function trackInsightSnapUsage(snapId: string) {
  return async () => {
    await submitRequestToBackground('trackInsightSnapView', [snapId]);
  };
}

///: BEGIN:ONLY_INCLUDE_IF(keyring-snaps)
export async function setSnapsAddSnapAccountModalDismissed() {
  await submitRequestToBackground('setSnapsAddSnapAccountModalDismissed', [
    true,
  ]);
}
///: END:ONLY_INCLUDE_IF

/**
 * Initiates the sign-in process.
 *
 * This function dispatches a request to the background script to perform the sign-in operation.
 * Upon success, it dispatches an action with type `PERFORM_SIGN_IN` to update the Redux state.
 * If the operation fails, it logs the error message and rethrows the error.
 *
 * @returns A thunk action that performs the sign-in operation.
 */
export function performSignIn(): ThunkAction<
  void,
  MetaMaskReduxState,
  unknown,
  AnyAction
> {
  return async () => {
    try {
      await submitRequestToBackground('performSignIn');
    } catch (error) {
      const errorMessage =
        error instanceof Error
          ? error.message
          : 'Unknown error occurred during sign-in.';
      logErrorWithMessage(errorMessage);
      throw error;
    }
  };
}

/**
 * Initiates the sign-out process.
 *
 * This function dispatches a request to the background script to perform the sign-out operation.
 * Upon success, it dispatches an action with type `PERFORM_SIGN_OUT` to update the Redux state.
 * If the operation fails, it logs the error message and rethrows the error.
 *
 * @returns A thunk action that performs the sign-out operation.
 */
export function performSignOut(): ThunkAction<
  void,
  MetaMaskReduxState,
  unknown,
  AnyAction
> {
  return async () => {
    try {
      await submitRequestToBackground('performSignOut');
    } catch (error) {
      logErrorWithMessage(error);
      throw error;
    }
  };
}

/**
 * Enables profile syncing.
 *
 * This function sends a request to the background script to enable profile syncing across devices.
 * Upon success, it dispatches an action with type `SET_PROFILE_SYNCING_ENABLED` to update the Redux state.
 * If the operation encounters an error, it logs the error message and rethrows the error to be handled by the caller.
 *
 * @returns A thunk action that, when dispatched, attempts to enable profile syncing.
 */
export function enableProfileSyncing(): ThunkAction<
  void,
  MetaMaskReduxState,
  unknown,
  AnyAction
> {
  return async () => {
    try {
      await submitRequestToBackground('enableProfileSyncing');
    } catch (error) {
      logErrorWithMessage(error);
      throw error;
    }
  };
}

/**
 * Disables profile syncing.
 *
 * This function sends a request to the background script to disable profile syncing across devices.
 * Upon success, it dispatches an action with type `SET_PROFILE_SYNCING_DISABLED` to update the Redux state.
 * If the operation fails, it logs the error message and rethrows the error to ensure it is handled appropriately.
 *
 * @returns A thunk action that, when dispatched, attempts to disable profile syncing.
 */
export function disableProfileSyncing(): ThunkAction<
  void,
  MetaMaskReduxState,
  unknown,
  AnyAction
> {
  return async () => {
    try {
      await submitRequestToBackground('disableProfileSyncing');
    } catch (error) {
      logErrorWithMessage(error);
      throw error;
    }
  };
}

/**
 * Initiates the creation of on-chain triggers.
 *
 * This function dispatches a request to the background script to create on-chain triggers.
 * Upon success, it dispatches an action with type `CREATE_ON_CHAIN_TRIGGERS` to update the Redux state.
 * If the operation fails, it logs the error message and rethrows the error to ensure it is handled appropriately.
 *
 * @returns A thunk action that, when dispatched, attempts to create on-chain triggers.
 */
export function createOnChainTriggers(): ThunkAction<
  void,
  MetaMaskReduxState,
  unknown,
  AnyAction
> {
  return async () => {
    try {
      await submitRequestToBackground('createOnChainTriggers');
    } catch (error) {
      logErrorWithMessage(error);
      throw error;
    }
  };
}

/**
 * Deletes on-chain triggers associated with specified accounts.
 *
 * This function sends a request to the background script to delete on-chain triggers for the provided accounts.
 * Upon success, it dispatches an action with type `DELETE_ON_CHAIN_TRIGGERS_BY_ACCOUNT` to update the Redux state.
 * If the operation encounters an error, it logs the error message and rethrows the error to ensure it is handled appropriately.
 *
 * @param accounts - An array of account identifiers for which on-chain triggers should be deleted.
 * @returns A thunk action that, when dispatched, attempts to delete on-chain triggers for the specified accounts.
 */
export function deleteOnChainTriggersByAccount(
  accounts: string[],
): ThunkAction<void, MetaMaskReduxState, unknown, AnyAction> {
  return async () => {
    try {
      await submitRequestToBackground('deleteOnChainTriggersByAccount', [
        accounts,
      ]);
    } catch (error) {
      logErrorWithMessage(error);
      throw error;
    }
  };
}

/**
 * Updates on-chain triggers for specified accounts.
 *
 * This function dispatches a request to the background script to update on-chain triggers associated with the given accounts.
 * Upon success, it dispatches an action with type `UPDATE_ON_CHAIN_TRIGGERS_BY_ACCOUNT` to update the Redux state.
 * If the operation fails, it logs the error message and rethrows the error to ensure proper error handling.
 *
 * @param accounts - An array of account identifiers for which on-chain triggers should be updated.
 * @returns A thunk action that, when dispatched, attempts to update on-chain triggers for the specified accounts.
 */
export function updateOnChainTriggersByAccount(
  accounts: string[],
): ThunkAction<void, MetaMaskReduxState, unknown, AnyAction> {
  return async () => {
    try {
      await submitRequestToBackground('updateOnChainTriggersByAccount', [
        accounts,
      ]);
    } catch (error) {
      logErrorWithMessage(error);
      throw error;
    }
  };
}

/**
 * Fetches and updates MetaMask notifications.
 *
 * This function sends a request to the background script to fetch the latest notifications and update the state accordingly.
 * Upon success, it dispatches an action with type `FETCH_AND_UPDATE_METAMASK_NOTIFICATIONS` to update the Redux state.
 * If the operation encounters an error, it logs the error message and rethrows the error to ensure it is handled appropriately.
 *
 * @returns A thunk action that, when dispatched, attempts to fetch and update MetaMask notifications.
 */
export function fetchAndUpdateMetamaskNotifications(): ThunkAction<
  void,
  MetaMaskReduxState,
  unknown,
  AnyAction
> {
  return async () => {
    try {
      const response = await submitRequestToBackground(
        'fetchAndUpdateMetamaskNotifications',
      );
      return response;
    } catch (error) {
      logErrorWithMessage(error);
      throw error;
    }
  };
}

/**
 * Marks MetaMask notifications as read.
 *
 * This function sends a request to the background script to mark the specified notifications as read.
 * Upon success, it dispatches an action with type `MARK_METAMASK_NOTIFICATIONS_AS_READ` to update the Redux state.
 * If the operation encounters an error, it logs the error message and rethrows the error to ensure it is handled appropriately.
 *
 * @param notifications - An array of notification identifiers to be marked as read.
 * @returns A thunk action that, when dispatched, attempts to mark MetaMask notifications as read.
 */
export function markMetamaskNotificationsAsRead(
  notifications: MarkAsReadNotificationsParam,
): ThunkAction<void, MetaMaskReduxState, unknown, AnyAction> {
  return async () => {
    try {
      await submitRequestToBackground('markMetamaskNotificationsAsRead', [
        notifications,
      ]);
    } catch (error) {
      logErrorWithMessage(error);
      throw error;
    }
  };
}

/**
 * Enables or disables feature announcements.
 *
 * This function sends a request to the background script to toggle the enabled state of feature announcements.
 * Upon success, it dispatches an action with type `SET_FEATURE_ANNOUNCEMENTS_ENABLED` to update the Redux state.
 * If the operation encounters an error, it logs the error message and rethrows the error to ensure it is handled appropriately.
 *
 * @param state - A boolean indicating whether to enable (true) or disable (false) feature announcements.
 * @returns A thunk action that, when dispatched, attempts to set the enabled state of feature announcements.
 */
export function setFeatureAnnouncementsEnabled(
  state: boolean,
): ThunkAction<void, MetaMaskReduxState, unknown, AnyAction> {
  return async () => {
    try {
      await submitRequestToBackground('setFeatureAnnouncementsEnabled', [
        state,
      ]);
    } catch (error) {
      logErrorWithMessage(error);
      throw error;
    }
  };
}

/**
 * Checks the presence of accounts in user storage.
 *
 * This function sends a request to the background script to check the presence of specified accounts in user storage.
 * Upon success, it dispatches an action with type `CHECK_ACCOUNTS_PRESENCE` to update the Redux state.
 * If the operation encounters an error, it logs the error message and rethrows the error to ensure it is handled appropriately.
 *
 * @param accounts - An array of account addresses to be checked.
 * @returns A thunk action that, when dispatched, attempts to check the presence of accounts in user storage.
 */
export function checkAccountsPresence(
  accounts: string[],
): ThunkAction<void, MetaMaskReduxState, unknown, AnyAction> {
  return async () => {
    try {
      const response = await submitRequestToBackground(
        'checkAccountsPresence',
        [accounts],
      );
      return response;
    } catch (error) {
      logErrorWithMessage(error);
      throw error;
    }
  };
}

/**
 * Triggers a modal to confirm the action of turning off profile syncing.
 * This function dispatches an action to show a modal dialog asking the user to confirm if they want to turn off profile syncing.
 *
 * @returns A thunk action that, when dispatched, shows the confirmation modal.
 */
export function showConfirmTurnOffProfileSyncing(): ThunkAction<
  void,
  MetaMaskReduxState,
  unknown,
  AnyAction
> {
  return (dispatch: MetaMaskReduxDispatch) => {
    dispatch(
      showModal({
        name: 'CONFIRM_TURN_OFF_PROFILE_SYNCING',
      }),
    );
  };
}

/**
 * Triggers a modal to confirm the action of turning on MetaMask notifications.
 * This function dispatches an action to show a modal dialog asking the user to confirm if they want to turn on MetaMask notifications.
 *
 * @returns A thunk action that, when dispatched, shows the confirmation modal.
 */
export function showConfirmTurnOnMetamaskNotifications(): ThunkAction<
  void,
  MetaMaskReduxState,
  unknown,
  AnyAction
> {
  return (dispatch: MetaMaskReduxDispatch) => {
    dispatch(
      showModal({
        name: 'TURN_ON_METAMASK_NOTIFICATIONS',
      }),
    );
  };
}

/**
 * Enables MetaMask notifications.
 * This function dispatches a request to the background script to enable MetaMask notifications.
 * If the operation fails, it logs the error message and rethrows the error to ensure it is handled appropriately.
 *
 * @returns A thunk action that, when dispatched, attempts to enable MetaMask notifications.
 */
export function enableMetamaskNotifications(): ThunkAction<
  void,
  unknown,
  AnyAction
> {
  return async () => {
    try {
      await submitRequestToBackground('enableMetamaskNotifications');
    } catch (error) {
      log.error(error);
      throw error;
    }
  };
}

/**
 * Disables MetaMask notifications.
 * This function dispatches a request to the background script to disable MetaMask notifications.
 * If the operation fails, it logs the error message and rethrows the error to ensure it is handled appropriately.
 *
 * @returns A thunk action that, when dispatched, attempts to disable MetaMask notifications.
 */
export function disableMetamaskNotifications(): ThunkAction<
  void,
  unknown,
  AnyAction
> {
  return async () => {
    try {
      await submitRequestToBackground('disableMetamaskNotifications');
    } catch (error) {
      log.error(error);
      throw error;
    }
  };
}

export function setIsProfileSyncingEnabled(
  isProfileSyncingEnabled: boolean,
): ThunkAction<void, unknown, unknown, AnyAction> {
  return async (dispatch: MetaMaskReduxDispatch) => {
    try {
      dispatch(showLoadingIndication());
      await submitRequestToBackground('setIsProfileSyncingEnabled', [
        isProfileSyncingEnabled,
      ]);
      dispatch(hideLoadingIndication());
    } catch (error) {
      logErrorWithMessage(error);
      throw error;
    } finally {
      dispatch(hideLoadingIndication());
    }
  };
}

export function setShowNftAutodetectModal(value: boolean) {
  return setPreference('showNftAutodetectModal', value);
}

export function setConfirmationAdvancedDetailsOpen(value: boolean) {
  return setPreference('showConfirmationAdvancedDetails', value);
}

export async function getNextAvailableAccountName(
  keyring?: KeyringTypes,
): Promise<string> {
  return await submitRequestToBackground<string>(
    'getNextAvailableAccountName',
    [keyring],
  );
}

export async function decodeTransactionData({
  transactionData,
  contractAddress,
  chainId,
}: {
  transactionData: Hex;
  contractAddress: Hex;
  chainId: Hex;
}): Promise<DecodedTransactionDataResponse | undefined> {
  return await submitRequestToBackground<string>('decodeTransactionData', [
    {
      transactionData,
      contractAddress,
      chainId,
    },
  ]);
}

export async function multichainUpdateBalance(
  accountId: string,
): Promise<void> {
  return await submitRequestToBackground<void>('multichainUpdateBalance', [
    accountId,
  ]);
}

export async function multichainUpdateBalances(): Promise<void> {
  return await submitRequestToBackground<void>('multichainUpdateBalances', []);
}

export async function getLastInteractedConfirmationInfo(): Promise<
  LastInteractedConfirmationInfo | undefined
> {
  return await submitRequestToBackground<void>(
    'getLastInteractedConfirmationInfo',
  );
}

export async function setLastInteractedConfirmationInfo(
  info: LastInteractedConfirmationInfo,
): Promise<void> {
  return await submitRequestToBackground<void>(
    'setLastInteractedConfirmationInfo',
    [info],
  );
}

export async function decodeTransactionData({
  transactionData,
  contractAddress,
  chainId,
}: {
  transactionData: Hex;
  contractAddress: Hex;
  chainId: Hex;
}): Promise<DecodedTransactionDataResponse | undefined> {
  return await submitRequestToBackground<string>('decodeTransactionData', [
    {
      transactionData,
      contractAddress,
      chainId,
    },
  ]);
}

export async function multichainUpdateBalance(
  accountId: string,
): Promise<void> {
  return await submitRequestToBackground<void>('multichainUpdateBalance', [
    accountId,
  ]);
}

export async function multichainUpdateBalances(): Promise<void> {
  return await submitRequestToBackground<void>('multichainUpdateBalances', []);
}<|MERGE_RESOLUTION|>--- conflicted
+++ resolved
@@ -10,11 +10,7 @@
 import { ThunkAction } from 'redux-thunk';
 import { Action, AnyAction } from 'redux';
 import { ethErrors, serializeError } from 'eth-rpc-errors';
-<<<<<<< HEAD
-import { Hex, Json, JsonRpcRequest } from '@metamask/utils';
-=======
 import type { Hex, Json, JsonRpcRequest } from '@metamask/utils';
->>>>>>> 535c139b
 import {
   AssetsContractController,
   BalanceMap,
@@ -117,13 +113,8 @@
 import { FirstTimeFlowType } from '../../shared/constants/onboarding';
 import { getMethodDataAsync } from '../../shared/lib/four-byte';
 import type { MarkAsReadNotificationsParam } from '../../app/scripts/controllers/metamask-notifications/types/notification/notification';
-<<<<<<< HEAD
 import { DecodedTransactionDataResponse } from '../../shared/types/transaction-decode';
 import { LastInteractedConfirmationInfo } from '../pages/confirmations/types/confirm';
-=======
-import { BridgeFeatureFlags } from '../../app/scripts/controllers/bridge';
-import { DecodedTransactionDataResponse } from '../../shared/types/transaction-decode';
->>>>>>> 535c139b
 import * as actionConstants from './actionConstants';
 ///: BEGIN:ONLY_INCLUDE_IF(build-mmi)
 import { updateCustodyState } from './institutional/institution-actions';
@@ -1255,12 +1246,8 @@
   snapId: string;
   origin: string;
   handler: string;
-<<<<<<< HEAD
-  request: JsonRpcRequest;
-=======
   request: Pick<JsonRpcRequest, 'jsonrpc' | 'method'> &
     Partial<Pick<JsonRpcRequest<Params>, 'id' | 'params'>>;
->>>>>>> 535c139b
 }): Promise<unknown> {
   return submitRequestToBackground('handleSnapRequest', [args]);
 }
@@ -3853,16 +3840,6 @@
   };
 }
 
-// Bridge
-export function setBridgeFeatureFlags(
-  featureFlags: BridgeFeatureFlags,
-): ThunkAction<void, MetaMaskReduxState, unknown, AnyAction> {
-  return async (dispatch: MetaMaskReduxDispatch) => {
-    await submitRequestToBackground('setBridgeFeatureFlags', [featureFlags]);
-    await forceUpdateMetamaskState(dispatch);
-  };
-}
-
 // Permissions
 
 export function requestAccountsPermissionWithId(
@@ -5572,14 +5549,6 @@
   };
 }
 
-export function setShowNftAutodetectModal(value: boolean) {
-  return setPreference('showNftAutodetectModal', value);
-}
-
-export function setConfirmationAdvancedDetailsOpen(value: boolean) {
-  return setPreference('showConfirmationAdvancedDetails', value);
-}
-
 export async function getNextAvailableAccountName(
   keyring?: KeyringTypes,
 ): Promise<string> {
@@ -5634,34 +5603,4 @@
     'setLastInteractedConfirmationInfo',
     [info],
   );
-}
-
-export async function decodeTransactionData({
-  transactionData,
-  contractAddress,
-  chainId,
-}: {
-  transactionData: Hex;
-  contractAddress: Hex;
-  chainId: Hex;
-}): Promise<DecodedTransactionDataResponse | undefined> {
-  return await submitRequestToBackground<string>('decodeTransactionData', [
-    {
-      transactionData,
-      contractAddress,
-      chainId,
-    },
-  ]);
-}
-
-export async function multichainUpdateBalance(
-  accountId: string,
-): Promise<void> {
-  return await submitRequestToBackground<void>('multichainUpdateBalance', [
-    accountId,
-  ]);
-}
-
-export async function multichainUpdateBalances(): Promise<void> {
-  return await submitRequestToBackground<void>('multichainUpdateBalances', []);
 }