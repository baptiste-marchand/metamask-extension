import { ReactFragment } from 'react';
import log from 'loglevel';
import { captureException } from '@sentry/browser';
import { capitalize, isEqual } from 'lodash';
import { ThunkAction } from 'redux-thunk';
import { Action, AnyAction } from 'redux';
import { Hex, Json } from '@metamask/utils';
import {
  AssetsContractController,
  BalanceMap,
  Nft,
  Token,
} from '@metamask/assets-controllers';
import { PayloadAction } from '@reduxjs/toolkit';
import { GasFeeController } from '@metamask/gas-fee-controller';
import { PermissionsRequest } from '@metamask/permission-controller';
import { NonEmptyArray } from '@metamask/controller-utils';
import { getMethodDataAsync } from '../helpers/utils/transactions.util';
import switchDirection from '../../shared/lib/switch-direction';
import {
  ENVIRONMENT_TYPE_NOTIFICATION,
  ORIGIN_METAMASK,
  POLLING_TOKEN_ENVIRONMENT_TYPES,
  MESSAGE_TYPE,
} from '../../shared/constants/app';
import { hasUnconfirmedTransactions } from '../helpers/utils/confirm-tx.util';
import { getEnvironmentType, addHexPrefix } from '../../app/scripts/lib/util';
import {
  getMetaMaskAccounts,
  getPermittedAccountsForCurrentTab,
  getSelectedAddress,
  ///: BEGIN:ONLY_INCLUDE_IN(flask)
  getNotifications,
  ///: END:ONLY_INCLUDE_IN
} from '../selectors';
import {
  computeEstimatedGasLimit,
  initializeSendState,
  resetSendState,
  // NOTE: Until the send duck is typescript that this is importing a typedef
  // that does not have an explicit export statement. lets see if it breaks the
  // compiler
  DraftTransaction,
} from '../ducks/send';
import { switchedToUnconnectedAccount } from '../ducks/alerts/unconnected-account';
import { getUnconnectedAccountAlertEnabledness } from '../ducks/metamask/metamask';
import { toChecksumHexAddress } from '../../shared/modules/hexstring-utils';
import {
  HardwareDeviceNames,
  LedgerTransportTypes,
  LEDGER_USB_VENDOR_ID,
} from '../../shared/constants/hardware-wallets';
import {
  EVENT,
  MetaMetricsEventFragment,
  MetaMetricsEventOptions,
  MetaMetricsEventPayload,
  MetaMetricsPageObject,
  MetaMetricsPageOptions,
  MetaMetricsPagePayload,
  MetaMetricsReferrerObject,
} from '../../shared/constants/metametrics';
import { parseSmartTransactionsError } from '../pages/swaps/swaps.util';
import { isEqualCaseInsensitive } from '../../shared/modules/string-utils';
///: BEGIN:ONLY_INCLUDE_IN(flask)
import { NOTIFICATIONS_EXPIRATION_DELAY } from '../helpers/constants/notifications';
///: END:ONLY_INCLUDE_IN
import {
  fetchLocale,
  loadRelativeTimeFormatLocaleData,
} from '../helpers/utils/i18n-helper';
import { decimalToHex } from '../../shared/modules/conversion.utils';
import { TxGasFees, PriorityLevels } from '../../shared/constants/gas';
import {
  TransactionMetaMetricsEvent,
  TransactionType,
} from '../../shared/constants/transaction';
import { NetworkType, RPCDefinition } from '../../shared/constants/network';
import { EtherDenomination } from '../../shared/constants/common';
import {
  isErrorWithMessage,
  logErrorWithMessage,
} from '../../shared/modules/error';
import { TransactionMeta } from '../../app/scripts/controllers/incoming-transactions';
import { TxParams } from '../../app/scripts/controllers/transactions/tx-state-manager';
import { CustomGasSettings } from '../../app/scripts/controllers/transactions';
import { ThemeType } from '../../shared/constants/preferences';
import * as actionConstants from './actionConstants';
///: BEGIN:ONLY_INCLUDE_IN(mmi)
import {
  checkForUnapprovedTypedMessages,
  updateCustodyState,
} from './institutional/institution-actions';
///: END:ONLY_INCLUDE_IN
import {
  generateActionId,
  callBackgroundMethod,
  submitRequestToBackground,
} from './action-queue';
import {
  MetaMaskReduxDispatch,
  MetaMaskReduxState,
  TemporaryMessageDataType,
} from './store';

export function goHome() {
  return {
    type: actionConstants.GO_HOME,
  };
}
// async actions

export function tryUnlockMetamask(
  password: string,
): ThunkAction<void, MetaMaskReduxState, unknown, AnyAction> {
  return (dispatch: MetaMaskReduxDispatch) => {
    dispatch(showLoadingIndication());
    dispatch(unlockInProgress());
    log.debug(`background.submitPassword`);

    return new Promise<void>((resolve, reject) => {
      callBackgroundMethod('submitPassword', [password], (error) => {
        if (error) {
          reject(error);
          return;
        }

        resolve();
      });
    })
      .then(() => {
        dispatch(unlockSucceeded());
        return forceUpdateMetamaskState(dispatch);
      })
      .then(() => {
        dispatch(hideLoadingIndication());
      })
      .catch((err) => {
        dispatch(unlockFailed(err.message));
        dispatch(hideLoadingIndication());
        return Promise.reject(err);
      });
  };
}

/**
 * Adds a new account where all data is encrypted using the given password and
 * where all addresses are generated from a given seed phrase.
 *
 * @param password - The password.
 * @param seedPhrase - The seed phrase.
 * @returns The updated state of the keyring controller.
 */
export function createNewVaultAndRestore(
  password: string,
  seedPhrase: string,
): ThunkAction<void, MetaMaskReduxState, unknown, AnyAction> {
  return (dispatch: MetaMaskReduxDispatch) => {
    dispatch(showLoadingIndication());
    log.debug(`background.createNewVaultAndRestore`);

    // Encode the secret recovery phrase as an array of integers so that it is
    // serialized as JSON properly.
    const encodedSeedPhrase = Array.from(
      Buffer.from(seedPhrase, 'utf8').values(),
    );

    // TODO: Add types for vault
    let vault: any;
    return new Promise<void>((resolve, reject) => {
      callBackgroundMethod(
        'createNewVaultAndRestore',
        [password, encodedSeedPhrase],
        (err, _vault) => {
          if (err) {
            reject(err);
            return;
          }
          vault = _vault;
          resolve();
        },
      );
    })
      .then(() => dispatch(unMarkPasswordForgotten()))
      .then(() => {
        dispatch(showAccountsPage());
        dispatch(hideLoadingIndication());
        return vault;
      })
      .catch((err) => {
        dispatch(displayWarning(err.message));
        dispatch(hideLoadingIndication());
        return Promise.reject(err);
      });
  };
}

export function createNewVaultAndGetSeedPhrase(
  password: string,
): ThunkAction<void, MetaMaskReduxState, unknown, AnyAction> {
  return async (dispatch: MetaMaskReduxDispatch) => {
    dispatch(showLoadingIndication());

    try {
      await createNewVault(password);
      const seedPhrase = await verifySeedPhrase();
      return seedPhrase;
    } catch (error) {
      dispatch(displayWarning(error));
      if (isErrorWithMessage(error)) {
        throw new Error(error.message);
      } else {
        throw error;
      }
    } finally {
      dispatch(hideLoadingIndication());
    }
  };
}

export function unlockAndGetSeedPhrase(
  password: string,
): ThunkAction<void, MetaMaskReduxState, unknown, AnyAction> {
  return async (dispatch: MetaMaskReduxDispatch) => {
    dispatch(showLoadingIndication());

    try {
      await submitPassword(password);
      const seedPhrase = await verifySeedPhrase();
      await forceUpdateMetamaskState(dispatch);
      return seedPhrase;
    } catch (error) {
      dispatch(displayWarning(error));
      if (isErrorWithMessage(error)) {
        throw new Error(error.message);
      } else {
        throw error;
      }
    } finally {
      dispatch(hideLoadingIndication());
    }
  };
}

export function submitPassword(password: string): Promise<void> {
  return new Promise((resolve, reject) => {
    callBackgroundMethod('submitPassword', [password], (error) => {
      if (error) {
        reject(error);
        return;
      }

      resolve();
    });
  });
}

export function createNewVault(password: string): Promise<boolean> {
  return new Promise((resolve, reject) => {
    callBackgroundMethod('createNewVaultAndKeychain', [password], (error) => {
      if (error) {
        reject(error);
        return;
      }

      resolve(true);
    });
  });
}

export function verifyPassword(password: string): Promise<boolean> {
  return new Promise((resolve, reject) => {
    callBackgroundMethod('verifyPassword', [password], (error) => {
      if (error) {
        reject(error);
        return;
      }

      resolve(true);
    });
  });
}

export async function verifySeedPhrase() {
  const encodedSeedPhrase = await submitRequestToBackground<string>(
    'verifySeedPhrase',
  );
  return Buffer.from(encodedSeedPhrase).toString('utf8');
}

export function requestRevealSeedWords(
  password: string,
): ThunkAction<void, MetaMaskReduxState, unknown, AnyAction> {
  return async (dispatch: MetaMaskReduxDispatch) => {
    dispatch(showLoadingIndication());
    log.debug(`background.verifyPassword`);

    try {
      await verifyPassword(password);
      const seedPhrase = await verifySeedPhrase();
      return seedPhrase;
    } finally {
      dispatch(hideLoadingIndication());
    }
  };
}

export function tryReverseResolveAddress(
  address: string,
): ThunkAction<void, MetaMaskReduxState, unknown, AnyAction> {
  return () => {
    return new Promise<void>((resolve) => {
      callBackgroundMethod('tryReverseResolveAddress', [address], (err) => {
        if (err) {
          logErrorWithMessage(err);
        }
        resolve();
      });
    });
  };
}

export function fetchInfoToSync(): ThunkAction<
  void,
  MetaMaskReduxState,
  unknown,
  AnyAction
> {
  return (dispatch: MetaMaskReduxDispatch) => {
    log.debug(`background.fetchInfoToSync`);
    return new Promise((resolve, reject) => {
      callBackgroundMethod('fetchInfoToSync', [], (err, result) => {
        if (err) {
          if (isErrorWithMessage(err)) {
            dispatch(displayWarning(err.message));
          }
          reject(err);
          return;
        }
        resolve(result);
      });
    });
  };
}

export function resetAccount(): ThunkAction<
  Promise<string>,
  MetaMaskReduxState,
  unknown,
  AnyAction
> {
  return (dispatch: MetaMaskReduxDispatch) => {
    dispatch(showLoadingIndication());

    return new Promise<string>((resolve, reject) => {
      callBackgroundMethod<string>('resetAccount', [], (err, account) => {
        dispatch(hideLoadingIndication());
        if (err) {
          if (isErrorWithMessage(err)) {
            dispatch(displayWarning(err.message));
          }
          reject(err);
          return;
        }

        log.info(`Transaction history reset for ${account}`);
        dispatch(showAccountsPage());
        resolve(account as string);
      });
    });
  };
}

export function removeAccount(
  address: string,
): ThunkAction<void, MetaMaskReduxState, unknown, AnyAction> {
  return async (dispatch: MetaMaskReduxDispatch) => {
    dispatch(showLoadingIndication());

    try {
      await new Promise((resolve, reject) => {
        callBackgroundMethod('removeAccount', [address], (error, account) => {
          if (error) {
            reject(error);
            return;
          }
          resolve(account);
        });
      });
      await forceUpdateMetamaskState(dispatch);
    } catch (error) {
      dispatch(displayWarning(error));
      throw error;
    } finally {
      dispatch(hideLoadingIndication());
    }

    log.info(`Account removed: ${address}`);
    dispatch(showAccountsPage());
  };
}

export function importNewAccount(
  strategy: string,
  args: any[],
  loadingMessage: ReactFragment,
): ThunkAction<
  Promise<MetaMaskReduxState['metamask']>,
  MetaMaskReduxState,
  unknown,
  AnyAction
> {
  return async (dispatch: MetaMaskReduxDispatch) => {
    let newState;

    dispatch(showLoadingIndication(loadingMessage));

    try {
      log.debug(`background.importAccountWithStrategy`);
      await submitRequestToBackground('importAccountWithStrategy', [
        strategy,
        args,
      ]);
      log.debug(`background.getState`);
      newState = await submitRequestToBackground<
        MetaMaskReduxState['metamask']
      >('getState');
    } finally {
      dispatch(hideLoadingIndication());
    }

    dispatch(updateMetamaskState(newState));
    return newState;
  };
}

export function addNewAccount(): ThunkAction<
  void,
  MetaMaskReduxState,
  unknown,
  AnyAction
> {
  log.debug(`background.addNewAccount`);
  return async (dispatch, getState) => {
    const oldIdentities = getState().metamask.identities;
    dispatch(showLoadingIndication());

    let newIdentities;
    try {
      const { identities } = await submitRequestToBackground('addNewAccount', [
        Object.keys(oldIdentities).length,
      ]);
      newIdentities = identities;
    } catch (error) {
      dispatch(displayWarning(error));
      throw error;
    } finally {
      dispatch(hideLoadingIndication());
    }

    const newAccountAddress = Object.keys(newIdentities).find(
      (address) => !oldIdentities[address],
    );
    await forceUpdateMetamaskState(dispatch);
    return newAccountAddress;
  };
}

export function checkHardwareStatus(
  deviceName: HardwareDeviceNames,
  hdPath: string,
): ThunkAction<Promise<boolean>, MetaMaskReduxState, unknown, AnyAction> {
  log.debug(`background.checkHardwareStatus`, deviceName, hdPath);
  return async (dispatch: MetaMaskReduxDispatch) => {
    dispatch(showLoadingIndication());

    let unlocked = false;
    try {
      unlocked = await submitRequestToBackground<boolean>(
        'checkHardwareStatus',
        [deviceName, hdPath],
      );
    } catch (error) {
      logErrorWithMessage(error);
      dispatch(displayWarning(error));
      throw error;
    } finally {
      dispatch(hideLoadingIndication());
    }

    await forceUpdateMetamaskState(dispatch);
    return unlocked;
  };
}

export function forgetDevice(
  deviceName: HardwareDeviceNames,
): ThunkAction<void, MetaMaskReduxState, unknown, AnyAction> {
  log.debug(`background.forgetDevice`, deviceName);
  return async (dispatch: MetaMaskReduxDispatch) => {
    dispatch(showLoadingIndication());
    try {
      await submitRequestToBackground('forgetDevice', [deviceName]);
    } catch (error) {
      logErrorWithMessage(error);
      dispatch(displayWarning(error));
      throw error;
    } finally {
      dispatch(hideLoadingIndication());
    }

    await forceUpdateMetamaskState(dispatch);
  };
}

// TODO: Define an Account Type for the return type of this method and anywhere
// else dealing with accounts.
export function connectHardware(
  deviceName: HardwareDeviceNames,
  page: string,
  hdPath: string,
  t: (key: string) => string,
): ThunkAction<
  Promise<{ address: string }[]>,
  MetaMaskReduxState,
  unknown,
  AnyAction
> {
  log.debug(`background.connectHardware`, deviceName, page, hdPath);
  return async (dispatch, getState) => {
    const { ledgerTransportType } = getState().metamask;

    dispatch(
      showLoadingIndication(`Looking for your ${capitalize(deviceName)}...`),
    );

    let accounts: { address: string }[];
    try {
      if (deviceName === HardwareDeviceNames.ledger) {
        await submitRequestToBackground('establishLedgerTransportPreference');
      }
      if (
        deviceName === HardwareDeviceNames.ledger &&
        ledgerTransportType === LedgerTransportTypes.webhid
      ) {
        const connectedDevices = await window.navigator.hid.requestDevice({
          // The types for web hid were provided by @types/w3c-web-hid and may
          // not be fully formed or correct, because LEDGER_USB_VENDOR_ID is a
          // string and this integration with Navigator.hid works before
          // TypeScript. As a note, on the next declaration we convert the
          // LEDGER_USB_VENDOR_ID to a number for a different API so....
          // TODO: Get David Walsh's opinion here
          filters: [{ vendorId: LEDGER_USB_VENDOR_ID as unknown as number }],
        });
        const userApprovedWebHidConnection = connectedDevices.some(
          (device) => device.vendorId === Number(LEDGER_USB_VENDOR_ID),
        );
        if (!userApprovedWebHidConnection) {
          throw new Error(t('ledgerWebHIDNotConnectedErrorMessage'));
        }
      }

      accounts = await submitRequestToBackground<{ address: string }[]>(
        'connectHardware',
        [deviceName, page, hdPath],
      );
    } catch (error) {
      logErrorWithMessage(error);
      if (
        deviceName === HardwareDeviceNames.ledger &&
        ledgerTransportType === LedgerTransportTypes.webhid &&
        isErrorWithMessage(error) &&
        error.message.match('Failed to open the device')
      ) {
        dispatch(displayWarning(t('ledgerDeviceOpenFailureMessage')));
        throw new Error(t('ledgerDeviceOpenFailureMessage'));
      } else {
        if (deviceName !== HardwareDeviceNames.qr) {
          dispatch(displayWarning(error));
        }
        throw error;
      }
    } finally {
      dispatch(hideLoadingIndication());
    }

    await forceUpdateMetamaskState(dispatch);
    return accounts;
  };
}

export function unlockHardwareWalletAccounts(
  indexes: string[],
  deviceName: HardwareDeviceNames,
  hdPath: string,
  hdPathDescription: string,
): ThunkAction<Promise<undefined>, MetaMaskReduxState, unknown, AnyAction> {
  log.debug(
    `background.unlockHardwareWalletAccount`,
    indexes,
    deviceName,
    hdPath,
    hdPathDescription,
  );
  return async (dispatch: MetaMaskReduxDispatch) => {
    dispatch(showLoadingIndication());

    for (const index of indexes) {
      try {
        await submitRequestToBackground('unlockHardwareWalletAccount', [
          index,
          deviceName,
          hdPath,
          hdPathDescription,
        ]);
      } catch (err) {
        logErrorWithMessage(err);
        dispatch(displayWarning(err));
        dispatch(hideLoadingIndication());
        throw err;
      }
    }

    dispatch(hideLoadingIndication());
    return undefined;
  };
}

export function showQrScanner(): ThunkAction<
  void,
  MetaMaskReduxState,
  unknown,
  AnyAction
> {
  return (dispatch: MetaMaskReduxDispatch) => {
    dispatch(
      showModal({
        name: 'QR_SCANNER',
      }),
    );
  };
}

export function setCurrentCurrency(
  currencyCode: string,
): ThunkAction<void, MetaMaskReduxState, unknown, AnyAction> {
  return async (dispatch: MetaMaskReduxDispatch) => {
    dispatch(showLoadingIndication());
    log.debug(`background.setCurrentCurrency`);
    try {
      await submitRequestToBackground('setCurrentCurrency', [currencyCode]);
      await forceUpdateMetamaskState(dispatch);
    } catch (error) {
      logErrorWithMessage(error);
      dispatch(displayWarning(error));
      return;
    } finally {
      dispatch(hideLoadingIndication());
    }
  };
}

export function signMsg(
  msgData: TemporaryMessageDataType['msgParams'],
): ThunkAction<
  Promise<TemporaryMessageDataType['msgParams']>,
  MetaMaskReduxState,
  unknown,
  AnyAction
> {
  log.debug('action - signMsg');
  return async (dispatch: MetaMaskReduxDispatch) => {
    dispatch(showLoadingIndication());
    log.debug(`actions calling background.signMessage`);
    let newState;
    try {
      newState = await submitRequestToBackground<
        MetaMaskReduxState['metamask']
      >('signMessage', [msgData]);
    } catch (error) {
      logErrorWithMessage(error);
      dispatch(displayWarning(error));
      throw error;
    } finally {
      dispatch(hideLoadingIndication());
    }

    dispatch(updateMetamaskState(newState));
    dispatch(completedTx(msgData.metamaskId));
    dispatch(closeCurrentNotificationWindow());
    return msgData;
  };
}

export function signPersonalMsg(
  msgData: TemporaryMessageDataType['msgParams'],
): ThunkAction<
  Promise<TemporaryMessageDataType['msgParams']>,
  MetaMaskReduxState,
  unknown,
  AnyAction
> {
  log.debug('action - signPersonalMsg');
  return async (dispatch: MetaMaskReduxDispatch) => {
    dispatch(showLoadingIndication());
    log.debug(`actions calling background.signPersonalMessage`);

    let newState;
    try {
      newState = await submitRequestToBackground<
        MetaMaskReduxState['metamask']
      >('signPersonalMessage', [msgData]);
    } catch (error) {
      logErrorWithMessage(error);
      dispatch(displayWarning(error));
      throw error;
    } finally {
      dispatch(hideLoadingIndication());
    }

    dispatch(updateMetamaskState(newState));
    ///: BEGIN:ONLY_INCLUDE_IN(mmi)
    if (newState.unapprovedTypedMessages) {
      return checkForUnapprovedTypedMessages(msgData, newState);
    }
    ///: END:ONLY_INCLUDE_IN
    dispatch(completedTx(msgData.metamaskId));
    dispatch(closeCurrentNotificationWindow());
    return msgData;
  };
}

export function decryptMsgInline(
  decryptedMsgData: TemporaryMessageDataType['msgParams'],
): ThunkAction<
  Promise<TemporaryMessageDataType>,
  MetaMaskReduxState,
  unknown,
  AnyAction
> {
  log.debug('action - decryptMsgInline');
  return async (dispatch: MetaMaskReduxDispatch) => {
    log.debug(`actions calling background.decryptMessageInline`);

    let newState;
    try {
      newState = await submitRequestToBackground<
        MetaMaskReduxState['metamask']
      >('decryptMessageInline', [decryptedMsgData]);
    } catch (error) {
      logErrorWithMessage(error);
      dispatch(displayWarning(error));
      throw error;
    }

    dispatch(updateMetamaskState(newState));
    return newState.unapprovedDecryptMsgs[decryptedMsgData.metamaskId];
  };
}

export function decryptMsg(
  decryptedMsgData: TemporaryMessageDataType['msgParams'],
): ThunkAction<
  Promise<TemporaryMessageDataType['msgParams']>,
  MetaMaskReduxState,
  unknown,
  AnyAction
> {
  log.debug('action - decryptMsg');
  return async (dispatch: MetaMaskReduxDispatch) => {
    dispatch(showLoadingIndication());
    log.debug(`actions calling background.decryptMessage`);

    let newState: MetaMaskReduxState['metamask'];
    try {
      newState = await submitRequestToBackground<
        MetaMaskReduxState['metamask']
      >('decryptMessage', [decryptedMsgData]);
    } catch (error) {
      logErrorWithMessage(error);
      dispatch(displayWarning(error));
      throw error;
    } finally {
      dispatch(hideLoadingIndication());
    }

    dispatch(updateMetamaskState(newState));
    dispatch(completedTx(decryptedMsgData.metamaskId));
    dispatch(closeCurrentNotificationWindow());
    return decryptedMsgData;
  };
}

export function encryptionPublicKeyMsg(
  msgData: TemporaryMessageDataType['msgParams'],
): ThunkAction<
  Promise<TemporaryMessageDataType['msgParams']>,
  MetaMaskReduxState,
  unknown,
  AnyAction
> {
  log.debug('action - encryptionPublicKeyMsg');
  return async (dispatch: MetaMaskReduxDispatch) => {
    dispatch(showLoadingIndication());
    log.debug(`actions calling background.encryptionPublicKey`);

    let newState: MetaMaskReduxState['metamask'];
    try {
      newState = await submitRequestToBackground<
        MetaMaskReduxState['metamask']
      >('encryptionPublicKey', [msgData]);
    } catch (error) {
      logErrorWithMessage(error);
      dispatch(displayWarning(error));
      throw error;
    } finally {
      dispatch(hideLoadingIndication());
    }

    dispatch(updateMetamaskState(newState));
    dispatch(completedTx(msgData.metamaskId));
    dispatch(closeCurrentNotificationWindow());
    return msgData;
  };
}

export function signTypedMsg(
  msgData: TemporaryMessageDataType['msgParams'],
): ThunkAction<
  Promise<TemporaryMessageDataType['msgParams']>,
  MetaMaskReduxState,
  unknown,
  AnyAction
> {
  log.debug('action - signTypedMsg');
  return async (dispatch: MetaMaskReduxDispatch) => {
    dispatch(showLoadingIndication());
    log.debug(`actions calling background.signTypedMessage`);

    let newState: MetaMaskReduxState['metamask'];
    try {
      newState = await submitRequestToBackground<
        MetaMaskReduxState['metamask']
      >('signTypedMessage', [msgData]);
    } catch (error) {
      logErrorWithMessage(error);
      dispatch(displayWarning(error));
      throw error;
    } finally {
      dispatch(hideLoadingIndication());
    }

    dispatch(updateMetamaskState(newState));
    ///: BEGIN:ONLY_INCLUDE_IN(mmi)
    if (newState.unapprovedTypedMessages) {
      return checkForUnapprovedTypedMessages(msgData, newState);
    }
    ///: END:ONLY_INCLUDE_IN
    dispatch(completedTx(msgData.metamaskId));
    dispatch(closeCurrentNotificationWindow());
    return msgData;
  };
}

export function updateCustomNonce(value: string) {
  return {
    type: actionConstants.UPDATE_CUSTOM_NONCE,
    value,
  };
}

const updateMetamaskStateFromBackground = (): Promise<
  MetaMaskReduxState['metamask']
> => {
  log.debug(`background.getState`);

  return new Promise((resolve, reject) => {
    callBackgroundMethod<MetaMaskReduxState['metamask']>(
      'getState',
      [],
      (error, newState) => {
        if (error) {
          reject(error);
          return;
        }

        resolve(newState as MetaMaskReduxState['metamask']);
      },
    );
  });
};

/**
 * TODO: update previousGasParams to use typed gas params object
 * TODO: codeword: NOT_A_THUNK @brad-decker
 *
 * @param txId - MetaMask internal transaction id
 * @param previousGasParams - Object of gas params to set as previous
 */
export function updatePreviousGasParams(
  txId: number,
  previousGasParams: Record<string, any>,
): ThunkAction<
  Promise<TransactionMeta>,
  MetaMaskReduxState,
  unknown,
  AnyAction
> {
  return async () => {
    let updatedTransaction: TransactionMeta;
    try {
      updatedTransaction = await submitRequestToBackground(
        'updatePreviousGasParams',
        [txId, previousGasParams],
      );
    } catch (error) {
      logErrorWithMessage(error);
      throw error;
    }

    return updatedTransaction;
  };
}

// TODO: codeword: NOT_A_THUNK @brad-decker
export function updateSwapApprovalTransaction(
  txId: number,
  txSwapApproval: TransactionMeta,
): ThunkAction<
  Promise<TransactionMeta>,
  MetaMaskReduxState,
  unknown,
  AnyAction
> {
  return async () => {
    let updatedTransaction: TransactionMeta;
    try {
      updatedTransaction = await submitRequestToBackground(
        'updateSwapApprovalTransaction',
        [txId, txSwapApproval],
      );
    } catch (error) {
      logErrorWithMessage(error);
      throw error;
    }

    return updatedTransaction;
  };
}

export function updateEditableParams(
  txId: number,
  editableParams: Partial<TxParams>,
): ThunkAction<
  Promise<TransactionMeta>,
  MetaMaskReduxState,
  unknown,
  AnyAction
> {
  return async (dispatch: MetaMaskReduxDispatch) => {
    let updatedTransaction: TransactionMeta;
    try {
      updatedTransaction = await submitRequestToBackground(
        'updateEditableParams',
        [txId, editableParams],
      );
    } catch (error) {
      logErrorWithMessage(error);
      throw error;
    }
    await forceUpdateMetamaskState(dispatch);
    return updatedTransaction;
  };
}

/**
 * Appends new send flow history to a transaction
 * TODO: codeword: NOT_A_THUNK @brad-decker
 *
 * @param txId - the id of the transaction to update
 * @param currentSendFlowHistoryLength - sendFlowHistory entries currently
 * @param sendFlowHistory - the new send flow history to append to the
 * transaction
 * @returns
 */
export function updateTransactionSendFlowHistory(
  txId: number,
  currentSendFlowHistoryLength: number,
  sendFlowHistory: DraftTransaction['history'],
): ThunkAction<
  Promise<TransactionMeta>,
  MetaMaskReduxState,
  unknown,
  AnyAction
> {
  return async () => {
    let updatedTransaction: TransactionMeta;
    try {
      updatedTransaction = await submitRequestToBackground(
        'updateTransactionSendFlowHistory',
        [txId, currentSendFlowHistoryLength, sendFlowHistory],
      );
    } catch (error) {
      logErrorWithMessage(error);
      throw error;
    }

    return updatedTransaction;
  };
}

export async function backupUserData(): Promise<{
  filename: string;
  data: string;
}> {
  let backedupData;
  try {
    backedupData = await submitRequestToBackground<{
      filename: string;
      data: string;
    }>('backupUserData');
  } catch (error) {
    logErrorWithMessage(error);
    throw error;
  }

  return backedupData;
}

export async function restoreUserData(jsonString: Json): Promise<true> {
  try {
    await submitRequestToBackground('restoreUserData', [jsonString]);
  } catch (error) {
    logErrorWithMessage(error);
    throw error;
  }

  return true;
}

// TODO: codeword: NOT_A_THUNK @brad-decker
export function updateTransactionGasFees(
  txId: number,
  txGasFees: Partial<TxGasFees>,
): ThunkAction<
  Promise<TransactionMeta>,
  MetaMaskReduxState,
  unknown,
  AnyAction
> {
  return async () => {
    let updatedTransaction: TransactionMeta;
    try {
      updatedTransaction = await submitRequestToBackground(
        'updateTransactionGasFees',
        [txId, txGasFees],
      );
    } catch (error) {
      logErrorWithMessage(error);
      throw error;
    }

    return updatedTransaction;
  };
}

// TODO: codeword: NOT_A_THUNK @brad-decker
export function updateSwapTransaction(
  txId: number,
  txSwap: TransactionMeta,
): ThunkAction<
  Promise<TransactionMeta>,
  MetaMaskReduxState,
  unknown,
  AnyAction
> {
  return async () => {
    let updatedTransaction: TransactionMeta;
    try {
      updatedTransaction = await submitRequestToBackground(
        'updateSwapTransaction',
        [txId, txSwap],
      );
    } catch (error) {
      logErrorWithMessage(error);
      throw error;
    }

    return updatedTransaction;
  };
}

export function updateTransaction(
  txMeta: TransactionMeta,
  dontShowLoadingIndicator: boolean,
): ThunkAction<
  Promise<TransactionMeta>,
  MetaMaskReduxState,
  unknown,
  AnyAction
> {
  return async (dispatch: MetaMaskReduxDispatch) => {
    !dontShowLoadingIndicator && dispatch(showLoadingIndication());

    try {
      await submitRequestToBackground('updateTransaction', [txMeta]);
    } catch (error) {
      dispatch(updateTransactionParams(txMeta.id, txMeta.txParams));
      dispatch(hideLoadingIndication());
      dispatch(goHome());
      logErrorWithMessage(error);
      throw error;
    }

    try {
      dispatch(updateTransactionParams(txMeta.id, txMeta.txParams));
      const newState = await updateMetamaskStateFromBackground();
      dispatch(updateMetamaskState(newState));
      dispatch(showConfTxPage({ id: txMeta.id }));
      return txMeta;
    } finally {
      dispatch(hideLoadingIndication());
    }
  };
}

/**
 * Action to create a new transaction in the controller and route to the
 * confirmation page. Returns the newly created txMeta in case additional logic
 * should be applied to the transaction after creation.
 *
 * @param method
 * @param txParams - The transaction parameters
 * @param type - The type of the transaction being added.
 * @param sendFlowHistory - The history of the send flow at time of creation.
 * @returns
 */
export function addUnapprovedTransactionAndRouteToConfirmationPage(
  method: string,
  txParams: TxParams,
  type: TransactionType,
  sendFlowHistory: DraftTransaction['history'],
): ThunkAction<
  Promise<TransactionMeta | null>,
  MetaMaskReduxState,
  unknown,
  AnyAction
> {
  return async (dispatch: MetaMaskReduxDispatch) => {
    const actionId = generateActionId();
    try {
      log.debug('background.addUnapprovedTransaction');
      const txMeta = await submitRequestToBackground<TransactionMeta>(
        'addUnapprovedTransaction',
        [method, txParams, ORIGIN_METAMASK, type, sendFlowHistory, actionId],
        actionId,
      );
      dispatch(showConfTxPage());
      return txMeta;
    } catch (error) {
      dispatch(hideLoadingIndication());
      dispatch(displayWarning(error));
    }
    return null;
  };
}

/**
 * Wrapper around the promisifedBackground to create a new unapproved
 * transaction in the background and return the newly created txMeta.
 * This method does not show errors or route to a confirmation page and is
 * used primarily for swaps functionality.
 *
 * @param method
 * @param txParams - the transaction parameters
 * @param type - The type of the transaction being added.
 * @returns
 */
export async function addUnapprovedTransaction(
  method: string,
  txParams: TxParams,
  type: TransactionType,
): Promise<TransactionMeta> {
  log.debug('background.addUnapprovedTransaction');
  const actionId = generateActionId();
  const txMeta = await submitRequestToBackground<TransactionMeta>(
    'addUnapprovedTransaction',
    [method, txParams, ORIGIN_METAMASK, type, undefined, actionId],
    actionId,
  );
  return txMeta;
}

export function updateAndApproveTx(
  txMeta: TransactionMeta,
  dontShowLoadingIndicator: boolean,
): ThunkAction<
  Promise<TransactionMeta | null>,
  MetaMaskReduxState,
  unknown,
  AnyAction
> {
  return (dispatch: MetaMaskReduxDispatch) => {
    !dontShowLoadingIndicator && dispatch(showLoadingIndication());
    return new Promise((resolve, reject) => {
      const actionId = generateActionId();
      callBackgroundMethod(
        'updateAndApproveTransaction',
        [txMeta, actionId],
        (err) => {
          dispatch(updateTransactionParams(txMeta.id, txMeta.txParams));
          dispatch(resetSendState());

          if (err) {
            dispatch(goHome());
            logErrorWithMessage(err);
            reject(err);
            return;
          }

          resolve(txMeta);
        },
      );
    })
      .then(() => updateMetamaskStateFromBackground())
      .then((newState) => dispatch(updateMetamaskState(newState)))
      .then(() => {
        dispatch(resetSendState());
        dispatch(completedTx(txMeta.id));
        dispatch(hideLoadingIndication());
        dispatch(updateCustomNonce(''));
        dispatch(closeCurrentNotificationWindow());

        return txMeta;
      })
      .catch((err) => {
        dispatch(hideLoadingIndication());
        return Promise.reject(err);
      });
  };
}

export async function getTransactions(
  filters: {
    filterToCurrentNetwork?: boolean;
    searchCriteria?: Partial<TransactionMeta> & Partial<TxParams>;
  } = {},
): Promise<TransactionMeta[]> {
  return await submitRequestToBackground<TransactionMeta[]>('getTransactions', [
    filters,
  ]);
}

export function completedTx(
  txId: number,
): ThunkAction<void, MetaMaskReduxState, unknown, AnyAction> {
  return (dispatch: MetaMaskReduxDispatch) => {
    dispatch({
      type: actionConstants.COMPLETED_TX,
      value: {
        id: txId,
      },
    });
  };
}

export function updateTransactionParams(txId: number, txParams: TxParams) {
  return {
    type: actionConstants.UPDATE_TRANSACTION_PARAMS,
    id: txId,
    value: txParams,
  };
}

///: BEGIN:ONLY_INCLUDE_IN(flask)
export function disableSnap(
  snapId: string,
): ThunkAction<void, MetaMaskReduxState, unknown, AnyAction> {
  return async (dispatch: MetaMaskReduxDispatch) => {
    await submitRequestToBackground('disableSnap', [snapId]);
    await forceUpdateMetamaskState(dispatch);
  };
}

export function enableSnap(
  snapId: string,
): ThunkAction<void, MetaMaskReduxState, unknown, AnyAction> {
  return async (dispatch: MetaMaskReduxDispatch) => {
    await submitRequestToBackground('enableSnap', [snapId]);
    await forceUpdateMetamaskState(dispatch);
  };
}

export function removeSnap(
  snapId: string,
): ThunkAction<void, MetaMaskReduxState, unknown, AnyAction> {
  return async (dispatch: MetaMaskReduxDispatch) => {
    await submitRequestToBackground('removeSnap', [snapId]);
    await forceUpdateMetamaskState(dispatch);
  };
}

export async function removeSnapError(msgData: string): Promise<void> {
  return submitRequestToBackground('removeSnapError', [msgData]);
}

export async function handleSnapRequest(args: {
  snapId: string;
  origin: string;
  handler: string;
  request: {
    jsonrpc: '2.0';
    method: string;
    params: Record<string, any>;
  };
}): Promise<void> {
  return submitRequestToBackground('handleSnapRequest', [args]);
}

export function dismissNotifications(
  ids: string[],
): ThunkAction<void, MetaMaskReduxState, unknown, AnyAction> {
  return async (dispatch: MetaMaskReduxDispatch) => {
    await submitRequestToBackground('dismissNotifications', [ids]);
    await forceUpdateMetamaskState(dispatch);
  };
}

export function deleteExpiredNotifications(): ThunkAction<
  void,
  MetaMaskReduxState,
  unknown,
  AnyAction
> {
  return async (dispatch, getState) => {
    const state = getState();
    const notifications = getNotifications(state);

    const notificationIdsToDelete = notifications
      .filter((notification) => {
        const expirationTime = new Date(
          Date.now() - NOTIFICATIONS_EXPIRATION_DELAY,
        );

        return Boolean(
          notification.readDate &&
            new Date(notification.readDate) < expirationTime,
        );
      })
      .map(({ id }) => id);
    if (notificationIdsToDelete.length) {
      await submitRequestToBackground('dismissNotifications', [
        notificationIdsToDelete,
      ]);
      await forceUpdateMetamaskState(dispatch);
    }
  };
}

export function markNotificationsAsRead(
  ids: string[],
): ThunkAction<void, MetaMaskReduxState, unknown, AnyAction> {
  return async (dispatch: MetaMaskReduxDispatch) => {
    await submitRequestToBackground('markNotificationsAsRead', [ids]);
    await forceUpdateMetamaskState(dispatch);
  };
}

export function setDesktopEnabled(desktopEnabled: boolean) {
  return async () => {
    try {
      await submitRequestToBackground('setDesktopEnabled', [desktopEnabled]);
    } catch (error) {
      log.error(error);
    }
  };
}

export async function generateDesktopOtp() {
  return await submitRequestToBackground('generateDesktopOtp');
}

export async function testDesktopConnection() {
  return await submitRequestToBackground('testDesktopConnection');
}

export async function disableDesktop() {
  return await submitRequestToBackground('disableDesktop');
}
///: END:ONLY_INCLUDE_IN

export function cancelMsg(
  msgData: TemporaryMessageDataType,
): ThunkAction<
  Promise<TemporaryMessageDataType>,
  MetaMaskReduxState,
  unknown,
  AnyAction
> {
  return async (dispatch: MetaMaskReduxDispatch) => {
    dispatch(showLoadingIndication());

    let newState;
    try {
      newState = await submitRequestToBackground<
        MetaMaskReduxState['metamask']
      >('cancelMessage', [msgData.id]);
    } finally {
      dispatch(hideLoadingIndication());
    }

    dispatch(updateMetamaskState(newState));
    dispatch(completedTx(msgData.id));
    dispatch(closeCurrentNotificationWindow());
    return msgData;
  };
}

/**
 * Cancels all of the given messages
 *
 * @param msgDataList - a list of msg data objects
 * @returns
 */
export function cancelMsgs(
  msgDataList: TemporaryMessageDataType[],
): ThunkAction<void, MetaMaskReduxState, unknown, AnyAction> {
  return async (dispatch: MetaMaskReduxDispatch) => {
    dispatch(showLoadingIndication());

    try {
      const msgIds = msgDataList.map(({ id }) => id);
      const cancellations = msgDataList.map(
        ({ id, type }) =>
          new Promise<void>((resolve, reject) => {
            switch (type) {
              case MESSAGE_TYPE.ETH_SIGN_TYPED_DATA:
                callBackgroundMethod('cancelTypedMessage', [id], (err) => {
                  if (err) {
                    reject(err);
                    return;
                  }
                  resolve();
                });
                return;
              case MESSAGE_TYPE.PERSONAL_SIGN:
                callBackgroundMethod('cancelPersonalMessage', [id], (err) => {
                  if (err) {
                    reject(err);
                    return;
                  }
                  resolve();
                });
                return;
              case MESSAGE_TYPE.ETH_DECRYPT:
                callBackgroundMethod('cancelDecryptMessage', [id], (err) => {
                  if (err) {
                    reject(err);
                    return;
                  }
                  resolve();
                });
                return;
              case MESSAGE_TYPE.ETH_GET_ENCRYPTION_PUBLIC_KEY:
                callBackgroundMethod(
                  'cancelEncryptionPublicKey',
                  [id],
                  (err) => {
                    if (err) {
                      reject(err);
                      return;
                    }
                    resolve();
                  },
                );
                return;
              case MESSAGE_TYPE.ETH_SIGN:
                callBackgroundMethod('cancelMessage', [id], (err) => {
                  if (err) {
                    reject(err);
                    return;
                  }
                  resolve();
                });
                return;
              default:
                reject(
                  new Error(
                    `MetaMask Message Signature: Unknown message type: ${id}`,
                  ),
                );
            }
          }),
      );

      await Promise.all(cancellations);
      const newState = await updateMetamaskStateFromBackground();
      dispatch(updateMetamaskState(newState));

      msgIds.forEach((id) => {
        dispatch(completedTx(id));
      });
    } catch (err) {
      logErrorWithMessage(err);
    } finally {
      if (getEnvironmentType() === ENVIRONMENT_TYPE_NOTIFICATION) {
        closeNotificationPopup();
      } else {
        dispatch(hideLoadingIndication());
      }
    }
  };
}

export function cancelPersonalMsg(
  msgData: TemporaryMessageDataType,
): ThunkAction<
  Promise<TemporaryMessageDataType>,
  MetaMaskReduxState,
  unknown,
  AnyAction
> {
  return async (dispatch: MetaMaskReduxDispatch) => {
    dispatch(showLoadingIndication());

    let newState;
    try {
      newState = await submitRequestToBackground<
        MetaMaskReduxState['metamask']
      >('cancelPersonalMessage', [msgData.id]);
    } finally {
      dispatch(hideLoadingIndication());
    }

    dispatch(updateMetamaskState(newState));
    dispatch(completedTx(msgData.id));
    dispatch(closeCurrentNotificationWindow());
    return msgData;
  };
}

export function cancelDecryptMsg(
  msgData: TemporaryMessageDataType,
): ThunkAction<
  Promise<TemporaryMessageDataType>,
  MetaMaskReduxState,
  unknown,
  AnyAction
> {
  return async (dispatch: MetaMaskReduxDispatch) => {
    dispatch(showLoadingIndication());

    let newState;
    try {
      newState = await submitRequestToBackground<
        MetaMaskReduxState['metamask']
      >('cancelDecryptMessage', [msgData.id]);
    } finally {
      dispatch(hideLoadingIndication());
    }

    dispatch(updateMetamaskState(newState));
    dispatch(completedTx(msgData.id));
    dispatch(closeCurrentNotificationWindow());
    return msgData;
  };
}

export function cancelEncryptionPublicKeyMsg(
  msgData: TemporaryMessageDataType,
): ThunkAction<
  Promise<TemporaryMessageDataType>,
  MetaMaskReduxState,
  unknown,
  AnyAction
> {
  return async (dispatch: MetaMaskReduxDispatch) => {
    dispatch(showLoadingIndication());

    let newState;
    try {
      newState = await submitRequestToBackground<
        MetaMaskReduxState['metamask']
      >('cancelEncryptionPublicKey', [msgData.id]);
    } finally {
      dispatch(hideLoadingIndication());
    }

    dispatch(updateMetamaskState(newState));
    dispatch(completedTx(msgData.id));
    dispatch(closeCurrentNotificationWindow());
    return msgData;
  };
}

export function cancelTypedMsg(
  msgData: TemporaryMessageDataType,
): ThunkAction<
  Promise<TemporaryMessageDataType>,
  MetaMaskReduxState,
  unknown,
  AnyAction
> {
  return async (dispatch: MetaMaskReduxDispatch) => {
    dispatch(showLoadingIndication());

    let newState;
    try {
      newState = await submitRequestToBackground<
        MetaMaskReduxState['metamask']
      >('cancelTypedMessage', [msgData.id]);
    } finally {
      dispatch(hideLoadingIndication());
    }

    dispatch(updateMetamaskState(newState));
    dispatch(completedTx(msgData.id));
    dispatch(closeCurrentNotificationWindow());
    return msgData;
  };
}

export function cancelTx(
  txMeta: TransactionMeta,
  _showLoadingIndication = true,
): ThunkAction<
  Promise<TransactionMeta>,
  MetaMaskReduxState,
  unknown,
  AnyAction
> {
  return (dispatch: MetaMaskReduxDispatch) => {
    _showLoadingIndication && dispatch(showLoadingIndication());
    return new Promise<void>((resolve, reject) => {
      const actionId = generateActionId();
      callBackgroundMethod(
        'cancelTransaction',
        [txMeta.id, actionId],
        (error) => {
          if (error) {
            reject(error);
            return;
          }

          resolve();
        },
      );
    })
      .then(() => updateMetamaskStateFromBackground())
      .then((newState) => dispatch(updateMetamaskState(newState)))
      .then(() => {
        dispatch(resetSendState());
        dispatch(completedTx(txMeta.id));
        dispatch(hideLoadingIndication());
        dispatch(closeCurrentNotificationWindow());

        return txMeta;
      })
      .catch((error) => {
        dispatch(hideLoadingIndication());
        throw error;
      });
  };
}

/**
 * Cancels all of the given transactions
 *
 * @param txMetaList
 * @returns
 */
export function cancelTxs(
  txMetaList: TransactionMeta[],
): ThunkAction<void, MetaMaskReduxState, unknown, AnyAction> {
  return async (dispatch: MetaMaskReduxDispatch) => {
    dispatch(showLoadingIndication());

    try {
      const txIds = txMetaList.map(({ id }) => id);
      const cancellations = txIds.map(
        (id) =>
          new Promise<void>((resolve, reject) => {
            const actionId = generateActionId();
            callBackgroundMethod('cancelTransaction', [id, actionId], (err) => {
              if (err) {
                reject(err);
                return;
              }

              resolve();
            });
          }),
      );

      await Promise.all(cancellations);

      const newState = await updateMetamaskStateFromBackground();
      dispatch(updateMetamaskState(newState));
      dispatch(resetSendState());

      txIds.forEach((id) => {
        dispatch(completedTx(id));
      });
    } finally {
      if (getEnvironmentType() === ENVIRONMENT_TYPE_NOTIFICATION) {
        closeNotificationPopup();
      } else {
        dispatch(hideLoadingIndication());
      }
    }
  };
}

export function markPasswordForgotten(): ThunkAction<
  void,
  MetaMaskReduxState,
  unknown,
  AnyAction
> {
  return async (dispatch: MetaMaskReduxDispatch) => {
    try {
      await new Promise<void>((resolve, reject) => {
        callBackgroundMethod('markPasswordForgotten', [], (error) => {
          if (error) {
            reject(error);
            return;
          }
          resolve();
        });
      });
    } finally {
      // TODO: handle errors
      dispatch(hideLoadingIndication());
      await forceUpdateMetamaskState(dispatch);
    }
  };
}

export function unMarkPasswordForgotten(): ThunkAction<
  void,
  MetaMaskReduxState,
  unknown,
  AnyAction
> {
  return (dispatch: MetaMaskReduxDispatch) => {
    return new Promise<void>((resolve) => {
      callBackgroundMethod('unMarkPasswordForgotten', [], () => {
        resolve();
      });
    }).then(() => forceUpdateMetamaskState(dispatch));
  };
}

export function closeWelcomeScreen() {
  return {
    type: actionConstants.CLOSE_WELCOME_SCREEN,
  };
}

//
// unlock screen
//

export function unlockInProgress() {
  return {
    type: actionConstants.UNLOCK_IN_PROGRESS,
  };
}

export function unlockFailed(message?: string) {
  return {
    type: actionConstants.UNLOCK_FAILED,
    value: message,
  };
}

export function unlockSucceeded(message?: string) {
  return {
    type: actionConstants.UNLOCK_SUCCEEDED,
    value: message,
  };
}

export function updateMetamaskState(
  newState: MetaMaskReduxState['metamask'],
): ThunkAction<void, MetaMaskReduxState, unknown, AnyAction> {
  return (dispatch, getState) => {
    const { metamask: currentState } = getState();

    const { currentLocale, selectedAddress, provider } = currentState;
    const {
      currentLocale: newLocale,
      selectedAddress: newSelectedAddress,
      provider: newProvider,
    } = newState;

    if (currentLocale && newLocale && currentLocale !== newLocale) {
      dispatch(updateCurrentLocale(newLocale));
    }

    if (selectedAddress !== newSelectedAddress) {
      dispatch({ type: actionConstants.SELECTED_ADDRESS_CHANGED });
    }

    const newAddressBook = newState.addressBook?.[newProvider?.chainId] ?? {};
    const oldAddressBook = currentState.addressBook?.[provider?.chainId] ?? {};
    const newAccounts: { [address: string]: Record<string, any> } =
      getMetaMaskAccounts({ metamask: newState });
    const oldAccounts: { [address: string]: Record<string, any> } =
      getMetaMaskAccounts({ metamask: currentState });
    const newSelectedAccount = newAccounts[newSelectedAddress];
    const oldSelectedAccount = newAccounts[selectedAddress];
    // dispatch an ACCOUNT_CHANGED for any account whose balance or other
    // properties changed in this update
    Object.entries(oldAccounts).forEach(([address, oldAccount]) => {
      if (!isEqual(oldAccount, newAccounts[address])) {
        dispatch({
          type: actionConstants.ACCOUNT_CHANGED,
          payload: { account: newAccounts[address] },
        });
      }
    });
    // Also emit an event for the selected account changing, either due to a
    // property update or if the entire account changes.
    if (isEqual(oldSelectedAccount, newSelectedAccount) === false) {
      dispatch({
        type: actionConstants.SELECTED_ACCOUNT_CHANGED,
        payload: { account: newSelectedAccount },
      });
    }
    // We need to keep track of changing address book entries
    if (isEqual(oldAddressBook, newAddressBook) === false) {
      dispatch({
        type: actionConstants.ADDRESS_BOOK_UPDATED,
        payload: { addressBook: newAddressBook },
      });
    }

    // track when gasFeeEstimates change
    if (
      isEqual(currentState.gasFeeEstimates, newState.gasFeeEstimates) === false
    ) {
      dispatch({
        type: actionConstants.GAS_FEE_ESTIMATES_UPDATED,
        payload: {
          gasFeeEstimates: newState.gasFeeEstimates,
          gasEstimateType: newState.gasEstimateType,
        },
      });
    }
    dispatch({
      type: actionConstants.UPDATE_METAMASK_STATE,
      value: newState,
    });
    if (provider.chainId !== newProvider.chainId) {
      dispatch({
        type: actionConstants.CHAIN_CHANGED,
        payload: newProvider.chainId,
      });
      // We dispatch this action to ensure that the send state stays up to date
      // after the chain changes. This async thunk will fail gracefully in the
      // event that we are not yet on the send flow with a draftTransaction in
      // progress.

      dispatch(initializeSendState({ chainHasChanged: true }));
    }

    ///: BEGIN:ONLY_INCLUDE_IN(mmi)
    updateCustodyState(dispatch, newState, getState());
    ///: END:ONLY_INCLUDE_IN
  };
}

const backgroundSetLocked = (): Promise<void> => {
  return new Promise<void>((resolve, reject) => {
    callBackgroundMethod('setLocked', [], (error) => {
      if (error) {
        reject(error);
        return;
      }
      resolve();
    });
  });
};

export function lockMetamask(): ThunkAction<
  void,
  MetaMaskReduxState,
  unknown,
  AnyAction
> {
  log.debug(`background.setLocked`);

  return (dispatch: MetaMaskReduxDispatch) => {
    dispatch(showLoadingIndication());

    return backgroundSetLocked()
      .then(() => updateMetamaskStateFromBackground())
      .catch((error) => {
        dispatch(displayWarning(error.message));
        return Promise.reject(error);
      })
      .then((newState) => {
        dispatch(updateMetamaskState(newState));
        dispatch(hideLoadingIndication());
        dispatch({ type: actionConstants.LOCK_METAMASK });
      })
      .catch(() => {
        dispatch(hideLoadingIndication());
        dispatch({ type: actionConstants.LOCK_METAMASK });
      });
  };
}

async function _setSelectedAddress(address: string): Promise<void> {
  log.debug(`background.setSelectedAddress`);
  await submitRequestToBackground('setSelectedAddress', [address]);
}

export function setSelectedAddress(
  address: string,
): ThunkAction<void, MetaMaskReduxState, unknown, AnyAction> {
  return async (dispatch: MetaMaskReduxDispatch) => {
    dispatch(showLoadingIndication());
    log.debug(`background.setSelectedAddress`);
    try {
      await _setSelectedAddress(address);
    } catch (error) {
      dispatch(displayWarning(error));
      return;
    } finally {
      dispatch(hideLoadingIndication());
    }
  };
}

export function setSelectedAccount(
  address: string,
): ThunkAction<void, MetaMaskReduxState, unknown, AnyAction> {
  return async (dispatch, getState) => {
    dispatch(showLoadingIndication());
    log.debug(`background.setSelectedAddress`);

    const state = getState();
    const unconnectedAccountAccountAlertIsEnabled =
      getUnconnectedAccountAlertEnabledness(state);
    const activeTabOrigin = state.activeTab.origin;
    const selectedAddress = getSelectedAddress(state);
    const permittedAccountsForCurrentTab =
      getPermittedAccountsForCurrentTab(state);
    const currentTabIsConnectedToPreviousAddress =
      Boolean(activeTabOrigin) &&
      permittedAccountsForCurrentTab.includes(selectedAddress);
    const currentTabIsConnectedToNextAddress =
      Boolean(activeTabOrigin) &&
      permittedAccountsForCurrentTab.includes(address);
    const switchingToUnconnectedAddress =
      currentTabIsConnectedToPreviousAddress &&
      !currentTabIsConnectedToNextAddress;

    try {
      await _setSelectedAddress(address);
      await forceUpdateMetamaskState(dispatch);
    } catch (error) {
      dispatch(displayWarning(error));
      return;
    } finally {
      dispatch(hideLoadingIndication());
    }

    if (
      unconnectedAccountAccountAlertIsEnabled &&
      switchingToUnconnectedAddress
    ) {
      dispatch(switchedToUnconnectedAccount());
      await setUnconnectedAccountAlertShown(activeTabOrigin);
    }
  };
}

export function addPermittedAccount(
  origin: string,
  address: string,
): ThunkAction<void, MetaMaskReduxState, unknown, AnyAction> {
  return async (dispatch: MetaMaskReduxDispatch) => {
    await new Promise<void>((resolve, reject) => {
      callBackgroundMethod(
        'addPermittedAccount',
        [origin, address],
        (error) => {
          if (error) {
            reject(error);
            return;
          }
          resolve();
        },
      );
    });
    await forceUpdateMetamaskState(dispatch);
  };
}

export function removePermittedAccount(
  origin: string,
  address: string,
): ThunkAction<void, MetaMaskReduxState, unknown, AnyAction> {
  return async (dispatch: MetaMaskReduxDispatch) => {
    await new Promise<void>((resolve, reject) => {
      callBackgroundMethod(
        'removePermittedAccount',
        [origin, address],
        (error) => {
          if (error) {
            reject(error);
            return;
          }
          resolve();
        },
      );
    });
    await forceUpdateMetamaskState(dispatch);
  };
}

export function showAccountsPage() {
  return {
    type: actionConstants.SHOW_ACCOUNTS_PAGE,
  };
}

export function showConfTxPage({ id }: Partial<TransactionMeta> = {}) {
  return {
    type: actionConstants.SHOW_CONF_TX_PAGE,
    id,
  };
}

export function addToken(
  address?: string,
  symbol?: string,
  decimals?: number,
  image?: string,
  dontShowLoadingIndicator?: boolean,
): ThunkAction<void, MetaMaskReduxState, unknown, AnyAction> {
  return async (dispatch: MetaMaskReduxDispatch) => {
    if (!address) {
      throw new Error('MetaMask - Cannot add token without address');
    }
    if (!dontShowLoadingIndicator) {
      dispatch(showLoadingIndication());
    }
    try {
      await submitRequestToBackground('addToken', [
        address,
        symbol,
        decimals,
        image,
      ]);
    } catch (error) {
      logErrorWithMessage(error);
      dispatch(displayWarning(error));
    } finally {
      await forceUpdateMetamaskState(dispatch);
      dispatch(hideLoadingIndication());
    }
  };
}

/**
 * To add the tokens user selected to state
 *
 * @param tokensToImport
 */
export function addImportedTokens(
  tokensToImport: Token[],
): ThunkAction<void, MetaMaskReduxState, unknown, AnyAction> {
  return async (dispatch: MetaMaskReduxDispatch) => {
    try {
      await submitRequestToBackground('addImportedTokens', [tokensToImport]);
    } catch (error) {
      logErrorWithMessage(error);
    } finally {
      await forceUpdateMetamaskState(dispatch);
    }
  };
}

/**
 * To add ignored token addresses to state
 *
 * @param options
 * @param options.tokensToIgnore
 * @param options.dontShowLoadingIndicator
 */
export function ignoreTokens({
  tokensToIgnore,
  dontShowLoadingIndicator = false,
}: {
  tokensToIgnore: string[];
  dontShowLoadingIndicator: boolean;
}): ThunkAction<void, MetaMaskReduxState, unknown, AnyAction> {
  const _tokensToIgnore = Array.isArray(tokensToIgnore)
    ? tokensToIgnore
    : [tokensToIgnore];

  return async (dispatch: MetaMaskReduxDispatch) => {
    if (!dontShowLoadingIndicator) {
      dispatch(showLoadingIndication());
    }
    try {
      await submitRequestToBackground('ignoreTokens', [_tokensToIgnore]);
    } catch (error) {
      logErrorWithMessage(error);
      dispatch(displayWarning(error));
    } finally {
      await forceUpdateMetamaskState(dispatch);
      dispatch(hideLoadingIndication());
    }
  };
}

/**
 * To fetch the ERC20 tokens with non-zero balance in a single call
 *
 * @param tokens
 */
export async function getBalancesInSingleCall(
  tokens: string[],
): Promise<BalanceMap> {
  return await submitRequestToBackground('getBalancesInSingleCall', [tokens]);
}

export function addNft(
  address: string,
  tokenID: string,
  dontShowLoadingIndicator: boolean,
): ThunkAction<void, MetaMaskReduxState, unknown, AnyAction> {
  return async (dispatch: MetaMaskReduxDispatch) => {
    if (!address) {
      throw new Error('MetaMask - Cannot add NFT without address');
    }
    if (!tokenID) {
      throw new Error('MetaMask - Cannot add NFT without tokenID');
    }
    if (!dontShowLoadingIndicator) {
      dispatch(showLoadingIndication());
    }
    try {
      await submitRequestToBackground('addNft', [address, tokenID]);
    } catch (error) {
      logErrorWithMessage(error);
      dispatch(displayWarning(error));
    } finally {
      await forceUpdateMetamaskState(dispatch);
      dispatch(hideLoadingIndication());
    }
  };
}

export function addNftVerifyOwnership(
  address: string,
  tokenID: string,
  dontShowLoadingIndicator: boolean,
): ThunkAction<void, MetaMaskReduxState, unknown, AnyAction> {
  return async (dispatch: MetaMaskReduxDispatch) => {
    if (!address) {
      throw new Error('MetaMask - Cannot add NFT without address');
    }
    if (!tokenID) {
      throw new Error('MetaMask - Cannot add NFT without tokenID');
    }
    if (!dontShowLoadingIndicator) {
      dispatch(showLoadingIndication());
    }
    try {
      await submitRequestToBackground('addNftVerifyOwnership', [
        address,
        tokenID,
      ]);
    } catch (error) {
      if (
        isErrorWithMessage(error) &&
        (error.message.includes('This NFT is not owned by the user') ||
          error.message.includes('Unable to verify ownership'))
      ) {
        throw error;
      } else {
        logErrorWithMessage(error);
        dispatch(displayWarning(error));
      }
    } finally {
      await forceUpdateMetamaskState(dispatch);
      dispatch(hideLoadingIndication());
    }
  };
}

export function removeAndIgnoreNft(
  address: string,
  tokenID: string,
  dontShowLoadingIndicator: boolean,
): ThunkAction<void, MetaMaskReduxState, unknown, AnyAction> {
  return async (dispatch: MetaMaskReduxDispatch) => {
    if (!address) {
      throw new Error('MetaMask - Cannot ignore NFT without address');
    }
    if (!tokenID) {
      throw new Error('MetaMask - Cannot ignore NFT without tokenID');
    }
    if (!dontShowLoadingIndicator) {
      dispatch(showLoadingIndication());
    }
    try {
      await submitRequestToBackground('removeAndIgnoreNft', [address, tokenID]);
    } catch (error) {
      logErrorWithMessage(error);
      dispatch(displayWarning(error));
    } finally {
      await forceUpdateMetamaskState(dispatch);
      dispatch(hideLoadingIndication());
    }
  };
}

export function removeNft(
  address: string,
  tokenID: string,
  dontShowLoadingIndicator: boolean,
): ThunkAction<void, MetaMaskReduxState, unknown, AnyAction> {
  return async (dispatch: MetaMaskReduxDispatch) => {
    if (!address) {
      throw new Error('MetaMask - Cannot remove NFT without address');
    }
    if (!tokenID) {
      throw new Error('MetaMask - Cannot remove NFT without tokenID');
    }
    if (!dontShowLoadingIndicator) {
      dispatch(showLoadingIndication());
    }
    try {
      await submitRequestToBackground('removeNft', [address, tokenID]);
    } catch (error) {
      logErrorWithMessage(error);
      dispatch(displayWarning(error));
    } finally {
      await forceUpdateMetamaskState(dispatch);
      dispatch(hideLoadingIndication());
    }
  };
}

export async function checkAndUpdateAllNftsOwnershipStatus() {
  await submitRequestToBackground('checkAndUpdateAllNftsOwnershipStatus');
}

export async function isNftOwner(
  ownerAddress: string,
  nftAddress: string,
  nftId: string,
): Promise<boolean> {
  return await submitRequestToBackground('isNftOwner', [
    ownerAddress,
    nftAddress,
    nftId,
  ]);
}

export async function checkAndUpdateSingleNftOwnershipStatus(nft: Nft) {
  await submitRequestToBackground('checkAndUpdateSingleNftOwnershipStatus', [
    nft,
    false,
  ]);
}
// When we upgrade to TypeScript 4.5 this is part of the language. It will get
// the underlying type of a Promise generic type. So Awaited<Promise<void>> is
// void.
type Awaited<T> = T extends PromiseLike<infer U> ? U : T;

export async function getTokenStandardAndDetails(
  address: string,
  userAddress: string,
  tokenId: string,
): Promise<
  Awaited<
    ReturnType<AssetsContractController['getTokenStandardAndDetails']>
  > & { balance?: string }
> {
  return await submitRequestToBackground('getTokenStandardAndDetails', [
    address,
    userAddress,
    tokenId,
  ]);
}

export function addTokens(
  tokens: Token[] | { [address: string]: Token },
): ThunkAction<void, MetaMaskReduxState, unknown, AnyAction> {
  return (dispatch: MetaMaskReduxDispatch) => {
    if (Array.isArray(tokens)) {
      return Promise.all(
        tokens.map(({ address, symbol, decimals }) =>
          dispatch(addToken(address, symbol, decimals)),
        ),
      );
    }
    return Promise.all(
      Object.entries(tokens).map(([_, { address, symbol, decimals }]) =>
        dispatch(addToken(address, symbol, decimals)),
      ),
    );
  };
}

export function rejectWatchAsset(
  suggestedAssetID: string,
): ThunkAction<void, MetaMaskReduxState, unknown, AnyAction> {
  return async (dispatch: MetaMaskReduxDispatch) => {
    dispatch(showLoadingIndication());
    try {
      await submitRequestToBackground('rejectWatchAsset', [suggestedAssetID]);
      await forceUpdateMetamaskState(dispatch);
    } catch (error) {
      logErrorWithMessage(error);
      dispatch(displayWarning(error));
      return;
    } finally {
      dispatch(hideLoadingIndication());
    }
    dispatch(closeCurrentNotificationWindow());
  };
}

export function acceptWatchAsset(
  suggestedAssetID: string,
): ThunkAction<void, MetaMaskReduxState, unknown, AnyAction> {
  return async (dispatch: MetaMaskReduxDispatch) => {
    dispatch(showLoadingIndication());
    try {
      await submitRequestToBackground('acceptWatchAsset', [suggestedAssetID]);
      await forceUpdateMetamaskState(dispatch);
    } catch (error) {
      logErrorWithMessage(error);
      dispatch(displayWarning(error));
      return;
    } finally {
      dispatch(hideLoadingIndication());
    }
    dispatch(closeCurrentNotificationWindow());
  };
}

export function clearPendingTokens(): Action {
  return {
    type: actionConstants.CLEAR_PENDING_TOKENS,
  };
}

export function createCancelTransaction(
  txId: number,
  customGasSettings: CustomGasSettings,
  options: { estimatedBaseFee?: string } = {},
): ThunkAction<void, MetaMaskReduxState, unknown, AnyAction> {
  log.debug('background.cancelTransaction');
  let newTxId: number;

  return (dispatch: MetaMaskReduxDispatch) => {
    const actionId = generateActionId();
    return new Promise<MetaMaskReduxState['metamask']>((resolve, reject) => {
      callBackgroundMethod<MetaMaskReduxState['metamask']>(
        'createCancelTransaction',
        [txId, customGasSettings, { ...options, actionId }],
        (err, newState) => {
          if (err) {
            dispatch(displayWarning(err));
            reject(err);
            return;
          }
          if (newState) {
            const { currentNetworkTxList } = newState;
            const { id } =
              currentNetworkTxList[currentNetworkTxList.length - 1];
            newTxId = id;
            resolve(newState);
          }
        },
        actionId,
      );
    })
      .then((newState) => dispatch(updateMetamaskState(newState)))
      .then(() => newTxId);
  };
}

export function createSpeedUpTransaction(
  txId: string,
  customGasSettings: CustomGasSettings,
  options: { estimatedBaseFee?: string } = {},
): ThunkAction<void, MetaMaskReduxState, unknown, AnyAction> {
  log.debug('background.createSpeedUpTransaction');
  let newTx: TransactionMeta;

  return (dispatch: MetaMaskReduxDispatch) => {
    const actionId = generateActionId();
    return new Promise<MetaMaskReduxState['metamask']>((resolve, reject) => {
      callBackgroundMethod<MetaMaskReduxState['metamask']>(
        'createSpeedUpTransaction',
        [txId, customGasSettings, { ...options, actionId }],
        (err, newState) => {
          if (err) {
            dispatch(displayWarning(err));
            reject(err);
            return;
          }

          if (newState) {
            const { currentNetworkTxList } = newState;
            newTx = currentNetworkTxList[currentNetworkTxList.length - 1];
            resolve(newState);
          }
        },
        actionId,
      );
    })
      .then((newState) => dispatch(updateMetamaskState(newState)))
      .then(() => newTx);
  };
}

export function createRetryTransaction(
  txId: string,
  customGasSettings: CustomGasSettings,
): ThunkAction<void, MetaMaskReduxState, unknown, AnyAction> {
  let newTx: TransactionMeta;

  return (dispatch: MetaMaskReduxDispatch) => {
    return new Promise<MetaMaskReduxState['metamask']>((resolve, reject) => {
      const actionId = generateActionId();
      callBackgroundMethod<MetaMaskReduxState['metamask']>(
        'createSpeedUpTransaction',
        [txId, customGasSettings, { actionId }],
        (err, newState) => {
          if (err) {
            dispatch(displayWarning(err));
            reject(err);
            return;
          }
          if (newState) {
            const { currentNetworkTxList } = newState;
            newTx = currentNetworkTxList[currentNetworkTxList.length - 1];
            resolve(newState);
          }
        },
      );
    })
      .then((newState) => dispatch(updateMetamaskState(newState)))
      .then(() => newTx);
  };
}

//
// config
//

export function setProviderType(
  type: NetworkType,
): ThunkAction<void, MetaMaskReduxState, unknown, AnyAction> {
  return async (dispatch: MetaMaskReduxDispatch) => {
    log.debug(`background.setProviderType`, type);

    try {
      await submitRequestToBackground('setProviderType', [type]);
    } catch (error) {
      logErrorWithMessage(error);
      dispatch(displayWarning('Had a problem changing networks!'));
    }
  };
}

export function upsertNetworkConfiguration(
  {
    rpcUrl,
    chainId,
    nickname,
    rpcPrefs,
    ticker = EtherDenomination.ETH,
  }: {
    rpcUrl: string;
    chainId: string;
    nickname: string;
    rpcPrefs: RPCDefinition['rpcPrefs'];
    ticker: string;
  },
  {
    setActive,
    source,
  }: {
    setActive: boolean;
    source: string;
  },
): ThunkAction<void, MetaMaskReduxState, unknown, AnyAction> {
  return async (dispatch) => {
    log.debug(
      `background.upsertNetworkConfiguration: ${rpcUrl} ${chainId} ${ticker} ${nickname}`,
    );
    let networkConfigurationId;
    try {
      networkConfigurationId = await submitRequestToBackground(
        'upsertNetworkConfiguration',
        [
          { rpcUrl, chainId, ticker, nickname: nickname || rpcUrl, rpcPrefs },
          { setActive, source, referrer: ORIGIN_METAMASK },
        ],
      );
    } catch (error) {
      log.error(error);
      dispatch(displayWarning('Had a problem adding network!'));
    }
    return networkConfigurationId;
  };
}

export function editAndSetNetworkConfiguration(
  {
    networkConfigurationId,
    rpcUrl,
    chainId,
    nickname,
    rpcPrefs,
    ticker = EtherDenomination.ETH,
  }: {
    networkConfigurationId: string;
    rpcUrl: string;
    chainId: string;
    nickname: string;
    rpcPrefs: RPCDefinition['rpcPrefs'];
    ticker: string;
  },
  { source }: { source: string },
): ThunkAction<void, MetaMaskReduxState, unknown, AnyAction> {
  return async (dispatch) => {
    log.debug(
      `background.removeNetworkConfiguration: ${networkConfigurationId}`,
    );
    try {
      await submitRequestToBackground('removeNetworkConfiguration', [
        networkConfigurationId,
      ]);
    } catch (error) {
      logErrorWithMessage(error);
      dispatch(displayWarning('Had a problem removing network!'));
      return;
    }

    try {
      await submitRequestToBackground('upsertNetworkConfiguration', [
        {
          rpcUrl,
          chainId,
          ticker,
          nickname: nickname || rpcUrl,
          rpcPrefs,
        },
        { setActive: true, referrer: ORIGIN_METAMASK, source },
      ]);
    } catch (error) {
      logErrorWithMessage(error);
      dispatch(displayWarning('Had a problem changing networks!'));
    }
  };
}

<<<<<<< HEAD
export function setRpcTarget(
  newRpcUrl: string,
  chainId: string,
  ticker?: EtherDenomination,
  nickname?: string,
  rpcPrefs?: object,
=======
export function setActiveNetwork(
  networkConfigurationId: string,
>>>>>>> ff20873c
): ThunkAction<void, MetaMaskReduxState, unknown, AnyAction> {
  return async (dispatch) => {
    log.debug(`background.setActiveNetwork: ${networkConfigurationId}`);
    try {
<<<<<<< HEAD
      await submitRequestToBackground('setCustomRpc', [
        newRpcUrl,
        chainId,
        ticker ?? EtherDenomination.ETH,
        nickname || newRpcUrl,
        rpcPrefs,
=======
      await submitRequestToBackground('setActiveNetwork', [
        networkConfigurationId,
>>>>>>> ff20873c
      ]);
    } catch (error) {
      logErrorWithMessage(error);
      dispatch(displayWarning('Had a problem changing networks!'));
    }
  };
}

export function rollbackToPreviousProvider(): ThunkAction<
  void,
  MetaMaskReduxState,
  unknown,
  AnyAction
> {
  return async (dispatch: MetaMaskReduxDispatch) => {
    try {
      await submitRequestToBackground('rollbackToPreviousProvider');
    } catch (error) {
      logErrorWithMessage(error);
      dispatch(displayWarning('Had a problem changing networks!'));
    }
  };
}

export function removeNetworkConfiguration(
  networkConfigurationId: string,
): ThunkAction<Promise<void>, MetaMaskReduxState, unknown, AnyAction> {
  return (dispatch) => {
    log.debug(
      `background.removeNetworkConfiguration: ${networkConfigurationId}`,
    );
    return new Promise((resolve, reject) => {
      callBackgroundMethod(
        'removeNetworkConfiguration',
        [networkConfigurationId],
        (err) => {
          if (err) {
            logErrorWithMessage(err);
            dispatch(displayWarning('Had a problem removing network!'));
            reject(err);
            return;
          }
          resolve();
        },
      );
    });
  };
}

// Calls the addressBookController to add a new address.
export function addToAddressBook(
  recipient: string,
  nickname = '',
  memo = '',
): ThunkAction<void, MetaMaskReduxState, unknown, AnyAction> {
  log.debug(`background.addToAddressBook`);

  return async (dispatch, getState) => {
    const { chainId } = getState().metamask.provider;

    let set;
    try {
      set = await submitRequestToBackground('setAddressBook', [
        toChecksumHexAddress(recipient),
        nickname,
        chainId,
        memo,
      ]);
    } catch (error) {
      logErrorWithMessage(error);
      dispatch(displayWarning('Address book failed to update'));
      throw error;
    }
    if (!set) {
      dispatch(displayWarning('Address book failed to update'));
    }
  };
}

/**
 * @description Calls the addressBookController to remove an existing address.
 * @param chainId
 * @param addressToRemove - Address of the entry to remove from the address book
 */
export function removeFromAddressBook(
  chainId: string,
  addressToRemove: string,
): ThunkAction<void, MetaMaskReduxState, unknown, AnyAction> {
  log.debug(`background.removeFromAddressBook`);

  return async () => {
    await submitRequestToBackground('removeFromAddressBook', [
      chainId,
      toChecksumHexAddress(addressToRemove),
    ]);
  };
}

export function showNetworkDropdown(): Action {
  return {
    type: actionConstants.NETWORK_DROPDOWN_OPEN,
  };
}

export function hideNetworkDropdown() {
  return {
    type: actionConstants.NETWORK_DROPDOWN_CLOSE,
  };
}

type ModalPayload = { name: string } & Record<string, any>;

export function showModal(payload: ModalPayload): PayloadAction<ModalPayload> {
  return {
    type: actionConstants.MODAL_OPEN,
    payload,
  };
}

export function hideModal(): Action {
  return {
    type: actionConstants.MODAL_CLOSE,
  };
}

export function closeCurrentNotificationWindow(): ThunkAction<
  void,
  MetaMaskReduxState,
  unknown,
  AnyAction
> {
  return (_, getState) => {
    if (
      getEnvironmentType() === ENVIRONMENT_TYPE_NOTIFICATION &&
      !hasUnconfirmedTransactions(getState())
    ) {
      closeNotificationPopup();
    }
  };
}

export function showAlert(msg: string): PayloadAction<string> {
  return {
    type: actionConstants.ALERT_OPEN,
    payload: msg,
  };
}

export function hideAlert(): Action {
  return {
    type: actionConstants.ALERT_CLOSE,
  };
}

/**
 * TODO: this should be moved somewhere else when it makese sense to do so
 */
interface NftDropDownState {
  [address: string]: {
    [chainId: string]: {
      [nftAddress: string]: boolean;
    };
  };
}

export function updateNftDropDownState(
  value: NftDropDownState,
): ThunkAction<void, MetaMaskReduxState, unknown, AnyAction> {
  return async (dispatch: MetaMaskReduxDispatch) => {
    await submitRequestToBackground('updateNftDropDownState', [value]);
    await forceUpdateMetamaskState(dispatch);
  };
}

interface QrCodeData {
  // Address when a Ethereum Address has been detected
  type?: 'address' | string;
  // contains an address key when Ethereum Address detected
  values?: { address?: string } & Json;
}

/**
 * This action will receive two types of values via qrCodeData
 * an object with the following structure {type, values}
 * or null (used to clear the previous value)
 *
 * @param qrCodeData
 */
export function qrCodeDetected(
  qrCodeData: QrCodeData,
): ThunkAction<void, MetaMaskReduxState, unknown, AnyAction> {
  return async (dispatch: MetaMaskReduxDispatch) => {
    await dispatch({
      type: actionConstants.QR_CODE_DETECTED,
      value: qrCodeData,
    });

    // If on the send page, the send slice will listen for the QR_CODE_DETECTED
    // action and update its state. Address changes need to recompute gasLimit
    // so we fire this method so that the send page gasLimit can be recomputed
    dispatch(computeEstimatedGasLimit());
  };
}

export function showLoadingIndication(
  message?: string | ReactFragment,
): PayloadAction<string | ReactFragment | undefined> {
  return {
    type: actionConstants.SHOW_LOADING,
    payload: message,
  };
}

export function setHardwareWalletDefaultHdPath({
  device,
  path,
}: {
  device: HardwareDeviceNames;
  path: string;
}): PayloadAction<{ device: HardwareDeviceNames; path: string }> {
  return {
    type: actionConstants.SET_HARDWARE_WALLET_DEFAULT_HD_PATH,
    payload: { device, path },
  };
}

export function hideLoadingIndication(): Action {
  return {
    type: actionConstants.HIDE_LOADING,
  };
}

export function displayWarning(payload: unknown): PayloadAction<string> {
  if (isErrorWithMessage(payload)) {
    return {
      type: actionConstants.DISPLAY_WARNING,
      payload: payload.message,
    };
  } else if (typeof payload === 'string') {
    return {
      type: actionConstants.DISPLAY_WARNING,
      payload,
    };
  }
  return {
    type: actionConstants.DISPLAY_WARNING,
    payload: `${payload}`,
  };
}

export function hideWarning() {
  return {
    type: actionConstants.HIDE_WARNING,
  };
}

export function exportAccount(
  password: string,
  address: string,
): ThunkAction<void, MetaMaskReduxState, unknown, AnyAction> {
  return function (dispatch) {
    dispatch(showLoadingIndication());

    log.debug(`background.verifyPassword`);
    return new Promise<string>((resolve, reject) => {
      callBackgroundMethod('verifyPassword', [password], function (err) {
        if (err) {
          log.error('Error in verifying password.');
          dispatch(hideLoadingIndication());
          dispatch(displayWarning('Incorrect Password.'));
          reject(err);
          return;
        }
        log.debug(`background.exportAccount`);
        callBackgroundMethod<string>(
          'exportAccount',
          [address, password],
          function (err2, result) {
            dispatch(hideLoadingIndication());

            if (err2) {
              logErrorWithMessage(err2);
              dispatch(displayWarning('Had a problem exporting the account.'));
              reject(err2);
              return;
            }

            dispatch(showPrivateKey(result as string));
            resolve(result as string);
          },
        );
      });
    });
  };
}

export function exportAccounts(
  password: string,
  addresses: string[],
): ThunkAction<Promise<string[]>, MetaMaskReduxState, unknown, AnyAction> {
  return function (dispatch) {
    log.debug(`background.verifyPassword`);
    return new Promise<string[]>((resolve, reject) => {
      callBackgroundMethod('verifyPassword', [password], function (err) {
        if (err) {
          log.error('Error in submitting password.');
          reject(err);
          return;
        }
        log.debug(`background.exportAccounts`);
        const accountPromises = addresses.map(
          (address) =>
            new Promise<string>((resolve2, reject2) =>
              callBackgroundMethod<string>(
                'exportAccount',
                [address, password],
                function (err2, result) {
                  if (err2) {
                    logErrorWithMessage(err2);
                    dispatch(
                      displayWarning('Had a problem exporting the account.'),
                    );
                    reject2(err2);
                    return;
                  }
                  resolve2(result as string);
                },
              ),
            ),
        );
        resolve(Promise.all(accountPromises));
      });
    });
  };
}

export function showPrivateKey(key: string): PayloadAction<string> {
  return {
    type: actionConstants.SHOW_PRIVATE_KEY,
    payload: key,
  };
}

export function setAccountLabel(
  account: string,
  label: string,
): ThunkAction<Promise<string>, MetaMaskReduxState, unknown, AnyAction> {
  return (dispatch: MetaMaskReduxDispatch) => {
    dispatch(showLoadingIndication());
    log.debug(`background.setAccountLabel`);

    return new Promise((resolve, reject) => {
      callBackgroundMethod('setAccountLabel', [account, label], (err) => {
        dispatch(hideLoadingIndication());

        if (err) {
          dispatch(displayWarning(err));
          reject(err);
          return;
        }

        dispatch({
          type: actionConstants.SET_ACCOUNT_LABEL,
          value: { account, label },
        });
        resolve(account);
      });
    });
  };
}

export function clearAccountDetails(): Action {
  return {
    type: actionConstants.CLEAR_ACCOUNT_DETAILS,
  };
}

export function showSendTokenPage(): Action {
  return {
    type: actionConstants.SHOW_SEND_TOKEN_PAGE,
  };
}

// TODO: Lift to shared folder when it makes sense
interface TemporaryFeatureFlagDef {
  [feature: string]: boolean;
}
interface TemporaryPreferenceFlagDef {
  [preference: string]: boolean;
}

export function setFeatureFlag(
  feature: string,
  activated: boolean,
  notificationType: string,
): ThunkAction<
  Promise<TemporaryFeatureFlagDef>,
  MetaMaskReduxState,
  unknown,
  AnyAction
> {
  return (dispatch: MetaMaskReduxDispatch) => {
    dispatch(showLoadingIndication());
    return new Promise((resolve, reject) => {
      callBackgroundMethod<TemporaryFeatureFlagDef>(
        'setFeatureFlag',
        [feature, activated],
        (err, updatedFeatureFlags) => {
          dispatch(hideLoadingIndication());
          if (err) {
            dispatch(displayWarning(err));
            reject(err);
            return;
          }
          notificationType && dispatch(showModal({ name: notificationType }));
          resolve(updatedFeatureFlags as TemporaryFeatureFlagDef);
        },
      );
    });
  };
}

export function setPreference(
  preference: string,
  value: boolean | string,
): ThunkAction<
  Promise<TemporaryPreferenceFlagDef>,
  MetaMaskReduxState,
  unknown,
  AnyAction
> {
  return (dispatch: MetaMaskReduxDispatch) => {
    dispatch(showLoadingIndication());
    return new Promise<TemporaryPreferenceFlagDef>((resolve, reject) => {
      callBackgroundMethod<TemporaryPreferenceFlagDef>(
        'setPreference',
        [preference, value],
        (err, updatedPreferences) => {
          dispatch(hideLoadingIndication());

          if (err) {
            dispatch(displayWarning(err));
            reject(err);
            return;
          }

          resolve(updatedPreferences as TemporaryPreferenceFlagDef);
        },
      );
    });
  };
}

export function setDefaultHomeActiveTabName(
  value: string,
): ThunkAction<void, MetaMaskReduxState, unknown, AnyAction> {
  return async (dispatch: MetaMaskReduxDispatch) => {
    await submitRequestToBackground('setDefaultHomeActiveTabName', [value]);
    await forceUpdateMetamaskState(dispatch);
  };
}

export function setUseNativeCurrencyAsPrimaryCurrencyPreference(
  value: boolean,
) {
  return setPreference('useNativeCurrencyAsPrimaryCurrency', value);
}

export function setHideZeroBalanceTokens(value: boolean) {
  return setPreference('hideZeroBalanceTokens', value);
}

export function setShowFiatConversionOnTestnetsPreference(value: boolean) {
  return setPreference('showFiatInTestnets', value);
}

export function setShowTestNetworks(value: boolean) {
  return setPreference('showTestNetworks', value);
}

export function setAutoLockTimeLimit(value: boolean) {
  return setPreference('autoLockTimeLimit', value);
}

export function setCompletedOnboarding(): ThunkAction<
  void,
  MetaMaskReduxState,
  unknown,
  AnyAction
> {
  return async (dispatch: MetaMaskReduxDispatch) => {
    dispatch(showLoadingIndication());

    try {
      await submitRequestToBackground('completeOnboarding');
      dispatch(completeOnboarding());
    } catch (err) {
      dispatch(displayWarning(err));
      throw err;
    } finally {
      dispatch(hideLoadingIndication());
    }
  };
}

export function completeOnboarding() {
  return {
    type: actionConstants.COMPLETE_ONBOARDING,
  };
}

export function setMouseUserState(
  isMouseUser: boolean,
): PayloadAction<boolean> {
  return {
    type: actionConstants.SET_MOUSE_USER_STATE,
    payload: isMouseUser,
  };
}

export async function forceUpdateMetamaskState(
  dispatch: MetaMaskReduxDispatch,
) {
  log.debug(`background.getState`);

  let newState;
  try {
    newState = await submitRequestToBackground<MetaMaskReduxState['metamask']>(
      'getState',
    );
  } catch (error) {
    dispatch(displayWarning(error));
    throw error;
  }

  dispatch(updateMetamaskState(newState));
  return newState;
}

export function toggleAccountMenu() {
  return {
    type: actionConstants.TOGGLE_ACCOUNT_MENU,
  };
}

export function setParticipateInMetaMetrics(
  participationPreference: boolean,
): ThunkAction<
  Promise<[boolean, string]>,
  MetaMaskReduxState,
  unknown,
  AnyAction
> {
  return (dispatch: MetaMaskReduxDispatch) => {
    log.debug(`background.setParticipateInMetaMetrics`);
    return new Promise((resolve, reject) => {
      callBackgroundMethod<string>(
        'setParticipateInMetaMetrics',
        [participationPreference],
        (err, metaMetricsId) => {
          log.debug(err);
          if (err) {
            dispatch(displayWarning(err));
            reject(err);
            return;
          }

          dispatch({
            type: actionConstants.SET_PARTICIPATE_IN_METAMETRICS,
            value: participationPreference,
          });
          resolve([participationPreference, metaMetricsId as string]);
        },
      );
    });
  };
}

export function setUseBlockie(
  val: boolean,
): ThunkAction<void, MetaMaskReduxState, unknown, AnyAction> {
  return (dispatch: MetaMaskReduxDispatch) => {
    dispatch(showLoadingIndication());
    log.debug(`background.setUseBlockie`);
    callBackgroundMethod('setUseBlockie', [val], (err) => {
      dispatch(hideLoadingIndication());
      if (err) {
        dispatch(displayWarning(err));
      }
    });
  };
}

export function setUseNonceField(
  val: boolean,
): ThunkAction<void, MetaMaskReduxState, unknown, AnyAction> {
  return async (dispatch: MetaMaskReduxDispatch) => {
    dispatch(showLoadingIndication());
    log.debug(`background.setUseNonceField`);
    try {
      await submitRequestToBackground('setUseNonceField', [val]);
    } catch (error) {
      dispatch(displayWarning(error));
    }
    dispatch(hideLoadingIndication());
  };
}

export function setUsePhishDetect(
  val: boolean,
): ThunkAction<void, MetaMaskReduxState, unknown, AnyAction> {
  return (dispatch: MetaMaskReduxDispatch) => {
    dispatch(showLoadingIndication());
    log.debug(`background.setUsePhishDetect`);
    callBackgroundMethod('setUsePhishDetect', [val], (err) => {
      dispatch(hideLoadingIndication());
      if (err) {
        dispatch(displayWarning(err));
      }
    });
  };
}

export function setUseMultiAccountBalanceChecker(
  val: boolean,
): ThunkAction<void, MetaMaskReduxState, unknown, AnyAction> {
  return (dispatch: MetaMaskReduxDispatch) => {
    dispatch(showLoadingIndication());
    log.debug(`background.setUseMultiAccountBalanceChecker`);
    callBackgroundMethod('setUseMultiAccountBalanceChecker', [val], (err) => {
      dispatch(hideLoadingIndication());
      if (err) {
        dispatch(displayWarning(err));
      }
    });
  };
}

export function setUseTokenDetection(
  val: boolean,
): ThunkAction<void, MetaMaskReduxState, unknown, AnyAction> {
  return (dispatch: MetaMaskReduxDispatch) => {
    dispatch(showLoadingIndication());
    log.debug(`background.setUseTokenDetection`);
    callBackgroundMethod('setUseTokenDetection', [val], (err) => {
      dispatch(hideLoadingIndication());
      if (err) {
        dispatch(displayWarning(err));
      }
    });
  };
}

export function setUseNftDetection(
  val: boolean,
): ThunkAction<void, MetaMaskReduxState, unknown, AnyAction> {
  return (dispatch: MetaMaskReduxDispatch) => {
    dispatch(showLoadingIndication());
    log.debug(`background.setUseNftDetection`);
    callBackgroundMethod('setUseNftDetection', [val], (err) => {
      dispatch(hideLoadingIndication());
      if (err) {
        dispatch(displayWarning(err));
      }
    });
  };
}

export function setUseCurrencyRateCheck(
  val: boolean,
): ThunkAction<void, MetaMaskReduxState, unknown, AnyAction> {
  return (dispatch: MetaMaskReduxDispatch) => {
    dispatch(showLoadingIndication());
    log.debug(`background.setUseCurrencyRateCheck`);
    callBackgroundMethod('setUseCurrencyRateCheck', [val], (err) => {
      dispatch(hideLoadingIndication());
      if (err) {
        dispatch(displayWarning(err));
      }
    });
  };
}

export function setOpenSeaEnabled(
  val: boolean,
): ThunkAction<void, MetaMaskReduxState, unknown, AnyAction> {
  return (dispatch: MetaMaskReduxDispatch) => {
    dispatch(showLoadingIndication());
    log.debug(`background.setOpenSeaEnabled`);
    callBackgroundMethod('setOpenSeaEnabled', [val], (err) => {
      dispatch(hideLoadingIndication());
      if (err) {
        dispatch(displayWarning(err));
      }
    });
  };
}

export function detectNfts(): ThunkAction<
  void,
  MetaMaskReduxState,
  unknown,
  AnyAction
> {
  return async (dispatch: MetaMaskReduxDispatch) => {
    dispatch(showLoadingIndication());
    log.debug(`background.detectNfts`);
    await submitRequestToBackground('detectNfts');
    dispatch(hideLoadingIndication());
    await forceUpdateMetamaskState(dispatch);
  };
}

export function setAdvancedGasFee(
  val: { maxBaseFee?: Hex; priorityFee?: Hex } | null,
): ThunkAction<void, MetaMaskReduxState, unknown, AnyAction> {
  return (dispatch: MetaMaskReduxDispatch) => {
    dispatch(showLoadingIndication());
    log.debug(`background.setAdvancedGasFee`);
    callBackgroundMethod('setAdvancedGasFee', [val], (err) => {
      dispatch(hideLoadingIndication());
      if (err) {
        dispatch(displayWarning(err));
      }
    });
  };
}

export function setTheme(
  val: ThemeType,
): ThunkAction<void, MetaMaskReduxState, unknown, AnyAction> {
  return async (dispatch: MetaMaskReduxDispatch) => {
    dispatch(showLoadingIndication());
    log.debug(`background.setTheme`);
    try {
      await submitRequestToBackground('setTheme', [val]);
    } finally {
      dispatch(hideLoadingIndication());
    }
  };
}

export function setIpfsGateway(
  val: string,
): ThunkAction<void, MetaMaskReduxState, unknown, AnyAction> {
  return (dispatch: MetaMaskReduxDispatch) => {
    log.debug(`background.setIpfsGateway`);
    callBackgroundMethod('setIpfsGateway', [val], (err) => {
      if (err) {
        dispatch(displayWarning(err));
      }
    });
  };
}

export function updateCurrentLocale(
  key: string,
): ThunkAction<void, MetaMaskReduxState, unknown, AnyAction> {
  return async (dispatch: MetaMaskReduxDispatch) => {
    dispatch(showLoadingIndication());

    try {
      await loadRelativeTimeFormatLocaleData(key);
      const localeMessages = await fetchLocale(key);
      const textDirection = await submitRequestToBackground<
        'rtl' | 'ltr' | 'auto'
      >('setCurrentLocale', [key]);
      await switchDirection(textDirection);
      dispatch(setCurrentLocale(key, localeMessages));
    } catch (error) {
      dispatch(displayWarning(error));
      return;
    } finally {
      dispatch(hideLoadingIndication());
    }
  };
}

export function setCurrentLocale(
  locale: string,
  messages: {
    [translationKey: string]: { message: string; description?: string };
  },
): PayloadAction<{
  locale: string;
  messages: {
    [translationKey: string]: { message: string; description?: string };
  };
}> {
  return {
    type: actionConstants.SET_CURRENT_LOCALE,
    payload: {
      locale,
      messages,
    },
  };
}

export function setPendingTokens(pendingTokens: {
  customToken?: Token;
  selectedTokens?: {
    [address: string]: Token & { isCustom?: boolean; unlisted?: boolean };
  };
  tokenAddressList: string[];
}) {
  const {
    customToken,
    selectedTokens = {},
    tokenAddressList = [],
  } = pendingTokens;
  const tokens =
    customToken?.address &&
    customToken?.symbol &&
    Boolean(customToken?.decimals >= 0 && customToken?.decimals <= 36)
      ? {
          ...selectedTokens,
          [customToken.address]: {
            ...customToken,
            isCustom: true,
          },
        }
      : selectedTokens;

  Object.keys(tokens).forEach((tokenAddress) => {
    tokens[tokenAddress].unlisted = !tokenAddressList.find((addr) =>
      isEqualCaseInsensitive(addr, tokenAddress),
    );
  });

  return {
    type: actionConstants.SET_PENDING_TOKENS,
    payload: tokens,
  };
}

// Swaps

export function setSwapsLiveness(
  swapsLiveness: boolean,
): ThunkAction<void, MetaMaskReduxState, unknown, AnyAction> {
  return async (dispatch: MetaMaskReduxDispatch) => {
    await submitRequestToBackground('setSwapsLiveness', [swapsLiveness]);
    await forceUpdateMetamaskState(dispatch);
  };
}

export function setSwapsFeatureFlags(
  featureFlags: TemporaryFeatureFlagDef,
): ThunkAction<void, MetaMaskReduxState, unknown, AnyAction> {
  return async (dispatch: MetaMaskReduxDispatch) => {
    await submitRequestToBackground('setSwapsFeatureFlags', [featureFlags]);
    await forceUpdateMetamaskState(dispatch);
  };
}

export function fetchAndSetQuotes(
  fetchParams: {
    slippage: string;
    sourceToken: string;
    destinationToken: string;
    value: string;
    fromAddress: string;
    destinationTokenAddedForSwap: string;
    balanceError: string;
    sourceDecimals: number;
  },
  fetchParamsMetaData: {
    sourceTokenInfo: Token;
    destinationTokenInfo: Token;
    accountBalance: string;
    chainId: string;
  },
): ThunkAction<
  Promise<
    [
      { destinationAmount: string; decimals: number; aggregator: string },
      string,
    ]
  >,
  MetaMaskReduxState,
  unknown,
  AnyAction
> {
  return async (dispatch: MetaMaskReduxDispatch) => {
    const [quotes, selectedAggId] = await submitRequestToBackground(
      'fetchAndSetQuotes',
      [fetchParams, fetchParamsMetaData],
    );
    await forceUpdateMetamaskState(dispatch);
    return [quotes, selectedAggId];
  };
}

export function setSelectedQuoteAggId(
  aggId: string,
): ThunkAction<void, MetaMaskReduxState, unknown, AnyAction> {
  return async (dispatch: MetaMaskReduxDispatch) => {
    await submitRequestToBackground('setSelectedQuoteAggId', [aggId]);
    await forceUpdateMetamaskState(dispatch);
  };
}

export function setSwapsTokens(
  tokens: Token[],
): ThunkAction<void, MetaMaskReduxState, unknown, AnyAction> {
  return async (dispatch: MetaMaskReduxDispatch) => {
    await submitRequestToBackground('setSwapsTokens', [tokens]);
    await forceUpdateMetamaskState(dispatch);
  };
}

export function clearSwapsQuotes(): ThunkAction<
  void,
  MetaMaskReduxState,
  unknown,
  AnyAction
> {
  return async (dispatch: MetaMaskReduxDispatch) => {
    await submitRequestToBackground('clearSwapsQuotes');
    await forceUpdateMetamaskState(dispatch);
  };
}

export function resetBackgroundSwapsState(): ThunkAction<
  void,
  MetaMaskReduxState,
  unknown,
  AnyAction
> {
  return async (dispatch: MetaMaskReduxDispatch) => {
    await submitRequestToBackground('resetSwapsState');
    await forceUpdateMetamaskState(dispatch);
  };
}

export function setCustomApproveTxData(
  data: string,
): ThunkAction<void, MetaMaskReduxState, unknown, AnyAction> {
  return async (dispatch: MetaMaskReduxDispatch) => {
    await submitRequestToBackground('setCustomApproveTxData', [data]);
    await forceUpdateMetamaskState(dispatch);
  };
}

export function setSwapsTxGasPrice(
  gasPrice: string,
): ThunkAction<void, MetaMaskReduxState, unknown, AnyAction> {
  return async (dispatch: MetaMaskReduxDispatch) => {
    await submitRequestToBackground('setSwapsTxGasPrice', [gasPrice]);
    await forceUpdateMetamaskState(dispatch);
  };
}

export function setSwapsTxGasLimit(
  gasLimit: string,
): ThunkAction<void, MetaMaskReduxState, unknown, AnyAction> {
  return async (dispatch: MetaMaskReduxDispatch) => {
    await submitRequestToBackground('setSwapsTxGasLimit', [gasLimit, true]);
    await forceUpdateMetamaskState(dispatch);
  };
}

export function updateCustomSwapsEIP1559GasParams({
  gasLimit,
  maxFeePerGas,
  maxPriorityFeePerGas,
}: {
  gasLimit: string;
  maxFeePerGas: string;
  maxPriorityFeePerGas: string;
}): ThunkAction<void, MetaMaskReduxState, unknown, AnyAction> {
  return async (dispatch: MetaMaskReduxDispatch) => {
    await Promise.all([
      submitRequestToBackground('setSwapsTxGasLimit', [gasLimit]),
      submitRequestToBackground('setSwapsTxMaxFeePerGas', [maxFeePerGas]),
      submitRequestToBackground('setSwapsTxMaxFeePriorityPerGas', [
        maxPriorityFeePerGas,
      ]),
    ]);
    await forceUpdateMetamaskState(dispatch);
  };
}

// Note that the type widening happening below will resolve when we switch gas
// constants to TypeScript, at which point we'll get better type safety.
// TODO: Remove this comment when gas constants is typescript
export function updateSwapsUserFeeLevel(
  swapsCustomUserFeeLevel: PriorityLevels,
): ThunkAction<void, MetaMaskReduxState, unknown, AnyAction> {
  return async (dispatch: MetaMaskReduxDispatch) => {
    await submitRequestToBackground('setSwapsUserFeeLevel', [
      swapsCustomUserFeeLevel,
    ]);
    await forceUpdateMetamaskState(dispatch);
  };
}

export function setSwapsQuotesPollingLimitEnabled(
  quotesPollingLimitEnabled: boolean,
): ThunkAction<void, MetaMaskReduxState, unknown, AnyAction> {
  return async (dispatch: MetaMaskReduxDispatch) => {
    await submitRequestToBackground('setSwapsQuotesPollingLimitEnabled', [
      quotesPollingLimitEnabled,
    ]);
    await forceUpdateMetamaskState(dispatch);
  };
}

export function setTradeTxId(
  tradeTxId: string,
): ThunkAction<void, MetaMaskReduxState, unknown, AnyAction> {
  return async (dispatch: MetaMaskReduxDispatch) => {
    await submitRequestToBackground('setTradeTxId', [tradeTxId]);
    await forceUpdateMetamaskState(dispatch);
  };
}

export function setApproveTxId(
  approveTxId: string,
): ThunkAction<void, MetaMaskReduxState, unknown, AnyAction> {
  return async (dispatch: MetaMaskReduxDispatch) => {
    await submitRequestToBackground('setApproveTxId', [approveTxId]);
    await forceUpdateMetamaskState(dispatch);
  };
}

export function safeRefetchQuotes(): ThunkAction<
  void,
  MetaMaskReduxState,
  unknown,
  AnyAction
> {
  return async (dispatch: MetaMaskReduxDispatch) => {
    await submitRequestToBackground('safeRefetchQuotes');
    await forceUpdateMetamaskState(dispatch);
  };
}

export function stopPollingForQuotes(): ThunkAction<
  void,
  MetaMaskReduxState,
  unknown,
  AnyAction
> {
  return async (dispatch: MetaMaskReduxDispatch) => {
    await submitRequestToBackground('stopPollingForQuotes');
    await forceUpdateMetamaskState(dispatch);
  };
}

export function setBackgroundSwapRouteState(
  routeState: '' | 'loading' | 'awaiting' | 'smartTransactionStatus',
): ThunkAction<void, MetaMaskReduxState, unknown, AnyAction> {
  return async (dispatch: MetaMaskReduxDispatch) => {
    await submitRequestToBackground('setBackgroundSwapRouteState', [
      routeState,
    ]);
    await forceUpdateMetamaskState(dispatch);
  };
}

export function resetSwapsPostFetchState(): ThunkAction<
  void,
  MetaMaskReduxState,
  unknown,
  AnyAction
> {
  return async (dispatch: MetaMaskReduxDispatch) => {
    await submitRequestToBackground('resetPostFetchState');
    await forceUpdateMetamaskState(dispatch);
  };
}

export function setSwapsErrorKey(
  errorKey: string,
): ThunkAction<void, MetaMaskReduxState, unknown, AnyAction> {
  return async (dispatch: MetaMaskReduxDispatch) => {
    await submitRequestToBackground('setSwapsErrorKey', [errorKey]);
    await forceUpdateMetamaskState(dispatch);
  };
}

export function setInitialGasEstimate(
  initialAggId: string,
): ThunkAction<void, MetaMaskReduxState, unknown, AnyAction> {
  return async (dispatch: MetaMaskReduxDispatch) => {
    await submitRequestToBackground('setInitialGasEstimate', [initialAggId]);
    await forceUpdateMetamaskState(dispatch);
  };
}

// Permissions

export function requestAccountsPermissionWithId(
  origin: string,
): ThunkAction<void, MetaMaskReduxState, unknown, AnyAction> {
  return async (dispatch: MetaMaskReduxDispatch) => {
    const id = await submitRequestToBackground(
      'requestAccountsPermissionWithId',
      [origin],
    );
    await forceUpdateMetamaskState(dispatch);
    return id;
  };
}

/**
 * Approves the permissions request.
 *
 * @param request - The permissions request to approve.
 */
export function approvePermissionsRequest(
  request: PermissionsRequest,
): ThunkAction<void, MetaMaskReduxState, unknown, AnyAction> {
  return (dispatch: MetaMaskReduxDispatch) => {
    callBackgroundMethod('approvePermissionsRequest', [request], (err) => {
      if (err) {
        dispatch(displayWarning(err));
      }
      forceUpdateMetamaskState(dispatch);
    });
  };
}

/**
 * Rejects the permissions request with the given ID.
 *
 * @param requestId - The id of the request to be rejected
 */
export function rejectPermissionsRequest(
  requestId: string,
): ThunkAction<void, MetaMaskReduxState, unknown, AnyAction> {
  return (dispatch: MetaMaskReduxDispatch) => {
    return new Promise((resolve, reject) => {
      callBackgroundMethod('rejectPermissionsRequest', [requestId], (err) => {
        if (err) {
          dispatch(displayWarning(err));
          reject(err);
          return;
        }
        forceUpdateMetamaskState(dispatch).then(resolve).catch(reject);
      });
    });
  };
}

/**
 * Clears the given permissions for the given origin.
 *
 * @param subjects
 */
export function removePermissionsFor(
  subjects: Record<string, NonEmptyArray<string>>,
): ThunkAction<void, MetaMaskReduxState, unknown, AnyAction> {
  return (dispatch: MetaMaskReduxDispatch) => {
    callBackgroundMethod('removePermissionsFor', [subjects], (err) => {
      if (err) {
        dispatch(displayWarning(err));
      }
    });
  };
}

///: BEGIN:ONLY_INCLUDE_IN(flask)
/**
 * Updates the caveat value for the specified origin, permission and caveat type.
 *
 * @param origin
 * @param target
 * @param caveatType
 * @param caveatValue
 */
export function updateCaveat(
  origin: string,
  target: string,
  caveatType: string,
  caveatValue: Record<string, Json>,
): ThunkAction<void, MetaMaskReduxState, unknown, AnyAction> {
  return (dispatch) => {
    callBackgroundMethod(
      'updateCaveat',
      [origin, target, caveatType, caveatValue],
      (err) => {
        if (err) {
          dispatch(displayWarning(err));
        }
      },
    );
  };
}
///: END:ONLY_INCLUDE_IN

// Pending Approvals

/**
 * Resolves a pending approval and closes the current notification window if no
 * further approvals are pending after the background state updates.
 *
 * @param id - The pending approval id
 * @param [value] - The value required to confirm a pending approval
 */
export function resolvePendingApproval(
  id: string,
  value: unknown,
): ThunkAction<void, MetaMaskReduxState, unknown, AnyAction> {
  return async (dispatch: MetaMaskReduxDispatch) => {
    await submitRequestToBackground('resolvePendingApproval', [id, value]);
    // Before closing the current window, check if any additional confirmations
    // are added as a result of this confirmation being accepted
    const { pendingApprovals } = await forceUpdateMetamaskState(dispatch);
    if (Object.values(pendingApprovals).length === 0) {
      dispatch(closeCurrentNotificationWindow());
    }
  };
}

/**
 * Rejects a pending approval and closes the current notification window if no
 * further approvals are pending after the background state updates.
 *
 * @param id - The pending approval id
 * @param [error] - The error to throw when rejecting the approval
 */
export function rejectPendingApproval(
  id: string,
  error: unknown,
): ThunkAction<void, MetaMaskReduxState, unknown, AnyAction> {
  return async (dispatch: MetaMaskReduxDispatch) => {
    await submitRequestToBackground('rejectPendingApproval', [id, error]);
    // Before closing the current window, check if any additional confirmations
    // are added as a result of this confirmation being rejected
    const { pendingApprovals } = await forceUpdateMetamaskState(dispatch);
    if (Object.values(pendingApprovals).length === 0) {
      dispatch(closeCurrentNotificationWindow());
    }
  };
}

export function setFirstTimeFlowType(
  type: 'create' | 'import',
): ThunkAction<void, MetaMaskReduxState, unknown, AnyAction> {
  return (dispatch: MetaMaskReduxDispatch) => {
    log.debug(`background.setFirstTimeFlowType`);
    callBackgroundMethod('setFirstTimeFlowType', [type], (err) => {
      if (err) {
        dispatch(displayWarning(err));
      }
    });
    dispatch({
      type: actionConstants.SET_FIRST_TIME_FLOW_TYPE,
      value: type,
    });
  };
}

export function setSelectedNetworkConfigurationId(
  networkConfigurationId: string,
): PayloadAction<string> {
  return {
    type: actionConstants.SET_SELECTED_NETWORK_CONFIGURATION_ID,
    payload: networkConfigurationId,
  };
}

export function setNewNetworkAdded({
  networkConfigurationId,
  nickname,
}: {
  networkConfigurationId: string;
  nickname: string;
}): PayloadAction<object> {
  return {
    type: actionConstants.SET_NEW_NETWORK_ADDED,
    payload: { networkConfigurationId, nickname },
  };
}

export function setNewNftAddedMessage(
  newNftAddedMessage: string,
): PayloadAction<string> {
  return {
    type: actionConstants.SET_NEW_NFT_ADDED_MESSAGE,
    payload: newNftAddedMessage,
  };
}

export function setRemoveNftMessage(
  removeNftMessage: string,
): PayloadAction<string> {
  return {
    type: actionConstants.SET_REMOVE_NFT_MESSAGE,
    payload: removeNftMessage,
  };
}

export function setNewTokensImported(
  newTokensImported: string,
): PayloadAction<string> {
  return {
    type: actionConstants.SET_NEW_TOKENS_IMPORTED,
    payload: newTokensImported,
  };
}

export function setLastActiveTime(): ThunkAction<
  void,
  MetaMaskReduxState,
  unknown,
  AnyAction
> {
  return (dispatch: MetaMaskReduxDispatch) => {
    callBackgroundMethod('setLastActiveTime', [], (err) => {
      if (err) {
        dispatch(displayWarning(err));
      }
    });
  };
}

export function setDismissSeedBackUpReminder(
  value: boolean,
): ThunkAction<void, MetaMaskReduxState, unknown, AnyAction> {
  return async (dispatch: MetaMaskReduxDispatch) => {
    dispatch(showLoadingIndication());
    await submitRequestToBackground('setDismissSeedBackUpReminder', [value]);
    dispatch(hideLoadingIndication());
  };
}

export function setDisabledRpcMethodPreference(
  methodName: string,
  value: number,
): ThunkAction<void, MetaMaskReduxState, unknown, AnyAction> {
  return async (dispatch: MetaMaskReduxDispatch) => {
    dispatch(showLoadingIndication());
    await submitRequestToBackground('setDisabledRpcMethodPreference', [
      methodName,
      value,
    ]);
    dispatch(hideLoadingIndication());
  };
}

export function getRpcMethodPreferences(): ThunkAction<
  void,
  MetaMaskReduxState,
  unknown,
  AnyAction
> {
  return async (dispatch: MetaMaskReduxDispatch) => {
    dispatch(showLoadingIndication());
    await submitRequestToBackground('getRpcMethodPreferences', []);
    dispatch(hideLoadingIndication());
  };
}

export function setConnectedStatusPopoverHasBeenShown(): ThunkAction<
  void,
  MetaMaskReduxState,
  unknown,
  AnyAction
> {
  return () => {
    callBackgroundMethod('setConnectedStatusPopoverHasBeenShown', [], (err) => {
      if (isErrorWithMessage(err)) {
        throw new Error(err.message);
      }
    });
  };
}

export function setRecoveryPhraseReminderHasBeenShown() {
  return () => {
    callBackgroundMethod('setRecoveryPhraseReminderHasBeenShown', [], (err) => {
      if (isErrorWithMessage(err)) {
        throw new Error(err.message);
      }
    });
  };
}

export function setRecoveryPhraseReminderLastShown(
  lastShown: number,
): ThunkAction<void, MetaMaskReduxState, unknown, AnyAction> {
  return () => {
    callBackgroundMethod(
      'setRecoveryPhraseReminderLastShown',
      [lastShown],
      (err) => {
        if (isErrorWithMessage(err)) {
          throw new Error(err.message);
        }
      },
    );
  };
}

export function setOutdatedBrowserWarningLastShown(lastShown: number) {
  return async () => {
    await submitRequestToBackground('setOutdatedBrowserWarningLastShown', [
      lastShown,
    ]);
  };
}

export function getContractMethodData(
  data = '',
): ThunkAction<void, MetaMaskReduxState, unknown, AnyAction> {
  return async (dispatch: MetaMaskReduxDispatch, getState) => {
    const prefixedData = addHexPrefix(data);
    const fourBytePrefix = prefixedData.slice(0, 10);
    if (fourBytePrefix.length < 10) {
      return {};
    }
    const { knownMethodData } = getState().metamask;
    if (
      knownMethodData?.[fourBytePrefix] &&
      Object.keys(knownMethodData[fourBytePrefix]).length !== 0
    ) {
      return knownMethodData[fourBytePrefix];
    }

    log.debug(`loadingMethodData`);

    const { name, params } = (await getMethodDataAsync(fourBytePrefix)) as {
      name: string;
      params: unknown;
    };

    callBackgroundMethod(
      'addKnownMethodData',
      [fourBytePrefix, { name, params }],
      (err) => {
        if (err) {
          dispatch(displayWarning(err));
        }
      },
    );
    return { name, params };
  };
}

export function setSeedPhraseBackedUp(
  seedPhraseBackupState: boolean,
): ThunkAction<void, MetaMaskReduxState, unknown, AnyAction> {
  return (dispatch: MetaMaskReduxDispatch) => {
    log.debug(`background.setSeedPhraseBackedUp`);
    return new Promise((resolve, reject) => {
      callBackgroundMethod(
        'setSeedPhraseBackedUp',
        [seedPhraseBackupState],
        (err) => {
          if (err) {
            dispatch(displayWarning(err));
            reject(err);
            return;
          }
          forceUpdateMetamaskState(dispatch).then(resolve).catch(reject);
        },
      );
    });
  };
}

export function setNextNonce(nextNonce: string): PayloadAction<string> {
  return {
    type: actionConstants.SET_NEXT_NONCE,
    payload: nextNonce,
  };
}

/**
 * This function initiates the nonceLock in the background for the given
 * address, and returns the next nonce to use. It then calls setNextNonce which
 * sets the nonce in state on the nextNonce key. NOTE: The nextNonce key is
 * actually ephemeral application state. It does not appear to be part of the
 * background state.
 *
 * TODO: move this to a different slice, MetaMask slice will eventually be
 * deprecated because it should not contain any ephemeral/app state but just
 * background state. In addition we should key nextNonce by address to prevent
 * accidental usage of a stale nonce as the call to getNextNonce only works for
 * the currently selected address.
 *
 * @returns
 */
export function getNextNonce(): ThunkAction<
  Promise<string>,
  MetaMaskReduxState,
  unknown,
  AnyAction
> {
  return async (dispatch, getState) => {
    const address = getState().metamask.selectedAddress;
    let nextNonce;
    try {
      nextNonce = await submitRequestToBackground<string>('getNextNonce', [
        address,
      ]);
    } catch (error) {
      dispatch(displayWarning(error));
      throw error;
    }
    dispatch(setNextNonce(nextNonce));
    return nextNonce;
  };
}

export function setRequestAccountTabIds(requestAccountTabIds: {
  [origin: string]: string;
}): PayloadAction<{
  [origin: string]: string;
}> {
  return {
    type: actionConstants.SET_REQUEST_ACCOUNT_TABS,
    payload: requestAccountTabIds,
  };
}

export function getRequestAccountTabIds(): ThunkAction<
  void,
  MetaMaskReduxState,
  unknown,
  AnyAction
> {
  return async (dispatch: MetaMaskReduxDispatch) => {
    const requestAccountTabIds = await submitRequestToBackground<{
      [origin: string]: string;
    }>('getRequestAccountTabIds');
    dispatch(setRequestAccountTabIds(requestAccountTabIds));
  };
}

export function setOpenMetamaskTabsIDs(openMetaMaskTabIDs: {
  [tabId: string]: boolean;
}): PayloadAction<{ [tabId: string]: boolean }> {
  return {
    type: actionConstants.SET_OPEN_METAMASK_TAB_IDS,
    payload: openMetaMaskTabIDs,
  };
}

export function getOpenMetamaskTabsIds(): ThunkAction<
  void,
  MetaMaskReduxState,
  unknown,
  AnyAction
> {
  return async (dispatch: MetaMaskReduxDispatch) => {
    const openMetaMaskTabIDs = await submitRequestToBackground<{
      [tabId: string]: boolean;
    }>('getOpenMetamaskTabsIds');
    dispatch(setOpenMetamaskTabsIDs(openMetaMaskTabIDs));
  };
}

export function setLedgerTransportPreference(
  value: LedgerTransportTypes,
): ThunkAction<void, MetaMaskReduxState, unknown, AnyAction> {
  return async (dispatch: MetaMaskReduxDispatch) => {
    dispatch(showLoadingIndication());
    await submitRequestToBackground('setLedgerTransportPreference', [value]);
    dispatch(hideLoadingIndication());
  };
}

export async function attemptLedgerTransportCreation() {
  return await submitRequestToBackground('attemptLedgerTransportCreation');
}

/**
 * This method deduplicates error reports to sentry by maintaining a state
 * object 'singleExceptions' in the app slice. The only place this state object
 * is accessed from is within this method, to check if it has already seen and
 * therefore tracked this error. This is to avoid overloading sentry with lots
 * of duplicate errors.
 *
 * @param error
 * @returns
 */
export function captureSingleException(
  error: string,
): ThunkAction<void, MetaMaskReduxState, unknown, AnyAction> {
  return async (dispatch, getState) => {
    const { singleExceptions } = getState().appState;
    if (!(error in singleExceptions)) {
      dispatch({
        type: actionConstants.CAPTURE_SINGLE_EXCEPTION,
        value: error,
      });
      captureException(Error(error));
    }
  };
}

// Wrappers around promisifedBackground
/**
 * The "actions" below are not actions nor action creators. They cannot use
 * dispatch nor should they be dispatched when used. Instead they can be
 * called directly. These wrappers will be moved into their location at some
 * point in the future.
 */

export function estimateGas(params: TxParams): Promise<Hex> {
  return submitRequestToBackground('estimateGas', [params]);
}

export async function updateTokenType(
  tokenAddress: string,
): Promise<Token | undefined> {
  try {
    return await submitRequestToBackground('updateTokenType', [tokenAddress]);
  } catch (error) {
    logErrorWithMessage(error);
  }
  return undefined;
}

/**
 * initiates polling for gas fee estimates.
 *
 * @returns a unique identify of the polling request that can be used
 * to remove that request from consideration of whether polling needs to
 * continue.
 */
export function getGasFeeEstimatesAndStartPolling(): Promise<string> {
  return submitRequestToBackground('getGasFeeEstimatesAndStartPolling');
}

/**
 * Informs the GasFeeController that a specific token is no longer requiring
 * gas fee estimates. If all tokens unsubscribe the controller stops polling.
 *
 * @param pollToken - Poll token received from calling
 * `getGasFeeEstimatesAndStartPolling`.
 */
export function disconnectGasFeeEstimatePoller(pollToken: string) {
  return submitRequestToBackground('disconnectGasFeeEstimatePoller', [
    pollToken,
  ]);
}

export async function addPollingTokenToAppState(pollingToken: string) {
  return submitRequestToBackground('addPollingTokenToAppState', [
    pollingToken,
    POLLING_TOKEN_ENVIRONMENT_TYPES[getEnvironmentType()],
  ]);
}

export async function removePollingTokenFromAppState(pollingToken: string) {
  return submitRequestToBackground('removePollingTokenFromAppState', [
    pollingToken,
    POLLING_TOKEN_ENVIRONMENT_TYPES[getEnvironmentType()],
  ]);
}

export function getGasFeeTimeEstimate(
  maxPriorityFeePerGas: string,
  maxFeePerGas: string,
): Promise<ReturnType<GasFeeController['getTimeEstimate']>> {
  return submitRequestToBackground('getGasFeeTimeEstimate', [
    maxPriorityFeePerGas,
    maxFeePerGas,
  ]);
}

export async function closeNotificationPopup() {
  await submitRequestToBackground('markNotificationPopupAsAutomaticallyClosed');
  global.platform.closeCurrentWindow();
}

/**
 * @param payload - details of the event to track
 * @param options - options for routing/handling of event
 * @returns
 */
export function trackMetaMetricsEvent(
  payload: MetaMetricsEventPayload,
  options?: MetaMetricsEventOptions,
) {
  return submitRequestToBackground('trackMetaMetricsEvent', [
    { ...payload, actionId: generateActionId() },
    options,
  ]);
}

export function createEventFragment(
  options: MetaMetricsEventFragment,
): Promise<string> {
  const actionId = generateActionId();
  return submitRequestToBackground('createEventFragment', [
    { ...options, actionId },
  ]);
}

export function createTransactionEventFragment(
  transactionId: string,
  event: TransactionMetaMetricsEvent,
): Promise<string> {
  const actionId = generateActionId();
  return submitRequestToBackground('createTransactionEventFragment', [
    transactionId,
    event,
    actionId,
  ]);
}

export function updateEventFragment(
  id: string,
  payload: MetaMetricsEventFragment,
) {
  return submitRequestToBackground('updateEventFragment', [id, payload]);
}

export function finalizeEventFragment(
  id: string,
  options?: {
    abandoned?: boolean;
    page?: MetaMetricsPageObject;
    referrer?: MetaMetricsReferrerObject;
  },
) {
  return submitRequestToBackground('finalizeEventFragment', [id, options]);
}

/**
 * @param payload - details of the page viewed
 * @param options - options for handling the page view
 */
export function trackMetaMetricsPage(
  payload: MetaMetricsPagePayload,
  options: MetaMetricsPageOptions,
) {
  return submitRequestToBackground('trackMetaMetricsPage', [
    { ...payload, actionId: generateActionId() },
    options,
  ]);
}

export function updateViewedNotifications(notificationIdViewedStatusMap: {
  [notificationId: string]: boolean;
}) {
  return submitRequestToBackground('updateViewedNotifications', [
    notificationIdViewedStatusMap,
  ]);
}

export async function setAlertEnabledness(
  alertId: string,
  enabledness: boolean,
) {
  await submitRequestToBackground('setAlertEnabledness', [
    alertId,
    enabledness,
  ]);
}

export async function setUnconnectedAccountAlertShown(origin: string) {
  await submitRequestToBackground('setUnconnectedAccountAlertShown', [origin]);
}

export async function setWeb3ShimUsageAlertDismissed(origin: string) {
  await submitRequestToBackground('setWeb3ShimUsageAlertDismissed', [origin]);
}

// Smart Transactions Controller
export async function setSmartTransactionsOptInStatus(
  optInState: boolean,
  prevOptInState: boolean,
) {
  trackMetaMetricsEvent({
    actionId: generateActionId(),
    event: 'STX OptIn',
    category: EVENT.CATEGORIES.SWAPS,
    sensitiveProperties: {
      stx_enabled: true,
      current_stx_enabled: true,
      stx_user_opt_in: optInState,
      stx_prev_user_opt_in: prevOptInState,
    },
  });
  await submitRequestToBackground('setSmartTransactionsOptInStatus', [
    optInState,
  ]);
}

export function clearSmartTransactionFees() {
  submitRequestToBackground('clearSmartTransactionFees');
}

export function fetchSmartTransactionFees(
  unsignedTransaction: Partial<TxParams> & { chainId: string },
  approveTxParams: TxParams,
): ThunkAction<void, MetaMaskReduxState, unknown, AnyAction> {
  return async (dispatch: MetaMaskReduxDispatch) => {
    if (approveTxParams) {
      approveTxParams.value = '0x0';
    }
    try {
      const smartTransactionFees = await await submitRequestToBackground(
        'fetchSmartTransactionFees',
        [unsignedTransaction, approveTxParams],
      );
      dispatch({
        type: actionConstants.SET_SMART_TRANSACTIONS_ERROR,
        payload: null,
      });
      return smartTransactionFees;
    } catch (err) {
      logErrorWithMessage(err);
      if (isErrorWithMessage(err) && err.message.startsWith('Fetch error:')) {
        const errorObj = parseSmartTransactionsError(err.message);
        dispatch({
          type: actionConstants.SET_SMART_TRANSACTIONS_ERROR,
          payload: errorObj,
        });
      }
      throw err;
    }
  };
}

interface TemporarySmartTransactionGasFees {
  maxFeePerGas: string;
  maxPriorityFeePerGas: string;
  gas: string;
  value: string;
}

const createSignedTransactions = async (
  unsignedTransaction: Partial<TxParams> & { chainId: string },
  fees: TemporarySmartTransactionGasFees[],
  areCancelTransactions?: boolean,
): Promise<TxParams[]> => {
  const unsignedTransactionsWithFees = fees.map((fee) => {
    const unsignedTransactionWithFees = {
      ...unsignedTransaction,
      maxFeePerGas: decimalToHex(fee.maxFeePerGas),
      maxPriorityFeePerGas: decimalToHex(fee.maxPriorityFeePerGas),
      gas: areCancelTransactions
        ? decimalToHex(21000) // It has to be 21000 for cancel transactions, otherwise the API would reject it.
        : unsignedTransaction.gas,
      value: unsignedTransaction.value,
    };
    if (areCancelTransactions) {
      unsignedTransactionWithFees.to = unsignedTransactionWithFees.from;
      unsignedTransactionWithFees.data = '0x';
    }
    return unsignedTransactionWithFees;
  });
  const signedTransactions = await submitRequestToBackground<TxParams[]>(
    'approveTransactionsWithSameNonce',
    [unsignedTransactionsWithFees],
  );
  return signedTransactions;
};

export function signAndSendSmartTransaction({
  unsignedTransaction,
  smartTransactionFees,
}: {
  unsignedTransaction: Partial<TxParams> & { chainId: string };
  smartTransactionFees: {
    fees: TemporarySmartTransactionGasFees[];
    cancelFees: TemporarySmartTransactionGasFees[];
  };
}): ThunkAction<Promise<string>, MetaMaskReduxState, unknown, AnyAction> {
  return async (dispatch: MetaMaskReduxDispatch) => {
    const signedTransactions = await createSignedTransactions(
      unsignedTransaction,
      smartTransactionFees.fees,
    );
    const signedCanceledTransactions = await createSignedTransactions(
      unsignedTransaction,
      smartTransactionFees.cancelFees,
      true,
    );
    try {
      const response = await submitRequestToBackground<{ uuid: string }>(
        'submitSignedTransactions',
        [
          {
            signedTransactions,
            signedCanceledTransactions,
            txParams: unsignedTransaction,
          },
        ],
      ); // Returns e.g.: { uuid: 'dP23W7c2kt4FK9TmXOkz1UM2F20' }
      return response.uuid;
    } catch (err) {
      logErrorWithMessage(err);
      if (isErrorWithMessage(err) && err.message.startsWith('Fetch error:')) {
        const errorObj = parseSmartTransactionsError(err.message);
        dispatch({
          type: actionConstants.SET_SMART_TRANSACTIONS_ERROR,
          payload: errorObj,
        });
      }
      throw err;
    }
  };
}

export function updateSmartTransaction(
  uuid: string,
  txMeta: TransactionMeta,
): ThunkAction<void, MetaMaskReduxState, unknown, AnyAction> {
  return async (dispatch: MetaMaskReduxDispatch) => {
    try {
      await submitRequestToBackground('updateSmartTransaction', [
        {
          uuid,
          ...txMeta,
        },
      ]);
    } catch (err) {
      logErrorWithMessage(err);
      if (isErrorWithMessage(err) && err.message.startsWith('Fetch error:')) {
        const errorObj = parseSmartTransactionsError(err.message);
        dispatch({
          type: actionConstants.SET_SMART_TRANSACTIONS_ERROR,
          payload: errorObj,
        });
      }
      throw err;
    }
  };
}

export function setSmartTransactionsRefreshInterval(
  refreshInterval: number,
): ThunkAction<void, MetaMaskReduxState, unknown, AnyAction> {
  return async () => {
    try {
      await submitRequestToBackground('setStatusRefreshInterval', [
        refreshInterval,
      ]);
    } catch (err) {
      logErrorWithMessage(err);
    }
  };
}

export function cancelSmartTransaction(
  uuid: string,
): ThunkAction<void, MetaMaskReduxState, unknown, AnyAction> {
  return async (dispatch: MetaMaskReduxDispatch) => {
    try {
      await submitRequestToBackground('cancelSmartTransaction', [uuid]);
    } catch (err) {
      logErrorWithMessage(err);
      if (isErrorWithMessage(err) && err.message.startsWith('Fetch error:')) {
        const errorObj = parseSmartTransactionsError(err.message);
        dispatch({
          type: actionConstants.SET_SMART_TRANSACTIONS_ERROR,
          payload: errorObj,
        });
      }
      throw err;
    }
  };
}

// TODO: codeword NOT_A_THUNK @brad-decker
export function fetchSmartTransactionsLiveness() {
  return async () => {
    try {
      await submitRequestToBackground('fetchSmartTransactionsLiveness');
    } catch (err) {
      logErrorWithMessage(err);
    }
  };
}

export function dismissSmartTransactionsErrorMessage(): Action {
  return {
    type: actionConstants.DISMISS_SMART_TRANSACTIONS_ERROR_MESSAGE,
  };
}

// DetectTokenController
export async function detectNewTokens() {
  return submitRequestToBackground('detectNewTokens');
}

// App state
export function hideTestNetMessage() {
  return submitRequestToBackground('setShowTestnetMessageInDropdown', [false]);
}

export function hideBetaHeader() {
  return submitRequestToBackground('setShowBetaHeader', [false]);
}

// TODO: codeword NOT_A_THUNK @brad-decker
export function setTransactionSecurityCheckEnabled(
  transactionSecurityCheckEnabled: boolean,
): ThunkAction<void, MetaMaskReduxState, unknown, AnyAction> {
  return async () => {
    try {
      await submitRequestToBackground('setTransactionSecurityCheckEnabled', [
        transactionSecurityCheckEnabled,
      ]);
    } catch (error) {
      logErrorWithMessage(error);
    }
  };
}

export function setFirstTimeUsedNetwork(chainId: string) {
  return submitRequestToBackground('setFirstTimeUsedNetwork', [chainId]);
}

// QR Hardware Wallets
export async function submitQRHardwareCryptoHDKey(cbor: Hex) {
  await submitRequestToBackground('submitQRHardwareCryptoHDKey', [cbor]);
}

export async function submitQRHardwareCryptoAccount(cbor: Hex) {
  await submitRequestToBackground('submitQRHardwareCryptoAccount', [cbor]);
}

export function cancelSyncQRHardware(): ThunkAction<
  void,
  MetaMaskReduxState,
  unknown,
  AnyAction
> {
  return async (dispatch: MetaMaskReduxDispatch) => {
    dispatch(hideLoadingIndication());
    await submitRequestToBackground('cancelSyncQRHardware');
  };
}

export async function submitQRHardwareSignature(requestId: string, cbor: Hex) {
  await submitRequestToBackground('submitQRHardwareSignature', [
    requestId,
    cbor,
  ]);
}

export function cancelQRHardwareSignRequest(): ThunkAction<
  void,
  MetaMaskReduxState,
  unknown,
  AnyAction
> {
  return async (dispatch: MetaMaskReduxDispatch) => {
    dispatch(hideLoadingIndication());
    await submitRequestToBackground('cancelQRHardwareSignRequest');
  };
}

export function requestUserApproval({
  origin,
  type,
  requestData,
}: {
  origin: string;
  type: string;
  requestData: object;
}): ThunkAction<void, MetaMaskReduxState, unknown, AnyAction> {
  return async (dispatch: MetaMaskReduxDispatch) => {
    try {
      await submitRequestToBackground('requestUserApproval', [
        {
          origin,
          type,
          requestData,
        },
      ]);
    } catch (error) {
      logErrorWithMessage(error);
      dispatch(displayWarning('Had trouble requesting user approval'));
    }
  };
}<|MERGE_RESOLUTION|>--- conflicted
+++ resolved
@@ -2569,32 +2569,14 @@
   };
 }
 
-<<<<<<< HEAD
-export function setRpcTarget(
-  newRpcUrl: string,
-  chainId: string,
-  ticker?: EtherDenomination,
-  nickname?: string,
-  rpcPrefs?: object,
-=======
 export function setActiveNetwork(
   networkConfigurationId: string,
->>>>>>> ff20873c
 ): ThunkAction<void, MetaMaskReduxState, unknown, AnyAction> {
   return async (dispatch) => {
     log.debug(`background.setActiveNetwork: ${networkConfigurationId}`);
     try {
-<<<<<<< HEAD
-      await submitRequestToBackground('setCustomRpc', [
-        newRpcUrl,
-        chainId,
-        ticker ?? EtherDenomination.ETH,
-        nickname || newRpcUrl,
-        rpcPrefs,
-=======
       await submitRequestToBackground('setActiveNetwork', [
         networkConfigurationId,
->>>>>>> ff20873c
       ]);
     } catch (error) {
       logErrorWithMessage(error);
