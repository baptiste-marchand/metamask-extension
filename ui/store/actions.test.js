--- conflicted
+++ resolved
@@ -2681,8 +2681,6 @@
       expect(store.getActions()).toStrictEqual(expectedActions);
     });
   });
-<<<<<<< HEAD
-=======
 
   describe('#setBridgeFeatureFlags', () => {
     it('calls setBridgeFeatureFlags in the background', async () => {
@@ -2704,5 +2702,4 @@
       );
     });
   });
->>>>>>> 717376e8
 });