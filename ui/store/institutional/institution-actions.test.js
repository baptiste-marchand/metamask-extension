import sinon from 'sinon';
import configureStore from 'redux-mock-store';
import thunk from 'redux-thunk';
import MetaMaskController from '../../../app/scripts/metamask-controller';
import { _setBackgroundConnection } from '../action-queue';
import {
  showInteractiveReplacementTokenModal,
  showCustodyConfirmLink,
  checkForUnapprovedMessages,
  updateCustodyState,
} from './institution-actions';

const middleware = [thunk];
const defaultState = {
  metamask: {
    currentLocale: 'test',
    selectedAddress: '0xFirstAddress',
    providerConfig: { chainId: '0x1' },
    accounts: {
      '0xFirstAddress': {
        balance: '0x0',
      },
    },
    identities: {
      '0xFirstAddress': {},
    },
    cachedBalances: {
      '0x1': {
        '0xFirstAddress': '0x0',
      },
    },
    custodyStatusMaps: {
      saturn: {
        signed: {
          mmStatus: 'signed',
          shortText: 'signed',
          longText: 'signed',
          finished: false,
        },
      },
    },
    currentNetworkTxList: [
      {
        id: 0,
        time: 0,
        txParams: {
          from: '0xAddress',
          to: '0xRecipient',
        },
        custodyId: '0',
        custodyStatus: 'signed',
      },
      {
        id: 1,
        time: 1,
        txParams: {
          from: '0xAddress',
          to: '0xRecipient',
        },
        custodyId: '1',
        custodyStatus: 'signed',
      },
    ],
    custodyAccountDetails: {
      '0xAddress': {
        address: '0xc96348083d806DFfc546b36e05AF1f9452CDAe91',
        details: 'details',
        custodyType: 'testCustody - Saturn',
      },
    },
  },
  appState: {
    modal: {
      open: true,
      modalState: {
        name: 'CUSTODY_CONFIRM_LINK',
        props: {
          custodyId: '1',
        },
      },
    },
  },
};

const mockStore = (state = defaultState) => configureStore(middleware)(state);
const baseMockState = defaultState.metamask;

describe('#InstitutionActions', () => {
  let background;

  beforeEach(async () => {
    background = sinon.createStubInstance(MetaMaskController, {
      getState: sinon.stub().callsFake((cb) => cb(null, baseMockState)),
    });
  });

  afterEach(() => {
    sinon.restore();
  });

  it('calls showModal with the property name of showInteractiveReplacementTokenModal', async () => {
    const store = mockStore();

    background.getApi.returns({
      setFeatureFlag: sinon
        .stub()
        .callsFake((_, __, cb) => cb(new Error('error'))),
    });

    _setBackgroundConnection(background.getApi());

    const expectedActions = [
      {
        type: 'UI_MODAL_OPEN',
        payload: { name: 'INTERACTIVE_REPLACEMENT_TOKEN_MODAL' },
      },
    ];

    await store.dispatch(showInteractiveReplacementTokenModal());

    expect(store.getActions()).toStrictEqual(expectedActions);
  });

  it('calls showModal with the property name of showCustodyConfirmLink', async () => {
    const store = mockStore();

    background.getApi.returns({
      setFeatureFlag: sinon
        .stub()
        .callsFake((_, __, cb) => cb(new Error('error'))),
    });

    _setBackgroundConnection(background.getApi());

    const expectedActions = [
      {
        type: 'UI_MODAL_OPEN',
        payload: {
          name: 'CUSTODY_CONFIRM_LINK',
          link: 'link',
          address: '0x1',
          closeNotification: false,
          custodyId: 'custodyId',
        },
      },
    ];

    await store.dispatch(
      showCustodyConfirmLink('link', '0x1', false, 'custodyId'),
    );

    expect(store.getActions()).toStrictEqual(expectedActions);
  });
});

describe('#checkForUnapprovedMessages', () => {
  it('calls checkForUnapprovedMessages and returns the messageData', async () => {
    const messageData = {
      id: 1,
      type: 'tx',
      msgParams: {
        metamaskId: 2,
        data: '0x1',
      },
      custodyId: '123',
      status: 'unapproved',
    };

<<<<<<< HEAD
    expect(checkForUnapprovedTypedMessages(messageData, { msg: 'msg' })).toBe(
=======
    expect(checkForUnapprovedMessages(messageData, { msg: 'msg' })).toBe(
>>>>>>> 431712aa
      messageData,
    );
  });
});

describe('#updateCustodyState', () => {
  let background;

  beforeEach(async () => {
    background = sinon.createStubInstance(MetaMaskController, {
      getState: sinon.stub().callsFake((cb) => cb(null, baseMockState)),
    });
  });

  afterEach(() => {
    sinon.restore();
  });

  it('calls updateCustodyState but returns early undefined', async () => {
    const store = mockStore();

    background.getApi.returns({
      setFeatureFlag: sinon
        .stub()
        .callsFake((_, __, cb) => cb(new Error('error'))),
    });

    _setBackgroundConnection(background.getApi());

    const newState = {
      providerConfig: {
        nickname: 'mainnet',
        chainId: '0x1',
      },
      featureFlags: {
        showIncomingTransactions: false,
      },
      selectedAddress: '0xAddress',
    };

    const custodyState = updateCustodyState(store.dispatch, newState, newState);
    expect(custodyState).toBe(undefined);
  });

  it('calls updateCustodyState and returns the hideModal', async () => {
    const store = mockStore();

    background.getApi.returns({
      setFeatureFlag: sinon
        .stub()
        .callsFake((_, __, cb) => cb(new Error('error'))),
    });

    _setBackgroundConnection(background.getApi());

    const newState = {
      providerConfig: {
        nickname: 'mainnet',
        chainId: '0x1',
      },
      featureFlags: {
        showIncomingTransactions: false,
      },
      selectedAddress: '0xAddress',
      currentNetworkTxList: [
        {
          id: 0,
          time: 0,
          txParams: {
            from: '0xAddress',
            to: '0xRecipient',
          },
          custodyId: '0',
          custodyStatus: 'approved',
        },
        {
          id: 1,
          time: 1,
          txParams: {
            from: '0xAddress',
            to: '0xRecipient',
          },
          custodyId: '1',
          custodyStatus: 'approved',
        },
      ],
    };

    const expectedActions = [
      {
        type: 'UI_MODAL_CLOSE',
      },
    ];

    updateCustodyState(store.dispatch, newState, defaultState);

    expect(store.getActions()).toStrictEqual(expectedActions);
  });

  it('calls updateCustodyState and closes INTERACTIVE_REPLACEMENT_TOKEN_MODAL', async () => {
    const store = mockStore();

    background.getApi.returns({
      setFeatureFlag: sinon
        .stub()
        .callsFake((_, __, cb) => cb(new Error('error'))),
    });

    _setBackgroundConnection(background.getApi());

    const newState = {
      providerConfig: {
        nickname: 'mainnet',
        chainId: '0x1',
      },
      featureFlags: {
        showIncomingTransactions: false,
      },
      selectedAddress: '0xAddress',
      currentNetworkTxList: [
        {
          id: 0,
          time: 0,
          txParams: {
            from: '0xAddress',
            to: '0xRecipient',
          },
          custodyId: '0',
          custodyStatus: 'approved',
        },
        {
          id: 1,
          time: 1,
          txParams: {
            from: '0xAddress',
            to: '0xRecipient',
          },
          custodyId: '1',
          custodyStatus: 'approved',
        },
      ],
    };

    const customState = {
      ...defaultState,
      appState: {
        modal: {
          open: true,
          modalState: {
            name: 'INTERACTIVE_REPLACEMENT_TOKEN_MODAL',
            props: {
              custodyId: '1',
              closeNotification: true,
            },
          },
        },
      },
    };

    const closedNotification = updateCustodyState(
      store.dispatch,
      newState,
      customState,
    );
    expect(closedNotification).toBe(undefined);
  });
});<|MERGE_RESOLUTION|>--- conflicted
+++ resolved
@@ -166,11 +166,7 @@
       status: 'unapproved',
     };
 
-<<<<<<< HEAD
-    expect(checkForUnapprovedTypedMessages(messageData, { msg: 'msg' })).toBe(
-=======
     expect(checkForUnapprovedMessages(messageData, { msg: 'msg' })).toBe(
->>>>>>> 431712aa
       messageData,
     );
   });
