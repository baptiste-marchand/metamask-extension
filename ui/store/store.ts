--- conflicted
+++ resolved
@@ -1,19 +1,6 @@
 import { Reducer, StoreEnhancer } from 'redux';
 import { configureStore as baseConfigureStore } from '@reduxjs/toolkit';
 import devtoolsEnhancer from 'remote-redux-devtools';
-<<<<<<< HEAD
-import { ApprovalControllerState } from '@metamask/approval-controller';
-import { GasEstimateType, GasFeeEstimates } from '@metamask/gas-fee-controller';
-import { TransactionMeta } from '@metamask/transaction-controller';
-import type { KeyringMetadata } from '@metamask/keyring-controller';
-import {
-  NftControllerState,
-  TokensControllerState,
-} from '@metamask/assets-controllers';
-import { NotificationServicesControllerState } from '@metamask/notification-services-controller/notification-services';
-import { InternalAccount } from '@metamask/keyring-internal-api';
-=======
->>>>>>> 626e8e3c
 import rootReducer from '../ducks';
 import type { AppSliceState } from '../ducks/app/app';
 import type { FlattenedBackgroundStateProxy } from '../../shared/types/background';
@@ -48,53 +35,7 @@
  * Redux slice reducers that are passed an `AnyAction`-type `action` parameter are inferred to have a return type of `never`.
  * TODO: Supply exhaustive action types to all Redux slices (specifically `metamask` and `appState`)
  */
-<<<<<<< HEAD
-type TemporaryBackgroundState = NftControllerState &
-  NotificationServicesControllerState &
-  TokensControllerState & {
-    addressBook: {
-      [chainId: string]: {
-        name: string;
-      }[];
-    };
-    // todo: can this be deleted post network controller v20
-    providerConfig: {
-      chainId: string;
-    };
-    transactions: TransactionMeta[];
-    ledgerTransportType: LedgerTransportTypes;
-    unapprovedDecryptMsgs: MessagesIndexedById;
-    unapprovedPersonalMsgs: MessagesIndexedById;
-    unapprovedTypedMessages: MessagesIndexedById;
-    networksMetadata: {
-      [NetworkClientId: string]: {
-        EIPS: { [eip: string]: boolean };
-        status: NetworkStatus;
-      };
-    };
-    selectedNetworkClientId: string;
-    pendingApprovals: ApprovalControllerState['pendingApprovals'];
-    approvalFlows: ApprovalControllerState['approvalFlows'];
-    knownMethodData?: {
-      [fourBytePrefix: string]: Record<string, unknown>;
-    };
-    gasFeeEstimates: GasFeeEstimates;
-    gasEstimateType: GasEstimateType;
-    internalAccounts: {
-      accounts: {
-        [key: string]: InternalAccount;
-      };
-      selectedAccount: string;
-    };
-    keyrings: { type: string; accounts: string[]; metadata: KeyringMetadata }[];
-  };
-
-type RootReducerReturnType = ReturnType<typeof rootReducer>;
-
-export type CombinedBackgroundAndReduxState = RootReducerReturnType & {
-=======
 type ReduxState = {
->>>>>>> 626e8e3c
   activeTab: {
     origin: string;
   };
