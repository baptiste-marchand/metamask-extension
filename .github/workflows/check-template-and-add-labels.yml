name: Check template and add labels

on:
  issues:
    types: [opened, edited]
  pull_request_target:
    types: [opened, edited]

jobs:
  check-template-and-add-labels:
    runs-on: ubuntu-latest
    steps:
      - name: Checkout and setup environment
<<<<<<< HEAD
        uses: metamask/github-tools/.github/actions/checkout-and-setup@1299bb1de0c6974ae6d0a32c7e8897fe168239ac
=======
        uses: MetaMask/action-checkout-and-setup@v1
>>>>>>> e79c5555
        with:
          is-high-risk-environment: false

      - name: Check template and add labels
        id: check-template-and-add-labels
        env:
          LABEL_TOKEN: ${{ secrets.LABEL_TOKEN }}
        run: npm run check-template-and-add-labels<|MERGE_RESOLUTION|>--- conflicted
+++ resolved
@@ -11,11 +11,7 @@
     runs-on: ubuntu-latest
     steps:
       - name: Checkout and setup environment
-<<<<<<< HEAD
-        uses: metamask/github-tools/.github/actions/checkout-and-setup@1299bb1de0c6974ae6d0a32c7e8897fe168239ac
-=======
         uses: MetaMask/action-checkout-and-setup@v1
->>>>>>> e79c5555
         with:
           is-high-risk-environment: false
 
