--- conflicted
+++ resolved
@@ -22,13 +22,7 @@
           HEAD_REF: ${{ github.event.pull_request.head.ref }}
           BASE_REF: ${{ github.event.pull_request.base.ref }}
         run: |
-<<<<<<< HEAD
-          git fetch origin $HEAD_REF
-          git fetch origin $BASE_REF
-          git diff origin/$BASE_REF origin/$HEAD_REF -- . ':(exclude)development/fitness-functions/*' > diff
-=======
           # git fetch origin $HEAD_REF
           # git fetch origin $BASE_REF
           # git diff origin/$BASE_REF origin/$HEAD_REF -- . ':(exclude)development/fitness-functions/*' > diff
->>>>>>> 93be4810
           # npm run fitness-functions -- "ci" "./diff"