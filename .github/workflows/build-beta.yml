name: Build beta

on:
  workflow_call:
    secrets:
      INFURA_PROJECT_ID:
        required: true
      SENTRY_DSN_DEV:
        required: false

jobs:
  build-beta:
    name: Build beta
    runs-on: ubuntu-latest
    env:
      # For a `pull_request` event, the branch is `github.head_ref``.
      # For a `push` event, the branch is `github.ref_name`.
      BRANCH: ${{ github.head_ref || github.ref_name }}
      # For a `pull_request` event, the head commit hash is `github.event.pull_request.head.sha`.
      # For a `push` event, the head commit hash is `github.sha`.
      HEAD_COMMIT_HASH: ${{ github.event.pull_request.head.sha || github.sha }}
    steps:
      - name: Checkout repository
        uses: actions/checkout@v4
        with:
          # By default, the checkout action checks out the last merge commit for pull requests.
          # Source: https://docs.github.com/en/actions/writing-workflows/choosing-when-your-workflow-runs/events-that-trigger-workflows#pull_request
          # However, we need the head commit (the latest commit pushed to the source branch)
          # because in the workflow, we would like to parse the latest commit message.
          # Specifying `ref` ensures that the head commit is checked out directly.
          ref: ${{ env.HEAD_COMMIT_HASH }}

      - name: Checkout and setup high risk environment
<<<<<<< HEAD
        if: ${{ steps.needs-beta-build.outputs.NEEDS_BETA_BUILD == 'true' }}
=======
>>>>>>> 4c122d36
        uses: MetaMask/action-checkout-and-setup@v1
        with:
          is-high-risk-environment: true
          ref: ${{ env.HEAD_COMMIT_HASH }}
          skip-allow-scripts: true

      - name: Run beta build
        env:
          INFURA_PROJECT_ID: ${{ secrets.INFURA_PROJECT_ID }}
          SENTRY_DSN_DEV: ${{ secrets.SENTRY_DSN_DEV }}
        run: |
          yarn build --build-type beta --platform='chrome' dist

      - name: Validate source maps
        run: yarn validate-source-maps

      - name: Upload 'dist-beta' to S3
        if: ${{ vars.AWS_REGION && vars.AWS_IAM_ROLE && vars.AWS_S3_BUCKET }}
        uses: metamask/github-tools/.github/actions/upload-s3@1233659b3850eb84824d7375e2e0c58eb237701d
        with:
          aws-region: ${{ vars.AWS_REGION }}
          role-to-assume: ${{ vars.AWS_IAM_ROLE }}
          s3-bucket: ${{ vars.AWS_S3_BUCKET }}/${{ github.event.repository.name }}/${{ github.run_id }}/dist-beta
          path: dist

      - name: Upload 'builds-beta' to S3
        if: ${{ vars.AWS_REGION && vars.AWS_IAM_ROLE && vars.AWS_S3_BUCKET }}
        uses: metamask/github-tools/.github/actions/upload-s3@1233659b3850eb84824d7375e2e0c58eb237701d
        with:
          aws-region: ${{ vars.AWS_REGION }}
          role-to-assume: ${{ vars.AWS_IAM_ROLE }}
          s3-bucket: ${{ vars.AWS_S3_BUCKET }}/${{ github.event.repository.name }}/${{ github.run_id }}/builds-beta
          path: builds<|MERGE_RESOLUTION|>--- conflicted
+++ resolved
@@ -31,10 +31,6 @@
           ref: ${{ env.HEAD_COMMIT_HASH }}
 
       - name: Checkout and setup high risk environment
-<<<<<<< HEAD
-        if: ${{ steps.needs-beta-build.outputs.NEEDS_BETA_BUILD == 'true' }}
-=======
->>>>>>> 4c122d36
         uses: MetaMask/action-checkout-and-setup@v1
         with:
           is-high-risk-environment: true
