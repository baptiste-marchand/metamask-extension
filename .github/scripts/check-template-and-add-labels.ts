--- conflicted
+++ resolved
@@ -329,13 +329,6 @@
   return Boolean(userBelongsToMetaMaskOrgResult?.user?.organization?.id);
 }
 
-<<<<<<< HEAD
-// This function checks if issue is a release candidate (RC) issue, discovered during release regression testing phase. If so, it means it is not a production issue.
-function isReleaseCandidateIssue(
-  issue: Labelable,
-): boolean {
-  return Boolean(issue.labels.find(label => label.name.startsWith('regression-RC')));
-=======
 // This function crafts appropriate label, corresponding to regression stage and release version.
 function craftRegressionLabel(regressionStage: RegressionStage | undefined, releaseVersion: string | undefined): Label {
   switch (regressionStage) {
@@ -374,5 +367,4 @@
         description: `TODO: Unknown regression stage. Please replace with correct regression label: 'regression-develop', 'regression-RC-x.y.z', or 'regression-prod-x.y.z' label, where 'x.y.z' is the number of the release where bug was found.`,
       };
   }
->>>>>>> 717376e8
 }