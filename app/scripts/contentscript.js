import { getIsBrowserPrerenderBroken } from '../../shared/modules/browser-runtime.utils';
import shouldInjectProvider from '../../shared/modules/provider-injection';
import {
<<<<<<< HEAD
  initializeCookieHandlerSteam,
  isDetectedCookieMarketingSite,
} from './streams/cookie-handler-stream';
import { logStreamDisconnectWarning } from './streams/shared';
import {
  METAMASK_COOKIE_HANDLER,
  PHISHING_STREAM,
  METAMASK_PROVIDER,
} from './constants/stream';

// contexts
const CONTENT_SCRIPT = 'metamask-contentscript';
const INPAGE = 'metamask-inpage';
const PHISHING_WARNING_PAGE = 'metamask-phishing-warning-page';

// stream channels
const PHISHING_SAFELIST = 'metamask-phishing-safelist';
const PROVIDER = 'metamask-provider';

// For more information about these legacy streams, see here:
// https://github.com/MetaMask/metamask-extension/issues/15491
// TODO:LegacyProvider: Delete
const LEGACY_CONTENT_SCRIPT = 'contentscript';
const LEGACY_INPAGE = 'inpage';
const LEGACY_PROVIDER = 'provider';
const LEGACY_PUBLIC_CONFIG = 'publicConfig';

let legacyExtMux,
  legacyExtChannel,
  legacyExtPublicConfigChannel,
  legacyPageMux,
  legacyPageMuxLegacyProviderChannel,
  legacyPagePublicConfigChannel,
  notificationTransformStream;

const phishingPageUrl = new URL(process.env.PHISHING_WARNING_PAGE_URL);

let phishingExtChannel,
  phishingExtMux,
  phishingExtPort,
  phishingExtStream,
  phishingPageChannel,
  phishingPageMux;

let extensionMux,
  extensionChannel,
  extensionPort,
  extensionPhishingStream,
  extensionStream,
  pageMux,
  pageChannel;

/**
 * PHISHING STREAM LOGIC
 */

function setupPhishingPageStreams() {
  // the transport-specific streams for communication between inpage and background
  const phishingPageStream = new WindowPostMessageStream({
    name: CONTENT_SCRIPT,
    target: PHISHING_WARNING_PAGE,
  });

  // create and connect channel muxers
  // so we can handle the channels individually
  phishingPageMux = new ObjectMultiplex();
  phishingPageMux.setMaxListeners(25);

  pipeline(phishingPageMux, phishingPageStream, phishingPageMux, (err) =>
    logStreamDisconnectWarning('MetaMask Inpage Multiplex', err),
  );

  phishingPageChannel = phishingPageMux.createStream(PHISHING_SAFELIST);
  phishingPageMux.ignoreStream(METAMASK_COOKIE_HANDLER);
  phishingPageMux.ignoreStream(LEGACY_PUBLIC_CONFIG);
  phishingPageMux.ignoreStream(LEGACY_PROVIDER);
  phishingPageMux.ignoreStream(METAMASK_PROVIDER);
  phishingPageMux.ignoreStream(PHISHING_STREAM);
}

const setupPhishingExtStreams = () => {
  phishingExtPort = browser.runtime.connect({
    name: CONTENT_SCRIPT,
  });
  phishingExtStream = new PortStream(phishingExtPort);

  // create and connect channel muxers
  // so we can handle the channels individually
  phishingExtMux = new ObjectMultiplex();
  phishingExtMux.setMaxListeners(25);

  pipeline(phishingExtMux, phishingExtStream, phishingExtMux, (err) => {
    logStreamDisconnectWarning('MetaMask Background Multiplex', err);
    window.postMessage(
      {
        target: PHISHING_WARNING_PAGE, // the post-message-stream "target"
        data: {
          // this object gets passed to @metamask/object-multiplex
          name: PHISHING_SAFELIST, // the @metamask/object-multiplex channel name
          data: {
            jsonrpc: '2.0',
            method: 'METAMASK_STREAM_FAILURE',
          },
        },
      },
      window.location.origin,
    );
  });

  // forward communication across inpage-background for these channels only
  phishingExtChannel = phishingExtMux.createStream(PHISHING_SAFELIST);
  pipeline(
    phishingPageChannel,
    phishingExtChannel,
    phishingPageChannel,
    (error) =>
      console.debug(
        `MetaMask: Muxed traffic for channel "${PHISHING_SAFELIST}" failed.`,
        error,
      ),
  );
  phishingExtMux.ignoreStream(METAMASK_COOKIE_HANDLER);
  phishingExtMux.ignoreStream(LEGACY_PUBLIC_CONFIG);
  phishingExtMux.ignoreStream(LEGACY_PROVIDER);
  phishingExtMux.ignoreStream(METAMASK_PROVIDER);
  phishingExtMux.ignoreStream(PHISHING_STREAM);

  // eslint-disable-next-line no-use-before-define
  phishingExtPort.onDisconnect.addListener(onDisconnectDestroyPhishingStreams);
};

/** Destroys all of the phishing extension streams */
const destroyPhishingExtStreams = () => {
  phishingPageChannel.removeAllListeners();

  phishingExtMux.removeAllListeners();
  phishingExtMux.destroy();

  phishingExtChannel.removeAllListeners();
  phishingExtChannel.destroy();

  phishingExtStream = null;
};

/**
 * This listener destroys the phishing extension streams when the extension port is disconnected,
 * so that streams may be re-established later the phishing extension port is reconnected.
 */
const onDisconnectDestroyPhishingStreams = () => {
  const err = checkForLastError();

  phishingExtPort.onDisconnect.removeListener(
    onDisconnectDestroyPhishingStreams,
  );

  destroyPhishingExtStreams();

  /**
   * If an error is found, reset the streams. When running two or more dapps, resetting the service
   * worker may cause the error, "Error: Could not establish connection. Receiving end does not
   * exist.", due to a race-condition. The disconnect event may be called by runtime.connect which
   * may cause issues. We suspect that this is a chromium bug as this event should only be called
   * once the port and connections are ready. Delay time is arbitrary.
   */
  if (err) {
    console.warn(`${err} Resetting the phishing streams.`);
    setTimeout(setupPhishingExtStreams, 1000);
  }
};

/**
 * When the extension background is loaded it sends the EXTENSION_MESSAGES.READY message to the browser tabs.
 * This listener/callback receives the message to set up the streams after service worker in-activity.
 *
 * @param {object} msg
 * @param {string} msg.name - custom property and name to identify the message received
 * @returns {Promise|undefined}
 */
const onMessageSetUpPhishingStreams = (msg) => {
  if (msg.name === EXTENSION_MESSAGES.READY) {
    if (!phishingExtStream) {
      setupPhishingExtStreams();
    }
    return Promise.resolve(
      `MetaMask: handled "${EXTENSION_MESSAGES.READY}" for phishing streams`,
    );
  }
  return undefined;
};

/**
 * Initializes two-way communication streams between the browser extension and
 * the phishing page context. This function also creates an event listener to
 * reset the streams if the service worker resets.
 */
const initPhishingStreams = () => {
  setupPhishingPageStreams();
  setupPhishingExtStreams();

  browser.runtime.onMessage.addListener(onMessageSetUpPhishingStreams);
};

/**
 * INPAGE - EXTENSION STREAM LOGIC
 */

const setupPageStreams = () => {
  // the transport-specific streams for communication between inpage and background
  const pageStream = new WindowPostMessageStream({
    name: CONTENT_SCRIPT,
    target: INPAGE,
  });

  // create and connect channel muxers
  // so we can handle the channels individually
  pageMux = new ObjectMultiplex();
  pageMux.setMaxListeners(25);

  pipeline(pageMux, pageStream, pageMux, (err) =>
    logStreamDisconnectWarning('MetaMask Inpage Multiplex', err),
  );

  pageChannel = pageMux.createStream(PROVIDER);
  pageMux.ignoreStream(METAMASK_COOKIE_HANDLER);
  pageMux.ignoreStream(LEGACY_PROVIDER);
  pageMux.ignoreStream(LEGACY_PUBLIC_CONFIG);
  pageMux.ignoreStream(PHISHING_SAFELIST);
  pageMux.ignoreStream(PHISHING_STREAM);
};

// The field below is used to ensure that replay is done only once for each restart.
let METAMASK_EXTENSION_CONNECT_SENT = false;

const setupExtensionStreams = () => {
  METAMASK_EXTENSION_CONNECT_SENT = true;
  extensionPort = browser.runtime.connect({ name: CONTENT_SCRIPT });
  extensionStream = new PortStream(extensionPort);
  extensionStream.on('data', extensionStreamMessageListener);

  // create and connect channel muxers
  // so we can handle the channels individually
  extensionMux = new ObjectMultiplex();
  extensionMux.setMaxListeners(25);
  extensionMux.ignoreStream(LEGACY_PUBLIC_CONFIG); // TODO:LegacyProvider: Delete

  pipeline(extensionMux, extensionStream, extensionMux, (err) => {
    logStreamDisconnectWarning('MetaMask Background Multiplex', err);
    notifyInpageOfStreamFailure();
  });

  // forward communication across inpage-background for these channels only
  extensionChannel = extensionMux.createStream(PROVIDER);
  pipeline(pageChannel, extensionChannel, pageChannel, (error) =>
    console.debug(
      `MetaMask: Muxed traffic for channel "${PROVIDER}" failed.`,
      error,
    ),
  );

  // connect "phishing" channel to warning system
  extensionPhishingStream = extensionMux.createStream('phishing');
  extensionPhishingStream.once('data', redirectToPhishingWarning);

  extensionMux.ignoreStream(METAMASK_COOKIE_HANDLER);
  extensionMux.ignoreStream(LEGACY_PROVIDER);
  extensionMux.ignoreStream(PHISHING_SAFELIST);

  // eslint-disable-next-line no-use-before-define
  extensionPort.onDisconnect.addListener(onDisconnectDestroyStreams);
};

/** Destroys all of the extension streams */
const destroyExtensionStreams = () => {
  pageChannel.removeAllListeners();

  extensionMux.removeAllListeners();
  extensionMux.destroy();

  extensionChannel.removeAllListeners();
  extensionChannel.destroy();

  extensionStream = null;
};

/**
 * LEGACY STREAM LOGIC
 * TODO:LegacyProvider: Delete
 */

// TODO:LegacyProvider: Delete
const setupLegacyPageStreams = () => {
  const legacyPageStream = new WindowPostMessageStream({
    name: LEGACY_CONTENT_SCRIPT,
    target: LEGACY_INPAGE,
  });

  legacyPageMux = new ObjectMultiplex();
  legacyPageMux.setMaxListeners(25);

  pipeline(legacyPageMux, legacyPageStream, legacyPageMux, (err) =>
    logStreamDisconnectWarning('MetaMask Legacy Inpage Multiplex', err),
  );

  legacyPageMuxLegacyProviderChannel =
    legacyPageMux.createStream(LEGACY_PROVIDER);
  legacyPagePublicConfigChannel =
    legacyPageMux.createStream(LEGACY_PUBLIC_CONFIG);

  legacyPageMux.ignoreStream(METAMASK_COOKIE_HANDLER);
  legacyPageMux.ignoreStream(METAMASK_PROVIDER);
  legacyPageMux.ignoreStream(PHISHING_SAFELIST);
  legacyPageMux.ignoreStream(PHISHING_STREAM);
};

// TODO:LegacyProvider: Delete
const setupLegacyExtensionStreams = () => {
  legacyExtMux = new ObjectMultiplex();
  legacyExtMux.setMaxListeners(25);

  notificationTransformStream = getNotificationTransformStream();
  pipeline(
    legacyExtMux,
    extensionStream,
    notificationTransformStream,
    legacyExtMux,
    (err) => {
      logStreamDisconnectWarning('MetaMask Background Legacy Multiplex', err);
      notifyInpageOfStreamFailure();
    },
  );

  legacyExtChannel = legacyExtMux.createStream(PROVIDER);
  pipeline(
    legacyPageMuxLegacyProviderChannel,
    legacyExtChannel,
    legacyPageMuxLegacyProviderChannel,
    (error) =>
      console.debug(
        `MetaMask: Muxed traffic between channels "${LEGACY_PROVIDER}" and "${PROVIDER}" failed.`,
        error,
      ),
  );

  legacyExtPublicConfigChannel =
    legacyExtMux.createStream(LEGACY_PUBLIC_CONFIG);
  pipeline(
    legacyPagePublicConfigChannel,
    legacyExtPublicConfigChannel,
    legacyPagePublicConfigChannel,
    (error) =>
      console.debug(
        `MetaMask: Muxed traffic for channel "${LEGACY_PUBLIC_CONFIG}" failed.`,
        error,
      ),
  );
  legacyExtMux.ignoreStream(METAMASK_COOKIE_HANDLER);
  legacyExtMux.ignoreStream(LEGACY_PROVIDER);
  legacyExtMux.ignoreStream(PHISHING_SAFELIST);
  legacyExtMux.ignoreStream(PHISHING_STREAM);
};

/**
 * Destroys all of the legacy extension streams
 * TODO:LegacyProvider: Delete
 */
const destroyLegacyExtensionStreams = () => {
  legacyPageMuxLegacyProviderChannel.removeAllListeners();
  legacyPagePublicConfigChannel.removeAllListeners();

  legacyExtMux.removeAllListeners();
  legacyExtMux.destroy();

  legacyExtChannel.removeAllListeners();
  legacyExtChannel.destroy();

  legacyExtPublicConfigChannel.removeAllListeners();
  legacyExtPublicConfigChannel.destroy();
};

/**
 * When the extension background is loaded it sends the EXTENSION_MESSAGES.READY message to the browser tabs.
 * This listener/callback receives the message to set up the streams after service worker in-activity.
 *
 * @param {object} msg
 * @param {string} msg.name - custom property and name to identify the message received
 * @returns {Promise|undefined}
 */
const onMessageSetUpExtensionStreams = (msg) => {
  if (msg.name === EXTENSION_MESSAGES.READY) {
    if (!extensionStream) {
      setupExtensionStreams();
      setupLegacyExtensionStreams();
    }
    return Promise.resolve(`MetaMask: handled ${EXTENSION_MESSAGES.READY}`);
  }
  return undefined;
};

/**
 * This listener destroys the extension streams when the extension port is disconnected,
 * so that streams may be re-established later when the extension port is reconnected.
 *
 * @param {Error} [err] - Stream connection error
 */
const onDisconnectDestroyStreams = (err) => {
  const lastErr = err || checkForLastError();

  extensionPort.onDisconnect.removeListener(onDisconnectDestroyStreams);

  destroyExtensionStreams();
  destroyLegacyExtensionStreams();

  /**
   * If an error is found, reset the streams. When running two or more dapps, resetting the service
   * worker may cause the error, "Error: Could not establish connection. Receiving end does not
   * exist.", due to a race-condition. The disconnect event may be called by runtime.connect which
   * may cause issues. We suspect that this is a chromium bug as this event should only be called
   * once the port and connections are ready. Delay time is arbitrary.
   */
  if (lastErr) {
    console.warn(`${lastErr} Resetting the streams.`);
    setTimeout(setupExtensionStreams, 1000);
  }
};

/**
 * Initializes two-way communication streams between the browser extension and
 * the local per-page browser context. This function also creates an event listener to
 * reset the streams if the service worker resets.
 */
const initStreams = () => {
  setupPageStreams();
  setupLegacyPageStreams();

  setupExtensionStreams();
  setupLegacyExtensionStreams();

  browser.runtime.onMessage.addListener(onMessageSetUpExtensionStreams);
};

// TODO:LegacyProvider: Delete
function getNotificationTransformStream() {
  const stream = new Transform({
    highWaterMark: 16,
    objectMode: true,
    transform: (chunk, _, cb) => {
      if (chunk?.name === PROVIDER) {
        if (chunk.data?.method === 'metamask_accountsChanged') {
          chunk.data.method = 'wallet_accountsChanged';
          chunk.data.result = chunk.data.params;
          delete chunk.data.params;
        }
      }
      cb(null, chunk);
    },
  });
  return stream;
}

/**
 * The function notifies inpage when the extension stream connection is ready. When the
 * 'metamask_chainChanged' method is received from the extension, it implies that the
 * background state is completely initialized and it is ready to process method calls.
 * This is used as a notification to replay any pending messages in MV3.
 *
 * @param {object} msg - instance of message received
 */
function extensionStreamMessageListener(msg) {
  if (
    METAMASK_EXTENSION_CONNECT_SENT &&
    msg.data.method === 'metamask_chainChanged'
  ) {
    METAMASK_EXTENSION_CONNECT_SENT = false;
    window.postMessage(
      {
        target: INPAGE, // the post-message-stream "target"
        data: {
          // this object gets passed to @metamask/object-multiplex
          name: PROVIDER, // the @metamask/object-multiplex channel name
          data: {
            jsonrpc: '2.0',
            method: 'METAMASK_EXTENSION_CONNECT_CAN_RETRY',
          },
        },
      },
      window.location.origin,
    );
  }
}

/**
 * This function must ONLY be called in pipeline destruction/close callbacks.
 * Notifies the inpage context that streams have failed, via window.postMessage.
 * Relies on @metamask/object-multiplex and post-message-stream implementation details.
 */
function notifyInpageOfStreamFailure() {
  window.postMessage(
    {
      target: INPAGE, // the post-message-stream "target"
      data: {
        // this object gets passed to @metamask/object-multiplex
        name: PROVIDER, // the @metamask/object-multiplex channel name
        data: {
          jsonrpc: '2.0',
          method: 'METAMASK_STREAM_FAILURE',
        },
      },
    },
    window.location.origin,
  );
}

/**
 * Redirects the current page to a phishing information page
 */
function redirectToPhishingWarning() {
  console.debug('MetaMask: Routing to Phishing Warning page.');
  const { hostname, href } = window.location;
  const baseUrl = process.env.PHISHING_WARNING_PAGE_URL;

  const querystring = new URLSearchParams({ hostname, href });
  window.location.href = `${baseUrl}#${querystring}`;
  // eslint-disable-next-line no-constant-condition
  while (1) {
    console.log(
      'MetaMask: Locking js execution, redirection will complete shortly',
    );
  }
}
=======
  initStreams,
  onDisconnectDestroyStreams,
} from './streams/provider-stream';
import {
  isDetectedPhishingSite,
  initPhishingStreams,
} from './streams/phishing-stream';
import {
  initializeCookieHandlerSteam,
  isDetectedCookieMarketingSite,
} from './streams/cookie-handler-stream';
>>>>>>> ad7a5462

const start = () => {
  if (isDetectedPhishingSite) {
    initPhishingStreams();
    return;
  }

  if (isDetectedCookieMarketingSite) {
    initializeCookieHandlerSteam();
  }

  if (shouldInjectProvider()) {
    initStreams();

    if (document.prerendering && getIsBrowserPrerenderBroken()) {
      document.addEventListener('prerenderingchange', () => {
        onDisconnectDestroyStreams(
          new Error('Prerendered page has become active.'),
        );
      });
    }
  }
};

start();<|MERGE_RESOLUTION|>--- conflicted
+++ resolved
@@ -1,537 +1,6 @@
 import { getIsBrowserPrerenderBroken } from '../../shared/modules/browser-runtime.utils';
 import shouldInjectProvider from '../../shared/modules/provider-injection';
 import {
-<<<<<<< HEAD
-  initializeCookieHandlerSteam,
-  isDetectedCookieMarketingSite,
-} from './streams/cookie-handler-stream';
-import { logStreamDisconnectWarning } from './streams/shared';
-import {
-  METAMASK_COOKIE_HANDLER,
-  PHISHING_STREAM,
-  METAMASK_PROVIDER,
-} from './constants/stream';
-
-// contexts
-const CONTENT_SCRIPT = 'metamask-contentscript';
-const INPAGE = 'metamask-inpage';
-const PHISHING_WARNING_PAGE = 'metamask-phishing-warning-page';
-
-// stream channels
-const PHISHING_SAFELIST = 'metamask-phishing-safelist';
-const PROVIDER = 'metamask-provider';
-
-// For more information about these legacy streams, see here:
-// https://github.com/MetaMask/metamask-extension/issues/15491
-// TODO:LegacyProvider: Delete
-const LEGACY_CONTENT_SCRIPT = 'contentscript';
-const LEGACY_INPAGE = 'inpage';
-const LEGACY_PROVIDER = 'provider';
-const LEGACY_PUBLIC_CONFIG = 'publicConfig';
-
-let legacyExtMux,
-  legacyExtChannel,
-  legacyExtPublicConfigChannel,
-  legacyPageMux,
-  legacyPageMuxLegacyProviderChannel,
-  legacyPagePublicConfigChannel,
-  notificationTransformStream;
-
-const phishingPageUrl = new URL(process.env.PHISHING_WARNING_PAGE_URL);
-
-let phishingExtChannel,
-  phishingExtMux,
-  phishingExtPort,
-  phishingExtStream,
-  phishingPageChannel,
-  phishingPageMux;
-
-let extensionMux,
-  extensionChannel,
-  extensionPort,
-  extensionPhishingStream,
-  extensionStream,
-  pageMux,
-  pageChannel;
-
-/**
- * PHISHING STREAM LOGIC
- */
-
-function setupPhishingPageStreams() {
-  // the transport-specific streams for communication between inpage and background
-  const phishingPageStream = new WindowPostMessageStream({
-    name: CONTENT_SCRIPT,
-    target: PHISHING_WARNING_PAGE,
-  });
-
-  // create and connect channel muxers
-  // so we can handle the channels individually
-  phishingPageMux = new ObjectMultiplex();
-  phishingPageMux.setMaxListeners(25);
-
-  pipeline(phishingPageMux, phishingPageStream, phishingPageMux, (err) =>
-    logStreamDisconnectWarning('MetaMask Inpage Multiplex', err),
-  );
-
-  phishingPageChannel = phishingPageMux.createStream(PHISHING_SAFELIST);
-  phishingPageMux.ignoreStream(METAMASK_COOKIE_HANDLER);
-  phishingPageMux.ignoreStream(LEGACY_PUBLIC_CONFIG);
-  phishingPageMux.ignoreStream(LEGACY_PROVIDER);
-  phishingPageMux.ignoreStream(METAMASK_PROVIDER);
-  phishingPageMux.ignoreStream(PHISHING_STREAM);
-}
-
-const setupPhishingExtStreams = () => {
-  phishingExtPort = browser.runtime.connect({
-    name: CONTENT_SCRIPT,
-  });
-  phishingExtStream = new PortStream(phishingExtPort);
-
-  // create and connect channel muxers
-  // so we can handle the channels individually
-  phishingExtMux = new ObjectMultiplex();
-  phishingExtMux.setMaxListeners(25);
-
-  pipeline(phishingExtMux, phishingExtStream, phishingExtMux, (err) => {
-    logStreamDisconnectWarning('MetaMask Background Multiplex', err);
-    window.postMessage(
-      {
-        target: PHISHING_WARNING_PAGE, // the post-message-stream "target"
-        data: {
-          // this object gets passed to @metamask/object-multiplex
-          name: PHISHING_SAFELIST, // the @metamask/object-multiplex channel name
-          data: {
-            jsonrpc: '2.0',
-            method: 'METAMASK_STREAM_FAILURE',
-          },
-        },
-      },
-      window.location.origin,
-    );
-  });
-
-  // forward communication across inpage-background for these channels only
-  phishingExtChannel = phishingExtMux.createStream(PHISHING_SAFELIST);
-  pipeline(
-    phishingPageChannel,
-    phishingExtChannel,
-    phishingPageChannel,
-    (error) =>
-      console.debug(
-        `MetaMask: Muxed traffic for channel "${PHISHING_SAFELIST}" failed.`,
-        error,
-      ),
-  );
-  phishingExtMux.ignoreStream(METAMASK_COOKIE_HANDLER);
-  phishingExtMux.ignoreStream(LEGACY_PUBLIC_CONFIG);
-  phishingExtMux.ignoreStream(LEGACY_PROVIDER);
-  phishingExtMux.ignoreStream(METAMASK_PROVIDER);
-  phishingExtMux.ignoreStream(PHISHING_STREAM);
-
-  // eslint-disable-next-line no-use-before-define
-  phishingExtPort.onDisconnect.addListener(onDisconnectDestroyPhishingStreams);
-};
-
-/** Destroys all of the phishing extension streams */
-const destroyPhishingExtStreams = () => {
-  phishingPageChannel.removeAllListeners();
-
-  phishingExtMux.removeAllListeners();
-  phishingExtMux.destroy();
-
-  phishingExtChannel.removeAllListeners();
-  phishingExtChannel.destroy();
-
-  phishingExtStream = null;
-};
-
-/**
- * This listener destroys the phishing extension streams when the extension port is disconnected,
- * so that streams may be re-established later the phishing extension port is reconnected.
- */
-const onDisconnectDestroyPhishingStreams = () => {
-  const err = checkForLastError();
-
-  phishingExtPort.onDisconnect.removeListener(
-    onDisconnectDestroyPhishingStreams,
-  );
-
-  destroyPhishingExtStreams();
-
-  /**
-   * If an error is found, reset the streams. When running two or more dapps, resetting the service
-   * worker may cause the error, "Error: Could not establish connection. Receiving end does not
-   * exist.", due to a race-condition. The disconnect event may be called by runtime.connect which
-   * may cause issues. We suspect that this is a chromium bug as this event should only be called
-   * once the port and connections are ready. Delay time is arbitrary.
-   */
-  if (err) {
-    console.warn(`${err} Resetting the phishing streams.`);
-    setTimeout(setupPhishingExtStreams, 1000);
-  }
-};
-
-/**
- * When the extension background is loaded it sends the EXTENSION_MESSAGES.READY message to the browser tabs.
- * This listener/callback receives the message to set up the streams after service worker in-activity.
- *
- * @param {object} msg
- * @param {string} msg.name - custom property and name to identify the message received
- * @returns {Promise|undefined}
- */
-const onMessageSetUpPhishingStreams = (msg) => {
-  if (msg.name === EXTENSION_MESSAGES.READY) {
-    if (!phishingExtStream) {
-      setupPhishingExtStreams();
-    }
-    return Promise.resolve(
-      `MetaMask: handled "${EXTENSION_MESSAGES.READY}" for phishing streams`,
-    );
-  }
-  return undefined;
-};
-
-/**
- * Initializes two-way communication streams between the browser extension and
- * the phishing page context. This function also creates an event listener to
- * reset the streams if the service worker resets.
- */
-const initPhishingStreams = () => {
-  setupPhishingPageStreams();
-  setupPhishingExtStreams();
-
-  browser.runtime.onMessage.addListener(onMessageSetUpPhishingStreams);
-};
-
-/**
- * INPAGE - EXTENSION STREAM LOGIC
- */
-
-const setupPageStreams = () => {
-  // the transport-specific streams for communication between inpage and background
-  const pageStream = new WindowPostMessageStream({
-    name: CONTENT_SCRIPT,
-    target: INPAGE,
-  });
-
-  // create and connect channel muxers
-  // so we can handle the channels individually
-  pageMux = new ObjectMultiplex();
-  pageMux.setMaxListeners(25);
-
-  pipeline(pageMux, pageStream, pageMux, (err) =>
-    logStreamDisconnectWarning('MetaMask Inpage Multiplex', err),
-  );
-
-  pageChannel = pageMux.createStream(PROVIDER);
-  pageMux.ignoreStream(METAMASK_COOKIE_HANDLER);
-  pageMux.ignoreStream(LEGACY_PROVIDER);
-  pageMux.ignoreStream(LEGACY_PUBLIC_CONFIG);
-  pageMux.ignoreStream(PHISHING_SAFELIST);
-  pageMux.ignoreStream(PHISHING_STREAM);
-};
-
-// The field below is used to ensure that replay is done only once for each restart.
-let METAMASK_EXTENSION_CONNECT_SENT = false;
-
-const setupExtensionStreams = () => {
-  METAMASK_EXTENSION_CONNECT_SENT = true;
-  extensionPort = browser.runtime.connect({ name: CONTENT_SCRIPT });
-  extensionStream = new PortStream(extensionPort);
-  extensionStream.on('data', extensionStreamMessageListener);
-
-  // create and connect channel muxers
-  // so we can handle the channels individually
-  extensionMux = new ObjectMultiplex();
-  extensionMux.setMaxListeners(25);
-  extensionMux.ignoreStream(LEGACY_PUBLIC_CONFIG); // TODO:LegacyProvider: Delete
-
-  pipeline(extensionMux, extensionStream, extensionMux, (err) => {
-    logStreamDisconnectWarning('MetaMask Background Multiplex', err);
-    notifyInpageOfStreamFailure();
-  });
-
-  // forward communication across inpage-background for these channels only
-  extensionChannel = extensionMux.createStream(PROVIDER);
-  pipeline(pageChannel, extensionChannel, pageChannel, (error) =>
-    console.debug(
-      `MetaMask: Muxed traffic for channel "${PROVIDER}" failed.`,
-      error,
-    ),
-  );
-
-  // connect "phishing" channel to warning system
-  extensionPhishingStream = extensionMux.createStream('phishing');
-  extensionPhishingStream.once('data', redirectToPhishingWarning);
-
-  extensionMux.ignoreStream(METAMASK_COOKIE_HANDLER);
-  extensionMux.ignoreStream(LEGACY_PROVIDER);
-  extensionMux.ignoreStream(PHISHING_SAFELIST);
-
-  // eslint-disable-next-line no-use-before-define
-  extensionPort.onDisconnect.addListener(onDisconnectDestroyStreams);
-};
-
-/** Destroys all of the extension streams */
-const destroyExtensionStreams = () => {
-  pageChannel.removeAllListeners();
-
-  extensionMux.removeAllListeners();
-  extensionMux.destroy();
-
-  extensionChannel.removeAllListeners();
-  extensionChannel.destroy();
-
-  extensionStream = null;
-};
-
-/**
- * LEGACY STREAM LOGIC
- * TODO:LegacyProvider: Delete
- */
-
-// TODO:LegacyProvider: Delete
-const setupLegacyPageStreams = () => {
-  const legacyPageStream = new WindowPostMessageStream({
-    name: LEGACY_CONTENT_SCRIPT,
-    target: LEGACY_INPAGE,
-  });
-
-  legacyPageMux = new ObjectMultiplex();
-  legacyPageMux.setMaxListeners(25);
-
-  pipeline(legacyPageMux, legacyPageStream, legacyPageMux, (err) =>
-    logStreamDisconnectWarning('MetaMask Legacy Inpage Multiplex', err),
-  );
-
-  legacyPageMuxLegacyProviderChannel =
-    legacyPageMux.createStream(LEGACY_PROVIDER);
-  legacyPagePublicConfigChannel =
-    legacyPageMux.createStream(LEGACY_PUBLIC_CONFIG);
-
-  legacyPageMux.ignoreStream(METAMASK_COOKIE_HANDLER);
-  legacyPageMux.ignoreStream(METAMASK_PROVIDER);
-  legacyPageMux.ignoreStream(PHISHING_SAFELIST);
-  legacyPageMux.ignoreStream(PHISHING_STREAM);
-};
-
-// TODO:LegacyProvider: Delete
-const setupLegacyExtensionStreams = () => {
-  legacyExtMux = new ObjectMultiplex();
-  legacyExtMux.setMaxListeners(25);
-
-  notificationTransformStream = getNotificationTransformStream();
-  pipeline(
-    legacyExtMux,
-    extensionStream,
-    notificationTransformStream,
-    legacyExtMux,
-    (err) => {
-      logStreamDisconnectWarning('MetaMask Background Legacy Multiplex', err);
-      notifyInpageOfStreamFailure();
-    },
-  );
-
-  legacyExtChannel = legacyExtMux.createStream(PROVIDER);
-  pipeline(
-    legacyPageMuxLegacyProviderChannel,
-    legacyExtChannel,
-    legacyPageMuxLegacyProviderChannel,
-    (error) =>
-      console.debug(
-        `MetaMask: Muxed traffic between channels "${LEGACY_PROVIDER}" and "${PROVIDER}" failed.`,
-        error,
-      ),
-  );
-
-  legacyExtPublicConfigChannel =
-    legacyExtMux.createStream(LEGACY_PUBLIC_CONFIG);
-  pipeline(
-    legacyPagePublicConfigChannel,
-    legacyExtPublicConfigChannel,
-    legacyPagePublicConfigChannel,
-    (error) =>
-      console.debug(
-        `MetaMask: Muxed traffic for channel "${LEGACY_PUBLIC_CONFIG}" failed.`,
-        error,
-      ),
-  );
-  legacyExtMux.ignoreStream(METAMASK_COOKIE_HANDLER);
-  legacyExtMux.ignoreStream(LEGACY_PROVIDER);
-  legacyExtMux.ignoreStream(PHISHING_SAFELIST);
-  legacyExtMux.ignoreStream(PHISHING_STREAM);
-};
-
-/**
- * Destroys all of the legacy extension streams
- * TODO:LegacyProvider: Delete
- */
-const destroyLegacyExtensionStreams = () => {
-  legacyPageMuxLegacyProviderChannel.removeAllListeners();
-  legacyPagePublicConfigChannel.removeAllListeners();
-
-  legacyExtMux.removeAllListeners();
-  legacyExtMux.destroy();
-
-  legacyExtChannel.removeAllListeners();
-  legacyExtChannel.destroy();
-
-  legacyExtPublicConfigChannel.removeAllListeners();
-  legacyExtPublicConfigChannel.destroy();
-};
-
-/**
- * When the extension background is loaded it sends the EXTENSION_MESSAGES.READY message to the browser tabs.
- * This listener/callback receives the message to set up the streams after service worker in-activity.
- *
- * @param {object} msg
- * @param {string} msg.name - custom property and name to identify the message received
- * @returns {Promise|undefined}
- */
-const onMessageSetUpExtensionStreams = (msg) => {
-  if (msg.name === EXTENSION_MESSAGES.READY) {
-    if (!extensionStream) {
-      setupExtensionStreams();
-      setupLegacyExtensionStreams();
-    }
-    return Promise.resolve(`MetaMask: handled ${EXTENSION_MESSAGES.READY}`);
-  }
-  return undefined;
-};
-
-/**
- * This listener destroys the extension streams when the extension port is disconnected,
- * so that streams may be re-established later when the extension port is reconnected.
- *
- * @param {Error} [err] - Stream connection error
- */
-const onDisconnectDestroyStreams = (err) => {
-  const lastErr = err || checkForLastError();
-
-  extensionPort.onDisconnect.removeListener(onDisconnectDestroyStreams);
-
-  destroyExtensionStreams();
-  destroyLegacyExtensionStreams();
-
-  /**
-   * If an error is found, reset the streams. When running two or more dapps, resetting the service
-   * worker may cause the error, "Error: Could not establish connection. Receiving end does not
-   * exist.", due to a race-condition. The disconnect event may be called by runtime.connect which
-   * may cause issues. We suspect that this is a chromium bug as this event should only be called
-   * once the port and connections are ready. Delay time is arbitrary.
-   */
-  if (lastErr) {
-    console.warn(`${lastErr} Resetting the streams.`);
-    setTimeout(setupExtensionStreams, 1000);
-  }
-};
-
-/**
- * Initializes two-way communication streams between the browser extension and
- * the local per-page browser context. This function also creates an event listener to
- * reset the streams if the service worker resets.
- */
-const initStreams = () => {
-  setupPageStreams();
-  setupLegacyPageStreams();
-
-  setupExtensionStreams();
-  setupLegacyExtensionStreams();
-
-  browser.runtime.onMessage.addListener(onMessageSetUpExtensionStreams);
-};
-
-// TODO:LegacyProvider: Delete
-function getNotificationTransformStream() {
-  const stream = new Transform({
-    highWaterMark: 16,
-    objectMode: true,
-    transform: (chunk, _, cb) => {
-      if (chunk?.name === PROVIDER) {
-        if (chunk.data?.method === 'metamask_accountsChanged') {
-          chunk.data.method = 'wallet_accountsChanged';
-          chunk.data.result = chunk.data.params;
-          delete chunk.data.params;
-        }
-      }
-      cb(null, chunk);
-    },
-  });
-  return stream;
-}
-
-/**
- * The function notifies inpage when the extension stream connection is ready. When the
- * 'metamask_chainChanged' method is received from the extension, it implies that the
- * background state is completely initialized and it is ready to process method calls.
- * This is used as a notification to replay any pending messages in MV3.
- *
- * @param {object} msg - instance of message received
- */
-function extensionStreamMessageListener(msg) {
-  if (
-    METAMASK_EXTENSION_CONNECT_SENT &&
-    msg.data.method === 'metamask_chainChanged'
-  ) {
-    METAMASK_EXTENSION_CONNECT_SENT = false;
-    window.postMessage(
-      {
-        target: INPAGE, // the post-message-stream "target"
-        data: {
-          // this object gets passed to @metamask/object-multiplex
-          name: PROVIDER, // the @metamask/object-multiplex channel name
-          data: {
-            jsonrpc: '2.0',
-            method: 'METAMASK_EXTENSION_CONNECT_CAN_RETRY',
-          },
-        },
-      },
-      window.location.origin,
-    );
-  }
-}
-
-/**
- * This function must ONLY be called in pipeline destruction/close callbacks.
- * Notifies the inpage context that streams have failed, via window.postMessage.
- * Relies on @metamask/object-multiplex and post-message-stream implementation details.
- */
-function notifyInpageOfStreamFailure() {
-  window.postMessage(
-    {
-      target: INPAGE, // the post-message-stream "target"
-      data: {
-        // this object gets passed to @metamask/object-multiplex
-        name: PROVIDER, // the @metamask/object-multiplex channel name
-        data: {
-          jsonrpc: '2.0',
-          method: 'METAMASK_STREAM_FAILURE',
-        },
-      },
-    },
-    window.location.origin,
-  );
-}
-
-/**
- * Redirects the current page to a phishing information page
- */
-function redirectToPhishingWarning() {
-  console.debug('MetaMask: Routing to Phishing Warning page.');
-  const { hostname, href } = window.location;
-  const baseUrl = process.env.PHISHING_WARNING_PAGE_URL;
-
-  const querystring = new URLSearchParams({ hostname, href });
-  window.location.href = `${baseUrl}#${querystring}`;
-  // eslint-disable-next-line no-constant-condition
-  while (1) {
-    console.log(
-      'MetaMask: Locking js execution, redirection will complete shortly',
-    );
-  }
-}
-=======
   initStreams,
   onDisconnectDestroyStreams,
 } from './streams/provider-stream';
@@ -543,7 +12,6 @@
   initializeCookieHandlerSteam,
   isDetectedCookieMarketingSite,
 } from './streams/cookie-handler-stream';
->>>>>>> ad7a5462
 
 const start = () => {
   if (isDetectedPhishingSite) {
