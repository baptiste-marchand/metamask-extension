import EventEmitter from 'events';
import log from 'loglevel';
import { captureException } from '@sentry/browser';
import {
  CUSTODIAN_TYPES,
  CustodyKeyring,
  MmiConfigurationController,
} from '@metamask-institutional/custody-keyring';
import {
  updateCustodianTransactions,
  custodianEventHandlerFactory,
} from '@metamask-institutional/extension';
import {
  REFRESH_TOKEN_CHANGE_EVENT,
  INTERACTIVE_REPLACEMENT_TOKEN_CHANGE_EVENT,
} from '@metamask-institutional/sdk';
import { handleMmiPortfolio } from '@metamask-institutional/portfolio-dashboard';
import { TransactionMeta } from '@metamask/transaction-controller';
import { KeyringTypes } from '@metamask/keyring-controller';
import { CustodyController } from '@metamask-institutional/custody-controller';
import { TransactionUpdateController } from '@metamask-institutional/transaction-update';
import { SignatureController } from '@metamask/signature-controller';
import {
  OriginalRequest,
  PersonalMessageParams,
} from '@metamask/message-manager';
import { NetworkController } from '@metamask/network-controller';
import { InternalAccount } from '@metamask/keyring-api';
import { toHex } from '@metamask/controller-utils';
import { toChecksumHexAddress } from '../../../shared/modules/hexstring-utils';
// TODO: Remove restricted import
// eslint-disable-next-line import/no-restricted-paths
import { CONNECT_HARDWARE_ROUTE } from '../../../ui/helpers/constants/routes';
import {
  MMIControllerOptions,
  ISignedEvent,
  IInteractiveRefreshTokenChangeEvent,
  Label,
  Signature,
  ConnectionRequest,
} from '../../../shared/constants/mmi-controller';
<<<<<<< HEAD
import AccountTracker from '../lib/account-tracker';
=======
// TODO: Remove restricted import
// eslint-disable-next-line import/no-restricted-paths
>>>>>>> 65e656c9
import { getCurrentChainId } from '../../../ui/selectors';
import MetaMetricsController from './metametrics';
import { getPermissionBackgroundApiMethods } from './permissions';
import AccountTrackerController from './account-tracker-controller';
import PreferencesController from './preferences-controller';
import { AppStateController } from './app-state';

type UpdateCustodianTransactionsParameters = {
  keyring: CustodyKeyring;
  type: string;
  txList: string[];
  custodyController: CustodyController;
  transactionUpdateController: TransactionUpdateController;
  // TODO: Replace `any` with type
  // eslint-disable-next-line @typescript-eslint/no-explicit-any
  txStateManager: any;
  getPendingNonce: (address: string) => Promise<number>;
  setTxHash: (txId: string, txHash: string) => void;
};

export default class MMIController extends EventEmitter {
  public opts: MMIControllerOptions;

  public mmiConfigurationController: MmiConfigurationController;

  // TODO: Replace `any` with type
  // eslint-disable-next-line @typescript-eslint/no-explicit-any
  public keyringController: any;

  public preferencesController: PreferencesController;

  public appStateController: AppStateController;

  public transactionUpdateController: TransactionUpdateController;

  private custodyController: CustodyController;

  // TODO: Replace `any` with type
  // eslint-disable-next-line @typescript-eslint/no-explicit-any
  private getState: () => any;

  // TODO: Replace `any` with type
  // eslint-disable-next-line @typescript-eslint/no-explicit-any
  private getPendingNonce: (address: string) => Promise<any>;

  private accountTrackerController: AccountTrackerController;

  private metaMetricsController: MetaMetricsController;

  private networkController: NetworkController;

  // TODO: Replace `any` with type
  // eslint-disable-next-line @typescript-eslint/no-explicit-any
  private permissionController: any;

  private signatureController: SignatureController;

  // TODO: Replace `any` with type
  // eslint-disable-next-line @typescript-eslint/no-explicit-any
  private messenger: any;

  // TODO: Replace `any` with type
  // eslint-disable-next-line @typescript-eslint/no-explicit-any
  private platform: any;

  // TODO: Replace `any` with type
  // eslint-disable-next-line @typescript-eslint/no-explicit-any
  private extension: any;

  private updateTransactionHash: (txId: string, txHash: string) => void;

  private setChannelId: (channelId: string) => void;

  private setConnectionRequest: (payload: ConnectionRequest | null) => void;

  public trackTransactionEvents: (
    args: { transactionMeta: TransactionMeta },
    // TODO: Replace `any` with type
    // eslint-disable-next-line @typescript-eslint/no-explicit-any
    event: any,
  ) => void;

  private txStateManager: {
    // TODO: Replace `any` with type
    // eslint-disable-next-line @typescript-eslint/no-explicit-any
    getTransactions: (query?: any, opts?: any, fullTx?: boolean) => any[];
    setTxStatusSigned: (txId: string) => void;
    setTxStatusSubmitted: (txId: string) => void;
    setTxStatusFailed: (txId: string) => void;
    // TODO: Replace `any` with type
    // eslint-disable-next-line @typescript-eslint/no-explicit-any
    updateTransaction: (txMeta: any) => void;
  };

  constructor(opts: MMIControllerOptions) {
    super();

    this.opts = opts;
    this.messenger = opts.messenger;
    this.mmiConfigurationController = opts.mmiConfigurationController;
    this.keyringController = opts.keyringController;
    this.preferencesController = opts.preferencesController;
    this.appStateController = opts.appStateController;
    this.transactionUpdateController = opts.transactionUpdateController;
    this.custodyController = opts.custodyController;
    this.getState = opts.getState;
    this.getPendingNonce = opts.getPendingNonce;
    this.accountTrackerController = opts.accountTrackerController;
    this.metaMetricsController = opts.metaMetricsController;
    this.networkController = opts.networkController;
    this.permissionController = opts.permissionController;
    this.signatureController = opts.signatureController;
    this.platform = opts.platform;
    this.extension = opts.extension;

    this.updateTransactionHash = opts.updateTransactionHash;
    this.setChannelId = opts.setChannelId;
    this.setConnectionRequest = opts.setConnectionRequest;

    this.trackTransactionEvents = opts.trackTransactionEvents;
    this.txStateManager = {
      getTransactions: opts.getTransactions,
      setTxStatusSigned: opts.setTxStatusSigned,
      setTxStatusSubmitted: opts.setTxStatusSubmitted,
      setTxStatusFailed: opts.setTxStatusFailed,
      updateTransaction: opts.updateTransaction,
    };

    // Prepare event listener after transactionUpdateController gets initiated
    this.transactionUpdateController.prepareEventListener(
      this.custodianEventHandlerFactory.bind(this),
    );

    // Get configuration from MMIConfig controller
    if (!process.env.IN_TEST) {
      this.mmiConfigurationController.storeConfiguration().then(() => {
        // This must happen after the configuration is fetched
        // Otherwise websockets will always be disabled in the first run

        this.transactionUpdateController.subscribeToEvents();
      });
    }

    this.signatureController.hub.on(
      'personal_sign:signed',
      async ({ signature, messageId }: ISignedEvent) => {
        await this.handleSigningEvents(signature, messageId, 'personal');
      },
    );

    this.signatureController.hub.on(
      'eth_signTypedData:signed',
      async ({ signature, messageId }: ISignedEvent) => {
        await this.handleSigningEvents(signature, messageId, 'v4');
      },
    );

    this.transactionUpdateController.on(
      'handshake',
      async ({ channelId }: { channelId: string }) => {
        this.setChannelId(channelId);
      },
    );

    this.transactionUpdateController.on(
      'connection.request',
      async (payload: ConnectionRequest) => {
        this.setConnectionRequest(payload);
      },
    );
  } // End of constructor

  async persistKeyringsAfterRefreshTokenChange() {
    this.keyringController.persistAllKeyrings();
  }

  async trackTransactionEventFromCustodianEvent(
    txMeta: TransactionMeta,
    // TODO: Replace `any` with type
    // eslint-disable-next-line @typescript-eslint/no-explicit-any
    event: any,
  ) {
    // transactionMetricsRequest parameter is already bound in the constructor
    this.trackTransactionEvents(
      {
        transactionMeta: txMeta,
      },
      event,
    );
  }

  async addKeyringIfNotExists(type: KeyringTypes) {
    let keyring = await this.keyringController.getKeyringsByType(type)[0];
    if (!keyring) {
      keyring = await this.keyringController.addNewKeyring(type);
    }
    return keyring;
  }

  custodianEventHandlerFactory() {
    return custodianEventHandlerFactory({
      log,
      getState: () => this.getState(),
      getPendingNonce: (address) => this.getPendingNonce(address),
      setTxHash: (txId, txHash) => this.updateTransactionHash(txId, txHash),
      signatureController: this.signatureController,
      txStateManager: this.txStateManager,
      custodyController: this.custodyController,
      // @ts-expect-error not relevant
      trackTransactionEvent:
        this.trackTransactionEventFromCustodianEvent.bind(this),
      captureException,
    });
  }

  async storeCustodianSupportedChains(address: string) {
    const custodyType = this.custodyController.getCustodyTypeByAddress(
      toChecksumHexAddress(address),
    );
    const keyring = await this.addKeyringIfNotExists(
      custodyType as KeyringTypes,
    );

    const supportedChains = await keyring.getSupportedChains(address);

    if (supportedChains?.status === 401) {
      return;
    }

    const accountDetails = this.custodyController.getAccountDetails(address);

    await this.custodyController.storeSupportedChainsForAddress(
      toChecksumHexAddress(address),
      supportedChains,
      accountDetails.custodianName,
    );
  }

  async onSubmitPassword() {
    // Create a keyring for each custodian type
    let addresses: string[] = [];
    const custodyTypes = this.custodyController.getAllCustodyTypes();

    for (const type of custodyTypes) {
      try {
        const keyring = await this.addKeyringIfNotExists(type as KeyringTypes);

        keyring.on(REFRESH_TOKEN_CHANGE_EVENT, () => {
          log.info(`Refresh token change event for ${type}`);
          this.persistKeyringsAfterRefreshTokenChange();
        });

        // Trigger this event, listen to sdk, sdk change the state and then Ui is listening for the state changed
        keyring.on(
          INTERACTIVE_REPLACEMENT_TOKEN_CHANGE_EVENT,
          (payload: IInteractiveRefreshTokenChangeEvent) => {
            log.info(`Interactive refresh token change event for ${payload}`);
            this.appStateController.showInteractiveReplacementTokenBanner(
              payload,
            );
          },
        );

        // store the supported chains for this custodian type
        const accounts = await keyring.getAccounts();
        addresses = addresses.concat(...accounts);
        for (const address of accounts) {
          try {
            await this.storeCustodianSupportedChains(address);
          } catch (error) {
            captureException(error);
            log.error('Error while unlocking extension.', error);
          }
        }

        const txList = this.txStateManager.getTransactions({}, [], false); // Includes all transactions, but we are looping through keyrings. Currently filtering is done in updateCustodianTransactions :-/

        try {
          updateCustodianTransactions({
            keyring,
            type,
            txList,
            getPendingNonce: (address) => this.getPendingNonce(address),
            setTxHash: (txId, txHash) =>
              this.updateTransactionHash(txId, txHash),
            txStateManager: this.txStateManager,
            custodyController: this.custodyController,
            transactionUpdateController: this.transactionUpdateController,
          } as UpdateCustodianTransactionsParameters);
        } catch (error) {
          log.error('Error doing offline transaction updates', error);
          captureException(error);
        }
      } catch (error) {
        log.error(
          `Error while unlocking extension with custody type ${type}`,
          error,
        );
        captureException(error);
      }
    }

    try {
      await this.mmiConfigurationController.storeConfiguration();
    } catch (error) {
      log.error('Error while unlocking extension.', error);
      captureException(error);
    }

    try {
      await this.transactionUpdateController.subscribeToEvents();
    } catch (error) {
      log.error('Error while unlocking extension.', error);
      captureException(error);
    }

    const mmiConfigData =
      await this.mmiConfigurationController.store.getState();

    if (mmiConfigData?.mmiConfiguration?.features?.websocketApi) {
      this.transactionUpdateController.getCustomerProofForAddresses(addresses);
    }
  }

  async connectCustodyAddresses(
    custodianType: string,
    custodianName: string,
    accounts: Record<
      string,
      {
        name: string;
        // TODO: Replace `any` with type
        // eslint-disable-next-line @typescript-eslint/no-explicit-any
        custodianDetails: any;
        labels: Label[];
        token: string;
        chainId: number;
      }
    >,
  ) {
    if (!custodianType) {
      throw new Error('No custodian');
    }

    const custodian = CUSTODIAN_TYPES[custodianType.toUpperCase()];
    if (!custodian) {
      throw new Error('No such custodian');
    }

    const newAccounts = Object.keys(accounts);

    // Check if any address is already added
    if (
      newAccounts.some((address) =>
        this.messenger.call('AccountsController:getAccountByAddress', address),
      )
    ) {
      throw new Error('Cannot import duplicate accounts');
    }

    const keyring = await this.addKeyringIfNotExists(
      custodian.keyringClass.type,
    );

    keyring.on(REFRESH_TOKEN_CHANGE_EVENT, () => {
      log.info(`Refresh token change event for ${keyring.type}`);
      this.persistKeyringsAfterRefreshTokenChange();
    });

    // Trigger this event, listen to sdk, sdk change the state and then Ui is listening for the state changed
    keyring.on(
      INTERACTIVE_REPLACEMENT_TOKEN_CHANGE_EVENT,
      (payload: IInteractiveRefreshTokenChangeEvent) => {
        log.info(`Interactive refresh token change event for ${payload}`);
        this.appStateController.showInteractiveReplacementTokenBanner(payload);
      },
    );

    if (!keyring) {
      throw new Error('Unable to get keyring');
    }
    const oldAccounts = await this.keyringController.getAccounts();

    await keyring.setSelectedAddresses(
      newAccounts.map((item) => ({
        address: toChecksumHexAddress(item),
        name: accounts[item].name,
        custodianDetails: accounts[item].custodianDetails,
        labels: accounts[item].labels,
        token: accounts[item].token,
        envName: custodianName,
        custodyType: custodian.keyringClass.type,
        chainId: accounts[item].chainId,
      })),
    );

    this.custodyController.setAccountDetails(
      newAccounts.map((item) => ({
        address: toChecksumHexAddress(item),
        name: accounts[item].name,
        custodianDetails: accounts[item].custodianDetails,
        labels: accounts[item].labels as unknown as string[],
        custodyType: custodian.keyringClass.type,
        custodianName,
        chainId: accounts[item].chainId,
      })),
    );

    // the underscore indicates that the variable is a placeholder and intentionally not used
    // eslint-disable-next-line @typescript-eslint/no-unused-vars
    for (const _ of newAccounts) {
      await this.keyringController.addNewAccountForKeyring(keyring);
    }

    const allAccounts = await this.keyringController.getAccounts();

    const accountsToTrack = [
      ...new Set<string>(
        oldAccounts.concat(allAccounts.map((a: string) => a.toLowerCase())),
      ),
    ];

    // Create a Set of lowercased addresses from oldAccounts for efficient existence checks
    const oldAccountsSet = new Set(
      oldAccounts.map((address: string) => address.toLowerCase()),
    );

    // Create a map of lowercased addresses to names from newAccounts for efficient lookups
    const accountNameMap = newAccounts.reduce<Record<string, string>>(
      (acc, item) => {
        // For each account in newAccounts, add an entry to the map with the lowercased address as the key and the name as the value
        acc[item.toLowerCase()] = accounts[item].name;
        return acc;
      },
      {},
    );

    // Iterate over all accounts
    allAccounts.forEach((address: string) => {
      // Convert the address to lowercase for consistent comparisons
      const lowercasedAddress = address.toLowerCase();

      // If the address is not in oldAccounts
      if (!oldAccountsSet.has(lowercasedAddress)) {
        // Look up the label in the map
        const label = accountNameMap[lowercasedAddress];

        // If the label is defined
        if (label) {
          // Set the label for the address
          const account = this.messenger.call(
            'AccountsController:getAccountByAddress',
            address,
          );
          this.messenger.call(
            'AccountsController:setAccountName',
            account.id,
            label,
          );
        }
      }
    });

    this.accountTrackerController.syncWithAddresses(accountsToTrack);

    for (const address of newAccounts) {
      try {
        await this.storeCustodianSupportedChains(address);
      } catch (error) {
        captureException(error);
      }
    }

    // FIXME: status maps are not a thing anymore
    this.custodyController.storeCustodyStatusMap(
      custodian.envName,
      keyring.getStatusMap(),
    );

    // MMI - get a WS stream for this account
    const mmiConfigData =
      await this.mmiConfigurationController.store.getState();

    if (mmiConfigData?.mmiConfiguration?.features?.websocketApi) {
      this.transactionUpdateController.getCustomerProofForAddresses(
        newAccounts,
      );
    }

    return newAccounts;
  }

  async getCustodianAccounts(
    token: string,
    envName: string,
    custodianType: string,
    getNonImportedAccounts: boolean,
  ) {
    let currentCustodyType: string = '';
    if (!custodianType) {
      const { address } = this.messenger.call(
        'AccountsController:getSelectedAccount',
      );
      currentCustodyType = this.custodyController.getCustodyTypeByAddress(
        toChecksumHexAddress(address),
      );
    }

    let keyring;

    if (custodianType) {
      const custodian = CUSTODIAN_TYPES[custodianType.toUpperCase()];
      if (!custodian) {
        throw new Error('No such custodian');
      }

      keyring = await this.addKeyringIfNotExists(custodian.keyringClass.type);
    } else if (currentCustodyType) {
      keyring = await this.addKeyringIfNotExists(
        currentCustodyType as KeyringTypes,
      );
    } else {
      throw new Error('No custodian specified');
    }

    const accounts = await keyring.getCustodianAccounts(
      token,
      envName,
      null,
      getNonImportedAccounts,
    );
    return accounts;
  }

  async getCustodianTransactionDeepLink(address: string, txId: string) {
    const custodyType = this.custodyController.getCustodyTypeByAddress(
      toChecksumHexAddress(address),
    );
    const keyring = await this.addKeyringIfNotExists(
      custodyType as KeyringTypes,
    );
    return keyring.getTransactionDeepLink(address, txId);
  }

  async getCustodianConfirmDeepLink(txId: string) {
    const txMeta = this.txStateManager
      .getTransactions()
      .find((tx) => tx.id === txId);

    const address = txMeta.txParams.from;
    const custodyType = this.custodyController.getCustodyTypeByAddress(
      toChecksumHexAddress(address),
    );
    const keyring = await this.addKeyringIfNotExists(
      custodyType as KeyringTypes,
    );
    return {
      deepLink: await keyring.getTransactionDeepLink(
        txMeta.txParams.from,
        txMeta.custodyId,
      ),
      custodyId: txMeta.custodyId,
    };
  }

  async getCustodianSignMessageDeepLink(from: string, custodyTxId: string) {
    const custodyType = this.custodyController.getCustodyTypeByAddress(
      toChecksumHexAddress(from),
    );
    const keyring = await this.addKeyringIfNotExists(
      custodyType as KeyringTypes,
    );
    return keyring.getTransactionDeepLink(from, custodyTxId);
  }

  async getCustodianToken(address: string) {
    const keyring = await this.keyringController.getKeyringForAccount(address);
    const { authDetails } = keyring.getAccountDetails(address);
    return keyring
      ? (authDetails && (authDetails.jwt || authDetails.refreshToken)) || ''
      : '';
  }

  // Based on a custodian name, get all the tokens associated with that custodian
  async getCustodianJWTList(custodianEnvName: string) {
    const internalAccounts = this.messenger.call(
      'AccountsController:listAccounts',
    );

    const { mmiConfiguration } =
      this.mmiConfigurationController.store.getState();

    const addresses = internalAccounts.map(
      (internalAccount: InternalAccount) => internalAccount.address,
    );
    const tokenList: string[] = [];

    const { custodians } = mmiConfiguration;

    const custodian = custodians.find(
      (item: { envName: string }) => item.envName === custodianEnvName,
    );

    if (!custodian) {
      return [];
    }

    const keyrings = await this.keyringController.getKeyringsByType(
      `Custody - ${custodian.type}`,
    );

    for (const address of addresses) {
      for (const keyring of keyrings) {
        // Narrow down to custodian Type
        const accountDetails = keyring.getAccountDetails(address);

        if (!accountDetails) {
          log.debug(`${address} does not belong to ${custodian.type} keyring`);
          continue;
        }

        const custodyAccountDetails = this.custodyController.getAccountDetails(
          toChecksumHexAddress(address),
        );

        if (
          !custodyAccountDetails ||
          custodyAccountDetails.custodianName !== custodianEnvName
        ) {
          log.debug(
            `${address} does not belong to ${custodianEnvName} keyring`,
          );
          continue;
        }

        const { authDetails } = accountDetails;

        let token;
        if (authDetails.jwt) {
          token = authDetails.jwt;
        } else if (authDetails.refreshToken) {
          token = authDetails.refreshToken;
        }

        if (!tokenList.includes(token)) {
          tokenList.push(token);
        }
      }
    }
    return tokenList;
  }

  async getAllCustodianAccountsWithToken(custodyType: string, token: string) {
    const keyring = await this.keyringController.getKeyringsByType(
      `Custody - ${custodyType}`,
    )[0];
    return keyring ? keyring.getAllAccountsWithToken(token) : [];
  }

  async setCustodianNewRefreshToken({
    address,
    refreshToken,
  }: {
    address: string;
    refreshToken: string;
  }) {
    const custodyType = this.custodyController.getCustodyTypeByAddress(
      toChecksumHexAddress(address),
    );

    const keyring = await this.addKeyringIfNotExists(
      custodyType as KeyringTypes,
    );

    await keyring.replaceRefreshTokenAuthDetails(address, refreshToken);
  }

  async handleMmiCheckIfTokenIsPresent(req: {
    params: { token: string; envName: string; address: string };
  }) {
    const { token, envName, address } = req.params;

    const currentAddress =
      address ||
      this.messenger.call('AccountsController:getSelectedAccount').address;
    const currentCustodyType = this.custodyController.getCustodyTypeByAddress(
      toChecksumHexAddress(currentAddress),
    );

    // This can only work if the extension is unlocked
    await this.appStateController.getUnlockPromise(true);

    const keyring = await this.addKeyringIfNotExists(
      currentCustodyType as KeyringTypes,
    );

    return await this.custodyController.handleMmiCheckIfTokenIsPresent({
      token,
      envName,
      keyring,
    });
  }

  async handleMmiDashboardData() {
    await this.appStateController.getUnlockPromise(true);
    const keyringAccounts = await this.keyringController.getAccounts();

    // TEMP: Convert internal accounts to match identities format
    // TODO: Convert handleMmiPortfolio to use internal accounts
    const internalAccounts = this.messenger
      .call('AccountsController:listAccounts')
      .map((internalAccount: InternalAccount) => {
        return {
          address: internalAccount.address,
          name: internalAccount.metadata.name,
        };
      });
    const { metaMetricsId } = this.metaMetricsController.store.getState();
    const getAccountDetails = (address: string) =>
      this.custodyController.getAccountDetails(address);
    const extensionId = this.extension.runtime.id;

    const networks = Object.values(
      this.networkController.state.networkConfigurationsByChainId,
    );

    return handleMmiPortfolio({
      keyringAccounts,
      identities: internalAccounts,
      metaMetricsId,
      networks,
      getAccountDetails,
      extensionId,
    });
  }

  async newUnsignedMessage(
    msgParams: { from: string },
    req: { method: string | string[] },
    version: string,
  ) {
    // The code path triggered by deferSetAsSigned: true is for custodial accounts
    const accountDetails = this.custodyController.getAccountDetails(
      msgParams.from,
    );
    const isCustodial = Boolean(accountDetails);
    const updatedMsgParams = { ...msgParams, deferSetAsSigned: isCustodial };

    if (
      req.method === 'eth_signTypedData' ||
      req.method === 'eth_signTypedData_v3' ||
      req.method === 'eth_signTypedData_v4'
    ) {
      return await this.signatureController.newUnsignedTypedMessage(
        updatedMsgParams as PersonalMessageParams,
        req as OriginalRequest,
        version,
        { parseJsonData: false },
      );
    } else if (req.method === 'personal_sign') {
      return await this.signatureController.newUnsignedPersonalMessage(
        updatedMsgParams as PersonalMessageParams,
        req as OriginalRequest,
      );
    }

    throw new Error('Unexpected method');
  }

  async handleSigningEvents(
    signature: Signature,
    messageId: string,
    signOperation: string,
  ) {
    if (signature.custodian_transactionId) {
      this.transactionUpdateController.addTransactionToWatchList(
        signature.custodian_transactionId,
        signature.from,
        signOperation,
        true,
      );

      this.appStateController.setCustodianDeepLink({
        fromAddress: signature.from,
        custodyId: signature.custodian_transactionId,
      });
    }

    this.signatureController.setMessageMetadata(messageId, signature);

    return this.getState();
  }

  async setAccountAndNetwork(origin: string, address: string, chainId: number) {
    await this.appStateController.getUnlockPromise(true);
    const addressToLowerCase = address.toLowerCase();
    const { address: selectedAddress } = this.messenger.call(
      'AccountsController:getSelectedAccount',
    );

    if (selectedAddress.toLowerCase() !== addressToLowerCase) {
      const internalAccount = this.messenger.call(
        'AccountsController:getAccountByAddress',
        addressToLowerCase,
      );
      this.messenger.call(
        'AccountsController:setSelectedAccount',
        internalAccount.id,
      );
    }
<<<<<<< HEAD
    const selectedChainId = parseInt(
      getCurrentChainId({ metamask: this.networkController.state }),
      16,
    );
    if (selectedChainId !== chainId && chainId === 1) {
      await this.networkController.setActiveNetwork('mainnet');
    } else if (selectedChainId !== chainId) {
      const { networkConfigurations } = this.networkController.state;

      const foundNetworkConfiguration = Object.values(
        networkConfigurations,
      ).find(
        (networkConfiguration) =>
          parseInt(networkConfiguration.chainId, 16) === chainId,
      );
=======
>>>>>>> 65e656c9

    const selectedChainId = getCurrentChainId({
      metamask: this.networkController.state,
    });

    if (selectedChainId !== toHex(chainId)) {
      const networkConfiguration =
        this.networkController.state.networkConfigurationsByChainId[
          toHex(chainId)
        ];

      const { networkClientId } =
        networkConfiguration?.rpcEndpoints?.[
          networkConfiguration.defaultRpcEndpointIndex
        ] ?? {};

      if (networkClientId) {
        await this.networkController.setActiveNetwork(networkClientId);
      }
    }

    getPermissionBackgroundApiMethods(
      this.permissionController,
    ).addPermittedAccount(origin, addressToLowerCase);

    return true;
  }

  async handleMmiOpenAddHardwareWallet() {
    await this.appStateController.getUnlockPromise(true);
    this.platform.openExtensionInBrowser(CONNECT_HARDWARE_ROUTE);
    return true;
  }
}<|MERGE_RESOLUTION|>--- conflicted
+++ resolved
@@ -39,12 +39,8 @@
   Signature,
   ConnectionRequest,
 } from '../../../shared/constants/mmi-controller';
-<<<<<<< HEAD
-import AccountTracker from '../lib/account-tracker';
-=======
 // TODO: Remove restricted import
 // eslint-disable-next-line import/no-restricted-paths
->>>>>>> 65e656c9
 import { getCurrentChainId } from '../../../ui/selectors';
 import MetaMetricsController from './metametrics';
 import { getPermissionBackgroundApiMethods } from './permissions';
@@ -855,24 +851,6 @@
         internalAccount.id,
       );
     }
-<<<<<<< HEAD
-    const selectedChainId = parseInt(
-      getCurrentChainId({ metamask: this.networkController.state }),
-      16,
-    );
-    if (selectedChainId !== chainId && chainId === 1) {
-      await this.networkController.setActiveNetwork('mainnet');
-    } else if (selectedChainId !== chainId) {
-      const { networkConfigurations } = this.networkController.state;
-
-      const foundNetworkConfiguration = Object.values(
-        networkConfigurations,
-      ).find(
-        (networkConfiguration) =>
-          parseInt(networkConfiguration.chainId, 16) === chainId,
-      );
-=======
->>>>>>> 65e656c9
 
     const selectedChainId = getCurrentChainId({
       metamask: this.networkController.state,
