const EventEmitter = require('events')
const async = require('async')
const extend = require('xtend')
const Semaphore = require('semaphore')
const ObservableStore = require('obs-store')
const ethUtil = require('ethereumjs-util')
const TxProviderUtil = require('../lib/tx-utils')
const createId = require('../lib/random-id')
const denodeify = require('denodeify')

const RETRY_LIMIT = 200

module.exports = class TransactionController extends EventEmitter {
  constructor (opts) {
    super()
    this.store = new ObservableStore(extend({
      transactions: [],
    }, opts.initState))
    this.memStore = new ObservableStore({})
    this.networkStore = opts.networkStore || new ObservableStore({})
    this.preferencesStore = opts.preferencesStore || new ObservableStore({})
    this.txHistoryLimit = opts.txHistoryLimit
    this.provider = opts.provider
    this.blockTracker = opts.blockTracker
    this.query = opts.ethQuery
    this.txProviderUtils = new TxProviderUtil(this.query)
    this.blockTracker.on('block', this.checkForTxInBlock.bind(this))
<<<<<<< HEAD
    this.provider._blockTracker.on('latest', this.resubmitPendingTxs.bind(this))
=======
    this.blockTracker.on('block', this.resubmitPendingTxs.bind(this))
    // provider-engine only exploses the 'block' event, not 'latest' for 'sync'
    this.provider._blockTracker.on('sync', this.queryPendingTxs.bind(this))
>>>>>>> 41a1ce03
    this.signEthTx = opts.signTransaction
    this.nonceLock = Semaphore(1)
    this.ethStore = opts.ethStore
    // memstore is computed from a few different stores
    this._updateMemstore()
    this.store.subscribe(() => this._updateMemstore())
    this.networkStore.subscribe(() => this._updateMemstore())
    this.preferencesStore.subscribe(() => this._updateMemstore())
  }

  getState () {
    return this.memStore.getState()
  }

  getNetwork () {
    return this.networkStore.getState()
  }

  getSelectedAddress () {
    return this.preferencesStore.getState().selectedAddress
  }

  // Returns the tx list
  getTxList () {
    const network = this.getNetwork()
    const fullTxList = this.getFullTxList()
    return fullTxList.filter(txMeta => txMeta.metamaskNetworkId === network)
  }

  // Returns the number of txs for the current network.
  getTxCount () {
    return this.getTxList().length
  }

  // Returns the full tx list across all networks
  getFullTxList () {
    return this.store.getState().transactions
  }

  // Adds a tx to the txlist
  addTx (txMeta) {
    const txCount = this.getTxCount()
    const network = this.getNetwork()
    const fullTxList = this.getFullTxList()
    const txHistoryLimit = this.txHistoryLimit

    // checks if the length of the tx history is
    // longer then desired persistence limit
    // and then if it is removes only confirmed
    // or rejected tx's.
    // not tx's that are pending or unapproved
    if (txCount > txHistoryLimit - 1) {
      var index = fullTxList.findIndex((metaTx) => ((metaTx.status === 'confirmed' || metaTx.status === 'rejected') && network === txMeta.metamaskNetworkId))
      fullTxList.splice(index, 1)
    }
    fullTxList.push(txMeta)
    this._saveTxList(fullTxList)
    this.emit('update')

    this.once(`${txMeta.id}:signed`, function (txId) {
      this.removeAllListeners(`${txMeta.id}:rejected`)
    })
    this.once(`${txMeta.id}:rejected`, function (txId) {
      this.removeAllListeners(`${txMeta.id}:signed`)
    })

    this.emit('updateBadge')
    this.emit(`${txMeta.id}:unapproved`, txMeta)
  }

  // gets tx by Id and returns it
  getTx (txId, cb) {
    var txList = this.getTxList()
    var txMeta = txList.find(txData => txData.id === txId)
    return cb ? cb(txMeta) : txMeta
  }

  //
  updateTx (txMeta) {
    var txId = txMeta.id
    var txList = this.getFullTxList()
    var index = txList.findIndex(txData => txData.id === txId)
    txList[index] = txMeta
    this._saveTxList(txList)
    this.emit('update')
  }

  get unapprovedTxCount () {
    return Object.keys(this.getUnapprovedTxList()).length
  }

  get pendingTxCount () {
    return this.getTxsByMetaData('status', 'signed').length
  }

  addUnapprovedTransaction (txParams, done) {
    let txMeta
    async.waterfall([
      // validate
      (cb) => this.txProviderUtils.validateTxParams(txParams, cb),
      // construct txMeta
      (cb) => {
        txMeta = {
          id: createId(),
          time: (new Date()).getTime(),
          status: 'unapproved',
          metamaskNetworkId: this.getNetwork(),
          txParams: txParams,
        }
        cb()
      },
      // add default tx params
      (cb) => this.addTxDefaults(txMeta, cb),
      // save txMeta
      (cb) => {
        this.addTx(txMeta)
        cb(null, txMeta)
      },
    ], done)
  }

  addTxDefaults (txMeta, cb) {
    const txParams = txMeta.txParams
    // ensure value
    txParams.value = txParams.value || '0x0'
    this.query.gasPrice((err, gasPrice) => {
      if (err) return cb(err)
      // set gasPrice
      txParams.gasPrice = gasPrice
      // set gasLimit
      this.txProviderUtils.analyzeGasUsage(txMeta, cb)
    })
  }

  getUnapprovedTxList () {
    var txList = this.getTxList()
    return txList.filter((txMeta) => txMeta.status === 'unapproved')
    .reduce((result, tx) => {
      result[tx.id] = tx
      return result
    }, {})
  }

  approveTransaction (txId, cb = warn) {
    const self = this
    // approve
    self.setTxStatusApproved(txId)
    // only allow one tx at a time for atomic nonce usage
    self.nonceLock.take(() => {
      // begin signature process
      async.waterfall([
        (cb) => self.fillInTxParams(txId, cb),
        (cb) => self.signTransaction(txId, cb),
        (rawTx, cb) => self.publishTransaction(txId, rawTx, cb),
      ], (err) => {
        self.nonceLock.leave()
        if (err) {
          this.setTxStatusFailed(txId, {
            errCode: err.errCode || err,
            message: err.message || 'Transaction failed during approval',
          })
          return cb(err)
        }
        cb()
      })
    })
  }

  cancelTransaction (txId, cb = warn) {
    this.setTxStatusRejected(txId)
    cb()
  }

  fillInTxParams (txId, cb) {
    const txMeta = this.getTx(txId)
    this.txProviderUtils.fillInTxParams(txMeta.txParams, (err) => {
      if (err) return cb(err)
      this.updateTx(txMeta)
      cb()
    })
  }

  getChainId () {
    const networkState = this.networkStore.getState()
    const getChainId = parseInt(networkState)
    if (Number.isNaN(getChainId)) {
      return 0
    } else {
      return getChainId
    }
  }

  signTransaction (txId, cb) {
    const txMeta = this.getTx(txId)
    const txParams = txMeta.txParams
    const fromAddress = txParams.from
    // add network/chain id
    txParams.chainId = this.getChainId()
    const ethTx = this.txProviderUtils.buildEthTxFromParams(txParams)
    this.signEthTx(ethTx, fromAddress).then(() => {
      this.setTxStatusSigned(txMeta.id)
      cb(null, ethUtil.bufferToHex(ethTx.serialize()))
    }).catch((err) => {
      cb(err)
    })
  }

  publishTransaction (txId, rawTx, cb = warn) {
    const txMeta = this.getTx(txId)
    txMeta.rawTx = rawTx
    this.updateTx(txMeta)

    this.txProviderUtils.publishTransaction(rawTx, (err, txHash) => {
      if (err) return cb(err)
      this.setTxHash(txId, txHash)
      this.setTxStatusSubmitted(txId)
      cb()
    })
  }

  // receives a txHash records the tx as signed
  setTxHash (txId, txHash) {
    // Add the tx hash to the persisted meta-tx object
    const txMeta = this.getTx(txId)
    txMeta.hash = txHash
    this.updateTx(txMeta)
  }

  /*
  Takes an object of fields to search for eg:
  var thingsToLookFor = {
    to: '0x0..',
    from: '0x0..',
    status: 'signed',
  }
  and returns a list of tx with all
  options matching

  this is for things like filtering a the tx list
  for only tx's from 1 account
  or for filltering for all txs from one account
  and that have been 'confirmed'
  */
  getFilteredTxList (opts) {
    var filteredTxList
    Object.keys(opts).forEach((key) => {
      filteredTxList = this.getTxsByMetaData(key, opts[key], filteredTxList)
    })
    return filteredTxList
  }

  getTxsByMetaData (key, value, txList = this.getTxList()) {
    return txList.filter((txMeta) => {
      if (txMeta.txParams[key]) {
        return txMeta.txParams[key] === value
      } else {
        return txMeta[key] === value
      }
    })
  }

  // STATUS METHODS
  // get::set status

  // should return the status of the tx.
  getTxStatus (txId) {
    const txMeta = this.getTx(txId)
    return txMeta.status
  }

  // should update the status of the tx to 'rejected'.
  setTxStatusRejected (txId) {
    this._setTxStatus(txId, 'rejected')
  }

  // should update the status of the tx to 'approved'.
  setTxStatusApproved (txId) {
    this._setTxStatus(txId, 'approved')
  }

  // should update the status of the tx to 'signed'.
  setTxStatusSigned (txId) {
    this._setTxStatus(txId, 'signed')
  }

  // should update the status of the tx to 'submitted'.
  setTxStatusSubmitted (txId) {
    this._setTxStatus(txId, 'submitted')
  }

  // should update the status of the tx to 'confirmed'.
  setTxStatusConfirmed (txId) {
    this._setTxStatus(txId, 'confirmed')
  }

  setTxStatusFailed (txId, reason) {
    const txMeta = this.getTx(txId)
    txMeta.err = reason
    this.updateTx(txMeta)
    this._setTxStatus(txId, 'failed')
  }

  // merges txParams obj onto txData.txParams
  // use extend to ensure that all fields are filled
  updateTxParams (txId, txParams) {
    var txMeta = this.getTx(txId)
    txMeta.txParams = extend(txMeta.txParams, txParams)
    this.updateTx(txMeta)
  }

  //  checks if a signed tx is in a block and
  // if included sets the tx status as 'confirmed'
<<<<<<< HEAD
  checkForTxInBlock () {
    var signedTxList = this.getFilteredTxList({ status: 'submitted' })
=======
  checkForTxInBlock (block) {
    var signedTxList = this.getFilteredTxList({status: 'submitted'})
>>>>>>> 41a1ce03
    if (!signedTxList.length) return
    signedTxList.forEach((txMeta) => {
      var txHash = txMeta.hash
      var txId = txMeta.id

      if (!txHash) {
        const errReason = {
          errCode: 'No hash was provided',
          message: 'We had an error while submitting this transaction, please try again.',
        }
        return this.setTxStatusFailed(txId, errReason)
      }

      block.transactions.forEach((tx) => {
        if (tx.hash === txHash) this.setTxStatusConfirmed(txId)
      })
    })
  }

  queryPendingTxs ({oldBlock, newBlock}) {
    // check pending transactions on start
    if (!oldBlock) {
      this._checkPendingTxs()
      return
    }
    // if we synced by more than one block, check for missed pending transactions
    const diff = Number.parseInt(newBlock.number) - Number.parseInt(oldBlock.number)
    if (diff > 1) this._checkPendingTxs()
  }

  // PRIVATE METHODS

  //  Should find the tx in the tx list and
  //  update it.
  //  should set the status in txData
  //    - `'unapproved'` the user has not responded
  //    - `'rejected'` the user has responded no!
  //    - `'approved'` the user has approved the tx
  //    - `'signed'` the tx is signed
  //    - `'submitted'` the tx is sent to a server
  //    - `'confirmed'` the tx has been included in a block.
  _setTxStatus (txId, status) {
    var txMeta = this.getTx(txId)
    txMeta.status = status
    this.emit(`${txMeta.id}:${status}`, txId)
    if (status === 'submitted' || status === 'rejected') {
      this.emit(`${txMeta.id}:finished`, txMeta)

    }
    this.updateTx(txMeta)
    this.emit('updateBadge')
  }

  // Saves the new/updated txList.
  // Function is intended only for internal use
  _saveTxList (transactions) {
    this.store.updateState({ transactions })
  }

  _updateMemstore () {
    const unapprovedTxs = this.getUnapprovedTxList()
    const selectedAddressTxList = this.getFilteredTxList({
      from: this.getSelectedAddress(),
      metamaskNetworkId: this.getNetwork(),
    })
    this.memStore.updateState({ unapprovedTxs, selectedAddressTxList })
  }

  resubmitPendingTxs () {
    const pending = this.getTxsByMetaData('status', 'submitted')
    // only try resubmitting if their are transactions to resubmit
    if (!pending.length) return
    const resubmit = denodeify(this._resubmitTx.bind(this))
    Promise.all(pending.map(txMeta => resubmit(txMeta)))
    .catch((reason) => {
      log.info('Problem resubmitting tx', reason)
    })
  }

  _resubmitTx (txMeta, cb) {
    const address = txMeta.txParams.from
    const balance = this.ethStore.getState().accounts[address].balance
    const nonce = Number.parseInt(this.ethStore.getState().accounts[address].nonce)
    const txNonce = Number.parseInt(txMeta.txParams.nonce)
    const gtBalance = Number.parseInt(txMeta.txParams.value) > Number.parseInt(balance)
    if (!('retryCount' in txMeta)) txMeta.retryCount = 0

    // if the value of the transaction is greater then the balance
    // or the nonce of the transaction is lower then the accounts nonce
    // dont resubmit the tx
    if (gtBalance || txNonce < nonce) return cb()
    // Only auto-submit already-signed txs:
    if (!('rawTx' in txMeta)) return cb()

    if (txMeta.retryCount > RETRY_LIMIT) return

    // Increment a try counter.
    txMeta.retryCount++
    const rawTx = txMeta.rawTx
    this.txProviderUtils.publishTransaction(rawTx, cb)
  }

  // checks the network for signed txs and
  // if confirmed sets the tx status as 'confirmed'
  _checkPendingTxs () {
    var signedTxList = this.getFilteredTxList({status: 'submitted'})
    if (!signedTxList.length) return
    signedTxList.forEach((txMeta) => {
      var txHash = txMeta.hash
      var txId = txMeta.id
      if (!txHash) {
        const errReason = {
          errCode: 'No hash was provided',
          message: 'We had an error while submitting this transaction, please try again.',
        }
        return this.setTxStatusFailed(txId, errReason)
      }
      this.query.getTransactionByHash(txHash, (err, txParams) => {
        if (err || !txParams) {
          if (!txParams) return
          txMeta.err = {
            isWarning: true,
            errorCode: err,
            message: 'There was a problem loading this transaction.',
          }
          this.updateTx(txMeta)
          return log.error(err)
        }
        if (txParams.blockNumber) {
          this.setTxStatusConfirmed(txId)
        }
      })
    })
  }

}


const warn = () => log.warn('warn was used no cb provided')<|MERGE_RESOLUTION|>--- conflicted
+++ resolved
@@ -25,13 +25,9 @@
     this.query = opts.ethQuery
     this.txProviderUtils = new TxProviderUtil(this.query)
     this.blockTracker.on('block', this.checkForTxInBlock.bind(this))
-<<<<<<< HEAD
-    this.provider._blockTracker.on('latest', this.resubmitPendingTxs.bind(this))
-=======
-    this.blockTracker.on('block', this.resubmitPendingTxs.bind(this))
     // provider-engine only exploses the 'block' event, not 'latest' for 'sync'
     this.provider._blockTracker.on('sync', this.queryPendingTxs.bind(this))
->>>>>>> 41a1ce03
+    this.provider._blockTracker.on('latest', this.resubmitPendingTxs.bind(this))
     this.signEthTx = opts.signTransaction
     this.nonceLock = Semaphore(1)
     this.ethStore = opts.ethStore
@@ -344,13 +340,8 @@
 
   //  checks if a signed tx is in a block and
   // if included sets the tx status as 'confirmed'
-<<<<<<< HEAD
-  checkForTxInBlock () {
-    var signedTxList = this.getFilteredTxList({ status: 'submitted' })
-=======
   checkForTxInBlock (block) {
     var signedTxList = this.getFilteredTxList({status: 'submitted'})
->>>>>>> 41a1ce03
     if (!signedTxList.length) return
     signedTxList.forEach((txMeta) => {
       var txHash = txMeta.hash
