/* eslint-disable */
// @ts-nocheck
import { KeyringController } from '@metamask/keyring-controller';
import {
  CUSTODIAN_TYPES,
  MmiConfigurationController,
} from '@metamask-institutional/custody-keyring';
import { TransactionUpdateController } from '@metamask-institutional/transaction-update';
import { SignatureController } from '@metamask/signature-controller';
import { NetworkController } from '@metamask/network-controller';
import { AccountsController } from '@metamask/accounts-controller';
import { EthAccountType } from '@metamask/keyring-api';
import { CustodyController } from '@metamask-institutional/custody-controller';
import * as PortfolioDashboard from '@metamask-institutional/portfolio-dashboard';
import {
  CHAIN_IDS,
  NETWORK_TYPES,
  TEST_NETWORK_TICKER_MAP,
} from '../../../shared/constants/network';
import MMIController from './mmi-controller';
import AppStateController from './app-state';
import { ControllerMessenger } from '@metamask/base-controller';
import { mmiKeyringBuilderFactory } from '../mmi-keyring-builder-factory';
import MetaMetricsController from './metametrics';
import { ETH_EOA_METHODS } from '../../../shared/constants/eth-methods';
import { mockNetworkState } from '../../../test/stub/networks';

jest.mock('@metamask-institutional/portfolio-dashboard', () => ({
  handleMmiPortfolio: jest.fn(),
}));

jest.mock('./permissions', () => ({
  ...jest.requireActual('./permissions'),
  getPermissionBackgroundApiMethods: jest.fn().mockImplementation(() => {
    return {
      addPermittedAccount: jest.fn(),
    };
  }),
}));

const mockAccount = {
  address: '0x758b8178a9A4B7206d1f648c4a77C515Cbac7001',
  id: 'mock-id',
  metadata: {
    name: 'Test Account',
    keyring: {
      type: 'HD Key Tree',
    },
  },
  options: {},
  methods: ETH_EOA_METHODS,
  type: EthAccountType.Eoa,
};
const mockAccount2 = {
  address: '0x95222290DD7278Aa3Ddd389Cc1E1d165CC4BAfe6',
  id: 'mock-id-2',
  metadata: {
    name: 'Test Account 2',
    keyring: {
      type: 'HD Key Tree',
    },
  },
  options: {},
  methods: ETH_EOA_METHODS,
  type: EthAccountType.Eoa,
};

const mockMetaMetricsId = 'mock-metametrics-id';

describe('MMIController', function () {
  let mmiController,
    mmiConfigurationController,
    controllerMessenger,
    accountsController,
    networkController,
    keyringController,
    metaMetricsController,
    custodyController;

  beforeEach(async function () {
    const mockMessenger = {
      call: jest.fn(() => ({
        catch: jest.fn(),
      })),
      registerActionHandler: jest.fn(),
      registerInitialEventPayload: jest.fn(),
      publish: jest.fn(),
      subscribe: jest.fn(),
    };

    networkController = new NetworkController({
      messenger: new ControllerMessenger().getRestricted({
        name: 'NetworkController',
        allowedEvents: [
          'NetworkController:stateChange',
          'NetworkController:networkWillChange',
          'NetworkController:networkDidChange',
          'NetworkController:infuraIsBlocked',
          'NetworkController:infuraIsUnblocked',
        ],
      }),
      state: mockNetworkState({chainId: CHAIN_IDS.SEPOLIA}),
      infuraProjectId: 'mock-infura-project-id',
    });

    controllerMessenger = new ControllerMessenger();

    accountsController = new AccountsController({
      messenger: controllerMessenger.getRestricted({
        name: 'AccountsController',
        allowedEvents: [
          'SnapController:stateChange',
          'KeyringController:accountRemoved',
          'KeyringController:stateChange',
          'KeyringController:persistAllKeyrings',
          'AccountsController:selectedAccountChange',
        ],
        allowedActions: [
          'AccountsController:setCurrentAccount',
          'AccountsController:setAccountName',
          'AccountsController:listAccounts',
          'AccountsController:updateAccounts',
          'KeyringController:getAccounts',
          'KeyringController:getKeyringsByType',
          'KeyringController:getKeyringForAccount',
        ],
      }),
      state: {
        internalAccounts: {
          accounts: {
            [mockAccount.id]: mockAccount,
            [mockAccount2.id]: mockAccount2,
          },
          selectedAccount: mockAccount.id,
        },
      },
    });

    mmiConfigurationController = new MmiConfigurationController();

    const custodianKeyringBuilders = Object.keys(CUSTODIAN_TYPES).map(
      (custodianType) => {
        return mmiKeyringBuilderFactory(
          CUSTODIAN_TYPES[custodianType].keyringClass,
          { mmiConfigurationController },
        );
      },
    );

    keyringController = new KeyringController({
      messenger: controllerMessenger.getRestricted({
        name: 'KeyringController',
        allowedActions: [
          'KeyringController:getState',
          'KeyringController:signMessage',
          'KeyringController:signPersonalMessage',
          'KeyringController:signTypedMessage',
          'KeyringController:decryptMessage',
          'KeyringController:getEncryptionPublicKey',
          'KeyringController:getKeyringsByType',
          'KeyringController:getKeyringForAccount',
          'KeyringController:getAccounts',
        ],
        allowedEvents: [
          'KeyringController:stateChange',
          'KeyringController:lock',
          'KeyringController:unlock',
          'KeyringController:accountRemoved',
          'KeyringController:qrKeyringStateChange',
        ],
      }),
      keyringBuilders: [...custodianKeyringBuilders],
      state: {},
      encryptor: {
        encrypt(_, object) {
          this.object = object;
          return Promise.resolve('mock-encrypted');
        },
        decrypt() {
          return Promise.resolve(this.object);
        },
      },
      updateIdentities: jest.fn(),
      syncIdentities: jest.fn(),
    });

    const permissionController = {
      updateCaveat: () => jest.fn(),
      getCaveat: () => jest.fn().mockResolvedValue(),
    };

    custodyController = new CustodyController({
      initState: {
        custodyAccountDetails: {
          [mockAccount.address]: {
            custodyType: 'Custody - ECA3',
          },
          [mockAccount2.address]: {
            custodyType: 'Custody - ECA3',
          },
        },
      },
    });

    metaMetricsController = new MetaMetricsController({
      preferencesStore: {
        getState: jest.fn().mockReturnValue({ currentLocale: 'en' }),
        subscribe: jest.fn(),
      },
      getCurrentChainId: jest.fn(),
      onNetworkDidChange: jest.fn(),
    });

    const mmiControllerMessenger = controllerMessenger.getRestricted({
      name: 'MMIController',
      allowedActions: [
        'AccountsController:getAccountByAddress',
        'AccountsController:setAccountName',
        'AccountsController:listAccounts',
        'AccountsController:getSelectedAccount',
        'AccountsController:setSelectedAccount',
      ],
    });

    mmiController = new MMIController({
      messenger: mmiControllerMessenger,
      mmiConfigurationController,
      keyringController,
      transactionUpdateController: new TransactionUpdateController({
        getCustodyKeyring: jest.fn(),
      }),
      signatureController: new SignatureController({
        messenger: mockMessenger,
        keyringController: new KeyringController({
          initState: {},
          messenger: mockMessenger,
        }),
        isEthSignEnabled: jest.fn(),
        getAllState: jest.fn(),
        getCurrentChainId: jest.fn(),
      }),
      appStateController: new AppStateController({
        addUnlockListener: jest.fn(),
        isUnlocked: jest.fn(() => true),
        initState: {},
        onInactiveTimeout: jest.fn(),
        showUnlockRequest: jest.fn(),
        preferencesStore: {
          subscribe: jest.fn(),
          getState: jest.fn(() => ({
            preferences: {
              autoLockTimeLimit: 0,
            },
          })),
        },
        messenger: mockMessenger,
      }),
      networkController,
      permissionController,
      custodyController,
      metaMetricsController,
      custodianEventHandlerFactory: jest.fn(),
      getTransactions: jest.fn(),
      updateTransactionHash: jest.fn(),
      trackTransactionEvents: jest.fn(),
      setTxStatusSigned: jest.fn(),
      setTxStatusSubmitted: jest.fn(),
      setTxStatusFailed: jest.fn(),
      updateTransaction: jest.fn(),
      extension: { runtime: { id: 'mock-extension-id' } },
    });

    mmiController.getState = jest.fn();
    mmiController.captureException = jest.fn();
    mmiController.accountTracker = { syncWithAddresses: jest.fn() };

    jest.spyOn(metaMetricsController.store, 'getState').mockReturnValue({
      metaMetricsId: mockMetaMetricsId,
    });
  });

  afterEach(() => {
    jest.clearAllMocks();
  });

  describe('addKeyringIfNotExists', () => {
    it('should add a new keyring if it does not exist', async () => {
      const type = 'mock-keyring-type';
      mmiController.keyringController.getKeyringsByType = jest
        .fn()
        .mockReturnValue([]);
      mmiController.keyringController.addNewKeyring = jest
        .fn()
        .mockResolvedValue('new-keyring');

      const result = await mmiController.addKeyringIfNotExists(type);

      expect(
        mmiController.keyringController.getKeyringsByType,
      ).toHaveBeenCalledWith(type);
      expect(
        mmiController.keyringController.addNewKeyring,
      ).toHaveBeenCalledWith(type);
      expect(result).toBe('new-keyring');
    });

    it('should return existing keyring if it exists', async () => {
      const type = 'mock-keyring-type';
      const existingKeyring = 'existing-keyring';
      mmiController.keyringController.getKeyringsByType = jest
        .fn()
        .mockReturnValue([existingKeyring]);
      mmiController.keyringController.addNewKeyring = jest.fn();

      const result = await mmiController.addKeyringIfNotExists(type);

      expect(
        mmiController.keyringController.getKeyringsByType,
      ).toHaveBeenCalledWith(type);
      expect(
        mmiController.keyringController.addNewKeyring,
      ).not.toHaveBeenCalled();
      expect(result).toBe(existingKeyring);
    });
  });

  describe('onSubmitPassword', () => {
    it('should add keyrings and handle refresh tokens and events', async () => {
      mmiController.custodyController.getAllCustodyTypes = jest
        .fn()
        .mockReturnValue(['mock-custody-type']);
      mmiController.addKeyringIfNotExists = jest.fn().mockResolvedValue({
        on: jest.fn(),
        getAccounts: jest.fn().mockResolvedValue(['0x1']),
        getSupportedChains: jest.fn().mockResolvedValue({}),
      });
      mmiController.storeCustodianSupportedChains = jest.fn();
      mmiController.txStateManager = {
        getTransactions: jest.fn().mockReturnValue([]),
      };
      mmiController.transactionUpdateController.subscribeToEvents = jest.fn();
      mmiController.mmiConfigurationController.storeConfiguration = jest.fn();
      mmiController.transactionUpdateController.getCustomerProofForAddresses =
        jest.fn();

      await mmiController.onSubmitPassword();

      expect(mmiController.addKeyringIfNotExists).toHaveBeenCalled();
      expect(mmiController.storeCustodianSupportedChains).toHaveBeenCalled();
      expect(
        mmiController.transactionUpdateController.subscribeToEvents,
      ).toHaveBeenCalled();
      expect(
        mmiController.mmiConfigurationController.storeConfiguration,
      ).toHaveBeenCalled();
    });
  });

  describe('connectCustodyAddresses', () => {
    it('should connect new addresses to custodian', async () => {
      const custodianType = 'mock-custodian-type';
      const custodianName = 'mock-custodian-name';
      const accounts = {
        '0x1': {
          name: 'Account 1',
          custodianDetails: {},
          labels: [],
          token: 'token',
          chainId: 1,
        },
      };
      CUSTODIAN_TYPES['MOCK-CUSTODIAN-TYPE'] = {
        keyringClass: { type: 'mock-keyring-class' },
      };
      mmiController.addKeyringIfNotExists = jest.fn().mockResolvedValue({
        on: jest.fn(),
        setSelectedAddresses: jest.fn(),
        addAccounts: jest.fn(),
        addNewAccountForKeyring: jest.fn(),
        getStatusMap: jest.fn(),
      });
      mmiController.keyringController.getAccounts = jest
        .fn()
        .mockResolvedValue(['0x2']);
      mmiController.keyringController.addNewAccountForKeyring = jest.fn();

      mmiController.custodyController.setAccountDetails = jest.fn();
      mmiController.accountTracker.syncWithAddresses = jest.fn();
      mmiController.storeCustodianSupportedChains = jest.fn();
      mmiController.custodyController.storeCustodyStatusMap = jest.fn();

      const result = await mmiController.connectCustodyAddresses(
        custodianType,
        custodianName,
        accounts,
      );

      expect(mmiController.addKeyringIfNotExists).toHaveBeenCalled();
      expect(mmiController.keyringController.getAccounts).toHaveBeenCalled();
      expect(
        mmiController.custodyController.setAccountDetails,
      ).toHaveBeenCalled();
      expect(mmiController.accountTracker.syncWithAddresses).toHaveBeenCalled();
      expect(mmiController.storeCustodianSupportedChains).toHaveBeenCalled();
      expect(
        mmiController.custodyController.storeCustodyStatusMap,
      ).toHaveBeenCalled();
      expect(result).toEqual(['0x1']);
    });
  });

  describe('getCustodianAccounts', () => {
    it('should return custodian accounts', async () => {
      CUSTODIAN_TYPES['MOCK-CUSTODIAN-TYPE'] = {
        keyringClass: { type: 'mock-keyring-class' },
      };
      mmiController.addKeyringIfNotExists = jest.fn().mockResolvedValue({
        getCustodianAccounts: jest.fn().mockResolvedValue(['account1']),
      });

      const result = await mmiController.getCustodianAccounts(
        'token',
        'neptune-custody',
        'ECA3',
        true,
      );

      expect(result).toEqual(['account1']);
    });

    it('should return custodian accounts when custodianType is not provided', async () => {
      CUSTODIAN_TYPES['CUSTODIAN-TYPE'] = {
        keyringClass: { type: 'mock-keyring-class' },
      };
      mmiController.messenger.call = jest
        .fn()
        .mockReturnValue({ address: '0x1' });
      mmiController.custodyController.getCustodyTypeByAddress = jest
        .fn()
        .mockReturnValue('custodian-type');
      mmiController.addKeyringIfNotExists = jest.fn().mockResolvedValue({
        getCustodianAccounts: jest.fn().mockResolvedValue(['account1']),
      });

      const result = await mmiController.getCustodianAccounts(
        'token',
        'neptune-custody',
      );

      expect(result).toEqual(['account1']);
    });
  });

<<<<<<< HEAD
  describe('getCustodianAccountsByAddress', () => {
    it('should return custodian accounts by address', async () => {
      CUSTODIAN_TYPES['MOCK-CUSTODIAN-TYPE'] = {
        keyringClass: { type: 'mock-keyring-class' },
      };
      mmiController.addKeyringIfNotExists = jest.fn().mockResolvedValue({
        getCustodianAccounts: jest.fn().mockResolvedValue(['account1']),
      });

      const result = await mmiController.getCustodianAccountsByAddress(
        'token',
        'envName',
        'address',
        'mock-custodian-type',
      );

      expect(result).toEqual(['account1']);
    });
  });

=======
>>>>>>> f3548885
  describe('getCustodianTransactionDeepLink', () => {
    it('should return a transaction deep link', async () => {
      mmiController.custodyController.getCustodyTypeByAddress = jest
        .fn()
        .mockReturnValue('custodyType');
      mmiController.addKeyringIfNotExists = jest.fn().mockResolvedValue({
        getTransactionDeepLink: jest
          .fn()
          .mockResolvedValue('transactionDeepLink'),
      });

      const result = await mmiController.getCustodianTransactionDeepLink(
        'address',
        'txId',
      );

      expect(result).toEqual('transactionDeepLink');
    });
  });

  describe('getCustodianConfirmDeepLink', () => {
    it('should return a confirmation deep link', async () => {
      mmiController.txStateManager = {
        getTransactions: jest.fn().mockReturnValue([
          {
            id: 'txId',
            txParams: { from: '0x1' },
            custodyId: 'custodyId',
          },
        ]),
      };
      mmiController.custodyController.getCustodyTypeByAddress = jest
        .fn()
        .mockReturnValue('custodyType');
      mmiController.addKeyringIfNotExists = jest.fn().mockResolvedValue({
        getTransactionDeepLink: jest
          .fn()
          .mockResolvedValue('transactionDeepLink'),
      });

      const result = await mmiController.getCustodianConfirmDeepLink('txId');

      expect(result).toEqual({
        deepLink: 'transactionDeepLink',
        custodyId: 'custodyId',
      });
    });
  });

  describe('getCustodianSignMessageDeepLink', () => {
    it('should return a sign message deep link', async () => {
      mmiController.custodyController.getCustodyTypeByAddress = jest
        .fn()
        .mockReturnValue('custodyType');
      mmiController.addKeyringIfNotExists = jest.fn().mockResolvedValue({
        getTransactionDeepLink: jest
          .fn()
          .mockResolvedValue('transactionDeepLink'),
      });

      const result = await mmiController.getCustodianSignMessageDeepLink(
        'address',
        'custodyTxId',
      );

      expect(result).toEqual('transactionDeepLink');
    });
  });

  describe('getCustodianToken', () => {
    it('should return a custodian token', async () => {
      mmiController.keyringController.getKeyringForAccount = jest
        .fn()
        .mockResolvedValue({
          getAccountDetails: jest.fn().mockReturnValue({
            authDetails: { jwt: 'jwtToken' },
          }),
        });

      const result = await mmiController.getCustodianToken('address');

      expect(result).toEqual('jwtToken');
    });

    it('should return an empty string if authDetails are undefined', async () => {
      mmiController.keyringController.getKeyringForAccount = jest
        .fn()
        .mockResolvedValue({
          getAccountDetails: jest.fn().mockReturnValue({}),
        });

      const result = await mmiController.getCustodianToken('address');

      expect(result).toEqual('');
    });
  });

  describe('getCustodianJWTList', () => {
    it('should return a list of JWTs for a custodian', async () => {
      mmiController.custodyController.getAccountDetails = jest
        .fn()
        .mockReturnValue({});
      mmiController.messenger.call = jest
        .fn()
        .mockReturnValue([mockAccount, mockAccount2]);
      mmiController.mmiConfigurationController.store.getState = jest
        .fn()
        .mockReturnValue({
          mmiConfiguration: {
            custodians: [{ envName: 'custodianEnvName', type: 'ECA3' }],
          },
        });
      mmiController.keyringController.getKeyringsByType = jest
        .fn()
        .mockReturnValue([
          {
            getAccountDetails: jest.fn().mockReturnValue({
              authDetails: { jwt: 'jwtToken' },
            }),
          },
        ]);

      const result = await mmiController.getCustodianJWTList(
        'custodianEnvName',
      );

      expect(result).toEqual([]);
    });
  });

  describe('getAllCustodianAccountsWithToken', () => {
    it('should return all custodian accounts with a token', async () => {
      mmiController.keyringController.getKeyringsByType = jest
        .fn()
        .mockReturnValue([
          {
            getAllAccountsWithToken: jest.fn().mockReturnValue(['account1']),
          },
        ]);

      const result = await mmiController.getAllCustodianAccountsWithToken(
        'custodyType',
        'token',
      );

      expect(result).toEqual(['account1']);
    });
  });

  describe('setCustodianNewRefreshToken', () => {
    it('should set a new refresh token for a custodian account', async () => {
      mmiController.custodyController.getCustodyTypeByAddress = jest
        .fn()
        .mockReturnValue('custodyType');
      const keyringMock = {
        replaceRefreshTokenAuthDetails: jest.fn(),
      };
      mmiController.addKeyringIfNotExists = jest
        .fn()
        .mockResolvedValue(keyringMock);

      await mmiController.setCustodianNewRefreshToken({
        address: 'address',
        refreshToken: 'refreshToken',
      });

      expect(keyringMock.replaceRefreshTokenAuthDetails).toHaveBeenCalledWith(
        'address',
        'refreshToken',
      );
    });
  });

  describe('handleMmiCheckIfTokenIsPresent', () => {
    it('should check if a token is present', async () => {
      mmiController.messenger.call = jest
        .fn()
        .mockReturnValue({ address: '0x1' });
      mmiController.custodyController.getCustodyTypeByAddress = jest
        .fn()
        .mockReturnValue('custodyType');
      mmiController.addKeyringIfNotExists = jest
        .fn()
        .mockResolvedValue('keyring');
      mmiController.appStateController.getUnlockPromise = jest.fn();
      mmiController.custodyController.handleMmiCheckIfTokenIsPresent =
        jest.fn();

      await mmiController.handleMmiCheckIfTokenIsPresent({
        params: {
          token: 'token',
          envName: 'envName',
          address: 'address',
        },
      });

      expect(
        mmiController.appStateController.getUnlockPromise,
      ).toHaveBeenCalled();
      expect(
        mmiController.custodyController.handleMmiCheckIfTokenIsPresent,
      ).toHaveBeenCalled();
    });
  });

  describe('handleMmiDashboardData', () => {
    it('should return internalAccounts as identities', async () => {
      const controllerMessengerSpy = jest.spyOn(controllerMessenger, 'call');
      await mmiController.handleMmiDashboardData();

      expect(controllerMessengerSpy).toHaveBeenCalledWith(
        'AccountsController:listAccounts',
      );
      expect(controllerMessengerSpy).toHaveReturnedWith([
        mockAccount,
        mockAccount2,
      ]);
      expect(PortfolioDashboard.handleMmiPortfolio).toBeCalledWith(
        expect.objectContaining({
          keyringAccounts: expect.anything(),
          identities: [mockAccount, mockAccount2].map((account) => {
            return { address: account.address, name: account.metadata.name };
          }),
          metaMetricsId: expect.anything(),
          networks: expect.anything(),
          getAccountDetails: expect.anything(),
          extensionId: expect.anything(),
        }),
      );
    });
  });

  describe('newUnsignedMessage', () => {
    it('should create a new unsigned message', async () => {
      mmiController.custodyController.getAccountDetails = jest
        .fn()
        .mockReturnValue({});

      const message = { from: '0x1' };
      const request = { method: 'eth_signTypedData' };

      mmiController.signatureController.newUnsignedTypedMessage = jest
        .fn()
        .mockResolvedValue('unsignedTypedMessage');

      const result = await mmiController.newUnsignedMessage(
        message,
        request,
        'v4',
      );

      expect(result).toEqual('unsignedTypedMessage');
    });
  });

  describe('handleSigningEvents', () => {
    it('should handle signing events', async () => {
      mmiController.transactionUpdateController.addTransactionToWatchList = jest
        .fn()
        .mockResolvedValue('added');
      mmiController.signatureController.setMessageMetadata = jest.fn();

      const signature = {
        custodian_transactionId: 'custodianTxId',
        from: '0x1',
      };
      const messageId = 'messageId';

      await mmiController.handleSigningEvents(
        signature,
        messageId,
        'signOperation',
      );

      expect(
        mmiController.transactionUpdateController.addTransactionToWatchList,
      ).toHaveBeenCalledWith('custodianTxId', '0x1', 'signOperation', true);
      expect(
        mmiController.signatureController.setMessageMetadata,
      ).toHaveBeenCalledWith(messageId, signature);
    });
  });

  describe('setAccountAndNetwork', () => {
    it('should set a new selected account if the selectedAddress and the address from the arguments is different', async () => {
      const selectedAccountSpy = jest.spyOn(controllerMessenger, 'call');
      await mmiController.setAccountAndNetwork(
        'mock-origin',
        mockAccount2.address,
        '0x1',
      );

      expect(selectedAccountSpy).toHaveBeenCalledWith(
        'AccountsController:setSelectedAccount',
        mockAccount2.id,
      );

      const selectedAccount = accountsController.getSelectedAccount();

      expect(selectedAccount.id).toBe(mockAccount2.id);
    });

    it('should not set a new selected account the accounts are the same', async () => {
      const selectedAccountSpy = jest.spyOn(controllerMessenger, 'call');
      await mmiController.setAccountAndNetwork(
        'mock-origin',
        mockAccount.address,
        '0x1',
      );

      expect(selectedAccountSpy).toHaveBeenCalledTimes(1);
      const selectedAccount = accountsController.getSelectedAccount();
      expect(selectedAccount.id).toBe(mockAccount.id);
    });
  });

  describe('handleMmiOpenAddHardwareWallet', () => {
    it('should open add hardware wallet interface', async () => {
      mmiController.appStateController.getUnlockPromise = jest.fn();
      mmiController.platform = { openExtensionInBrowser: jest.fn() };

      await mmiController.handleMmiOpenAddHardwareWallet();

      expect(
        mmiController.appStateController.getUnlockPromise,
      ).toHaveBeenCalled();
      expect(
        mmiController.platform.openExtensionInBrowser,
      ).toHaveBeenCalledWith('/new-account/connect');
    });
  });
});<|MERGE_RESOLUTION|>--- conflicted
+++ resolved
@@ -451,29 +451,6 @@
     });
   });
 
-<<<<<<< HEAD
-  describe('getCustodianAccountsByAddress', () => {
-    it('should return custodian accounts by address', async () => {
-      CUSTODIAN_TYPES['MOCK-CUSTODIAN-TYPE'] = {
-        keyringClass: { type: 'mock-keyring-class' },
-      };
-      mmiController.addKeyringIfNotExists = jest.fn().mockResolvedValue({
-        getCustodianAccounts: jest.fn().mockResolvedValue(['account1']),
-      });
-
-      const result = await mmiController.getCustodianAccountsByAddress(
-        'token',
-        'envName',
-        'address',
-        'mock-custodian-type',
-      );
-
-      expect(result).toEqual(['account1']);
-    });
-  });
-
-=======
->>>>>>> f3548885
   describe('getCustodianTransactionDeepLink', () => {
     it('should return a transaction deep link', async () => {
       mmiController.custodyController.getCustodyTypeByAddress = jest
