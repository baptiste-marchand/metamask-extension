import { v4 as uuid } from 'uuid';
import log from 'loglevel';
import { ApprovalType } from '@metamask/controller-utils';
import { KeyringControllerQRKeyringStateChangeEvent } from '@metamask/keyring-controller';
import {
  BaseController,
  ControllerGetStateAction,
  ControllerStateChangeEvent,
  RestrictedMessenger,
} from '@metamask/base-controller';
import {
  AcceptRequest,
  AddApprovalRequest,
} from '@metamask/approval-controller';
import { Json } from '@metamask/utils';
import { Browser } from 'webextension-polyfill';
import { MINUTE } from '../../../shared/constants/time';
import { AUTO_LOCK_TIMEOUT_ALARM } from '../../../shared/constants/alarms';
import { isManifestV3 } from '../../../shared/modules/mv3.utils';
// TODO: Remove restricted import
// eslint-disable-next-line import/no-restricted-paths
import { isBeta } from '../../../ui/helpers/utils/build-types';
import {
  ENVIRONMENT_TYPE_BACKGROUND,
  POLLING_TOKEN_ENVIRONMENT_TYPES,
  ORIGIN_METAMASK,
} from '../../../shared/constants/app';
import { DEFAULT_AUTO_LOCK_TIME_LIMIT } from '../../../shared/constants/preferences';
import { LastInteractedConfirmationInfo } from '../../../shared/types/confirm';
import { SecurityAlertResponse } from '../lib/ppom/types';
import {
  AccountOverviewTabKey,
  CarouselSlide,
} from '../../../shared/constants/app-state';
import type {
  ThrottledOrigins,
  ThrottledOrigin,
} from '../../../shared/types/origin-throttling';
import type {
  Preferences,
  PreferencesControllerGetStateAction,
  PreferencesControllerStateChangeEvent,
} from './preferences-controller';

export type AppStateControllerState = {
  timeoutMinutes: number;
  connectedStatusPopoverHasBeenShown: boolean;
  defaultHomeActiveTabName: AccountOverviewTabKey | null;
  browserEnvironment: Record<string, string>;
  popupGasPollTokens: string[];
  notificationGasPollTokens: string[];
  fullScreenGasPollTokens: string[];
  recoveryPhraseReminderHasBeenShown: boolean;
  recoveryPhraseReminderLastShown: number;
  outdatedBrowserWarningLastShown: number | null;
  nftsDetectionNoticeDismissed: boolean;
  showTestnetMessageInDropdown: boolean;
  showBetaHeader: boolean;
  showPermissionsTour: boolean;
  showNetworkBanner: boolean;
  showAccountBanner: boolean;
  trezorModel: string | null;
  currentPopupId?: number;
  onboardingDate: number | null;
  lastViewedUserSurvey: number | null;
  isRampCardClosed: boolean;
  newPrivacyPolicyToastClickedOrClosed: boolean | null;
  newPrivacyPolicyToastShownDate: number | null;
  // This key is only used for checking if the user had set advancedGasFee
  // prior to Migration 92.3 where we split out the setting to support
  // multiple networks.
  hadAdvancedGasFeesSetPriorToMigration92_3: boolean;
  qrHardware: Json;
  nftsDropdownState: Json;
  surveyLinkLastClickedOrClosed: number | null;
  signatureSecurityAlertResponses: Record<string, SecurityAlertResponse>;
  // States used for displaying the changed network toast
  switchedNetworkDetails: Record<string, string> | null;
  switchedNetworkNeverShowMessage: boolean;
  currentExtensionPopupId: number;
  lastInteractedConfirmationInfo?: LastInteractedConfirmationInfo;
  termsOfUseLastAgreed?: number;
  snapsInstallPrivacyWarningShown?: boolean;
  interactiveReplacementToken?: { url: string; oldRefreshToken: string };
  noteToTraderMessage?: string;
  custodianDeepLink?: { fromAddress: string; custodyId: string };
  slides: CarouselSlide[];
  throttledOrigins: ThrottledOrigins;
};

const controllerName = 'AppStateController';

/**
 * Returns the state of the {@link AppStateController}.
 */
export type AppStateControllerGetStateAction = ControllerGetStateAction<
  typeof controllerName,
  AppStateControllerState
>;

/**
 * Actions exposed by the {@link AppStateController}.
 */
export type AppStateControllerActions = AppStateControllerGetStateAction;

/**
 * Actions that this controller is allowed to call.
 */
type AllowedActions =
  | AddApprovalRequest
  | AcceptRequest
  | PreferencesControllerGetStateAction;

/**
 * Event emitted when the state of the {@link AppStateController} changes.
 */
export type AppStateControllerStateChangeEvent = ControllerStateChangeEvent<
  typeof controllerName,
  AppStateControllerState
>;

export type AppStateControllerUnlockChangeEvent = {
  type: 'AppStateController:unlockChange';
  payload: [];
};

/**
 * Events emitted by {@link AppStateController}.
 */
export type AppStateControllerEvents =
  | AppStateControllerStateChangeEvent
  | AppStateControllerUnlockChangeEvent;

/**
 * Events that this controller is allowed to subscribe.
 */
type AllowedEvents =
  | PreferencesControllerStateChangeEvent
  | KeyringControllerQRKeyringStateChangeEvent;

export type AppStateControllerMessenger = RestrictedMessenger<
  typeof controllerName,
  AppStateControllerActions | AllowedActions,
  AppStateControllerEvents | AllowedEvents,
  AllowedActions['type'],
  AllowedEvents['type']
>;

type PollingTokenType =
  | 'popupGasPollTokens'
  | 'notificationGasPollTokens'
  | 'fullScreenGasPollTokens';

type AppStateControllerInitState = Partial<
  Omit<
    AppStateControllerState,
    | 'qrHardware'
    | 'nftsDropdownState'
    | 'signatureSecurityAlertResponses'
    | 'switchedNetworkDetails'
    | 'currentExtensionPopupId'
  >
>;

export type AppStateControllerOptions = {
  addUnlockListener: (callback: () => void) => void;
  isUnlocked: () => boolean;
  state?: AppStateControllerInitState;
  onInactiveTimeout?: () => void;
  messenger: AppStateControllerMessenger;
  extension: Browser;
};

const getDefaultAppStateControllerState = (): AppStateControllerState => ({
  timeoutMinutes: DEFAULT_AUTO_LOCK_TIME_LIMIT,
  connectedStatusPopoverHasBeenShown: true,
  defaultHomeActiveTabName: null,
  browserEnvironment: {},
  popupGasPollTokens: [],
  notificationGasPollTokens: [],
  fullScreenGasPollTokens: [],
  recoveryPhraseReminderHasBeenShown: false,
  recoveryPhraseReminderLastShown: new Date().getTime(),
  outdatedBrowserWarningLastShown: null,
  nftsDetectionNoticeDismissed: false,
  showTestnetMessageInDropdown: true,
  showBetaHeader: isBeta(),
  showPermissionsTour: true,
  showNetworkBanner: true,
  showAccountBanner: true,
  trezorModel: null,
  onboardingDate: null,
  lastViewedUserSurvey: null,
  isRampCardClosed: false,
  newPrivacyPolicyToastClickedOrClosed: null,
  newPrivacyPolicyToastShownDate: null,
  hadAdvancedGasFeesSetPriorToMigration92_3: false,
  surveyLinkLastClickedOrClosed: null,
  switchedNetworkNeverShowMessage: false,
  slides: [],
  throttledOrigins: {},
  ...getInitialStateOverrides(),
});

function getInitialStateOverrides() {
  return {
    qrHardware: {},
    nftsDropdownState: {},
    signatureSecurityAlertResponses: {},
    switchedNetworkDetails: null,
    currentExtensionPopupId: 0,
  };
}

const controllerMetadata = {
  timeoutMinutes: {
    persist: true,
    anonymous: true,
  },
  connectedStatusPopoverHasBeenShown: {
    persist: true,
    anonymous: true,
  },
  defaultHomeActiveTabName: {
    persist: true,
    anonymous: true,
  },
  browserEnvironment: {
    persist: true,
    anonymous: true,
  },
  popupGasPollTokens: {
    persist: false,
    anonymous: true,
  },
  notificationGasPollTokens: {
    persist: false,
    anonymous: true,
  },
  fullScreenGasPollTokens: {
    persist: false,
    anonymous: true,
  },
  recoveryPhraseReminderHasBeenShown: {
    persist: true,
    anonymous: true,
  },
  recoveryPhraseReminderLastShown: {
    persist: true,
    anonymous: true,
  },
  outdatedBrowserWarningLastShown: {
    persist: true,
    anonymous: true,
  },
  nftsDetectionNoticeDismissed: {
    persist: true,
    anonymous: true,
  },
  showTestnetMessageInDropdown: {
    persist: true,
    anonymous: true,
  },
  showBetaHeader: {
    persist: true,
    anonymous: true,
  },
  showPermissionsTour: {
    persist: true,
    anonymous: true,
  },
  showNetworkBanner: {
    persist: true,
    anonymous: true,
  },
  showAccountBanner: {
    persist: true,
    anonymous: true,
  },
  trezorModel: {
    persist: true,
    anonymous: true,
  },
  currentPopupId: {
    persist: false,
    anonymous: true,
  },
  onboardingDate: {
    persist: true,
    anonymous: true,
  },
  lastViewedUserSurvey: {
    persist: true,
    anonymous: true,
  },
  isRampCardClosed: {
    persist: true,
    anonymous: true,
  },
  newPrivacyPolicyToastClickedOrClosed: {
    persist: true,
    anonymous: true,
  },
  newPrivacyPolicyToastShownDate: {
    persist: true,
    anonymous: true,
  },
  hadAdvancedGasFeesSetPriorToMigration92_3: {
    persist: true,
    anonymous: true,
  },
  qrHardware: {
    persist: false,
    anonymous: true,
  },
  nftsDropdownState: {
    persist: false,
    anonymous: true,
  },
  surveyLinkLastClickedOrClosed: {
    persist: true,
    anonymous: true,
  },
  signatureSecurityAlertResponses: {
    persist: false,
    anonymous: true,
  },
  switchedNetworkDetails: {
    persist: false,
    anonymous: true,
  },
  switchedNetworkNeverShowMessage: {
    persist: true,
    anonymous: true,
  },
  currentExtensionPopupId: {
    persist: false,
    anonymous: true,
  },
  lastInteractedConfirmationInfo: {
    persist: true,
    anonymous: true,
  },
  termsOfUseLastAgreed: {
    persist: true,
    anonymous: true,
  },
  snapsInstallPrivacyWarningShown: {
    persist: true,
    anonymous: true,
  },
  interactiveReplacementToken: {
    persist: true,
    anonymous: true,
  },
  noteToTraderMessage: {
    persist: true,
    anonymous: true,
  },
  custodianDeepLink: {
    persist: true,
    anonymous: true,
  },
  slides: {
    persist: true,
    anonymous: true,
  },
  throttledOrigins: {
    persist: false,
    anonymous: true,
  },
};

export class AppStateController extends BaseController<
  typeof controllerName,
  AppStateControllerState,
  AppStateControllerMessenger
> {
  readonly #extension: AppStateControllerOptions['extension'];

  readonly #onInactiveTimeout: () => void;

  #timer: NodeJS.Timeout | null;

  isUnlocked: () => boolean;

  readonly waitingForUnlock: { resolve: () => void }[];

  #approvalRequestId: string | null;

  constructor({
    state = {},
    messenger,
    addUnlockListener,
    isUnlocked,
    onInactiveTimeout,
    extension,
  }: AppStateControllerOptions) {
    super({
      name: controllerName,
      metadata: controllerMetadata,
      state: {
        ...getDefaultAppStateControllerState(),
        ...state,
        ...getInitialStateOverrides(),
      },
      messenger,
    });

    this.#extension = extension;
    // TODO: Fix in https://github.com/MetaMask/metamask-extension/issues/31880
    // eslint-disable-next-line @typescript-eslint/prefer-nullish-coalescing
    this.#onInactiveTimeout = onInactiveTimeout || (() => undefined);
    this.#timer = null;

    this.isUnlocked = isUnlocked;
    this.waitingForUnlock = [];
    addUnlockListener(this.#handleUnlock.bind(this));

    messenger.subscribe(
      'PreferencesController:stateChange',
      ({ preferences }: { preferences: Partial<Preferences> }) => {
        const currentState = this.state;
        if (
          typeof preferences?.autoLockTimeLimit === 'number' &&
          currentState.timeoutMinutes !== preferences.autoLockTimeLimit
        ) {
          this.#setInactiveTimeout(preferences.autoLockTimeLimit);
        }
      },
    );

    messenger.subscribe(
      'KeyringController:qrKeyringStateChange',
      (qrHardware: Json) =>
        this.update((currentState) => {
          // @ts-expect-error this is caused by a bug in Immer, not being able to handle recursive types like Json
          currentState.qrHardware = qrHardware;
        }),
    );

    const { preferences } = messenger.call('PreferencesController:getState');
    if (typeof preferences.autoLockTimeLimit === 'number') {
      this.#setInactiveTimeout(preferences.autoLockTimeLimit);
    }

    this.#approvalRequestId = null;
  }

  /**
   * Get a Promise that resolves when the extension is unlocked.
   * This Promise will never reject.
   *
   * @param shouldShowUnlockRequest - Whether the extension notification
   * popup should be opened.
   * @returns A promise that resolves when the extension is
   * unlocked, or immediately if the extension is already unlocked.
   */
  getUnlockPromise(shouldShowUnlockRequest: boolean): Promise<void> {
    return new Promise((resolve) => {
      if (this.isUnlocked()) {
        resolve();
      } else {
        this.#waitForUnlock(resolve, shouldShowUnlockRequest);
      }
    });
  }

  /**
   * Adds a Promise's resolve function to the waitingForUnlock queue.
   * Also opens the extension popup if specified.
   *
   * @param resolve - A Promise's resolve function that will
   * be called when the extension is unlocked.
   * @param shouldShowUnlockRequest - Whether the extension notification
   * popup should be opened.
   */
  #waitForUnlock(resolve: () => void, shouldShowUnlockRequest: boolean): void {
    this.waitingForUnlock.push({ resolve });
    this.messagingSystem.publish('AppStateController:unlockChange');
    if (shouldShowUnlockRequest) {
      this.#requestApproval();
    }
  }

  /**
   * Drains the waitingForUnlock queue, resolving all the related Promises.
   */
  #handleUnlock(): void {
    if (this.waitingForUnlock.length > 0) {
      while (this.waitingForUnlock.length > 0) {
        this.waitingForUnlock.shift()?.resolve();
      }
      this.messagingSystem.publish('AppStateController:unlockChange');
    }

    this.#acceptApproval();
  }

  /**
   * Sets the default home tab
   *
   * @param defaultHomeActiveTabName - the tab name
   */
  setDefaultHomeActiveTabName(
    defaultHomeActiveTabName: AccountOverviewTabKey | null,
  ): void {
    this.update((state) => {
      state.defaultHomeActiveTabName = defaultHomeActiveTabName;
    });
  }

  /**
   * Record that the user has seen the connected status info popover
   */
  setConnectedStatusPopoverHasBeenShown(): void {
    this.update((state) => {
      state.connectedStatusPopoverHasBeenShown = true;
    });
  }

  /**
   * Record that the user has been shown the recovery phrase reminder.
   */
  setRecoveryPhraseReminderHasBeenShown(): void {
    this.update((state) => {
      state.recoveryPhraseReminderHasBeenShown = true;
    });
  }

  setSurveyLinkLastClickedOrClosed(time: number): void {
    this.update((state) => {
      state.surveyLinkLastClickedOrClosed = time;
    });
  }

  setOnboardingDate(): void {
    this.update((state) => {
      state.onboardingDate = Date.now();
    });
  }

  setLastViewedUserSurvey(id: number) {
    this.update((state) => {
      state.lastViewedUserSurvey = id;
    });
  }

  setRampCardClosed(): void {
    this.update((state) => {
      state.isRampCardClosed = true;
    });
  }

  setNewPrivacyPolicyToastClickedOrClosed(): void {
    this.update((state) => {
      state.newPrivacyPolicyToastClickedOrClosed = true;
    });
  }

  setNewPrivacyPolicyToastShownDate(time: number): void {
    this.update((state) => {
      state.newPrivacyPolicyToastShownDate = time;
    });
  }

  /**
   * Replaces slides in state with new slides. If a slide with the same id
   * already exists, it will be merged with the new slide.
   *
   * @param slides - Array of new slides
   */
  updateSlides(slides: CarouselSlide[]): void {
    this.update((state) => {
      const currentSlides = state.slides || [];

      const newSlides = slides.map((slide) => {
        const existingSlide = currentSlides.find((s) => s.id === slide.id);
        if (existingSlide) {
          return {
            ...existingSlide,
            ...slide,
          };
        }
        return slide;
      });

<<<<<<< HEAD
      state.slides = [...newSlides, ...updatedCurrentSlides];
=======
      state.slides = [...newSlides];
>>>>>>> 4c122d36
    });
  }

  /**
   * Marks a slide as dismissed by ID
   *
   * @param id - ID of the slide to dismiss
   */
  removeSlide(id: string): void {
    this.update((state) => {
      const slides = state.slides || [];
      state.slides = slides.map((slide) => {
        if (slide.id === id) {
          return { ...slide, dismissed: true };
        }
        return slide;
      });
    });
  }

  /**
   * Record the timestamp of the last time the user has seen the recovery phrase reminder
   *
   * @param lastShown - timestamp when user was last shown the reminder.
   */
  setRecoveryPhraseReminderLastShown(lastShown: number): void {
    this.update((state) => {
      state.recoveryPhraseReminderLastShown = lastShown;
    });
  }

  /**
   * Record the timestamp of the last time the user has acceoted the terms of use
   *
   * @param lastAgreed - timestamp when user last accepted the terms of use
   */
  setTermsOfUseLastAgreed(lastAgreed: number): void {
    this.update((state) => {
      state.termsOfUseLastAgreed = lastAgreed;
    });
  }

  /**
   * Record if popover for snaps privacy warning has been shown
   * on the first install of a snap.
   *
   * @param shown - shown status
   */
  setSnapsInstallPrivacyWarningShownStatus(shown: boolean): void {
    this.update((state) => {
      state.snapsInstallPrivacyWarningShown = shown;
    });
  }

  /**
   * Record the timestamp of the last time the user has seen the outdated browser warning
   *
   * @param lastShown - Timestamp (in milliseconds) of when the user was last shown the warning.
   */
  setOutdatedBrowserWarningLastShown(lastShown: number): void {
    this.update((state) => {
      state.outdatedBrowserWarningLastShown = lastShown;
    });
  }

  /**
   * Sets the last active time to the current time.
   */
  setLastActiveTime(): void {
    this.#resetTimer();
  }

  /**
   * Sets the inactive timeout for the app
   *
   * @param timeoutMinutes - The inactive timeout in minutes.
   */
  #setInactiveTimeout(timeoutMinutes: number): void {
    this.update((state) => {
      state.timeoutMinutes = timeoutMinutes;
    });

    this.#resetTimer();
  }

  /**
   * Resets the internal inactive timer
   *
   * If the {@code timeoutMinutes} state is falsy (i.e., zero) then a new
   * timer will not be created.
   *
   */
  #resetTimer(): void {
    const { timeoutMinutes } = this.state;

    if (this.#timer) {
      clearTimeout(this.#timer);
    } else if (isManifestV3) {
      this.#extension.alarms.clear(AUTO_LOCK_TIMEOUT_ALARM);
    }

    if (!timeoutMinutes) {
      return;
    }

    // This is a temporary fix until we add a state migration.
    // Due to a bug in ui/pages/settings/advanced-tab/advanced-tab.component.js,
    // it was possible for timeoutMinutes to be saved as a string, as explained
    // in PR 25109. `alarms.create` will fail in that case. We are
    // converting this to a number here to prevent that failure. Once
    // we add a migration to update the malformed state to the right type,
    // we will remove this conversion.
    const timeoutToSet = Number(timeoutMinutes);

    if (isManifestV3) {
      this.#extension.alarms.create(AUTO_LOCK_TIMEOUT_ALARM, {
        delayInMinutes: timeoutToSet,
        periodInMinutes: timeoutToSet,
      });
      this.#extension.alarms.onAlarm.addListener(
        (alarmInfo: { name: string }) => {
          if (alarmInfo.name === AUTO_LOCK_TIMEOUT_ALARM) {
            this.#onInactiveTimeout();
            this.#extension.alarms.clear(AUTO_LOCK_TIMEOUT_ALARM);
          }
        },
      );
    } else {
      this.#timer = setTimeout(
        () => this.#onInactiveTimeout(),
        timeoutToSet * MINUTE,
      );
    }
  }

  /**
   * Sets the current browser and OS environment
   *
   * @param os
   * @param browser
   */
  setBrowserEnvironment(os: string, browser: string): void {
    this.update((state) => {
      state.browserEnvironment = { os, browser };
    });
  }

  /**
   * Adds a pollingToken for a given environmentType
   *
   * @param pollingToken
   * @param pollingTokenType
   */
  addPollingToken(
    pollingToken: string,
    pollingTokenType: PollingTokenType,
  ): void {
    if (
      pollingTokenType.toString() !==
      POLLING_TOKEN_ENVIRONMENT_TYPES[ENVIRONMENT_TYPE_BACKGROUND]
    ) {
      if (this.#isValidPollingTokenType(pollingTokenType)) {
        this.#updatePollingTokens(pollingToken, pollingTokenType);
      }
    }
  }

  /**
   * Updates the polling token in the state.
   *
   * @param pollingToken
   * @param pollingTokenType
   */
  #updatePollingTokens(
    pollingToken: string,
    pollingTokenType: PollingTokenType,
  ) {
    this.update((state) => {
      state[pollingTokenType].push(pollingToken);
    });
  }

  /**
   * removes a pollingToken for a given environmentType
   *
   * @param pollingToken
   * @param pollingTokenType
   */
  removePollingToken(
    pollingToken: string,
    pollingTokenType: PollingTokenType,
  ): void {
    if (
      pollingTokenType.toString() !==
      POLLING_TOKEN_ENVIRONMENT_TYPES[ENVIRONMENT_TYPE_BACKGROUND]
    ) {
      const currentTokens: string[] = this.state[pollingTokenType];
      if (this.#isValidPollingTokenType(pollingTokenType)) {
        this.update((state) => {
          state[pollingTokenType] = currentTokens.filter(
            (token: string) => token !== pollingToken,
          );
        });
      }
    }
  }

  /**
   * Validates whether the given polling token type is a valid one.
   *
   * @param pollingTokenType
   * @returns true if valid, false otherwise.
   */
  #isValidPollingTokenType(pollingTokenType: PollingTokenType): boolean {
    const validTokenTypes: PollingTokenType[] = [
      'popupGasPollTokens',
      'notificationGasPollTokens',
      'fullScreenGasPollTokens',
    ];

    return validTokenTypes.includes(pollingTokenType);
  }

  /**
   * clears all pollingTokens
   */
  clearPollingTokens(): void {
    this.update((state) => {
      state.popupGasPollTokens = [];
      state.notificationGasPollTokens = [];
      state.fullScreenGasPollTokens = [];
    });
  }

  /**
   * Sets whether the testnet dismissal link should be shown in the network dropdown
   *
   * @param showTestnetMessageInDropdown
   */
  setShowTestnetMessageInDropdown(showTestnetMessageInDropdown: boolean): void {
    this.update((state) => {
      state.showTestnetMessageInDropdown = showTestnetMessageInDropdown;
    });
  }

  /**
   * Sets whether the beta notification heading on the home page
   *
   * @param showBetaHeader
   */
  setShowBetaHeader(showBetaHeader: boolean): void {
    this.update((state) => {
      state.showBetaHeader = showBetaHeader;
    });
  }

  /**
   * Sets whether the permissions tour should be shown to the user
   *
   * @param showPermissionsTour
   */
  setShowPermissionsTour(showPermissionsTour: boolean): void {
    this.update((state) => {
      state.showPermissionsTour = showPermissionsTour;
    });
  }

  /**
   * Sets whether the Network Banner should be shown
   *
   * @param showNetworkBanner
   */
  setShowNetworkBanner(showNetworkBanner: boolean): void {
    this.update((state) => {
      state.showNetworkBanner = showNetworkBanner;
    });
  }

  /**
   * Sets whether the Account Banner should be shown
   *
   * @param showAccountBanner
   */
  setShowAccountBanner(showAccountBanner: boolean): void {
    this.update((state) => {
      state.showAccountBanner = showAccountBanner;
    });
  }

  /**
   * Sets a unique ID for the current extension popup
   *
   * @param currentExtensionPopupId
   */
  setCurrentExtensionPopupId(currentExtensionPopupId: number): void {
    this.update((state) => {
      state.currentExtensionPopupId = currentExtensionPopupId;
    });
  }

  /**
   * Sets an object with networkName and appName
   * or `null` if the message is meant to be cleared
   *
   * @param switchedNetworkDetails - Details about the network that MetaMask just switched to.
   */
  setSwitchedNetworkDetails(
    switchedNetworkDetails: { origin: string; networkClientId: string } | null,
  ): void {
    this.update((state) => {
      state.switchedNetworkDetails = switchedNetworkDetails;
    });
  }

  /**
   * Clears the switched network details in state
   */
  clearSwitchedNetworkDetails(): void {
    this.update((state) => {
      state.switchedNetworkDetails = null;
    });
  }

  /**
   * Remembers if the user prefers to never see the
   * network switched message again
   *
   * @param switchedNetworkNeverShowMessage
   */
  setSwitchedNetworkNeverShowMessage(
    switchedNetworkNeverShowMessage: boolean,
  ): void {
    this.update((state) => {
      state.switchedNetworkDetails = null;
      state.switchedNetworkNeverShowMessage = switchedNetworkNeverShowMessage;
    });
  }

  /**
   * Sets a property indicating the model of the user's Trezor hardware wallet
   *
   * @param trezorModel - The Trezor model.
   */
  setTrezorModel(trezorModel: string | null): void {
    this.update((state) => {
      state.trezorModel = trezorModel;
    });
  }

  /**
   * A setter for the `nftsDropdownState` property
   *
   * @param nftsDropdownState
   */
  updateNftDropDownState(nftsDropdownState: Json): void {
    this.update((state) => {
      state.nftsDropdownState = nftsDropdownState;
    });
  }

  ///: BEGIN:ONLY_INCLUDE_IF(build-mmi)
  /**
   * Set the interactive replacement token with a url and the old refresh token
   *
   * @param opts
   * @param opts.url
   * @param opts.oldRefreshToken
   */
  showInteractiveReplacementTokenBanner({
    url,
    oldRefreshToken,
  }: {
    url: string;
    oldRefreshToken: string;
  }): void {
    this.update((state) => {
      state.interactiveReplacementToken = {
        url,
        oldRefreshToken,
      };
    });
  }

  /**
   * Set the setCustodianDeepLink with the fromAddress and custodyId
   *
   * @param opts
   * @param opts.fromAddress
   * @param opts.custodyId
   */
  setCustodianDeepLink({
    fromAddress,
    custodyId,
  }: {
    fromAddress: string;
    custodyId: string;
  }): void {
    this.update((state) => {
      state.custodianDeepLink = { fromAddress, custodyId };
    });
  }

  setNoteToTraderMessage(message: string): void {
    this.update((state) => {
      state.noteToTraderMessage = message;
    });
  }

  ///: END:ONLY_INCLUDE_IF

  getSignatureSecurityAlertResponse(
    securityAlertId: string,
  ): SecurityAlertResponse {
    return this.state.signatureSecurityAlertResponses[securityAlertId];
  }

  addSignatureSecurityAlertResponse(
    securityAlertResponse: SecurityAlertResponse,
  ): void {
    if (securityAlertResponse.securityAlertId) {
      this.update((state) => {
        state.signatureSecurityAlertResponses[
          String(securityAlertResponse.securityAlertId)
        ] = securityAlertResponse;
      });
    }
  }

  /**
   * A setter for the currentPopupId which indicates the id of popup window that's currently active
   *
   * @param currentPopupId
   */
  setCurrentPopupId(currentPopupId: number): void {
    this.update((state) => {
      state.currentPopupId = currentPopupId;
    });
  }

  /**
   * The function returns information about the last confirmation user interacted with
   */
  getLastInteractedConfirmationInfo():
    | LastInteractedConfirmationInfo
    | undefined {
    return this.state.lastInteractedConfirmationInfo;
  }

  /**
   * Update the information about the last confirmation user interacted with
   *
   * @param lastInteractedConfirmationInfo
   */
  setLastInteractedConfirmationInfo(
    lastInteractedConfirmationInfo: LastInteractedConfirmationInfo | undefined,
  ): void {
    this.update((state) => {
      state.lastInteractedConfirmationInfo = lastInteractedConfirmationInfo;
    });
  }

  /**
   * A getter to retrieve currentPopupId saved in the appState
   */
  getCurrentPopupId(): number | undefined {
    return this.state.currentPopupId;
  }

  #requestApproval(): void {
    // If we already have a pending request this is a no-op
    if (this.#approvalRequestId) {
      return;
    }
    this.#approvalRequestId = uuid();

    this.messagingSystem
      .call(
        'ApprovalController:addRequest',
        {
          id: this.#approvalRequestId,
          origin: ORIGIN_METAMASK,
          type: ApprovalType.Unlock,
        },
        true,
      )
      .catch(() => {
        // If the promise fails, we allow a new popup to be triggered
        this.#approvalRequestId = null;
      });
  }

  #acceptApproval(): void {
    if (!this.#approvalRequestId) {
      return;
    }
    try {
      this.messagingSystem.call(
        'ApprovalController:acceptRequest',
        this.#approvalRequestId,
      );
    } catch (error) {
      log.error('Failed to unlock approval request', error);
    }

    this.#approvalRequestId = null;
  }

  getThrottledOriginState(origin: string): ThrottledOrigin {
    return this.state.throttledOrigins[origin];
  }

  updateThrottledOriginState(
    origin: string,
    throttledOriginState: ThrottledOrigin,
  ): void {
    this.update((state) => {
      state.throttledOrigins[origin] = throttledOriginState;
    });
  }
}<|MERGE_RESOLUTION|>--- conflicted
+++ resolved
@@ -585,11 +585,7 @@
         return slide;
       });
 
-<<<<<<< HEAD
-      state.slides = [...newSlides, ...updatedCurrentSlides];
-=======
       state.slides = [...newSlides];
->>>>>>> 4c122d36
     });
   }
 
