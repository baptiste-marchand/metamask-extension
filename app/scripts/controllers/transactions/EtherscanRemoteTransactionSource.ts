--- conflicted
+++ resolved
@@ -120,10 +120,6 @@
       chainId: currentChainId,
       hash: txMeta.hash,
       id: uuid(),
-<<<<<<< HEAD
-      metamaskNetworkId: currentNetworkId,
-=======
->>>>>>> ef8403f6
       status: TransactionStatus.confirmed,
       time,
       txParams: {
