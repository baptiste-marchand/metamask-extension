import EventEmitter from 'safe-event-emitter';
import { ObservableStore } from '@metamask/obs-store';
import { bufferToHex, keccak, toBuffer, isHexString } from 'ethereumjs-util';
import EthQuery from 'ethjs-query';
import { ethErrors } from 'eth-rpc-errors';
import Common from '@ethereumjs/common';
import { TransactionFactory } from '@ethereumjs/tx';
import NonceTracker from 'nonce-tracker';
import log from 'loglevel';
import BigNumber from 'bignumber.js';
import { merge, pickBy } from 'lodash';
import cleanErrorStack from '../../lib/cleanErrorStack';
import {
  hexToBn,
  BnMultiplyByFraction,
  addHexPrefix,
  getChainType,
} from '../../lib/util';
import {
  TransactionStatus,
  TransactionType,
  TokenStandard,
  TransactionEnvelopeType,
  TransactionMetaMetricsEvent,
  TransactionApprovalAmountType,
} from '../../../../shared/constants/transaction';
import { METAMASK_CONTROLLER_EVENTS } from '../../metamask-controller';
import {
  GAS_LIMITS,
  GasEstimateTypes,
  GasRecommendations,
  CUSTOM_GAS_ESTIMATE,
  PriorityLevels,
} from '../../../../shared/constants/gas';
import {
  bnToHex,
  decGWEIToHexWEI,
  hexWEIToDecETH,
  hexWEIToDecGWEI,
} from '../../../../shared/modules/conversion.utils';
import { isSwapsDefaultTokenAddress } from '../../../../shared/modules/swaps.utils';
import { EVENT } from '../../../../shared/constants/metametrics';
import {
  HARDFORKS,
  CHAIN_ID_TO_GAS_LIMIT_BUFFER_MAP,
  NETWORK_TYPES,
} from '../../../../shared/constants/network';
import {
  determineTransactionAssetType,
  determineTransactionContractCode,
  determineTransactionType,
  isEIP1559Transaction,
} from '../../../../shared/modules/transaction.utils';
import { ORIGIN_METAMASK } from '../../../../shared/constants/app';
import {
  calcGasTotal,
  getSwapsTokensReceivedFromTxMeta,
  TRANSACTION_ENVELOPE_TYPE_NAMES,
} from '../../../../shared/lib/transactions-controller-utils';
import { Numeric } from '../../../../shared/modules/Numeric';
import TransactionStateManager from './tx-state-manager';
import TxGasUtil from './tx-gas-utils';
import PendingTransactionTracker from './pending-tx-tracker';
import * as txUtils from './lib/util';

const MAX_MEMSTORE_TX_LIST_SIZE = 100; // Number of transactions (by unique nonces) to keep in memory
const UPDATE_POST_TX_BALANCE_TIMEOUT = 5000;

const SWAP_TRANSACTION_TYPES = [
  TransactionType.swap,
  TransactionType.swapApproval,
];

// Only certain types of transactions should be allowed to be specified when
// adding a new unapproved transaction.
const VALID_UNAPPROVED_TRANSACTION_TYPES = [
  ...SWAP_TRANSACTION_TYPES,
  TransactionType.simpleSend,
  TransactionType.tokenMethodTransfer,
  TransactionType.tokenMethodTransferFrom,
  TransactionType.contractInteraction,
];

/**
 * @typedef {import('../../../../shared/constants/transaction').TransactionMeta} TransactionMeta
<<<<<<< HEAD
=======
 * @typedef {import('../../../../shared/constants/gas').TxGasFees} TxGasFees
>>>>>>> 7e97ff2b
 */

const METRICS_STATUS_FAILED = 'failed on-chain';

/**
 * @typedef {object} CustomGasSettings
 * @property {string} [gas] - The gas limit to use for the transaction
 * @property {string} [gasPrice] - The gasPrice to use for a legacy transaction
 * @property {string} [maxFeePerGas] - The maximum amount to pay per gas on a
 *  EIP-1559 transaction
 * @property {string} [maxPriorityFeePerGas] - The maximum amount of paid fee
 *  to be distributed to miner in an EIP-1559 transaction
 */

/**
 * Transaction Controller is an aggregate of sub-controllers and trackers
 * composing them in a way to be exposed to the metamask controller
 *
 * - `txStateManager
 * responsible for the state of a transaction and
 * storing the transaction
 * - pendingTxTracker
 * watching blocks for transactions to be include
 * and emitting confirmed events
 * - txGasUtil
 * gas calculations and safety buffering
 * - nonceTracker
 * calculating nonces
 *
 * @param {object} opts
 * @param {object} opts.initState - initial transaction list default is an empty array
 * @param {Function} opts.getNetworkState - Get the current network state.
 * @param {Function} opts.onNetworkStateChange - Subscribe to network state change events.
 * @param {object} opts.blockTracker - An instance of eth-blocktracker
 * @param {object} opts.provider - A network provider.
 * @param {Function} opts.signTransaction - function the signs an @ethereumjs/tx
 * @param {object} opts.getPermittedAccounts - get accounts that an origin has permissions for
 * @param {Function} opts.signTransaction - ethTx signer that returns a rawTx
 * @param {number} [opts.txHistoryLimit] - number *optional* for limiting how many transactions are in state
 * @param {object} opts.preferencesStore
 */

export default class TransactionController extends EventEmitter {
  constructor(opts) {
    super();
    this.getNetworkState = opts.getNetworkState;
    this._getCurrentChainId = opts.getCurrentChainId;
    this.getProviderConfig = opts.getProviderConfig;
    this._getCurrentNetworkEIP1559Compatibility =
      opts.getCurrentNetworkEIP1559Compatibility;
    this._getCurrentAccountEIP1559Compatibility =
      opts.getCurrentAccountEIP1559Compatibility;
    this.preferencesStore = opts.preferencesStore || new ObservableStore({});
    this.provider = opts.provider;
    this.getPermittedAccounts = opts.getPermittedAccounts;
    this.blockTracker = opts.blockTracker;
    this.signEthTx = opts.signTransaction;
    this.inProcessOfSigning = new Set();
    this._trackMetaMetricsEvent = opts.trackMetaMetricsEvent;
    this._getParticipateInMetrics = opts.getParticipateInMetrics;
    this._getEIP1559GasFeeEstimates = opts.getEIP1559GasFeeEstimates;
    this.createEventFragment = opts.createEventFragment;
    this.updateEventFragment = opts.updateEventFragment;
    this.finalizeEventFragment = opts.finalizeEventFragment;
    this.getEventFragmentById = opts.getEventFragmentById;
    this.getDeviceModel = opts.getDeviceModel;
    this.getAccountType = opts.getAccountType;
    this.getTokenStandardAndDetails = opts.getTokenStandardAndDetails;
    this.securityProviderRequest = opts.securityProviderRequest;

    this.memStore = new ObservableStore({});

    this.resetState = () => {
      this._updateMemstore();
    };

    this.query = new EthQuery(this.provider);

    this.txGasUtil = new TxGasUtil(this.provider);
    this._mapMethods();
    this.txStateManager = new TransactionStateManager({
      initState: opts.initState,
      txHistoryLimit: opts.txHistoryLimit,
      getNetworkState: this.getNetworkState,
      getCurrentChainId: opts.getCurrentChainId,
    });

    this.store = this.txStateManager.store;
    this.nonceTracker = new NonceTracker({
      provider: this.provider,
      blockTracker: this.blockTracker,
      getPendingTransactions: (...args) => {
        const pendingTransactions = this.txStateManager.getPendingTransactions(
          ...args,
        );
        const externalPendingTransactions = opts.getExternalPendingTransactions(
          ...args,
        );
        return [...pendingTransactions, ...externalPendingTransactions];
      },
      getConfirmedTransactions:
        this.txStateManager.getConfirmedTransactions.bind(this.txStateManager),
    });

    this.pendingTxTracker = new PendingTransactionTracker({
      provider: this.provider,
      nonceTracker: this.nonceTracker,
      publishTransaction: (rawTx) => this.query.sendRawTransaction(rawTx),
      getPendingTransactions: () => {
        const pending = this.txStateManager.getPendingTransactions();
        const approved = this.txStateManager.getApprovedTransactions();
        return [...pending, ...approved];
      },
      approveTransaction: this.approveTransaction.bind(this),
      getCompletedTransactions:
        this.txStateManager.getConfirmedTransactions.bind(this.txStateManager),
    });

    this.txStateManager.store.subscribe(() =>
      this.emit(METAMASK_CONTROLLER_EVENTS.UPDATE_BADGE),
    );
    this._setupListeners();
    // memstore is computed from a few different stores
    this._updateMemstore();
    this.txStateManager.store.subscribe(() => this._updateMemstore());
    opts.onNetworkStateChange(() => {
      this._onBootCleanUp();
      this._updateMemstore();
    });

    // request state update to finalize initialization
    this._updatePendingTxsAfterFirstBlock();
    this._onBootCleanUp();
  }

  /**
   * Gets the current chainId in the network store as a number, returning 0 if
   * the chainId parses to NaN.
   *
   * @returns {number} The numerical chainId.
   */
  getChainId() {
    const networkState = this.getNetworkState();
    const chainId = this._getCurrentChainId();
    const integerChainId = parseInt(chainId, 16);
    if (networkState === 'loading' || Number.isNaN(integerChainId)) {
      return 0;
    }
    return integerChainId;
  }

  async getEIP1559Compatibility(fromAddress) {
    const currentNetworkIsCompatible =
      await this._getCurrentNetworkEIP1559Compatibility();
    const fromAccountIsCompatible =
      await this._getCurrentAccountEIP1559Compatibility(fromAddress);
    return currentNetworkIsCompatible && fromAccountIsCompatible;
  }

  /**
   * `@ethereumjs/tx` uses `@ethereumjs/common` as a configuration tool for
   * specifying which chain, network, hardfork and EIPs to support for
   * a transaction. By referencing this configuration, and analyzing the fields
   * specified in txParams, `@ethereumjs/tx` is able to determine which EIP-2718
   * transaction type to use.
   *
   * @param fromAddress
   * @returns {Common} common configuration object
   */
  async getCommonConfiguration(fromAddress) {
    const { type, nickname: name } = this.getProviderConfig();
    const supportsEIP1559 = await this.getEIP1559Compatibility(fromAddress);

    // This logic below will have to be updated each time a hardfork happens
    // that carries with it a new Transaction type. It is inconsequential for
    // hardforks that do not include new types.
    const hardfork = supportsEIP1559 ? HARDFORKS.LONDON : HARDFORKS.BERLIN;

    // type will be one of our default network names or 'rpc'. the default
    // network names are sufficient configuration, simply pass the name as the
    // chain argument in the constructor.
    if (type !== NETWORK_TYPES.RPC && type !== NETWORK_TYPES.SEPOLIA) {
      return new Common({
        chain: type,
        hardfork,
      });
    }

    // For 'rpc' we need to use the same basic configuration as mainnet,
    // since we only support EVM compatible chains, and then override the
    // name, chainId and networkId properties. This is done using the
    // `forCustomChain` static method on the Common class.
    const chainId = parseInt(this._getCurrentChainId(), 16);
    const networkId = this.getNetworkState();

    const customChainParams = {
      name,
      chainId,
      // It is improbable for a transaction to be signed while the network
      // is loading for two reasons.
      // 1. Pending, unconfirmed transactions are wiped on network change
      // 2. The UI is unusable (loading indicator) when network is loading.
      // setting the networkId to 0 is for type safety and to explicity lead
      // the transaction to failing if a user is able to get to this branch
      // on a custom network that requires valid network id. I have not ran
      // into this limitation on any network I have attempted, even when
      // hardcoding networkId to 'loading'.
      networkId: networkId === 'loading' ? 0 : parseInt(networkId, 10),
    };

    return Common.forCustomChain(
      NETWORK_TYPES.MAINNET,
      customChainParams,
      hardfork,
    );
  }

  /**
   * Adds a tx to the txlist
   *
   * @param txMeta
   * @fires ${txMeta.id}:unapproved
   */
  addTransaction(txMeta) {
    this.txStateManager.addTransaction(txMeta);
    this.emit(`${txMeta.id}:unapproved`, txMeta);
    this._trackTransactionMetricsEvent(
      txMeta,
      TransactionMetaMetricsEvent.added,
      txMeta.actionId,
    );
  }

  /**
   * Wipes the transactions for a given account
   *
   * @param {string} address - hex string of the from address for txs being removed
   */
  wipeTransactions(address) {
    this.txStateManager.wipeTransactions(address);
  }

  /**
   * Add a new unapproved transaction to the pipeline
   *
   * @returns {Promise<string>} the hash of the transaction after being submitted to the network
   * @param {object} txParams - txParams for the transaction
   * @param {object} opts - with the key origin to put the origin on the txMeta
   */
  async newUnapprovedTransaction(txParams, opts = {}) {
    log.debug(
      `MetaMaskController newUnapprovedTransaction ${JSON.stringify(txParams)}`,
    );

    const initialTxMeta = await this.addUnapprovedTransaction(
      opts.method,
      txParams,
      opts.origin,
      undefined,
      undefined,
      opts.id,
    );

    // listen for tx completion (success, fail)
    return new Promise((resolve, reject) => {
      this.txStateManager.once(
        `${initialTxMeta.id}:finished`,
        (finishedTxMeta) => {
          switch (finishedTxMeta.status) {
            case TransactionStatus.submitted:
              return resolve(finishedTxMeta.hash);
            case TransactionStatus.rejected:
              return reject(
                cleanErrorStack(
                  ethErrors.provider.userRejectedRequest(
                    'MetaMask Tx Signature: User denied transaction signature.',
                  ),
                ),
              );
            case TransactionStatus.failed:
              return reject(
                cleanErrorStack(
                  ethErrors.rpc.internal(finishedTxMeta.err.message),
                ),
              );
            default:
              return reject(
                cleanErrorStack(
                  ethErrors.rpc.internal(
                    `MetaMask Tx Signature: Unknown problem: ${JSON.stringify(
                      finishedTxMeta.txParams,
                    )}`,
                  ),
                ),
              );
          }
        },
      );
    });
  }

  // ====================================================================================================================================================

  /**
   * @param {number} txId
   * @returns {TransactionMeta} the txMeta who matches the given id if none found
   * for the network returns undefined
   */
  _getTransaction(txId) {
    const { transactions } = this.store.getState();
    return transactions[txId];
  }

  /**
   * @param {number} txId
   * @returns {boolean}
   */
  _isUnapprovedTransaction(txId) {
    return (
      this.txStateManager.getTransaction(txId).status ===
      TransactionStatus.unapproved
    );
  }

  /**
   * @param {number} txId
   * @param {string} fnName
   */
  _throwErrorIfNotUnapprovedTx(txId, fnName) {
    if (!this._isUnapprovedTransaction(txId)) {
      throw new Error(
        `TransactionsController: Can only call ${fnName} on an unapproved transaction.
         Current tx status: ${this.txStateManager.getTransaction(txId).status}`,
      );
    }
  }

  _updateTransaction(txId, proposedUpdate, note) {
    const txMeta = this.txStateManager.getTransaction(txId);
    const updated = merge(txMeta, proposedUpdate);
    this.txStateManager.updateTransaction(updated, note);
  }

  /**
   * updates the params that are editible in the send edit flow
   *
   * @param {string} txId - transaction id
   * @param {object} previousGasParams - holds the parameter to update
   * @param {string} previousGasParams.maxFeePerGas
   * @param {string} previousGasParams.maxPriorityFeePerGas
   * @param {string} previousGasParams.gasLimit
   * @returns {TransactionMeta} the txMeta of the updated transaction
   */
  updatePreviousGasParams(
    txId,
    { maxFeePerGas, maxPriorityFeePerGas, gasLimit },
  ) {
    const previousGasParams = {
      previousGas: {
        maxFeePerGas,
        maxPriorityFeePerGas,
        gasLimit,
      },
    };

    // only update what is defined
    previousGasParams.previousGas = pickBy(previousGasParams.previousGas);
    const note = `Update Previous Gas for ${txId}`;
    this._updateTransaction(txId, previousGasParams, note);
    return this._getTransaction(txId);
  }

  /**
   *
   * @param {string} txId - transaction id
   * @param {object} editableParams - holds the eip1559 fees parameters
   * @param {object} editableParams.data
   * @param {string} editableParams.from
   * @param {string} editableParams.to
   * @param {string} editableParams.value
   * @param {string} editableParams.gas
   * @param {string} editableParams.gasPrice
   * @returns {TransactionMeta} the txMeta of the updated transaction
   */
  async updateEditableParams(txId, { data, from, to, value, gas, gasPrice }) {
    this._throwErrorIfNotUnapprovedTx(txId, 'updateEditableParams');

    const editableParams = {
      txParams: {
        data,
        from,
        to,
        value,
        gas,
        gasPrice,
      },
    };

    // only update what is defined
    editableParams.txParams = pickBy(
      editableParams.txParams,
      (prop) => prop !== undefined,
    );

    // update transaction type in case it has changes
    const transactionBeforeEdit = this._getTransaction(txId);
    const { type } = await determineTransactionType(
      {
        ...transactionBeforeEdit.txParams,
        ...editableParams.txParams,
      },
      this.query,
    );
    editableParams.type = type;

    const note = `Update Editable Params for ${txId}`;

    this._updateTransaction(txId, editableParams, note);
    return this._getTransaction(txId);
  }

  /**
   * updates the gas fees of the transaction with id if the transaction state is unapproved
   *
   * @param {string} txId - transaction id
   * @param {TxGasFees} txGasFees - holds the gas fees parameters
   * @returns {TransactionMeta} the txMeta of the updated transaction
   */
  updateTransactionGasFees(
    txId,
    {
      gas,
      gasLimit,
      gasPrice,
      maxPriorityFeePerGas,
      maxFeePerGas,
      estimateUsed,
      estimateSuggested,
      defaultGasEstimates,
      originalGasEstimate,
      userEditedGasLimit,
      userFeeLevel,
    },
  ) {
    this._throwErrorIfNotUnapprovedTx(txId, 'updateTransactionGasFees');

    let txGasFees = {
      txParams: {
        gas,
        gasLimit,
        gasPrice,
        maxPriorityFeePerGas,
        maxFeePerGas,
      },
      estimateUsed,
      estimateSuggested,
      defaultGasEstimates,
      originalGasEstimate,
      userEditedGasLimit,
      userFeeLevel,
    };

    // only update what is defined
    txGasFees.txParams = pickBy(txGasFees.txParams);
    txGasFees = pickBy(txGasFees);
    const note = `Update Transaction Gas Fees for ${txId}`;
    this._updateTransaction(txId, txGasFees, note);
    return this._getTransaction(txId);
  }

  /**
   * updates the estimate base fees of the transaction with id if the transaction state is unapproved
   *
   * @param {string} txId - transaction id
   * @param {object} txEstimateBaseFees - holds the estimate base fees parameters
   * @param {string} txEstimateBaseFees.estimatedBaseFee
   * @param {string} txEstimateBaseFees.decEstimatedBaseFee
   * @returns {TransactionMeta} the txMeta of the updated transaction
   */
  updateTransactionEstimatedBaseFee(
    txId,
    { estimatedBaseFee, decEstimatedBaseFee },
  ) {
    this._throwErrorIfNotUnapprovedTx(
      txId,
      'updateTransactionEstimatedBaseFee',
    );

    let txEstimateBaseFees = { estimatedBaseFee, decEstimatedBaseFee };
    // only update what is defined
    txEstimateBaseFees = pickBy(txEstimateBaseFees);

    const note = `Update Transaction Estimated Base Fees for ${txId}`;
    this._updateTransaction(txId, txEstimateBaseFees, note);
    return this._getTransaction(txId);
  }

  /**
   * updates a swap approval transaction with provided metadata and source token symbol
   *  if the transaction state is unapproved.
   *
   * @param {string} txId
   * @param {object} swapApprovalTransaction - holds the metadata and token symbol
   * @param {string} swapApprovalTransaction.type
   * @param {string} swapApprovalTransaction.sourceTokenSymbol
   * @returns {TransactionMeta} the txMeta of the updated transaction
   */
  updateSwapApprovalTransaction(txId, { type, sourceTokenSymbol }) {
    this._throwErrorIfNotUnapprovedTx(txId, 'updateSwapApprovalTransaction');

    let swapApprovalTransaction = { type, sourceTokenSymbol };
    // only update what is defined
    swapApprovalTransaction = pickBy(swapApprovalTransaction);

    const note = `Update Swap Approval Transaction for ${txId}`;
    this._updateTransaction(txId, swapApprovalTransaction, note);
    return this._getTransaction(txId);
  }

  /**
   * updates a swap transaction with provided metadata and source token symbol
   *  if the transaction state is unapproved.
   *
   * @param {string} txId
   * @param {object} swapTransaction - holds the metadata
   * @param {string} swapTransaction.sourceTokenSymbol
   * @param {string} swapTransaction.destinationTokenSymbol
   * @param {string} swapTransaction.type
   * @param {string} swapTransaction.destinationTokenDecimals
   * @param {string} swapTransaction.destinationTokenAddress
   * @param {string} swapTransaction.swapMetaData
   * @param {string} swapTransaction.swapTokenValue
   * @param {string} swapTransaction.estimatedBaseFee
   * @param {string} swapTransaction.approvalTxId
   * @returns {TransactionMeta} the txMeta of the updated transaction
   */
  updateSwapTransaction(
    txId,
    {
      sourceTokenSymbol,
      destinationTokenSymbol,
      type,
      destinationTokenDecimals,
      destinationTokenAddress,
      swapMetaData,
      swapTokenValue,
      estimatedBaseFee,
      approvalTxId,
    },
  ) {
    this._throwErrorIfNotUnapprovedTx(txId, 'updateSwapTransaction');

    let swapTransaction = {
      sourceTokenSymbol,
      destinationTokenSymbol,
      type,
      destinationTokenDecimals,
      destinationTokenAddress,
      swapMetaData,
      swapTokenValue,
      estimatedBaseFee,
      approvalTxId,
    };

    // only update what is defined
    swapTransaction = pickBy(swapTransaction);

    const note = `Update Swap Transaction for ${txId}`;
    this._updateTransaction(txId, swapTransaction, note);
    return this._getTransaction(txId);
  }

  /**
   * updates a transaction's user settings only if the transaction state is unapproved
   *
   * @param {string} txId
   * @param {object} userSettings - holds the metadata
   * @param {string} userSettings.userEditedGasLimit
   * @param {string} userSettings.userFeeLevel
   * @returns {TransactionMeta} the txMeta of the updated transaction
   */
  updateTransactionUserSettings(txId, { userEditedGasLimit, userFeeLevel }) {
    this._throwErrorIfNotUnapprovedTx(txId, 'updateTransactionUserSettings');

    let userSettings = { userEditedGasLimit, userFeeLevel };
    // only update what is defined
    userSettings = pickBy(userSettings);

    const note = `Update User Settings for ${txId}`;
    this._updateTransaction(txId, userSettings, note);
    return this._getTransaction(txId);
  }

  /**
   * append new sendFlowHistory to the transaction with id if the transaction
   * state is unapproved. Returns the updated transaction.
   *
   * @param {string} txId - transaction id
   * @param {number} currentSendFlowHistoryLength - sendFlowHistory entries currently
   * @param {Array<{ entry: string, timestamp: number }>} sendFlowHistory -
   *  history to add to the sendFlowHistory property of txMeta.
   * @returns {TransactionMeta} the txMeta of the updated transaction
   */
  updateTransactionSendFlowHistory(
    txId,
    currentSendFlowHistoryLength,
    sendFlowHistory,
  ) {
    this._throwErrorIfNotUnapprovedTx(txId, 'updateTransactionSendFlowHistory');
    const txMeta = this._getTransaction(txId);

    if (
      currentSendFlowHistoryLength === (txMeta?.sendFlowHistory?.length || 0)
    ) {
      // only update what is defined
      const note = `Update sendFlowHistory for ${txId}`;

      this.txStateManager.updateTransaction(
        {
          ...txMeta,
          sendFlowHistory: [
            ...(txMeta?.sendFlowHistory ?? []),
            ...sendFlowHistory,
          ],
        },
        note,
      );
    }
    return this._getTransaction(txId);
  }

  async addTransactionGasDefaults(txMeta) {
    const contractCode = await determineTransactionContractCode(
      txMeta.txParams,
      this.query,
    );

    let updateTxMeta = txMeta;
    try {
      updateTxMeta = await this.addTxGasDefaults(txMeta, contractCode);
    } catch (error) {
      log.warn(error);
      updateTxMeta = this.txStateManager.getTransaction(txMeta.id);
      updateTxMeta.loadingDefaults = false;
      this.txStateManager.updateTransaction(
        txMeta,
        'Failed to calculate gas defaults.',
      );
      throw error;
    }

    updateTxMeta.loadingDefaults = false;

    // The history note used here 'Added new unapproved transaction.' is confusing update call only updated the gas defaults.
    // We need to improve `this.addTransaction` to accept history note and change note here.
    this.txStateManager.updateTransaction(
      updateTxMeta,
      'Added new unapproved transaction.',
    );

    return updateTxMeta;
  }

  // ====================================================================================================================================================

  /**
   * Validates and generates a txMeta with defaults and puts it in txStateManager
   * store.
   *
   * actionId is used to uniquely identify a request to create a transaction.
   * Only 1 transaction will be created for multiple requests with same actionId.
   * actionId is fix used for making this action idempotent to deal with scenario when
   * action is invoked multiple times with same parameters in MV3 due to service worker re-activation.
   *
   * @param txMethodType
   * @param txParams
   * @param origin
   * @param transactionType
   * @param sendFlowHistory
   * @param actionId
   * @returns {txMeta}
   */
  async addUnapprovedTransaction(
    txMethodType,
    txParams,
    origin,
    transactionType,
    sendFlowHistory = [],
    actionId,
  ) {
    if (
      transactionType !== undefined &&
      !VALID_UNAPPROVED_TRANSACTION_TYPES.includes(transactionType)
    ) {
      throw new Error(
        `TransactionController - invalid transactionType value: ${transactionType}`,
      );
    }

    // If a transaction is found with the same actionId, do not create a new speed-up transaction.
    if (actionId) {
      let existingTxMeta =
        this.txStateManager.getTransactionWithActionId(actionId);
      if (existingTxMeta) {
        this.emit('newUnapprovedTx', existingTxMeta);
        existingTxMeta = await this.addTransactionGasDefaults(existingTxMeta);
        return existingTxMeta;
      }
    }

    // validate
    const normalizedTxParams = txUtils.normalizeTxParams(txParams);
    const eip1559Compatibility = await this.getEIP1559Compatibility();

    txUtils.validateTxParams(normalizedTxParams, eip1559Compatibility);

    /**
     * `generateTxMeta` adds the default txMeta properties to the passed object.
     * These include the tx's `id`. As we use the id for determining order of
     * txes in the tx-state-manager, it is necessary to call the asynchronous
     * method `determineTransactionType` after `generateTxMeta`.
     */
    let txMeta = this.txStateManager.generateTxMeta({
      txParams: normalizedTxParams,
      origin,
      sendFlowHistory,
    });

    // Add actionId to txMeta to check if same actionId is seen again
    // IF request to create transaction with same actionId is submitted again, new transaction will not be added for it.
    if (actionId) {
      txMeta.actionId = actionId;
    }

    if (origin === ORIGIN_METAMASK) {
      // Assert the from address is the selected address
      if (normalizedTxParams.from !== this.getSelectedAddress()) {
        throw ethErrors.rpc.internal({
          message: `Internally initiated transaction is using invalid account.`,
          data: {
            origin,
            fromAddress: normalizedTxParams.from,
            selectedAddress: this.getSelectedAddress(),
          },
        });
      }
    } else {
      // Assert that the origin has permissions to initiate transactions from
      // the specified address
      const permittedAddresses = await this.getPermittedAccounts(origin);
      if (!permittedAddresses.includes(normalizedTxParams.from)) {
        throw ethErrors.provider.unauthorized({ data: { origin } });
      }
    }

    const { type } = await determineTransactionType(
      normalizedTxParams,
      this.query,
    );
    txMeta.type = transactionType || type;

    // ensure value
    txMeta.txParams.value = txMeta.txParams.value
      ? addHexPrefix(txMeta.txParams.value)
      : '0x0';

    if (txMethodType && this.securityProviderRequest) {
      const securityProviderResponse = await this.securityProviderRequest(
        txMeta,
        txMethodType,
      );

      txMeta.securityProviderResponse = securityProviderResponse;
    }

    this.addTransaction(txMeta);
    this.emit('newUnapprovedTx', txMeta);

    txMeta = await this.addTransactionGasDefaults(txMeta);

    return txMeta;
  }

  /**
   * Adds the tx gas defaults: gas && gasPrice
   *
   * @param {object} txMeta - the txMeta object
   * @param getCodeResponse
   * @returns {Promise<object>} resolves with txMeta
   */
  async addTxGasDefaults(txMeta, getCodeResponse) {
    const eip1559Compatibility =
      txMeta.txParams.type !== TransactionEnvelopeType.legacy &&
      (await this.getEIP1559Compatibility());
    const {
      gasPrice: defaultGasPrice,
      maxFeePerGas: defaultMaxFeePerGas,
      maxPriorityFeePerGas: defaultMaxPriorityFeePerGas,
    } = await this._getDefaultGasFees(txMeta, eip1559Compatibility);
    const { gasLimit: defaultGasLimit, simulationFails } =
      await this._getDefaultGasLimit(txMeta, getCodeResponse);

    // eslint-disable-next-line no-param-reassign
    txMeta = this.txStateManager.getTransaction(txMeta.id);
    if (simulationFails) {
      txMeta.simulationFails = simulationFails;
    }

    if (eip1559Compatibility) {
      const advancedGasFeeDefaultValues = this.getAdvancedGasFee();
      if (
        Boolean(advancedGasFeeDefaultValues) &&
        !SWAP_TRANSACTION_TYPES.includes(txMeta.type)
      ) {
        txMeta.userFeeLevel = CUSTOM_GAS_ESTIMATE;
        txMeta.txParams.maxFeePerGas = decGWEIToHexWEI(
          advancedGasFeeDefaultValues.maxBaseFee,
        );
        txMeta.txParams.maxPriorityFeePerGas = decGWEIToHexWEI(
          advancedGasFeeDefaultValues.priorityFee,
        );
      } else if (
        txMeta.txParams.gasPrice &&
        !txMeta.txParams.maxFeePerGas &&
        !txMeta.txParams.maxPriorityFeePerGas
      ) {
        // If the dapp has suggested a gas price, but no maxFeePerGas or maxPriorityFeePerGas
        //  then we set maxFeePerGas and maxPriorityFeePerGas to the suggested gasPrice.
        txMeta.txParams.maxFeePerGas = txMeta.txParams.gasPrice;
        txMeta.txParams.maxPriorityFeePerGas = txMeta.txParams.gasPrice;
        if (txMeta.origin === ORIGIN_METAMASK) {
          txMeta.userFeeLevel = CUSTOM_GAS_ESTIMATE;
        } else {
<<<<<<< HEAD
          txMeta.userFeeLevel = PRIORITY_LEVELS.DAPP_SUGGESTED;
=======
          txMeta.userFeeLevel = PriorityLevels.dAppSuggested;
>>>>>>> 7e97ff2b
        }
      } else {
        if (
          (defaultMaxFeePerGas &&
            defaultMaxPriorityFeePerGas &&
            !txMeta.txParams.maxFeePerGas &&
            !txMeta.txParams.maxPriorityFeePerGas) ||
          txMeta.origin === ORIGIN_METAMASK
        ) {
<<<<<<< HEAD
          txMeta.userFeeLevel = GAS_RECOMMENDATIONS.MEDIUM;
        } else {
          txMeta.userFeeLevel = PRIORITY_LEVELS.DAPP_SUGGESTED;
=======
          txMeta.userFeeLevel = GasRecommendations.medium;
        } else {
          txMeta.userFeeLevel = PriorityLevels.dAppSuggested;
>>>>>>> 7e97ff2b
        }

        if (defaultMaxFeePerGas && !txMeta.txParams.maxFeePerGas) {
          // If the dapp has not set the gasPrice or the maxFeePerGas, then we set maxFeePerGas
          // with the one returned by the gasFeeController, if that is available.
          txMeta.txParams.maxFeePerGas = defaultMaxFeePerGas;
        }

        if (
          defaultMaxPriorityFeePerGas &&
          !txMeta.txParams.maxPriorityFeePerGas
        ) {
          // If the dapp has not set the gasPrice or the maxPriorityFeePerGas, then we set maxPriorityFeePerGas
          // with the one returned by the gasFeeController, if that is available.
          txMeta.txParams.maxPriorityFeePerGas = defaultMaxPriorityFeePerGas;
        }

        if (defaultGasPrice && !txMeta.txParams.maxFeePerGas) {
          // If the dapp has not set the gasPrice or the maxFeePerGas, and no maxFeePerGas is available
          // from the gasFeeController, then we set maxFeePerGas to the defaultGasPrice, assuming it is
          // available.
          txMeta.txParams.maxFeePerGas = defaultGasPrice;
        }

        if (
          txMeta.txParams.maxFeePerGas &&
          !txMeta.txParams.maxPriorityFeePerGas
        ) {
          // If the dapp has not set the gasPrice or the maxPriorityFeePerGas, and no maxPriorityFeePerGas is
          // available from the gasFeeController, then we set maxPriorityFeePerGas to
          // txMeta.txParams.maxFeePerGas, which will either be the gasPrice from the controller, the maxFeePerGas
          // set by the dapp, or the maxFeePerGas from the controller.
          txMeta.txParams.maxPriorityFeePerGas = txMeta.txParams.maxFeePerGas;
        }
      }

      // We remove the gasPrice param entirely when on an eip1559 compatible network

      delete txMeta.txParams.gasPrice;
    } else {
      // We ensure that maxFeePerGas and maxPriorityFeePerGas are not in the transaction params
      // when not on a EIP1559 compatible network

      delete txMeta.txParams.maxPriorityFeePerGas;
      delete txMeta.txParams.maxFeePerGas;
    }

    // If we have gotten to this point, and none of gasPrice, maxPriorityFeePerGas or maxFeePerGas are
    // set on txParams, it means that either we are on a non-EIP1559 network and the dapp didn't suggest
    // a gas price, or we are on an EIP1559 network, and none of gasPrice, maxPriorityFeePerGas or maxFeePerGas
    // were available from either the dapp or the network.
    if (
      defaultGasPrice &&
      !txMeta.txParams.gasPrice &&
      !txMeta.txParams.maxPriorityFeePerGas &&
      !txMeta.txParams.maxFeePerGas
    ) {
      txMeta.txParams.gasPrice = defaultGasPrice;
    }

    if (defaultGasLimit && !txMeta.txParams.gas) {
      txMeta.txParams.gas = defaultGasLimit;
      txMeta.originalGasEstimate = defaultGasLimit;
    }
    txMeta.defaultGasEstimates = {
      estimateType: txMeta.userFeeLevel,
      gas: txMeta.txParams.gas,
      gasPrice: txMeta.txParams.gasPrice,
      maxFeePerGas: txMeta.txParams.maxFeePerGas,
      maxPriorityFeePerGas: txMeta.txParams.maxPriorityFeePerGas,
    };
    return txMeta;
  }

  /**
   * Gets default gas fees, or returns `undefined` if gas fees are already set
   *
   * @param {object} txMeta - The txMeta object
   * @param eip1559Compatibility
   * @returns {Promise<string|undefined>} The default gas price
   */
  async _getDefaultGasFees(txMeta, eip1559Compatibility) {
    if (
      (!eip1559Compatibility && txMeta.txParams.gasPrice) ||
      (eip1559Compatibility &&
        txMeta.txParams.maxFeePerGas &&
        txMeta.txParams.maxPriorityFeePerGas)
    ) {
      return {};
    }

    try {
      const { gasFeeEstimates, gasEstimateType } =
        await this._getEIP1559GasFeeEstimates();
      if (
        eip1559Compatibility &&
        gasEstimateType === GasEstimateTypes.feeMarket
      ) {
        const {
          medium: { suggestedMaxPriorityFeePerGas, suggestedMaxFeePerGas } = {},
        } = gasFeeEstimates;

        if (suggestedMaxPriorityFeePerGas && suggestedMaxFeePerGas) {
          return {
            maxFeePerGas: decGWEIToHexWEI(suggestedMaxFeePerGas),
            maxPriorityFeePerGas: decGWEIToHexWEI(
              suggestedMaxPriorityFeePerGas,
            ),
          };
        }
      } else if (gasEstimateType === GasEstimateTypes.legacy) {
        // The LEGACY type includes low, medium and high estimates of
        // gas price values.
        return {
          gasPrice: decGWEIToHexWEI(gasFeeEstimates.medium),
        };
      } else if (gasEstimateType === GasEstimateTypes.ethGasPrice) {
        // The ETH_GASPRICE type just includes a single gas price property,
        // which we can assume was retrieved from eth_gasPrice
        return {
          gasPrice: decGWEIToHexWEI(gasFeeEstimates.gasPrice),
        };
      }
    } catch (e) {
      console.error(e);
    }

    const gasPrice = await this.query.gasPrice();

    return { gasPrice: gasPrice && addHexPrefix(gasPrice.toString(16)) };
  }

  /**
   * Gets default gas limit, or debug information about why gas estimate failed.
   *
   * @param {object} txMeta - The txMeta object
   * @returns {Promise<object>} Object containing the default gas limit, or the simulation failure object
   */
  async _getDefaultGasLimit(txMeta) {
    const chainId = this._getCurrentChainId();
    const customNetworkGasBuffer = CHAIN_ID_TO_GAS_LIMIT_BUFFER_MAP[chainId];
    const chainType = getChainType(chainId);

    if (txMeta.txParams.gas) {
      return {};
    } else if (
      txMeta.txParams.to &&
      txMeta.type === TransactionType.simpleSend &&
      chainType !== 'custom' &&
      !txMeta.txParams.data
    ) {
      // This is a standard ether simple send, gas requirement is exactly 21k
      return { gasLimit: GAS_LIMITS.SIMPLE };
    }

    const { blockGasLimit, estimatedGasHex, simulationFails } =
      await this.txGasUtil.analyzeGasUsage(txMeta);

    // add additional gas buffer to our estimation for safety
    const gasLimit = this.txGasUtil.addGasBuffer(
      addHexPrefix(estimatedGasHex),
      blockGasLimit,
      customNetworkGasBuffer,
    );

    return { gasLimit, simulationFails };
  }

  /**
   * Given a TransactionMeta object, generate new gas params such that if the
   * transaction was an EIP1559 transaction, it only has EIP1559 gas fields,
   * otherwise it only has gasPrice. Will use whatever custom values are
   * specified in customGasSettings, or falls back to incrementing by a percent
   * which is defined by specifying a numerator. 11 is a 10% bump, 12 would be
   * a 20% bump, and so on.
   *
   * @param {TransactionMeta} originalTxMeta - Original transaction to use as
   *  base
   * @param {CustomGasSettings} [customGasSettings] - overrides for the gas
   *  fields to use instead of the multiplier
   * @param {number} [incrementNumerator] - Numerator from which to generate a
   *  percentage bump of gas price. E.g 11 would be a 10% bump over base.
   * @returns {{ newGasParams: CustomGasSettings, previousGasParams: CustomGasSettings }}
   */
  generateNewGasParams(
    originalTxMeta,
    customGasSettings = {},
    incrementNumerator = 11,
  ) {
    const { txParams } = originalTxMeta;
    const previousGasParams = {};
    const newGasParams = {};
    if (customGasSettings.gasLimit) {
      newGasParams.gas = customGasSettings?.gas ?? GAS_LIMITS.SIMPLE;
    }

    if (customGasSettings.estimateSuggested) {
      newGasParams.estimateSuggested = customGasSettings.estimateSuggested;
    }

    if (customGasSettings.estimateUsed) {
      newGasParams.estimateUsed = customGasSettings.estimateUsed;
    }

    if (isEIP1559Transaction(originalTxMeta)) {
      previousGasParams.maxFeePerGas = txParams.maxFeePerGas;
      previousGasParams.maxPriorityFeePerGas = txParams.maxPriorityFeePerGas;
      newGasParams.maxFeePerGas =
        customGasSettings?.maxFeePerGas ||
        bnToHex(
          BnMultiplyByFraction(
            hexToBn(txParams.maxFeePerGas),
            incrementNumerator,
            10,
          ),
        );
      newGasParams.maxPriorityFeePerGas =
        customGasSettings?.maxPriorityFeePerGas ||
        bnToHex(
          BnMultiplyByFraction(
            hexToBn(txParams.maxPriorityFeePerGas),
            incrementNumerator,
            10,
          ),
        );
    } else {
      previousGasParams.gasPrice = txParams.gasPrice;
      newGasParams.gasPrice =
        customGasSettings?.gasPrice ||
        bnToHex(
          BnMultiplyByFraction(
            hexToBn(txParams.gasPrice),
            incrementNumerator,
            10,
          ),
        );
    }

    return { previousGasParams, newGasParams };
  }

  /**
   * Creates a new approved transaction to attempt to cancel a previously submitted transaction. The
   * new transaction contains the same nonce as the previous, is a basic ETH transfer of 0x value to
   * the sender's address, and has a higher gasPrice than that of the previous transaction.
   *
   * @param {number} originalTxId - the id of the txMeta that you want to attempt to cancel
   * @param {CustomGasSettings} [customGasSettings] - overrides to use for gas
   *  params instead of allowing this method to generate them
   * @param options
   * @param options.estimatedBaseFee
   * @param options.actionId
   * @returns {txMeta}
   */
  async createCancelTransaction(
    originalTxId,
    customGasSettings,
    { estimatedBaseFee, actionId } = {},
  ) {
    // If transaction is found for same action id, do not create a new cancel transaction.
    if (actionId) {
      const existingTxMeta =
        this.txStateManager.getTransactionWithActionId(actionId);
      if (existingTxMeta) {
        return existingTxMeta;
      }
    }

    const originalTxMeta = this.txStateManager.getTransaction(originalTxId);
    const { txParams } = originalTxMeta;
    const { from, nonce } = txParams;

    const { previousGasParams, newGasParams } = this.generateNewGasParams(
      originalTxMeta,
      {
        ...customGasSettings,
        // We want to override the previous transactions gasLimit because it
        // will now be a simple send instead of whatever it was before such
        // as a token transfer or contract call.
        gasLimit: customGasSettings.gasLimit || GAS_LIMITS.SIMPLE,
      },
    );

    const newTxMeta = this.txStateManager.generateTxMeta({
      txParams: {
        from,
        to: from,
        nonce,
        value: '0x0',
        ...newGasParams,
      },
      previousGasParams,
      loadingDefaults: false,
      status: TransactionStatus.approved,
      type: TransactionType.cancel,
      actionId,
    });

    if (estimatedBaseFee) {
      newTxMeta.estimatedBaseFee = estimatedBaseFee;
    }

    this.addTransaction(newTxMeta);
    await this.approveTransaction(newTxMeta.id, actionId);
    return newTxMeta;
  }

  /**
   * Creates a new approved transaction to attempt to speed up a previously submitted transaction. The
   * new transaction contains the same nonce as the previous. By default, the new transaction will use
   * the same gas limit and a 10% higher gas price, though it is possible to set a custom value for
   * each instead.
   *
   * @param {number} originalTxId - the id of the txMeta that you want to speed up
   * @param {CustomGasSettings} [customGasSettings] - overrides to use for gas
   *  params instead of allowing this method to generate them
   * @param options
   * @param options.estimatedBaseFee
   * @param options.actionId
   * @returns {txMeta}
   */
  async createSpeedUpTransaction(
    originalTxId,
    customGasSettings,
    { estimatedBaseFee, actionId } = {},
  ) {
    // If transaction is found for same action id, do not create a new speed-up transaction.
    if (actionId) {
      const existingTxMeta =
        this.txStateManager.getTransactionWithActionId(actionId);
      if (existingTxMeta) {
        return existingTxMeta;
      }
    }

    const originalTxMeta = this.txStateManager.getTransaction(originalTxId);
    const { txParams } = originalTxMeta;

    const { previousGasParams, newGasParams } = this.generateNewGasParams(
      originalTxMeta,
      customGasSettings,
    );

    const newTxMeta = this.txStateManager.generateTxMeta({
      txParams: {
        ...txParams,
        ...newGasParams,
      },
      previousGasParams,
      loadingDefaults: false,
      status: TransactionStatus.approved,
      type: TransactionType.retry,
      originalType: originalTxMeta.type,
      actionId,
    });

    if (estimatedBaseFee) {
      newTxMeta.estimatedBaseFee = estimatedBaseFee;
    }

    this.addTransaction(newTxMeta);
    await this.approveTransaction(newTxMeta.id, actionId);
    return newTxMeta;
  }

  /**
   * updates the txMeta in the txStateManager
   *
   * @param {object} txMeta - the updated txMeta
   */
  async updateTransaction(txMeta) {
    this.txStateManager.updateTransaction(
      txMeta,
      'confTx: user updated transaction',
    );
  }

  /**
   * updates and approves the transaction
   *
   * @param {object} txMeta
   * @param {string} actionId
   */
  async updateAndApproveTransaction(txMeta, actionId) {
    this.txStateManager.updateTransaction(
      txMeta,
      'confTx: user approved transaction',
    );
    await this.approveTransaction(txMeta.id, actionId);
  }

  /**
   * sets the tx status to approved
   * auto fills the nonce
   * signs the transaction
   * publishes the transaction
   * if any of these steps fails the tx status will be set to failed
   *
   * @param {number} txId - the tx's Id
   * @param {string} actionId - actionId passed from UI
   */
  async approveTransaction(txId, actionId) {
    // TODO: Move this safety out of this function.
    // Since this transaction is async,
    // we need to keep track of what is currently being signed,
    // So that we do not increment nonce + resubmit something
    // that is already being incremented & signed.
    const txMeta = this.txStateManager.getTransaction(txId);
    if (this.inProcessOfSigning.has(txId)) {
      return;
    }
    this.inProcessOfSigning.add(txId);
    let nonceLock;
    try {
      // approve
      this.txStateManager.setTxStatusApproved(txId);
      // get next nonce
      const fromAddress = txMeta.txParams.from;
      // wait for a nonce
      let { customNonceValue } = txMeta;
      customNonceValue = Number(customNonceValue);
      nonceLock = await this.nonceTracker.getNonceLock(fromAddress);
      // add nonce to txParams
      // if txMeta has previousGasParams then it is a retry at same nonce with
      // higher gas settings and therefor the nonce should not be recalculated
      const nonce = txMeta.previousGasParams
        ? txMeta.txParams.nonce
        : nonceLock.nextNonce;
      const customOrNonce =
        customNonceValue === 0 ? customNonceValue : customNonceValue || nonce;

      txMeta.txParams.nonce = addHexPrefix(customOrNonce.toString(16));
      // add nonce debugging information to txMeta
      txMeta.nonceDetails = nonceLock.nonceDetails;
      if (customNonceValue) {
        txMeta.nonceDetails.customNonceValue = customNonceValue;
      }
      this.txStateManager.updateTransaction(
        txMeta,
        'transactions#approveTransaction',
      );
      // sign transaction
      const rawTx = await this.signTransaction(txId);
      await this.publishTransaction(txId, rawTx, actionId);
      this._trackTransactionMetricsEvent(
        txMeta,
        TransactionMetaMetricsEvent.approved,
        actionId,
      );
      // must set transaction to submitted/failed before releasing lock
      nonceLock.releaseLock();
    } catch (err) {
      // this is try-catch wrapped so that we can guarantee that the nonceLock is released
      try {
        this._failTransaction(txId, err, actionId);
      } catch (err2) {
        log.error(err2);
      }
      // must set transaction to submitted/failed before releasing lock
      if (nonceLock) {
        nonceLock.releaseLock();
      }
      // continue with error chain
      throw err;
    } finally {
      this.inProcessOfSigning.delete(txId);
    }
  }

  async approveTransactionsWithSameNonce(listOfTxParams = []) {
    if (listOfTxParams.length === 0) {
      return '';
    }

    const initialTx = listOfTxParams[0];
    const common = await this.getCommonConfiguration(initialTx.from);
    const initialTxAsEthTx = TransactionFactory.fromTxData(initialTx, {
      common,
    });
    const initialTxAsSerializedHex = bufferToHex(initialTxAsEthTx.serialize());

    if (this.inProcessOfSigning.has(initialTxAsSerializedHex)) {
      return '';
    }
    this.inProcessOfSigning.add(initialTxAsSerializedHex);
    let rawTxes, nonceLock;
    try {
      // TODO: we should add a check to verify that all transactions have the same from address
      const fromAddress = initialTx.from;
      nonceLock = await this.nonceTracker.getNonceLock(fromAddress);
      const nonce = nonceLock.nextNonce;

      rawTxes = await Promise.all(
        listOfTxParams.map((txParams) => {
          txParams.nonce = addHexPrefix(nonce.toString(16));
          return this.signExternalTransaction(txParams);
        }),
      );
    } catch (err) {
      log.error(err);
      // must set transaction to submitted/failed before releasing lock
      // continue with error chain
      throw err;
    } finally {
      if (nonceLock) {
        nonceLock.releaseLock();
      }
      this.inProcessOfSigning.delete(initialTxAsSerializedHex);
    }
    return rawTxes;
  }

  async signExternalTransaction(_txParams) {
    const normalizedTxParams = txUtils.normalizeTxParams(_txParams);
    // add network/chain id
    const chainId = this.getChainId();
    const type = isEIP1559Transaction({ txParams: normalizedTxParams })
      ? TransactionEnvelopeType.feeMarket
      : TransactionEnvelopeType.legacy;
    const txParams = {
      ...normalizedTxParams,
      type,
      gasLimit: normalizedTxParams.gas,
      chainId: new Numeric(chainId, 10).toPrefixedHexString(),
    };
    // sign tx
    const fromAddress = txParams.from;
    const common = await this.getCommonConfiguration(fromAddress);
    const unsignedEthTx = TransactionFactory.fromTxData(txParams, { common });
    const signedEthTx = await this.signEthTx(unsignedEthTx, fromAddress);

    const rawTx = bufferToHex(signedEthTx.serialize());
    return rawTx;
  }

  /**
   * adds the chain id and signs the transaction and set the status to signed
   *
   * @param {number} txId - the tx's Id
   * @returns {string} rawTx
   */
  async signTransaction(txId) {
    const txMeta = this.txStateManager.getTransaction(txId);
    // add network/chain id
    const chainId = this.getChainId();
    const type = isEIP1559Transaction(txMeta)
      ? TransactionEnvelopeType.feeMarket
      : TransactionEnvelopeType.legacy;
    const txParams = {
      ...txMeta.txParams,
      type,
      chainId,
      gasLimit: txMeta.txParams.gas,
    };
    // sign tx
    const fromAddress = txParams.from;
    const common = await this.getCommonConfiguration(txParams.from);
    const unsignedEthTx = TransactionFactory.fromTxData(txParams, { common });
    const signedEthTx = await this.signEthTx(unsignedEthTx, fromAddress);

    // add r,s,v values for provider request purposes see createMetamaskMiddleware
    // and JSON rpc standard for further explanation
    txMeta.r = bufferToHex(signedEthTx.r);
    txMeta.s = bufferToHex(signedEthTx.s);
    txMeta.v = bufferToHex(signedEthTx.v);

    this.txStateManager.updateTransaction(
      txMeta,
      'transactions#signTransaction: add r, s, v values',
    );

    // set state to signed
    this.txStateManager.setTxStatusSigned(txMeta.id);
    const rawTx = bufferToHex(signedEthTx.serialize());
    return rawTx;
  }

  /**
   * publishes the raw tx and sets the txMeta to submitted
   *
   * @param {number} txId - the tx's Id
   * @param {string} rawTx - the hex string of the serialized signed transaction
   * @returns {Promise<void>}
   * @param {number} actionId - actionId passed from UI
   */
  async publishTransaction(txId, rawTx, actionId) {
    const txMeta = this.txStateManager.getTransaction(txId);
    txMeta.rawTx = rawTx;
    if (txMeta.type === TransactionType.swap) {
      const preTxBalance = await this.query.getBalance(txMeta.txParams.from);
      txMeta.preTxBalance = preTxBalance.toString(16);
    }
    this.txStateManager.updateTransaction(
      txMeta,
      'transactions#publishTransaction',
    );
    let txHash;
    try {
      txHash = await this.query.sendRawTransaction(rawTx);
    } catch (error) {
      if (error.message.toLowerCase().includes('known transaction')) {
        txHash = keccak(toBuffer(addHexPrefix(rawTx), 'hex')).toString('hex');
        txHash = addHexPrefix(txHash);
      } else {
        throw error;
      }
    }
    this.setTxHash(txId, txHash);

    this.txStateManager.setTxStatusSubmitted(txId);

    this._trackTransactionMetricsEvent(
      txMeta,
      TransactionMetaMetricsEvent.submitted,
      actionId,
    );
  }

  async updatePostTxBalance({ txMeta, txId, numberOfAttempts = 6 }) {
    const postTxBalance = await this.query.getBalance(txMeta.txParams.from);
    const latestTxMeta = this.txStateManager.getTransaction(txId);
    const approvalTxMeta = latestTxMeta.approvalTxId
      ? this.txStateManager.getTransaction(latestTxMeta.approvalTxId)
      : null;
    latestTxMeta.postTxBalance = postTxBalance.toString(16);
    const isDefaultTokenAddress = isSwapsDefaultTokenAddress(
      txMeta.destinationTokenAddress,
      txMeta.chainId,
    );
    if (
      isDefaultTokenAddress &&
      txMeta.preTxBalance === latestTxMeta.postTxBalance &&
      numberOfAttempts > 0
    ) {
      setTimeout(() => {
        // If postTxBalance is the same as preTxBalance, try it again.
        this.updatePostTxBalance({
          txMeta,
          txId,
          numberOfAttempts: numberOfAttempts - 1,
        });
      }, UPDATE_POST_TX_BALANCE_TIMEOUT);
    } else {
      this.txStateManager.updateTransaction(
        latestTxMeta,
        'transactions#confirmTransaction - add postTxBalance',
      );
      this._trackSwapsMetrics(latestTxMeta, approvalTxMeta);
    }
  }

  /**
   * Sets the status of the transaction to confirmed and sets the status of nonce duplicates as
   * dropped if the txParams have data it will fetch the txReceipt
   *
   * @param {number} txId - The tx's ID
   * @param txReceipt
   * @param baseFeePerGas
   * @param blockTimestamp
   * @returns {Promise<void>}
   */
  async confirmTransaction(txId, txReceipt, baseFeePerGas, blockTimestamp) {
    // get the txReceipt before marking the transaction confirmed
    // to ensure the receipt is gotten before the ui revives the tx
    const txMeta = this.txStateManager.getTransaction(txId);

    if (!txMeta) {
      return;
    }

    try {
      const gasUsed = txUtils.normalizeTxReceiptGasUsed(txReceipt.gasUsed);

      txMeta.txReceipt = {
        ...txReceipt,
        gasUsed,
      };

      if (baseFeePerGas) {
        txMeta.baseFeePerGas = baseFeePerGas;
      }
      if (blockTimestamp) {
        txMeta.blockTimestamp = blockTimestamp;
      }

      this.txStateManager.setTxStatusConfirmed(txId);
      this._markNonceDuplicatesDropped(txId);

      const { submittedTime } = txMeta;
      const metricsParams = { gas_used: gasUsed };

      if (submittedTime) {
        metricsParams.completion_time =
          this._getTransactionCompletionTime(submittedTime);
      }

      if (txReceipt.status === '0x0') {
        metricsParams.status = METRICS_STATUS_FAILED;
        // metricsParams.error = TODO: figure out a way to get the on-chain failure reason
      }

      this._trackTransactionMetricsEvent(
        txMeta,
        TransactionMetaMetricsEvent.finalized,
        undefined,
        metricsParams,
      );

      this.txStateManager.updateTransaction(
        txMeta,
        'transactions#confirmTransaction - add txReceipt',
      );

      if (txMeta.type === TransactionType.swap) {
        await this.updatePostTxBalance({
          txMeta,
          txId,
        });
      }
    } catch (err) {
      log.error(err);
    }
  }

  async confirmExternalTransaction(txMeta, txReceipt, baseFeePerGas) {
    // add external transaction
    await this.txStateManager.addExternalTransaction(txMeta);

    if (!txMeta) {
      return;
    }

    const txId = txMeta.id;

    try {
      const gasUsed = txUtils.normalizeTxReceiptGasUsed(txReceipt.gasUsed);

      txMeta.txReceipt = {
        ...txReceipt,
        gasUsed,
      };

      if (baseFeePerGas) {
        txMeta.baseFeePerGas = baseFeePerGas;
      }

      this.txStateManager.setTxStatusConfirmed(txId);
      this._markNonceDuplicatesDropped(txId);

      const { submittedTime } = txMeta;
      const metricsParams = { gas_used: gasUsed };

      if (submittedTime) {
        metricsParams.completion_time =
          this._getTransactionCompletionTime(submittedTime);
      }

      if (txReceipt.status === '0x0') {
        metricsParams.status = METRICS_STATUS_FAILED;
        // metricsParams.error = TODO: figure out a way to get the on-chain failure reason
      }

      this._trackTransactionMetricsEvent(
        txMeta,
        TransactionMetaMetricsEvent.finalized,
        undefined,
        metricsParams,
      );

      this.txStateManager.updateTransaction(
        txMeta,
        'transactions#confirmTransaction - add txReceipt',
      );

      if (txMeta.type === TransactionType.swap) {
        await this.updatePostTxBalance({
          txMeta,
          txId,
        });
      }
    } catch (err) {
      log.error(err);
    }
  }

  /**
   * Convenience method for the ui thats sets the transaction to rejected
   *
   * @param {number} txId - the tx's Id
   * @param {string} actionId - actionId passed from UI
   * @returns {Promise<void>}
   */
  async cancelTransaction(txId, actionId) {
    const txMeta = this.txStateManager.getTransaction(txId);
    this.txStateManager.setTxStatusRejected(txId);
    this._trackTransactionMetricsEvent(
      txMeta,
      TransactionMetaMetricsEvent.rejected,
      actionId,
    );
  }

  /**
   * Sets the txHas on the txMeta
   *
   * @param {number} txId - the tx's Id
   * @param {string} txHash - the hash for the txMeta
   */
  setTxHash(txId, txHash) {
    // Add the tx hash to the persisted meta-tx object
    const txMeta = this.txStateManager.getTransaction(txId);
    txMeta.hash = txHash;
    this.txStateManager.updateTransaction(txMeta, 'transactions#setTxHash');
  }

  /**
   * Convenience method for the UI to easily create event fragments when the
   * fragment does not exist in state.
   *
   * @param {number} transactionId - The transaction id to create the event
   *  fragment for
   * @param {valueOf<TransactionMetaMetricsEvent>} event - event type to create
   * @param {string} actionId - actionId passed from UI
   */
  async createTransactionEventFragment(transactionId, event, actionId) {
    const txMeta = this.txStateManager.getTransaction(transactionId);
    const { properties, sensitiveProperties } =
      await this._buildEventFragmentProperties(txMeta);
    this._createTransactionEventFragment(
      txMeta,
      event,
      properties,
      sensitiveProperties,
      actionId,
    );
  }

  //
  //           PRIVATE METHODS
  //
  /** maps methods for convenience*/
  _mapMethods() {
    /** @returns {object} the state in transaction controller */
    this.getState = () => this.memStore.getState();

    /** @returns {string} the user selected address */
    this.getSelectedAddress = () =>
      this.preferencesStore.getState().selectedAddress;

    /** @returns {Array} transactions whos status is unapproved */
    this.getUnapprovedTxCount = () =>
      Object.keys(this.txStateManager.getUnapprovedTxList()).length;

    /**
     * @returns {number} number of transactions that have the status submitted
     * @param {string} account - hex prefixed account
     */
    this.getPendingTxCount = (account) =>
      this.txStateManager.getPendingTransactions(account).length;

    /**
     * see txStateManager
     *
     * @param opts
     */
    this.getTransactions = (opts) => this.txStateManager.getTransactions(opts);

    /** @returns {object} the saved default values for advancedGasFee */
    this.getAdvancedGasFee = () =>
      this.preferencesStore.getState().advancedGasFee;
  }

  // called once on startup
  async _updatePendingTxsAfterFirstBlock() {
    // wait for first block so we know we're ready
    await this.blockTracker.getLatestBlock();
    // get status update for all pending transactions (for the current network)
    await this.pendingTxTracker.updatePendingTxs();
  }

  /**
   * If transaction controller was rebooted with transactions that are uncompleted
   * in steps of the transaction signing or user confirmation process it will either
   * transition txMetas to a failed state or try to redo those tasks.
   */

  _onBootCleanUp() {
    this.txStateManager
      .getTransactions({
        searchCriteria: {
          status: TransactionStatus.unapproved,
          loadingDefaults: true,
        },
      })
      .forEach((tx) => {
        this.addTxGasDefaults(tx)
          .then((txMeta) => {
            txMeta.loadingDefaults = false;
            this.txStateManager.updateTransaction(
              txMeta,
              'transactions: gas estimation for tx on boot',
            );
          })
          .catch((error) => {
            const txMeta = this.txStateManager.getTransaction(tx.id);
            txMeta.loadingDefaults = false;
            this.txStateManager.updateTransaction(
              txMeta,
              'failed to estimate gas during boot cleanup.',
            );
            this._failTransaction(txMeta.id, error);
          });
      });

    this.txStateManager
      .getTransactions({
        searchCriteria: {
          status: TransactionStatus.approved,
        },
      })
      .forEach((txMeta) => {
        // Line below will try to publish transaction which is in
        // APPROVED state at the time of controller bootup
        this.approveTransaction(txMeta.id);
      });
  }

  /**
   * is called in constructor applies the listeners for pendingTxTracker txStateManager
   * and blockTracker
   */
  _setupListeners() {
    this.txStateManager.on(
      'tx:status-update',
      this.emit.bind(this, 'tx:status-update'),
    );
    this._setupBlockTrackerListener();
    this.pendingTxTracker.on('tx:warning', (txMeta) => {
      this.txStateManager.updateTransaction(
        txMeta,
        'transactions/pending-tx-tracker#event: tx:warning',
      );
    });
    this.pendingTxTracker.on('tx:failed', (txId, error) => {
      this._failTransaction(txId, error);
    });
    this.pendingTxTracker.on(
      'tx:confirmed',
      (txId, transactionReceipt, baseFeePerGas, blockTimestamp) =>
        this.confirmTransaction(
          txId,
          transactionReceipt,
          baseFeePerGas,
          blockTimestamp,
        ),
    );
    this.pendingTxTracker.on('tx:dropped', (txId) => {
      this._dropTransaction(txId);
    });
    this.pendingTxTracker.on('tx:block-update', (txMeta, latestBlockNumber) => {
      if (!txMeta.firstRetryBlockNumber) {
        txMeta.firstRetryBlockNumber = latestBlockNumber;
        this.txStateManager.updateTransaction(
          txMeta,
          'transactions/pending-tx-tracker#event: tx:block-update',
        );
      }
    });
    this.pendingTxTracker.on('tx:retry', (txMeta) => {
      if (!('retryCount' in txMeta)) {
        txMeta.retryCount = 0;
      }
      txMeta.retryCount += 1;
      this.txStateManager.updateTransaction(
        txMeta,
        'transactions/pending-tx-tracker#event: tx:retry',
      );
    });
  }

  /**
   * Sets other txMeta statuses to dropped if the txMeta that has been confirmed has other transactions
   * in the list have the same nonce
   *
   * @param {number} txId - the txId of the transaction that has been confirmed in a block
   */
  _markNonceDuplicatesDropped(txId) {
    // get the confirmed transactions nonce and from address
    const txMeta = this.txStateManager.getTransaction(txId);
    const { nonce, from } = txMeta.txParams;
    const sameNonceTxs = this.txStateManager.getTransactions({
      searchCriteria: { nonce, from },
    });
    if (!sameNonceTxs.length) {
      return;
    }
    // mark all same nonce transactions as dropped and give i a replacedBy hash
    sameNonceTxs.forEach((otherTxMeta) => {
      if (otherTxMeta.id === txId) {
        return;
      }
      otherTxMeta.replacedBy = txMeta.hash;
      otherTxMeta.replacedById = txMeta.id;
      this.txStateManager.updateTransaction(
        txMeta,
        'transactions/pending-tx-tracker#event: tx:confirmed reference to confirmed txHash with same nonce',
      );
      // Drop any transaction that wasn't previously failed (off chain failure)
      if (otherTxMeta.status !== TransactionStatus.failed) {
        this._dropTransaction(otherTxMeta.id);
      }
    });
  }

  _setupBlockTrackerListener() {
    let listenersAreActive = false;
    const latestBlockHandler = this._onLatestBlock.bind(this);
    const { blockTracker, txStateManager } = this;

    txStateManager.on('tx:status-update', updateSubscription);
    updateSubscription();

    function updateSubscription() {
      const pendingTxs = txStateManager.getPendingTransactions();
      if (!listenersAreActive && pendingTxs.length > 0) {
        blockTracker.on('latest', latestBlockHandler);
        listenersAreActive = true;
      } else if (listenersAreActive && !pendingTxs.length) {
        blockTracker.removeListener('latest', latestBlockHandler);
        listenersAreActive = false;
      }
    }
  }

  async _onLatestBlock(blockNumber) {
    try {
      await this.pendingTxTracker.updatePendingTxs();
    } catch (err) {
      log.error(err);
    }
    try {
      await this.pendingTxTracker.resubmitPendingTxs(blockNumber);
    } catch (err) {
      log.error(err);
    }
  }

  /**
   * Updates the memStore in transaction controller
   */
  _updateMemstore() {
    const unapprovedTxs = this.txStateManager.getUnapprovedTxList();
    const currentNetworkTxList = this.txStateManager.getTransactions({
      limit: MAX_MEMSTORE_TX_LIST_SIZE,
    });
    this.memStore.updateState({ unapprovedTxs, currentNetworkTxList });
  }

  _calculateTransactionsCost(txMeta, approvalTxMeta) {
    let approvalGasCost = '0x0';
    if (approvalTxMeta?.txReceipt) {
      approvalGasCost = calcGasTotal(
        approvalTxMeta.txReceipt.gasUsed,
        approvalTxMeta.txReceipt.effectiveGasPrice,
      );
    }
    const tradeGasCost = calcGasTotal(
      txMeta.txReceipt.gasUsed,
      txMeta.txReceipt.effectiveGasPrice,
    );
    const tradeAndApprovalGasCost = new BigNumber(tradeGasCost, 16)
      .plus(approvalGasCost, 16)
      .toString(16);
    return {
      approvalGasCostInEth: Number(hexWEIToDecETH(approvalGasCost)),
      tradeGasCostInEth: Number(hexWEIToDecETH(tradeGasCost)),
      tradeAndApprovalGasCostInEth: Number(
        hexWEIToDecETH(tradeAndApprovalGasCost),
      ),
    };
  }

  _trackSwapsMetrics(txMeta, approvalTxMeta) {
    if (this._getParticipateInMetrics() && txMeta.swapMetaData) {
      if (txMeta.txReceipt.status === '0x0') {
        this._trackMetaMetricsEvent({
          event: 'Swap Failed',
          sensitiveProperties: { ...txMeta.swapMetaData },
          category: EVENT.CATEGORIES.SWAPS,
        });
      } else {
        const tokensReceived = getSwapsTokensReceivedFromTxMeta(
          txMeta.destinationTokenSymbol,
          txMeta,
          txMeta.destinationTokenAddress,
          txMeta.txParams.from,
          txMeta.destinationTokenDecimals,
          approvalTxMeta,
          txMeta.chainId,
        );

        const quoteVsExecutionRatio = tokensReceived
          ? `${new BigNumber(tokensReceived, 10)
              .div(txMeta.swapMetaData.token_to_amount, 10)
              .times(100)
              .round(2)}%`
          : null;

        const estimatedVsUsedGasRatio =
          txMeta.txReceipt.gasUsed && txMeta.swapMetaData.estimated_gas
            ? `${new BigNumber(txMeta.txReceipt.gasUsed, 16)
                .div(txMeta.swapMetaData.estimated_gas, 10)
                .times(100)
                .round(2)}%`
            : null;

        const transactionsCost = this._calculateTransactionsCost(
          txMeta,
          approvalTxMeta,
        );

        this._trackMetaMetricsEvent({
          event: 'Swap Completed',
          category: EVENT.CATEGORIES.SWAPS,
          sensitiveProperties: {
            ...txMeta.swapMetaData,
            token_to_amount_received: tokensReceived,
            quote_vs_executionRatio: quoteVsExecutionRatio,
            estimated_vs_used_gasRatio: estimatedVsUsedGasRatio,
            approval_gas_cost_in_eth: transactionsCost.approvalGasCostInEth,
            trade_gas_cost_in_eth: transactionsCost.tradeGasCostInEth,
            trade_and_approval_gas_cost_in_eth:
              transactionsCost.tradeAndApprovalGasCostInEth,
          },
        });
      }
    }
  }

  /**
   * The allowance amount in relation to the dapp proposed amount for specific token
   *
   * @param {string} transactionApprovalAmountType - The transaction approval amount type
   * @param {string} originalApprovalAmount - The original approval amount is the originally dapp proposed token amount
   * @param {string} finalApprovalAmount - The final approval amount is the chosen amount which will be the same as the
   * originally dapp proposed token amount if the user does not edit the amount or will be a custom token amount set by the user
   */
  _allowanceAmountInRelationToDappProposedValue(
    transactionApprovalAmountType,
    originalApprovalAmount,
    finalApprovalAmount,
  ) {
    if (
      transactionApprovalAmountType === TransactionApprovalAmountType.custom &&
      originalApprovalAmount &&
      finalApprovalAmount
    ) {
      return `${new BigNumber(originalApprovalAmount, 10)
        .div(finalApprovalAmount, 10)
        .times(100)
        .round(2)}`;
    }
    return null;
  }

  /**
   * The allowance amount in relation to the balance for that specific token
   *
   * @param {string} transactionApprovalAmountType - The transaction approval amount type
   * @param {string} dappProposedTokenAmount - The dapp proposed token amount
   * @param {string} currentTokenBalance - The balance of the token that is being send
   */
  _allowanceAmountInRelationToTokenBalance(
    transactionApprovalAmountType,
    dappProposedTokenAmount,
    currentTokenBalance,
  ) {
    if (
      (transactionApprovalAmountType === TransactionApprovalAmountType.custom ||
        transactionApprovalAmountType ===
          TransactionApprovalAmountType.dappProposed) &&
      dappProposedTokenAmount &&
      currentTokenBalance
    ) {
      return `${new BigNumber(dappProposedTokenAmount, 16)
        .div(currentTokenBalance, 10)
        .times(100)
        .round(2)}`;
    }
    return null;
  }

  async _buildEventFragmentProperties(txMeta, extraParams) {
    const {
      type,
      time,
      status,
      chainId,
      origin: referrer,
      txParams: {
        gasPrice,
        gas: gasLimit,
        maxFeePerGas,
        maxPriorityFeePerGas,
        estimateSuggested,
        estimateUsed,
      },
      defaultGasEstimates,
      originalType,
      replacedById,
      metamaskNetworkId: network,
      customTokenAmount,
      dappProposedTokenAmount,
      currentTokenBalance,
      originalApprovalAmount,
      finalApprovalAmount,
      contractMethodName,
    } = txMeta;

    const source = referrer === ORIGIN_METAMASK ? 'user' : 'dapp';

    const { assetType, tokenStandard } = await determineTransactionAssetType(
      txMeta,
      this.query,
      this.getTokenStandardAndDetails,
    );

    const gasParams = {};

    if (isEIP1559Transaction(txMeta)) {
      gasParams.max_fee_per_gas = maxFeePerGas;
      gasParams.max_priority_fee_per_gas = maxPriorityFeePerGas;
    } else {
      gasParams.gas_price = gasPrice;
    }

    if (defaultGasEstimates) {
      const { estimateType } = defaultGasEstimates;
      if (estimateType) {
        gasParams.default_estimate = estimateType;
        let defaultMaxFeePerGas = txMeta.defaultGasEstimates.maxFeePerGas;
        let defaultMaxPriorityFeePerGas =
          txMeta.defaultGasEstimates.maxPriorityFeePerGas;

        if (
          [
            GasRecommendations.low,
            GasRecommendations.medium,
            GasRecommendations.high,
          ].includes(estimateType)
        ) {
          const { gasFeeEstimates } = await this._getEIP1559GasFeeEstimates();
          if (gasFeeEstimates?.[estimateType]?.suggestedMaxFeePerGas) {
            defaultMaxFeePerGas =
              gasFeeEstimates[estimateType]?.suggestedMaxFeePerGas;
            gasParams.default_max_fee_per_gas = defaultMaxFeePerGas;
          }
          if (gasFeeEstimates?.[estimateType]?.suggestedMaxPriorityFeePerGas) {
            defaultMaxPriorityFeePerGas =
              gasFeeEstimates[estimateType]?.suggestedMaxPriorityFeePerGas;
            gasParams.default_max_priority_fee_per_gas =
              defaultMaxPriorityFeePerGas;
          }
        }
      }

      if (txMeta.defaultGasEstimates.gas) {
        gasParams.default_gas = txMeta.defaultGasEstimates.gas;
      }
      if (txMeta.defaultGasEstimates.gasPrice) {
        gasParams.default_gas_price = txMeta.defaultGasEstimates.gasPrice;
      }
    }

    if (estimateSuggested) {
      gasParams.estimate_suggested = estimateSuggested;
    }

    if (estimateUsed) {
      gasParams.estimate_used = estimateUsed;
    }

    if (extraParams?.gas_used) {
      gasParams.gas_used = extraParams.gas_used;
    }

    const gasParamsInGwei = this._getGasValuesInGWEI(gasParams);

    let eip1559Version = '0';
    if (txMeta.txParams.maxFeePerGas) {
      eip1559Version = '2';
    }

    const contractInteractionTypes = [
      TransactionType.contractInteraction,
      TransactionType.tokenMethodApprove,
      TransactionType.tokenMethodSafeTransferFrom,
      TransactionType.tokenMethodSetApprovalForAll,
      TransactionType.tokenMethodTransfer,
      TransactionType.tokenMethodTransferFrom,
      TransactionType.smart,
      TransactionType.swap,
      TransactionType.swapApproval,
    ].includes(type);

    const contractMethodNames = {
      APPROVE: 'Approve',
    };

    let transactionApprovalAmountType;
    let transactionContractMethod;
    let transactionApprovalAmountVsProposedRatio;
    let transactionApprovalAmountVsBalanceRatio;
    let transactionType = TransactionType.simpleSend;
    if (type === TransactionType.cancel) {
      transactionType = TransactionType.cancel;
    } else if (type === TransactionType.retry) {
      transactionType = originalType;
    } else if (type === TransactionType.deployContract) {
      transactionType = TransactionType.deployContract;
    } else if (contractInteractionTypes) {
      transactionType = TransactionType.contractInteraction;
      transactionContractMethod = contractMethodName;
      if (
        transactionContractMethod === contractMethodNames.APPROVE &&
        tokenStandard === TokenStandard.ERC20
      ) {
        if (dappProposedTokenAmount === '0' || customTokenAmount === '0') {
          transactionApprovalAmountType = TransactionApprovalAmountType.revoke;
        } else if (customTokenAmount) {
          transactionApprovalAmountType = TransactionApprovalAmountType.custom;
        } else if (dappProposedTokenAmount) {
          transactionApprovalAmountType =
            TransactionApprovalAmountType.dappProposed;
        }
        transactionApprovalAmountVsProposedRatio =
          this._allowanceAmountInRelationToDappProposedValue(
            transactionApprovalAmountType,
            originalApprovalAmount,
            finalApprovalAmount,
          );
        transactionApprovalAmountVsBalanceRatio =
          this._allowanceAmountInRelationToTokenBalance(
            transactionApprovalAmountType,
            dappProposedTokenAmount,
            currentTokenBalance,
          );
      }
    }

    const replacedTxMeta = this._getTransaction(replacedById);

    const TRANSACTION_REPLACEMENT_METHODS = {
      RETRY: TransactionType.retry,
      CANCEL: TransactionType.cancel,
      SAME_NONCE: 'other',
    };

    let transactionReplaced;
    if (extraParams?.dropped) {
      transactionReplaced = TRANSACTION_REPLACEMENT_METHODS.SAME_NONCE;
      if (replacedTxMeta?.type === TransactionType.cancel) {
        transactionReplaced = TRANSACTION_REPLACEMENT_METHODS.CANCEL;
      } else if (replacedTxMeta?.type === TransactionType.retry) {
        transactionReplaced = TRANSACTION_REPLACEMENT_METHODS.RETRY;
      }
    }

    let properties = {
      chain_id: chainId,
      referrer,
      source,
      network,
      eip_1559_version: eip1559Version,
      gas_edit_type: 'none',
      gas_edit_attempted: 'none',
      account_type: await this.getAccountType(this.getSelectedAddress()),
      device_model: await this.getDeviceModel(this.getSelectedAddress()),
      asset_type: assetType,
      token_standard: tokenStandard,
      transaction_type: transactionType,
      transaction_speed_up: type === TransactionType.retry,
    };

    if (transactionContractMethod === contractMethodNames.APPROVE) {
      properties = {
        ...properties,
        transaction_approval_amount_type: transactionApprovalAmountType,
      };
    }

    let sensitiveProperties = {
      status,
      transaction_envelope_type: isEIP1559Transaction(txMeta)
        ? TRANSACTION_ENVELOPE_TYPE_NAMES.FEE_MARKET
        : TRANSACTION_ENVELOPE_TYPE_NAMES.LEGACY,
      first_seen: time,
      gas_limit: gasLimit,
      transaction_contract_method: transactionContractMethod,
      transaction_replaced: transactionReplaced,
      ...extraParams,
      ...gasParamsInGwei,
    };

    if (transactionContractMethod === contractMethodNames.APPROVE) {
      sensitiveProperties = {
        ...sensitiveProperties,
        transaction_approval_amount_vs_balance_ratio:
          transactionApprovalAmountVsBalanceRatio,
        transaction_approval_amount_vs_proposed_ratio:
          transactionApprovalAmountVsProposedRatio,
      };
    }

    return { properties, sensitiveProperties };
  }

  /**
   * Helper method that checks for the presence of an existing fragment by id
   * appropriate for the type of event that triggered fragment creation. If the
   * appropriate fragment exists, then nothing is done. If it does not exist a
   * new event fragment is created with the appropriate payload.
   *
   * @param {TransactionMeta} txMeta - Transaction meta object
   * @param {TransactionMetaMetricsEvent} event - The event type that
   *  triggered fragment creation
   * @param {object} properties - properties to include in the fragment
   * @param {object} [sensitiveProperties] - sensitive properties to include in
   * @param {object} [actionId] - actionId passed from UI
   *  the fragment
   */
  _createTransactionEventFragment(
    txMeta,
    event,
    properties,
    sensitiveProperties,
    actionId,
  ) {
    const isSubmitted = [
      TransactionMetaMetricsEvent.finalized,
      TransactionMetaMetricsEvent.submitted,
    ].includes(event);
    const uniqueIdentifier = `transaction-${
      isSubmitted ? 'submitted' : 'added'
    }-${txMeta.id}`;

    const fragment = this.getEventFragmentById(uniqueIdentifier);
    if (typeof fragment !== 'undefined') {
      return;
    }

    switch (event) {
      // When a transaction is added to the controller, we know that the user
      // will be presented with a confirmation screen. The user will then
      // either confirm or reject that transaction. Each has an associated
      // event we want to track. While we don't necessarily need an event
      // fragment to model this, having one allows us to record additional
      // properties onto the event from the UI. For example, when the user
      // edits the transactions gas params we can record that property and
      // then get analytics on the number of transactions in which gas edits
      // occur.
      case TransactionMetaMetricsEvent.added:
        this.createEventFragment({
          category: EVENT.CATEGORIES.TRANSACTIONS,
          initialEvent: TransactionMetaMetricsEvent.added,
          successEvent: TransactionMetaMetricsEvent.approved,
          failureEvent: TransactionMetaMetricsEvent.rejected,
          properties,
          sensitiveProperties,
          persist: true,
          uniqueIdentifier,
          actionId,
        });
        break;
      // If for some reason an approval or rejection occurs without the added
      // fragment existing in memory, we create the added fragment but without
      // the initialEvent firing. This is to prevent possible duplication of
      // events. A good example why this might occur is if the user had
      // unapproved transactions in memory when updating to the version that
      // includes this change. A migration would have also helped here but this
      // implementation hardens against other possible bugs where a fragment
      // does not exist.
      case TransactionMetaMetricsEvent.approved:
      case TransactionMetaMetricsEvent.rejected:
        this.createEventFragment({
          category: EVENT.CATEGORIES.TRANSACTIONS,
          successEvent: TransactionMetaMetricsEvent.approved,
          failureEvent: TransactionMetaMetricsEvent.rejected,
          properties,
          sensitiveProperties,
          persist: true,
          uniqueIdentifier,
          actionId,
        });
        break;
      // When a transaction is submitted it will always result in updating
      // to a finalized state (dropped, failed, confirmed) -- eventually.
      // However having a fragment started at this stage allows augmenting
      // analytics data with user interactions such as speeding up and
      // canceling the transactions. From this controllers perspective a new
      // transaction with a new id is generated for speed up and cancel
      // transactions, but from the UI we could augment the previous ID with
      // supplemental data to show user intent. Such as when they open the
      // cancel UI but don't submit. We can record that this happened and add
      // properties to the transaction event.
      case TransactionMetaMetricsEvent.submitted:
        this.createEventFragment({
          category: EVENT.CATEGORIES.TRANSACTIONS,
          initialEvent: TransactionMetaMetricsEvent.submitted,
          successEvent: TransactionMetaMetricsEvent.finalized,
          properties,
          sensitiveProperties,
          persist: true,
          uniqueIdentifier,
          actionId,
        });
        break;
      // If for some reason a transaction is finalized without the submitted
      // fragment existing in memory, we create the submitted fragment but
      // without the initialEvent firing. This is to prevent possible
      // duplication of events. A good example why this might occur is if th
      // user had pending transactions in memory when updating to the version
      // that includes this change. A migration would have also helped here but
      // this implementation hardens against other possible bugs where a
      // fragment does not exist.
      case TransactionMetaMetricsEvent.finalized:
        this.createEventFragment({
          category: EVENT.CATEGORIES.TRANSACTIONS,
          successEvent: TransactionMetaMetricsEvent.finalized,
          properties,
          sensitiveProperties,
          persist: true,
          uniqueIdentifier,
          actionId,
        });
        break;
      default:
        break;
    }
  }

  /**
   * Extracts relevant properties from a transaction meta
   * object and uses them to create and send metrics for various transaction
   * events.
   *
   * @param {object} txMeta - the txMeta object
   * @param {TransactionMetaMetricsEvent} event - the name of the transaction event
   * @param {string} actionId - actionId passed from UI
   * @param {object} extraParams - optional props and values to include in sensitiveProperties
   */
  async _trackTransactionMetricsEvent(
    txMeta,
    event,
    actionId,
    extraParams = {},
  ) {
    if (!txMeta) {
      return;
    }
    const { properties, sensitiveProperties } =
      await this._buildEventFragmentProperties(txMeta, extraParams);

    // Create event fragments for event types that spawn fragments, and ensure
    // existence of fragments for event types that act upon them.
    this._createTransactionEventFragment(
      txMeta,
      event,
      properties,
      sensitiveProperties,
      actionId,
    );

    let id;

    switch (event) {
      // If the user approves a transaction, finalize the transaction added
      // event fragment.
      case TransactionMetaMetricsEvent.approved:
        id = `transaction-added-${txMeta.id}`;
        this.updateEventFragment(id, { properties, sensitiveProperties });
        this.finalizeEventFragment(id);
        break;
      // If the user rejects a transaction, finalize the transaction added
      // event fragment. with the abandoned flag set.
      case TransactionMetaMetricsEvent.rejected:
        id = `transaction-added-${txMeta.id}`;
        this.updateEventFragment(id, { properties, sensitiveProperties });
        this.finalizeEventFragment(id, {
          abandoned: true,
        });
        break;
      // When a transaction is finalized, also finalize the transaction
      // submitted event fragment.
      case TransactionMetaMetricsEvent.finalized:
        id = `transaction-submitted-${txMeta.id}`;
        this.updateEventFragment(id, { properties, sensitiveProperties });
        this.finalizeEventFragment(`transaction-submitted-${txMeta.id}`);
        break;
      default:
        break;
    }
  }

  _getTransactionCompletionTime(submittedTime) {
    return Math.round((Date.now() - submittedTime) / 1000).toString();
  }

  _getGasValuesInGWEI(gasParams) {
    const gasValuesInGwei = {};
    for (const param in gasParams) {
      if (isHexString(gasParams[param])) {
        gasValuesInGwei[param] = hexWEIToDecGWEI(gasParams[param]);
      } else {
        gasValuesInGwei[param] = gasParams[param];
      }
    }
    return gasValuesInGwei;
  }

  _failTransaction(txId, error, actionId) {
    this.txStateManager.setTxStatusFailed(txId, error);
    const txMeta = this.txStateManager.getTransaction(txId);
    this._trackTransactionMetricsEvent(
      txMeta,
      TransactionMetaMetricsEvent.finalized,
      actionId,
      {
        error: error.message,
      },
    );
  }

  _dropTransaction(txId) {
    this.txStateManager.setTxStatusDropped(txId);
    const txMeta = this.txStateManager.getTransaction(txId);
    this._trackTransactionMetricsEvent(
      txMeta,
      TransactionMetaMetricsEvent.finalized,
      undefined,
      {
        dropped: true,
      },
    );
  }
}<|MERGE_RESOLUTION|>--- conflicted
+++ resolved
@@ -83,10 +83,7 @@
 
 /**
  * @typedef {import('../../../../shared/constants/transaction').TransactionMeta} TransactionMeta
-<<<<<<< HEAD
-=======
  * @typedef {import('../../../../shared/constants/gas').TxGasFees} TxGasFees
->>>>>>> 7e97ff2b
  */
 
 const METRICS_STATUS_FAILED = 'failed on-chain';
@@ -920,11 +917,7 @@
         if (txMeta.origin === ORIGIN_METAMASK) {
           txMeta.userFeeLevel = CUSTOM_GAS_ESTIMATE;
         } else {
-<<<<<<< HEAD
-          txMeta.userFeeLevel = PRIORITY_LEVELS.DAPP_SUGGESTED;
-=======
           txMeta.userFeeLevel = PriorityLevels.dAppSuggested;
->>>>>>> 7e97ff2b
         }
       } else {
         if (
@@ -934,15 +927,9 @@
             !txMeta.txParams.maxPriorityFeePerGas) ||
           txMeta.origin === ORIGIN_METAMASK
         ) {
-<<<<<<< HEAD
-          txMeta.userFeeLevel = GAS_RECOMMENDATIONS.MEDIUM;
-        } else {
-          txMeta.userFeeLevel = PRIORITY_LEVELS.DAPP_SUGGESTED;
-=======
           txMeta.userFeeLevel = GasRecommendations.medium;
         } else {
           txMeta.userFeeLevel = PriorityLevels.dAppSuggested;
->>>>>>> 7e97ff2b
         }
 
         if (defaultMaxFeePerGas && !txMeta.txParams.maxFeePerGas) {
