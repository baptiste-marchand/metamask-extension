import { ObservableStore } from '@metamask/obs-store';
import {
  CHAIN_IDS,
  IPFS_DEFAULT_GATEWAY_URL,
} from '../../../shared/constants/network';
import { LedgerTransportTypes } from '../../../shared/constants/hardware-wallets';
import { ThemeType } from '../../../shared/constants/preferences';

const mainNetworks = {
  [CHAIN_IDS.MAINNET]: true,
  [CHAIN_IDS.LINEA_MAINNET]: true,
};

const testNetworks = {
  [CHAIN_IDS.GOERLI]: true,
  [CHAIN_IDS.SEPOLIA]: true,
  [CHAIN_IDS.LINEA_SEPOLIA]: true,
};

export default class PreferencesController {
  /**
   *
   * @typedef {object} PreferencesController
   * @param {object} opts - Overrides the defaults for the initial state of this.store
   * @property {object} messenger - The controller messenger
   * @property {object} store The stored object containing a users preferences, stored in local storage
   * @property {boolean} store.useBlockie The users preference for blockie identicons within the UI
   * @property {boolean} store.useNonceField The users preference for nonce field within the UI
   * @property {object} store.featureFlags A key-boolean map, where keys refer to features and booleans to whether the
   * user wishes to see that feature.
   *
   * Feature flags can be set by the global function `setPreference(feature, enabled)`, and so should not expose any sensitive behavior.
   * @property {object} store.knownMethodData Contains all data methods known by the user
   * @property {string} store.currentLocale The preferred language locale key
   * @property {string} store.selectedAddress A hex string that matches the currently selected address in the app
   */
  constructor(opts = {}) {
    const addedNonMainNetwork = Object.values(
      opts.networkConfigurations,
    ).reduce((acc, element) => {
      acc[element.chainId] = true;
      return acc;
    }, {});

    const initState = {
      useBlockie: false,
      useNonceField: false,
      usePhishDetect: true,
      dismissSeedBackUpReminder: false,
      useMultiAccountBalanceChecker: true,
      useSafeChainsListValidation: true,
      // set to true means the dynamic list from the API is being used
      // set to false will be using the static list from contract-metadata
      useTokenDetection: opts?.initState?.useTokenDetection ?? true,
      useNftDetection: opts?.initState?.useTokenDetection ?? true,
      use4ByteResolution: true,
      useCurrencyRateCheck: true,
      useRequestQueue: true,
      openSeaEnabled: true, // todo set this to true
      securityAlertsEnabled: true,
<<<<<<< HEAD
=======
      watchEthereumAccountEnabled: false,
      bitcoinSupportEnabled: false,
      bitcoinTestnetSupportEnabled: false,
>>>>>>> f3548885
      ///: BEGIN:ONLY_INCLUDE_IF(keyring-snaps)
      addSnapAccountEnabled: false,
      ///: END:ONLY_INCLUDE_IF
      advancedGasFee: {},

      // WARNING: Do not use feature flags for security-sensitive things.
      // Feature flag toggling is available in the global namespace
      // for convenient testing of pre-release features, and should never
      // perform sensitive operations.
      featureFlags: {},
      incomingTransactionsPreferences: {
        ...mainNetworks,
        ...addedNonMainNetwork,
        ...testNetworks,
      },
      knownMethodData: {},
      currentLocale: opts.initLangCode,
      identities: {},
      lostIdentities: {},
      forgottenPassword: false,
      preferences: {
        autoLockTimeLimit: undefined,
        showExtensionInFullSizeView: false,
        showFiatInTestnets: false,
        showTestNetworks: false,
        smartTransactionsOptInStatus: null, // null means we will show the Smart Transactions opt-in modal to a user if they are eligible
        useNativeCurrencyAsPrimaryCurrency: true,
        hideZeroBalanceTokens: false,
        petnamesEnabled: true,
        redesignedConfirmationsEnabled: true,
        redesignedTransactionsEnabled: true,
        featureNotificationsEnabled: false,
<<<<<<< HEAD
        showTokenAutodetectModal: null,
        showNftAutodetectModal: null, // null because we want to show the modal only the first time
=======
        isRedesignedConfirmationsDeveloperEnabled: false,
        showConfirmationAdvancedDetails: false,
>>>>>>> f3548885
      },
      // ENS decentralized website resolution
      ipfsGateway: IPFS_DEFAULT_GATEWAY_URL,
      isIpfsGatewayEnabled: true,
      useAddressBarEnsResolution: true,
      // Ledger transport type is deprecated. We currently only support webhid
      // on chrome, and u2f on firefox.
      ledgerTransportType: window.navigator.hid
        ? LedgerTransportTypes.webhid
        : LedgerTransportTypes.u2f,
      snapRegistryList: {},
      theme: ThemeType.os,
      ///: BEGIN:ONLY_INCLUDE_IF(keyring-snaps)
      snapsAddSnapAccountModalDismissed: false,
      ///: END:ONLY_INCLUDE_IF
      useExternalNameSources: true,
      useTransactionSimulations: true,
      enableMV3TimestampSave: true,
      // Turning OFF basic functionality toggle means turning OFF this useExternalServices flag.
      // Whenever useExternalServices is false, certain features will be disabled.
      // The flag is true by Default, meaning the toggle is ON by default.
      useExternalServices: true,
      ...opts.initState,
    };

    this.network = opts.network;

    this.store = new ObservableStore(initState);
    this.store.setMaxListeners(13);

    this.messagingSystem = opts.messenger;
    this.messagingSystem?.registerActionHandler(
      `PreferencesController:getState`,
      () => this.store.getState(),
    );
    this.messagingSystem?.registerInitialEventPayload({
      eventType: `PreferencesController:stateChange`,
      getPayload: () => [this.store.getState(), []],
    });

    this.messagingSystem?.subscribe(
      'AccountsController:stateChange',
      this.#handleAccountsControllerSync.bind(this),
    );

    global.setPreference = (key, value) => {
      return this.setFeatureFlag(key, value);
    };
  }
  // PUBLIC METHODS

  /**
   * Sets the {@code forgottenPassword} state property
   *
   * @param {boolean} forgottenPassword - whether or not the user has forgotten their password
   */
  setPasswordForgotten(forgottenPassword) {
    this.store.updateState({ forgottenPassword });
  }

  /**
   * Setter for the `useBlockie` property
   *
   * @param {boolean} val - Whether or not the user prefers blockie indicators
   */
  setUseBlockie(val) {
    this.store.updateState({ useBlockie: val });
  }

  /**
   * Setter for the `useNonceField` property
   *
   * @param {boolean} val - Whether or not the user prefers to set nonce
   */
  setUseNonceField(val) {
    this.store.updateState({ useNonceField: val });
  }

  /**
   * Setter for the `usePhishDetect` property
   *
   * @param {boolean} val - Whether or not the user prefers phishing domain protection
   */
  setUsePhishDetect(val) {
    this.store.updateState({ usePhishDetect: val });
  }

  /**
   * Setter for the `useMultiAccountBalanceChecker` property
   *
   * @param {boolean} val - Whether or not the user prefers to turn off/on all security settings
   */
  setUseMultiAccountBalanceChecker(val) {
    this.store.updateState({ useMultiAccountBalanceChecker: val });
  }

  /**
   * Setter for the `useSafeChainsListValidation` property
   *
   * @param {boolean} val - Whether or not the user prefers to turn off/on validation for manually adding networks
   */
  setUseSafeChainsListValidation(val) {
    this.store.updateState({ useSafeChainsListValidation: val });
  }

  toggleExternalServices(useExternalServices) {
    this.store.updateState({ useExternalServices });
    this.setUseTokenDetection(useExternalServices);
    this.setUseCurrencyRateCheck(useExternalServices);
    this.setUsePhishDetect(useExternalServices);
    this.setUseAddressBarEnsResolution(useExternalServices);
    this.setOpenSeaEnabled(useExternalServices);
    this.setUseNftDetection(useExternalServices);
  }

  /**
   * Setter for the `useTokenDetection` property
   *
   * @param {boolean} val - Whether or not the user prefers to use the static token list or dynamic token list from the API
   */
  setUseTokenDetection(val) {
    this.store.updateState({ useTokenDetection: val });
  }

  /**
   * Setter for the `useNftDetection` property
   *
   * @param {boolean} useNftDetection - Whether or not the user prefers to autodetect NFTs.
   */
  setUseNftDetection(useNftDetection) {
    this.store.updateState({ useNftDetection });
  }

  /**
   * Setter for the `use4ByteResolution` property
   *
   * @param {boolean} use4ByteResolution - (Privacy) Whether or not the user prefers to have smart contract name details resolved with 4byte.directory
   */
  setUse4ByteResolution(use4ByteResolution) {
    this.store.updateState({ use4ByteResolution });
  }

  /**
   * Setter for the `useCurrencyRateCheck` property
   *
   * @param {boolean} val - Whether or not the user prefers to use currency rate check for ETH and tokens.
   */
  setUseCurrencyRateCheck(val) {
    this.store.updateState({ useCurrencyRateCheck: val });
  }

  /**
   * Setter for the `useRequestQueue` property
   *
   * @param {boolean} val - Whether or not the user wants to have requests queued if network change is required.
   */
  setUseRequestQueue(val) {
    this.store.updateState({ useRequestQueue: val });
  }

  /**
   * Setter for the `openSeaEnabled` property
   *
   * @param {boolean} openSeaEnabled - Whether or not the user prefers to use the OpenSea API for NFTs data.
   */
  setOpenSeaEnabled(openSeaEnabled) {
    this.store.updateState({
      openSeaEnabled,
    });
  }

  /**
   * Setter for the `securityAlertsEnabled` property
   *
   * @param {boolean} securityAlertsEnabled - Whether or not the user prefers to use the security alerts.
   */
  setSecurityAlertsEnabled(securityAlertsEnabled) {
    this.store.updateState({
      securityAlertsEnabled,
    });
  }

  ///: BEGIN:ONLY_INCLUDE_IF(keyring-snaps)
  /**
   * Setter for the `addSnapAccountEnabled` property.
   *
   * @param {boolean} addSnapAccountEnabled - Whether or not the user wants to
   * enable the "Add Snap accounts" button.
   */
  setAddSnapAccountEnabled(addSnapAccountEnabled) {
    this.store.updateState({
      addSnapAccountEnabled,
    });
  }
  ///: END:ONLY_INCLUDE_IF

  /**
   * Setter for the `watchEthereumAccountEnabled` property.
   *
   * @param {boolean} watchEthereumAccountEnabled - Whether or not the user wants to
   * enable the "Watch Ethereum account (Beta)" button.
   */
  setWatchEthereumAccountEnabled(watchEthereumAccountEnabled) {
    this.store.updateState({
      watchEthereumAccountEnabled,
    });
  }

  /**
   * Setter for the `bitcoinSupportEnabled` property.
   *
   * @param {boolean} bitcoinSupportEnabled - Whether or not the user wants to
   * enable the "Add a new Bitcoin account (Beta)" button.
   */
  setBitcoinSupportEnabled(bitcoinSupportEnabled) {
    this.store.updateState({
      bitcoinSupportEnabled,
    });
  }

  /**
   * Setter for the `bitcoinTestnetSupportEnabled` property.
   *
   * @param {boolean} bitcoinTestnetSupportEnabled - Whether or not the user wants to
   * enable the "Add a new Bitcoin account (Testnet)" button.
   */
  setBitcoinTestnetSupportEnabled(bitcoinTestnetSupportEnabled) {
    this.store.updateState({
      bitcoinTestnetSupportEnabled,
    });
  }

  /**
   * Setter for the `useExternalNameSources` property
   *
   * @param {boolean} useExternalNameSources - Whether or not to use external name providers in the name controller.
   */
  setUseExternalNameSources(useExternalNameSources) {
    this.store.updateState({
      useExternalNameSources,
    });
  }

  /**
   * Setter for the `useTransactionSimulations` property
   *
   * @param {boolean} useTransactionSimulations - Whether or not to use simulations in the transaction confirmations.
   */
  setUseTransactionSimulations(useTransactionSimulations) {
    this.store.updateState({
      useTransactionSimulations,
    });
  }

  /**
   * Setter for the `advancedGasFee` property
   *
   * @param {object} options
   * @param {string} options.chainId - The chainId the advancedGasFees should be set on
   * @param {object} options.gasFeePreferences - The advancedGasFee options to set
   */
  setAdvancedGasFee({ chainId, gasFeePreferences }) {
    const { advancedGasFee } = this.store.getState();
    this.store.updateState({
      advancedGasFee: {
        ...advancedGasFee,
        [chainId]: gasFeePreferences,
      },
    });
  }

  /**
   * Setter for the `theme` property
   *
   * @param {string} val - 'default' or 'dark' value based on the mode selected by user.
   */
  setTheme(val) {
    this.store.updateState({ theme: val });
  }

  /**
   * Add new methodData to state, to avoid requesting this information again through Infura
   *
   * @param {string} fourBytePrefix - Four-byte method signature
   * @param {string} methodData - Corresponding data method
   */
  addKnownMethodData(fourBytePrefix, methodData) {
    const { knownMethodData } = this.store.getState();
    knownMethodData[fourBytePrefix] = methodData;
    this.store.updateState({ knownMethodData });
  }

  /**
   * Setter for the `currentLocale` property
   *
   * @param {string} key - he preferred language locale key
   */
  setCurrentLocale(key) {
    const textDirection = ['ar', 'dv', 'fa', 'he', 'ku'].includes(key)
      ? 'rtl'
      : 'auto';
    this.store.updateState({
      currentLocale: key,
      textDirection,
    });
    return textDirection;
  }

  /**
   * Setter for the `selectedAddress` property
   *
   * @deprecated - Use setSelectedAccount from the AccountsController
   * @param {string} address - A new hex address for an account
   */
  setSelectedAddress(address) {
    const account = this.messagingSystem.call(
      'AccountsController:getAccountByAddress',
      address,
    );
    if (!account) {
      throw new Error(`Identity for '${address} not found`);
    }

    this.messagingSystem.call(
      'AccountsController:setSelectedAccount',
      account.id,
    );
  }

  /**
   * Getter for the `selectedAddress` property
   *
   * @deprecated - Use the getSelectedAccount from the AccountsController
   * @returns {string} The hex address for the currently selected account
   */
  getSelectedAddress() {
    const selectedAccount = this.messagingSystem.call(
      'AccountsController:getSelectedAccount',
    );

    return selectedAccount.address;
  }

  /**
   * Getter for the `useRequestQueue` property
   *
   * @returns {boolean} whether this option is on or off.
   */
  getUseRequestQueue() {
    return this.store.getState().useRequestQueue;
  }

  /**
   * Sets a custom label for an account
   *
   * @deprecated - Use setAccountName from the AccountsController
   * @param {string} address - the account to set a label for
   * @param {string} label - the custom label for the account
   * @returns {Promise<string>}
   */
  async setAccountLabel(address, label) {
    const account = this.messagingSystem.call(
      'AccountsController:getAccountByAddress',
      address,
    );
    if (!address) {
      throw new Error(
        `setAccountLabel requires a valid address, got ${String(address)}`,
      );
    }

    this.messagingSystem.call(
      'AccountsController:setAccountName',
      account.id,
      label,
    );

    return label;
  }

  /**
   * Updates the `featureFlags` property, which is an object. One property within that object will be set to a boolean.
   *
   * @param {string} feature - A key that corresponds to a UI feature.
   * @param {boolean} activated - Indicates whether or not the UI feature should be displayed
   * @returns {Promise<object>} Promises a new object; the updated featureFlags object.
   */
  async setFeatureFlag(feature, activated) {
    const currentFeatureFlags = this.store.getState().featureFlags;
    const updatedFeatureFlags = {
      ...currentFeatureFlags,
      [feature]: activated,
    };

    this.store.updateState({ featureFlags: updatedFeatureFlags });

    return updatedFeatureFlags;
  }

  /**
   * Updates the `preferences` property, which is an object. These are user-controlled features
   * found in the settings page.
   *
   * @param {string} preference - The preference to enable or disable.
   * @param {boolean |object} value - Indicates whether or not the preference should be enabled or disabled.
   * @returns {Promise<object>} Promises a new object; the updated preferences object.
   */
  async setPreference(preference, value) {
    const currentPreferences = this.getPreferences();
    const updatedPreferences = {
      ...currentPreferences,
      [preference]: value,
    };

    this.store.updateState({ preferences: updatedPreferences });
    return updatedPreferences;
  }

  /**
   * A getter for the `preferences` property
   *
   * @returns {object} A key-boolean map of user-selected preferences.
   */
  getPreferences() {
    return this.store.getState().preferences;
  }

  /**
   * A getter for the `ipfsGateway` property
   *
   * @returns {string} The current IPFS gateway domain
   */
  getIpfsGateway() {
    return this.store.getState().ipfsGateway;
  }

  /**
   * A setter for the `ipfsGateway` property
   *
   * @param {string} domain - The new IPFS gateway domain
   * @returns {Promise<string>} A promise of the update IPFS gateway domain
   */
  async setIpfsGateway(domain) {
    this.store.updateState({ ipfsGateway: domain });
    return domain;
  }

  /**
   * A setter for the `isIpfsGatewayEnabled` property
   *
   * @param {boolean} enabled - Whether or not IPFS is enabled
   */
  async setIsIpfsGatewayEnabled(enabled) {
    this.store.updateState({ isIpfsGatewayEnabled: enabled });
  }

  /**
   * A setter for the `useAddressBarEnsResolution` property
   *
   * @param {boolean} useAddressBarEnsResolution - Whether or not user prefers IPFS resolution for domains
   */
  async setUseAddressBarEnsResolution(useAddressBarEnsResolution) {
    this.store.updateState({ useAddressBarEnsResolution });
  }

  /**
   * A setter for the `ledgerTransportType` property.
   *
   * @deprecated We no longer support specifying a ledger transport type other
   * than webhid, therefore managing a preference is no longer necessary.
   * @param {LedgerTransportTypes.webhid} ledgerTransportType - 'webhid'
   * @returns {string} The transport type that was set.
   */
  setLedgerTransportPreference(ledgerTransportType) {
    this.store.updateState({ ledgerTransportType });
    return ledgerTransportType;
  }

  /**
   * A setter for the user preference to dismiss the seed phrase backup reminder
   *
   * @param {bool} dismissSeedBackUpReminder - User preference for dismissing the back up reminder.
   */
  async setDismissSeedBackUpReminder(dismissSeedBackUpReminder) {
    await this.store.updateState({
      dismissSeedBackUpReminder,
    });
  }

  /**
   * A setter for the incomingTransactions in preference to be updated
   *
   * @param {string} chainId - chainId of the network
   * @param {bool} value - preference of certain network, true to be enabled
   */
  setIncomingTransactionsPreferences(chainId, value) {
    const previousValue = this.store.getState().incomingTransactionsPreferences;
    const updatedValue = { ...previousValue, [chainId]: value };
    this.store.updateState({ incomingTransactionsPreferences: updatedValue });
  }

  setServiceWorkerKeepAlivePreference(value) {
    this.store.updateState({ enableMV3TimestampSave: value });
  }

  ///: BEGIN:ONLY_INCLUDE_IF(keyring-snaps)
  setSnapsAddSnapAccountModalDismissed(value) {
    this.store.updateState({ snapsAddSnapAccountModalDismissed: value });
  }
  ///: END:ONLY_INCLUDE_IF

  #handleAccountsControllerSync(newAccountsControllerState) {
    const { accounts, selectedAccount: selectedAccountId } =
      newAccountsControllerState.internalAccounts;

    const selectedAccount = accounts[selectedAccountId];

    const { identities, lostIdentities } = this.store.getState();

    const addresses = Object.values(accounts).map((account) =>
      account.address.toLowerCase(),
    );
    Object.keys(identities).forEach((identity) => {
      if (addresses.includes(identity.toLowerCase())) {
        lostIdentities[identity] = identities[identity];
      }
    });

    const updatedIdentities = Object.values(accounts).reduce(
      (identitiesMap, account) => {
        identitiesMap[account.address] = {
          address: account.address,
          name: account.metadata.name,
          lastSelected: account.metadata.lastSelected,
        };

        return identitiesMap;
      },
      {},
    );

    this.store.updateState({
      identities: updatedIdentities,
      lostIdentities,
      selectedAddress: selectedAccount?.address || '', // it will be an empty string during onboarding
    });
  }
}<|MERGE_RESOLUTION|>--- conflicted
+++ resolved
@@ -58,12 +58,9 @@
       useRequestQueue: true,
       openSeaEnabled: true, // todo set this to true
       securityAlertsEnabled: true,
-<<<<<<< HEAD
-=======
       watchEthereumAccountEnabled: false,
       bitcoinSupportEnabled: false,
       bitcoinTestnetSupportEnabled: false,
->>>>>>> f3548885
       ///: BEGIN:ONLY_INCLUDE_IF(keyring-snaps)
       addSnapAccountEnabled: false,
       ///: END:ONLY_INCLUDE_IF
@@ -96,13 +93,8 @@
         redesignedConfirmationsEnabled: true,
         redesignedTransactionsEnabled: true,
         featureNotificationsEnabled: false,
-<<<<<<< HEAD
-        showTokenAutodetectModal: null,
-        showNftAutodetectModal: null, // null because we want to show the modal only the first time
-=======
         isRedesignedConfirmationsDeveloperEnabled: false,
         showConfirmationAdvancedDetails: false,
->>>>>>> f3548885
       },
       // ENS decentralized website resolution
       ipfsGateway: IPFS_DEFAULT_GATEWAY_URL,
