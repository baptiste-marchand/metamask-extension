import { ObservableStore } from '@metamask/obs-store';
import { normalize as normalizeAddress } from '@metamask/eth-sig-util';
import {
  CHAIN_IDS,
  IPFS_DEFAULT_GATEWAY_URL,
} from '../../../shared/constants/network';
import { LedgerTransportTypes } from '../../../shared/constants/hardware-wallets';
import { ThemeType } from '../../../shared/constants/preferences';

const mainNetworks = {
  [CHAIN_IDS.MAINNET]: true,
  [CHAIN_IDS.LINEA_MAINNET]: true,
};

const testNetworks = {
  [CHAIN_IDS.GOERLI]: true,
  [CHAIN_IDS.SEPOLIA]: true,
  [CHAIN_IDS.LINEA_SEPOLIA]: true,
};

export default class PreferencesController {
  /**
   *
   * @typedef {object} PreferencesController
   * @param {object} opts - Overrides the defaults for the initial state of this.store
   * @property {object} messenger - The controller messenger
   * @property {object} store The stored object containing a users preferences, stored in local storage
   * @property {boolean} store.useBlockie The users preference for blockie identicons within the UI
   * @property {boolean} store.useNonceField The users preference for nonce field within the UI
   * @property {object} store.featureFlags A key-boolean map, where keys refer to features and booleans to whether the
   * user wishes to see that feature.
   *
   * Feature flags can be set by the global function `setPreference(feature, enabled)`, and so should not expose any sensitive behavior.
   * @property {object} store.knownMethodData Contains all data methods known by the user
   * @property {string} store.currentLocale The preferred language locale key
   * @property {string} store.selectedAddress A hex string that matches the currently selected address in the app
   */
  constructor(opts = {}) {
    const addedNonMainNetwork = Object.values(
      opts.networkConfigurations,
    ).reduce((acc, element) => {
      acc[element.chainId] = true;
      return acc;
    }, {});

    const initState = {
      useBlockie: false,
      useNonceField: false,
      usePhishDetect: true,
      dismissSeedBackUpReminder: false,
      disabledRpcMethodPreferences: {
        eth_sign: false,
      },
      useMultiAccountBalanceChecker: true,
      hasDismissedOpenSeaToBlockaidBanner: false,
      useSafeChainsListValidation: true,
      // set to true means the dynamic list from the API is being used
      // set to false will be using the static list from contract-metadata
      useTokenDetection: opts?.initState?.useTokenDetection ?? true,
      useNftDetection: false,
      use4ByteResolution: true,
      useCurrencyRateCheck: true,
      useRequestQueue: false,
      openSeaEnabled: false,
      ///: BEGIN:ONLY_INCLUDE_IF(blockaid)
      securityAlertsEnabled: true,
      ///: END:ONLY_INCLUDE_IF
      ///: BEGIN:ONLY_INCLUDE_IF(keyring-snaps)
      addSnapAccountEnabled: false,
      ///: END:ONLY_INCLUDE_IF
      advancedGasFee: {},

      // WARNING: Do not use feature flags for security-sensitive things.
      // Feature flag toggling is available in the global namespace
      // for convenient testing of pre-release features, and should never
      // perform sensitive operations.
      featureFlags: {},
      incomingTransactionsPreferences: {
        ...mainNetworks,
        ...addedNonMainNetwork,
        ...testNetworks,
      },
      knownMethodData: {},
      currentLocale: opts.initLangCode,
      identities: {},
      lostIdentities: {},
      forgottenPassword: false,
      preferences: {
        autoLockTimeLimit: undefined,
        showExtensionInFullSizeView: false,
        showFiatInTestnets: false,
        showTestNetworks: false,
        useNativeCurrencyAsPrimaryCurrency: true,
        hideZeroBalanceTokens: false,
        petnamesEnabled: true,
<<<<<<< HEAD
=======
        redesignedConfirmationsEnabled: false,
        featureNotificationsEnabled: false,
>>>>>>> 2c457705
      },
      // ENS decentralized website resolution
      ipfsGateway: IPFS_DEFAULT_GATEWAY_URL,
      isIpfsGatewayEnabled: true,
      useAddressBarEnsResolution: true,
      // Ledger transport type is deprecated. We currently only support webhid
      // on chrome, and u2f on firefox.
      ledgerTransportType: window.navigator.hid
        ? LedgerTransportTypes.webhid
        : LedgerTransportTypes.u2f,
      snapRegistryList: {},
      theme: ThemeType.os,
      ///: BEGIN:ONLY_INCLUDE_IF(keyring-snaps)
      snapsAddSnapAccountModalDismissed: false,
      ///: END:ONLY_INCLUDE_IF
      useExternalNameSources: true,
      useTransactionSimulations: true,
      ...opts.initState,
    };

    this.network = opts.network;

    this.store = new ObservableStore(initState);
    this.store.setMaxListeners(13);

    opts.onKeyringStateChange((state) => {
      const accounts = new Set();
      for (const keyring of state.keyrings) {
        for (const address of keyring.accounts) {
          accounts.add(address);
        }
      }
      if (accounts.size > 0) {
        this.syncAddresses(Array.from(accounts));
      }
    });

    this.messagingSystem = opts.messenger;
    this.messagingSystem?.registerActionHandler(
      `PreferencesController:getState`,
      () => this.store.getState(),
    );
    this.messagingSystem?.registerInitialEventPayload({
      eventType: `PreferencesController:stateChange`,
      getPayload: () => [this.store.getState(), []],
    });

    global.setPreference = (key, value) => {
      return this.setFeatureFlag(key, value);
    };
  }
  // PUBLIC METHODS

  /**
   * Sets the {@code forgottenPassword} state property
   *
   * @param {boolean} forgottenPassword - whether or not the user has forgotten their password
   */
  setPasswordForgotten(forgottenPassword) {
    this.store.updateState({ forgottenPassword });
  }

  /**
   * Setter for the `useBlockie` property
   *
   * @param {boolean} val - Whether or not the user prefers blockie indicators
   */
  setUseBlockie(val) {
    this.store.updateState({ useBlockie: val });
  }

  /**
   * Setter for the `useNonceField` property
   *
   * @param {boolean} val - Whether or not the user prefers to set nonce
   */
  setUseNonceField(val) {
    this.store.updateState({ useNonceField: val });
  }

  /**
   * Setter for the `usePhishDetect` property
   *
   * @param {boolean} val - Whether or not the user prefers phishing domain protection
   */
  setUsePhishDetect(val) {
    this.store.updateState({ usePhishDetect: val });
  }

  /**
   * Setter for the `useMultiAccountBalanceChecker` property
   *
   * @param {boolean} val - Whether or not the user prefers to turn off/on all security settings
   */
  setUseMultiAccountBalanceChecker(val) {
    this.store.updateState({ useMultiAccountBalanceChecker: val });
  }

  /**
   * Setter for the `dismissOpenSeaToBlockaidBanner` property
   *
   */
  dismissOpenSeaToBlockaidBanner() {
    this.store.updateState({ hasDismissedOpenSeaToBlockaidBanner: true });
  }

  /**
   * Setter for the `useSafeChainsListValidation` property
   *
   * @param {boolean} val - Whether or not the user prefers to turn off/on validation for manually adding networks
   */
  setUseSafeChainsListValidation(val) {
    this.store.updateState({ useSafeChainsListValidation: val });
  }

  /**
   * Setter for the `useTokenDetection` property
   *
   * @param {boolean} val - Whether or not the user prefers to use the static token list or dynamic token list from the API
   */
  setUseTokenDetection(val) {
    this.store.updateState({ useTokenDetection: val });
  }

  /**
   * Setter for the `useNftDetection` property
   *
   * @param {boolean} useNftDetection - Whether or not the user prefers to autodetect NFTs.
   */
  setUseNftDetection(useNftDetection) {
    this.store.updateState({ useNftDetection });
  }

  /**
   * Setter for the `use4ByteResolution` property
   *
   * @param {boolean} use4ByteResolution - (Privacy) Whether or not the user prefers to have smart contract name details resolved with 4byte.directory
   */
  setUse4ByteResolution(use4ByteResolution) {
    this.store.updateState({ use4ByteResolution });
  }

  /**
   * Setter for the `useCurrencyRateCheck` property
   *
   * @param {boolean} val - Whether or not the user prefers to use currency rate check for ETH and tokens.
   */
  setUseCurrencyRateCheck(val) {
    this.store.updateState({ useCurrencyRateCheck: val });
  }

  /**
   * Setter for the `useRequestQueue` property
   *
   * @param {boolean} val - Whether or not the user wants to have requests queued if network change is required.
   */
  setUseRequestQueue(val) {
    this.store.updateState({ useRequestQueue: val });
  }

  /**
   * Setter for the `openSeaEnabled` property
   *
   * @param {boolean} openSeaEnabled - Whether or not the user prefers to use the OpenSea API for NFTs data.
   */
  setOpenSeaEnabled(openSeaEnabled) {
    this.store.updateState({
      openSeaEnabled,
    });
  }

  ///: BEGIN:ONLY_INCLUDE_IF(blockaid)
  /**
   * Setter for the `securityAlertsEnabled` property
   *
   * @param {boolean} securityAlertsEnabled - Whether or not the user prefers to use the security alerts.
   */
  setSecurityAlertsEnabled(securityAlertsEnabled) {
    this.store.updateState({
      securityAlertsEnabled,
    });
  }
  ///: END:ONLY_INCLUDE_IF

  ///: BEGIN:ONLY_INCLUDE_IF(keyring-snaps)
  /**
   * Setter for the `addSnapAccountEnabled` property.
   *
   * @param {boolean} addSnapAccountEnabled - Whether or not the user wants to
   * enable the "Add Snap accounts" button.
   */
  setAddSnapAccountEnabled(addSnapAccountEnabled) {
    this.store.updateState({
      addSnapAccountEnabled,
    });
  }
  ///: END:ONLY_INCLUDE_IF

  /**
   * Setter for the `useExternalNameSources` property
   *
   * @param {boolean} useExternalNameSources - Whether or not to use external name providers in the name controller.
   */
  setUseExternalNameSources(useExternalNameSources) {
    this.store.updateState({
      useExternalNameSources,
    });
  }

  /**
   * Setter for the `useTransactionSimulations` property
   *
   * @param {boolean} useTransactionSimulations - Whether or not to use simulations in the transaction confirmations.
   */
  setUseTransactionSimulations(useTransactionSimulations) {
    this.store.updateState({
      useTransactionSimulations,
    });
  }

  /**
   * Setter for the `advancedGasFee` property
   *
   * @param {object} options
   * @param {string} options.chainId - The chainId the advancedGasFees should be set on
   * @param {object} options.gasFeePreferences - The advancedGasFee options to set
   */
  setAdvancedGasFee({ chainId, gasFeePreferences }) {
    const { advancedGasFee } = this.store.getState();
    this.store.updateState({
      advancedGasFee: {
        ...advancedGasFee,
        [chainId]: gasFeePreferences,
      },
    });
  }

  /**
   * Setter for the `theme` property
   *
   * @param {string} val - 'default' or 'dark' value based on the mode selected by user.
   */
  setTheme(val) {
    this.store.updateState({ theme: val });
  }

  /**
   * Add new methodData to state, to avoid requesting this information again through Infura
   *
   * @param {string} fourBytePrefix - Four-byte method signature
   * @param {string} methodData - Corresponding data method
   */
  addKnownMethodData(fourBytePrefix, methodData) {
    const { knownMethodData } = this.store.getState();
    knownMethodData[fourBytePrefix] = methodData;
    this.store.updateState({ knownMethodData });
  }

  /**
   * Setter for the `currentLocale` property
   *
   * @param {string} key - he preferred language locale key
   */
  setCurrentLocale(key) {
    const textDirection = ['ar', 'dv', 'fa', 'he', 'ku'].includes(key)
      ? 'rtl'
      : 'auto';
    this.store.updateState({
      currentLocale: key,
      textDirection,
    });
    return textDirection;
  }

  /**
   * Updates identities to only include specified addresses. Removes identities
   * not included in addresses array
   *
   * @param {string[]} addresses - An array of hex addresses
   */
  setAddresses(addresses) {
    const oldIdentities = this.store.getState().identities;

    const identities = addresses.reduce((ids, address, index) => {
      const oldId = oldIdentities[address] || {};
      ids[address] = { name: `Account ${index + 1}`, address, ...oldId };
      return ids;
    }, {});

    this.store.updateState({ identities });
  }

  /**
   * Removes an address from state
   *
   * @param {string} address - A hex address
   * @returns {string} the address that was removed
   */
  removeAddress(address) {
    const { identities } = this.store.getState();

    if (!identities[address]) {
      throw new Error(`${address} can't be deleted cause it was not found`);
    }
    delete identities[address];
    this.store.updateState({ identities });

    // If the selected account is no longer valid,
    // select an arbitrary other account:
    if (address === this.getSelectedAddress()) {
      const [selected] = Object.keys(identities);
      this.setSelectedAddress(selected);
    }

    return address;
  }

  /**
   * Adds addresses to the identities object without removing identities
   *
   * @param {string[]} addresses - An array of hex addresses
   */
  addAddresses(addresses) {
    const { identities } = this.store.getState();
    addresses.forEach((address) => {
      // skip if already exists
      if (identities[address]) {
        return;
      }
      // add missing identity
      const identityCount = Object.keys(identities).length;

      identities[address] = { name: `Account ${identityCount + 1}`, address };
    });
    this.store.updateState({ identities });
  }

  /**
   * Synchronizes identity entries with known accounts.
   * Removes any unknown identities, and returns the resulting selected address.
   *
   * @param {Array<string>} addresses - known to the vault.
   * @returns {string} selectedAddress the selected address.
   */
  syncAddresses(addresses) {
    if (!Array.isArray(addresses) || addresses.length === 0) {
      // eslint-disable-next-line @metamask/design-tokens/color-no-hex
      throw new Error('Expected non-empty array of addresses. Error #11201'); // not a hex color value
    }

    const { identities, lostIdentities } = this.store.getState();

    const newlyLost = {};
    Object.keys(identities).forEach((identity) => {
      if (!addresses.includes(identity)) {
        newlyLost[identity] = identities[identity];
        delete identities[identity];
      }
    });

    // Identities are no longer present.
    if (Object.keys(newlyLost).length > 0) {
      // store lost accounts
      Object.keys(newlyLost).forEach((key) => {
        lostIdentities[key] = newlyLost[key];
      });
    }

    this.store.updateState({ identities, lostIdentities });
    this.addAddresses(addresses);

    // If the selected account is no longer valid,
    // select an arbitrary other account:
    let selected = this.getSelectedAddress();
    if (!addresses.includes(selected)) {
      [selected] = addresses;
      this.setSelectedAddress(selected);
    }

    return selected;
  }

  /**
   * Setter for the `selectedAddress` property
   *
   * @param {string} _address - A new hex address for an account
   */
  setSelectedAddress(_address) {
    const address = normalizeAddress(_address);

    const { identities } = this.store.getState();
    const selectedIdentity = identities[address];
    if (!selectedIdentity) {
      throw new Error(`Identity for '${address} not found`);
    }

    selectedIdentity.lastSelected = Date.now();
    this.store.updateState({ identities, selectedAddress: address });
  }

  /**
   * Getter for the `selectedAddress` property
   *
   * @returns {string} The hex address for the currently selected account
   */
  getSelectedAddress() {
    return this.store.getState().selectedAddress;
  }

  /**
   * Getter for the `useRequestQueue` property
   *
   * @returns {boolean} whether this option is on or off.
   */
  getUseRequestQueue() {
    return this.store.getState().useRequestQueue;
  }

  /**
   * Sets a custom label for an account
   *
   * @param {string} account - the account to set a label for
   * @param {string} label - the custom label for the account
   * @returns {Promise<string>}
   */
  async setAccountLabel(account, label) {
    if (!account) {
      throw new Error(
        `setAccountLabel requires a valid address, got ${String(account)}`,
      );
    }
    const address = normalizeAddress(account);
    const { identities } = this.store.getState();
    identities[address] = identities[address] || {};
    identities[address].name = label;
    this.store.updateState({ identities });
    return label;
  }

  /**
   * Updates the `featureFlags` property, which is an object. One property within that object will be set to a boolean.
   *
   * @param {string} feature - A key that corresponds to a UI feature.
   * @param {boolean} activated - Indicates whether or not the UI feature should be displayed
   * @returns {Promise<object>} Promises a new object; the updated featureFlags object.
   */
  async setFeatureFlag(feature, activated) {
    const currentFeatureFlags = this.store.getState().featureFlags;
    const updatedFeatureFlags = {
      ...currentFeatureFlags,
      [feature]: activated,
    };

    this.store.updateState({ featureFlags: updatedFeatureFlags });

    return updatedFeatureFlags;
  }

  /**
   * Updates the `preferences` property, which is an object. These are user-controlled features
   * found in the settings page.
   *
   * @param {string} preference - The preference to enable or disable.
   * @param {boolean |object} value - Indicates whether or not the preference should be enabled or disabled.
   * @returns {Promise<object>} Promises a new object; the updated preferences object.
   */
  async setPreference(preference, value) {
    const currentPreferences = this.getPreferences();
    const updatedPreferences = {
      ...currentPreferences,
      [preference]: value,
    };

    this.store.updateState({ preferences: updatedPreferences });
    return updatedPreferences;
  }

  /**
   * A getter for the `preferences` property
   *
   * @returns {object} A key-boolean map of user-selected preferences.
   */
  getPreferences() {
    return this.store.getState().preferences;
  }

  /**
   * A getter for the `ipfsGateway` property
   *
   * @returns {string} The current IPFS gateway domain
   */
  getIpfsGateway() {
    return this.store.getState().ipfsGateway;
  }

  /**
   * A setter for the `ipfsGateway` property
   *
   * @param {string} domain - The new IPFS gateway domain
   * @returns {Promise<string>} A promise of the update IPFS gateway domain
   */
  async setIpfsGateway(domain) {
    this.store.updateState({ ipfsGateway: domain });
    return domain;
  }

  /**
   * A setter for the `isIpfsGatewayEnabled` property
   *
   * @param {boolean} enabled - Whether or not IPFS is enabled
   */
  async setIsIpfsGatewayEnabled(enabled) {
    this.store.updateState({ isIpfsGatewayEnabled: enabled });
  }

  /**
   * A setter for the `useAddressBarEnsResolution` property
   *
   * @param {boolean} useAddressBarEnsResolution - Whether or not user prefers IPFS resolution for domains
   */
  async setUseAddressBarEnsResolution(useAddressBarEnsResolution) {
    this.store.updateState({ useAddressBarEnsResolution });
  }

  /**
   * A setter for the `ledgerTransportType` property.
   *
   * @deprecated We no longer support specifying a ledger transport type other
   * than webhid, therefore managing a preference is no longer necessary.
   * @param {LedgerTransportTypes.webhid} ledgerTransportType - 'webhid'
   * @returns {string} The transport type that was set.
   */
  setLedgerTransportPreference(ledgerTransportType) {
    this.store.updateState({ ledgerTransportType });
    return ledgerTransportType;
  }

  /**
   * A setter for the user preference to dismiss the seed phrase backup reminder
   *
   * @param {bool} dismissSeedBackUpReminder - User preference for dismissing the back up reminder.
   */
  async setDismissSeedBackUpReminder(dismissSeedBackUpReminder) {
    await this.store.updateState({
      dismissSeedBackUpReminder,
    });
  }

  /**
   * A setter for the user preference to enable/disable rpc methods
   *
   * @param {string} methodName - The RPC method name to change the setting of
   * @param {bool} isEnabled - true to enable the rpc method
   */
  async setDisabledRpcMethodPreference(methodName, isEnabled) {
    const currentRpcMethodPreferences =
      this.store.getState().disabledRpcMethodPreferences;
    const updatedRpcMethodPreferences = {
      ...currentRpcMethodPreferences,
      [methodName]: isEnabled,
    };

    this.store.updateState({
      disabledRpcMethodPreferences: updatedRpcMethodPreferences,
    });
  }

  /**
   * A setter for the incomingTransactions in preference to be updated
   *
   * @param {string} chainId - chainId of the network
   * @param {bool} value - preference of certain network, true to be enabled
   */
  setIncomingTransactionsPreferences(chainId, value) {
    const previousValue = this.store.getState().incomingTransactionsPreferences;
    const updatedValue = { ...previousValue, [chainId]: value };
    this.store.updateState({ incomingTransactionsPreferences: updatedValue });
  }

  getRpcMethodPreferences() {
    return this.store.getState().disabledRpcMethodPreferences;
  }

  ///: BEGIN:ONLY_INCLUDE_IF(keyring-snaps)
  setSnapsAddSnapAccountModalDismissed(value) {
    this.store.updateState({ snapsAddSnapAccountModalDismissed: value });
  }
  ///: END:ONLY_INCLUDE_IF
}<|MERGE_RESOLUTION|>--- conflicted
+++ resolved
@@ -90,14 +90,12 @@
         showExtensionInFullSizeView: false,
         showFiatInTestnets: false,
         showTestNetworks: false,
+        smartTransactionsOptInStatus: null, // null means we will show the Smart Transactions opt-in modal to a user if they are eligible
         useNativeCurrencyAsPrimaryCurrency: true,
         hideZeroBalanceTokens: false,
         petnamesEnabled: true,
-<<<<<<< HEAD
-=======
         redesignedConfirmationsEnabled: false,
         featureNotificationsEnabled: false,
->>>>>>> 2c457705
       },
       // ENS decentralized website resolution
       ipfsGateway: IPFS_DEFAULT_GATEWAY_URL,
