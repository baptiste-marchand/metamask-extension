import { MethodNames } from '@metamask/permission-controller';
import {
  CaveatTypes,
  RestrictedMethods,
} from '../../../../shared/constants/permissions';
import {
  Caip25CaveatType,
  Caip25EndowmentPermissionName,
} from '../../lib/multichain-api/caip25permissions';
import { flushPromises } from '../../../../test/lib/timer-helpers';
import { getPermissionBackgroundApiMethods } from './background-api';
<<<<<<< HEAD
import { PermissionNames } from './specifications';

describe('permission background API methods', () => {
  afterEach(() => {
    jest.resetAllMocks();
=======
import { CaveatFactories, PermissionNames } from './specifications';

describe('permission background API methods', () => {
  const getEthAccountsPermissions = (accounts) => ({
    [RestrictedMethods.eth_accounts]: {
      caveats: [CaveatFactories.restrictReturnedAccounts(accounts)],
    },
>>>>>>> 251b4805
  });

  const getPermittedChainsPermissions = (chainIds) => ({
    [PermissionNames.permittedChains]: {
      caveats: [CaveatFactories.restrictNetworkSwitching(chainIds)],
    },
  });

  describe('addPermittedAccount', () => {
    it('gets the CAIP-25 caveat', () => {
      const permissionController = {
        getCaveat: jest.fn(),
      };

      try {
        getPermissionBackgroundApiMethods({
          permissionController,
        }).addPermittedAccount('foo.com', '0x1');
      } catch (err) {
        // noop
      }

      expect(permissionController.getCaveat).toHaveBeenCalledWith(
        'foo.com',
        Caip25EndowmentPermissionName,
        Caip25CaveatType,
      );
    });

    it('throws an error if there is no existing CAIP-25 caveat', () => {
      const permissionController = {
        getCaveat: jest.fn(),
      };

      expect(() =>
        getPermissionBackgroundApiMethods({
          permissionController,
        }).addPermittedAccount('foo.com', '0x1'),
      ).toThrow(
        new Error('tried to add accounts when none have been permissioned'),
      );
    });

    it('calls updateCaveat with the account added', () => {
      const permissionController = {
        getCaveat: jest.fn().mockReturnValue({
          value: {
            requiredScopes: {
              'eip155:1': {
                methods: [],
                notifications: [],
              },
              'eip155:10': {
                methods: [],
                notifications: [],
                accounts: ['eip155:10:0x1', 'eip155:10:0x2'],
              },
            },
            optionalScopes: {
              'bip122:000000000019d6689c085ae165831e93': {
                methods: [],
                notifications: [],
                accounts: [
                  'bip122:000000000019d6689c085ae165831e93:128Lkh3S7CkDTBZ8W7BbpsN3YYizJMp8p6',
                ],
              },
              'eip155:1': {
                methods: [],
                notifications: [],
                accounts: ['eip155:1:0x2', 'eip155:1:0x3'],
              },
            },
            isMultichainOrigin: true,
          },
        }),
        updateCaveat: jest.fn(),
      };

      getPermissionBackgroundApiMethods({
        permissionController,
      }).addPermittedAccount('foo.com', '0x4');

<<<<<<< HEAD
      expect(permissionController.updateCaveat).toHaveBeenCalledTimes(1);
      expect(permissionController.updateCaveat).toHaveBeenCalledWith(
        'foo.com',
        Caip25EndowmentPermissionName,
        Caip25CaveatType,
        {
          requiredScopes: {
            'eip155:1': {
              methods: [],
              notifications: [],
              accounts: [
                'eip155:1:0x2',
                'eip155:1:0x3',
                'eip155:1:0x1',
                'eip155:1:0x4',
              ],
            },
            'eip155:10': {
              methods: [],
              notifications: [],
              accounts: [
                'eip155:10:0x2',
                'eip155:10:0x3',
                'eip155:10:0x1',
                'eip155:10:0x4',
              ],
            },
          },
          optionalScopes: {
            'bip122:000000000019d6689c085ae165831e93': {
              methods: [],
              notifications: [],
              accounts: [
                'bip122:000000000019d6689c085ae165831e93:128Lkh3S7CkDTBZ8W7BbpsN3YYizJMp8p6',
              ],
            },
            'eip155:1': {
              methods: [],
              notifications: [],
              accounts: [
                'eip155:1:0x2',
                'eip155:1:0x3',
                'eip155:1:0x1',
                'eip155:1:0x4',
              ],
            },
          },
          isMultichainOrigin: true,
        },
      );
    });
  });

  describe('addMorePermittedAccounts', () => {
    it('gets the CAIP-25 caveat', () => {
=======
      expect(
        permissionController.grantPermissionsIncremental,
      ).toHaveBeenCalledTimes(1);
      expect(
        permissionController.grantPermissionsIncremental,
      ).toHaveBeenCalledWith({
        subject: { origin: 'foo.com' },
        approvedPermissions: getEthAccountsPermissions(['0x1']),
      });
    });
  });

  describe('addPermittedAccounts', () => {
    it('calls grantPermissionsIncremental with expected parameters for single account', () => {
>>>>>>> 251b4805
      const permissionController = {
        getCaveat: jest.fn(),
      };

<<<<<<< HEAD
      try {
        getPermissionBackgroundApiMethods({
          permissionController,
        }).addMorePermittedAccounts('foo.com', ['0x1']);
      } catch (err) {
        // noop
      }

      expect(permissionController.getCaveat).toHaveBeenCalledWith(
        'foo.com',
        Caip25EndowmentPermissionName,
        Caip25CaveatType,
      );
    });

    it('throws an error if there is no existing CAIP-25 caveat', () => {
      const permissionController = {
        getCaveat: jest.fn(),
      };

      expect(() =>
        getPermissionBackgroundApiMethods({
          permissionController,
        }).addMorePermittedAccounts('foo.com', ['0x1']),
      ).toThrow(
        new Error('tried to add accounts when none have been permissioned'),
      );
=======
      getPermissionBackgroundApiMethods(
        permissionController,
      ).addPermittedAccounts('foo.com', ['0x1']);

      expect(
        permissionController.grantPermissionsIncremental,
      ).toHaveBeenCalledTimes(1);
      expect(
        permissionController.grantPermissionsIncremental,
      ).toHaveBeenCalledWith({
        subject: { origin: 'foo.com' },
        approvedPermissions: getEthAccountsPermissions(['0x1']),
      });
>>>>>>> 251b4805
    });

    it('calls updateCaveat with the accounts added to only eip155 scopes and all accounts for eip155 scopes synced', () => {
      const permissionController = {
        getCaveat: jest.fn().mockReturnValue({
          value: {
            requiredScopes: {
              'eip155:1': {
                methods: [],
                notifications: [],
              },
              'eip155:10': {
                methods: [],
                notifications: [],
                accounts: ['eip155:10:0x1', 'eip155:10:0x2'],
              },
            },
            optionalScopes: {
              'bip122:000000000019d6689c085ae165831e93': {
                methods: [],
                notifications: [],
                accounts: [
                  'bip122:000000000019d6689c085ae165831e93:128Lkh3S7CkDTBZ8W7BbpsN3YYizJMp8p6',
                ],
              },
              'eip155:1': {
                methods: [],
                notifications: [],
                accounts: ['eip155:1:0x2', 'eip155:1:0x3'],
              },
            },
            isMultichainOrigin: true,
          },
        }),
        updateCaveat: jest.fn(),
      };

      getPermissionBackgroundApiMethods({
        permissionController,
<<<<<<< HEAD
      }).addMorePermittedAccounts('foo.com', ['0x4', '0x5']);

      expect(permissionController.updateCaveat).toHaveBeenCalledTimes(1);
      expect(permissionController.updateCaveat).toHaveBeenCalledWith(
        'foo.com',
        Caip25EndowmentPermissionName,
        Caip25CaveatType,
        {
          requiredScopes: {
            'eip155:1': {
              methods: [],
              notifications: [],
              accounts: [
                'eip155:1:0x2',
                'eip155:1:0x3',
                'eip155:1:0x1',
                'eip155:1:0x4',
                'eip155:1:0x5',
              ],
            },
            'eip155:10': {
              methods: [],
              notifications: [],
              accounts: [
                'eip155:10:0x2',
                'eip155:10:0x3',
                'eip155:10:0x1',
                'eip155:10:0x4',
                'eip155:10:0x5',
              ],
            },
          },
          optionalScopes: {
            'bip122:000000000019d6689c085ae165831e93': {
              methods: [],
              notifications: [],
              accounts: [
                'bip122:000000000019d6689c085ae165831e93:128Lkh3S7CkDTBZ8W7BbpsN3YYizJMp8p6',
              ],
            },
            'eip155:1': {
              methods: [],
              notifications: [],
              accounts: [
                'eip155:1:0x2',
                'eip155:1:0x3',
                'eip155:1:0x1',
                'eip155:1:0x4',
                'eip155:1:0x5',
              ],
            },
          },
          isMultichainOrigin: true,
        },
      );
=======
      ).addPermittedAccounts('foo.com', ['0x1', '0x2']);

      expect(
        permissionController.grantPermissionsIncremental,
      ).toHaveBeenCalledTimes(1);
      expect(
        permissionController.grantPermissionsIncremental,
      ).toHaveBeenCalledWith({
        subject: { origin: 'foo.com' },
        approvedPermissions: getEthAccountsPermissions(['0x1', '0x2']),
      });
>>>>>>> 251b4805
    });
  });

  describe('removePermittedAccount', () => {
    it('gets the CAIP-25 caveat', () => {
      const permissionController = {
        getCaveat: jest.fn(),
      };

      try {
        getPermissionBackgroundApiMethods({
          permissionController,
        }).removePermittedAccount('foo.com', '0x1');
      } catch (err) {
        // noop
      }

      expect(permissionController.getCaveat).toHaveBeenCalledWith(
        'foo.com',
        Caip25EndowmentPermissionName,
        Caip25CaveatType,
      );
    });

    it('throws an error if there is no existing CAIP-25 caveat', () => {
      const permissionController = {
        getCaveat: jest.fn(),
      };

      expect(() =>
        getPermissionBackgroundApiMethods({
          permissionController,
        }).removePermittedAccount('foo.com', '0x1'),
      ).toThrow(
        new Error('tried to remove accounts when none have been permissioned'),
      );
    });

    it('does nothing if the account being removed does not exist', () => {
      const permissionController = {
        getCaveat: jest.fn().mockReturnValue({
          value: {
            requiredScopes: {
              'eip155:1': {
                methods: [],
                notifications: [],
              },
              'eip155:10': {
                methods: [],
                notifications: [],
                accounts: ['eip155:10:0x1', 'eip155:10:0x2'],
              },
            },
            optionalScopes: {
              'bip122:000000000019d6689c085ae165831e93': {
                methods: [],
                notifications: [],
                accounts: [
                  'bip122:000000000019d6689c085ae165831e93:128Lkh3S7CkDTBZ8W7BbpsN3YYizJMp8p6',
                ],
              },
              'eip155:1': {
                methods: [],
                notifications: [],
                accounts: ['eip155:1:0x2', 'eip155:1:0x3'],
              },
            },
            isMultichainOrigin: true,
          },
        }),
        updateCaveat: jest.fn(),
        revokePermission: jest.fn(),
      };

      getPermissionBackgroundApiMethods({
        permissionController,
      }).removePermittedAccount('foo.com', '0xdeadbeef');

      expect(permissionController.updateCaveat).not.toHaveBeenCalled();
      expect(permissionController.revokePermission).not.toHaveBeenCalled();
    });

    it('revokes the entire permission if the removed account is the only eip:155 scoped account', () => {
      const permissionController = {
        getCaveat: jest.fn().mockReturnValue({
          value: {
            requiredScopes: {
              'eip155:1': {
                methods: [],
                notifications: [],
              },
              'eip155:10': {
                methods: [],
                notifications: [],
                accounts: ['eip155:10:0x1'],
              },
            },
            optionalScopes: {
              'bip122:000000000019d6689c085ae165831e93': {
                methods: [],
                notifications: [],
                accounts: [
                  'bip122:000000000019d6689c085ae165831e93:128Lkh3S7CkDTBZ8W7BbpsN3YYizJMp8p6',
                ],
              },
            },
            isMultichainOrigin: true,
          },
        }),
        revokePermission: jest.fn(),
      };

      getPermissionBackgroundApiMethods({
        permissionController,
      }).removePermittedAccount('foo.com', '0x1');

      expect(permissionController.revokePermission).toHaveBeenCalledWith(
        'foo.com',
        Caip25EndowmentPermissionName,
      );
    });

    it('updates the caveat with the account removed and all eip155 accounts synced', () => {
      const permissionController = {
        getCaveat: jest.fn().mockReturnValue({
          value: {
            requiredScopes: {
              'eip155:1': {
                methods: [],
                notifications: [],
              },
              'eip155:10': {
                methods: [],
                notifications: [],
                accounts: ['eip155:10:0x1', 'eip155:10:0x2'],
              },
            },
            optionalScopes: {
              'bip122:000000000019d6689c085ae165831e93': {
                methods: [],
                notifications: [],
                accounts: [
                  'bip122:000000000019d6689c085ae165831e93:128Lkh3S7CkDTBZ8W7BbpsN3YYizJMp8p6',
                ],
              },
              'eip155:1': {
                methods: [],
                notifications: [],
                accounts: ['eip155:1:0x2', 'eip155:1:0x3'],
              },
            },
            isMultichainOrigin: true,
          },
        }),
        updateCaveat: jest.fn(),
      };

      getPermissionBackgroundApiMethods({
        permissionController,
      }).removePermittedAccount('foo.com', '0x2');

      expect(permissionController.updateCaveat).toHaveBeenCalledWith(
        'foo.com',
        Caip25EndowmentPermissionName,
        Caip25CaveatType,
        {
          requiredScopes: {
            'eip155:1': {
              methods: [],
              notifications: [],
              accounts: ['eip155:1:0x3', 'eip155:1:0x1'],
            },
            'eip155:10': {
              methods: [],
              notifications: [],
              accounts: ['eip155:10:0x3', 'eip155:10:0x1'],
            },
          },
          optionalScopes: {
            'bip122:000000000019d6689c085ae165831e93': {
              methods: [],
              notifications: [],
              accounts: [
                'bip122:000000000019d6689c085ae165831e93:128Lkh3S7CkDTBZ8W7BbpsN3YYizJMp8p6',
              ],
            },
            'eip155:1': {
              methods: [],
              notifications: [],
              accounts: ['eip155:1:0x3', 'eip155:1:0x1'],
            },
          },
          isMultichainOrigin: true,
        },
      );
    });
  });

  describe('requestAccountsPermissionWithId', () => {
    it('gets the networkConfiguration for the current globally selected network client', () => {
      const networkController = {
        state: {
          selectedNetworkClientId: 'mainnet',
        },
        getNetworkConfigurationByNetworkClientId: jest.fn().mockReturnValue({
          chainId: '0x1',
        }),
      };
      const approvalController = {
        addAndShowApprovalRequest: jest.fn().mockResolvedValue({
          approvedChainIds: ['0x1', '0x5'],
          approvedAccounts: ['0xdeadbeef'],
        }),
      };
      const permissionController = {
        grantPermissions: jest.fn(),
      };

      getPermissionBackgroundApiMethods({
        networkController,
        approvalController,
        permissionController,
      }).requestAccountsPermissionWithId('foo.com');

      expect(
        networkController.getNetworkConfigurationByNetworkClientId,
      ).toHaveBeenCalledWith('mainnet');
    });

    it('requests eth_accounts and permittedChains approval and returns the request id', async () => {
      const networkController = {
        state: {
          selectedNetworkClientId: 'mainnet',
        },
        getNetworkConfigurationByNetworkClientId: jest.fn().mockReturnValue({
          chainId: '0x1',
        }),
      };
      const approvalController = {
        addAndShowApprovalRequest: jest.fn().mockResolvedValue({
          approvedChainIds: ['0x1', '0x5'],
          approvedAccounts: ['0xdeadbeef'],
        }),
      };
      const permissionController = {
        grantPermissions: jest.fn(),
      };

      const result = getPermissionBackgroundApiMethods({
        networkController,
        approvalController,
        permissionController,
      }).requestAccountsPermissionWithId('foo.com');

      const { id } =
        approvalController.addAndShowApprovalRequest.mock.calls[0][0];

      expect(result).toStrictEqual(id);
      expect(approvalController.addAndShowApprovalRequest).toHaveBeenCalledWith(
        {
          id,
          origin: 'foo.com',
          requestData: {
            metadata: {
              id,
              origin: 'foo.com',
            },
            permissions: {
              [RestrictedMethods.eth_accounts]: {},
              [PermissionNames.permittedChains]: {
                caveats: [
                  {
                    type: CaveatTypes.restrictNetworkSwitching,
                    value: ['0x1'],
                  },
                ],
              },
            },
          },
          type: MethodNames.requestPermissions,
        },
      );
    });

    it('grants a legacy CAIP-25 permission (isMultichainOrigin: false) with the approved eip155 chainIds and accounts', async () => {
      const networkController = {
        state: {
          selectedNetworkClientId: 'mainnet',
        },
        getNetworkConfigurationByNetworkClientId: jest.fn().mockReturnValue({
          chainId: '0x1',
        }),
      };
      const approvalController = {
        addAndShowApprovalRequest: jest.fn().mockResolvedValue({
          approvedChainIds: ['0x1', '0x5'],
          approvedAccounts: ['0xdeadbeef'],
        }),
      };
      const permissionController = {
        grantPermissions: jest.fn(),
      };

      getPermissionBackgroundApiMethods({
        networkController,
        approvalController,
        permissionController,
      }).requestAccountsPermissionWithId('foo.com');

      await flushPromises();

      expect(permissionController.grantPermissions).toHaveBeenCalledWith({
        subject: {
          origin: 'foo.com',
        },
        approvedPermissions: {
          [Caip25EndowmentPermissionName]: {
            caveats: [
              {
                type: Caip25CaveatType,
                value: {
                  requiredScopes: {},
                  optionalScopes: {
                    'eip155:1': {
                      methods: [],
                      notifications: [],
                      accounts: ['eip155:1:0xdeadbeef'],
                    },
                    'eip155:5': {
                      methods: [],
                      notifications: [],
                      accounts: ['eip155:5:0xdeadbeef'],
                    },
                  },
                  isMultichainOrigin: false,
                },
              },
            ],
          },
        },
      });
    });
  });

  describe('requestAccountsAndChainPermissionsWithId', () => {
    it('request eth_accounts and permittedChains permissions and returns the request id', async () => {
      const permissionController = {
        requestPermissions: jest
          .fn()
          .mockImplementationOnce(async (_, __, { id }) => {
            return [null, { id }];
          }),
      };

      const id = await getPermissionBackgroundApiMethods(
        permissionController,
      ).requestAccountsAndChainPermissionsWithId('foo.com');

      expect(permissionController.requestPermissions).toHaveBeenCalledTimes(1);
      expect(permissionController.requestPermissions).toHaveBeenCalledWith(
        { origin: 'foo.com' },
        {
          [PermissionNames.eth_accounts]: {},
          [PermissionNames.permittedChains]: {},
        },
        { id: expect.any(String) },
      );

      expect(id.length > 0).toBe(true);
      expect(id).toStrictEqual(
        permissionController.requestPermissions.mock.calls[0][2].id,
      );
    });
  });

  describe('addPermittedChain', () => {
    it('calls grantPermissionsIncremental with expected parameters', () => {
      const permissionController = {
        grantPermissionsIncremental: jest.fn(),
      };

      getPermissionBackgroundApiMethods(permissionController).addPermittedChain(
        'foo.com',
        '0x1',
      );

      expect(
        permissionController.grantPermissionsIncremental,
      ).toHaveBeenCalledTimes(1);
      expect(
        permissionController.grantPermissionsIncremental,
      ).toHaveBeenCalledWith({
        subject: { origin: 'foo.com' },
        approvedPermissions: getPermittedChainsPermissions(['0x1']),
      });
    });
  });

  describe('addPermittedChains', () => {
    it('calls grantPermissionsIncremental with expected parameters for single chain', () => {
      const permissionController = {
        grantPermissionsIncremental: jest.fn(),
      };

      getPermissionBackgroundApiMethods(
        permissionController,
      ).addPermittedChains('foo.com', ['0x1']);

      expect(
        permissionController.grantPermissionsIncremental,
      ).toHaveBeenCalledTimes(1);
      expect(
        permissionController.grantPermissionsIncremental,
      ).toHaveBeenCalledWith({
        subject: { origin: 'foo.com' },
        approvedPermissions: getPermittedChainsPermissions(['0x1']),
      });
    });

    it('calls grantPermissionsIncremental with expected parameters with multiple chains', () => {
      const permissionController = {
        grantPermissionsIncremental: jest.fn(),
      };

      getPermissionBackgroundApiMethods(
        permissionController,
      ).addPermittedChains('foo.com', ['0x1', '0x2']);

      expect(
        permissionController.grantPermissionsIncremental,
      ).toHaveBeenCalledTimes(1);
      expect(
        permissionController.grantPermissionsIncremental,
      ).toHaveBeenCalledWith({
        subject: { origin: 'foo.com' },
        approvedPermissions: getPermittedChainsPermissions(['0x1', '0x2']),
      });
    });
  });

  describe('removePermittedChain', () => {
    it('removes a permitted chain', () => {
      const permissionController = {
        getCaveat: jest.fn().mockImplementationOnce(() => {
          return {
            type: CaveatTypes.restrictNetworkSwitching,
            value: ['0x1', '0x2'],
          };
        }),
        revokePermission: jest.fn(),
        updateCaveat: jest.fn(),
      };

      getPermissionBackgroundApiMethods(
        permissionController,
      ).removePermittedChain('foo.com', '0x2');

      expect(permissionController.getCaveat).toHaveBeenCalledTimes(1);
      expect(permissionController.getCaveat).toHaveBeenCalledWith(
        'foo.com',
        PermissionNames.permittedChains,
        CaveatTypes.restrictNetworkSwitching,
      );

      expect(permissionController.revokePermission).not.toHaveBeenCalled();

      expect(permissionController.updateCaveat).toHaveBeenCalledTimes(1);
      expect(permissionController.updateCaveat).toHaveBeenCalledWith(
        'foo.com',
        PermissionNames.permittedChains,
        CaveatTypes.restrictNetworkSwitching,
        ['0x1'],
      );
    });

    it('revokes the permittedChains permission if the removed chain is the only permitted chain', () => {
      const permissionController = {
        getCaveat: jest.fn().mockImplementationOnce(() => {
          return {
            type: CaveatTypes.restrictNetworkSwitching,
            value: ['0x1'],
          };
        }),
        revokePermission: jest.fn(),
        updateCaveat: jest.fn(),
      };

      getPermissionBackgroundApiMethods(
        permissionController,
      ).removePermittedChain('foo.com', '0x1');

      expect(permissionController.getCaveat).toHaveBeenCalledTimes(1);
      expect(permissionController.getCaveat).toHaveBeenCalledWith(
        'foo.com',
        PermissionNames.permittedChains,
        CaveatTypes.restrictNetworkSwitching,
      );

      expect(permissionController.revokePermission).toHaveBeenCalledTimes(1);
      expect(permissionController.revokePermission).toHaveBeenCalledWith(
        'foo.com',
        PermissionNames.permittedChains,
      );

      expect(permissionController.updateCaveat).not.toHaveBeenCalled();
    });

    it('does not call permissionController.updateCaveat if the specified chain is not permitted', () => {
      const permissionController = {
        getCaveat: jest.fn().mockImplementationOnce(() => {
          return { type: CaveatTypes.restrictNetworkSwitching, value: ['0x1'] };
        }),
        revokePermission: jest.fn(),
        updateCaveat: jest.fn(),
      };

      getPermissionBackgroundApiMethods(
        permissionController,
      ).removePermittedChain('foo.com', '0x2');
      expect(permissionController.getCaveat).toHaveBeenCalledTimes(1);
      expect(permissionController.getCaveat).toHaveBeenCalledWith(
        'foo.com',
        PermissionNames.permittedChains,
        CaveatTypes.restrictNetworkSwitching,
      );

      expect(permissionController.revokePermission).not.toHaveBeenCalled();
      expect(permissionController.updateCaveat).not.toHaveBeenCalled();
    });
  });
});<|MERGE_RESOLUTION|>--- conflicted
+++ resolved
@@ -9,27 +9,11 @@
 } from '../../lib/multichain-api/caip25permissions';
 import { flushPromises } from '../../../../test/lib/timer-helpers';
 import { getPermissionBackgroundApiMethods } from './background-api';
-<<<<<<< HEAD
 import { PermissionNames } from './specifications';
 
 describe('permission background API methods', () => {
   afterEach(() => {
     jest.resetAllMocks();
-=======
-import { CaveatFactories, PermissionNames } from './specifications';
-
-describe('permission background API methods', () => {
-  const getEthAccountsPermissions = (accounts) => ({
-    [RestrictedMethods.eth_accounts]: {
-      caveats: [CaveatFactories.restrictReturnedAccounts(accounts)],
-    },
->>>>>>> 251b4805
-  });
-
-  const getPermittedChainsPermissions = (chainIds) => ({
-    [PermissionNames.permittedChains]: {
-      caveats: [CaveatFactories.restrictNetworkSwitching(chainIds)],
-    },
   });
 
   describe('addPermittedAccount', () => {
@@ -106,7 +90,6 @@
         permissionController,
       }).addPermittedAccount('foo.com', '0x4');
 
-<<<<<<< HEAD
       expect(permissionController.updateCaveat).toHaveBeenCalledTimes(1);
       expect(permissionController.updateCaveat).toHaveBeenCalledWith(
         'foo.com',
@@ -160,33 +143,16 @@
     });
   });
 
-  describe('addMorePermittedAccounts', () => {
+  describe('addPermittedAccounts', () => {
     it('gets the CAIP-25 caveat', () => {
-=======
-      expect(
-        permissionController.grantPermissionsIncremental,
-      ).toHaveBeenCalledTimes(1);
-      expect(
-        permissionController.grantPermissionsIncremental,
-      ).toHaveBeenCalledWith({
-        subject: { origin: 'foo.com' },
-        approvedPermissions: getEthAccountsPermissions(['0x1']),
-      });
-    });
-  });
-
-  describe('addPermittedAccounts', () => {
-    it('calls grantPermissionsIncremental with expected parameters for single account', () => {
->>>>>>> 251b4805
-      const permissionController = {
-        getCaveat: jest.fn(),
-      };
-
-<<<<<<< HEAD
+      const permissionController = {
+        getCaveat: jest.fn(),
+      };
+
       try {
         getPermissionBackgroundApiMethods({
           permissionController,
-        }).addMorePermittedAccounts('foo.com', ['0x1']);
+        }).addPermittedAccounts('foo.com', ['0x1']);
       } catch (err) {
         // noop
       }
@@ -206,25 +172,10 @@
       expect(() =>
         getPermissionBackgroundApiMethods({
           permissionController,
-        }).addMorePermittedAccounts('foo.com', ['0x1']),
+        }).addPermittedAccounts('foo.com', ['0x1']),
       ).toThrow(
         new Error('tried to add accounts when none have been permissioned'),
       );
-=======
-      getPermissionBackgroundApiMethods(
-        permissionController,
-      ).addPermittedAccounts('foo.com', ['0x1']);
-
-      expect(
-        permissionController.grantPermissionsIncremental,
-      ).toHaveBeenCalledTimes(1);
-      expect(
-        permissionController.grantPermissionsIncremental,
-      ).toHaveBeenCalledWith({
-        subject: { origin: 'foo.com' },
-        approvedPermissions: getEthAccountsPermissions(['0x1']),
-      });
->>>>>>> 251b4805
     });
 
     it('calls updateCaveat with the accounts added to only eip155 scopes and all accounts for eip155 scopes synced', () => {
@@ -264,8 +215,7 @@
 
       getPermissionBackgroundApiMethods({
         permissionController,
-<<<<<<< HEAD
-      }).addMorePermittedAccounts('foo.com', ['0x4', '0x5']);
+      }).addPermittedAccounts('foo.com', ['0x4', '0x5']);
 
       expect(permissionController.updateCaveat).toHaveBeenCalledTimes(1);
       expect(permissionController.updateCaveat).toHaveBeenCalledWith(
@@ -320,19 +270,6 @@
           isMultichainOrigin: true,
         },
       );
-=======
-      ).addPermittedAccounts('foo.com', ['0x1', '0x2']);
-
-      expect(
-        permissionController.grantPermissionsIncremental,
-      ).toHaveBeenCalledTimes(1);
-      expect(
-        permissionController.grantPermissionsIncremental,
-      ).toHaveBeenCalledWith({
-        subject: { origin: 'foo.com' },
-        approvedPermissions: getEthAccountsPermissions(['0x1', '0x2']),
-      });
->>>>>>> 251b4805
     });
   });
 
@@ -531,7 +468,7 @@
     });
   });
 
-  describe('requestAccountsPermissionWithId', () => {
+  describe('requestAccountsAndChainPermissionsWithId', () => {
     it('gets the networkConfiguration for the current globally selected network client', () => {
       const networkController = {
         state: {
@@ -555,7 +492,7 @@
         networkController,
         approvalController,
         permissionController,
-      }).requestAccountsPermissionWithId('foo.com');
+      }).requestAccountsAndChainPermissionsWithId('foo.com');
 
       expect(
         networkController.getNetworkConfigurationByNetworkClientId,
@@ -585,7 +522,7 @@
         networkController,
         approvalController,
         permissionController,
-      }).requestAccountsPermissionWithId('foo.com');
+      }).requestAccountsAndChainPermissionsWithId('foo.com');
 
       const { id } =
         approvalController.addAndShowApprovalRequest.mock.calls[0][0];
@@ -640,7 +577,7 @@
         networkController,
         approvalController,
         permissionController,
-      }).requestAccountsPermissionWithId('foo.com');
+      }).requestAccountsAndChainPermissionsWithId('foo.com');
 
       await flushPromises();
 
@@ -677,190 +614,409 @@
     });
   });
 
-  describe('requestAccountsAndChainPermissionsWithId', () => {
-    it('request eth_accounts and permittedChains permissions and returns the request id', async () => {
-      const permissionController = {
-        requestPermissions: jest
-          .fn()
-          .mockImplementationOnce(async (_, __, { id }) => {
-            return [null, { id }];
-          }),
-      };
-
-      const id = await getPermissionBackgroundApiMethods(
-        permissionController,
-      ).requestAccountsAndChainPermissionsWithId('foo.com');
-
-      expect(permissionController.requestPermissions).toHaveBeenCalledTimes(1);
-      expect(permissionController.requestPermissions).toHaveBeenCalledWith(
-        { origin: 'foo.com' },
-        {
-          [PermissionNames.eth_accounts]: {},
-          [PermissionNames.permittedChains]: {},
-        },
-        { id: expect.any(String) },
-      );
-
-      expect(id.length > 0).toBe(true);
-      expect(id).toStrictEqual(
-        permissionController.requestPermissions.mock.calls[0][2].id,
-      );
-    });
-  });
-
   describe('addPermittedChain', () => {
-    it('calls grantPermissionsIncremental with expected parameters', () => {
-      const permissionController = {
-        grantPermissionsIncremental: jest.fn(),
-      };
-
-      getPermissionBackgroundApiMethods(permissionController).addPermittedChain(
-        'foo.com',
-        '0x1',
-      );
-
-      expect(
-        permissionController.grantPermissionsIncremental,
-      ).toHaveBeenCalledTimes(1);
-      expect(
-        permissionController.grantPermissionsIncremental,
-      ).toHaveBeenCalledWith({
-        subject: { origin: 'foo.com' },
-        approvedPermissions: getPermittedChainsPermissions(['0x1']),
-      });
-    });
-  });
-
-  describe('addPermittedChains', () => {
-    it('calls grantPermissionsIncremental with expected parameters for single chain', () => {
-      const permissionController = {
-        grantPermissionsIncremental: jest.fn(),
-      };
-
-      getPermissionBackgroundApiMethods(
-        permissionController,
-      ).addPermittedChains('foo.com', ['0x1']);
-
-      expect(
-        permissionController.grantPermissionsIncremental,
-      ).toHaveBeenCalledTimes(1);
-      expect(
-        permissionController.grantPermissionsIncremental,
-      ).toHaveBeenCalledWith({
-        subject: { origin: 'foo.com' },
-        approvedPermissions: getPermittedChainsPermissions(['0x1']),
-      });
-    });
-
-    it('calls grantPermissionsIncremental with expected parameters with multiple chains', () => {
-      const permissionController = {
-        grantPermissionsIncremental: jest.fn(),
-      };
-
-      getPermissionBackgroundApiMethods(
-        permissionController,
-      ).addPermittedChains('foo.com', ['0x1', '0x2']);
-
-      expect(
-        permissionController.grantPermissionsIncremental,
-      ).toHaveBeenCalledTimes(1);
-      expect(
-        permissionController.grantPermissionsIncremental,
-      ).toHaveBeenCalledWith({
-        subject: { origin: 'foo.com' },
-        approvedPermissions: getPermittedChainsPermissions(['0x1', '0x2']),
-      });
-    });
-  });
-
-  describe('removePermittedChain', () => {
-    it('removes a permitted chain', () => {
-      const permissionController = {
-        getCaveat: jest.fn().mockImplementationOnce(() => {
-          return {
-            type: CaveatTypes.restrictNetworkSwitching,
-            value: ['0x1', '0x2'],
-          };
-        }),
-        revokePermission: jest.fn(),
+    it('gets the CAIP-25 caveat', () => {
+      const permissionController = {
+        getCaveat: jest.fn(),
+      };
+
+      try {
+        getPermissionBackgroundApiMethods({
+          permissionController,
+        }).addPermittedChain('foo.com', '0x1');
+      } catch (err) {
+        // noop
+      }
+
+      expect(permissionController.getCaveat).toHaveBeenCalledWith(
+        'foo.com',
+        Caip25EndowmentPermissionName,
+        Caip25CaveatType,
+      );
+    });
+
+    it('throws an error if there is no existing CAIP-25 caveat', () => {
+      const permissionController = {
+        getCaveat: jest.fn(),
+      };
+
+      expect(() =>
+        getPermissionBackgroundApiMethods({
+          permissionController,
+        }).addPermittedChain('foo.com', '0x1'),
+      ).toThrow(
+        new Error('tried to add chains when none have been permissioned'),
+      );
+    });
+
+    it('calls updateCaveat with the chain added', () => {
+      const permissionController = {
+        getCaveat: jest.fn().mockReturnValue({
+          value: {
+            requiredScopes: {
+              'eip155:1': {
+                methods: [],
+                notifications: [],
+              },
+              'eip155:10': {
+                methods: [],
+                notifications: [],
+                accounts: ['eip155:10:0x1', 'eip155:10:0x2'],
+              },
+            },
+            optionalScopes: {
+              'bip122:000000000019d6689c085ae165831e93': {
+                methods: [],
+                notifications: [],
+                accounts: [
+                  'bip122:000000000019d6689c085ae165831e93:128Lkh3S7CkDTBZ8W7BbpsN3YYizJMp8p6',
+                ],
+              },
+              'eip155:1': {
+                methods: [],
+                notifications: [],
+                accounts: ['eip155:1:0x2', 'eip155:1:0x3'],
+              },
+            },
+            isMultichainOrigin: true,
+          },
+        }),
         updateCaveat: jest.fn(),
       };
 
-      getPermissionBackgroundApiMethods(
-        permissionController,
-      ).removePermittedChain('foo.com', '0x2');
-
-      expect(permissionController.getCaveat).toHaveBeenCalledTimes(1);
-      expect(permissionController.getCaveat).toHaveBeenCalledWith(
-        'foo.com',
-        PermissionNames.permittedChains,
-        CaveatTypes.restrictNetworkSwitching,
-      );
-
-      expect(permissionController.revokePermission).not.toHaveBeenCalled();
+      getPermissionBackgroundApiMethods({
+        permissionController,
+      }).addPermittedChain('foo.com', '0x539'); // 1337
 
       expect(permissionController.updateCaveat).toHaveBeenCalledTimes(1);
       expect(permissionController.updateCaveat).toHaveBeenCalledWith(
         'foo.com',
-        PermissionNames.permittedChains,
-        CaveatTypes.restrictNetworkSwitching,
-        ['0x1'],
-      );
-    });
-
-    it('revokes the permittedChains permission if the removed chain is the only permitted chain', () => {
-      const permissionController = {
-        getCaveat: jest.fn().mockImplementationOnce(() => {
-          return {
-            type: CaveatTypes.restrictNetworkSwitching,
-            value: ['0x1'],
-          };
-        }),
+        Caip25EndowmentPermissionName,
+        Caip25CaveatType,
+        {
+          requiredScopes: {
+            'eip155:1': {
+              methods: [],
+              notifications: [],
+            },
+            'eip155:10': {
+              methods: [],
+              notifications: [],
+              accounts: ['eip155:10:0x1', 'eip155:10:0x2'],
+            },
+          },
+          optionalScopes: {
+            'bip122:000000000019d6689c085ae165831e93': {
+              methods: [],
+              notifications: [],
+              accounts: [
+                'bip122:000000000019d6689c085ae165831e93:128Lkh3S7CkDTBZ8W7BbpsN3YYizJMp8p6',
+              ],
+            },
+            'eip155:1': {
+              methods: [],
+              notifications: [],
+              accounts: ['eip155:1:0x2', 'eip155:1:0x3'],
+            },
+            'eip155:1337': {
+              methods: [],
+              notifications: [],
+              accounts: [],
+            },
+          },
+          isMultichainOrigin: true,
+        },
+      );
+    });
+  });
+
+  describe('addPermittedChains', () => {
+    it('gets the CAIP-25 caveat', () => {
+      const permissionController = {
+        getCaveat: jest.fn(),
+      };
+
+      try {
+        getPermissionBackgroundApiMethods({
+          permissionController,
+        }).addPermittedChains('foo.com', ['0x1']);
+      } catch (err) {
+        // noop
+      }
+
+      expect(permissionController.getCaveat).toHaveBeenCalledWith(
+        'foo.com',
+        Caip25EndowmentPermissionName,
+        Caip25CaveatType,
+      );
+    });
+
+    it('throws an error if there is no existing CAIP-25 caveat', () => {
+      const permissionController = {
+        getCaveat: jest.fn(),
+      };
+
+      expect(() =>
+        getPermissionBackgroundApiMethods({
+          permissionController,
+        }).addPermittedChains('foo.com', ['0x1']),
+      ).toThrow(
+        new Error('tried to add chains when none have been permissioned'),
+      );
+    });
+
+    it('calls updateCaveat with the chains added', () => {
+      const permissionController = {
+        getCaveat: jest.fn().mockReturnValue({
+          value: {
+            requiredScopes: {
+              'eip155:1': {
+                methods: [],
+                notifications: [],
+              },
+              'eip155:10': {
+                methods: [],
+                notifications: [],
+                accounts: ['eip155:10:0x1', 'eip155:10:0x2'],
+              },
+            },
+            optionalScopes: {
+              'bip122:000000000019d6689c085ae165831e93': {
+                methods: [],
+                notifications: [],
+                accounts: [
+                  'bip122:000000000019d6689c085ae165831e93:128Lkh3S7CkDTBZ8W7BbpsN3YYizJMp8p6',
+                ],
+              },
+              'eip155:1': {
+                methods: [],
+                notifications: [],
+                accounts: ['eip155:1:0x2', 'eip155:1:0x3'],
+              },
+            },
+            isMultichainOrigin: true,
+          },
+        }),
+        updateCaveat: jest.fn(),
+      };
+
+      getPermissionBackgroundApiMethods({
+        permissionController,
+      }).addPermittedChains('foo.com', ['0x4', '0x5']);
+
+      expect(permissionController.updateCaveat).toHaveBeenCalledTimes(1);
+      expect(permissionController.updateCaveat).toHaveBeenCalledWith(
+        'foo.com',
+        Caip25EndowmentPermissionName,
+        Caip25CaveatType,
+        {
+          requiredScopes: {
+            'eip155:1': {
+              methods: [],
+              notifications: [],
+            },
+            'eip155:10': {
+              methods: [],
+              notifications: [],
+              accounts: ['eip155:10:0x1', 'eip155:10:0x2'],
+            },
+          },
+          optionalScopes: {
+            'bip122:000000000019d6689c085ae165831e93': {
+              methods: [],
+              notifications: [],
+              accounts: [
+                'bip122:000000000019d6689c085ae165831e93:128Lkh3S7CkDTBZ8W7BbpsN3YYizJMp8p6',
+              ],
+            },
+            'eip155:1': {
+              methods: [],
+              notifications: [],
+              accounts: ['eip155:1:0x2', 'eip155:1:0x3'],
+            },
+            'eip155:4': {
+              methods: [],
+              notifications: [],
+              accounts: [],
+            },
+            'eip155:5': {
+              methods: [],
+              notifications: [],
+              accounts: [],
+            },
+          },
+          isMultichainOrigin: true,
+        },
+      );
+    });
+  });
+
+  describe('removePermittedChain', () => {
+    it('gets the CAIP-25 caveat', () => {
+      const permissionController = {
+        getCaveat: jest.fn(),
+      };
+
+      try {
+        getPermissionBackgroundApiMethods({
+          permissionController,
+        }).removePermittedChain('foo.com', '0x1');
+      } catch (err) {
+        // noop
+      }
+
+      expect(permissionController.getCaveat).toHaveBeenCalledWith(
+        'foo.com',
+        Caip25EndowmentPermissionName,
+        Caip25CaveatType,
+      );
+    });
+
+    it('throws an error if there is no existing CAIP-25 caveat', () => {
+      const permissionController = {
+        getCaveat: jest.fn(),
+      };
+
+      expect(() =>
+        getPermissionBackgroundApiMethods({
+          permissionController,
+        }).removePermittedChain('foo.com', '0x1'),
+      ).toThrow(
+        new Error('tried to remove chains when none have been permissioned'),
+      );
+    });
+
+    it('does nothing if the chain being removed does not exist', () => {
+      const permissionController = {
+        getCaveat: jest.fn().mockReturnValue({
+          value: {
+            requiredScopes: {
+              'eip155:1': {
+                methods: [],
+                notifications: [],
+              },
+              'eip155:10': {
+                methods: [],
+                notifications: [],
+                accounts: ['eip155:10:0x1', 'eip155:10:0x2'],
+              },
+            },
+            optionalScopes: {
+              'bip122:000000000019d6689c085ae165831e93': {
+                methods: [],
+                notifications: [],
+                accounts: [
+                  'bip122:000000000019d6689c085ae165831e93:128Lkh3S7CkDTBZ8W7BbpsN3YYizJMp8p6',
+                ],
+              },
+            },
+            isMultichainOrigin: true,
+          },
+        }),
+        updateCaveat: jest.fn(),
         revokePermission: jest.fn(),
+      };
+
+      getPermissionBackgroundApiMethods({
+        permissionController,
+      }).removePermittedChain('foo.com', '0xdeadbeef');
+
+      expect(permissionController.updateCaveat).not.toHaveBeenCalled();
+      expect(permissionController.revokePermission).not.toHaveBeenCalled();
+    });
+
+    it('revokes the entire permission if the removed chain is the only eip:155 scope', () => {
+      const permissionController = {
+        getCaveat: jest.fn().mockReturnValue({
+          value: {
+            requiredScopes: {
+              'eip155:1': {
+                methods: [],
+                notifications: [],
+              },
+            },
+            optionalScopes: {
+              'bip122:000000000019d6689c085ae165831e93': {
+                methods: [],
+                notifications: [],
+                accounts: [
+                  'bip122:000000000019d6689c085ae165831e93:128Lkh3S7CkDTBZ8W7BbpsN3YYizJMp8p6',
+                ],
+              },
+            },
+            isMultichainOrigin: true,
+          },
+        }),
+        revokePermission: jest.fn(),
+      };
+
+      getPermissionBackgroundApiMethods({
+        permissionController,
+      }).removePermittedChain('foo.com', '0x1');
+
+      expect(permissionController.revokePermission).toHaveBeenCalledWith(
+        'foo.com',
+        Caip25EndowmentPermissionName,
+      );
+    });
+
+    it('updates the caveat with the chain removed', () => {
+      const permissionController = {
+        getCaveat: jest.fn().mockReturnValue({
+          value: {
+            requiredScopes: {
+              'eip155:1': {
+                methods: [],
+                notifications: [],
+              },
+              'eip155:10': {
+                methods: [],
+                notifications: [],
+                accounts: ['eip155:10:0x1', 'eip155:10:0x2'],
+              },
+            },
+            optionalScopes: {
+              'bip122:000000000019d6689c085ae165831e93': {
+                methods: [],
+                notifications: [],
+                accounts: [
+                  'bip122:000000000019d6689c085ae165831e93:128Lkh3S7CkDTBZ8W7BbpsN3YYizJMp8p6',
+                ],
+              },
+            },
+            isMultichainOrigin: true,
+          },
+        }),
         updateCaveat: jest.fn(),
       };
 
-      getPermissionBackgroundApiMethods(
-        permissionController,
-      ).removePermittedChain('foo.com', '0x1');
-
-      expect(permissionController.getCaveat).toHaveBeenCalledTimes(1);
-      expect(permissionController.getCaveat).toHaveBeenCalledWith(
-        'foo.com',
-        PermissionNames.permittedChains,
-        CaveatTypes.restrictNetworkSwitching,
-      );
-
-      expect(permissionController.revokePermission).toHaveBeenCalledTimes(1);
-      expect(permissionController.revokePermission).toHaveBeenCalledWith(
-        'foo.com',
-        PermissionNames.permittedChains,
-      );
-
-      expect(permissionController.updateCaveat).not.toHaveBeenCalled();
-    });
-
-    it('does not call permissionController.updateCaveat if the specified chain is not permitted', () => {
-      const permissionController = {
-        getCaveat: jest.fn().mockImplementationOnce(() => {
-          return { type: CaveatTypes.restrictNetworkSwitching, value: ['0x1'] };
-        }),
-        revokePermission: jest.fn(),
-        updateCaveat: jest.fn(),
-      };
-
-      getPermissionBackgroundApiMethods(
-        permissionController,
-      ).removePermittedChain('foo.com', '0x2');
-      expect(permissionController.getCaveat).toHaveBeenCalledTimes(1);
-      expect(permissionController.getCaveat).toHaveBeenCalledWith(
-        'foo.com',
-        PermissionNames.permittedChains,
-        CaveatTypes.restrictNetworkSwitching,
-      );
-
-      expect(permissionController.revokePermission).not.toHaveBeenCalled();
-      expect(permissionController.updateCaveat).not.toHaveBeenCalled();
+      getPermissionBackgroundApiMethods({
+        permissionController,
+      }).removePermittedChain('foo.com', '0xa'); // 10
+
+      expect(permissionController.updateCaveat).toHaveBeenCalledWith(
+        'foo.com',
+        Caip25EndowmentPermissionName,
+        Caip25CaveatType,
+        {
+          requiredScopes: {
+            'eip155:1': {
+              methods: [],
+              notifications: [],
+            },
+          },
+          optionalScopes: {
+            'bip122:000000000019d6689c085ae165831e93': {
+              methods: [],
+              notifications: [],
+              accounts: [
+                'bip122:000000000019d6689c085ae165831e93:128Lkh3S7CkDTBZ8W7BbpsN3YYizJMp8p6',
+              ],
+            },
+          },
+          isMultichainOrigin: true,
+        },
+      );
     });
   });
 });