--- conflicted
+++ resolved
@@ -80,11 +80,6 @@
       validator: (caveat, _origin, _target) =>
         validateCaveatNetworks(caveat.value, findNetworkClientIdByChainId),
     },
-<<<<<<< HEAD
-    ///: BEGIN:ONLY_INCLUDE_IF(snaps)
-=======
-
->>>>>>> 1d33d6f3
     ...snapsCaveatsSpecifications,
     ...snapsEndowmentCaveatSpecifications,
   };
