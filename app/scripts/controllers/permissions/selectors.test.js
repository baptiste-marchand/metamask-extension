import { cloneDeep } from 'lodash';
<<<<<<< HEAD
import {
  Caip25CaveatType,
  Caip25EndowmentPermissionName,
} from '../../lib/multichain-api/caip25permissions';
import {
  getChangedAccounts,
  getPermittedAccountsByOrigin,
  getRemovedAuthorizations,
} from './selectors';
=======
import { CaveatTypes } from '../../../../shared/constants/permissions';
import {
  diffMap,
  getPermittedAccountsByOrigin,
  getPermittedChainsByOrigin,
} from './selectors';
import { PermissionNames } from './specifications';
>>>>>>> 251b4805

describe('PermissionController selectors', () => {
  describe('diffMap', () => {
    it('returns the new value if the previous value is undefined', () => {
      const newAccounts = new Map([['foo.bar', ['0x1']]]);
      expect(diffMap(newAccounts)).toBe(newAccounts);
    });

    it('returns an empty map if the new and previous values are the same', () => {
      const newAccounts = new Map([['foo.bar', ['0x1']]]);
      expect(diffMap(newAccounts, newAccounts)).toStrictEqual(new Map());
    });

    it('returns a new map of the changed key/value pairs if the new and previous maps differ', () => {
      // We set this on the new and previous value under the key 'foo.bar' to
      // check that identical values are excluded.
      const identicalValue = ['0x1'];

      const previousAccounts = new Map([
        ['bar.baz', ['0x1']], // included: different accounts
        ['fizz.buzz', ['0x1']], // included: removed in new value
      ]);
      previousAccounts.set('foo.bar', identicalValue);

      const newAccounts = new Map([
        ['bar.baz', ['0x1', '0x2']], // included: different accounts
        ['baz.fizz', ['0x3']], // included: brand new
      ]);
      newAccounts.set('foo.bar', identicalValue);

      expect(diffMap(newAccounts, previousAccounts)).toStrictEqual(
        new Map([
          ['bar.baz', ['0x1', '0x2']],
          ['fizz.buzz', []],
          ['baz.fizz', ['0x3']],
        ]),
      );
    });
  });

  describe('getPermittedAccountsByOrigin', () => {
    it('memoizes and gets permitted accounts by origin', () => {
      const state1 = {
        subjects: {
          'foo.bar': {
            origin: 'foo.bar',
            permissions: {
              [Caip25EndowmentPermissionName]: {
                caveats: [
                  {
                    type: Caip25CaveatType,
                    value: {
                      requiredScopes: {
                        'eip155:1': {
                          methods: [],
                          notifications: [],
                          accounts: ['eip155:1:0x1'],
                        },
                      },
                      optionalScopes: {
                        'bip122:000000000019d6689c085ae165831e93': {
                          methods: [],
                          notifications: [],
                          accounts: [
                            'bip122:000000000019d6689c085ae165831e93:128Lkh3S7CkDTBZ8W7BbpsN3YYizJMp8p6',
                          ],
                        },
                      },
                      isMultichainOrigin: true,
                    },
                  },
                ],
              },
            },
          },
          'bar.baz': {
            origin: 'bar.baz',
            permissions: {
              [Caip25EndowmentPermissionName]: {
                caveats: [
                  {
                    type: Caip25CaveatType,
                    value: {
                      requiredScopes: {},
                      optionalScopes: {
                        'eip155:1': {
                          methods: [],
                          notifications: [],
                          accounts: ['eip155:1:0x2'],
                        },
                      },
                      isMultichainOrigin: false,
                    },
                  },
                ],
              },
            },
          },
          'baz.bizz': {
            origin: 'baz.fizz',
            permissions: {
              [Caip25EndowmentPermissionName]: {
                caveats: [
                  {
                    type: Caip25CaveatType,
                    value: {
                      requiredScopes: {
                        'eip155:1': {
                          methods: [],
                          notifications: [],
                          accounts: ['eip155:1:0x1'],
                        },
                      },
                      optionalScopes: {
                        'eip155:1': {
                          methods: [],
                          notifications: [],
                          accounts: ['eip155:1:0x2'],
                        },
                      },
                      isMultichainOrigin: false,
                    },
                  },
                ],
              },
            },
          },
          'no.accounts': {
            // we shouldn't see this in the result
            permissions: {
              foobar: {},
            },
          },
        },
      };

      const expected1 = new Map([
        ['foo.bar', ['0x1']],
        ['bar.baz', ['0x2']],
        ['baz.fizz', ['0x1', '0x2']],
      ]);

      const selected1 = getPermittedAccountsByOrigin(state1);

      expect(selected1).toStrictEqual(expected1);
      // The selector should return the memoized value if state.subjects is
      // the same object
      expect(selected1).toBe(getPermittedAccountsByOrigin(state1));

      // If we mutate the state, the selector return value should be different
      // from the first.
      const state2 = cloneDeep(state1);
      delete state2.subjects['foo.bar'];

      const expected2 = new Map([
        ['bar.baz', ['0x2']],
        ['baz.fizz', ['0x1', '0x2']],
      ]);

      const selected2 = getPermittedAccountsByOrigin(state2);

      expect(selected2).toStrictEqual(expected2);
      expect(selected2).not.toBe(selected1);
      // Since we didn't mutate the state at this point, the value should once
      // again be the memoized.
      expect(selected2).toBe(getPermittedAccountsByOrigin(state2));
    });
  });

<<<<<<< HEAD
  describe('getRemovedAuthorizations', () => {
    it('returns an empty map if the new and previous values are the same', () => {
      const newAuthorizations = new Map();
      expect(
        getRemovedAuthorizations(newAuthorizations, newAuthorizations),
      ).toStrictEqual(new Map());
    });

    it('returns a new map of the removed authorizations if the new and previous values differ', () => {
      const mockAuthorization = {
        requiredScopes: {
          'eip155:1': {
            methods: ['eth_sendTransaction'],
            notifications: [],
          },
        },
        optionalScopes: {},
      };
      const previousAuthorizations = new Map([
        ['foo.bar', mockAuthorization],
        ['bar.baz', mockAuthorization],
      ]);

      const newAuthorizations = new Map([['foo.bar', mockAuthorization]]);

      expect(
        getRemovedAuthorizations(newAuthorizations, previousAuthorizations),
      ).toStrictEqual(new Map([['bar.baz', mockAuthorization]]));
=======
  describe('getPermittedChainsByOrigin', () => {
    it('memoizes and gets permitted chains by origin', () => {
      const state1 = {
        subjects: {
          'foo.bar': {
            origin: 'foo.bar',
            permissions: {
              [PermissionNames.permittedChains]: {
                caveats: [
                  {
                    type: CaveatTypes.restrictNetworkSwitching,
                    value: ['0x1'],
                  },
                ],
              },
            },
          },
          'bar.baz': {
            origin: 'bar.baz',
            permissions: {
              [PermissionNames.permittedChains]: {
                caveats: [
                  {
                    type: CaveatTypes.restrictNetworkSwitching,
                    value: ['0x2'],
                  },
                ],
              },
            },
          },
          'baz.bizz': {
            origin: 'baz.fizz',
            permissions: {
              [PermissionNames.permittedChains]: {
                caveats: [
                  {
                    type: CaveatTypes.restrictNetworkSwitching,
                    value: ['0x1', '0x2'],
                  },
                ],
              },
            },
          },
          'no.accounts': {
            // we shouldn't see this in the result
            permissions: {
              foobar: {},
            },
          },
        },
      };

      const expected1 = new Map([
        ['foo.bar', ['0x1']],
        ['bar.baz', ['0x2']],
        ['baz.fizz', ['0x1', '0x2']],
      ]);

      const selected1 = getPermittedChainsByOrigin(state1);

      expect(selected1).toStrictEqual(expected1);
      // The selector should return the memoized value if state.subjects is
      // the same object
      expect(selected1).toBe(getPermittedChainsByOrigin(state1));

      // If we mutate the state, the selector return value should be different
      // from the first.
      const state2 = cloneDeep(state1);
      delete state2.subjects['foo.bar'];

      const expected2 = new Map([
        ['bar.baz', ['0x2']],
        ['baz.fizz', ['0x1', '0x2']],
      ]);

      const selected2 = getPermittedChainsByOrigin(state2);

      expect(selected2).toStrictEqual(expected2);
      expect(selected2).not.toBe(selected1);
      // Since we didn't mutate the state at this point, the value should once
      // again be the memoized.
      expect(selected2).toBe(getPermittedChainsByOrigin(state2));
>>>>>>> 251b4805
    });
  });
});<|MERGE_RESOLUTION|>--- conflicted
+++ resolved
@@ -1,23 +1,14 @@
 import { cloneDeep } from 'lodash';
-<<<<<<< HEAD
 import {
   Caip25CaveatType,
   Caip25EndowmentPermissionName,
 } from '../../lib/multichain-api/caip25permissions';
 import {
-  getChangedAccounts,
-  getPermittedAccountsByOrigin,
-  getRemovedAuthorizations,
-} from './selectors';
-=======
-import { CaveatTypes } from '../../../../shared/constants/permissions';
-import {
   diffMap,
   getPermittedAccountsByOrigin,
   getPermittedChainsByOrigin,
+  getRemovedAuthorizations,
 } from './selectors';
-import { PermissionNames } from './specifications';
->>>>>>> 251b4805
 
 describe('PermissionController selectors', () => {
   describe('diffMap', () => {
@@ -187,7 +178,6 @@
     });
   });
 
-<<<<<<< HEAD
   describe('getRemovedAuthorizations', () => {
     it('returns an empty map if the new and previous values are the same', () => {
       const newAuthorizations = new Map();
@@ -216,7 +206,9 @@
       expect(
         getRemovedAuthorizations(newAuthorizations, previousAuthorizations),
       ).toStrictEqual(new Map([['bar.baz', mockAuthorization]]));
-=======
+    });
+  });
+
   describe('getPermittedChainsByOrigin', () => {
     it('memoizes and gets permitted chains by origin', () => {
       const state1 = {
@@ -224,11 +216,27 @@
           'foo.bar': {
             origin: 'foo.bar',
             permissions: {
-              [PermissionNames.permittedChains]: {
-                caveats: [
-                  {
-                    type: CaveatTypes.restrictNetworkSwitching,
-                    value: ['0x1'],
+              [Caip25EndowmentPermissionName]: {
+                caveats: [
+                  {
+                    type: Caip25CaveatType,
+                    value: {
+                      requiredScopes: {
+                        'eip155:1': {
+                          methods: [],
+                          notifications: [],
+                          accounts: [],
+                        },
+                      },
+                      optionalScopes: {
+                        'bip122:000000000019d6689c085ae165831e93': {
+                          methods: [],
+                          notifications: [],
+                          accounts: [],
+                        },
+                      },
+                      isMultichainOrigin: true,
+                    },
                   },
                 ],
               },
@@ -237,11 +245,21 @@
           'bar.baz': {
             origin: 'bar.baz',
             permissions: {
-              [PermissionNames.permittedChains]: {
-                caveats: [
-                  {
-                    type: CaveatTypes.restrictNetworkSwitching,
-                    value: ['0x2'],
+              [Caip25EndowmentPermissionName]: {
+                caveats: [
+                  {
+                    type: Caip25CaveatType,
+                    value: {
+                      requiredScopes: {
+                        'eip155:2': {
+                          methods: [],
+                          notifications: [],
+                          accounts: [],
+                        },
+                      },
+                      optionalScopes: {},
+                      isMultichainOrigin: true,
+                    },
                   },
                 ],
               },
@@ -250,17 +268,33 @@
           'baz.bizz': {
             origin: 'baz.fizz',
             permissions: {
-              [PermissionNames.permittedChains]: {
-                caveats: [
-                  {
-                    type: CaveatTypes.restrictNetworkSwitching,
-                    value: ['0x1', '0x2'],
-                  },
-                ],
-              },
-            },
-          },
-          'no.accounts': {
+              [Caip25EndowmentPermissionName]: {
+                caveats: [
+                  {
+                    type: Caip25CaveatType,
+                    value: {
+                      requiredScopes: {
+                        'eip155:1': {
+                          methods: [],
+                          notifications: [],
+                          accounts: [],
+                        },
+                      },
+                      optionalScopes: {
+                        'eip155:2': {
+                          methods: [],
+                          notifications: [],
+                          accounts: [],
+                        },
+                      },
+                      isMultichainOrigin: true,
+                    },
+                  },
+                ],
+              },
+            },
+          },
+          'no.chains': {
             // we shouldn't see this in the result
             permissions: {
               foobar: {},
@@ -299,7 +333,6 @@
       // Since we didn't mutate the state at this point, the value should once
       // again be the memoized.
       expect(selected2).toBe(getPermittedChainsByOrigin(state2));
->>>>>>> 251b4805
     });
   });
 });