--- conflicted
+++ resolved
@@ -718,11 +718,8 @@
     }
 
     const selectedAddress =
-<<<<<<< HEAD
-=======
       // TODO: Fix in https://github.com/MetaMask/metamask-extension/issues/31880
       // eslint-disable-next-line @typescript-eslint/prefer-nullish-coalescing
->>>>>>> 2f987b6e
       address ||
       this.messagingSystem.call('AccountsController:getSelectedAccount')
         .address;
