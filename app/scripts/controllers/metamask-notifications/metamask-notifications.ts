import {
  BaseController,
  RestrictedControllerMessenger,
  ControllerGetStateAction,
  StateMetadata,
} from '@metamask/base-controller';
import log from 'loglevel';
import { toChecksumHexAddress } from '@metamask/controller-utils';
import {
  KeyringControllerGetAccountsAction,
  KeyringControllerStateChangeEvent,
  KeyringControllerGetStateAction,
  KeyringControllerLockEvent,
  KeyringControllerUnlockEvent,
} from '@metamask/keyring-controller';
import {
  AuthenticationControllerGetBearerToken,
  AuthenticationControllerIsSignedIn,
} from '../authentication/authentication-controller';
import {
  PushPlatformNotificationsControllerEnablePushNotifications,
  PushPlatformNotificationsControllerDisablePushNotifications,
  PushPlatformNotificationsControllerUpdateTriggerPushNotifications,
  PushPlatformNotificationsControllerOnNewNotificationEvent,
} from '../push-platform-notifications/push-platform-notifications';
import {
  UserStorageControllerEnableProfileSyncing,
  UserStorageControllerGetStorageKey,
  UserStorageControllerPerformGetStorage,
  UserStorageControllerPerformSetStorage,
} from '../user-storage/user-storage-controller';
import {
  TRIGGER_TYPES,
  TRIGGER_TYPES_GROUPS,
} from './constants/notification-schema';
import { USER_STORAGE_VERSION_KEY } from './constants/constants';
import type { UserStorage } from './types/user-storage/user-storage';
import * as FeatureNotifications from './services/feature-announcements';
import * as OnChainNotifications from './services/onchain-notifications';
import type {
  Notification,
  MarkAsReadNotificationsParam,
} from './types/notification/notification';
import { OnChainRawNotification } from './types/on-chain-notification/on-chain-notification';
import { processNotification } from './processors/process-notifications';
import * as MetamaskNotificationsUtils from './utils/utils';
import type { NotificationUnion } from './types/types';

// Unique name for the controller
const controllerName = 'MetamaskNotificationsController';

/**
 * State shape for MetamaskNotificationsController
 */
export type MetamaskNotificationsControllerState = {
  /**
   * We store and manage accounts that have been seen/visted through the
   * account subscription. This allows us to track and add notifications for new accounts and not previous accounts added.
   */
  subscriptionAccountsSeen: string[];

  /**
   * Flag that indicates if the metamask notifications feature has been seen
   */
  isMetamaskNotificationsFeatureSeen: boolean;

  /**
   * Flag that indicates if the metamask notifications are enabled
   */
  isMetamaskNotificationsEnabled: boolean;

  /**
   * Flag that indicates if the feature announcements are enabled
   */
  isFeatureAnnouncementsEnabled: boolean;

  /**
   * List of metamask notifications
   */
  metamaskNotificationsList: Notification[];

  /**
   * List of read metamask notifications
   */
  metamaskNotificationsReadList: string[];
  /**
   * Flag that indicates that the creating notifications is in progress
   */
  isUpdatingMetamaskNotifications: boolean;
  /**
   * Flag that indicates that the fetching notifications is in progress
   * This is used to show a loading spinner in the UI
   * when fetching notifications
   */
  isFetchingMetamaskNotifications: boolean;
  /**
   * Flag that indicates that the updating notifications for a specific address is in progress
   */
  isUpdatingMetamaskNotificationsAccount: string[];
  /**
   * Flag that indicates that the checking accounts presence is in progress
   */
  isCheckingAccountsPresence: boolean;
};

const metadata: StateMetadata<MetamaskNotificationsControllerState> = {
  subscriptionAccountsSeen: {
    persist: true,
    anonymous: true,
  },

  isMetamaskNotificationsFeatureSeen: {
    persist: true,
    anonymous: false,
  },
  isMetamaskNotificationsEnabled: {
    persist: true,
    anonymous: false,
  },
  isFeatureAnnouncementsEnabled: {
    persist: true,
    anonymous: false,
  },
  metamaskNotificationsList: {
    persist: true,
    anonymous: true,
  },
  metamaskNotificationsReadList: {
    persist: true,
    anonymous: true,
  },
  isUpdatingMetamaskNotifications: {
    persist: false,
    anonymous: false,
  },
  isFetchingMetamaskNotifications: {
    persist: false,
    anonymous: false,
  },
  isUpdatingMetamaskNotificationsAccount: {
    persist: false,
    anonymous: false,
  },
  isCheckingAccountsPresence: {
    persist: false,
    anonymous: false,
  },
};
export const defaultState: MetamaskNotificationsControllerState = {
  subscriptionAccountsSeen: [],
  isMetamaskNotificationsFeatureSeen: false,
  isMetamaskNotificationsEnabled: false,
  isFeatureAnnouncementsEnabled: false,
  metamaskNotificationsList: [],
  metamaskNotificationsReadList: [],
  isUpdatingMetamaskNotifications: false,
  isFetchingMetamaskNotifications: false,
  isUpdatingMetamaskNotificationsAccount: [],
  isCheckingAccountsPresence: false,
};

export declare type MetamaskNotificationsControllerUpdateMetamaskNotificationsList =
  {
    type: `${typeof controllerName}:updateMetamaskNotificationsList`;
    handler: MetamaskNotificationsController['updateMetamaskNotificationsList'];
  };

export declare type MetamaskNotificationsControllerDisableMetamaskNotifications =
  {
    type: `${typeof controllerName}:disableMetamaskNotifications`;
    handler: MetamaskNotificationsController['disableMetamaskNotifications'];
  };

export declare type MetamaskNotificationsControllerSelectIsMetamaskNotificationsEnabled =
  {
    type: `${typeof controllerName}:selectIsMetamaskNotificationsEnabled`;
    handler: MetamaskNotificationsController['selectIsMetamaskNotificationsEnabled'];
  };

export type MetamaskNotificationsControllerNotificationsListUpdatedEvent = {
  type: `${typeof controllerName}:notificationsListUpdated`;
  payload: [Notification[]];
};

export type MetamaskNotificationsControllerMarkNotificationsAsRead = {
  type: `${typeof controllerName}:markNotificationsAsRead`;
  payload: [Notification[]];
};

// Messenger Actions
export type Actions =
  | MetamaskNotificationsControllerUpdateMetamaskNotificationsList
  | MetamaskNotificationsControllerDisableMetamaskNotifications
  | MetamaskNotificationsControllerSelectIsMetamaskNotificationsEnabled
  | ControllerGetStateAction<'state', MetamaskNotificationsControllerState>;

// Allowed Actions
export type AllowedActions =
  // Keyring Controller Requests
  | KeyringControllerGetAccountsAction
  | KeyringControllerGetStateAction
  // Auth Controller Requests
  | AuthenticationControllerGetBearerToken
  | AuthenticationControllerIsSignedIn
  // User Storage Controller Requests
  | UserStorageControllerEnableProfileSyncing
  | UserStorageControllerGetStorageKey
  | UserStorageControllerPerformGetStorage
  | UserStorageControllerPerformSetStorage
  // Push Notifications Controller Requests
  | PushPlatformNotificationsControllerEnablePushNotifications
  | PushPlatformNotificationsControllerDisablePushNotifications
  | PushPlatformNotificationsControllerUpdateTriggerPushNotifications;

// Allowed Events
export type AllowedEvents =
  // Keyring Events
  | KeyringControllerStateChangeEvent
<<<<<<< HEAD
  | PushPlatformNotificationsControllerOnNewNotificationEvent
  | MetamaskNotificationsControllerNotificationsListUpdatedEvent
  | MetamaskNotificationsControllerMarkNotificationsAsRead;
=======
  | KeyringControllerLockEvent
  | KeyringControllerUnlockEvent
  // Push Notification Events
  | PushPlatformNotificationsControllerOnNewNotificationEvent;
>>>>>>> d5806d49

// Type for the messenger of MetamaskNotificationsController
export type MetamaskNotificationsControllerMessenger =
  RestrictedControllerMessenger<
    typeof controllerName,
    Actions | AllowedActions,
    AllowedEvents,
    AllowedActions['type'],
    AllowedEvents['type']
  >;

/**
 * Controller that enables wallet notifications and feature announcements
 */
export class MetamaskNotificationsController extends BaseController<
  typeof controllerName,
  MetamaskNotificationsControllerState,
  MetamaskNotificationsControllerMessenger
> {
  // Flag to check is notifications have been setup when the browser/extension is initialized.
  // We want to re-initialize push notifications when the browser/extension is refreshed
  // To ensure we subscribe to the most up-to-date notifications
  #isPushNotificationsSetup = false;

  #isUnlocked = false;

  #keyringController = {
    setupLockedStateSubscriptions: (onUnlock: () => Promise<void>) => {
      const { isUnlocked } = this.messagingSystem.call(
        'KeyringController:getState',
      );
      this.#isUnlocked = isUnlocked;

      this.messagingSystem.subscribe('KeyringController:unlock', () => {
        this.#isUnlocked = true;
        // messaging system cannot await promises
        // we don't need to wait for a result on this.
        // eslint-disable-next-line @typescript-eslint/no-floating-promises
        onUnlock();
      });

      this.messagingSystem.subscribe('KeyringController:lock', () => {
        this.#isUnlocked = false;
      });
    },
  };

  #auth = {
    getBearerToken: async () => {
      return await this.messagingSystem.call(
        'AuthenticationController:getBearerToken',
      );
    },
    isSignedIn: () => {
      return this.messagingSystem.call('AuthenticationController:isSignedIn');
    },
  };

  #storage = {
    enableProfileSyncing: async () => {
      return await this.messagingSystem.call(
        'UserStorageController:enableProfileSyncing',
      );
    },
    getStorageKey: () => {
      return this.messagingSystem.call('UserStorageController:getStorageKey');
    },
    getNotificationStorage: async () => {
      return await this.messagingSystem.call(
        'UserStorageController:performGetStorage',
        'notification_settings',
      );
    },
    setNotificationStorage: async (state: string) => {
      return await this.messagingSystem.call(
        'UserStorageController:performSetStorage',
        'notification_settings',
        state,
      );
    },
  };

  #pushNotifications = {
    enablePushNotifications: async (UUIDs: string[]) => {
      try {
        await this.messagingSystem.call(
          'PushPlatformNotificationsController:enablePushNotifications',
          UUIDs,
        );
      } catch (e) {
        log.error('Silently failed to enable push notifications', e);
      }
    },
    disablePushNotifications: async (UUIDs: string[]) => {
      try {
        await this.messagingSystem.call(
          'PushPlatformNotificationsController:disablePushNotifications',
          UUIDs,
        );
      } catch (e) {
        log.error('Silently failed to disable push notifications', e);
      }
    },
    updatePushNotifications: async (UUIDs: string[]) => {
      try {
        await this.messagingSystem.call(
          'PushPlatformNotificationsController:updateTriggerPushNotifications',
          UUIDs,
        );
      } catch (e) {
        log.error('Silently failed to update push notifications', e);
      }
    },
    subscribe: () => {
      this.messagingSystem.subscribe(
        'PushPlatformNotificationsController:onNewNotifications',
        (notification) => {
          this.updateMetamaskNotificationsList(notification);
        },
      );
    },
    initializePushNotifications: async () => {
      if (!this.state.isMetamaskNotificationsEnabled) {
        return;
      }
      if (this.#isPushNotificationsSetup) {
        return;
      }
      if (!this.#isUnlocked) {
        return;
      }

      const storage = await this.#getUserStorage();
      if (!storage) {
        return;
      }

      const uuids = MetamaskNotificationsUtils.getAllUUIDs(storage);
      await this.#pushNotifications.enablePushNotifications(uuids);
      this.#isPushNotificationsSetup = true;
    },
  };

  #accounts = {
    /**
     * Used to get list of addresses from keyring (wallet addresses)
     *
     * @returns addresses removed, added, and latest list of addresses
     */
    listAccounts: async () => {
      // Get previous and current account sets
      const nonChecksumAccounts = await this.messagingSystem.call(
        'KeyringController:getAccounts',
      );
      const accounts = nonChecksumAccounts.map((a) => toChecksumHexAddress(a));
      const currentAccountsSet = new Set(accounts);
      const prevAccountsSet = new Set(this.state.subscriptionAccountsSeen);

      // Invalid value you cannot have zero accounts
      // Only occurs when the Accounts controller is initializing.
      if (accounts.length === 0) {
        return {
          accountsAdded: [],
          accountsRemoved: [],
          accounts: [],
        };
      }

      // Calculate added and removed addresses
      const accountsAdded = accounts.filter((a) => !prevAccountsSet.has(a));
      const accountsRemoved = [...prevAccountsSet.values()].filter(
        (a) => !currentAccountsSet.has(a),
      );

      // Update accounts seen
      this.update((state) => {
        state.subscriptionAccountsSeen = [...prevAccountsSet, ...accountsAdded];
      });

      return {
        accountsAdded,
        accountsRemoved,
        accounts,
      };
    },

    /**
     * Initializes the cache/previous list. This is handy so we have an accurate in-mem state of the previous list of accounts.
     *
     * @returns result from list accounts
     */
    initialize: () => {
      return this.#accounts.listAccounts();
    },

    /**
     * Subscription to any state change in the keyring controller (aka wallet accounts).
     * We can call the `listAccounts` defined above to find out about any accounts added, removed
     * And call effects to subscribe/unsubscribe to notifications.
     */
    subscribe: () => {
      this.messagingSystem.subscribe(
        'KeyringController:stateChange',
        async () => {
          if (!this.state.isMetamaskNotificationsEnabled) {
            return;
          }

          const { accountsAdded, accountsRemoved } =
            await this.#accounts.listAccounts();

          const promises: Promise<unknown>[] = [];
          if (accountsAdded.length > 0) {
            promises.push(this.updateOnChainTriggersByAccount(accountsAdded));
          }
          if (accountsRemoved.length > 0) {
            promises.push(this.deleteOnChainTriggersByAccount(accountsRemoved));
          }
          await Promise.all(promises);
        },
      );
    },
  };

  /**
   * Creates a MetamaskNotificationsController instance.
   *
   * @param args - The arguments to this function.
   * @param args.messenger - Messenger used to communicate with BaseV2 controller.
   * @param args.state - Initial state to set on this controller.
   */
  constructor({
    messenger,
    state,
  }: {
    messenger: MetamaskNotificationsControllerMessenger;
    state?: Partial<MetamaskNotificationsControllerState>;
  }) {
    super({
      messenger,
      metadata,
      name: controllerName,
      state: { ...defaultState, ...state },
    });

    this.#registerMessageHandlers();
    this.#clearLoadingStates();
    this.#keyringController.setupLockedStateSubscriptions(
      this.#pushNotifications.initializePushNotifications,
    );
    this.#accounts.initialize();
    this.#pushNotifications.initializePushNotifications();
    this.#accounts.subscribe();
    this.#pushNotifications.subscribe();
  }

  #registerMessageHandlers(): void {
    this.messagingSystem.registerActionHandler(
      `${controllerName}:updateMetamaskNotificationsList`,
      this.updateMetamaskNotificationsList.bind(this),
    );

    this.messagingSystem.registerActionHandler(
      `${controllerName}:disableMetamaskNotifications`,
      this.disableMetamaskNotifications.bind(this),
    );

    this.messagingSystem.registerActionHandler(
      `${controllerName}:selectIsMetamaskNotificationsEnabled`,
      this.selectIsMetamaskNotificationsEnabled.bind(this),
    );
  }

  #clearLoadingStates(): void {
    this.update((state) => {
      state.isUpdatingMetamaskNotifications = false;
      state.isCheckingAccountsPresence = false;
      state.isFetchingMetamaskNotifications = false;
      state.isUpdatingMetamaskNotificationsAccount = [];
    });
  }

  #assertAuthEnabled() {
    if (!this.#auth.isSignedIn()) {
      this.update((state) => {
        state.isMetamaskNotificationsEnabled = false;
      });
      throw new Error('User is not signed in.');
    }
  }

  async #getValidStorageKeyAndBearerToken() {
    this.#assertAuthEnabled();

    const bearerToken = await this.#auth.getBearerToken();
    const storageKey = await this.#storage.getStorageKey();

    if (!bearerToken || !storageKey) {
      throw new Error('Missing BearerToken or storage key');
    }

    return { bearerToken, storageKey };
  }

  #performEnableProfileSyncing = async () => {
    try {
      await this.#storage.enableProfileSyncing();
    } catch (e) {
      log.error('Failed to enable profile syncing', e);
      throw new Error('Failed to enable profile syncing');
    }
  };

  #assertUserStorage(
    storage: UserStorage | null,
  ): asserts storage is UserStorage {
    if (!storage) {
      throw new Error('User Storage does not exist');
    }
  }

  /**
   * Retrieves and parses the user storage from the storage key.
   *
   * This method attempts to retrieve the user storage using the specified storage key,
   * then parses the JSON string to an object. If the storage is not found or cannot be parsed,
   * it throws an error.
   *
   * @returns The parsed user storage object or null
   */
  async #getUserStorage(): Promise<UserStorage | null> {
    const userStorageString: string | null =
      await this.#storage.getNotificationStorage();

    if (!userStorageString) {
      return null;
    }

    try {
      const userStorage: UserStorage = JSON.parse(userStorageString);
      return userStorage;
    } catch (error) {
      log.error('Unable to parse User Storage');
      return null;
    }
  }

  /**
   * @deprecated - This needs rework for it to be feasible. Currently this is a half-baked solution, as it fails once we add new triggers (introspection for filters is difficult).
   *
   * Checks for the complete presence of trigger types by group across all addresses in user storage.
   *
   * This method retrieves the user storage and uses `MetamaskNotificationsUtils` to verify if all expected trigger types for each group are present for every address.
   * @returns A record indicating whether all expected trigger types for each group are present for every address.
   * @throws {Error} If user storage does not exist.
   */
  public async checkTriggersPresenceByGroup(): Promise<
    Record<TRIGGER_TYPES_GROUPS, boolean>
  > {
    const userStorage = await this.#getUserStorage();
    this.#assertUserStorage(userStorage);

    // Use MetamaskNotificationsUtils to check the presence of triggers
    return MetamaskNotificationsUtils.checkTriggersPresenceByGroup(userStorage);
  }

  /**
   * Retrieves the current enabled state of MetaMask notifications.
   *
   * This method directly returns the boolean value of `isMetamaskNotificationsEnabled`
   * from the controller's state, indicating whether MetaMask notifications are currently enabled.
   *
   * @returns The enabled state of MetaMask notifications.
   */
  public selectIsMetamaskNotificationsEnabled(): boolean {
    return this.state.isMetamaskNotificationsEnabled;
  }

  /**
   * Sets the state of notification creation process.
   *
   * This method updates the `isUpdatingMetamaskNotifications` state, which can be used to indicate
   * whether the notification creation process is currently active or not. This is useful
   * for UI elements that need to reflect the state of ongoing operations, such as loading
   * indicators or disabled buttons during processing.
   *
   * @param isUpdatingMetamaskNotifications - A boolean value representing the new state of the notification creation process.
   */
  #setIsUpdatingMetamaskNotifications(
    isUpdatingMetamaskNotifications: boolean,
  ) {
    this.update((state) => {
      state.isUpdatingMetamaskNotifications = isUpdatingMetamaskNotifications;
    });
  }

  /**
   * Updates the state to indicate whether fetching of MetaMask notifications is in progress.
   *
   * This method is used to set the `isFetchingMetamaskNotifications` state, which can be utilized
   * to show or hide loading indicators in the UI when notifications are being fetched.
   *
   * @param isFetchingMetamaskNotifications - A boolean value representing the fetching state.
   */
  #setIsFetchingMetamaskNotifications(
    isFetchingMetamaskNotifications: boolean,
  ) {
    this.update((state) => {
      state.isFetchingMetamaskNotifications = isFetchingMetamaskNotifications;
    });
  }

  /**
   * Updates the state to indicate that the checking of accounts presence is in progress.
   *
   * This method modifies the `isCheckingAccountsPresence` state, which can be used to manage UI elements
   * that depend on the status of account presence checks, such as displaying loading indicators or disabling
   * buttons while the check is ongoing.
   *
   * @param isCheckingAccountsPresence - A boolean value indicating whether the account presence check is currently active.
   */
  #setIsCheckingAccountsPresence(isCheckingAccountsPresence: boolean) {
    this.update((state) => {
      state.isCheckingAccountsPresence = isCheckingAccountsPresence;
    });
  }

  /**
   * Updates the state to indicate that account updates are in progress.
   * Removes duplicate accounts before updating the state.
   *
   * @param accounts - The accounts being updated.
   */
  #updateUpdatingAccountsState(accounts: string[]) {
    this.update((state) => {
      const uniqueAccounts = new Set([
        ...state.isUpdatingMetamaskNotificationsAccount,
        ...accounts,
      ]);
      state.isUpdatingMetamaskNotificationsAccount = Array.from(uniqueAccounts);
    });
  }

  /**
   * Clears the state indicating that account updates are complete.
   *
   * @param accounts - The accounts that have finished updating.
   */
  #clearUpdatingAccountsState(accounts: string[]) {
    this.update((state) => {
      state.isUpdatingMetamaskNotificationsAccount =
        state.isUpdatingMetamaskNotificationsAccount.filter(
          (existingAccount) => !accounts.includes(existingAccount),
        );
    });
  }

  public async checkAccountsPresence(
    accounts: string[],
  ): Promise<Record<string, boolean>> {
    try {
      this.#setIsCheckingAccountsPresence(true);

      // Retrieve user storage
      const userStorage = await this.#getUserStorage();
      this.#assertUserStorage(userStorage);

      const presence = MetamaskNotificationsUtils.checkAccountsPresence(
        userStorage,
        accounts,
      );
      return presence;
    } catch (error) {
      log.error('Failed to check accounts presence', error);
      throw error;
    } finally {
      this.#setIsCheckingAccountsPresence(false);
    }
  }

  /**
   * Sets the enabled state of feature announcements.
   *
   * **Action** - used in the notification settings to enable/disable feature announcements.
   *
   * @param featureAnnouncementsEnabled - A boolean value indicating the desired enabled state of the feature announcements.
   * @async
   * @throws {Error} If fails to update
   */
  public async setFeatureAnnouncementsEnabled(
    featureAnnouncementsEnabled: boolean,
  ) {
    try {
      this.update((s) => {
        s.isFeatureAnnouncementsEnabled = featureAnnouncementsEnabled;
      });
    } catch (e) {
      log.error('Unable to toggle feature announcements', e);
      throw new Error('Unable to toggle feature announcements');
    }
  }

  /**
   * This creates/re-creates on-chain triggers defined in User Storage.
   *
   * **Action** - Used during Sign In / Enabling of notifications.
   *
   * @returns The updated or newly created user storage.
   * @throws {Error} Throws an error if unauthenticated or from other operations.
   */
  public async createOnChainTriggers(): Promise<UserStorage> {
    try {
      this.#setIsUpdatingMetamaskNotifications(true);

      await this.#performEnableProfileSyncing();

      const { bearerToken, storageKey } =
        await this.#getValidStorageKeyAndBearerToken();

      const { accounts } = await this.#accounts.listAccounts();

      let userStorage = await this.#getUserStorage();

      // If userStorage does not exist, create a new one
      // All the triggers created are set as: "disabled"
      if (userStorage?.[USER_STORAGE_VERSION_KEY] === undefined) {
        userStorage = MetamaskNotificationsUtils.initializeUserStorage(
          accounts.map((account) => ({ address: account })),
          false,
        );

        // Write the userStorage
        await this.#storage.setNotificationStorage(JSON.stringify(userStorage));
      }

      // Create the triggers
      const triggers =
        MetamaskNotificationsUtils.traverseUserStorageTriggers(userStorage);
      await OnChainNotifications.createOnChainTriggers(
        userStorage,
        storageKey,
        bearerToken,
        triggers,
      );

      // Create push notifications triggers
      const allUUIDS = MetamaskNotificationsUtils.getAllUUIDs(userStorage);
      await this.#pushNotifications.enablePushNotifications(allUUIDS);

      // Write the new userStorage (triggers are now "enabled")
      await this.#storage.setNotificationStorage(JSON.stringify(userStorage));

      // Update the state of the controller
      this.update((state) => {
        state.isMetamaskNotificationsEnabled = true;
        state.isFeatureAnnouncementsEnabled = true;
        state.isMetamaskNotificationsFeatureSeen = true;
      });

      return userStorage;
    } catch (err) {
      log.error('Failed to create On Chain triggers', err);
      throw new Error('Failed to create On Chain triggers');
    } finally {
      this.#setIsUpdatingMetamaskNotifications(false);
    }
  }

  /**
   * Enables all MetaMask notifications for the user.
   * This is identical flow when initializing notifications for the first time.
   * 1. Enable Profile Syncing
   * 2. Get or Create Notification User Storage
   * 3. Upsert Triggers
   * 4. Update Push notifications
   *
   * @throws {Error} If there is an error during the process of enabling notifications.
   */
  public async enableMetamaskNotifications() {
    try {
      this.#setIsUpdatingMetamaskNotifications(true);
      await this.createOnChainTriggers();
    } catch (e) {
      log.error('Unable to enable notifications', e);
      throw new Error('Unable to enable notifications');
    } finally {
      this.#setIsUpdatingMetamaskNotifications(false);
    }
  }

  /**
   * Disables all MetaMask notifications for the user.
   * This method ensures that the user is authenticated, retrieves all linked accounts,
   * and disables on-chain triggers for each account. It also sets the global notification
   * settings for MetaMask, feature announcements to false.
   *
   * @throws {Error} If the user is not authenticated or if there is an error during the process.
   */
  public async disableMetamaskNotifications() {
    try {
      this.#setIsUpdatingMetamaskNotifications(true);

      // Disable Push Notifications
      const userStorage = await this.#getUserStorage();
      this.#assertUserStorage(userStorage);
      const UUIDs = MetamaskNotificationsUtils.getAllUUIDs(userStorage);
      await this.#pushNotifications.disablePushNotifications(UUIDs);

      // Clear Notification States (toggles and list)
      this.update((state) => {
        state.isMetamaskNotificationsEnabled = false;
        state.isFeatureAnnouncementsEnabled = false;
        state.metamaskNotificationsList = [];
      });
    } catch (e) {
      log.error('Unable to disable notifications', e);
      throw new Error('Unable to disable notifications');
    } finally {
      this.#setIsUpdatingMetamaskNotifications(false);
    }
  }

  /**
   * Deletes on-chain triggers associated with a specific account.
   * This method performs several key operations:
   * 1. Validates Auth & Storage
   * 2. Finds and deletes all triggers associated with the account
   * 3. Disables any related push notifications
   * 4. Updates Storage to reflect new state.
   *
   * **Action** - When a user disables notifications for a given account in settings.
   *
   * @param accounts - The account for which on-chain triggers are to be deleted.
   * @returns A promise that resolves to void or an object containing a success message.
   * @throws {Error} Throws an error if unauthenticated or from other operations.
   */
  public async deleteOnChainTriggersByAccount(
    accounts: string[],
  ): Promise<UserStorage> {
    try {
      this.#updateUpdatingAccountsState(accounts);
      // Get and Validate BearerToken and User Storage Key
      const { bearerToken, storageKey } =
        await this.#getValidStorageKeyAndBearerToken();

      // Get & Validate User Storage
      const userStorage = await this.#getUserStorage();
      this.#assertUserStorage(userStorage);

      // Get the UUIDs to delete
      const UUIDs = accounts
        .map((a) =>
          MetamaskNotificationsUtils.getUUIDsForAccount(
            userStorage,
            a.toLowerCase(),
          ),
        )
        .flat();

      if (UUIDs.length === 0) {
        return userStorage;
      }

      // Delete these UUIDs (Mutates User Storage)
      await OnChainNotifications.deleteOnChainTriggers(
        userStorage,
        storageKey,
        bearerToken,
        UUIDs,
      );

      // Delete these UUIDs from the push notifications
      await this.#pushNotifications.disablePushNotifications(UUIDs);

      // Update User Storage
      await this.#storage.setNotificationStorage(JSON.stringify(userStorage));
      return userStorage;
    } catch (err) {
      log.error('Failed to delete OnChain triggers', err);
      throw new Error('Failed to delete OnChain triggers');
    } finally {
      this.#clearUpdatingAccountsState(accounts);
    }
  }

  /**
   * Updates/Creates on-chain triggers for a specific account.
   *
   * This method performs several key operations:
   * 1. Validates Auth & Storage
   * 2. Finds and creates any missing triggers associated with the account
   * 3. Enables any related push notifications
   * 4. Updates Storage to reflect new state.
   *
   * **Action** - When a user enables notifications for an account
   *
   * @param accounts - List of accounts you want to update.
   * @returns A promise that resolves to the updated user storage.
   * @throws {Error} Throws an error if unauthenticated or from other operations.
   */
  public async updateOnChainTriggersByAccount(
    accounts: string[],
  ): Promise<UserStorage> {
    try {
      this.#updateUpdatingAccountsState(accounts);
      // Get and Validate BearerToken and User Storage Key
      const { bearerToken, storageKey } =
        await this.#getValidStorageKeyAndBearerToken();

      // Get & Validate User Storage
      const userStorage = await this.#getUserStorage();
      this.#assertUserStorage(userStorage);

      // Add any missing triggers
      accounts.forEach((a) =>
        MetamaskNotificationsUtils.upsertAddressTriggers(a, userStorage),
      );

      const newTriggers =
        MetamaskNotificationsUtils.traverseUserStorageTriggers(userStorage, {
          mapTrigger: (t) => {
            if (t.enabled === false) {
              return t;
            }
            return undefined;
          },
        });

      // Create any missing triggers.
      if (newTriggers.length > 0) {
        // Write te updated userStorage (where triggers are disabled)
        await this.#storage.setNotificationStorage(JSON.stringify(userStorage));

        // Create the triggers
        const triggers = MetamaskNotificationsUtils.traverseUserStorageTriggers(
          userStorage,
          {
            mapTrigger: (t) => {
              if (
                accounts.some(
                  (a) => a.toLowerCase() === t.address.toLowerCase(),
                )
              ) {
                return t;
              }
              return undefined;
            },
          },
        );
        await OnChainNotifications.createOnChainTriggers(
          userStorage,
          storageKey,
          bearerToken,
          triggers,
        );
      }

      // Update Push Notifications Triggers
      const UUIDs = MetamaskNotificationsUtils.getAllUUIDs(userStorage);
      await this.#pushNotifications.updatePushNotifications(UUIDs);

      // Update the userStorage (where triggers are enabled)
      await this.#storage.setNotificationStorage(JSON.stringify(userStorage));
      return userStorage;
    } catch (err) {
      log.error('Failed to update OnChain triggers', err);
      throw new Error('Failed to update OnChain triggers');
    } finally {
      this.#clearUpdatingAccountsState(accounts);
    }
  }

  /**
   * Fetches the list of metamask notifications.
   * This includes OnChain notifications and Feature Announcements.
   *
   * **Action** - When a user views the notification list page/dropdown
   *
   * @throws {Error} Throws an error if unauthenticated or from other operations.
   */
  public async fetchAndUpdateMetamaskNotifications(): Promise<Notification[]> {
    try {
      this.#setIsFetchingMetamaskNotifications(true);

      // Raw Feature Notifications
      const rawFeatureAnnouncementNotifications = this.state
        .isFeatureAnnouncementsEnabled
        ? await FeatureNotifications.getFeatureAnnouncementNotifications().catch(
            () => [],
          )
        : [];

      // Raw On Chain Notifications
      const rawOnChainNotifications: OnChainRawNotification[] = [];
      const userStorage = await this.#storage
        .getNotificationStorage()
        .then((s) => s && (JSON.parse(s) as UserStorage))
        .catch(() => null);
      const bearerToken = await this.#auth.getBearerToken().catch(() => null);
      if (userStorage && bearerToken) {
        const notifications =
          await OnChainNotifications.getOnChainNotifications(
            userStorage,
            bearerToken,
          ).catch(() => []);

        rawOnChainNotifications.push(...notifications);
      }

      const readIds = this.state.metamaskNotificationsReadList;

      // Combined Notifications
      const isNotUndefined = <T>(t?: T): t is T => Boolean(t);
      const processAndFilter = (ns: NotificationUnion[]) =>
        ns
          .map((n) => {
            try {
              return processNotification(n, readIds);
            } catch {
              // So we don't throw and show no notifications
              return undefined;
            }
          })
          .filter(isNotUndefined);

      const featureAnnouncementNotifications = processAndFilter(
        rawFeatureAnnouncementNotifications,
      );
      const onChainNotifications = processAndFilter(rawOnChainNotifications);

      const metamaskNotifications: Notification[] = [
        ...featureAnnouncementNotifications,
        ...onChainNotifications,
      ];
      metamaskNotifications.sort(
        (a, b) =>
          new Date(b.createdAt).getTime() - new Date(a.createdAt).getTime(),
      );

      // Update State
      this.update((state) => {
        state.metamaskNotificationsList = metamaskNotifications;
      });

      this.messagingSystem.publish(
        `${controllerName}:notificationsListUpdated`,
        this.state.metamaskNotificationsList,
      );

      this.#setIsFetchingMetamaskNotifications(false);
      return metamaskNotifications;
    } catch (err) {
      this.#setIsFetchingMetamaskNotifications(false);
      log.error('Failed to fetch notifications', err);
      throw new Error('Failed to fetch notifications');
    }
  }

  /**
   * Marks specified metamask notifications as read.
   *
   * @param notifications - An array of notifications to be marked as read. Each notification should include its type and read status.
   * @returns A promise that resolves when the operation is complete.
   */
  public async markMetamaskNotificationsAsRead(
    notifications: MarkAsReadNotificationsParam,
  ): Promise<void> {
    let onchainNotificationIds: string[] = [];
    let featureAnnouncementNotificationIds: string[] = [];

    try {
      // Filter unread on/off chain notifications
      const onChainNotifications = notifications.filter(
        (notification) =>
          notification.type !== TRIGGER_TYPES.FEATURES_ANNOUNCEMENT &&
          !notification.isRead,
      );

      const featureAnnouncementNotifications = notifications.filter(
        (notification) =>
          notification.type === TRIGGER_TYPES.FEATURES_ANNOUNCEMENT &&
          !notification.isRead,
      );

      // Mark On-Chain Notifications as Read
      if (onChainNotifications.length > 0) {
        const bearerToken = await this.#auth.getBearerToken();

        if (bearerToken) {
          onchainNotificationIds = onChainNotifications.map(
            (notification) => notification.id,
          );
          await OnChainNotifications.markNotificationsAsRead(
            bearerToken,
            onchainNotificationIds,
          ).catch(() => {
            onchainNotificationIds = [];
            log.warn('Unable to mark onchain notifications as read');
          });
        }
      }

      // Mark Off-Chain notifications as Read
      if (featureAnnouncementNotifications.length > 0) {
        featureAnnouncementNotificationIds =
          featureAnnouncementNotifications.map(
            (notification) => notification.id,
          );
      }
    } catch (err) {
      log.warn('Something failed when marking notifications as read', err);
    }

    // Update the state
    this.update((state) => {
      const currentReadList = state.metamaskNotificationsReadList;
      const newReadIds = [...featureAnnouncementNotificationIds];
      state.metamaskNotificationsReadList = [
        ...new Set([...currentReadList, ...newReadIds]),
      ];

      state.metamaskNotificationsList = state.metamaskNotificationsList.map(
        (notification: Notification) => {
          if (
            newReadIds.includes(notification.id) ||
            onchainNotificationIds.includes(notification.id)
          ) {
            return { ...notification, isRead: true };
          }
          return notification;
        },
      );
    });

    // Publish the event
    this.messagingSystem.publish(
      `${controllerName}:markNotificationsAsRead`,
      this.state.metamaskNotificationsList,
    );
  }

  /**
   * Updates the list of MetaMask notifications by adding a new notification at the beginning of the list.
   * This method ensures that the most recent notification is displayed first in the UI.
   *
   * @param notification - The new notification object to be added to the list.
   * @returns A promise that resolves when the notification list has been successfully updated.
   */
  public async updateMetamaskNotificationsList(
    notification: Notification,
  ): Promise<void> {
    if (
      this.state.metamaskNotificationsList.some((n) => n.id === notification.id)
    ) {
      return;
    }

    const processedNotification =
      processAndFilterSingleNotification(notification);

    if (processedNotification) {
      this.update((state) => {
        const existingNotificationIds = new Set(
          state.metamaskNotificationsList.map((n) => n.id),
        );
        // Add the new notification only if its ID is not already present in the list
        if (!existingNotificationIds.has(notification.id)) {
          state.metamaskNotificationsList = [
            notification,
            ...state.metamaskNotificationsList,
          ];
          this.messagingSystem.publish(
            `${controllerName}:notificationsListUpdated`,
            state.metamaskNotificationsList,
          );
        }
      });
    }
  }
}

const isNotUndefined = <T>(t?: T): t is T => Boolean(t);
function processAndFilterSingleNotification(n: NotificationUnion) {
  try {
    const processedNotification = processNotification(n);
    if (isNotUndefined(processedNotification)) {
      return processedNotification;
    }
  } catch {
    return undefined;
  }
  return undefined;
}<|MERGE_RESOLUTION|>--- conflicted
+++ resolved
@@ -212,27 +212,25 @@
   | PushPlatformNotificationsControllerDisablePushNotifications
   | PushPlatformNotificationsControllerUpdateTriggerPushNotifications;
 
+export type Events =
+  | MetamaskNotificationsControllerNotificationsListUpdatedEvent
+  | MetamaskNotificationsControllerMarkNotificationsAsRead;
+
 // Allowed Events
 export type AllowedEvents =
   // Keyring Events
   | KeyringControllerStateChangeEvent
-<<<<<<< HEAD
-  | PushPlatformNotificationsControllerOnNewNotificationEvent
-  | MetamaskNotificationsControllerNotificationsListUpdatedEvent
-  | MetamaskNotificationsControllerMarkNotificationsAsRead;
-=======
   | KeyringControllerLockEvent
   | KeyringControllerUnlockEvent
   // Push Notification Events
   | PushPlatformNotificationsControllerOnNewNotificationEvent;
->>>>>>> d5806d49
 
 // Type for the messenger of MetamaskNotificationsController
 export type MetamaskNotificationsControllerMessenger =
   RestrictedControllerMessenger<
     typeof controllerName,
     Actions | AllowedActions,
-    AllowedEvents,
+    Events | AllowedEvents,
     AllowedActions['type'],
     AllowedEvents['type']
   >;
