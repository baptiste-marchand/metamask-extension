--- conflicted
+++ resolved
@@ -35,13 +35,9 @@
       keyrings: [],
       identities: {},
     })
-<<<<<<< HEAD
+
     this.accountTracker = opts.accountTracker
     this.encryptor = encryptor
-=======
-    this.ethStore = opts.ethStore
-    this.encryptor = opts.encryptor || encryptor
->>>>>>> 95afdfe3
     this.keyrings = []
     this.getNetwork = opts.getNetwork
   }
