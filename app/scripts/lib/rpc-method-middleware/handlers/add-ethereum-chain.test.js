--- conflicted
+++ resolved
@@ -58,7 +58,6 @@
   defaultBlockExplorerUrlIndex: 0,
 });
 
-<<<<<<< HEAD
 const createMockedHandler = () => {
   const next = jest.fn();
   const end = jest.fn();
@@ -92,40 +91,6 @@
     next,
     end,
     handler,
-=======
-describe('addEthereumChainHandler', () => {
-  const addEthereumChainHandler = addEthereumChain.implementation;
-
-  const makeMocks = ({
-    permissionedChainIds = [],
-    permissionsFeatureFlagIsActive,
-    overrides = {},
-  } = {}) => {
-    return {
-      getChainPermissionsFeatureFlag: () => permissionsFeatureFlagIsActive,
-      getCurrentChainIdForDomain: jest
-        .fn()
-        .mockReturnValue(NON_INFURA_CHAIN_ID),
-      setNetworkClientIdForDomain: jest.fn(),
-      getNetworkConfigurationByChainId: jest.fn(),
-      setActiveNetwork: jest.fn(),
-      requestUserApproval: jest.fn().mockResolvedValue(123),
-      requestPermittedChainsPermission: jest.fn(),
-      grantPermittedChainsPermissionIncremental: jest.fn(),
-      getCaveat: jest.fn().mockReturnValue({ value: permissionedChainIds }),
-      startApprovalFlow: () => ({ id: 'approvalFlowId' }),
-      endApprovalFlow: jest.fn(),
-      addNetwork: jest.fn().mockResolvedValue({
-        defaultRpcEndpointIndex: 0,
-        rpcEndpoints: [{ networkClientId: 123 }],
-      }),
-      updateNetwork: jest.fn().mockResolvedValue({
-        defaultRpcEndpointIndex: 0,
-        rpcEndpoints: [{ networkClientId: 123 }],
-      }),
-      ...overrides,
-    };
->>>>>>> 251b4805
   };
 };
 
@@ -173,6 +138,7 @@
       123,
       'approvalFlowId',
       {
+        isAddFlow: true,
         endApprovalFlow: mocks.endApprovalFlow,
         getCaveat: mocks.getCaveat,
         requestPermissionApprovalForOrigin:
@@ -222,6 +188,7 @@
           123,
           'approvalFlowId',
           {
+            isAddFlow: true,
             endApprovalFlow: mocks.endApprovalFlow,
             getCaveat: mocks.getCaveat,
             requestPermissionApprovalForOrigin:
@@ -272,6 +239,7 @@
         createMockOptimismConfiguration().rpcEndpoints[0].networkClientId,
         undefined,
         {
+          isAddFlow: true,
           endApprovalFlow: mocks.endApprovalFlow,
           getCaveat: mocks.getCaveat,
           requestPermissionApprovalForOrigin:
@@ -281,157 +249,6 @@
           updateCaveat: mocks.updateCaveat,
         },
       );
-<<<<<<< HEAD
-=======
-
-      expect(mocks.addNetwork).toHaveBeenCalledWith(nonInfuraConfiguration);
-      expect(
-        mocks.grantPermittedChainsPermissionIncremental,
-      ).toHaveBeenCalledTimes(1);
-      expect(
-        mocks.grantPermittedChainsPermissionIncremental,
-      ).toHaveBeenCalledWith([createMockNonInfuraConfiguration().chainId]);
-      expect(mocks.setActiveNetwork).toHaveBeenCalledTimes(1);
-      expect(mocks.setActiveNetwork).toHaveBeenCalledWith(123);
-    });
-
-    describe('if a networkConfiguration for the given chainId already exists', () => {
-      describe('if the proposed networkConfiguration has a different rpcUrl from the one already in state', () => {
-        it('create a new networkConfiguration and switches to it without requesting permissions, if the requested chainId has `endowment:permitted-chains` permission granted for requesting origin', async () => {
-          const mocks = makeMocks({
-            permissionedChainIds: [CHAIN_IDS.MAINNET],
-            permissionsFeatureFlagIsActive: true,
-            overrides: {
-              getCurrentChainIdForDomain: jest
-                .fn()
-                .mockReturnValue(CHAIN_IDS.SEPOLIA),
-            },
-          });
-
-          await addEthereumChainHandler(
-            {
-              origin: 'example.com',
-              params: [
-                {
-                  chainId: CHAIN_IDS.MAINNET,
-                  chainName: 'Ethereum Mainnet',
-                  rpcUrls: ['https://eth.llamarpc.com'],
-                  nativeCurrency: {
-                    symbol: 'ETH',
-                    decimals: 18,
-                  },
-                  blockExplorerUrls: ['https://etherscan.io'],
-                },
-              ],
-            },
-            {},
-            jest.fn(),
-            jest.fn(),
-            mocks,
-          );
-
-          expect(mocks.requestUserApproval).toHaveBeenCalledTimes(1);
-          expect(mocks.requestPermittedChainsPermission).not.toHaveBeenCalled();
-          expect(mocks.setActiveNetwork).toHaveBeenCalledTimes(1);
-          expect(mocks.setActiveNetwork).toHaveBeenCalledWith(123);
-        });
-
-        it('create a new networkConfiguration, requests permissions and switches to it, if the requested chainId does not have permittedChains permission granted for requesting origin', async () => {
-          const mocks = makeMocks({
-            permissionsFeatureFlagIsActive: true,
-            permissionedChainIds: [],
-            overrides: {
-              getNetworkConfigurationByChainId: jest
-                .fn()
-                .mockReturnValue(createMockNonInfuraConfiguration()),
-              getCurrentChainIdForDomain: jest
-                .fn()
-                .mockReturnValue(CHAIN_IDS.MAINNET),
-            },
-          });
-
-          await addEthereumChainHandler(
-            {
-              origin: 'example.com',
-              params: [
-                {
-                  chainId: NON_INFURA_CHAIN_ID,
-                  chainName: 'Custom Network',
-                  rpcUrls: ['https://new-custom.network'],
-                  nativeCurrency: {
-                    symbol: 'CUST',
-                    decimals: 18,
-                  },
-                  blockExplorerUrls: ['https://custom.blockexplorer'],
-                },
-              ],
-            },
-            {},
-            jest.fn(),
-            jest.fn(),
-            mocks,
-          );
-
-          expect(mocks.updateNetwork).toHaveBeenCalledTimes(1);
-          expect(
-            mocks.grantPermittedChainsPermissionIncremental,
-          ).toHaveBeenCalledTimes(1);
-          expect(
-            mocks.grantPermittedChainsPermissionIncremental,
-          ).toHaveBeenCalledWith([NON_INFURA_CHAIN_ID]);
-          expect(mocks.setActiveNetwork).toHaveBeenCalledTimes(1);
-        });
-      });
-
-      it('should switch to the existing networkConfiguration if one already exsits for the given chain id', async () => {
-        const mocks = makeMocks({
-          permissionedChainIds: [
-            createMockOptimismConfiguration().chainId,
-            CHAIN_IDS.MAINNET,
-          ],
-          permissionsFeatureFlagIsActive: true,
-          overrides: {
-            getCurrentChainIdForDomain: jest
-              .fn()
-              .mockReturnValue(CHAIN_IDS.MAINNET),
-            getNetworkConfigurationByChainId: jest
-              .fn()
-              .mockReturnValue(createMockOptimismConfiguration()),
-          },
-        });
-
-        await addEthereumChainHandler(
-          {
-            origin: 'example.com',
-            params: [
-              {
-                chainId: createMockOptimismConfiguration().chainId,
-                chainName: createMockOptimismConfiguration().name,
-                rpcUrls: createMockOptimismConfiguration().rpcEndpoints.map(
-                  (rpc) => rpc.url,
-                ),
-                nativeCurrency: {
-                  symbol: createMockOptimismConfiguration().nativeCurrency,
-                  decimals: 18,
-                },
-                blockExplorerUrls:
-                  createMockOptimismConfiguration().blockExplorerUrls,
-              },
-            ],
-          },
-          {},
-          jest.fn(),
-          jest.fn(),
-          mocks,
-        );
-
-        expect(mocks.requestPermittedChainsPermission).not.toHaveBeenCalled();
-        expect(mocks.setActiveNetwork).toHaveBeenCalledTimes(1);
-        expect(mocks.setActiveNetwork).toHaveBeenCalledWith(
-          createMockOptimismConfiguration().rpcEndpoints[0].networkClientId,
-        );
-      });
->>>>>>> 251b4805
     });
   });
 
@@ -466,54 +283,6 @@
     );
   });
 
-<<<<<<< HEAD
-=======
-  it('should handle errors during the switch network permission request', async () => {
-    const mockError = new Error('Permission request failed');
-    const mocks = makeMocks({
-      permissionsFeatureFlagIsActive: true,
-      permissionedChainIds: [],
-      overrides: {
-        getCurrentChainIdForDomain: jest
-          .fn()
-          .mockReturnValue(CHAIN_IDS.SEPOLIA),
-        grantPermittedChainsPermissionIncremental: jest
-          .fn()
-          .mockRejectedValue(mockError),
-      },
-    });
-    const mockEnd = jest.fn();
-
-    await addEthereumChainHandler(
-      {
-        origin: 'example.com',
-        params: [
-          {
-            chainId: CHAIN_IDS.MAINNET,
-            chainName: 'Ethereum Mainnet',
-            rpcUrls: ['https://mainnet.infura.io/v3/'],
-            nativeCurrency: {
-              symbol: 'ETH',
-              decimals: 18,
-            },
-            blockExplorerUrls: ['https://etherscan.io'],
-          },
-        ],
-      },
-      {},
-      jest.fn(),
-      mockEnd,
-      mocks,
-    );
-
-    expect(
-      mocks.grantPermittedChainsPermissionIncremental,
-    ).toHaveBeenCalledTimes(1);
-    expect(mockEnd).toHaveBeenCalledWith(mockError);
-    expect(mocks.setActiveNetwork).not.toHaveBeenCalled();
-  });
-
->>>>>>> 251b4805
   it('should return an error if nativeCurrency.symbol does not match an existing network with the same chainId', async () => {
     const { mocks, end, handler } = createMockedHandler();
     mocks.getNetworkConfigurationByChainId.mockReturnValue(
