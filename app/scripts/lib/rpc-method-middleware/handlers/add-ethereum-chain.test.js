import { ethErrors } from 'eth-rpc-errors';
import {
  CHAIN_IDS,
  NETWORK_TYPES,
} from '../../../../../shared/constants/network';
import addEthereumChain from './add-ethereum-chain';
import EthChainUtils from './ethereum-chain-utils';

jest.mock('./ethereum-chain-utils', () => ({
  ...jest.requireActual('./ethereum-chain-utils'),
  switchChain: jest.fn(),
}));

const NON_INFURA_CHAIN_ID = '0x123456789';

const createMockMainnetConfiguration = () => ({
  chainId: CHAIN_IDS.MAINNET,
  nickname: 'Ethereum Mainnet',
  rpcUrl: 'https://mainnet.infura.io/v3/',
  type: NETWORK_TYPES.MAINNET,
  ticker: 'ETH',
  rpcPrefs: {
    blockExplorerUrl: 'https://etherscan.io',
  },
});

const createMockNonInfuraConfiguration = () => ({
  chainId: NON_INFURA_CHAIN_ID,
  rpcUrl: 'https://custom.network',
  ticker: 'CUST',
  nickname: 'Custom Network',
  rpcPrefs: {
    blockExplorerUrl: 'https://custom.blockexplorer',
  },
});

const createMockedHandler = () => {
  const next = jest.fn();
  const end = jest.fn();
  const mocks = {
    getCurrentChainIdForDomain: jest.fn().mockReturnValue(NON_INFURA_CHAIN_ID),
    findNetworkConfigurationBy: jest
      .fn()
      .mockReturnValue(createMockMainnetConfiguration()),
    setActiveNetwork: jest.fn(),
    getCurrentRpcUrl: jest
      .fn()
      .mockReturnValue(createMockMainnetConfiguration().rpcUrl),
    requestUserApproval: jest.fn().mockResolvedValue(123),
    requestPermittedChainsPermission: jest.fn(),
    getCaveat: jest.fn(),
    upsertNetworkConfiguration: jest.fn().mockResolvedValue(123),
    startApprovalFlow: () => ({ id: 'approvalFlowId' }),
    endApprovalFlow: jest.fn(),
    requestPermissionApprovalForOrigin: jest.fn(),
    updateCaveat: jest.fn(),
  };
  const response = {};
  const handler = (request) =>
    addEthereumChain.implementation(request, response, next, end, mocks);

  return {
    mocks,
    response,
    next,
    end,
    handler,
  };
};

describe('addEthereumChainHandler', () => {
  afterEach(() => {
    jest.clearAllMocks();
  });

  it('creates a new network configuration for the given chainid if no networkConfigurations with the same chainId exists', async () => {
    const { mocks, handler } = createMockedHandler();
    await handler({
      origin: 'example.com',
      params: [
        {
          chainId: createMockNonInfuraConfiguration().chainId,
          chainName: createMockNonInfuraConfiguration().nickname,
          rpcUrls: [createMockNonInfuraConfiguration().rpcUrl],
          nativeCurrency: {
            symbol: createMockNonInfuraConfiguration().ticker,
            decimals: 18,
          },
          blockExplorerUrls: [
            createMockNonInfuraConfiguration().rpcPrefs.blockExplorerUrl,
          ],
        },
      ],
    });

    expect(mocks.upsertNetworkConfiguration).toHaveBeenCalledWith(
      createMockNonInfuraConfiguration(),
      { referrer: 'example.com', source: 'dapp' },
    );
  });

  it('does not create a new networkConfiguration for the given chainId if a networkConfiguration already exists with the same chainId and rpcUrl', async () => {
    const { handler, mocks } = createMockedHandler();
    mocks.findNetworkConfigurationBy.mockReturnValue(
      createMockMainnetConfiguration(),
    );
    mocks.upsertNetworkConfiguration.mockResolvedValue(123456);
    await handler({
      origin: 'example.com',
      params: [
        {
          chainId: CHAIN_IDS.MAINNET,
          chainName: 'Ethereum Mainnet',
          rpcUrls: createMockMainnetConfiguration().rpcUrls,
          nativeCurrency: {
            symbol: 'ETH',
            decimals: 18,
          },
          blockExplorerUrls: ['https://etherscan.io'],
        },
      ],
    });

<<<<<<< HEAD
    expect(mocks.upsertNetworkConfiguration).not.toHaveBeenCalled();
  });
=======
    it('creates a new networkConfiguration when called without "blockExplorerUrls" property', async () => {
      const mocks = makeMocks({
        permissionsFeatureFlagIsActive: false,
      });
      await addEthereumChainHandler(
        {
          origin: 'example.com',
          params: [
            {
              chainId: CHAIN_IDS.OPTIMISM,
              chainName: 'Optimism Mainnet',
              rpcUrls: ['https://optimism.llamarpc.com'],
              nativeCurrency: {
                symbol: 'ETH',
                decimals: 18,
              },
              iconUrls: ['https://optimism.icon.com'],
            },
          ],
        },
        {},
        jest.fn(),
        jest.fn(),
        mocks,
      );
      expect(mocks.upsertNetworkConfiguration).toHaveBeenCalledTimes(1);
      expect(mocks.setActiveNetwork).toHaveBeenCalledTimes(1);
    });

    describe('if a networkConfiguration for the given chainId already exists', () => {
      it('creates a new network configuration for the given chainid and switches to it if proposed networkConfiguration has a different rpcUrl from all existing networkConfigurations', async () => {
        const mocks = makeMocks({
          permissionsFeatureFlagIsActive: false,
          overrides: {
            upsertNetworkConfiguration: jest.fn().mockResolvedValue(123456),
          },
        });
        await addEthereumChainHandler(
          {
            origin: 'example.com',
            params: [
              {
                chainId: CHAIN_IDS.MAINNET,
                chainName: 'Ethereum Mainnet',
                rpcUrls: ['https://eth.llamarpc.com'],
                nativeCurrency: {
                  symbol: 'ETH',
                  decimals: 18,
                },
                blockExplorerUrls: ['https://etherscan.io'],
              },
            ],
          },
          {},
          jest.fn(),
          jest.fn(),
          mocks,
        );

        expect(mocks.upsertNetworkConfiguration).toHaveBeenCalledTimes(1);
        expect(mocks.setActiveNetwork).toHaveBeenCalledWith(123456);
      });

      it('switches to the existing networkConfiguration if the proposed networkConfiguration has the same rpcUrl as an existing networkConfiguration and the currently selected network doesnt match the requested one', async () => {
        const mocks = makeMocks({
          permissionsFeatureFlagIsActive: false,
          overrides: {
            getCurrentRpcUrl: jest
              .fn()
              .mockReturnValue(createMockNonInfuraConfiguration().rpcUrl),
            getCurrentChainIdForDomain: jest
              .fn()
              .mockReturnValue(createMockNonInfuraConfiguration().chainId),
            findNetworkConfigurationBy: jest
              .fn()
              .mockImplementation(({ chainId }) => {
                switch (chainId) {
                  case createMockNonInfuraConfiguration().chainId:
                    return createMockNonInfuraConfiguration();
                  case createMockOptimismConfiguration().chainId:
                    return createMockOptimismConfiguration();
                  default:
                    return undefined;
                }
              }),
            upsertNetworkConfiguration: jest.fn().mockResolvedValue(123),
          },
        });

        await addEthereumChainHandler(
          {
            origin: 'example.com',
            params: [
              {
                chainId: createMockOptimismConfiguration().chainId,
                chainName: createMockOptimismConfiguration().nickname,
                rpcUrls: [createMockOptimismConfiguration().rpcUrl],
                nativeCurrency: {
                  symbol: createMockOptimismConfiguration().ticker,
                  decimals: 18,
                },
                blockExplorerUrls: [
                  createMockOptimismConfiguration().rpcPrefs.blockExplorerUrl,
                ],
              },
            ],
          },
          {},
          jest.fn(),
          jest.fn(),
          mocks,
        );

        expect(mocks.requestUserApproval).toHaveBeenCalledTimes(1);
        expect(mocks.requestUserApproval).toHaveBeenCalledWith({
          origin: 'example.com',
          requestData: {
            fromNetworkConfiguration: createMockNonInfuraConfiguration(),
            toNetworkConfiguration: {
              chainId: '0xa',
              nickname: 'Optimism',
              rpcPrefs: {
                blockExplorerUrl: 'https://optimistic.etherscan.io',
              },
              rpcUrl: 'https://optimism.llamarpc.com',
              ticker: 'ETH',
            },
          },
          type: 'wallet_switchEthereumChain',
        });
        expect(mocks.setActiveNetwork).toHaveBeenCalledTimes(1);
        expect(mocks.setActiveNetwork).toHaveBeenCalledWith(
          createMockOptimismConfiguration().id,
        );
      });

      it('should return error for invalid chainId', async () => {
        const mocks = makeMocks({
          permissionsFeatureFlagIsActive: false,
        });
        const mockEnd = jest.fn();
>>>>>>> 8ffbb540

  it('creates a new networkConfiguration for the given chainId if a networkConfiguration already exists with the same chainId but different rpcUrl', async () => {
    const { handler, mocks } = createMockedHandler();
    mocks.upsertNetworkConfiguration.mockResolvedValue(123456);
    await handler({
      origin: 'example.com',
      params: [
        {
          chainId: CHAIN_IDS.MAINNET,
          chainName: 'Ethereum Mainnet',
          rpcUrls: ['https://eth.llamarpc.com'],
          nativeCurrency: {
            symbol: 'ETH',
            decimals: 18,
          },
          blockExplorerUrls: ['https://etherscan.io'],
        },
      ],
    });

    expect(mocks.upsertNetworkConfiguration).toHaveBeenCalledTimes(1);
  });

  it('tries to switch the network', async () => {
    const { mocks, end, handler } = createMockedHandler();
    await handler({
      origin: 'example.com',
      params: [
        {
          chainId: createMockNonInfuraConfiguration().chainId,
          chainName: createMockNonInfuraConfiguration().nickname,
          rpcUrls: [createMockNonInfuraConfiguration().rpcUrl],
          nativeCurrency: {
            symbol: createMockNonInfuraConfiguration().ticker,
            decimals: 18,
          },
          blockExplorerUrls: [
            createMockNonInfuraConfiguration().rpcPrefs.blockExplorerUrl,
          ],
        },
      ],
    });

    expect(EthChainUtils.switchChain).toHaveBeenCalledWith(
      {},
      end,
      'example.com',
      createMockNonInfuraConfiguration().chainId,
      {
        fromNetworkConfiguration: {
          chainId: '0x1',
          nickname: 'Ethereum Mainnet',
          rpcPrefs: {
            blockExplorerUrl: 'https://etherscan.io',
          },
          rpcUrl: 'https://mainnet.infura.io/v3/',
          ticker: 'ETH',
          type: 'mainnet',
        },
        toNetworkConfiguration: {
          chainId: '0x123456789',
          networkClientId: 123,
          nickname: 'Custom Network',
          rpcUrl: 'https://custom.network',
          ticker: 'CUST',
        },
      },
      123,
      'approvalFlowId',
      {
        setActiveNetwork: mocks.setActiveNetwork,
        requestUserApproval: mocks.requestUserApproval,
        getCaveat: mocks.getCaveat,
        updateCaveat: mocks.updateCaveat,
        requestPermissionApprovalForOrigin:
          mocks.requestPermissionApprovalForOrigin,
        endApprovalFlow: mocks.endApprovalFlow,
      },
    );
  });

  it('should return an error if an unexpected parameter is provided', async () => {
    const { end, handler } = createMockedHandler();

    const unexpectedParam = 'unexpected';

    await handler({
      origin: 'example.com',
      params: [
        {
          chainId: createMockNonInfuraConfiguration().chainId,
          chainName: createMockNonInfuraConfiguration().nickname,
          rpcUrls: [createMockNonInfuraConfiguration().rpcUrl],
          nativeCurrency: {
            symbol: createMockNonInfuraConfiguration().ticker,
            decimals: 18,
          },
          blockExplorerUrls: [
            createMockNonInfuraConfiguration().rpcPrefs.blockExplorerUrl,
          ],
          [unexpectedParam]: 'parameter',
        },
      ],
    });

    expect(end).toHaveBeenCalledWith(
      ethErrors.rpc.invalidParams({
        message: `Received unexpected keys on object parameter. Unsupported keys:\n${unexpectedParam}`,
      }),
    );
  });

  it('should return an error if nativeCurrency.symbol does not match an existing network with the same chainId', async () => {
    const { handler, end } = createMockedHandler();

    await handler({
      origin: 'example.com',
      params: [
        {
          chainId: CHAIN_IDS.MAINNET,
          chainName: 'Ethereum Mainnet',
          rpcUrls: ['https://mainnet.infura.io/v3/'],
          nativeCurrency: {
            symbol: 'WRONG',
            decimals: 18,
          },
          blockExplorerUrls: ['https://etherscan.io'],
        },
      ],
    });

    expect(end).toHaveBeenCalledWith(
      ethErrors.rpc.invalidParams({
        message: `nativeCurrency.symbol does not match currency symbol for a network the user already has added with the same chainId. Received:\nWRONG`,
      }),
    );
  });

  it('should return error for invalid chainId', async () => {
    const { handler, end } = createMockedHandler();

    await handler({
      origin: 'example.com',
      params: [{ chainId: 'invalid_chain_id' }],
    });

    expect(end).toHaveBeenCalledWith(
      ethErrors.rpc.invalidParams({
        message: `Expected 0x-prefixed, unpadded, non-zero hexadecimal string 'chainId'. Received:\ninvalid_chain_id`,
      }),
    );
  });

  it('should add result set to null to response object if the requested rpcUrl (and chainId) is currently selected', async () => {
    const CURRENT_RPC_CONFIG = createMockNonInfuraConfiguration();
    const { handler, mocks, response } = createMockedHandler();

    mocks.getCurrentChainIdForDomain.mockReturnValue(
      CURRENT_RPC_CONFIG.chainId,
    );
    mocks.findNetworkConfigurationBy.mockReturnValue(CURRENT_RPC_CONFIG);
    mocks.getCurrentRpcUrl.mockReturnValue(CURRENT_RPC_CONFIG.rpcUrl);

    await handler({
      origin: 'example.com',
      params: [
        {
          chainId: CURRENT_RPC_CONFIG.chainId,
          chainName: 'Custom Network',
          rpcUrls: [CURRENT_RPC_CONFIG.rpcUrl],
          nativeCurrency: {
            symbol: CURRENT_RPC_CONFIG.ticker,
            decimals: 18,
          },
          blockExplorerUrls: ['https://custom.blockexplorer'],
        },
      ],
    });
    expect(response.result).toBeNull();
  });
});<|MERGE_RESOLUTION|>--- conflicted
+++ resolved
@@ -121,152 +121,8 @@
       ],
     });
 
-<<<<<<< HEAD
     expect(mocks.upsertNetworkConfiguration).not.toHaveBeenCalled();
   });
-=======
-    it('creates a new networkConfiguration when called without "blockExplorerUrls" property', async () => {
-      const mocks = makeMocks({
-        permissionsFeatureFlagIsActive: false,
-      });
-      await addEthereumChainHandler(
-        {
-          origin: 'example.com',
-          params: [
-            {
-              chainId: CHAIN_IDS.OPTIMISM,
-              chainName: 'Optimism Mainnet',
-              rpcUrls: ['https://optimism.llamarpc.com'],
-              nativeCurrency: {
-                symbol: 'ETH',
-                decimals: 18,
-              },
-              iconUrls: ['https://optimism.icon.com'],
-            },
-          ],
-        },
-        {},
-        jest.fn(),
-        jest.fn(),
-        mocks,
-      );
-      expect(mocks.upsertNetworkConfiguration).toHaveBeenCalledTimes(1);
-      expect(mocks.setActiveNetwork).toHaveBeenCalledTimes(1);
-    });
-
-    describe('if a networkConfiguration for the given chainId already exists', () => {
-      it('creates a new network configuration for the given chainid and switches to it if proposed networkConfiguration has a different rpcUrl from all existing networkConfigurations', async () => {
-        const mocks = makeMocks({
-          permissionsFeatureFlagIsActive: false,
-          overrides: {
-            upsertNetworkConfiguration: jest.fn().mockResolvedValue(123456),
-          },
-        });
-        await addEthereumChainHandler(
-          {
-            origin: 'example.com',
-            params: [
-              {
-                chainId: CHAIN_IDS.MAINNET,
-                chainName: 'Ethereum Mainnet',
-                rpcUrls: ['https://eth.llamarpc.com'],
-                nativeCurrency: {
-                  symbol: 'ETH',
-                  decimals: 18,
-                },
-                blockExplorerUrls: ['https://etherscan.io'],
-              },
-            ],
-          },
-          {},
-          jest.fn(),
-          jest.fn(),
-          mocks,
-        );
-
-        expect(mocks.upsertNetworkConfiguration).toHaveBeenCalledTimes(1);
-        expect(mocks.setActiveNetwork).toHaveBeenCalledWith(123456);
-      });
-
-      it('switches to the existing networkConfiguration if the proposed networkConfiguration has the same rpcUrl as an existing networkConfiguration and the currently selected network doesnt match the requested one', async () => {
-        const mocks = makeMocks({
-          permissionsFeatureFlagIsActive: false,
-          overrides: {
-            getCurrentRpcUrl: jest
-              .fn()
-              .mockReturnValue(createMockNonInfuraConfiguration().rpcUrl),
-            getCurrentChainIdForDomain: jest
-              .fn()
-              .mockReturnValue(createMockNonInfuraConfiguration().chainId),
-            findNetworkConfigurationBy: jest
-              .fn()
-              .mockImplementation(({ chainId }) => {
-                switch (chainId) {
-                  case createMockNonInfuraConfiguration().chainId:
-                    return createMockNonInfuraConfiguration();
-                  case createMockOptimismConfiguration().chainId:
-                    return createMockOptimismConfiguration();
-                  default:
-                    return undefined;
-                }
-              }),
-            upsertNetworkConfiguration: jest.fn().mockResolvedValue(123),
-          },
-        });
-
-        await addEthereumChainHandler(
-          {
-            origin: 'example.com',
-            params: [
-              {
-                chainId: createMockOptimismConfiguration().chainId,
-                chainName: createMockOptimismConfiguration().nickname,
-                rpcUrls: [createMockOptimismConfiguration().rpcUrl],
-                nativeCurrency: {
-                  symbol: createMockOptimismConfiguration().ticker,
-                  decimals: 18,
-                },
-                blockExplorerUrls: [
-                  createMockOptimismConfiguration().rpcPrefs.blockExplorerUrl,
-                ],
-              },
-            ],
-          },
-          {},
-          jest.fn(),
-          jest.fn(),
-          mocks,
-        );
-
-        expect(mocks.requestUserApproval).toHaveBeenCalledTimes(1);
-        expect(mocks.requestUserApproval).toHaveBeenCalledWith({
-          origin: 'example.com',
-          requestData: {
-            fromNetworkConfiguration: createMockNonInfuraConfiguration(),
-            toNetworkConfiguration: {
-              chainId: '0xa',
-              nickname: 'Optimism',
-              rpcPrefs: {
-                blockExplorerUrl: 'https://optimistic.etherscan.io',
-              },
-              rpcUrl: 'https://optimism.llamarpc.com',
-              ticker: 'ETH',
-            },
-          },
-          type: 'wallet_switchEthereumChain',
-        });
-        expect(mocks.setActiveNetwork).toHaveBeenCalledTimes(1);
-        expect(mocks.setActiveNetwork).toHaveBeenCalledWith(
-          createMockOptimismConfiguration().id,
-        );
-      });
-
-      it('should return error for invalid chainId', async () => {
-        const mocks = makeMocks({
-          permissionsFeatureFlagIsActive: false,
-        });
-        const mockEnd = jest.fn();
->>>>>>> 8ffbb540
 
   it('creates a new networkConfiguration for the given chainId if a networkConfiguration already exists with the same chainId but different rpcUrl', async () => {
     const { handler, mocks } = createMockedHandler();
@@ -447,4 +303,25 @@
     });
     expect(response.result).toBeNull();
   });
+
+  it('creates a new networkConfiguration when called without "blockExplorerUrls" property', async () => {
+    const { handler, mocks } = createMockedHandler();
+
+    await handler({
+      origin: 'example.com',
+      params: [
+        {
+          chainId: CHAIN_IDS.OPTIMISM,
+          chainName: 'Optimism Mainnet',
+          rpcUrls: ['https://optimism.llamarpc.com'],
+          nativeCurrency: {
+            symbol: 'ETH',
+            decimals: 18,
+          },
+          iconUrls: ['https://optimism.icon.com'],
+        },
+      ],
+    });
+    expect(mocks.upsertNetworkConfiguration).toHaveBeenCalledTimes(1);
+  });
 });