--- conflicted
+++ resolved
@@ -173,14 +173,11 @@
  * @param {Function} hooks.getCaveat - The callback to get the CAIP-25 caveat for the origin.
  * @param {Function} hooks.requestPermittedChainsPermissionIncrementalForOrigin - The callback to add a new chain to the permittedChains-equivalent CAIP-25 permission.
  * @param {Function} hooks.setTokenNetworkFilter - The callback to set the token network filter.
-<<<<<<< HEAD
-=======
  * @param {Function} hooks.rejectApprovalRequestsForOrigin - The callback to reject all pending approval requests for the origin.
  * @param {Function} hooks.requestUserApproval - The callback to trigger user approval flow.
  * @param {Function} hooks.hasApprovalRequestsForOrigin - Function to check if there are pending approval requests from the origin.
  * @param {object} hooks.toNetworkConfiguration - Network configutation of network switching to.
  * @param {object} hooks.fromNetworkConfiguration - Network configutation of network switching from.
->>>>>>> 71d92770
  * @returns a null response on success or an error if user rejects an approval when autoApprove is false or on unexpected errors.
  */
 export async function switchChain(
@@ -196,14 +193,11 @@
     getCaveat,
     requestPermittedChainsPermissionIncrementalForOrigin,
     setTokenNetworkFilter,
-<<<<<<< HEAD
-=======
     rejectApprovalRequestsForOrigin,
     requestUserApproval,
     hasApprovalRequestsForOrigin,
     toNetworkConfiguration,
     fromNetworkConfiguration,
->>>>>>> 71d92770
   },
 ) {
   try {
