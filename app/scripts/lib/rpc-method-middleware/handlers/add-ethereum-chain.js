--- conflicted
+++ resolved
@@ -1,14 +1,7 @@
-<<<<<<< HEAD
-import { ApprovalType } from '@metamask/controller-utils';
-import * as URI from 'uri-js';
-import { RpcEndpointType } from '@metamask/network-controller';
-import { ethErrors } from 'eth-rpc-errors';
-=======
 import * as URI from 'uri-js';
 import { ApprovalType } from '@metamask/controller-utils';
 import { RpcEndpointType } from '@metamask/network-controller';
 import { rpcErrors } from '@metamask/rpc-errors';
->>>>>>> 6173a139
 import { cloneDeep } from 'lodash';
 import { MESSAGE_TYPE } from '../../../../../shared/constants/app';
 import {
@@ -72,12 +65,6 @@
   const { origin } = req;
 
   const currentChainIdForDomain = getCurrentChainIdForDomain(origin);
-<<<<<<< HEAD
-  const currentNetworkConfiguration = getNetworkConfigurationByChainId(
-    currentChainIdForDomain,
-  );
-=======
->>>>>>> 6173a139
   const existingNetwork = getNetworkConfigurationByChainId(chainId);
 
   if (
@@ -98,7 +85,6 @@
   let rpcIndex = existingNetwork?.rpcEndpoints.findIndex(({ url }) =>
     URI.equal(url, firstValidRPCUrl),
   );
-<<<<<<< HEAD
 
   let blockExplorerIndex = firstValidBlockExplorerUrl
     ? existingNetwork?.blockExplorerUrls.findIndex((url) =>
@@ -106,15 +92,6 @@
       )
     : undefined;
 
-=======
-
-  let blockExplorerIndex = firstValidBlockExplorerUrl
-    ? existingNetwork?.blockExplorerUrls.findIndex((url) =>
-        URI.equal(url, firstValidBlockExplorerUrl),
-      )
-    : undefined;
-
->>>>>>> 6173a139
   // If there's something to add or update
   if (
     !existingNetwork ||
@@ -209,41 +186,6 @@
       endApprovalFlow({ id: approvalFlowId });
       return end(error);
     }
-<<<<<<< HEAD
-  }
-
-  // If the added or updated network is not the current chain, prompt the user to switch
-  if (chainId !== currentChainIdForDomain) {
-    const { networkClientId } =
-      updatedNetwork.rpcEndpoints[updatedNetwork.defaultRpcEndpointIndex];
-
-    const requestData = {
-      toNetworkConfiguration: updatedNetwork,
-      fromNetworkConfiguration: currentNetworkConfiguration,
-    };
-
-    return switchChain(
-      res,
-      end,
-      origin,
-      chainId,
-      requestData,
-      networkClientId,
-      approvalFlowId,
-      {
-        getChainPermissionsFeatureFlag,
-        setActiveNetwork,
-        requestUserApproval,
-        getCaveat,
-        requestPermittedChainsPermission,
-        endApprovalFlow,
-      },
-    );
-  } else if (approvalFlowId) {
-    endApprovalFlow({ id: approvalFlowId });
-  }
-
-=======
   }
 
   // If the added or updated network is not the current chain, prompt the user to switch
@@ -263,7 +205,6 @@
     endApprovalFlow({ id: approvalFlowId });
   }
 
->>>>>>> 6173a139
   res.result = null;
   return end();
 }