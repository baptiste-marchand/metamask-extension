--- conflicted
+++ resolved
@@ -22,14 +22,8 @@
     endApprovalFlow: true,
     getCurrentChainIdForDomain: true,
     getCaveat: true,
-<<<<<<< HEAD
     requestPermissionApprovalForOrigin: true,
     updateCaveat: true,
-=======
-    requestPermittedChainsPermission: true,
-    getChainPermissionsFeatureFlag: true,
-    grantPermittedChainsPermissionIncremental: true,
->>>>>>> 251b4805
   },
 };
 
@@ -50,14 +44,8 @@
     endApprovalFlow,
     getCurrentChainIdForDomain,
     getCaveat,
-<<<<<<< HEAD
     requestPermissionApprovalForOrigin,
     updateCaveat,
-=======
-    requestPermittedChainsPermission,
-    getChainPermissionsFeatureFlag,
-    grantPermittedChainsPermissionIncremental,
->>>>>>> 251b4805
   },
 ) {
   let validParams;
@@ -222,18 +210,13 @@
       networkClientId,
       approvalFlowId,
       {
-<<<<<<< HEAD
-=======
         isAddFlow: true,
-        getChainPermissionsFeatureFlag,
->>>>>>> 251b4805
         setActiveNetwork,
         requestUserApproval,
         getCaveat,
         requestPermissionApprovalForOrigin,
         updateCaveat,
         endApprovalFlow,
-        grantPermittedChainsPermissionIncremental,
       },
     );
   } else if (approvalFlowId) {
