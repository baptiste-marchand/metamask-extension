--- conflicted
+++ resolved
@@ -74,6 +74,8 @@
  * @param hooks.metamaskState.permissionHistory - The permission history object keyed by origin.
  * @param hooks.metamaskState.accounts - The accounts object keyed by address.
  * @param hooks.grantPermissions - The hook that grants permission for the origin.
+ * @param hooks.getNonEvmSupportedMethods
+ * @param hooks.isNonEvmScopeSupported
  */
 async function walletCreateSessionHandler(
   req: JsonRpcRequest<Caip25Authorization> & { origin: string },
@@ -180,18 +182,8 @@
       supportedEthAccounts,
     );
 
-<<<<<<< HEAD
-    const sessionScopes = getSessionScopes(caip25CaveatValue, { getNonEvmSupportedMethods: hooks.getNonEvmSupportedMethods});
-
-    hooks.grantPermissions({
-      subject: {
-        origin,
-      },
-      approvedPermissions: {
-=======
     const { permissions: approvedPermissions } =
       await hooks.requestPermissionApprovalForOrigin({
->>>>>>> 66a4c65c
         [Caip25EndowmentPermissionName]: {
           caveats: [
             {
@@ -211,7 +203,9 @@
       throw rpcErrors.internal();
     }
 
-    const sessionScopes = getSessionScopes(approvedCaip25CaveatValue);
+    const sessionScopes = getSessionScopes(approvedCaip25CaveatValue, {
+      getNonEvmSupportedMethods: hooks.getNonEvmSupportedMethods,
+    });
 
     hooks.grantPermissions({
       subject: {
