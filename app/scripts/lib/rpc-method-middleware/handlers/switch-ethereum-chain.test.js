--- conflicted
+++ resolved
@@ -37,12 +37,11 @@
   ],
 });
 
-<<<<<<< HEAD
 const createMockedHandler = () => {
   const next = jest.fn();
   const end = jest.fn();
   const mocks = {
-    findNetworkConfigurationBy: jest
+    getNetworkConfigurationByChainId: jest
       .fn()
       .mockReturnValue(createMockMainnetConfiguration()),
     setActiveNetwork: jest.fn(),
@@ -62,36 +61,6 @@
     next,
     end,
     handler,
-=======
-describe('switchEthereumChainHandler', () => {
-  const makeMocks = ({
-    permissionedChainIds = [],
-    permissionsFeatureFlagIsActive = false,
-    overrides = {},
-    mockedGetNetworkConfigurationByChainIdReturnValue = createMockMainnetConfiguration(),
-    mockedGetCurrentChainIdForDomainReturnValue = NON_INFURA_CHAIN_ID,
-  } = {}) => {
-    const mockGetCaveat = jest.fn();
-    mockGetCaveat.mockReturnValue({ value: permissionedChainIds });
-
-    return {
-      getChainPermissionsFeatureFlag: () => permissionsFeatureFlagIsActive,
-      getCurrentChainIdForDomain: jest
-        .fn()
-        .mockReturnValue(mockedGetCurrentChainIdForDomainReturnValue),
-      setNetworkClientIdForDomain: jest.fn(),
-      setActiveNetwork: jest.fn(),
-      requestUserApproval: jest
-        .fn()
-        .mockImplementation(mockRequestUserApproval),
-      requestPermittedChainsPermission: jest.fn(),
-      getCaveat: mockGetCaveat,
-      getNetworkConfigurationByChainId: jest
-        .fn()
-        .mockReturnValue(mockedGetNetworkConfigurationByChainIdReturnValue),
-      ...overrides,
-    };
->>>>>>> 81cec520
   };
 };
 
@@ -100,32 +69,14 @@
     jest.clearAllMocks();
   });
 
-<<<<<<< HEAD
   it('returns null if the current chain id for the domain matches the chainId in the params', async () => {
     const { end, response, handler } = createMockedHandler();
     await handler({
       origin: 'example.com',
       params: [
-=======
-  describe('with permittedChains permissioning inactive', () => {
-    const permissionsFeatureFlagIsActive = false;
-
-    it('should call setActiveNetwork when switching to a built-in infura network', async () => {
-      const mocks = makeMocks({
-        permissionsFeatureFlagIsActive,
-        overrides: {
-          getNetworkConfigurationByChainId: jest
-            .fn()
-            .mockReturnValue(createMockMainnetConfiguration()),
-        },
-      });
-      const switchEthereumChainHandler = switchEthereumChain.implementation;
-      await switchEthereumChainHandler(
->>>>>>> 81cec520
         {
           chainId: NON_INFURA_CHAIN_ID,
         },
-<<<<<<< HEAD
       ],
     });
 
@@ -137,77 +88,15 @@
   it('throws an error if unable to find a network matching the chainId in the params', async () => {
     const { mocks, end, handler } = createMockedHandler();
     mocks.getCurrentChainIdForDomain.mockReturnValue('0x1');
-    mocks.findNetworkConfigurationBy.mockReturnValue({});
+    mocks.getNetworkConfigurationByChainId.mockReturnValue(undefined);
 
     await handler({
       origin: 'example.com',
       params: [
-=======
-        {},
-        jest.fn(),
-        jest.fn(),
-        mocks,
-      );
-      expect(mocks.setActiveNetwork).toHaveBeenCalledTimes(1);
-      expect(mocks.setActiveNetwork).toHaveBeenCalledWith(
-        createMockMainnetConfiguration().rpcEndpoints[0].networkClientId,
-      );
-    });
-
-    it('should call setActiveNetwork when switching to a built-in infura network, when chainId from request is lower case', async () => {
-      const mocks = makeMocks({
-        permissionsFeatureFlagIsActive,
-        overrides: {
-          getNetworkConfigurationByChainId: jest
-            .fn()
-            .mockReturnValue(createMockLineaMainnetConfiguration()),
-        },
-      });
-      const switchEthereumChainHandler = switchEthereumChain.implementation;
-      await switchEthereumChainHandler(
-        {
-          origin: 'example.com',
-          params: [{ chainId: CHAIN_IDS.LINEA_MAINNET.toLowerCase() }],
-        },
-        {},
-        jest.fn(),
-        jest.fn(),
-        mocks,
-      );
-      expect(mocks.setActiveNetwork).toHaveBeenCalledTimes(1);
-      expect(mocks.setActiveNetwork).toHaveBeenCalledWith(
-        createMockLineaMainnetConfiguration().rpcEndpoints[0].networkClientId,
-      );
-    });
-
-    it('should call setActiveNetwork when switching to a built-in infura network, when chainId from request is upper case', async () => {
-      const mocks = makeMocks({
-        permissionsFeatureFlagIsActive,
-        overrides: {
-          getNetworkConfigurationByChainId: jest
-            .fn()
-            .mockReturnValue(createMockLineaMainnetConfiguration()),
-        },
-      });
-      const switchEthereumChainHandler = switchEthereumChain.implementation;
-      await switchEthereumChainHandler(
->>>>>>> 81cec520
         {
           chainId: NON_INFURA_CHAIN_ID,
         },
-<<<<<<< HEAD
       ],
-=======
-        {},
-        jest.fn(),
-        jest.fn(),
-        mocks,
-      );
-      expect(mocks.setActiveNetwork).toHaveBeenCalledTimes(1);
-      expect(mocks.setActiveNetwork).toHaveBeenCalledWith(
-        createMockLineaMainnetConfiguration().rpcEndpoints[0].networkClientId,
-      );
->>>>>>> 81cec520
     });
 
     expect(end).toHaveBeenCalledWith(
@@ -221,7 +110,7 @@
 
   it('tries to switch the network', async () => {
     const { mocks, end, handler } = createMockedHandler();
-    mocks.findNetworkConfigurationBy
+    mocks.getNetworkConfigurationByChainId
       .mockReturnValueOnce(createMockMainnetConfiguration())
       .mockReturnValueOnce(createMockLineaMainnetConfiguration());
     await handler({
@@ -230,7 +119,6 @@
         {
           chainId: '0xdeadbeef',
         },
-<<<<<<< HEAD
       ],
     });
 
@@ -243,7 +131,7 @@
         fromNetworkConfiguration: createMockLineaMainnetConfiguration(),
         toNetworkConfiguration: createMockMainnetConfiguration(),
       },
-      createMockMainnetConfiguration().id,
+      'mainnet',
       null,
       {
         setActiveNetwork: mocks.setActiveNetwork,
@@ -254,54 +142,6 @@
           mocks.requestPermissionApprovalForOrigin,
       },
     );
-=======
-        {},
-        jest.fn(),
-        jest.fn(),
-        mocks,
-      );
-      expect(mocks.setActiveNetwork).toHaveBeenCalledTimes(1);
-      expect(mocks.setActiveNetwork).toHaveBeenCalledWith(
-        createMockMainnetConfiguration().rpcEndpoints[0].networkClientId,
-      );
-    });
-
-    it('should handle missing networkConfiguration', async () => {
-      // Mock a network configuration that has an undefined or missing rpcEndpoints
-      const mockNetworkConfiguration = undefined;
-
-      const mocks = makeMocks({
-        overrides: {
-          getNetworkConfigurationByChainId: jest
-            .fn()
-            .mockReturnValue(mockNetworkConfiguration),
-        },
-      });
-
-      const switchEthereumChainHandler = switchEthereumChain.implementation;
-
-      const mockEnd = jest.fn();
-      await switchEthereumChainHandler(
-        {
-          origin: 'example.com',
-          params: [{ chainId: CHAIN_IDS.MAINNET }],
-        },
-        {},
-        jest.fn(),
-        mockEnd,
-        mocks,
-      );
-
-      // Check that the function handled the missing rpcEndpoints and did not attempt to call setActiveNetwork
-      expect(mockEnd).toHaveBeenCalledWith(
-        expect.objectContaining({
-          code: 4902,
-          message: expect.stringContaining('Unrecognized chain ID'),
-        }),
-      );
-      expect(mocks.setActiveNetwork).not.toHaveBeenCalled();
-    });
->>>>>>> 81cec520
   });
 
   it('should return an error if an unexpected parameter is provided', async () => {
@@ -309,48 +149,14 @@
 
     const unexpectedParam = 'unexpected';
 
-<<<<<<< HEAD
     await handler({
       origin: 'example.com',
       params: [
-=======
-      expect(mocks.requestPermittedChainsPermission).toHaveBeenCalledTimes(1);
-      expect(mocks.requestPermittedChainsPermission).toHaveBeenCalledWith([
-        CHAIN_IDS.MAINNET,
-      ]);
-      expect(mocks.setActiveNetwork).toHaveBeenCalledTimes(1);
-      expect(mocks.setActiveNetwork).toHaveBeenCalledWith(
-        createMockMainnetConfiguration().rpcEndpoints[0].networkClientId,
-      );
-    });
-
-    it('should call setActiveNetwork without calling requestPermittedChainsPermission when requested chainId is in `endowment:permitted-chains`', async () => {
-      const mocks = makeMocks({
-        permissionsFeatureFlagIsActive,
-        permissionedChainIds: [CHAIN_IDS.MAINNET],
-      });
-      const switchEthereumChainHandler = switchEthereumChain.implementation;
-      await switchEthereumChainHandler(
->>>>>>> 81cec520
         {
           chainId: createMockMainnetConfiguration().chainId,
           [unexpectedParam]: 'parameter',
         },
-<<<<<<< HEAD
       ],
-=======
-        {},
-        jest.fn(),
-        jest.fn(),
-        mocks,
-      );
-
-      expect(mocks.requestPermittedChainsPermission).not.toHaveBeenCalled();
-      expect(mocks.setActiveNetwork).toHaveBeenCalledTimes(1);
-      expect(mocks.setActiveNetwork).toHaveBeenCalledWith(
-        createMockMainnetConfiguration().rpcEndpoints[0].networkClientId,
-      );
->>>>>>> 81cec520
     });
 
     expect(end).toHaveBeenCalledWith(
