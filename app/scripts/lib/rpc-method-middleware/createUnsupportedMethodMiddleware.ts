--- conflicted
+++ resolved
@@ -11,13 +11,8 @@
   methods: string[],
 ): JsonRpcMiddleware<unknown, void> {
   return async function unsupportedMethodMiddleware(req, _res, next, end) {
-<<<<<<< HEAD
     if (methods.includes(req.method)) {
-      return end(ethErrors.rpc.methodNotSupported());
-=======
-    if ((UNSUPPORTED_RPC_METHODS as Set<string>).has(req.method)) {
       return end(rpcErrors.methodNotSupported());
->>>>>>> 08b9f2ba
     }
     return next();
   };
