import EthQuery, { Provider } from '@metamask/eth-query';
import { FetchGasFeeEstimateOptions } from '@metamask/gas-fee-controller';
import { BigNumber } from 'bignumber.js';
import { isHexString } from 'ethereumjs-util';

import { SmartTransaction } from '@metamask/smart-transactions-controller/dist/types';
import {
  TransactionMeta,
  TransactionType,
} from '@metamask/transaction-controller';
import { ORIGIN_METAMASK } from '../../../../shared/constants/app';
import { GasRecommendations } from '../../../../shared/constants/gas';
import {
  MetaMetricsEventCategory,
  MetaMetricsEventFragment,
  MetaMetricsEventName,
  MetaMetricsEventUiCustomization,
  MetaMetricsPageObject,
  MetaMetricsReferrerObject,
} from '../../../../shared/constants/metametrics';
import {
  TokenStandard,
  TransactionApprovalAmountType,
  TransactionMetaMetricsEvent,
} from '../../../../shared/constants/transaction';
import {
  calcGasTotal,
  getSwapsTokensReceivedFromTxMeta,
  TRANSACTION_ENVELOPE_TYPE_NAMES,
} from '../../../../shared/lib/transactions-controller-utils';
import {
  hexWEIToDecETH,
  hexWEIToDecGWEI,
} from '../../../../shared/modules/conversion.utils';
import { getSmartTransactionMetricsProperties } from '../../../../shared/modules/metametrics';
import {
  determineTransactionAssetType,
  isEIP1559Transaction,
} from '../../../../shared/modules/transaction.utils';
import {
  getBlockaidMetricsProps,
  getSwapAndSendMetricsProps,
  // TODO: Remove restricted import
  // eslint-disable-next-line import/no-restricted-paths
} from '../../../../ui/helpers/utils/metrics';
import {
  REDESIGN_DEV_TRANSACTION_TYPES,
  REDESIGN_USER_TRANSACTION_TYPES,
  // TODO: Remove restricted import
  // eslint-disable-next-line import/no-restricted-paths
} from '../../../../ui/pages/confirmations/utils';
import {
  getSnapAndHardwareInfoForMetrics,
  type SnapAndHardwareMessenger,
} from '../snap-keyring/metrics';

export type TransactionMetricsRequest = {
  createEventFragment: (
    options: MetaMetricsEventFragment,
  ) => MetaMetricsEventFragment;
  finalizeEventFragment: (
    fragmentId: string,
    options?: {
      abandoned?: boolean;
      page?: MetaMetricsPageObject;
      referrer?: MetaMetricsReferrerObject;
    },
  ) => void;
  getEventFragmentById: (fragmentId: string) => MetaMetricsEventFragment;
  updateEventFragment: (
    fragmentId: string,
    payload: Partial<MetaMetricsEventFragment>,
  ) => void;
  getAccountType: (
    address: string,
  ) => Promise<'hardware' | 'imported' | 'MetaMask'>;
  getDeviceModel: (
    address: string,
  ) => Promise<'ledger' | 'lattice' | 'N/A' | string>;
  // According to the type GasFeeState returned from getEIP1559GasFeeEstimates
  // doesn't include some properties used in buildEventFragmentProperties,
  // hence returning any here to avoid type errors.
  // TODO: Replace `any` with type
  // eslint-disable-next-line @typescript-eslint/no-explicit-any
  getEIP1559GasFeeEstimates(options?: FetchGasFeeEstimateOptions): Promise<any>;
  getParticipateInMetrics: () => boolean;
  getSelectedAddress: () => string;
  getTokenStandardAndDetails: () => Promise<{
    decimals?: string;
    balance?: string;
    symbol?: string;
    standard?: TokenStandard;
  }>;
  getTransaction: (transactionId: string) => TransactionMeta;
  provider: Provider;
  snapAndHardwareMessenger: SnapAndHardwareMessenger;
  // TODO: Replace `any` with type
  // eslint-disable-next-line @typescript-eslint/no-explicit-any
  trackEvent: (payload: any) => void;
  getIsSmartTransaction: () => boolean;
  getSmartTransactionByMinedTxHash: (
    txhash: string | undefined,
  ) => SmartTransaction;
  getRedesignedTransactionsEnabled: () => boolean;
<<<<<<< HEAD
  getRedesignedConfirmationsEnabled: () => boolean;
=======
>>>>>>> ad7a5462
  getMethodData: (data: string) => Promise<{ name: string }>;
  getIsRedesignedConfirmationsDeveloperEnabled: () => boolean;
  getIsConfirmationAdvancedDetailsOpen: () => boolean;
};

export const METRICS_STATUS_FAILED = 'failed on-chain';

export type TransactionEventPayload = {
  transactionMeta: TransactionMeta;
  actionId?: string;
  error?: string;
};

export type TransactionMetaEventPayload = TransactionMeta & {
  actionId?: string;
  error?: string;
};

/**
 * This function is called when a transaction is added to the controller.
 *
 * @param transactionMetricsRequest - Contains controller actions needed to create/update/finalize event fragments
 * @param transactionEventPayload - The event payload
 * @param transactionEventPayload.transactionMeta - The transaction meta object
 */
export const handleTransactionAdded = async (
  transactionMetricsRequest: TransactionMetricsRequest,
  transactionEventPayload: TransactionEventPayload,
) => {
  if (!transactionEventPayload.transactionMeta) {
    return;
  }
  const { properties, sensitiveProperties } =
    await buildEventFragmentProperties({
      transactionEventPayload,
      transactionMetricsRequest,
    });

  createTransactionEventFragment({
    eventName: TransactionMetaMetricsEvent.added,
    transactionEventPayload,
    transactionMetricsRequest,
    payload: {
      properties,
      sensitiveProperties,
    },
  });
};

/**
 * This function is called when a transaction is approved by the user.
 *
 * @param transactionMetricsRequest - Contains controller actions needed to create/update/finalize event fragments
 * @param transactionEventPayload - The event payload
 * @param transactionEventPayload.transactionMeta - The transaction meta object
 */
export const handleTransactionApproved = async (
  transactionMetricsRequest: TransactionMetricsRequest,
  transactionEventPayload: TransactionEventPayload,
) => {
  if (!transactionEventPayload.transactionMeta) {
    return;
  }

  await createUpdateFinalizeTransactionEventFragment({
    eventName: TransactionMetaMetricsEvent.approved,
    transactionEventPayload,
    transactionMetricsRequest,
  });
};

/**
 * This function is called when a transaction is failed.
 *
 * @param transactionMetricsRequest - Contains controller actions needed to create/update/finalize event fragments
 * @param transactionEventPayload - The event payload
 * @param transactionEventPayload.transactionMeta - The transaction meta object
 * @param transactionEventPayload.error - The error message if the transaction failed
 */
export const handleTransactionFailed = async (
  transactionMetricsRequest: TransactionMetricsRequest,
  transactionEventPayload: TransactionEventPayload,
) => {
  if (!transactionEventPayload.transactionMeta) {
    return;
  }

  // TODO: Replace `any` with type
  // eslint-disable-next-line @typescript-eslint/no-explicit-any
  const extraParams = {} as Record<string, any>;
  if (transactionEventPayload.error) {
    // This is a failed transaction
    extraParams.error = transactionEventPayload.error;
  }

  await createUpdateFinalizeTransactionEventFragment({
    eventName: TransactionMetaMetricsEvent.finalized,
    extraParams,
    transactionEventPayload,
    transactionMetricsRequest,
  });
};

/**
 * This function is called when a transaction is confirmed.
 *
 * @param transactionMetricsRequest - Contains controller actions needed to create/update/finalize event fragments
 * @param transactionEventPayload - The event payload
 * @param transactionEventPayload.transactionMeta - The transaction meta object
 * @param transactionEventPayload.error - The error message if the transaction failed
 */
export const handleTransactionConfirmed = async (
  transactionMetricsRequest: TransactionMetricsRequest,
  transactionEventPayload: TransactionMetaEventPayload,
) => {
  if (Object.keys(transactionEventPayload).length === 0) {
    return;
  }

  // TODO: Replace `any` with type
  // eslint-disable-next-line @typescript-eslint/no-explicit-any
  const extraParams = {} as Record<string, any>;
  const transactionMeta = { ...transactionEventPayload };
  const { txReceipt } = transactionMeta;

  extraParams.gas_used = txReceipt?.gasUsed;

  const { submittedTime } = transactionMeta;

  if (submittedTime) {
    extraParams.completion_time = getTransactionCompletionTime(submittedTime);
  }

  if (txReceipt?.status === '0x0') {
    extraParams.status = METRICS_STATUS_FAILED;
  }
  await createUpdateFinalizeTransactionEventFragment({
    eventName: TransactionMetaMetricsEvent.finalized,
    extraParams,
    transactionEventPayload: {
      actionId: transactionMeta.actionId,
      transactionMeta,
    },
    transactionMetricsRequest,
  });
};

/**
 * This function is called when a transaction is dropped.
 *
 * @param transactionMetricsRequest - Contains controller actions needed to create/update/finalize event fragments
 * @param transactionEventPayload - The event payload
 * @param transactionEventPayload.transactionMeta - The transaction meta object
 */
export const handleTransactionDropped = async (
  transactionMetricsRequest: TransactionMetricsRequest,
  transactionEventPayload: TransactionEventPayload,
) => {
  if (!transactionEventPayload.transactionMeta) {
    return;
  }

  const extraParams = {
    dropped: true,
  };

  await createUpdateFinalizeTransactionEventFragment({
    eventName: TransactionMetaMetricsEvent.finalized,
    extraParams,
    transactionEventPayload,
    transactionMetricsRequest,
  });
};

/**
 * This function is called when a transaction is rejected by the user.
 *
 * @param transactionMetricsRequest - Contains controller actions needed to create/update/finalize event fragments
 * @param transactionEventPayload - The event payload
 * @param transactionEventPayload.transactionMeta - The transaction meta object
 */
export const handleTransactionRejected = async (
  transactionMetricsRequest: TransactionMetricsRequest,
  transactionEventPayload: TransactionEventPayload,
) => {
  if (!transactionEventPayload.transactionMeta) {
    return;
  }

  await createUpdateFinalizeTransactionEventFragment({
    eventName: TransactionMetaMetricsEvent.rejected,
    transactionEventPayload,
    transactionMetricsRequest,
  });
};

/**
 * This function is called when a transaction is submitted to the network.
 *
 * @param transactionMetricsRequest - Contains controller actions needed to create/update/finalize event fragments
 * @param transactionEventPayload - The event payload
 * @param transactionEventPayload.transactionMeta - The transaction meta object
 */
export const handleTransactionSubmitted = async (
  transactionMetricsRequest: TransactionMetricsRequest,
  transactionEventPayload: TransactionEventPayload,
) => {
  if (!transactionEventPayload.transactionMeta) {
    return;
  }
  const { properties, sensitiveProperties } =
    await buildEventFragmentProperties({
      transactionEventPayload,
      transactionMetricsRequest,
    });

  createTransactionEventFragment({
    eventName: TransactionMetaMetricsEvent.submitted,
    transactionEventPayload,
    transactionMetricsRequest,
    payload: {
      properties,
      sensitiveProperties,
    },
  });
};

/**
 * UI needs this specific create function in order to be sure that event fragment exists when updating transaction gas values.
 *
 * @param transactionMetricsRequest - Contains controller actions needed to create/update/finalize event fragments
 * @param eventPayload - The event payload
 * @param eventPayload.actionId - The action id of the transaction
 * @param eventPayload.transactionId - The transaction id
 */
export const createTransactionEventFragmentWithTxId = async (
  transactionMetricsRequest: TransactionMetricsRequest,
  {
    transactionId,
    actionId,
  }: {
    transactionId: string;
    actionId: string;
  },
) => {
  const transactionMeta = {
    ...transactionMetricsRequest.getTransaction(transactionId),
    actionId,
  };

  const { properties, sensitiveProperties } =
    await buildEventFragmentProperties({
      transactionEventPayload: {
        transactionMeta,
      },
      transactionMetricsRequest,
    });
  createTransactionEventFragment({
    eventName: TransactionMetaMetricsEvent.approved,
    transactionEventPayload: {
      actionId: transactionMeta.actionId,
      transactionMeta,
    },
    transactionMetricsRequest,
    payload: {
      properties,
      sensitiveProperties,
    },
  });
};

/**
 * This function is called when a post transaction balance is updated.
 *
 * @param transactionMetricsRequest - Contains controller actions
 * @param transactionMetricsRequest.getParticipateInMetrics - Returns whether the user has opted into metrics
 * @param transactionMetricsRequest.trackEvent - MetaMetrics track event function
 * @param transactionEventPayload - The event payload
 * @param transactionEventPayload.transactionMeta - The updated transaction meta
 * @param transactionEventPayload.approvalTransactionMeta - The updated approval transaction meta
 */
export const handlePostTransactionBalanceUpdate = async (
  { getParticipateInMetrics, trackEvent }: TransactionMetricsRequest,
  {
    transactionMeta,
    approvalTransactionMeta,
  }: {
    transactionMeta: TransactionMeta;
    approvalTransactionMeta?: TransactionMeta;
  },
) => {
  if (getParticipateInMetrics() && transactionMeta.swapMetaData) {
    if (transactionMeta.txReceipt?.status === '0x0') {
      trackEvent({
        event: 'Swap Failed',
        sensitiveProperties: { ...transactionMeta.swapMetaData },
        category: MetaMetricsEventCategory.Swaps,
      });
    } else {
      const tokensReceived = getSwapsTokensReceivedFromTxMeta(
        transactionMeta.destinationTokenSymbol,
        transactionMeta,
        transactionMeta.destinationTokenAddress,
        transactionMeta.txParams.from,
        transactionMeta.destinationTokenDecimals,
        approvalTransactionMeta,
        transactionMeta.chainId,
      );

      const quoteVsExecutionRatio = tokensReceived
        ? `${new BigNumber(tokensReceived, 10)
            .div(transactionMeta.swapMetaData.token_to_amount, 10)
            .times(100)
            .round(2)}%`
        : null;

      const estimatedVsUsedGasRatio =
        transactionMeta.txReceipt?.gasUsed &&
        transactionMeta.swapMetaData.estimated_gas
          ? `${new BigNumber(transactionMeta.txReceipt.gasUsed, 16)
              .div(transactionMeta.swapMetaData.estimated_gas, 10)
              .times(100)
              .round(2)}%`
          : null;

      const transactionsCost = calculateTransactionsCost(
        transactionMeta,
        approvalTransactionMeta,
      );

      trackEvent({
        event: MetaMetricsEventName.SwapCompleted,
        category: MetaMetricsEventCategory.Swaps,
        sensitiveProperties: {
          ...transactionMeta.swapMetaData,
          token_to_amount_received: tokensReceived,
          quote_vs_executionRatio: quoteVsExecutionRatio,
          estimated_vs_used_gasRatio: estimatedVsUsedGasRatio,
          approval_gas_cost_in_eth: transactionsCost.approvalGasCostInEth,
          trade_gas_cost_in_eth: transactionsCost.tradeGasCostInEth,
          trade_and_approval_gas_cost_in_eth:
            transactionsCost.tradeAndApprovalGasCostInEth,
          // Firefox and Chrome have different implementations of the APIs
          // that we rely on for communication accross the app. On Chrome big
          // numbers are converted into number strings, on firefox they remain
          // Big Number objects. As such, we convert them here for both
          // browsers.
          token_to_amount:
            transactionMeta.swapMetaData.token_to_amount.toString(10),
        },
      });
    }
  }
};

///: BEGIN:ONLY_INCLUDE_IF(build-mmi)
/**
 * This function is called when a transaction metadata updated in the MMI controller.
 *
 * @param transactionMetricsRequest - Contains controller actions needed to create/update/finalize event fragments
 * @param transactionEventPayload - The event payload
 * @param transactionEventPayload.transactionMeta - The transaction meta object
 * @param eventName - The event name
 */
export const handleMMITransactionUpdate = async (
  transactionMetricsRequest: TransactionMetricsRequest,
  transactionEventPayload: TransactionEventPayload,
  eventName: TransactionMetaMetricsEvent,
) => {
  if (!transactionEventPayload.transactionMeta) {
    return;
  }

  await createUpdateFinalizeTransactionEventFragment({
    eventName,
    transactionEventPayload,
    transactionMetricsRequest,
  });
};
///: END:ONLY_INCLUDE_IF

function calculateTransactionsCost(
  transactionMeta: TransactionMeta,
  approvalTransactionMeta?: TransactionMeta,
) {
  let approvalGasCost = '0x0';
  if (approvalTransactionMeta?.txReceipt) {
    approvalGasCost = calcGasTotal(
      approvalTransactionMeta.txReceipt.gasUsed,
      approvalTransactionMeta.txReceipt.effectiveGasPrice,
    );
  }
  const tradeGasCost = calcGasTotal(
    transactionMeta.txReceipt?.gasUsed,
    transactionMeta.txReceipt?.effectiveGasPrice,
  );
  const tradeAndApprovalGasCost = new BigNumber(tradeGasCost, 16)
    .plus(approvalGasCost, 16)
    .toString(16);
  return {
    approvalGasCostInEth: Number(hexWEIToDecETH(approvalGasCost)),
    tradeGasCostInEth: Number(hexWEIToDecETH(tradeGasCost)),
    tradeAndApprovalGasCostInEth: Number(
      hexWEIToDecETH(tradeAndApprovalGasCost),
    ),
  };
}

function createTransactionEventFragment({
  eventName,
  transactionEventPayload: { transactionMeta, actionId },
  transactionMetricsRequest,
  payload,
}: {
  eventName: TransactionMetaMetricsEvent;
  transactionEventPayload: TransactionEventPayload;
  transactionMetricsRequest: TransactionMetricsRequest;
  // TODO: Replace `any` with type
  // eslint-disable-next-line @typescript-eslint/no-explicit-any
  payload: any;
}) {
  if (
    hasFragment(
      transactionMetricsRequest.getEventFragmentById,
      eventName,
      transactionMeta,
    )
  ) {
    return;
  }

  const uniqueIdentifier = getUniqueId(eventName, transactionMeta.id);

  switch (eventName) {
    // When a transaction is added to the controller, we know that the user
    // will be presented with a confirmation screen. The user will then
    // either confirm or reject that transaction. Each has an associated
    // event we want to track. While we don't necessarily need an event
    // fragment to model this, having one allows us to record additional
    // properties onto the event from the UI. For example, when the user
    // edits the transactions gas params we can record that property and
    // then get analytics on the number of transactions in which gas edits
    // occur.
    case TransactionMetaMetricsEvent.added:
      transactionMetricsRequest.createEventFragment({
        category: MetaMetricsEventCategory.Transactions,
        initialEvent: TransactionMetaMetricsEvent.added,
        successEvent: TransactionMetaMetricsEvent.approved,
        failureEvent: TransactionMetaMetricsEvent.rejected,
        properties: payload.properties,
        sensitiveProperties: payload.sensitiveProperties,
        actionId,
        uniqueIdentifier,
        persist: true,
      });
      break;
    // If for some reason an approval or rejection occurs without the added
    // fragment existing in memory, we create the added fragment but without
    // the initialEvent firing. This is to prevent possible duplication of
    // events. A good example why this might occur is if the user had
    // unapproved transactions in memory when updating to the version that
    // includes this change. A migration would have also helped here but this
    // implementation hardens against other possible bugs where a fragment
    // does not exist.
    case TransactionMetaMetricsEvent.approved:
    case TransactionMetaMetricsEvent.rejected:
      transactionMetricsRequest.createEventFragment({
        category: MetaMetricsEventCategory.Transactions,
        successEvent: TransactionMetaMetricsEvent.approved,
        failureEvent: TransactionMetaMetricsEvent.rejected,
        properties: payload.properties,
        sensitiveProperties: payload.sensitiveProperties,
        actionId,
        uniqueIdentifier,
        persist: true,
      });
      break;
    // When a transaction is submitted it will always result in updating
    // to a finalized state (dropped, failed, confirmed) -- eventually.
    // However having a fragment started at this stage allows augmenting
    // analytics data with user interactions such as speeding up and
    // canceling the transactions. From this controllers perspective a new
    // transaction with a new id is generated for speed up and cancel
    // transactions, but from the UI we could augment the previous ID with
    // supplemental data to show user intent. Such as when they open the
    // cancel UI but don't submit. We can record that this happened and add
    // properties to the transaction event.
    case TransactionMetaMetricsEvent.submitted:
      transactionMetricsRequest.createEventFragment({
        category: MetaMetricsEventCategory.Transactions,
        initialEvent: TransactionMetaMetricsEvent.submitted,
        successEvent: TransactionMetaMetricsEvent.finalized,
        properties: payload.properties,
        sensitiveProperties: payload.sensitiveProperties,
        actionId,
        uniqueIdentifier,
        persist: true,
      });
      break;
    // If for some reason a transaction is finalized without the submitted
    // fragment existing in memory, we create the submitted fragment but
    // without the initialEvent firing. This is to prevent possible
    // duplication of events. A good example why this might occur is if th
    // user had pending transactions in memory when updating to the version
    // that includes this change. A migration would have also helped here but
    // this implementation hardens against other possible bugs where a
    // fragment does not exist.
    case TransactionMetaMetricsEvent.finalized:
      transactionMetricsRequest.createEventFragment({
        category: MetaMetricsEventCategory.Transactions,
        successEvent: TransactionMetaMetricsEvent.finalized,
        properties: payload.properties,
        sensitiveProperties: payload.sensitiveProperties,
        actionId,
        uniqueIdentifier,
        persist: true,
      });
      break;
    default:
      break;
  }
}

function updateTransactionEventFragment({
  eventName,
  transactionEventPayload: { transactionMeta },
  transactionMetricsRequest,
  payload,
}: {
  eventName: TransactionMetaMetricsEvent;
  transactionEventPayload: TransactionEventPayload;
  transactionMetricsRequest: TransactionMetricsRequest;
  // TODO: Replace `any` with type
  // eslint-disable-next-line @typescript-eslint/no-explicit-any
  payload: any;
}) {
  const uniqueId = getUniqueId(eventName, transactionMeta.id);

  switch (eventName) {
    case TransactionMetaMetricsEvent.approved:
      transactionMetricsRequest.updateEventFragment(uniqueId, {
        properties: payload.properties,
        sensitiveProperties: payload.sensitiveProperties,
      });
      break;

    case TransactionMetaMetricsEvent.rejected:
      transactionMetricsRequest.updateEventFragment(uniqueId, {
        properties: payload.properties,
        sensitiveProperties: payload.sensitiveProperties,
      });
      break;

    case TransactionMetaMetricsEvent.finalized:
      transactionMetricsRequest.updateEventFragment(uniqueId, {
        properties: payload.properties,
        sensitiveProperties: payload.sensitiveProperties,
      });
      break;
    default:
      break;
  }
}

function finalizeTransactionEventFragment({
  eventName,
  transactionMetricsRequest,
  transactionEventPayload: { transactionMeta },
}: {
  eventName: TransactionMetaMetricsEvent;
  transactionEventPayload: TransactionEventPayload;
  transactionMetricsRequest: TransactionMetricsRequest;
}) {
  const uniqueId = getUniqueId(eventName, transactionMeta.id);

  switch (eventName) {
    case TransactionMetaMetricsEvent.approved:
      transactionMetricsRequest.finalizeEventFragment(uniqueId);
      break;

    case TransactionMetaMetricsEvent.rejected:
      transactionMetricsRequest.finalizeEventFragment(uniqueId, {
        abandoned: true,
      });
      break;

    case TransactionMetaMetricsEvent.finalized:
      transactionMetricsRequest.finalizeEventFragment(uniqueId);
      break;
    default:
      break;
  }
}

async function createUpdateFinalizeTransactionEventFragment({
  eventName,
  transactionEventPayload,
  transactionMetricsRequest,
  extraParams = {},
}: {
  eventName: TransactionMetaMetricsEvent;
  transactionEventPayload: TransactionEventPayload;
  transactionMetricsRequest: TransactionMetricsRequest;
  // TODO: Replace `any` with type
  // eslint-disable-next-line @typescript-eslint/no-explicit-any
  extraParams?: Record<string, any>;
}) {
  const { properties, sensitiveProperties } =
    await buildEventFragmentProperties({
      transactionEventPayload,
      transactionMetricsRequest,
      extraParams,
    });

  createTransactionEventFragment({
    eventName,
    transactionEventPayload,
    transactionMetricsRequest,
    payload: {
      properties,
      sensitiveProperties,
    },
  });

  updateTransactionEventFragment({
    eventName,
    transactionEventPayload,
    transactionMetricsRequest,
    payload: {
      properties,
      sensitiveProperties,
    },
  });

  finalizeTransactionEventFragment({
    eventName,
    transactionEventPayload,
    transactionMetricsRequest,
  });
}

function hasFragment(
  // TODO: Replace `any` with type
  // eslint-disable-next-line @typescript-eslint/no-explicit-any
  getEventFragmentById: (arg0: string) => any,
  eventName: TransactionMetaMetricsEvent,
  transactionMeta: TransactionMeta,
) {
  const uniqueId = getUniqueId(eventName, transactionMeta.id);
  const fragment = getEventFragmentById(uniqueId);
  return typeof fragment !== 'undefined';
}

function getUniqueId(
  eventName: TransactionMetaMetricsEvent,
  transactionId: string,
) {
  const isFinalizedOrSubmitted =
    eventName === TransactionMetaMetricsEvent.finalized ||
    eventName === TransactionMetaMetricsEvent.submitted;
  const uniqueIdentifier = `transaction-${
    isFinalizedOrSubmitted ? 'submitted' : 'added'
  }-${transactionId}`;

  return uniqueIdentifier;
}

async function buildEventFragmentProperties({
  transactionEventPayload: { transactionMeta },
  transactionMetricsRequest,
  extraParams = {},
}: {
  // TODO: Replace `any` with type
  // eslint-disable-next-line @typescript-eslint/no-explicit-any
  extraParams?: Record<string, any>;
  transactionEventPayload: TransactionEventPayload;
  transactionMetricsRequest: TransactionMetricsRequest;
}) {
  const {
    type,
    time,
    status,
    chainId,
    origin: referrer,
    txParams: {
      gasPrice,
      gas: gasLimit,
      maxFeePerGas,
      maxPriorityFeePerGas,
      estimateSuggested,
      estimateUsed,
    },
    defaultGasEstimates,
    originalType,
    replacedById,
    customTokenAmount,
    dappProposedTokenAmount,
    currentTokenBalance,
    originalApprovalAmount,
    finalApprovalAmount,
    securityProviderResponse,
    simulationFails,
  } = transactionMeta;
  const query = new EthQuery(transactionMetricsRequest.provider);
  const source = referrer === ORIGIN_METAMASK ? 'user' : 'dapp';

  const { assetType, tokenStandard } = await determineTransactionAssetType(
    transactionMeta,
    query,
    transactionMetricsRequest.getTokenStandardAndDetails,
  );

  let contractMethodName;
  if (transactionMeta.txParams.data) {
    const { name } = await transactionMetricsRequest.getMethodData(
      transactionMeta.txParams.data,
    );
    contractMethodName = name;
  }

  // TODO: Replace `any` with type
  // eslint-disable-next-line @typescript-eslint/no-explicit-any
  const gasParams = {} as Record<string, any>;

  if (isEIP1559Transaction(transactionMeta)) {
    gasParams.max_fee_per_gas = maxFeePerGas;
    gasParams.max_priority_fee_per_gas = maxPriorityFeePerGas;
  } else {
    gasParams.gas_price = gasPrice;
  }

  if (defaultGasEstimates) {
    const { estimateType } = defaultGasEstimates;
    if (estimateType) {
      gasParams.default_estimate = estimateType;
      let defaultMaxFeePerGas =
        transactionMeta.defaultGasEstimates?.maxFeePerGas;
      let defaultMaxPriorityFeePerGas =
        transactionMeta.defaultGasEstimates?.maxPriorityFeePerGas;

      if (
        [
          GasRecommendations.low,
          GasRecommendations.medium,
          GasRecommendations.high,
        ].includes(estimateType as GasRecommendations)
      ) {
        const { gasFeeEstimates } =
          await transactionMetricsRequest.getEIP1559GasFeeEstimates();
        if (gasFeeEstimates?.[estimateType]?.suggestedMaxFeePerGas) {
          defaultMaxFeePerGas =
            gasFeeEstimates[estimateType]?.suggestedMaxFeePerGas;
          gasParams.default_max_fee_per_gas = defaultMaxFeePerGas;
        }
        if (gasFeeEstimates?.[estimateType]?.suggestedMaxPriorityFeePerGas) {
          defaultMaxPriorityFeePerGas =
            gasFeeEstimates[estimateType]?.suggestedMaxPriorityFeePerGas;
          gasParams.default_max_priority_fee_per_gas =
            defaultMaxPriorityFeePerGas;
        }
      }
    }

    if (transactionMeta.defaultGasEstimates?.gas) {
      gasParams.default_gas = transactionMeta.defaultGasEstimates.gas;
    }
    if (transactionMeta.defaultGasEstimates?.gasPrice) {
      gasParams.default_gas_price =
        transactionMeta.defaultGasEstimates.gasPrice;
    }
  }

  if (estimateSuggested) {
    gasParams.estimate_suggested = estimateSuggested;
  }

  if (estimateUsed) {
    gasParams.estimate_used = estimateUsed;
  }

  if (extraParams?.gas_used) {
    gasParams.gas_used = extraParams.gas_used;
  }

  const gasParamsInGwei = getGasValuesInGWEI(gasParams);

  let eip1559Version = '0';
  if (transactionMeta.txParams.maxFeePerGas) {
    eip1559Version = '2';
  }

  const contractInteractionTypes =
    type &&
    [
      TransactionType.contractInteraction,
      TransactionType.tokenMethodApprove,
      TransactionType.tokenMethodIncreaseAllowance,
      TransactionType.tokenMethodSafeTransferFrom,
      TransactionType.tokenMethodSetApprovalForAll,
      TransactionType.tokenMethodTransfer,
      TransactionType.tokenMethodTransferFrom,
      TransactionType.swap,
      TransactionType.swapAndSend,
      TransactionType.swapApproval,
    ].includes(type);

  const contractMethodNames = {
    APPROVE: 'Approve',
  };

  let transactionApprovalAmountType;
  let transactionContractMethod;
  let transactionApprovalAmountVsProposedRatio;
  let transactionApprovalAmountVsBalanceRatio;
  let transactionType = TransactionType.simpleSend;
  if (type === TransactionType.swapAndSend) {
    transactionType = TransactionType.swapAndSend;
  } else if (type === TransactionType.cancel) {
    transactionType = TransactionType.cancel;
  } else if (type === TransactionType.retry && originalType) {
    transactionType = originalType;
  } else if (type === TransactionType.deployContract) {
    transactionType = TransactionType.deployContract;
  } else if (contractInteractionTypes) {
    transactionType = TransactionType.contractInteraction;
    transactionContractMethod = contractMethodName;
    if (
      transactionContractMethod === contractMethodNames.APPROVE &&
      tokenStandard === TokenStandard.ERC20
    ) {
      if (dappProposedTokenAmount === '0' || customTokenAmount === '0') {
        transactionApprovalAmountType = TransactionApprovalAmountType.revoke;
      } else if (
        customTokenAmount &&
        customTokenAmount !== dappProposedTokenAmount
      ) {
        transactionApprovalAmountType = TransactionApprovalAmountType.custom;
      } else if (dappProposedTokenAmount) {
        transactionApprovalAmountType =
          TransactionApprovalAmountType.dappProposed;
      }
      transactionApprovalAmountVsProposedRatio =
        allowanceAmountInRelationToDappProposedValue(
          transactionApprovalAmountType,
          originalApprovalAmount,
          finalApprovalAmount,
        );
      transactionApprovalAmountVsBalanceRatio =
        allowanceAmountInRelationToTokenBalance(
          transactionApprovalAmountType,
          dappProposedTokenAmount,
          currentTokenBalance,
        );
    }
  }

  const replacedTransactionMeta = transactionMetricsRequest.getTransaction(
    replacedById as string,
  );

  const TRANSACTION_REPLACEMENT_METHODS = {
    RETRY: TransactionType.retry,
    CANCEL: TransactionType.cancel,
    SAME_NONCE: 'other',
  };

  let transactionReplaced;
  if (extraParams?.dropped) {
    transactionReplaced = TRANSACTION_REPLACEMENT_METHODS.SAME_NONCE;
    if (replacedTransactionMeta?.type === TransactionType.cancel) {
      transactionReplaced = TRANSACTION_REPLACEMENT_METHODS.CANCEL;
    } else if (replacedTransactionMeta?.type === TransactionType.retry) {
      transactionReplaced = TRANSACTION_REPLACEMENT_METHODS.RETRY;
    }
  }

  const uiCustomizations = [];
  let isAdvancedDetailsOpen = null;

  /** securityProviderResponse is used by the OpenSea <> Blockaid provider */
  // eslint-disable-next-line no-lonely-if
  if (securityProviderResponse?.flagAsDangerous === 1) {
    uiCustomizations.push(MetaMetricsEventUiCustomization.FlaggedAsMalicious);
  } else if (securityProviderResponse?.flagAsDangerous === 2) {
    uiCustomizations.push(
      MetaMetricsEventUiCustomization.FlaggedAsSafetyUnknown,
    );
  }

  // TODO: Replace `any` with type
  // eslint-disable-next-line @typescript-eslint/no-explicit-any
  const blockaidProperties: any = getBlockaidMetricsProps(transactionMeta);

  if (blockaidProperties?.ui_customizations?.length > 0) {
    uiCustomizations.push(...blockaidProperties.ui_customizations);
  }

  if (simulationFails) {
    uiCustomizations.push(MetaMetricsEventUiCustomization.GasEstimationFailed);
  }
  const isRedesignedConfirmationsDeveloperSettingEnabled =
    transactionMetricsRequest.getIsRedesignedConfirmationsDeveloperEnabled() ||
    Boolean(process.env.ENABLE_CONFIRMATION_REDESIGN);

  const isRedesignedTransactionsUserSettingEnabled =
    transactionMetricsRequest.getRedesignedTransactionsEnabled();

  if (
<<<<<<< HEAD
    (isRedesignedConfirmationsDeveloperSettingEnabled ||
      isRedesignedTransactionsUserSettingEnabled) &&
    REDESIGN_TRANSACTION_TYPES.includes(transactionMeta.type as TransactionType)
=======
    (isRedesignedConfirmationsDeveloperSettingEnabled &&
      REDESIGN_DEV_TRANSACTION_TYPES.includes(
        transactionMeta.type as TransactionType,
      )) ||
    (isRedesignedTransactionsUserSettingEnabled &&
      REDESIGN_USER_TRANSACTION_TYPES.includes(
        transactionMeta.type as TransactionType,
      ))
>>>>>>> ad7a5462
  ) {
    uiCustomizations.push(
      MetaMetricsEventUiCustomization.RedesignedConfirmation,
    );

    isAdvancedDetailsOpen =
      transactionMetricsRequest.getIsConfirmationAdvancedDetailsOpen();
  }
  const smartTransactionMetricsProperties =
    getSmartTransactionMetricsProperties(
      transactionMetricsRequest,
      transactionMeta,
    );

  const swapAndSendMetricsProperties =
    getSwapAndSendMetricsProps(transactionMeta);

  /** The transaction status property is not considered sensitive and is now included in the non-anonymous event */
  let properties = {
    chain_id: chainId,
    referrer,
    source,
    status,
    network: `${parseInt(chainId, 16)}`,
    eip_1559_version: eip1559Version,
    gas_edit_type: 'none',
    gas_edit_attempted: 'none',
    gas_estimation_failed: Boolean(simulationFails),
    account_type: await transactionMetricsRequest.getAccountType(
      transactionMetricsRequest.getSelectedAddress(),
    ),
    device_model: await transactionMetricsRequest.getDeviceModel(
      transactionMetricsRequest.getSelectedAddress(),
    ),
    asset_type: assetType,
    token_standard: tokenStandard,
    transaction_type: transactionType,
    transaction_speed_up: type === TransactionType.retry,
    ...blockaidProperties,
    // ui_customizations must come after ...blockaidProperties
    ui_customizations: uiCustomizations.length > 0 ? uiCustomizations : null,
    transaction_advanced_view: isAdvancedDetailsOpen,
    ...smartTransactionMetricsProperties,
    ...swapAndSendMetricsProperties,
    // TODO: Replace `any` with type
    // eslint-disable-next-line @typescript-eslint/no-explicit-any
  } as Record<string, any>;

  const snapAndHardwareInfo = await getSnapAndHardwareInfoForMetrics(
    transactionMetricsRequest.getAccountType,
    transactionMetricsRequest.getDeviceModel,
    transactionMetricsRequest.snapAndHardwareMessenger,
  );
  Object.assign(properties, snapAndHardwareInfo);

  if (transactionContractMethod === contractMethodNames.APPROVE) {
    properties = {
      ...properties,
      transaction_approval_amount_type: transactionApprovalAmountType,
    };
  }

  let sensitiveProperties = {
    transaction_envelope_type: isEIP1559Transaction(transactionMeta)
      ? TRANSACTION_ENVELOPE_TYPE_NAMES.FEE_MARKET
      : TRANSACTION_ENVELOPE_TYPE_NAMES.LEGACY,
    first_seen: time,
    gas_limit: gasLimit,
    transaction_contract_method: transactionContractMethod,
    transaction_replaced: transactionReplaced,
    ...extraParams,
    ...gasParamsInGwei,
    // TODO: Replace `any` with type
    // eslint-disable-next-line @typescript-eslint/no-explicit-any
  } as Record<string, any>;

  if (transactionContractMethod === contractMethodNames.APPROVE) {
    sensitiveProperties = {
      ...sensitiveProperties,
      transaction_approval_amount_vs_balance_ratio:
        transactionApprovalAmountVsBalanceRatio,
      transaction_approval_amount_vs_proposed_ratio:
        transactionApprovalAmountVsProposedRatio,
    };
  }

  return { properties, sensitiveProperties };
}

// TODO: Replace `any` with type
// eslint-disable-next-line @typescript-eslint/no-explicit-any
function getGasValuesInGWEI(gasParams: Record<string, any>) {
  // TODO: Replace `any` with type
  // eslint-disable-next-line @typescript-eslint/no-explicit-any
  const gasValuesInGwei = {} as Record<string, any>;
  for (const param in gasParams) {
    if (isHexString(gasParams[param])) {
      gasValuesInGwei[param] = hexWEIToDecGWEI(gasParams[param]);
    } else {
      gasValuesInGwei[param] = gasParams[param];
    }
  }
  return gasValuesInGwei;
}

function getTransactionCompletionTime(submittedTime: number) {
  return Math.round((Date.now() - submittedTime) / 1000).toString();
}

/**
 * The allowance amount in relation to the dapp proposed amount for specific token
 *
 * @param transactionApprovalAmountType - The transaction approval amount type
 * @param originalApprovalAmount - The original approval amount is the originally dapp proposed token amount
 * @param finalApprovalAmount - The final approval amount is the chosen amount which will be the same as the
 * originally dapp proposed token amount if the user does not edit the amount or will be a custom token amount set by the user
 */
function allowanceAmountInRelationToDappProposedValue(
  transactionApprovalAmountType?: TransactionApprovalAmountType,
  originalApprovalAmount?: string,
  finalApprovalAmount?: string,
) {
  if (
    transactionApprovalAmountType === TransactionApprovalAmountType.custom &&
    originalApprovalAmount &&
    finalApprovalAmount
  ) {
    return `${new BigNumber(originalApprovalAmount, 10)
      .div(finalApprovalAmount, 10)
      .times(100)
      .round(2)}`;
  }
  return null;
}

/**
 * The allowance amount in relation to the balance for that specific token
 *
 * @param transactionApprovalAmountType - The transaction approval amount type
 * @param dappProposedTokenAmount - The dapp proposed token amount
 * @param currentTokenBalance - The balance of the token that is being send
 */
function allowanceAmountInRelationToTokenBalance(
  transactionApprovalAmountType?: TransactionApprovalAmountType,
  dappProposedTokenAmount?: string,
  currentTokenBalance?: string,
) {
  if (
    (transactionApprovalAmountType === TransactionApprovalAmountType.custom ||
      transactionApprovalAmountType ===
        TransactionApprovalAmountType.dappProposed) &&
    dappProposedTokenAmount &&
    currentTokenBalance
  ) {
    return `${new BigNumber(dappProposedTokenAmount, 16)
      .div(currentTokenBalance, 10)
      .times(100)
      .round(2)}`;
  }
  return null;
}<|MERGE_RESOLUTION|>--- conflicted
+++ resolved
@@ -102,10 +102,6 @@
     txhash: string | undefined,
   ) => SmartTransaction;
   getRedesignedTransactionsEnabled: () => boolean;
-<<<<<<< HEAD
-  getRedesignedConfirmationsEnabled: () => boolean;
-=======
->>>>>>> ad7a5462
   getMethodData: (data: string) => Promise<{ name: string }>;
   getIsRedesignedConfirmationsDeveloperEnabled: () => boolean;
   getIsConfirmationAdvancedDetailsOpen: () => boolean;
@@ -1014,11 +1010,6 @@
     transactionMetricsRequest.getRedesignedTransactionsEnabled();
 
   if (
-<<<<<<< HEAD
-    (isRedesignedConfirmationsDeveloperSettingEnabled ||
-      isRedesignedTransactionsUserSettingEnabled) &&
-    REDESIGN_TRANSACTION_TYPES.includes(transactionMeta.type as TransactionType)
-=======
     (isRedesignedConfirmationsDeveloperSettingEnabled &&
       REDESIGN_DEV_TRANSACTION_TYPES.includes(
         transactionMeta.type as TransactionType,
@@ -1027,7 +1018,6 @@
       REDESIGN_USER_TRANSACTION_TYPES.includes(
         transactionMeta.type as TransactionType,
       ))
->>>>>>> ad7a5462
   ) {
     uiCustomizations.push(
       MetaMetricsEventUiCustomization.RedesignedConfirmation,
