import { errorCodes } from 'eth-rpc-errors';
import { detectSIWE } from '@metamask/controller-utils';
import { MESSAGE_TYPE } from '../../../shared/constants/app';
import {
  MetaMetricsEventCategory,
  MetaMetricsEventName,
  MetaMetricsEventUiCustomization,
} from '../../../shared/constants/metametrics';
import { SECOND } from '../../../shared/constants/time';
import {
  BlockaidReason,
  BlockaidResultType,
} from '../../../shared/constants/security-provider';
import createRPCMethodTrackingMiddleware from './createRPCMethodTrackingMiddleware';

const trackEvent = jest.fn();
const metricsState = { participateInMetaMetrics: null };
const getMetricsState = () => metricsState;

const appStateController = {
  store: {
    getState: () => ({
      signatureSecurityAlertResponses: {
        1: {
          result_type: BlockaidResultType.Malicious,
          reason: BlockaidReason.maliciousDomain,
        },
      },
    }),
  },
  getSignatureSecurityAlertResponse: (id) => {
    return appStateController.store.getState().signatureSecurityAlertResponses[
      id
    ];
  },
};

const createHandler = (opts) =>
  createRPCMethodTrackingMiddleware({
    trackEvent,
    getMetricsState,
    rateLimitTimeout: 1000,
    rateLimitSamplePercent: 0.1,
    globalRateLimitTimeout: 0,
    globalRateLimitMaxAmount: 0,
    appStateController,
<<<<<<< HEAD
=======
    isConfirmationRedesignEnabled: () => false,
>>>>>>> ee3841d8
    ...opts,
  });

function getNext(timeout = 500) {
  let deferred;
  const promise = new Promise((resolve) => {
    deferred = {
      resolve,
    };
  });
  const cb = () => deferred.resolve();
  let triggerNext;
  setTimeout(() => {
    deferred.resolve();
  }, timeout);
  return {
    executeMiddlewareStack: async () => {
      if (triggerNext) {
        triggerNext(() => cb());
      }
      return await deferred.resolve();
    },
    promise,
    next: (postReqHandler) => {
      triggerNext = postReqHandler;
    },
  };
}

const waitForSeconds = async (seconds) =>
  await new Promise((resolve) => setTimeout(resolve, SECOND * seconds));

jest.mock('@metamask/controller-utils', () => {
  const actual = jest.requireActual('@metamask/controller-utils');

  return {
    ...actual,
    detectSIWE: jest.fn().mockImplementation(() => {
      return { isSIWEMessage: false };
    }),
  };
});

describe('createRPCMethodTrackingMiddleware', () => {
  afterEach(() => {
    jest.resetAllMocks();
    metricsState.participateInMetaMetrics = null;
  });

  describe('before participateInMetaMetrics is set', () => {
    it('should not track an event for a signature request', async () => {
      const req = {
        method: MESSAGE_TYPE.ETH_SIGN,
        origin: 'some.dapp',
      };

      const res = {
        error: null,
      };
      const { executeMiddlewareStack, next } = getNext();
      const handler = createHandler();
      handler(req, res, next);
      await executeMiddlewareStack();
      expect(trackEvent).not.toHaveBeenCalled();
    });
  });

  describe('participateInMetaMetrics is set to false', () => {
    beforeEach(() => {
      metricsState.participateInMetaMetrics = false;
    });

    it('should not track an event for a signature request', async () => {
      const req = {
        method: MESSAGE_TYPE.ETH_SIGN,
        origin: 'some.dapp',
      };

      const res = {
        error: null,
      };
      const { executeMiddlewareStack, next } = getNext();
      const handler = createHandler();
      handler(req, res, next);
      await executeMiddlewareStack();
      expect(trackEvent).not.toHaveBeenCalled();
    });
  });

  describe('participateInMetaMetrics is set to true', () => {
    beforeEach(() => {
      metricsState.participateInMetaMetrics = true;
    });

    it(`should immediately track a ${MetaMetricsEventName.SignatureRequested} event`, async () => {
      const req = {
        method: MESSAGE_TYPE.ETH_SIGN,
        origin: 'some.dapp',
        securityAlertResponse: {
          result_type: BlockaidResultType.Malicious,
          reason: BlockaidReason.maliciousDomain,
          securityAlertId: 1,
        },
      };

      const res = {
        error: null,
      };
      const { next } = getNext();
      const handler = createHandler();
      await handler(req, res, next);
      expect(trackEvent).toHaveBeenCalledTimes(1);
      expect(trackEvent.mock.calls[0][0]).toMatchObject({
        category: MetaMetricsEventCategory.InpageProvider,
        event: MetaMetricsEventName.SignatureRequested,
        properties: {
          signature_type: MESSAGE_TYPE.ETH_SIGN,
          security_alert_response: BlockaidResultType.Malicious,
          security_alert_reason: BlockaidReason.maliciousDomain,
        },
        referrer: { url: 'some.dapp' },
      });
    });

    it(`should track an event with correct blockaid parameters when providerRequestsCount is provided`, async () => {
      const req = {
        method: MESSAGE_TYPE.ETH_SIGN,
        origin: 'some.dapp',
        securityAlertResponse: {
          result_type: BlockaidResultType.Malicious,
          reason: BlockaidReason.maliciousDomain,
          providerRequestsCount: {
            eth_call: 5,
            eth_getCode: 3,
          },
          securityAlertId: 1,
        },
      };

      const res = {
        error: null,
      };
      const { next } = getNext();
      const handler = createHandler();
      await handler(req, res, next);
      expect(trackEvent).toHaveBeenCalledTimes(1);
      /**
       * TODO:
       * toMatchObject matches even if the matched object does not contain some of the properties of the expected object
       * I'm not sure why toMatchObject is used but we should probably check the other tests in this file for correctness in
       * another PR.
       *
       */
      expect(trackEvent.mock.calls[0][0]).toStrictEqual({
        category: MetaMetricsEventCategory.InpageProvider,
        event: MetaMetricsEventName.SignatureRequested,
        properties: {
          signature_type: MESSAGE_TYPE.ETH_SIGN,
          security_alert_response: BlockaidResultType.Malicious,
          security_alert_reason: BlockaidReason.maliciousDomain,
          ppom_eth_call_count: 5,
          ppom_eth_getCode_count: 3,
        },
        referrer: { url: 'some.dapp' },
      });
    });

    it(`should track a ${MetaMetricsEventName.SignatureApproved} event if the user approves`, async () => {
      const req = {
        method: MESSAGE_TYPE.ETH_SIGN_TYPED_DATA_V4,
        origin: 'some.dapp',
      };

      const res = {
        error: null,
      };
      const { next, executeMiddlewareStack } = getNext();
      const handler = createHandler();
      await handler(req, res, next);
      await executeMiddlewareStack();
      expect(trackEvent).toHaveBeenCalledTimes(2);
      expect(trackEvent.mock.calls[1][0]).toMatchObject({
        category: MetaMetricsEventCategory.InpageProvider,
        event: MetaMetricsEventName.SignatureApproved,
        properties: {
          signature_type: MESSAGE_TYPE.ETH_SIGN_TYPED_DATA_V4,
        },
        referrer: { url: 'some.dapp' },
      });
    });

    it(`should track a ${MetaMetricsEventName.SignatureRejected} event if the user approves`, async () => {
      const req = {
        method: MESSAGE_TYPE.PERSONAL_SIGN,
        origin: 'some.dapp',
      };

      const res = {
        error: { code: errorCodes.provider.userRejectedRequest },
      };
      const { next, executeMiddlewareStack } = getNext();
      const handler = createHandler();
      await handler(req, res, next);
      await executeMiddlewareStack();
      expect(trackEvent).toHaveBeenCalledTimes(2);
      expect(trackEvent.mock.calls[1][0]).toMatchObject({
        category: MetaMetricsEventCategory.InpageProvider,
        event: MetaMetricsEventName.SignatureRejected,
        properties: {
          signature_type: MESSAGE_TYPE.PERSONAL_SIGN,
        },
        referrer: { url: 'some.dapp' },
      });
    });

    it(`should track a ${MetaMetricsEventName.PermissionsApproved} event if the user approves`, async () => {
      const req = {
        method: MESSAGE_TYPE.ETH_REQUEST_ACCOUNTS,
        origin: 'some.dapp',
      };

      const res = {};
      const { next, executeMiddlewareStack } = getNext();
      const handler = createHandler();
      await handler(req, res, next);
      await executeMiddlewareStack();
      expect(trackEvent).toHaveBeenCalledTimes(2);
      expect(trackEvent.mock.calls[1][0]).toMatchObject({
        category: MetaMetricsEventCategory.InpageProvider,
        event: MetaMetricsEventName.PermissionsApproved,
        properties: { method: MESSAGE_TYPE.ETH_REQUEST_ACCOUNTS },
        referrer: { url: 'some.dapp' },
      });
    });

    it(`should never track blocked methods such as ${MESSAGE_TYPE.GET_PROVIDER_STATE}`, () => {
      const req = {
        method: MESSAGE_TYPE.GET_PROVIDER_STATE,
        origin: 'www.notadapp.com',
      };

      const res = {
        error: null,
      };
      const { next, executeMiddlewareStack } = getNext();
      const handler = createHandler();
      handler(req, res, next);
      expect(trackEvent).not.toHaveBeenCalled();
      executeMiddlewareStack();
    });

    describe('events rated limited by timeout', () => {
      it.each([
        ['wallet_requestPermissions', 2],
        ['eth_requestAccounts', 2],
      ])(
        `should only track '%s' events while the timeout rate limit is not active`,
        async (method, eventsTrackedPerRequest) => {
          const req = {
            method,
            origin: 'some.dapp',
          };

          const res = {
            error: null,
          };

          const handler = createHandler();

          let callCount = 0;
          while (callCount < 3) {
            callCount += 1;
            const { next, executeMiddlewareStack } = getNext();
            handler(req, res, next);
            await executeMiddlewareStack();
            if (callCount !== 3) {
              await waitForSeconds(0.6);
            }
          }

          const expectedNumberOfCalls = 2 * eventsTrackedPerRequest;
          expect(trackEvent).toHaveBeenCalledTimes(expectedNumberOfCalls);
          trackEvent.mock.calls.forEach((call) => {
            expect(call[0].properties.method).toBe(method);
          });
        },
      );
    });

    describe('events rated limited by random', () => {
      beforeEach(() => {
        jest
          .spyOn(Math, 'random')
          .mockReturnValueOnce(0) // not rate limited
          .mockReturnValueOnce(0.09) // not rate limited
          .mockReturnValueOnce(0.1) // rate limited
          .mockReturnValueOnce(0.11) // rate limited
          .mockReturnValueOnce(1); // rate limited
      });
      afterEach(() => {
        jest.spyOn(Math, 'random').mockRestore();
      });
      it.each([
        ['any_method_without_rate_limit_type_set', 1],
        ['eth_getBalance', 1],
      ])(
        `should only track a random percentage of '%s' events`,
        async (method, eventsTrackedPerRequest) => {
          const req = {
            method,
            origin: 'some.dapp',
          };

          const res = {
            error: null,
          };

          const handler = createHandler();

          let callCount = 0;
          while (callCount < 5) {
            callCount += 1;
            const { next, executeMiddlewareStack } = getNext();
            handler(req, res, next);
            await executeMiddlewareStack();
          }

          const expectedNumberOfCalls = 2 * eventsTrackedPerRequest;
          expect(trackEvent).toHaveBeenCalledTimes(expectedNumberOfCalls);
          trackEvent.mock.calls.forEach((call) => {
            expect(call[0].properties.method).toBe(method);
          });
        },
      );
    });
<<<<<<< HEAD

    describe('events rated globally rate limited', () => {
      it('should only track events if the global rate limit has not been hit', async () => {
        const req = {
          method: 'some_method_rate_limited_by_sample',
          origin: 'some.dapp',
        };

        const res = {
          error: null,
        };

        const handler = createHandler({
          rateLimitSamplePercent: 1, // track every event for this spec
          globalRateLimitTimeout: 1000,
          globalRateLimitMaxAmount: 3,
        });

        let callCount = 0;
        while (callCount < 4) {
          callCount += 1;
          const { next, executeMiddlewareStack } = getNext();
          handler(req, res, next);
          await executeMiddlewareStack();
          if (callCount !== 4) {
            await waitForSeconds(0.6);
          }
        }

        expect(trackEvent).toHaveBeenCalledTimes(3);
        trackEvent.mock.calls.forEach((call) => {
          expect(call[0].properties.method).toBe(
            'some_method_rate_limited_by_sample',
          );
        });
=======

    describe('events rated globally rate limited', () => {
      it('should only track events if the global rate limit has not been hit', async () => {
        const req = {
          method: 'some_method_rate_limited_by_sample',
          origin: 'some.dapp',
        };

        const res = {
          error: null,
        };

        const handler = createHandler({
          rateLimitSamplePercent: 1, // track every event for this spec
          globalRateLimitTimeout: 1000,
          globalRateLimitMaxAmount: 3,
        });

        let callCount = 0;
        while (callCount < 4) {
          callCount += 1;
          const { next, executeMiddlewareStack } = getNext();
          handler(req, res, next);
          await executeMiddlewareStack();
          if (callCount !== 4) {
            await waitForSeconds(0.6);
          }
        }

        expect(trackEvent).toHaveBeenCalledTimes(3);
        trackEvent.mock.calls.forEach((call) => {
          expect(call[0].properties.method).toBe(
            'some_method_rate_limited_by_sample',
          );
        });
      });
    });

    it('should track Confirmation Redesign through ui_customizations prop if enabled', async () => {
      const req = {
        method: MESSAGE_TYPE.PERSONAL_SIGN,
        origin: 'some.dapp',
      };
      const res = {
        error: null,
      };
      const { next, executeMiddlewareStack } = getNext();
      const handler = createHandler({
        isConfirmationRedesignEnabled: () => true,
      });

      await handler(req, res, next);
      await executeMiddlewareStack();

      expect(trackEvent).toHaveBeenCalledTimes(2);

      expect(trackEvent.mock.calls[1][0]).toMatchObject({
        category: MetaMetricsEventCategory.InpageProvider,
        event: MetaMetricsEventName.SignatureApproved,
        properties: {
          signature_type: MESSAGE_TYPE.PERSONAL_SIGN,
          ui_customizations: [
            MetaMetricsEventUiCustomization.RedesignedConfirmation,
          ],
        },
        referrer: { url: 'some.dapp' },
      });
    });

    it('should not track Confirmation Redesign through ui_customizations prop if not enabled', async () => {
      const req = {
        method: MESSAGE_TYPE.PERSONAL_SIGN,
        origin: 'some.dapp',
      };
      const res = {
        error: null,
      };
      const { next, executeMiddlewareStack } = getNext();
      const handler = createHandler();

      await handler(req, res, next);
      await executeMiddlewareStack();

      expect(trackEvent).toHaveBeenCalledTimes(2);

      expect(trackEvent.mock.calls[1][0]).toMatchObject({
        category: MetaMetricsEventCategory.InpageProvider,
        event: MetaMetricsEventName.SignatureApproved,
        properties: {
          signature_type: MESSAGE_TYPE.PERSONAL_SIGN,
        },
        referrer: { url: 'some.dapp' },
>>>>>>> ee3841d8
      });
    });

    it('should track Sign-in With Ethereum (SIWE) message if detected', async () => {
      const req = {
        method: MESSAGE_TYPE.PERSONAL_SIGN,
        origin: 'some.dapp',
      };
      const res = {
        error: null,
      };
      const { next, executeMiddlewareStack } = getNext();
      const handler = createHandler();

      detectSIWE.mockImplementation(() => {
        return { isSIWEMessage: true };
      });

      await handler(req, res, next);
      await executeMiddlewareStack();

      expect(trackEvent).toHaveBeenCalledTimes(2);

      expect(trackEvent.mock.calls[1][0]).toMatchObject({
        category: MetaMetricsEventCategory.InpageProvider,
        event: MetaMetricsEventName.SignatureApproved,
        properties: {
          signature_type: MESSAGE_TYPE.PERSONAL_SIGN,
          ui_customizations: [MetaMetricsEventUiCustomization.Siwe],
        },
        referrer: { url: 'some.dapp' },
      });
    });

    describe(`when '${MESSAGE_TYPE.ETH_SIGN}' is disabled in advanced settings`, () => {
      it(`should track ${MetaMetricsEventName.SignatureFailed} and include error property`, async () => {
        const mockError = { code: errorCodes.rpc.methodNotFound };
        const req = {
          method: MESSAGE_TYPE.ETH_SIGN,
          origin: 'some.dapp',
        };
        const res = {
          error: mockError,
        };
        const { next, executeMiddlewareStack } = getNext();
        const handler = createHandler();

        await handler(req, res, next);
        await executeMiddlewareStack();

        expect(trackEvent).toHaveBeenCalledTimes(2);

        expect(trackEvent.mock.calls[1][0]).toMatchObject({
          category: MetaMetricsEventCategory.InpageProvider,
          event: MetaMetricsEventName.SignatureFailed,
          properties: {
            signature_type: MESSAGE_TYPE.ETH_SIGN,
            error: mockError,
          },
          referrer: { url: 'some.dapp' },
        });
      });
    });

    describe('when request is flagged as safe by security provider', () => {
      it(`should immediately track a ${MetaMetricsEventName.SignatureRequested} event`, async () => {
        const req = {
          method: MESSAGE_TYPE.ETH_SIGN,
          origin: 'some.dapp',
        };
        const res = {
          error: null,
        };
        const { next } = getNext();
        const handler = createHandler();

        await handler(req, res, next);

        expect(trackEvent).toHaveBeenCalledTimes(1);
        expect(trackEvent.mock.calls[0][0]).toMatchObject({
          category: MetaMetricsEventCategory.InpageProvider,
          event: MetaMetricsEventName.SignatureRequested,
          properties: {
            signature_type: MESSAGE_TYPE.ETH_SIGN,
          },
          referrer: { url: 'some.dapp' },
        });
      });
    });

    it.each([
      ['no params', 'method_without_transform', {}, undefined],
      [
        'no params',
        'eth_call',
        [
          {
            accessList: [],
            blobVersionedHashes: [],
            blobs: [],
            to: null,
          },
          null,
        ],
        undefined,
      ],
      ['no params', 'eth_sandRawTransaction', ['0xdeadbeef'], undefined],
      [
        'no params',
        'eth_sendTransaction',
        {
          to: '0x1',
          from: '0x2',
          gas: '0x3',
          gasPrice: '0x4',
          value: '0x5',
          data: '0xdeadbeef',
          maxPriorityFeePerGas: '0x6',
          maxFeePerGas: '0x7',
        },
        undefined,
      ],
      [
        'only the type param',
        'wallet_watchAsset',
        {
          type: 'ERC20',
          options: {
            address: '0xb60e8dd61c5d32be8058bb8eb970870f07233155',
            symbol: 'FOO',
            decimals: 18,
            image: 'https://foo.io/token-image.svg',
          },
        },
        { type: 'ERC20' },
      ],
    ])(
      `should include %s in the '%s' tracked events params property`,
      async (_, method, params, expected) => {
        const req = {
          method,
          origin: 'some.dapp',
          params,
        };

        const res = {
          error: null,
        };

        const { next } = getNext();
        const handler = createHandler({ rateLimitSamplePercent: 1 });

        await handler(req, res, next);

        expect(trackEvent).toHaveBeenCalledTimes(1);
        expect(trackEvent.mock.calls[0][0].properties.params).toStrictEqual(
          expected,
        );
      },
    );
  });
});<|MERGE_RESOLUTION|>--- conflicted
+++ resolved
@@ -44,10 +44,7 @@
     globalRateLimitTimeout: 0,
     globalRateLimitMaxAmount: 0,
     appStateController,
-<<<<<<< HEAD
-=======
     isConfirmationRedesignEnabled: () => false,
->>>>>>> ee3841d8
     ...opts,
   });
 
@@ -383,7 +380,6 @@
         },
       );
     });
-<<<<<<< HEAD
 
     describe('events rated globally rate limited', () => {
       it('should only track events if the global rate limit has not been hit', async () => {
@@ -419,42 +415,6 @@
             'some_method_rate_limited_by_sample',
           );
         });
-=======
-
-    describe('events rated globally rate limited', () => {
-      it('should only track events if the global rate limit has not been hit', async () => {
-        const req = {
-          method: 'some_method_rate_limited_by_sample',
-          origin: 'some.dapp',
-        };
-
-        const res = {
-          error: null,
-        };
-
-        const handler = createHandler({
-          rateLimitSamplePercent: 1, // track every event for this spec
-          globalRateLimitTimeout: 1000,
-          globalRateLimitMaxAmount: 3,
-        });
-
-        let callCount = 0;
-        while (callCount < 4) {
-          callCount += 1;
-          const { next, executeMiddlewareStack } = getNext();
-          handler(req, res, next);
-          await executeMiddlewareStack();
-          if (callCount !== 4) {
-            await waitForSeconds(0.6);
-          }
-        }
-
-        expect(trackEvent).toHaveBeenCalledTimes(3);
-        trackEvent.mock.calls.forEach((call) => {
-          expect(call[0].properties.method).toBe(
-            'some_method_rate_limited_by_sample',
-          );
-        });
       });
     });
 
@@ -512,7 +472,6 @@
           signature_type: MESSAGE_TYPE.PERSONAL_SIGN,
         },
         referrer: { url: 'some.dapp' },
->>>>>>> ee3841d8
       });
     });
 
