import { errorCodes } from 'eth-rpc-errors';
import { MESSAGE_TYPE } from '../../../shared/constants/app';
import {
  MetaMetricsEventName,
  MetaMetricsEventUiCustomization,
} from '../../../shared/constants/metametrics';
import { SECOND } from '../../../shared/constants/time';
import { detectSIWE } from '../../../shared/modules/siwe';
import createRPCMethodTrackingMiddleware from './createRPCMethodTrackingMiddleware';

const trackEvent = jest.fn();
const metricsState = { participateInMetaMetrics: null };
const getMetricsState = () => metricsState;

let flagAsDangerous = 0;

const securityProviderRequest = () => {
  return {
    flagAsDangerous,
  };
};

const handler = createRPCMethodTrackingMiddleware({
  trackEvent,
  getMetricsState,
  rateLimitSeconds: 1,
  securityProviderRequest,
});

function getNext(timeout = 500) {
  let deferred;
  const promise = new Promise((resolve) => {
    deferred = {
      resolve,
    };
  });
  const cb = () => deferred.resolve();
  let triggerNext;
  setTimeout(() => {
    deferred.resolve();
  }, timeout);
  return {
    executeMiddlewareStack: async () => {
      if (triggerNext) {
        triggerNext(() => cb());
      }
      return await deferred.resolve();
    },
    promise,
    next: (postReqHandler) => {
      triggerNext = postReqHandler;
    },
  };
}

const waitForSeconds = async (seconds) =>
  await new Promise((resolve) => setTimeout(resolve, SECOND * seconds));

jest.mock('../../../shared/modules/siwe', () => ({
  detectSIWE: jest.fn().mockImplementation(() => {
    return { isSIWEMessage: false };
  }),
}));

describe('createRPCMethodTrackingMiddleware', () => {
  afterEach(() => {
    jest.resetAllMocks();
    metricsState.participateInMetaMetrics = null;
  });

  describe('before participateInMetaMetrics is set', () => {
    it('should not track an event for a signature request', async () => {
      const req = {
        method: MESSAGE_TYPE.ETH_SIGN,
        origin: 'some.dapp',
      };

      const res = {
        error: null,
      };
      const { executeMiddlewareStack, next } = getNext();
      handler(req, res, next);
      await executeMiddlewareStack();
      expect(trackEvent).not.toHaveBeenCalled();
    });
  });

  describe('participateInMetaMetrics is set to false', () => {
    beforeEach(() => {
      metricsState.participateInMetaMetrics = false;
    });

    it('should not track an event for a signature request', async () => {
      const req = {
        method: MESSAGE_TYPE.ETH_SIGN,
        origin: 'some.dapp',
      };

      const res = {
        error: null,
      };
      const { executeMiddlewareStack, next } = getNext();
      handler(req, res, next);
      await executeMiddlewareStack();
      expect(trackEvent).not.toHaveBeenCalled();
    });
  });

  describe('participateInMetaMetrics is set to true', () => {
    beforeEach(() => {
      metricsState.participateInMetaMetrics = true;
    });

<<<<<<< HEAD
    it(`should immediately track a ${EVENT_NAMES.SIGNATURE_REQUESTED} event`, async () => {
=======
    it(`should immediately track a ${MetaMetricsEventName.SignatureRequested} event`, async () => {
>>>>>>> 4b271868
      const req = {
        method: MESSAGE_TYPE.ETH_SIGN,
        origin: 'some.dapp',
      };

      const res = {
        error: null,
      };
      const { next } = getNext();
      await handler(req, res, next);
      expect(trackEvent).toHaveBeenCalledTimes(1);
      expect(trackEvent.mock.calls[0][0]).toMatchObject({
        category: 'inpage_provider',
<<<<<<< HEAD
        event: EVENT_NAMES.SIGNATURE_REQUESTED,
=======
        event: MetaMetricsEventName.SignatureRequested,
>>>>>>> 4b271868
        properties: {
          signature_type: MESSAGE_TYPE.ETH_SIGN,
        },
        referrer: { url: 'some.dapp' },
      });
    });

    it(`should track a ${MetaMetricsEventName.SignatureApproved} event if the user approves`, async () => {
      const req = {
        method: MESSAGE_TYPE.ETH_SIGN_TYPED_DATA_V4,
        origin: 'some.dapp',
      };

      const res = {
        error: null,
      };
      const { next, executeMiddlewareStack } = getNext();
      await handler(req, res, next);
      await executeMiddlewareStack();
      expect(trackEvent).toHaveBeenCalledTimes(2);
      expect(trackEvent.mock.calls[1][0]).toMatchObject({
        category: 'inpage_provider',
<<<<<<< HEAD
        event: EVENT_NAMES.SIGNATURE_APPROVED,
=======
        event: MetaMetricsEventName.SignatureApproved,
>>>>>>> 4b271868
        properties: {
          signature_type: MESSAGE_TYPE.ETH_SIGN_TYPED_DATA_V4,
        },
        referrer: { url: 'some.dapp' },
      });
    });

    it(`should track a ${MetaMetricsEventName.SignatureRejected} event if the user approves`, async () => {
      const req = {
        method: MESSAGE_TYPE.PERSONAL_SIGN,
        origin: 'some.dapp',
      };

      const res = {
        error: { code: errorCodes.provider.userRejectedRequest },
      };
      const { next, executeMiddlewareStack } = getNext();
      await handler(req, res, next);
      await executeMiddlewareStack();
      expect(trackEvent).toHaveBeenCalledTimes(2);
      expect(trackEvent.mock.calls[1][0]).toMatchObject({
        category: 'inpage_provider',
<<<<<<< HEAD
        event: EVENT_NAMES.SIGNATURE_REJECTED,
=======
        event: MetaMetricsEventName.SignatureRejected,
>>>>>>> 4b271868
        properties: {
          signature_type: MESSAGE_TYPE.PERSONAL_SIGN,
        },
        referrer: { url: 'some.dapp' },
      });
    });

    it(`should track a ${MetaMetricsEventName.PermissionsApproved} event if the user approves`, async () => {
      const req = {
        method: MESSAGE_TYPE.ETH_REQUEST_ACCOUNTS,
        origin: 'some.dapp',
      };

      const res = {};
      const { next, executeMiddlewareStack } = getNext();
      await handler(req, res, next);
      await executeMiddlewareStack();
      expect(trackEvent).toHaveBeenCalledTimes(2);
      expect(trackEvent.mock.calls[1][0]).toMatchObject({
        category: 'inpage_provider',
        event: MetaMetricsEventName.PermissionsApproved,
        properties: { method: MESSAGE_TYPE.ETH_REQUEST_ACCOUNTS },
        referrer: { url: 'some.dapp' },
      });
    });

    it(`should never track blocked methods such as ${MESSAGE_TYPE.GET_PROVIDER_STATE}`, () => {
      const req = {
        method: MESSAGE_TYPE.GET_PROVIDER_STATE,
        origin: 'www.notadapp.com',
      };

      const res = {
        error: null,
      };
      const { next, executeMiddlewareStack } = getNext();
      handler(req, res, next);
      expect(trackEvent).not.toHaveBeenCalled();
      executeMiddlewareStack();
    });

    it(`should only track events when not rate limited`, async () => {
      const req = {
        method: 'eth_chainId',
        origin: 'some.dapp',
      };

      const res = {
        error: null,
      };

      let callCount = 0;

      while (callCount < 3) {
        callCount += 1;
        const { next, executeMiddlewareStack } = getNext();
        handler(req, res, next);
        await executeMiddlewareStack();
        if (callCount !== 3) {
          await waitForSeconds(0.6);
        }
      }

      expect(trackEvent).toHaveBeenCalledTimes(2);
      expect(trackEvent.mock.calls[0][0].properties.method).toBe('eth_chainId');
      expect(trackEvent.mock.calls[1][0].properties.method).toBe('eth_chainId');
    });

<<<<<<< HEAD
    describe(`when '${MESSAGE_TYPE.ETH_SIGN}' is disabled in advanced settings`, () => {
      it(`should track ${EVENT_NAMES.SIGNATURE_FAILED} and include error property`, async () => {
=======
    it('should track Sign-in With Ethereum (SIWE) message if detected', async () => {
      const req = {
        method: MESSAGE_TYPE.PERSONAL_SIGN,
        origin: 'some.dapp',
      };
      const res = {
        error: null,
      };
      const { next, executeMiddlewareStack } = getNext();

      detectSIWE.mockImplementation(() => {
        return { isSIWEMessage: true };
      });

      await handler(req, res, next);
      await executeMiddlewareStack();

      expect(trackEvent).toHaveBeenCalledTimes(2);

      expect(trackEvent.mock.calls[1][0]).toMatchObject({
        category: 'inpage_provider',
        event: MetaMetricsEventName.SignatureApproved,
        properties: {
          signature_type: MESSAGE_TYPE.PERSONAL_SIGN,
          ui_customizations: [MetaMetricsEventUiCustomization.Siwe],
        },
        referrer: { url: 'some.dapp' },
      });
    });

    describe(`when '${MESSAGE_TYPE.ETH_SIGN}' is disabled in advanced settings`, () => {
      it(`should track ${MetaMetricsEventName.SignatureFailed} and include error property`, async () => {
>>>>>>> 4b271868
        const mockError = { code: errorCodes.rpc.methodNotFound };
        const req = {
          method: MESSAGE_TYPE.ETH_SIGN,
          origin: 'some.dapp',
        };
        const res = {
          error: mockError,
        };
        const { next, executeMiddlewareStack } = getNext();

        await handler(req, res, next);
        await executeMiddlewareStack();

        expect(trackEvent).toHaveBeenCalledTimes(2);

        expect(trackEvent.mock.calls[1][0]).toMatchObject({
          category: 'inpage_provider',
<<<<<<< HEAD
          event: EVENT_NAMES.SIGNATURE_FAILED,
=======
          event: MetaMetricsEventName.SignatureFailed,
>>>>>>> 4b271868
          properties: {
            signature_type: MESSAGE_TYPE.ETH_SIGN,
            error: mockError,
          },
          referrer: { url: 'some.dapp' },
        });
      });
    });
<<<<<<< HEAD
  });

  describe('participateInMetaMetrics is set to true with a request flagged as safe', () => {
    beforeEach(() => {
      metricsState.participateInMetaMetrics = true;
    });

    it(`should immediately track a ${EVENT_NAMES.SIGNATURE_REQUESTED} event which is flagged as safe`, async () => {
      const req = {
        method: MESSAGE_TYPE.ETH_SIGN,
        origin: 'some.dapp',
      };

      const res = {
        error: null,
      };
      const { next } = getNext();
      await handler(req, res, next);
      expect(trackEvent).toHaveBeenCalledTimes(1);
      expect(trackEvent.mock.calls[0][0]).toMatchObject({
        category: 'inpage_provider',
        event: EVENT_NAMES.SIGNATURE_REQUESTED,
        properties: {
          signature_type: MESSAGE_TYPE.ETH_SIGN,
          ui_customizations: null,
        },
        referrer: { url: 'some.dapp' },
      });
    });
  });

  describe('participateInMetaMetrics is set to true with a request flagged as malicious', () => {
    beforeEach(() => {
      metricsState.participateInMetaMetrics = true;
      flagAsDangerous = 1;
    });

    it(`should immediately track a ${EVENT_NAMES.SIGNATURE_REQUESTED} event which is flagged as malicious`, async () => {
      const req = {
        method: MESSAGE_TYPE.ETH_SIGN,
        origin: 'some.dapp',
      };

      const res = {
        error: null,
      };
      const { next } = getNext();
      await handler(req, res, next);
      expect(trackEvent).toHaveBeenCalledTimes(1);
      expect(trackEvent.mock.calls[0][0]).toMatchObject({
        category: 'inpage_provider',
        event: EVENT_NAMES.SIGNATURE_REQUESTED,
        properties: {
          signature_type: MESSAGE_TYPE.ETH_SIGN,
          ui_customizations: ['flagged_as_malicious'],
        },
        referrer: { url: 'some.dapp' },
      });
    });
  });

  describe('participateInMetaMetrics is set to true with a request flagged as safety unknown', () => {
    beforeEach(() => {
      metricsState.participateInMetaMetrics = true;
      flagAsDangerous = 2;
    });

    it(`should immediately track a ${EVENT_NAMES.SIGNATURE_REQUESTED} event which is flagged as safety unknown`, async () => {
      const req = {
        method: MESSAGE_TYPE.ETH_SIGN,
        origin: 'some.dapp',
      };

      const res = {
        error: null,
      };
      const { next } = getNext();
      await handler(req, res, next);
      expect(trackEvent).toHaveBeenCalledTimes(1);
      expect(trackEvent.mock.calls[0][0]).toMatchObject({
        category: 'inpage_provider',
        event: EVENT_NAMES.SIGNATURE_REQUESTED,
        properties: {
          signature_type: MESSAGE_TYPE.ETH_SIGN,
          ui_customizations: ['flagged_as_safety_unknown'],
        },
        referrer: { url: 'some.dapp' },
=======

    describe('when request is flagged as safe by security provider', () => {
      it(`should immediately track a ${MetaMetricsEventName.SignatureRequested} event`, async () => {
        const req = {
          method: MESSAGE_TYPE.ETH_SIGN,
          origin: 'some.dapp',
        };
        const res = {
          error: null,
        };
        const { next } = getNext();

        await handler(req, res, next);

        expect(trackEvent).toHaveBeenCalledTimes(1);
        expect(trackEvent.mock.calls[0][0]).toMatchObject({
          category: 'inpage_provider',
          event: MetaMetricsEventName.SignatureRequested,
          properties: {
            signature_type: MESSAGE_TYPE.ETH_SIGN,
          },
          referrer: { url: 'some.dapp' },
        });
      });
    });

    describe('when request is flagged as malicious by security provider', () => {
      beforeEach(() => {
        flagAsDangerous = 1;
      });

      it(`should immediately track a ${MetaMetricsEventName.SignatureRequested} event which is flagged as malicious`, async () => {
        const req = {
          method: MESSAGE_TYPE.ETH_SIGN,
          origin: 'some.dapp',
        };
        const res = {
          error: null,
        };
        const { next } = getNext();

        await handler(req, res, next);

        expect(trackEvent).toHaveBeenCalledTimes(1);
        expect(trackEvent.mock.calls[0][0]).toMatchObject({
          category: 'inpage_provider',
          event: MetaMetricsEventName.SignatureRequested,
          properties: {
            signature_type: MESSAGE_TYPE.ETH_SIGN,
            ui_customizations: ['flagged_as_malicious'],
          },
          referrer: { url: 'some.dapp' },
        });
      });
    });

    describe('when request flagged as safety unknown by security provider', () => {
      beforeEach(() => {
        flagAsDangerous = 2;
      });

      it(`should immediately track a ${MetaMetricsEventName.SignatureRequested} event which is flagged as safety unknown`, async () => {
        const req = {
          method: MESSAGE_TYPE.ETH_SIGN,
          origin: 'some.dapp',
        };
        const res = {
          error: null,
        };
        const { next } = getNext();

        await handler(req, res, next);

        expect(trackEvent).toHaveBeenCalledTimes(1);
        expect(trackEvent.mock.calls[0][0]).toMatchObject({
          category: 'inpage_provider',
          event: MetaMetricsEventName.SignatureRequested,
          properties: {
            signature_type: MESSAGE_TYPE.ETH_SIGN,
            ui_customizations: ['flagged_as_safety_unknown'],
          },
          referrer: { url: 'some.dapp' },
        });
>>>>>>> 4b271868
      });
    });
  });
});<|MERGE_RESOLUTION|>--- conflicted
+++ resolved
@@ -111,11 +111,7 @@
       metricsState.participateInMetaMetrics = true;
     });
 
-<<<<<<< HEAD
-    it(`should immediately track a ${EVENT_NAMES.SIGNATURE_REQUESTED} event`, async () => {
-=======
     it(`should immediately track a ${MetaMetricsEventName.SignatureRequested} event`, async () => {
->>>>>>> 4b271868
       const req = {
         method: MESSAGE_TYPE.ETH_SIGN,
         origin: 'some.dapp',
@@ -129,11 +125,7 @@
       expect(trackEvent).toHaveBeenCalledTimes(1);
       expect(trackEvent.mock.calls[0][0]).toMatchObject({
         category: 'inpage_provider',
-<<<<<<< HEAD
-        event: EVENT_NAMES.SIGNATURE_REQUESTED,
-=======
         event: MetaMetricsEventName.SignatureRequested,
->>>>>>> 4b271868
         properties: {
           signature_type: MESSAGE_TYPE.ETH_SIGN,
         },
@@ -156,11 +148,7 @@
       expect(trackEvent).toHaveBeenCalledTimes(2);
       expect(trackEvent.mock.calls[1][0]).toMatchObject({
         category: 'inpage_provider',
-<<<<<<< HEAD
-        event: EVENT_NAMES.SIGNATURE_APPROVED,
-=======
         event: MetaMetricsEventName.SignatureApproved,
->>>>>>> 4b271868
         properties: {
           signature_type: MESSAGE_TYPE.ETH_SIGN_TYPED_DATA_V4,
         },
@@ -183,11 +171,7 @@
       expect(trackEvent).toHaveBeenCalledTimes(2);
       expect(trackEvent.mock.calls[1][0]).toMatchObject({
         category: 'inpage_provider',
-<<<<<<< HEAD
-        event: EVENT_NAMES.SIGNATURE_REJECTED,
-=======
         event: MetaMetricsEventName.SignatureRejected,
->>>>>>> 4b271868
         properties: {
           signature_type: MESSAGE_TYPE.PERSONAL_SIGN,
         },
@@ -256,10 +240,6 @@
       expect(trackEvent.mock.calls[1][0].properties.method).toBe('eth_chainId');
     });
 
-<<<<<<< HEAD
-    describe(`when '${MESSAGE_TYPE.ETH_SIGN}' is disabled in advanced settings`, () => {
-      it(`should track ${EVENT_NAMES.SIGNATURE_FAILED} and include error property`, async () => {
-=======
     it('should track Sign-in With Ethereum (SIWE) message if detected', async () => {
       const req = {
         method: MESSAGE_TYPE.PERSONAL_SIGN,
@@ -292,7 +272,6 @@
 
     describe(`when '${MESSAGE_TYPE.ETH_SIGN}' is disabled in advanced settings`, () => {
       it(`should track ${MetaMetricsEventName.SignatureFailed} and include error property`, async () => {
->>>>>>> 4b271868
         const mockError = { code: errorCodes.rpc.methodNotFound };
         const req = {
           method: MESSAGE_TYPE.ETH_SIGN,
@@ -310,11 +289,7 @@
 
         expect(trackEvent.mock.calls[1][0]).toMatchObject({
           category: 'inpage_provider',
-<<<<<<< HEAD
-          event: EVENT_NAMES.SIGNATURE_FAILED,
-=======
           event: MetaMetricsEventName.SignatureFailed,
->>>>>>> 4b271868
           properties: {
             signature_type: MESSAGE_TYPE.ETH_SIGN,
             error: mockError,
@@ -323,95 +298,6 @@
         });
       });
     });
-<<<<<<< HEAD
-  });
-
-  describe('participateInMetaMetrics is set to true with a request flagged as safe', () => {
-    beforeEach(() => {
-      metricsState.participateInMetaMetrics = true;
-    });
-
-    it(`should immediately track a ${EVENT_NAMES.SIGNATURE_REQUESTED} event which is flagged as safe`, async () => {
-      const req = {
-        method: MESSAGE_TYPE.ETH_SIGN,
-        origin: 'some.dapp',
-      };
-
-      const res = {
-        error: null,
-      };
-      const { next } = getNext();
-      await handler(req, res, next);
-      expect(trackEvent).toHaveBeenCalledTimes(1);
-      expect(trackEvent.mock.calls[0][0]).toMatchObject({
-        category: 'inpage_provider',
-        event: EVENT_NAMES.SIGNATURE_REQUESTED,
-        properties: {
-          signature_type: MESSAGE_TYPE.ETH_SIGN,
-          ui_customizations: null,
-        },
-        referrer: { url: 'some.dapp' },
-      });
-    });
-  });
-
-  describe('participateInMetaMetrics is set to true with a request flagged as malicious', () => {
-    beforeEach(() => {
-      metricsState.participateInMetaMetrics = true;
-      flagAsDangerous = 1;
-    });
-
-    it(`should immediately track a ${EVENT_NAMES.SIGNATURE_REQUESTED} event which is flagged as malicious`, async () => {
-      const req = {
-        method: MESSAGE_TYPE.ETH_SIGN,
-        origin: 'some.dapp',
-      };
-
-      const res = {
-        error: null,
-      };
-      const { next } = getNext();
-      await handler(req, res, next);
-      expect(trackEvent).toHaveBeenCalledTimes(1);
-      expect(trackEvent.mock.calls[0][0]).toMatchObject({
-        category: 'inpage_provider',
-        event: EVENT_NAMES.SIGNATURE_REQUESTED,
-        properties: {
-          signature_type: MESSAGE_TYPE.ETH_SIGN,
-          ui_customizations: ['flagged_as_malicious'],
-        },
-        referrer: { url: 'some.dapp' },
-      });
-    });
-  });
-
-  describe('participateInMetaMetrics is set to true with a request flagged as safety unknown', () => {
-    beforeEach(() => {
-      metricsState.participateInMetaMetrics = true;
-      flagAsDangerous = 2;
-    });
-
-    it(`should immediately track a ${EVENT_NAMES.SIGNATURE_REQUESTED} event which is flagged as safety unknown`, async () => {
-      const req = {
-        method: MESSAGE_TYPE.ETH_SIGN,
-        origin: 'some.dapp',
-      };
-
-      const res = {
-        error: null,
-      };
-      const { next } = getNext();
-      await handler(req, res, next);
-      expect(trackEvent).toHaveBeenCalledTimes(1);
-      expect(trackEvent.mock.calls[0][0]).toMatchObject({
-        category: 'inpage_provider',
-        event: EVENT_NAMES.SIGNATURE_REQUESTED,
-        properties: {
-          signature_type: MESSAGE_TYPE.ETH_SIGN,
-          ui_customizations: ['flagged_as_safety_unknown'],
-        },
-        referrer: { url: 'some.dapp' },
-=======
 
     describe('when request is flagged as safe by security provider', () => {
       it(`should immediately track a ${MetaMetricsEventName.SignatureRequested} event`, async () => {
@@ -495,7 +381,6 @@
           },
           referrer: { url: 'some.dapp' },
         });
->>>>>>> 4b271868
       });
     });
   });
