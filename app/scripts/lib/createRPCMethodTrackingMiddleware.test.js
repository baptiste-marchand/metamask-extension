import { errorCodes } from '@metamask/rpc-errors';
import { detectSIWE } from '@metamask/controller-utils';

import MetaMetricsController from '../controllers/metametrics';
import { MESSAGE_TYPE } from '../../../shared/constants/app';
import {
  MetaMetricsEventCategory,
  MetaMetricsEventName,
  MetaMetricsEventUiCustomization,
} from '../../../shared/constants/metametrics';
import { SECOND } from '../../../shared/constants/time';
import {
  BlockaidReason,
  BlockaidResultType,
} from '../../../shared/constants/security-provider';
import {
  permitSignatureMsg,
  orderSignatureMsg,
} from '../../../test/data/confirmations/typed_sign';
import { createSegmentMock } from './segment';
import createRPCMethodTrackingMiddleware from './createRPCMethodTrackingMiddleware';

const MOCK_ID = '123';
const expectedUniqueIdentifier = `signature-${MOCK_ID}`;

const metricsState = { participateInMetaMetrics: null };
const getMetricsState = () => metricsState;

const expectedMetametricsEventUndefinedProps = {
  actionId: undefined,
  currency: undefined,
  environmentType: undefined,
  page: undefined,
  revenue: undefined,
  sensitiveProperties: undefined,
  value: undefined,
};

const appStateController = {
  store: {
    getState: () => ({
      signatureSecurityAlertResponses: {
        1: {
          result_type: BlockaidResultType.Malicious,
          reason: BlockaidReason.maliciousDomain,
        },
      },
    }),
  },
  getSignatureSecurityAlertResponse: (id) => {
    return appStateController.store.getState().signatureSecurityAlertResponses[
      id
    ];
  },
};

const metaMetricsController = new MetaMetricsController({
  segment: createSegmentMock(2, 10000),
  getCurrentChainId: () => '0x1338',
  onNetworkDidChange: jest.fn(),
<<<<<<< HEAD
  preferencesStore: {
    subscribe: jest.fn(),
    getState: jest.fn(() => ({
      currentLocale: 'en_US',
      preferences: {},
    })),
  },
=======
  preferencesControllerState: {
    currentLocale: 'en_US',
    preferences: {},
  },
  onPreferencesStateChange: jest.fn(),
>>>>>>> 6173a139
  version: '0.0.1',
  environment: 'test',
  initState: {
    participateInMetaMetrics: true,
    metaMetricsId: '0xabc',
    fragments: {},
    events: {},
  },
  extension: {
    runtime: {
      id: 'testid',
      setUninstallURL: () => undefined,
    },
  },
});

const createHandler = (opts) =>
  createRPCMethodTrackingMiddleware({
    getMetricsState,
    rateLimitTimeout: 1000,
    rateLimitSamplePercent: 0.1,
    globalRateLimitTimeout: 0,
    globalRateLimitMaxAmount: 0,
    appStateController,
    metaMetricsController,
    isConfirmationRedesignEnabled: () => false,
    ...opts,
  });

function getNext(timeout = 500) {
  let deferred;
  const promise = new Promise((resolve) => {
    deferred = {
      resolve,
    };
  });
  const cb = () => deferred.resolve();
  let triggerNext;
  setTimeout(() => {
    deferred.resolve();
  }, timeout);
  return {
    executeMiddlewareStack: async () => {
      if (triggerNext) {
        triggerNext(() => cb());
      }
      return await deferred.resolve();
    },
    promise,
    next: (postReqHandler) => {
      triggerNext = postReqHandler;
    },
  };
}

const waitForSeconds = async (seconds) =>
  await new Promise((resolve) => setTimeout(resolve, SECOND * seconds));

jest.mock('@metamask/controller-utils', () => {
  const actual = jest.requireActual('@metamask/controller-utils');

  return {
    ...actual,
    detectSIWE: jest.fn().mockImplementation(() => {
      return { isSIWEMessage: false };
    }),
  };
});

describe('createRPCMethodTrackingMiddleware', () => {
  let trackEventSpy;

  beforeEach(() => {
    trackEventSpy = jest
      .spyOn(MetaMetricsController.prototype, 'trackEvent')
      .mockImplementation(() => undefined);
  });
  afterEach(() => {
    jest.resetAllMocks();
    metricsState.participateInMetaMetrics = null;
  });

  describe('before participateInMetaMetrics is set', () => {
    it('should not track an event for a signature request', async () => {
      const req = {
        id: MOCK_ID,
        method: MESSAGE_TYPE.PERSONAL_SIGN,
        origin: 'some.dapp',
      };

      const res = {
        error: null,
      };
      const { executeMiddlewareStack, next } = getNext();
      const handler = createHandler();
      handler(req, res, next);
      await executeMiddlewareStack();
      expect(trackEventSpy).not.toHaveBeenCalled();
    });
  });

  describe('participateInMetaMetrics is set to false', () => {
    beforeEach(() => {
      metricsState.participateInMetaMetrics = false;
    });

    it('should not track an event for a signature request', async () => {
      const req = {
        id: MOCK_ID,
        method: MESSAGE_TYPE.PERSONAL_SIGN,
        origin: 'some.dapp',
      };

      const res = {
        error: null,
      };
      const { executeMiddlewareStack, next } = getNext();
      const handler = createHandler();
      handler(req, res, next);
      await executeMiddlewareStack();
      expect(trackEventSpy).not.toHaveBeenCalled();
    });
  });

  describe('participateInMetaMetrics is set to true', () => {
    beforeEach(() => {
      metricsState.participateInMetaMetrics = true;
    });

    it(`should immediately track a ${MetaMetricsEventName.SignatureRequested} event`, async () => {
      const req = {
        id: MOCK_ID,
        method: MESSAGE_TYPE.PERSONAL_SIGN,
        origin: 'some.dapp',
        securityAlertResponse: {
          result_type: BlockaidResultType.Malicious,
          reason: BlockaidReason.maliciousDomain,
          securityAlertId: 1,
          description: 'some_description',
        },
      };

      const res = {
        error: null,
      };
      const { next } = getNext();
      const handler = createHandler();
      await handler(req, res, next);

      expect(trackEventSpy).toHaveBeenCalledTimes(1);
      expect(trackEventSpy.mock.calls[0][0]).toMatchObject({
        category: MetaMetricsEventCategory.InpageProvider,
        event: MetaMetricsEventName.SignatureRequested,
        properties: {
          signature_type: MESSAGE_TYPE.PERSONAL_SIGN,
          security_alert_response: BlockaidResultType.Malicious,
          security_alert_reason: BlockaidReason.maliciousDomain,
          security_alert_description: 'some_description',
        },
        referrer: { url: 'some.dapp' },
      });
    });

    it(`should track a ${MetaMetricsEventName.SignatureRequested} event for personal sign`, async () => {
      const req = {
        id: MOCK_ID,
        method: MESSAGE_TYPE.PERSONAL_SIGN,
        origin: 'some.dapp',
        params: [
          { data: 'some-data' },
          '0xb60e8dd61c5d32be8058bb8eb970870f07233155',
        ],
        securityAlertResponse: {
          result_type: BlockaidResultType.Malicious,
          reason: BlockaidReason.maliciousDomain,
          securityAlertId: 1,
          description: 'some_description',
        },
      };

      const res = {
        error: null,
      };
      const { next } = getNext();
      const handler = createHandler();
      await handler(req, res, next);

      expect(trackEventSpy).toHaveBeenCalledTimes(1);
      expect(trackEventSpy.mock.calls[0][0]).toMatchObject({
        category: MetaMetricsEventCategory.InpageProvider,
        event: MetaMetricsEventName.SignatureRequested,
        properties: {
          signature_type: MESSAGE_TYPE.PERSONAL_SIGN,
          security_alert_response: BlockaidResultType.Malicious,
          security_alert_reason: BlockaidReason.maliciousDomain,
          security_alert_description: 'some_description',
        },
        referrer: { url: 'some.dapp' },
      });
    });

    it(`should track an event with correct blockaid parameters when providerRequestsCount is provided`, async () => {
      const req = {
        id: MOCK_ID,
        method: MESSAGE_TYPE.ETH_SIGN_TYPED_DATA_V4,
        origin: 'some.dapp',
        securityAlertResponse: {
          result_type: BlockaidResultType.Malicious,
          reason: BlockaidReason.maliciousDomain,
          providerRequestsCount: {
            eth_call: 5,
            eth_getCode: 3,
          },
          securityAlertId: 1,
        },
      };

      const res = {
        error: null,
      };
      const { next } = getNext();
      const handler = createHandler();
      await handler(req, res, next);
      expect(trackEventSpy).toHaveBeenCalledTimes(1);
      expect(trackEventSpy.mock.calls[0][0]).toStrictEqual({
        ...expectedMetametricsEventUndefinedProps,
        category: MetaMetricsEventCategory.InpageProvider,
        event: MetaMetricsEventName.SignatureRequested,
        properties: {
          signature_type: MESSAGE_TYPE.ETH_SIGN_TYPED_DATA_V4,
          security_alert_response: BlockaidResultType.Malicious,
          security_alert_reason: BlockaidReason.maliciousDomain,
          ppom_eth_call_count: 5,
          ppom_eth_getCode_count: 3,
        },
        referrer: { url: 'some.dapp' },
        uniqueIdentifier: expectedUniqueIdentifier,
      });
    });

    it(`should track a ${MetaMetricsEventName.SignatureApproved} if the user approves`, async () => {
      const req = {
        id: MOCK_ID,
        method: MESSAGE_TYPE.ETH_SIGN_TYPED_DATA_V4,
        origin: 'some.dapp',
        params: [undefined, permitSignatureMsg.msgParams.data],
      };

      const res = {
        error: null,
      };
      const { next, executeMiddlewareStack } = getNext();
      const handler = createHandler();
      await handler(req, res, next);
      await executeMiddlewareStack();
      expect(trackEventSpy).toHaveBeenCalledTimes(2);
      expect(trackEventSpy.mock.calls[1][0]).toMatchObject({
        category: MetaMetricsEventCategory.InpageProvider,
        event: MetaMetricsEventName.SignatureApproved,
        properties: {
          signature_type: MESSAGE_TYPE.ETH_SIGN_TYPED_DATA_V4,
        },
        sensitiveProperties: {
          eip712_verifyingContract:
            '0xCcCCccccCCCCcCCCCCCcCcCccCcCCCcCcccccccC',
          eip712_domain_version: '1',
          eip712_domain_name: 'MyToken',
        },
        referrer: { url: 'some.dapp' },
      });
    });

    it(`should track a ${MetaMetricsEventName.Rejected} with sensitive properties for internal errors`, async () => {
      const req = {
        id: MOCK_ID,
        method: MESSAGE_TYPE.ETH_SIGN_TYPED_DATA_V4,
        origin: 'some.dapp',
        params: [undefined, permitSignatureMsg.msgParams.data],
      };

      const res = {
        error: {
          code: errorCodes.rpc.internal,
          message: 'Request rejected by user or snap.',
        },
      };
      const { next, executeMiddlewareStack } = getNext();
      const handler = createHandler();
      await handler(req, res, next);
      await executeMiddlewareStack();
      expect(trackEventSpy).toHaveBeenCalledTimes(2);
      expect(trackEventSpy.mock.calls[1][0]).toMatchObject({
        category: MetaMetricsEventCategory.InpageProvider,
        event: MetaMetricsEventName.SignatureRejected,
        properties: {
          signature_type: MESSAGE_TYPE.ETH_SIGN_TYPED_DATA_V4,
        },
        sensitiveProperties: {
          eip712_verifyingContract:
            '0xCcCCccccCCCCcCCCCCCcCcCccCcCCCcCcccccccC',
          eip712_domain_version: '1',
          eip712_domain_name: 'MyToken',
        },
        referrer: { url: 'some.dapp' },
      });
    });

    it(`should track a ${MetaMetricsEventName.SignatureRejected} event if the user rejects`, async () => {
      const req = {
        id: MOCK_ID,
        method: MESSAGE_TYPE.PERSONAL_SIGN,
        origin: 'some.dapp',
      };

      const res = {
        error: {
          code: errorCodes.provider.userRejectedRequest,
          data: { location: 'some_location' },
        },
      };
      const { next, executeMiddlewareStack } = getNext();
      const handler = createHandler();
      await handler(req, res, next);
      await executeMiddlewareStack();
      expect(trackEventSpy).toHaveBeenCalledTimes(2);
      expect(trackEventSpy.mock.calls[1][0]).toMatchObject({
        category: MetaMetricsEventCategory.InpageProvider,
        event: MetaMetricsEventName.SignatureRejected,
        properties: {
          signature_type: MESSAGE_TYPE.PERSONAL_SIGN,
          location: 'some_location',
        },
        referrer: { url: 'some.dapp' },
      });
    });

    it(`should track a ${MetaMetricsEventName.PermissionsApproved} event if the user approves`, async () => {
      const req = {
        id: MOCK_ID,
        method: MESSAGE_TYPE.ETH_REQUEST_ACCOUNTS,
        origin: 'some.dapp',
      };

      const res = {};
      const { next, executeMiddlewareStack } = getNext();
      const handler = createHandler();
      await handler(req, res, next);
      await executeMiddlewareStack();
      expect(trackEventSpy).toHaveBeenCalledTimes(2);
      expect(trackEventSpy.mock.calls[1][0]).toMatchObject({
        category: MetaMetricsEventCategory.InpageProvider,
        event: MetaMetricsEventName.PermissionsApproved,
        properties: { method: MESSAGE_TYPE.ETH_REQUEST_ACCOUNTS },
        referrer: { url: 'some.dapp' },
      });
    });

    it(`should never track blocked methods such as ${MESSAGE_TYPE.GET_PROVIDER_STATE}`, () => {
      const req = {
        id: MOCK_ID,
        method: MESSAGE_TYPE.GET_PROVIDER_STATE,
        origin: 'www.notadapp.com',
      };

      const res = {
        error: null,
      };
      const { next, executeMiddlewareStack } = getNext();
      const handler = createHandler();
      handler(req, res, next);
      expect(trackEventSpy).not.toHaveBeenCalled();
      executeMiddlewareStack();
    });

    describe('events rated limited by timeout', () => {
      it.each([
        ['wallet_requestPermissions', 2],
        ['eth_requestAccounts', 2],
      ])(
        `should only track '%s' events while the timeout rate limit is not active`,
        async (method, eventsTrackedPerRequest) => {
          const req = {
            id: MOCK_ID,
            method,
            origin: 'some.dapp',
          };

          const res = {
            error: null,
          };

          const handler = createHandler();

          let callCount = 0;
          while (callCount < 3) {
            callCount += 1;
            const { next, executeMiddlewareStack } = getNext();
            handler(req, res, next);
            await executeMiddlewareStack();
            if (callCount !== 3) {
              await waitForSeconds(0.6);
            }
          }

          const expectedNumberOfCalls = 2 * eventsTrackedPerRequest;
          expect(trackEventSpy).toHaveBeenCalledTimes(expectedNumberOfCalls);
          trackEventSpy.mock.calls.forEach((call) => {
            expect(call[0].properties.method).toBe(method);
          });
        },
      );
    });

    describe('events rated limited by random', () => {
      beforeEach(() => {
        jest
          .spyOn(Math, 'random')
          .mockReturnValueOnce(0) // not rate limited
          .mockReturnValueOnce(0.09) // not rate limited
          .mockReturnValueOnce(0.1) // rate limited
          .mockReturnValueOnce(0.11) // rate limited
          .mockReturnValueOnce(1); // rate limited
      });
      afterEach(() => {
        jest.spyOn(Math, 'random').mockRestore();
      });
      it.each([
        ['any_method_without_rate_limit_type_set', 1],
        ['eth_getBalance', 1],
      ])(
        `should only track a random percentage of '%s' events`,
        async (method, eventsTrackedPerRequest) => {
          const req = {
            id: MOCK_ID,
            method,
            origin: 'some.dapp',
          };

          const res = {
            error: null,
          };

          const handler = createHandler();

          let callCount = 0;
          while (callCount < 5) {
            callCount += 1;
            const { next, executeMiddlewareStack } = getNext();
            handler(req, res, next);
            await executeMiddlewareStack();
          }

          const expectedNumberOfCalls = 2 * eventsTrackedPerRequest;
          expect(trackEventSpy).toHaveBeenCalledTimes(expectedNumberOfCalls);
          trackEventSpy.mock.calls.forEach((call) => {
            expect(call[0].properties.method).toBe(method);
          });
        },
      );
    });

    describe('events rated globally rate limited', () => {
      it('should only track events if the global rate limit has not been hit', async () => {
        const req = {
          id: MOCK_ID,
          method: 'some_method_rate_limited_by_sample',
          origin: 'some.dapp',
        };

        const res = {
          error: null,
        };

        const handler = createHandler({
          rateLimitSamplePercent: 1, // track every event for this spec
          globalRateLimitTimeout: 1000,
          globalRateLimitMaxAmount: 3,
        });

        let callCount = 0;
        while (callCount < 4) {
          callCount += 1;
          const { next, executeMiddlewareStack } = getNext();
          handler(req, res, next);
          await executeMiddlewareStack();
          if (callCount !== 4) {
            await waitForSeconds(0.6);
          }
        }

        expect(trackEventSpy).toHaveBeenCalledTimes(3);
        trackEventSpy.mock.calls.forEach((call) => {
          expect(call[0].properties.method).toBe(
            'some_method_rate_limited_by_sample',
          );
        });
      });
    });

    it('should track Confirmation Redesign through ui_customizations prop if enabled', async () => {
      const req = {
        id: MOCK_ID,
        method: MESSAGE_TYPE.PERSONAL_SIGN,
        origin: 'some.dapp',
      };
      const res = {
        error: null,
      };
      const { next, executeMiddlewareStack } = getNext();
      const handler = createHandler({
        isConfirmationRedesignEnabled: () => true,
      });

      await handler(req, res, next);
      await executeMiddlewareStack();

      expect(trackEventSpy).toHaveBeenCalledTimes(2);

      expect(trackEventSpy.mock.calls[1][0]).toMatchObject({
        category: MetaMetricsEventCategory.InpageProvider,
        event: MetaMetricsEventName.SignatureApproved,
        properties: {
          signature_type: MESSAGE_TYPE.PERSONAL_SIGN,
          ui_customizations: [
            MetaMetricsEventUiCustomization.RedesignedConfirmation,
          ],
        },
        referrer: { url: 'some.dapp' },
      });
    });

    it('should not track Confirmation Redesign through ui_customizations prop if not enabled', async () => {
      const req = {
        id: MOCK_ID,
        method: MESSAGE_TYPE.PERSONAL_SIGN,
        origin: 'some.dapp',
      };
      const res = {
        error: null,
      };
      const { next, executeMiddlewareStack } = getNext();
      const handler = createHandler();

      await handler(req, res, next);
      await executeMiddlewareStack();

      expect(trackEventSpy).toHaveBeenCalledTimes(2);

      expect(trackEventSpy.mock.calls[1][0]).toMatchObject({
        category: MetaMetricsEventCategory.InpageProvider,
        event: MetaMetricsEventName.SignatureApproved,
        properties: {
          signature_type: MESSAGE_TYPE.PERSONAL_SIGN,
        },
        referrer: { url: 'some.dapp' },
      });
    });

    it('should track Sign-in With Ethereum (SIWE) message if detected', async () => {
      const req = {
        id: MOCK_ID,
        method: MESSAGE_TYPE.PERSONAL_SIGN,
        origin: 'some.dapp',
      };
      const res = {
        error: null,
      };
      const { next, executeMiddlewareStack } = getNext();
      const handler = createHandler();

      detectSIWE.mockImplementation(() => {
        return { isSIWEMessage: true };
      });

      await handler(req, res, next);
      await executeMiddlewareStack();

      expect(trackEventSpy).toHaveBeenCalledTimes(2);

      expect(trackEventSpy.mock.calls[1][0]).toMatchObject({
        category: MetaMetricsEventCategory.InpageProvider,
        event: MetaMetricsEventName.SignatureApproved,
        properties: {
          signature_type: MESSAGE_TYPE.PERSONAL_SIGN,
          ui_customizations: [MetaMetricsEventUiCustomization.Siwe],
        },
        referrer: { url: 'some.dapp' },
      });
    });

    it('should track when message is not SIWE if detected', async () => {
      const req = {
        id: MOCK_ID,
        method: MESSAGE_TYPE.PERSONAL_SIGN,
        origin: 'some.dapp',
      };
      const res = {
        error: null,
      };
      const { next, executeMiddlewareStack } = getNext();
      const handler = createHandler();

      detectSIWE.mockImplementation(() => {
        return { isSIWEMessage: false };
      });

      await handler(req, res, next);
      await executeMiddlewareStack();

      expect(trackEventSpy).toHaveBeenCalledTimes(2);

      expect(trackEventSpy.mock.calls[1][0]).toMatchObject({
        category: MetaMetricsEventCategory.InpageProvider,
        event: MetaMetricsEventName.SignatureApproved,
        properties: {
          signature_type: MESSAGE_TYPE.PERSONAL_SIGN,
        },
        referrer: { url: 'some.dapp' },
      });
    });

    it('should track typed-sign permit message if detected', async () => {
      const req = {
        id: MOCK_ID,
        method: MESSAGE_TYPE.ETH_SIGN_TYPED_DATA_V4,
        origin: 'some.dapp',
        params: [undefined, permitSignatureMsg.msgParams.data],
      };
      const res = {
        error: null,
      };
      const { next, executeMiddlewareStack } = getNext();
      const handler = createHandler();

      await handler(req, res, next);
      await executeMiddlewareStack();

      expect(trackEventSpy).toHaveBeenCalledTimes(2);

      expect(trackEventSpy.mock.calls[1][0]).toMatchObject({
        category: MetaMetricsEventCategory.InpageProvider,
        event: MetaMetricsEventName.SignatureApproved,
        properties: {
          signature_type: MESSAGE_TYPE.ETH_SIGN_TYPED_DATA_V4,
          ui_customizations: [MetaMetricsEventUiCustomization.Permit],
          eip712_primary_type: 'Permit',
        },
        referrer: { url: 'some.dapp' },
      });
    });

    it('should track typed-sign message if detected', async () => {
      const req = {
        id: MOCK_ID,
        method: MESSAGE_TYPE.ETH_SIGN_TYPED_DATA_V3,
        origin: 'some.dapp',
      };
      const res = {
        error: null,
      };
      const { next, executeMiddlewareStack } = getNext();
      const handler = createHandler();

      await handler(req, res, next);
      await executeMiddlewareStack();

      expect(trackEventSpy).toHaveBeenCalledTimes(2);

      expect(trackEventSpy.mock.calls[1][0]).toMatchObject({
        category: MetaMetricsEventCategory.InpageProvider,
        event: MetaMetricsEventName.SignatureApproved,
        properties: {
          signature_type: MESSAGE_TYPE.ETH_SIGN_TYPED_DATA_V3,
        },
        referrer: { url: 'some.dapp' },
      });
    });

    it(`should track typed-sign order message if detected`, async () => {
      const req = {
        id: MOCK_ID,
        method: MESSAGE_TYPE.ETH_SIGN_TYPED_DATA_V4,
        origin: 'some.dapp',
        params: [undefined, orderSignatureMsg.msgParams.data],
      };

      const res = {
        error: null,
      };
      const { next, executeMiddlewareStack } = getNext();
      const handler = createHandler();
      await handler(req, res, next);
      await executeMiddlewareStack();
      expect(trackEventSpy).toHaveBeenCalledTimes(2);
      expect(trackEventSpy.mock.calls[1][0]).toMatchObject({
        category: MetaMetricsEventCategory.InpageProvider,
        event: MetaMetricsEventName.SignatureApproved,
        properties: {
          signature_type: MESSAGE_TYPE.ETH_SIGN_TYPED_DATA_V4,
          ui_customizations: [MetaMetricsEventUiCustomization.Order],
        },
        referrer: { url: 'some.dapp' },
      });
    });

    it(`should not track permit message if primary type is unknown`, async () => {
      const params = JSON.parse(orderSignatureMsg.msgParams.data);
      params.primaryType = 'Unknown';

      const req = {
        id: MOCK_ID,
        method: MESSAGE_TYPE.ETH_SIGN_TYPED_DATA_V4,
        origin: 'some.dapp',
        params: [undefined, JSON.stringify(params)],
      };

      const res = {
        error: null,
      };
      const { next, executeMiddlewareStack } = getNext();
      const handler = createHandler();
      await handler(req, res, next);
      await executeMiddlewareStack();

      expect(trackEventSpy).toHaveBeenCalledTimes(2);
      expect(trackEventSpy.mock.calls[1][0]).toMatchObject({
        category: MetaMetricsEventCategory.InpageProvider,
        event: MetaMetricsEventName.SignatureApproved,
        properties: {
          signature_type: MESSAGE_TYPE.ETH_SIGN_TYPED_DATA_V4,
          eip712_primary_type: 'Unknown',
        },
        referrer: { url: 'some.dapp' },
      });

      expect(trackEventSpy.mock.calls[1][0].properties).not.toHaveProperty(
        'ui_customizations',
      );
    });

    describe('when request is flagged as safe by security provider', () => {
      it(`should immediately track a ${MetaMetricsEventName.SignatureRequested} event`, async () => {
        const req = {
          id: MOCK_ID,
          method: MESSAGE_TYPE.ETH_SIGN_TYPED_DATA_V4,
          origin: 'some.dapp',
          params: [undefined, permitSignatureMsg.msgParams.data],
        };
        const res = {
          error: null,
        };
        const { next } = getNext();
        const handler = createHandler();

        await handler(req, res, next);

        expect(trackEventSpy).toHaveBeenCalledTimes(1);
        expect(trackEventSpy.mock.calls[0][0]).toMatchObject({
          category: MetaMetricsEventCategory.InpageProvider,
          event: MetaMetricsEventName.SignatureRequested,
          properties: {
            signature_type: MESSAGE_TYPE.ETH_SIGN_TYPED_DATA_V4,
          },
          sensitiveProperties: {
            eip712_verifyingContract:
              '0xCcCCccccCCCCcCCCCCCcCcCccCcCCCcCcccccccC',
            eip712_domain_version: '1',
            eip712_domain_name: 'MyToken',
          },
          referrer: { url: 'some.dapp' },
        });
      });
    });

    it.each([
      ['no params', 'method_without_transform', {}, undefined],
      [
        'no params',
        'eth_call',
        [
          {
            accessList: [],
            blobVersionedHashes: [],
            blobs: [],
            to: null,
          },
          null,
        ],
        undefined,
      ],
      ['no params', 'eth_sandRawTransaction', ['0xdeadbeef'], undefined],
      [
        'no params',
        'eth_sendTransaction',
        {
          to: '0x1',
          from: '0x2',
          gas: '0x3',
          gasPrice: '0x4',
          value: '0x5',
          data: '0xdeadbeef',
          maxPriorityFeePerGas: '0x6',
          maxFeePerGas: '0x7',
        },
        undefined,
      ],
      [
        'only the type param',
        'wallet_watchAsset',
        {
          type: 'ERC20',
          options: {
            address: '0xb60e8dd61c5d32be8058bb8eb970870f07233155',
            symbol: 'FOO',
            decimals: 18,
            image: 'https://foo.io/token-image.svg',
          },
        },
        { type: 'ERC20' },
      ],
    ])(
      `should include %s in the '%s' tracked events params property`,
      async (_, method, params, expected) => {
        const req = {
          id: MOCK_ID,
          method,
          origin: 'some.dapp',
          params,
        };

        const res = {
          error: null,
        };

        const { next } = getNext();
        const handler = createHandler({ rateLimitSamplePercent: 1 });

        await handler(req, res, next);

        expect(trackEventSpy).toHaveBeenCalledTimes(1);
        expect(trackEventSpy.mock.calls[0][0].properties.params).toStrictEqual(
          expected,
        );
      },
    );
  });
});<|MERGE_RESOLUTION|>--- conflicted
+++ resolved
@@ -58,21 +58,11 @@
   segment: createSegmentMock(2, 10000),
   getCurrentChainId: () => '0x1338',
   onNetworkDidChange: jest.fn(),
-<<<<<<< HEAD
-  preferencesStore: {
-    subscribe: jest.fn(),
-    getState: jest.fn(() => ({
-      currentLocale: 'en_US',
-      preferences: {},
-    })),
-  },
-=======
   preferencesControllerState: {
     currentLocale: 'en_US',
     preferences: {},
   },
   onPreferencesStateChange: jest.fn(),
->>>>>>> 6173a139
   version: '0.0.1',
   environment: 'test',
   initState: {
