import { getBackgroundMetaMetricState } from '../../../ui/app/selectors'
import { sendMetaMetricsEvent } from '../../../ui/app/helpers/utils/metametrics.util'

export default function backgroundMetaMetricsEvent (metaMaskState, version, eventData) {
<<<<<<< HEAD

  eventData.eventOpts['category'] = 'Background'

=======
>>>>>>> 87e5281a
  const stateEventData = getBackgroundMetaMetricState({ metamask: metaMaskState })
  if (stateEventData.participateInMetaMetrics) {
    sendMetaMetricsEvent({
      ...stateEventData,
      ...eventData,
      version,
      currentPath: '/background',
    })
  }
}<|MERGE_RESOLUTION|>--- conflicted
+++ resolved
@@ -2,12 +2,6 @@
 import { sendMetaMetricsEvent } from '../../../ui/app/helpers/utils/metametrics.util'
 
 export default function backgroundMetaMetricsEvent (metaMaskState, version, eventData) {
-<<<<<<< HEAD
-
-  eventData.eventOpts['category'] = 'Background'
-
-=======
->>>>>>> 87e5281a
   const stateEventData = getBackgroundMetaMetricState({ metamask: metaMaskState })
   if (stateEventData.participateInMetaMetrics) {
     sendMetaMetricsEvent({
