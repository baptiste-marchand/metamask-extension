--- conflicted
+++ resolved
@@ -91,11 +91,6 @@
         return;
       }
 
-<<<<<<< HEAD
-      const { isSIWEMessage } = detectSIWE({ data: req?.params?.[0] });
-      if (isSIWEMessage) {
-        return;
-=======
       const data = req.params[0];
       if (typeof data === 'string') {
         const { isSIWEMessage } = detectSIWE({ data });
@@ -111,25 +106,10 @@
         if (isToInternalAccount) {
           return;
         }
->>>>>>> b960add2
       }
 
       const securityAlertId = generateSecurityAlertId();
 
-<<<<<<< HEAD
-      validateRequestWithPPOM({
-        ppomController,
-        request: req,
-        securityAlertId,
-        chainId,
-      }).then((securityAlertResponse) => {
-        updateSecurityAlertResponse(
-          req.method,
-          securityAlertId,
-          securityAlertResponse,
-        );
-      });
-=======
       trace(
         { name: TraceName.PPOMValidation, parentContext: req.traceContext },
         () =>
@@ -146,7 +126,6 @@
             );
           }),
       );
->>>>>>> b960add2
 
       const loadingSecurityAlertResponse: SecurityAlertResponse = {
         ...LOADING_SECURITY_ALERT_RESPONSE,
