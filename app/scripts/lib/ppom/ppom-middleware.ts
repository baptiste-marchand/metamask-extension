import { AccountsController } from '@metamask/accounts-controller';
import { PPOMController } from '@metamask/ppom-validator';
import {
  NetworkClientId,
  NetworkController,
} from '@metamask/network-controller';
import {
  Json,
  JsonRpcParams,
  JsonRpcRequest,
  JsonRpcResponse,
} from '@metamask/utils';
import { detectSIWE } from '@metamask/controller-utils';

import { MESSAGE_TYPE } from '../../../../shared/constants/app';
import { SIGNING_METHODS } from '../../../../shared/constants/transaction';
import PreferencesController from '../../controllers/preferences-controller';
import { AppStateController } from '../../controllers/app-state';
import { LOADING_SECURITY_ALERT_RESPONSE } from '../../../../shared/constants/security-provider';
<<<<<<< HEAD
=======
import { trace, TraceContext, TraceName } from '../../../../shared/lib/trace';
>>>>>>> ad7a5462
import {
  generateSecurityAlertId,
  handlePPOMError,
  isChainSupported,
  validateRequestWithPPOM,
} from './ppom-util';
import { SecurityAlertResponse } from './types';

const CONFIRMATION_METHODS = Object.freeze([
  'eth_sendRawTransaction',
  'eth_sendTransaction',
  ...SIGNING_METHODS,
]);

export type PPOMMiddlewareRequest<
  Params extends JsonRpcParams = JsonRpcParams,
> = Required<JsonRpcRequest<Params>> & {
  networkClientId: NetworkClientId;
  securityAlertResponse?: SecurityAlertResponse | undefined;
  traceContext?: TraceContext;
};

/**
 * Middleware function that handles JSON RPC requests.
 * This function will be called for every JSON RPC request.
 * It will call the PPOM to check if the request is malicious or benign.
 * If the request is benign, it will be forwarded to the next middleware.
 * If the request is malicious or warning, it will trigger the PPOM alert dialog,
 * after the user has confirmed or rejected the request,
 * the request will be forwarded to the next middleware, together with the PPOM response.
 *
 * @param ppomController - Instance of PPOMController.
 * @param preferencesController - Instance of PreferenceController.
 * @param networkController - Instance of NetworkController.
 * @param appStateController
 * @param accountsController - Instance of AccountsController.
 * @param updateSecurityAlertResponse
 * @returns PPOMMiddleware function.
 */
export function createPPOMMiddleware<
  Params extends (string | { to: string })[],
  Result extends Json,
>(
  ppomController: PPOMController,
  preferencesController: PreferencesController,
  networkController: NetworkController,
  appStateController: AppStateController,
  accountsController: AccountsController,
  updateSecurityAlertResponse: (
    method: string,
    signatureAlertId: string,
    securityAlertResponse: SecurityAlertResponse,
  ) => void,
) {
  return async (
    req: PPOMMiddlewareRequest<Params>,
    _res: JsonRpcResponse<Result>,
    next: () => void,
  ) => {
    try {
      const securityAlertsEnabled =
        preferencesController.store.getState()?.securityAlertsEnabled;

<<<<<<< HEAD
      const { chainId } = networkController.state.providerConfig;
=======
      // This will always exist as the SelectedNetworkMiddleware
      // adds networkClientId to the request before this middleware runs
      const { chainId } =
        // eslint-disable-next-line @typescript-eslint/no-non-null-assertion
        networkController.getNetworkConfigurationByNetworkClientId(
          req.networkClientId,
        )!;
>>>>>>> ad7a5462
      const isSupportedChain = await isChainSupported(chainId);

      if (
        !securityAlertsEnabled ||
        !CONFIRMATION_METHODS.includes(req.method) ||
        !isSupportedChain
      ) {
        return;
      }

      const data = req.params[0];
      if (typeof data === 'string') {
        const { isSIWEMessage } = detectSIWE({ data });
        if (isSIWEMessage) {
          return;
        }
      } else if (req.method === MESSAGE_TYPE.ETH_SEND_TRANSACTION) {
        const { to: toAddress } = data ?? {};
        const internalAccounts = accountsController.listAccounts();
        const isToInternalAccount = internalAccounts.some(
          ({ address }) => address?.toLowerCase() === toAddress?.toLowerCase(),
        );
        if (isToInternalAccount) {
          return;
        }
      }

      if (req.method === MESSAGE_TYPE.ETH_SEND_TRANSACTION) {
        const { to: toAddress } = req?.params?.[0] ?? {};
        const internalAccounts = accountsController.listAccounts();
        const isToInternalAccount = internalAccounts.some(
          ({ address }) => address?.toLowerCase() === toAddress?.toLowerCase(),
        );
        if (isToInternalAccount) {
          return;
        }
      }

      const securityAlertId = generateSecurityAlertId();

      trace(
        { name: TraceName.PPOMValidation, parentContext: req.traceContext },
        () =>
          validateRequestWithPPOM({
            ppomController,
            request: req,
            securityAlertId,
            chainId,
          }).then((securityAlertResponse) => {
            updateSecurityAlertResponse(
              req.method,
              securityAlertId,
              securityAlertResponse,
            );
          }),
      );

      const loadingSecurityAlertResponse: SecurityAlertResponse = {
        ...LOADING_SECURITY_ALERT_RESPONSE,
        securityAlertId,
      };

      if (SIGNING_METHODS.includes(req.method)) {
        appStateController.addSignatureSecurityAlertResponse(
          loadingSecurityAlertResponse,
        );
      }

      req.securityAlertResponse = loadingSecurityAlertResponse;
    } catch (error) {
      req.securityAlertResponse = handlePPOMError(
        error,
        'Error createPPOMMiddleware: ',
      );
    } finally {
      next();
    }
  };
}<|MERGE_RESOLUTION|>--- conflicted
+++ resolved
@@ -17,10 +17,7 @@
 import PreferencesController from '../../controllers/preferences-controller';
 import { AppStateController } from '../../controllers/app-state';
 import { LOADING_SECURITY_ALERT_RESPONSE } from '../../../../shared/constants/security-provider';
-<<<<<<< HEAD
-=======
 import { trace, TraceContext, TraceName } from '../../../../shared/lib/trace';
->>>>>>> ad7a5462
 import {
   generateSecurityAlertId,
   handlePPOMError,
@@ -84,9 +81,6 @@
       const securityAlertsEnabled =
         preferencesController.store.getState()?.securityAlertsEnabled;
 
-<<<<<<< HEAD
-      const { chainId } = networkController.state.providerConfig;
-=======
       // This will always exist as the SelectedNetworkMiddleware
       // adds networkClientId to the request before this middleware runs
       const { chainId } =
@@ -94,7 +88,6 @@
         networkController.getNetworkConfigurationByNetworkClientId(
           req.networkClientId,
         )!;
->>>>>>> ad7a5462
       const isSupportedChain = await isChainSupported(chainId);
 
       if (
@@ -113,17 +106,6 @@
         }
       } else if (req.method === MESSAGE_TYPE.ETH_SEND_TRANSACTION) {
         const { to: toAddress } = data ?? {};
-        const internalAccounts = accountsController.listAccounts();
-        const isToInternalAccount = internalAccounts.some(
-          ({ address }) => address?.toLowerCase() === toAddress?.toLowerCase(),
-        );
-        if (isToInternalAccount) {
-          return;
-        }
-      }
-
-      if (req.method === MESSAGE_TYPE.ETH_SEND_TRANSACTION) {
-        const { to: toAddress } = req?.params?.[0] ?? {};
         const internalAccounts = accountsController.listAccounts();
         const isToInternalAccount = internalAccounts.some(
           ({ address }) => address?.toLowerCase() === toAddress?.toLowerCase(),
