import { PPOMController } from '@metamask/ppom-validator';
import {
  TransactionController,
  TransactionControllerUnapprovedTransactionAddedEvent,
  TransactionEnvelopeType,
  TransactionMeta,
  TransactionParams,
  normalizeTransactionParams,
} from '@metamask/transaction-controller';
import {
  SignatureController,
  SignatureControllerState,
  SignatureRequest,
  SignatureStateChange,
} from '@metamask/signature-controller';
import { Hex, JsonRpcRequest } from '@metamask/utils';
import { PPOM } from '@blockaid/ppom_release';
import { Messenger } from '@metamask/base-controller';
import {
  BlockaidReason,
  BlockaidResultType,
  LOADING_SECURITY_ALERT_RESPONSE,
  SecurityAlertSource,
} from '../../../../shared/constants/security-provider';
import { AppStateController } from '../../controllers/app-state-controller';
import { MESSAGE_TYPE } from '../../../../shared/constants/app';
import {
  generateSecurityAlertId,
  PPOMMessenger,
  updateSecurityAlertResponse,
  validateRequestWithPPOM,
} from './ppom-util';
import { SecurityAlertResponse } from './types';
import * as securityAlertAPI from './security-alerts-api';

jest.mock('@metamask/transaction-controller', () => ({
  ...jest.requireActual('@metamask/transaction-controller'),
  normalizeTransactionParams: jest.fn(),
}));

const SECURITY_ALERT_ID_MOCK = '1234-5678';
const TRANSACTION_ID_MOCK = '123';
const CHAIN_ID_MOCK = '0x1' as Hex;
const GAS_MOCK = '0x1234';
const GAS_PRICE_MOCK = '0x5678';

const REQUEST_MOCK = {
  method: 'eth_signTypedData_v4',
  params: [],
  id: '',
  jsonrpc: '2.0' as const,
};

const SECURITY_ALERT_RESPONSE_MOCK: SecurityAlertResponse = {
  result_type: 'success',
  reason: 'success',
  source: SecurityAlertSource.Local,
  securityAlertId: SECURITY_ALERT_ID_MOCK,
};

const TRANSACTION_PARAMS_MOCK_1: TransactionParams = {
  to: '0x123',
  from: '0x123',
  value: '0x123',
};

const SIGN_TYPED_DATA_PARAMS_MOCK_1 = '0x123';
const SIGN_TYPED_DATA_PARAMS_MOCK_2 =
  '{"primaryType":"Permit","domain":{},"types":{}}';

const TRANSACTION_PARAMS_MOCK_2: TransactionParams = {
  ...TRANSACTION_PARAMS_MOCK_1,
  to: '0x456',
};

const MESSENGER_MOCK = {
  subscribe: jest.fn(),
} as unknown as PPOMMessenger;

function createPPOMMock() {
  return {
    validateJsonRpc: jest.fn(),
  } as unknown as jest.Mocked<PPOM>;
}

function createPPOMControllerMock() {
  return {
    usePPOM: jest.fn(),
  } as unknown as jest.Mocked<PPOMController>;
}

function createErrorMock() {
  const error = new Error('Test error message');
  error.name = 'Test Error';

  return error;
}

function createAppStateControllerMock() {
  return {
    addSignatureSecurityAlertResponse: jest.fn(),
  } as unknown as jest.Mocked<AppStateController>;
}

function createSignatureControllerMock(
  signatureRequests: SignatureControllerState['signatureRequests'],
) {
  return {
    state: {
      signatureRequests,
    },
  } as unknown as jest.Mocked<SignatureController>;
}

function createTransactionControllerMock(
  state: TransactionController['state'],
) {
  return {
    state,
    updateSecurityAlertResponse: jest.fn(),
  } as unknown as jest.Mocked<TransactionController>;
}

function createMessengerMock() {
  return new Messenger<
    never,
    SignatureStateChange | TransactionControllerUnapprovedTransactionAddedEvent
  >();
}

describe('PPOM Utils', () => {
  const updateSecurityAlertResponseMock = jest.fn();
  let isSecurityAlertsEnabledMock: jest.SpyInstance;
  let ppomController: jest.Mocked<PPOMController>;
  let ppom: jest.Mocked<PPOM>;

  const normalizeTransactionParamsMock = jest.mocked(
    normalizeTransactionParams,
  );

  const validateRequestWithPPOMOptionsBase = {
    request: REQUEST_MOCK,
    securityAlertId: SECURITY_ALERT_ID_MOCK,
    chainId: CHAIN_ID_MOCK,
    updateSecurityAlertResponse: updateSecurityAlertResponseMock,
  };

  beforeEach(() => {
    jest.resetAllMocks();
    jest.spyOn(console, 'error').mockImplementation(() => undefined);

    isSecurityAlertsEnabledMock = jest
      .spyOn(securityAlertAPI, 'isSecurityAlertsAPIEnabled')
      .mockReturnValue(false);

    ppomController = createPPOMControllerMock();
    ppom = createPPOMMock();

    // @ts-expect-error PPOM from package does not match controller type
    ppomController.usePPOM.mockImplementation((callback) => callback(ppom));

    normalizeTransactionParamsMock.mockImplementation(
      (params: TransactionParams) => params,
    );
  });

  describe('validateRequestWithPPOM', () => {
    it('updates response from validation with PPOM instance via controller', async () => {
      ppom.validateJsonRpc.mockResolvedValue(SECURITY_ALERT_RESPONSE_MOCK);

      await validateRequestWithPPOM({
        ...validateRequestWithPPOMOptionsBase,
        ppomController,
      });
      expect(updateSecurityAlertResponseMock).toHaveBeenCalledWith(
        REQUEST_MOCK.method,
        SECURITY_ALERT_ID_MOCK,
        {
          ...SECURITY_ALERT_RESPONSE_MOCK,
          securityAlertId: SECURITY_ALERT_ID_MOCK,
        },
      );

      expect(ppom.validateJsonRpc).toHaveBeenCalledTimes(1);
      expect(ppom.validateJsonRpc).toHaveBeenCalledWith(REQUEST_MOCK);
    });

    it('updates securityAlertResponse with loading state', async () => {
      await validateRequestWithPPOM({
        ...validateRequestWithPPOMOptionsBase,
        ppomController,
      });

      expect(updateSecurityAlertResponseMock).toHaveBeenCalledWith(
        REQUEST_MOCK.method,
        SECURITY_ALERT_ID_MOCK,
        LOADING_SECURITY_ALERT_RESPONSE,
      );
    });

    it('updates error response if validation with PPOM instance throws', async () => {
      ppom.validateJsonRpc.mockRejectedValue(createErrorMock());

      await validateRequestWithPPOM({
        ...validateRequestWithPPOMOptionsBase,
        ppomController,
      });

      expect(updateSecurityAlertResponseMock).toHaveBeenCalledWith(
        validateRequestWithPPOMOptionsBase.request.method,
        SECURITY_ALERT_ID_MOCK,
        {
          result_type: BlockaidResultType.Errored,
          reason: BlockaidReason.errored,
          description: 'Test Error: Test error message',
          source: SecurityAlertSource.Local,
        },
      );
    });

    it('updates error response if controller throws', async () => {
      ppomController.usePPOM.mockRejectedValue(createErrorMock());

      await validateRequestWithPPOM({
        ...validateRequestWithPPOMOptionsBase,
        ppomController,
      });

      expect(updateSecurityAlertResponseMock).toHaveBeenCalledWith(
        validateRequestWithPPOMOptionsBase.request.method,
        SECURITY_ALERT_ID_MOCK,
        {
          result_type: BlockaidResultType.Errored,
          reason: BlockaidReason.errored,
          description: 'Test Error: Test error message',
          source: SecurityAlertSource.Local,
        },
      );
    });

    describe('if method is eth_sendTransaction', () => {
      it('normalizes transaction params', async () => {
        normalizeTransactionParamsMock.mockReturnValue(
          TRANSACTION_PARAMS_MOCK_2,
        );

        updateSecurityAlertResponseMock.mockResolvedValue({
          txParams: TRANSACTION_PARAMS_MOCK_1,
        });

        const request = {
          ...REQUEST_MOCK,
          method: 'eth_sendTransaction',
          params: [TRANSACTION_PARAMS_MOCK_1],
        };

        await validateRequestWithPPOM({
          ...validateRequestWithPPOMOptionsBase,
          ppomController,
          request,
        });

        expect(ppom.validateJsonRpc).toHaveBeenCalledTimes(1);
        expect(ppom.validateJsonRpc).toHaveBeenCalledWith({
          ...request,
          params: [TRANSACTION_PARAMS_MOCK_2],
        });

        expect(normalizeTransactionParamsMock).toHaveBeenCalledTimes(1);
        expect(normalizeTransactionParamsMock).toHaveBeenCalledWith(
          TRANSACTION_PARAMS_MOCK_1,
        );
      });

      it('includes gas properties', async () => {
        updateSecurityAlertResponseMock.mockResolvedValue({
          txParams: {
            ...TRANSACTION_PARAMS_MOCK_1,
            gas: GAS_MOCK,
            maxFeePerGas: GAS_PRICE_MOCK,
          },
        });

        const request = {
          ...REQUEST_MOCK,
          method: MESSAGE_TYPE.ETH_SEND_TRANSACTION,
          params: [TRANSACTION_PARAMS_MOCK_1],
        };

        await validateRequestWithPPOM({
          ...validateRequestWithPPOMOptionsBase,
          ppomController,
          request,
        });

        expect(ppom.validateJsonRpc).toHaveBeenCalledTimes(1);
        expect(ppom.validateJsonRpc).toHaveBeenCalledWith({
          ...request,
          params: [
            {
              ...TRANSACTION_PARAMS_MOCK_1,
              gas: GAS_MOCK,
              gasPrice: GAS_PRICE_MOCK,
            },
          ],
        });
      });

      it('includes gas properties using gas price', async () => {
        updateSecurityAlertResponseMock.mockResolvedValue({
          txParams: {
            ...TRANSACTION_PARAMS_MOCK_1,
            gas: GAS_MOCK,
            gasPrice: GAS_PRICE_MOCK,
          },
        });

        const request = {
          ...REQUEST_MOCK,
          method: MESSAGE_TYPE.ETH_SEND_TRANSACTION,
          params: [TRANSACTION_PARAMS_MOCK_1],
        };

        await validateRequestWithPPOM({
          ...validateRequestWithPPOMOptionsBase,
          ppomController,
          request,
        });

        expect(ppom.validateJsonRpc).toHaveBeenCalledTimes(1);
        expect(ppom.validateJsonRpc).toHaveBeenCalledWith({
          ...request,
          params: [
            {
              ...TRANSACTION_PARAMS_MOCK_1,
              gas: GAS_MOCK,
              gasPrice: GAS_PRICE_MOCK,
            },
          ],
        });
      });

      it('removes unnecessary params', async () => {
        updateSecurityAlertResponseMock.mockResolvedValue({
          txParams: {
            ...TRANSACTION_PARAMS_MOCK_1,
            gas: GAS_MOCK,
            maxFeePerGas: GAS_PRICE_MOCK,
          },
        });

        const request = {
          ...REQUEST_MOCK,
          method: MESSAGE_TYPE.ETH_SEND_TRANSACTION,
          params: [
            {
              ...TRANSACTION_PARAMS_MOCK_1,
              gasLimit: GAS_MOCK,
              maxFeePerGas: GAS_PRICE_MOCK,
              maxPriorityFeePerGas: GAS_PRICE_MOCK,
              type: TransactionEnvelopeType.feeMarket,
            },
          ],
        };

        await validateRequestWithPPOM({
          ...validateRequestWithPPOMOptionsBase,
          ppomController,
          request,
        });

        expect(ppom.validateJsonRpc).toHaveBeenCalledTimes(1);
        expect(ppom.validateJsonRpc).toHaveBeenCalledWith({
          ...request,
          params: [
            {
              ...TRANSACTION_PARAMS_MOCK_1,
              gas: GAS_MOCK,
              gasPrice: GAS_PRICE_MOCK,
            },
          ],
        });
      });
    });

<<<<<<< HEAD
=======
    // @ts-expect-error This is missing from the Mocha type definitions
>>>>>>> 82a0a03d
    it.each([
      MESSAGE_TYPE.ETH_SIGN_TYPED_DATA_V3,
      MESSAGE_TYPE.ETH_SIGN_TYPED_DATA_V4,
    ])('sanitizes request params if method is %s', async (method: string) => {
      const firstTwoParams = [
        SIGN_TYPED_DATA_PARAMS_MOCK_1,
        SIGN_TYPED_DATA_PARAMS_MOCK_2,
      ];

      const unwantedParams = [{}, undefined, 1, null];

      const params = [...firstTwoParams, ...unwantedParams];

      const request = {
        ...REQUEST_MOCK,
        method,
        params,
      } as unknown as JsonRpcRequest;

      await validateRequestWithPPOM({
        ...validateRequestWithPPOMOptionsBase,
        ppomController,
        request,
      });

      expect(ppom.validateJsonRpc).toHaveBeenCalledTimes(1);
      expect(ppom.validateJsonRpc).toHaveBeenCalledWith({
        ...request,
        params: firstTwoParams,
      });
    });

    it('removes unnecessary properties from request', async () => {
      updateSecurityAlertResponseMock.mockResolvedValue({
        txParams: TRANSACTION_PARAMS_MOCK_1,
      });

      const request = {
        ...REQUEST_MOCK,
        delegationMock: '0x123',
        method: 'eth_sendTransaction',
        origin: 'test.com',
        params: [TRANSACTION_PARAMS_MOCK_1],
        test1: 'test1',
        test2: 'test2',
      };

      await validateRequestWithPPOM({
        ...validateRequestWithPPOMOptionsBase,
        ppomController,
        request: request as never,
      });

      expect(ppom.validateJsonRpc).toHaveBeenCalledTimes(1);
      expect(ppom.validateJsonRpc).toHaveBeenCalledWith({
        ...request,
        test1: undefined,
        test2: undefined,
      });
    });
  });

  describe('generateSecurityAlertId', () => {
    it('returns uuid', () => {
      const securityAlertId = generateSecurityAlertId();

      expect(securityAlertId).toMatch(
        /^[0-9a-f]{8}-[0-9a-f]{4}-[0-9a-f]{4}-[0-9a-f]{4}-[0-9a-f]{12}$/u,
      );
    });
  });

  describe('updateSecurityAlertResponse', () => {
    it('adds response to app state controller if signature request already exists', async () => {
      const appStateController = createAppStateControllerMock();

      const signatureController = createSignatureControllerMock({
        '123': {
          securityAlertResponse: {
            ...SECURITY_ALERT_RESPONSE_MOCK,
            securityAlertId: SECURITY_ALERT_ID_MOCK,
          },
        } as unknown as SignatureRequest,
      });

      await updateSecurityAlertResponse({
        appStateController,
        method: MESSAGE_TYPE.ETH_SIGN_TYPED_DATA_V4,
        messenger: MESSENGER_MOCK,
        securityAlertId: SECURITY_ALERT_ID_MOCK,
        securityAlertResponse: SECURITY_ALERT_RESPONSE_MOCK,
        signatureController,
        transactionController: {} as unknown as TransactionController,
      });

      expect(
        appStateController.addSignatureSecurityAlertResponse,
      ).toHaveBeenCalledTimes(1);

      expect(
        appStateController.addSignatureSecurityAlertResponse,
      ).toHaveBeenCalledWith(SECURITY_ALERT_RESPONSE_MOCK);
    });

    it('adds response to app state controller after signature controller state change event', async () => {
      const appStateController = createAppStateControllerMock();
      const signatureController = createSignatureControllerMock({});
      const messenger = createMessengerMock();

      const updatePromise = updateSecurityAlertResponse({
        appStateController,
        method: MESSAGE_TYPE.ETH_SIGN_TYPED_DATA_V4,
        messenger,
        securityAlertId: SECURITY_ALERT_ID_MOCK,
        securityAlertResponse: SECURITY_ALERT_RESPONSE_MOCK,
        signatureController,
        transactionController: {} as unknown as TransactionController,
      });

      messenger.publish(
        'SignatureController:stateChange',
        {
          signatureRequests: {
            '123': {
              securityAlertResponse: SECURITY_ALERT_RESPONSE_MOCK,
            } as unknown as SignatureRequest,
          },
        } as unknown as SignatureControllerState,
        [],
      );

      await updatePromise;

      expect(
        appStateController.addSignatureSecurityAlertResponse,
      ).toHaveBeenCalledTimes(1);

      expect(
        appStateController.addSignatureSecurityAlertResponse,
      ).toHaveBeenCalledWith(SECURITY_ALERT_RESPONSE_MOCK);
    });

    it('adds response to transaction controller if transaction already exists', async () => {
      const transactionController = createTransactionControllerMock({
        transactions: [
          {
            id: TRANSACTION_ID_MOCK,
            securityAlertResponse: {
              securityAlertId: SECURITY_ALERT_ID_MOCK,
            },
          },
        ],
      } as unknown as TransactionController['state']);

      await updateSecurityAlertResponse({
        // TODO: Fix in https://github.com/MetaMask/metamask-extension/issues/31973
        // eslint-disable-next-line @typescript-eslint/no-explicit-any
        appStateController: {} as any,
        method: 'eth_sendTransaction',
        messenger: MESSENGER_MOCK,
        securityAlertId: SECURITY_ALERT_ID_MOCK,
        securityAlertResponse: SECURITY_ALERT_RESPONSE_MOCK,
        // TODO: Fix in https://github.com/MetaMask/metamask-extension/issues/31973
        // eslint-disable-next-line @typescript-eslint/no-explicit-any
        signatureController: {} as any,
        transactionController,
      });

      expect(
        transactionController.updateSecurityAlertResponse,
      ).toHaveBeenCalledTimes(1);

      expect(
        transactionController.updateSecurityAlertResponse,
      ).toHaveBeenCalledWith(TRANSACTION_ID_MOCK, SECURITY_ALERT_RESPONSE_MOCK);
    });

    it('adds response to transaction controller after transaction added event', async () => {
      const transactionController = createTransactionControllerMock({
        transactions: [],
      } as unknown as TransactionController['state']);

      const messenger = createMessengerMock();

      const updatePromise = updateSecurityAlertResponse({
        // TODO: Fix in https://github.com/MetaMask/metamask-extension/issues/31973
        // eslint-disable-next-line @typescript-eslint/no-explicit-any
        appStateController: {} as any,
        method: 'eth_sendTransaction',
        messenger,
        securityAlertId: SECURITY_ALERT_ID_MOCK,
        securityAlertResponse: SECURITY_ALERT_RESPONSE_MOCK,
        // TODO: Fix in https://github.com/MetaMask/metamask-extension/issues/31973
        // eslint-disable-next-line @typescript-eslint/no-explicit-any
        signatureController: {} as any,
        transactionController,
      });

      messenger.publish('TransactionController:unapprovedTransactionAdded', {
        id: TRANSACTION_ID_MOCK,
        securityAlertResponse: SECURITY_ALERT_RESPONSE_MOCK,
        txParams: TRANSACTION_PARAMS_MOCK_1,
      } as TransactionMeta);

      await updatePromise;

      expect(
        transactionController.updateSecurityAlertResponse,
      ).toHaveBeenCalledTimes(1);

      expect(
        transactionController.updateSecurityAlertResponse,
      ).toHaveBeenCalledWith(TRANSACTION_ID_MOCK, SECURITY_ALERT_RESPONSE_MOCK);
    });
  });

  describe('validateWithAPI', () => {
    const request = {
      ...REQUEST_MOCK,
      method: 'eth_sendTransaction',
      params: [TRANSACTION_PARAMS_MOCK_1],
    };

    it('uses security alerts API if enabled', async () => {
      isSecurityAlertsEnabledMock.mockReturnValue(true);

      const validateWithSecurityAlertsAPIMock = jest
        .spyOn(securityAlertAPI, 'validateWithSecurityAlertsAPI')
        .mockResolvedValue(SECURITY_ALERT_RESPONSE_MOCK);

      updateSecurityAlertResponseMock.mockResolvedValue({
        txParams: TRANSACTION_PARAMS_MOCK_1,
      });

      await validateRequestWithPPOM({
        ...validateRequestWithPPOMOptionsBase,
        ppomController,
        request,
      });

      expect(ppomController.usePPOM).not.toHaveBeenCalled();
      expect(ppom.validateJsonRpc).not.toHaveBeenCalled();

      expect(validateWithSecurityAlertsAPIMock).toHaveBeenCalledTimes(1);
      expect(validateWithSecurityAlertsAPIMock).toHaveBeenCalledWith(
        CHAIN_ID_MOCK,
        request,
      );
    });

    it('uses controller if security alerts API throws', async () => {
      isSecurityAlertsEnabledMock.mockReturnValue(true);

      updateSecurityAlertResponseMock.mockResolvedValue({
        txParams: TRANSACTION_PARAMS_MOCK_1,
      });

      const validateWithSecurityAlertsAPIMock = jest
        .spyOn(securityAlertAPI, 'validateWithSecurityAlertsAPI')
        .mockRejectedValue(new Error('Test Error'));

      await validateRequestWithPPOM({
        ...validateRequestWithPPOMOptionsBase,
        ppomController,
        request,
      });

      expect(ppomController.usePPOM).toHaveBeenCalledTimes(1);

      expect(validateWithSecurityAlertsAPIMock).toHaveBeenCalledTimes(1);
      expect(validateWithSecurityAlertsAPIMock).toHaveBeenCalledWith(
        CHAIN_ID_MOCK,
        request,
      );
    });
  });
});<|MERGE_RESOLUTION|>--- conflicted
+++ resolved
@@ -383,10 +383,7 @@
       });
     });
 
-<<<<<<< HEAD
-=======
     // @ts-expect-error This is missing from the Mocha type definitions
->>>>>>> 82a0a03d
     it.each([
       MESSAGE_TYPE.ETH_SIGN_TYPED_DATA_V3,
       MESSAGE_TYPE.ETH_SIGN_TYPED_DATA_V4,
