--- conflicted
+++ resolved
@@ -11,23 +11,16 @@
 import {
   BlockaidReason,
   BlockaidResultType,
-<<<<<<< HEAD
-=======
   SECURITY_PROVIDER_SUPPORTED_CHAIN_IDS,
->>>>>>> b960add2
   SecurityAlertSource,
 } from '../../../../shared/constants/security-provider';
 import { SIGNING_METHODS } from '../../../../shared/constants/transaction';
 import { AppStateController } from '../../controllers/app-state';
 import { SecurityAlertResponse } from './types';
 import {
-<<<<<<< HEAD
-  isSecurityAlertsAPIEnabled,
-=======
   getSecurityAlertsAPISupportedChainIds,
   isSecurityAlertsAPIEnabled,
   SecurityAlertsAPIRequest,
->>>>>>> b960add2
   validateWithSecurityAlertsAPI,
 } from './security-alerts-api';
 
@@ -60,15 +53,11 @@
 
     const ppomResponse = isSecurityAlertsAPIEnabled()
       ? await validateWithAPI(ppomController, chainId, normalizedRequest)
-<<<<<<< HEAD
-      : await validateWithController(ppomController, normalizedRequest);
-=======
       : await validateWithController(
           ppomController,
           normalizedRequest,
           chainId,
         );
->>>>>>> b960add2
 
     return {
       ...ppomResponse,
@@ -133,8 +122,6 @@
   };
 }
 
-<<<<<<< HEAD
-=======
 export async function isChainSupported(chainId: Hex): Promise<boolean> {
   let supportedChainIds = SECURITY_PROVIDER_SUPPORTED_CHAIN_IDS;
 
@@ -151,7 +138,6 @@
   return supportedChainIds.includes(chainId);
 }
 
->>>>>>> b960add2
 function normalizePPOMRequest(
   request: PPOMRequest | JsonRpcRequest,
 ): PPOMRequest | JsonRpcRequest {
@@ -224,19 +210,12 @@
 
 async function validateWithController(
   ppomController: PPOMController,
-<<<<<<< HEAD
-  request: JsonRpcRequest,
-): Promise<SecurityAlertResponse> {
-  const response = (await ppomController.usePPOM((ppom: PPOM) =>
-    ppom.validateJsonRpc(request),
-=======
   request: SecurityAlertsAPIRequest | JsonRpcRequest,
   chainId: string,
 ): Promise<SecurityAlertResponse> {
   const response = (await ppomController.usePPOM(
     (ppom: PPOM) => ppom.validateJsonRpc(request),
     chainId,
->>>>>>> b960add2
   )) as SecurityAlertResponse;
 
   return {
@@ -248,11 +227,7 @@
 async function validateWithAPI(
   ppomController: PPOMController,
   chainId: string,
-<<<<<<< HEAD
-  request: JsonRpcRequest,
-=======
   request: SecurityAlertsAPIRequest | JsonRpcRequest,
->>>>>>> b960add2
 ): Promise<SecurityAlertResponse> {
   try {
     const response = await validateWithSecurityAlertsAPI(chainId, request);
@@ -263,10 +238,6 @@
     };
   } catch (error: unknown) {
     handlePPOMError(error, `Error validating request with security alerts API`);
-<<<<<<< HEAD
-    return await validateWithController(ppomController, request);
-=======
     return await validateWithController(ppomController, request, chainId);
->>>>>>> b960add2
   }
 }