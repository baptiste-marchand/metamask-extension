import { type Hex, JsonRpcResponseStruct } from '@metamask/utils';
import * as ControllerUtils from '@metamask/controller-utils';
<<<<<<< HEAD
=======

>>>>>>> b960add2
import { CHAIN_IDS } from '../../../../shared/constants/network';

import {
  BlockaidReason,
  BlockaidResultType,
} from '../../../../shared/constants/security-provider';
import { flushPromises } from '../../../../test/lib/timer-helpers';
import { mockNetworkState } from '../../../../test/stub/networks';
import { createPPOMMiddleware, PPOMMiddlewareRequest } from './ppom-middleware';
import {
  generateSecurityAlertId,
  handlePPOMError,
  isChainSupported,
  validateRequestWithPPOM,
} from './ppom-util';
import { SecurityAlertResponse } from './types';

jest.mock('./ppom-util');

const SECURITY_ALERT_ID_MOCK = '123';
const INTERNAL_ACCOUNT_ADDRESS = '0xec1adf982415d2ef5ec55899b9bfb8bc0f29251b';

const SECURITY_ALERT_RESPONSE_MOCK: SecurityAlertResponse = {
  securityAlertId: SECURITY_ALERT_ID_MOCK,
  result_type: BlockaidResultType.Malicious,
  reason: BlockaidReason.permitFarming,
};

const REQUEST_MOCK = {
  params: [],
  id: '',
  jsonrpc: '2.0' as const,
};

const createMiddleware = (
  options: {
    chainId?: Hex;
    error?: Error;
    securityAlertsEnabled?: boolean;
    // TODO: Replace `any` with type
    // eslint-disable-next-line @typescript-eslint/no-explicit-any
    updateSecurityAlertResponse?: any;
  } = {
    updateSecurityAlertResponse: () => undefined,
  },
) => {
  const { chainId, error, securityAlertsEnabled, updateSecurityAlertResponse } =
    options;

  const ppomController = {};

  const preferenceController = {
    store: {
      getState: () => ({
        securityAlertsEnabled: securityAlertsEnabled ?? true,
      }),
    },
  };

  if (error) {
    preferenceController.store.getState = () => {
      throw error;
    };
  }

  const networkController = {
    state: mockNetworkState({ chainId: chainId || CHAIN_IDS.MAINNET }),
  };

  const appStateController = {
    addSignatureSecurityAlertResponse: () => undefined,
  };

  const accountsController = {
    listAccounts: () => [{ address: INTERNAL_ACCOUNT_ADDRESS }],
  };

  return createPPOMMiddleware(
    // TODO: Replace `any` with type
    // eslint-disable-next-line @typescript-eslint/no-explicit-any
    ppomController as any,
    // TODO: Replace `any` with type
    // eslint-disable-next-line @typescript-eslint/no-explicit-any
    preferenceController as any,
    // TODO: Replace `any` with type
    // eslint-disable-next-line @typescript-eslint/no-explicit-any
    networkController as any,
    // TODO: Replace `any` with type
    // eslint-disable-next-line @typescript-eslint/no-explicit-any
    appStateController as any,
    // eslint-disable-next-line @typescript-eslint/no-explicit-any
    accountsController as any,
    updateSecurityAlertResponse,
  );
};

describe('PPOMMiddleware', () => {
  const validateRequestWithPPOMMock = jest.mocked(validateRequestWithPPOM);
  const generateSecurityAlertIdMock = jest.mocked(generateSecurityAlertId);
  const handlePPOMErrorMock = jest.mocked(handlePPOMError);
  const isChainSupportedMock = jest.mocked(isChainSupported);

  beforeEach(() => {
    jest.resetAllMocks();

    validateRequestWithPPOMMock.mockResolvedValue(SECURITY_ALERT_RESPONSE_MOCK);
    generateSecurityAlertIdMock.mockReturnValue(SECURITY_ALERT_ID_MOCK);
    handlePPOMErrorMock.mockReturnValue(SECURITY_ALERT_RESPONSE_MOCK);
    isChainSupportedMock.mockResolvedValue(true);
  });

  it('updates alert response after validating request', async () => {
    const updateSecurityAlertResponse = jest.fn();

    const middlewareFunction = createMiddleware({
      updateSecurityAlertResponse,
    });

    const req = {
      ...REQUEST_MOCK,
      method: 'eth_sendTransaction',
      securityAlertResponse: undefined,
    };

    await middlewareFunction(
      req,
      { ...JsonRpcResponseStruct.TYPE },
      () => undefined,
    );

    await flushPromises();

    expect(updateSecurityAlertResponse).toHaveBeenCalledTimes(1);
    expect(updateSecurityAlertResponse).toHaveBeenCalledWith(
      req.method,
      SECURITY_ALERT_ID_MOCK,
      SECURITY_ALERT_RESPONSE_MOCK,
    );
  });

  it('adds loading response to confirmation requests while validation is in progress', async () => {
    const middlewareFunction = createMiddleware();

    const req: PPOMMiddlewareRequest<(string | { to: string })[]> = {
      ...REQUEST_MOCK,
      method: 'eth_sendTransaction',
      securityAlertResponse: undefined,
    };

    await middlewareFunction(
      req,
      { ...JsonRpcResponseStruct.TYPE },
      () => undefined,
    );

    expect(req.securityAlertResponse?.reason).toBe(BlockaidReason.inProgress);
    expect(req.securityAlertResponse?.result_type).toBe(
      BlockaidResultType.Loading,
    );
  });

  it('does not do validation if the user has not enabled the preference', async () => {
    const middlewareFunction = createMiddleware({
      securityAlertsEnabled: false,
    });

    const req = {
      ...REQUEST_MOCK,
      method: 'eth_sendTransaction',
      securityAlertResponse: undefined,
    };

    // @ts-expect-error Passing in invalid input for testing purposes
    await middlewareFunction(req, undefined, () => undefined);

    expect(req.securityAlertResponse).toBeUndefined();
    expect(validateRequestWithPPOM).not.toHaveBeenCalled();
  });

  it('does not do validation if user is not on a supported network', async () => {
    isChainSupportedMock.mockResolvedValue(false);
    const middlewareFunction = createMiddleware({
      chainId: '0x2',
    });

    const req = {
      ...REQUEST_MOCK,
      method: 'eth_sendTransaction',
      securityAlertResponse: undefined,
    };

    await middlewareFunction(
      req,
      { ...JsonRpcResponseStruct.TYPE },
      () => undefined,
    );

    expect(req.securityAlertResponse).toBeUndefined();
    expect(validateRequestWithPPOM).not.toHaveBeenCalled();
  });

  it('does not do validation when request is not for confirmation method', async () => {
    const middlewareFunction = createMiddleware();

    const req = {
      ...REQUEST_MOCK,
      method: 'eth_someRequest',
      securityAlertResponse: undefined,
    };

    await middlewareFunction(
      req,
      { ...JsonRpcResponseStruct.TYPE },
      () => undefined,
    );

    expect(req.securityAlertResponse).toBeUndefined();
    expect(validateRequestWithPPOM).not.toHaveBeenCalled();
  });

<<<<<<< HEAD
=======
  it('does not do validation when request is send to users own account', async () => {
    const middlewareFunction = createMiddleware();

    const req = {
      ...REQUEST_MOCK,
      params: [{ to: INTERNAL_ACCOUNT_ADDRESS }],
      method: 'eth_sendTransaction',
      securityAlertResponse: undefined,
    };

    await middlewareFunction(
      req,
      { ...JsonRpcResponseStruct.TYPE },
      () => undefined,
    );

    expect(req.securityAlertResponse).toBeUndefined();
    expect(validateRequestWithPPOM).not.toHaveBeenCalled();
  });

>>>>>>> b960add2
  it('does not do validation for SIWE signature', async () => {
    const middlewareFunction = createMiddleware({
      securityAlertsEnabled: true,
    });

    const req = {
      method: 'personal_sign',
      params: [
        '0x6d6574616d61736b2e6769746875622e696f2077616e747320796f7520746f207369676e20696e207769746820796f757220457468657265756d206163636f756e743a0a3078393335653733656462396666353265323362616337663765303433613165636430366430353437370a0a492061636365707420746865204d6574614d61736b205465726d73206f6620536572766963653a2068747470733a2f2f636f6d6d756e6974792e6d6574616d61736b2e696f2f746f730a0a5552493a2068747470733a2f2f6d6574616d61736b2e6769746875622e696f0a56657273696f6e3a20310a436861696e2049443a20310a4e6f6e63653a2033323839313735370a4973737565642041743a20323032312d30392d33305431363a32353a32342e3030305a',
        '0x935e73edb9ff52e23bac7f7e043a1ecd06d05477',
        'Example password',
      ],
<<<<<<< HEAD
      jsonrpc: '2.0',
=======
      jsonrpc: '2.0' as const,
>>>>>>> b960add2
      id: 2974202441,
      origin: 'https://metamask.github.io',
      networkClientId: 'mainnet',
      tabId: 1048745900,
      securityAlertResponse: undefined,
    };
    jest.spyOn(ControllerUtils, 'detectSIWE').mockReturnValue({
      isSIWEMessage: true,
      parsedMessage: {
        address: '0x935e73edb9ff52e23bac7f7e049a1ecd06d05477',
        chainId: 1,
        domain: 'metamask.github.io',
        expirationTime: null,
        issuedAt: '2021-09-30T16:25:24.000Z',
        nonce: '32891757',
        notBefore: '2022-03-17T12:45:13.610Z',
        requestId: 'some_id',
        scheme: null,
        statement:
          'I accept the MetaMask Terms of Service: https://community.metamask.io/tos',
        uri: 'https://metamask.github.io',
        version: '1',
        resources: null,
      },
    });

<<<<<<< HEAD
=======
    // @ts-expect-error Passing invalid input for testing purposes
>>>>>>> b960add2
    await middlewareFunction(req, undefined, () => undefined);

    expect(req.securityAlertResponse).toBeUndefined();
    expect(validateRequestWithPPOM).not.toHaveBeenCalled();
  });

  it('calls next method', async () => {
    const middlewareFunction = createMiddleware();
    const nextMock = jest.fn();

    await middlewareFunction(
      { ...REQUEST_MOCK, method: 'eth_sendTransaction' },
      { ...JsonRpcResponseStruct.TYPE },
      nextMock,
    );

    expect(nextMock).toHaveBeenCalledTimes(1);
  });

  it('handles error if middleware throws', async () => {
    const error = new Error('Test Error Message');
    error.name = 'TestName';

    const nextMock = jest.fn();

    const middlewareFunction = createMiddleware({ error });

    const req = {
      ...REQUEST_MOCK,
      method: 'eth_sendTransaction',
      securityAlertResponse: undefined,
    };

    await middlewareFunction(req, { ...JsonRpcResponseStruct.TYPE }, nextMock);

    expect(req.securityAlertResponse).toStrictEqual(
      SECURITY_ALERT_RESPONSE_MOCK,
    );

    expect(nextMock).toHaveBeenCalledTimes(1);
  });
});<|MERGE_RESOLUTION|>--- conflicted
+++ resolved
@@ -1,9 +1,6 @@
 import { type Hex, JsonRpcResponseStruct } from '@metamask/utils';
 import * as ControllerUtils from '@metamask/controller-utils';
-<<<<<<< HEAD
-=======
-
->>>>>>> b960add2
+
 import { CHAIN_IDS } from '../../../../shared/constants/network';
 
 import {
@@ -224,8 +221,6 @@
     expect(validateRequestWithPPOM).not.toHaveBeenCalled();
   });
 
-<<<<<<< HEAD
-=======
   it('does not do validation when request is send to users own account', async () => {
     const middlewareFunction = createMiddleware();
 
@@ -246,7 +241,6 @@
     expect(validateRequestWithPPOM).not.toHaveBeenCalled();
   });
 
->>>>>>> b960add2
   it('does not do validation for SIWE signature', async () => {
     const middlewareFunction = createMiddleware({
       securityAlertsEnabled: true,
@@ -259,11 +253,7 @@
         '0x935e73edb9ff52e23bac7f7e043a1ecd06d05477',
         'Example password',
       ],
-<<<<<<< HEAD
-      jsonrpc: '2.0',
-=======
       jsonrpc: '2.0' as const,
->>>>>>> b960add2
       id: 2974202441,
       origin: 'https://metamask.github.io',
       networkClientId: 'mainnet',
@@ -290,10 +280,7 @@
       },
     });
 
-<<<<<<< HEAD
-=======
     // @ts-expect-error Passing invalid input for testing purposes
->>>>>>> b960add2
     await middlewareFunction(req, undefined, () => undefined);
 
     expect(req.securityAlertResponse).toBeUndefined();
