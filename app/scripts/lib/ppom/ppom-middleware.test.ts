--- conflicted
+++ resolved
@@ -3,11 +3,8 @@
   JsonRpcRequestStruct,
   JsonRpcResponseStruct,
 } from '@metamask/utils';
-<<<<<<< HEAD
-=======
 import * as ControllerUtils from '@metamask/controller-utils';
 
->>>>>>> 717376e8
 import { CHAIN_IDS } from '../../../../shared/constants/network';
 
 import {
@@ -19,10 +16,7 @@
 import {
   generateSecurityAlertId,
   handlePPOMError,
-<<<<<<< HEAD
-=======
   isChainSupported,
->>>>>>> 717376e8
   validateRequestWithPPOM,
 } from './ppom-util';
 import { SecurityAlertResponse } from './types';
@@ -30,10 +24,7 @@
 jest.mock('./ppom-util');
 
 const SECURITY_ALERT_ID_MOCK = '123';
-<<<<<<< HEAD
-=======
 const INTERNAL_ACCOUNT_ADDRESS = '0xec1adf982415d2ef5ec55899b9bfb8bc0f29251b';
->>>>>>> 717376e8
 
 const SECURITY_ALERT_RESPONSE_MOCK: SecurityAlertResponse = {
   securityAlertId: SECURITY_ALERT_ID_MOCK,
@@ -97,11 +88,8 @@
     // TODO: Replace `any` with type
     // eslint-disable-next-line @typescript-eslint/no-explicit-any
     appStateController as any,
-<<<<<<< HEAD
-=======
     // eslint-disable-next-line @typescript-eslint/no-explicit-any
     accountsController as any,
->>>>>>> 717376e8
     updateSecurityAlertResponse,
   );
 };
@@ -110,10 +98,7 @@
   const validateRequestWithPPOMMock = jest.mocked(validateRequestWithPPOM);
   const generateSecurityAlertIdMock = jest.mocked(generateSecurityAlertId);
   const handlePPOMErrorMock = jest.mocked(handlePPOMError);
-<<<<<<< HEAD
-=======
   const isChainSupportedMock = jest.mocked(isChainSupported);
->>>>>>> 717376e8
 
   beforeEach(() => {
     jest.resetAllMocks();
@@ -121,10 +106,7 @@
     validateRequestWithPPOMMock.mockResolvedValue(SECURITY_ALERT_RESPONSE_MOCK);
     generateSecurityAlertIdMock.mockReturnValue(SECURITY_ALERT_ID_MOCK);
     handlePPOMErrorMock.mockReturnValue(SECURITY_ALERT_RESPONSE_MOCK);
-<<<<<<< HEAD
-=======
     isChainSupportedMock.mockResolvedValue(true);
->>>>>>> 717376e8
   });
 
   it('updates alert response after validating request', async () => {
@@ -195,10 +177,7 @@
   });
 
   it('does not do validation if user is not on a supported network', async () => {
-<<<<<<< HEAD
-=======
     isChainSupportedMock.mockResolvedValue(false);
->>>>>>> 717376e8
     const middlewareFunction = createMiddleware({
       chainId: '0x2',
     });
@@ -238,11 +217,6 @@
     expect(validateRequestWithPPOM).not.toHaveBeenCalled();
   });
 
-<<<<<<< HEAD
-  it('calls next method', async () => {
-    const middlewareFunction = createMiddleware();
-    const nextMock = jest.fn();
-=======
   it('does not do validation when request is send to users own account', async () => {
     const middlewareFunction = createMiddleware();
 
@@ -252,27 +226,13 @@
       method: 'eth_sendTransaction',
       securityAlertResponse: undefined,
     };
->>>>>>> 717376e8
-
-    await middlewareFunction(
-      req,
-      { ...JsonRpcResponseStruct },
-      () => undefined,
-    );
-
-<<<<<<< HEAD
-    expect(nextMock).toHaveBeenCalledTimes(1);
-  });
-
-  it('handles error if middleware throws', async () => {
-    const error = new Error('Test Error Message');
-    error.name = 'TestName';
-
-    const nextMock = jest.fn();
-
-    const middlewareFunction = createMiddleware({ error });
-
-=======
+
+    await middlewareFunction(
+      req,
+      { ...JsonRpcResponseStruct },
+      () => undefined,
+    );
+
     expect(req.securityAlertResponse).toBeUndefined();
     expect(validateRequestWithPPOM).not.toHaveBeenCalled();
   });
@@ -343,7 +303,6 @@
 
     const middlewareFunction = createMiddleware({ error });
 
->>>>>>> 717376e8
     const req = {
       ...JsonRpcRequestStruct,
       method: 'eth_sendTransaction',
