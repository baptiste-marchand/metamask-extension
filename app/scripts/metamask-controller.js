import EventEmitter from 'events';
import pump from 'pump';
import { ObservableStore } from '@metamask/obs-store';
import { storeAsStream } from '@metamask/obs-store/dist/asStream';
import { JsonRpcEngine } from 'json-rpc-engine';
import { createEngineStream } from 'json-rpc-middleware-stream';
import { providerAsMiddleware } from '@metamask/eth-json-rpc-middleware';
import {
  debounce,
  ///: BEGIN:ONLY_INCLUDE_IN(snaps)
  throttle,
  memoize,
  wrap,
  ///: END:ONLY_INCLUDE_IN
} from 'lodash';
import { keyringBuilderFactory } from '@metamask/eth-keyring-controller';
import { KeyringController } from '@metamask/keyring-controller';
import createFilterMiddleware from 'eth-json-rpc-filters';
import createSubscriptionManager from 'eth-json-rpc-filters/subscriptionManager';
import {
  errorCodes as rpcErrorCodes,
  EthereumRpcError,
  ethErrors,
} from 'eth-rpc-errors';

import { Mutex } from 'await-semaphore';
import log from 'loglevel';
import {
  TrezorConnectBridge,
  TrezorKeyring,
} from '@metamask/eth-trezor-keyring';
import {
  LedgerKeyring,
  LedgerIframeBridge,
} from '@metamask/eth-ledger-bridge-keyring';
import LatticeKeyring from 'eth-lattice-keyring';
import { MetaMaskKeyring as QRHardwareKeyring } from '@keystonehq/metamask-airgapped-keyring';
import EthQuery from '@metamask/eth-query';
import EthJSQuery from '@metamask/ethjs-query';
import nanoid from 'nanoid';
import { captureException } from '@sentry/browser';
import { AddressBookController } from '@metamask/address-book-controller';
import {
  ApprovalController,
  ApprovalRequestNotFoundError,
} from '@metamask/approval-controller';
import { ControllerMessenger } from '@metamask/base-controller';
import {
  AssetsContractController,
  CurrencyRateController,
  NftController,
  NftDetectionController,
  TokenListController,
  TokenRatesController,
  TokensController,
} from '@metamask/assets-controllers';
import { PhishingController } from '@metamask/phishing-controller';
import { AnnouncementController } from '@metamask/announcement-controller';
import { NetworkController } from '@metamask/network-controller';
import { GasFeeController } from '@metamask/gas-fee-controller';
import {
  PermissionController,
  PermissionsRequestNotFoundError,
  SubjectMetadataController,
  SubjectType,
} from '@metamask/permission-controller';
import SmartTransactionsController from '@metamask/smart-transactions-controller';
import {
  SelectedNetworkController,
  createSelectedNetworkMiddleware,
} from '@metamask/selected-network-controller';
import { LoggingController, LogType } from '@metamask/logging-controller';

///: BEGIN:ONLY_INCLUDE_IN(snaps)
import { encrypt, decrypt } from '@metamask/browser-passworder';
import { RateLimitController } from '@metamask/rate-limit-controller';
import { NotificationController } from '@metamask/notification-controller';
import {
  CronjobController,
  JsonSnapsRegistry,
  SnapController,
  IframeExecutionService,
} from '@metamask/snaps-controllers';
///: END:ONLY_INCLUDE_IN

///: BEGIN:ONLY_INCLUDE_IN(build-mmi)
import {
  CUSTODIAN_TYPES,
  MmiConfigurationController,
} from '@metamask-institutional/custody-keyring';
import { InstitutionalFeaturesController } from '@metamask-institutional/institutional-features';
import { CustodyController } from '@metamask-institutional/custody-controller';
import { TransactionUpdateController } from '@metamask-institutional/transaction-update';
///: END:ONLY_INCLUDE_IN
import { SignatureController } from '@metamask/signature-controller';
///: BEGIN:ONLY_INCLUDE_IN(blockaid)
import { PPOMController } from '@metamask/ppom-validator';
///: END:ONLY_INCLUDE_IN

///: BEGIN:ONLY_INCLUDE_IN(desktop)
// eslint-disable-next-line import/order
import { DesktopController } from '@metamask/desktop/dist/controllers/desktop';
///: END:ONLY_INCLUDE_IN

import {
  ApprovalType,
  ERC1155,
  ERC20,
  ERC721,
} from '@metamask/controller-utils';
import { wordlist } from '@metamask/scure-bip39/dist/wordlists/english';
///: BEGIN:ONLY_INCLUDE_IN(petnames)
import {
  NameController,
  ENSNameProvider,
  EtherscanNameProvider,
  TokenNameProvider,
  LensNameProvider,
} from '@metamask/name-controller';
///: END:ONLY_INCLUDE_IN

import {
  QueuedRequestController,
  createQueuedRequestMiddleware,
  QueuedRequestControllerEventTypes,
} from '@metamask/queued-request-controller';

import {
  TransactionController,
  TransactionStatus,
  TransactionType,
} from '@metamask/transaction-controller';

///: BEGIN:ONLY_INCLUDE_IN(build-mmi)
import { toChecksumHexAddress } from '../../shared/modules/hexstring-utils';
///: END:ONLY_INCLUDE_IN

import { AssetType, TokenStandard } from '../../shared/constants/transaction';
import {
  GAS_API_BASE_URL,
  GAS_DEV_API_BASE_URL,
  SWAPS_CLIENT_ID,
} from '../../shared/constants/swaps';
import {
  CHAIN_IDS,
  NETWORK_TYPES,
  TEST_NETWORK_TICKER_MAP,
  NetworkStatus,
} from '../../shared/constants/network';
import { HardwareDeviceNames } from '../../shared/constants/hardware-wallets';
import { KeyringType } from '../../shared/constants/keyring';
import {
  CaveatTypes,
  RestrictedMethods,
  ///: BEGIN:ONLY_INCLUDE_IN(snaps)
  EndowmentPermissions,
  ExcludedSnapPermissions,
  ExcludedSnapEndowments,
  ///: END:ONLY_INCLUDE_IN
} from '../../shared/constants/permissions';
import { UI_NOTIFICATIONS } from '../../shared/notifications';
import { MILLISECOND, SECOND } from '../../shared/constants/time';
import {
  ORIGIN_METAMASK,
  ///: BEGIN:ONLY_INCLUDE_IN(snaps)
  SNAP_DIALOG_TYPES,
  ///: END:ONLY_INCLUDE_IN
  POLLING_TOKEN_ENVIRONMENT_TYPES,
} from '../../shared/constants/app';
import {
  MetaMetricsEventCategory,
  MetaMetricsEventName,
} from '../../shared/constants/metametrics';
import { LOG_EVENT } from '../../shared/constants/logs';

import {
  getTokenIdParam,
  fetchTokenBalance,
} from '../../shared/lib/token-util.ts';
import { isEqualCaseInsensitive } from '../../shared/modules/string-utils';
import { parseStandardTokenTransactionData } from '../../shared/modules/transaction.utils';
import { STATIC_MAINNET_TOKEN_LIST } from '../../shared/constants/tokens';
import { getTokenValueParam } from '../../shared/lib/metamask-controller-utils';
import { isManifestV3 } from '../../shared/modules/mv3.utils';
import { hexToDecimal } from '../../shared/modules/conversion.utils';
import { convertNetworkId } from '../../shared/modules/network.utils';
import {
  ///: BEGIN:ONLY_INCLUDE_IN(build-mmi)
  handleMMITransactionUpdate,
  ///: END:ONLY_INCLUDE_IN
  handleTransactionAdded,
  handleTransactionApproved,
  handleTransactionFailed,
  handleTransactionConfirmed,
  handleTransactionDropped,
  handleTransactionRejected,
  handleTransactionSubmitted,
  handlePostTransactionBalanceUpdate,
  createTransactionEventFragmentWithTxId,
} from './lib/transaction/metrics';
///: BEGIN:ONLY_INCLUDE_IN(build-mmi)
import {
  afterTransactionSign as afterTransactionSignMMI,
  beforeCheckPendingTransaction as beforeCheckPendingTransactionMMI,
  beforeTransactionPublish as beforeTransactionPublishMMI,
  beforeTransactionApproveOnInit as beforeApproveOnInitMMI,
  getAdditionalSignArguments as getAdditionalSignArgumentsMMI,
} from './lib/transaction/mmi-hooks';
///: END:ONLY_INCLUDE_IN
///: BEGIN:ONLY_INCLUDE_IN(keyring-snaps)
import { keyringSnapPermissionsBuilder } from './lib/keyring-snaps-permissions';
///: END:ONLY_INCLUDE_IN

///: BEGIN:ONLY_INCLUDE_IN(petnames)
import { SnapsNameProvider } from './lib/SnapsNameProvider';
import { AddressBookPetnamesBridge } from './lib/AddressBookPetnamesBridge';
///: END:ONLY_INCLUDE_IN

///: BEGIN:ONLY_INCLUDE_IN(blockaid)
import { createPPOMMiddleware } from './lib/ppom/ppom-middleware';
import * as PPOMModule from './lib/ppom/ppom';
///: END:ONLY_INCLUDE_IN
import {
  onMessageReceived,
  checkForMultipleVersionsRunning,
} from './detect-multiple-instances';
///: BEGIN:ONLY_INCLUDE_IN(build-mmi)
import MMIController from './controllers/mmi-controller';
import { mmiKeyringBuilderFactory } from './mmi-keyring-builder-factory';
///: END:ONLY_INCLUDE_IN
import ComposableObservableStore from './lib/ComposableObservableStore';
import AccountTracker from './lib/account-tracker';
import createDupeReqFilterMiddleware from './lib/createDupeReqFilterMiddleware';
import createLoggerMiddleware from './lib/createLoggerMiddleware';
import {
  createMethodMiddleware,
  ///: BEGIN:ONLY_INCLUDE_IN(snaps)
  createSnapMethodMiddleware,
  ///: END:ONLY_INCLUDE_IN
} from './lib/rpc-method-middleware';
import createOriginMiddleware from './lib/createOriginMiddleware';
import createTabIdMiddleware from './lib/createTabIdMiddleware';
import createOnboardingMiddleware from './lib/createOnboardingMiddleware';
import { setupMultiplex } from './lib/stream-utils';
import EnsController from './controllers/ens';
import PreferencesController from './controllers/preferences';
import AppStateController from './controllers/app-state';
import CachedBalancesController from './controllers/cached-balances';
import AlertController from './controllers/alert';
import OnboardingController from './controllers/onboarding';
import Backup from './lib/backup';
import DecryptMessageController from './controllers/decrypt-message';
import DetectTokensController from './controllers/detect-tokens';
import SwapsController from './controllers/swaps';
import MetaMetricsController from './controllers/metametrics';
import { segment } from './lib/segment';
import createMetaRPCHandler from './lib/createMetaRPCHandler';
import { previousValueComparator } from './lib/util';
import createMetamaskMiddleware from './lib/createMetamaskMiddleware';
import { hardwareKeyringBuilderFactory } from './lib/hardware-keyring-builder-factory';
import EncryptionPublicKeyController from './controllers/encryption-public-key';
import AppMetadataController from './controllers/app-metadata';

import {
  CaveatMutatorFactories,
  getCaveatSpecifications,
  getChangedAccounts,
  getPermissionBackgroundApiMethods,
  getPermissionSpecifications,
  getPermittedAccountsByOrigin,
  NOTIFICATION_NAMES,
  PermissionLogController,
  unrestrictedMethods,
  ///: BEGIN:ONLY_INCLUDE_IN(snaps)
  buildSnapEndowmentSpecifications,
  buildSnapRestrictedMethodSpecifications,
  ///: END:ONLY_INCLUDE_IN
} from './controllers/permissions';
import createRPCMethodTrackingMiddleware from './lib/createRPCMethodTrackingMiddleware';
import { securityProviderCheck } from './lib/security-provider-helpers';
///: BEGIN:ONLY_INCLUDE_IN(blockaid)
import { IndexedDBPPOMStorage } from './lib/ppom/indexed-db-backend';
///: END:ONLY_INCLUDE_IN
import { updateCurrentLocale } from './translate';
///: BEGIN:ONLY_INCLUDE_IN(keyring-snaps)
import { snapKeyringBuilder, getAccountsBySnapId } from './lib/snap-keyring';
///: END:ONLY_INCLUDE_IN

export const METAMASK_CONTROLLER_EVENTS = {
  // Fired after state changes that impact the extension badge (unapproved msg count)
  // The process of updating the badge happens in app/scripts/background.js.
  UPDATE_BADGE: 'updateBadge',
  // TODO: Add this and similar enums to the `controllers` repo and export them
  APPROVAL_STATE_CHANGE: 'ApprovalController:stateChange',
};

// stream channels
const PHISHING_SAFELIST = 'metamask-phishing-safelist';

export default class MetamaskController extends EventEmitter {
  /**
   * @param {object} opts
   */
  constructor(opts) {
    super();

    const { isFirstMetaMaskControllerSetup } = opts;

    this.defaultMaxListeners = 20;

    this.sendUpdate = debounce(
      this.privateSendUpdate.bind(this),
      MILLISECOND * 200,
    );
    this.opts = opts;
    this.extension = opts.browser;
    this.platform = opts.platform;
    this.notificationManager = opts.notificationManager;
    const initState = opts.initState || {};
    const version = this.platform.getVersion();
    this.recordFirstTimeInfo(initState);
    this.featureFlags = opts.featureFlags;

    // this keeps track of how many "controllerStream" connections are open
    // the only thing that uses controller connections are open metamask UI instances
    this.activeControllerConnections = 0;

    this.getRequestAccountTabIds = opts.getRequestAccountTabIds;
    this.getOpenMetamaskTabsIds = opts.getOpenMetamaskTabsIds;

    this.controllerMessenger = new ControllerMessenger();

    this.loggingController = new LoggingController({
      messenger: this.controllerMessenger.getRestricted({
        name: 'LoggingController',
      }),
      state: initState.LoggingController,
    });

    // instance of a class that wraps the extension's storage local API.
    this.localStoreApiWrapper = opts.localStore;

    this.currentMigrationVersion = opts.currentMigrationVersion;

    // observable state store
    this.store = new ComposableObservableStore({
      state: initState,
      controllerMessenger: this.controllerMessenger,
      persist: true,
    });

    // external connections by origin
    // Do not modify directly. Use the associated methods.
    this.connections = {};

    // lock to ensure only one vault created at once
    this.createVaultMutex = new Mutex();

    this.extension.runtime.onInstalled.addListener((details) => {
      if (details.reason === 'update') {
        if (version === '8.1.0') {
          this.platform.openExtensionInBrowser();
        }
        this.loggingController.add({
          type: LogType.GenericLog,
          data: {
            event: LOG_EVENT.VERSION_UPDATE,
            previousVersion: details.previousVersion,
            version,
          },
        });
      }
    });

    this.appMetadataController = new AppMetadataController({
      state: initState.AppMetadataController,
      currentMigrationVersion: this.currentMigrationVersion,
      currentAppVersion: version,
    });

    // next, we will initialize the controllers
    // controller initialization order matters

    this.queuedRequestController = new QueuedRequestController({
      messenger: this.controllerMessenger.getRestricted({
        name: 'QueuedRequestController',
        allowedActions: [],
        allowedEvents: [QueuedRequestControllerEventTypes.countChanged],
      }),
    });

    this.approvalController = new ApprovalController({
      messenger: this.controllerMessenger.getRestricted({
        name: 'ApprovalController',
      }),
      showApprovalRequest: opts.showUserConfirmation,
      typesExcludedFromRateLimiting: [
        ApprovalType.EthSign,
        ApprovalType.PersonalSign,
        ApprovalType.EthSignTypedData,
        ApprovalType.Transaction,
        ApprovalType.WatchAsset,
        ApprovalType.EthGetEncryptionPublicKey,
        ApprovalType.EthDecrypt,
      ],
    });

    ///: BEGIN:ONLY_INCLUDE_IN(build-mmi)
    this.mmiConfigurationController = new MmiConfigurationController({
      initState: initState.MmiConfigurationController,
      mmiConfigurationServiceUrl: process.env.MMI_CONFIGURATION_SERVICE_URL,
    });
    ///: END:ONLY_INCLUDE_IN

    const networkControllerMessenger = this.controllerMessenger.getRestricted({
      name: 'NetworkController',
      allowedEvents: [
        'NetworkController:stateChange',
        'NetworkController:networkWillChange',
        'NetworkController:networkDidChange',
        'NetworkController:infuraIsBlocked',
        'NetworkController:infuraIsUnblocked',
      ],
      allowedActions: [
        'NetworkController:getNetworkClientById',
        `NetworkController:getEthQuery`,
        `NetworkController:getProviderConfig`,
        `NetworkController:getEIP1559Compatibility`,
        `NetworkController:findNetworkClientIdByChainId`,
        `NetworkController:setProviderType`,
        `NetworkController:setActiveNetwork`,
      ],
    });

    let initialNetworkControllerState = {};
    if (initState.NetworkController) {
      initialNetworkControllerState = initState.NetworkController;
    } else if (process.env.IN_TEST) {
      const networkConfig = {
        chainId: CHAIN_IDS.LOCALHOST,
        nickname: 'Localhost 8545',
        rpcPrefs: {},
        rpcUrl: 'http://localhost:8545',
        ticker: 'ETH',
        id: 'networkConfigurationId',
      };
      initialNetworkControllerState = {
        providerConfig: {
          ...networkConfig,
          type: 'rpc',
        },
        networkConfigurations: {
          networkConfigurationId: {
            ...networkConfig,
          },
        },
      };
    } else if (
      process.env.METAMASK_DEBUG ||
      process.env.METAMASK_ENVIRONMENT === 'test'
    ) {
      initialNetworkControllerState = {
        providerConfig: {
          type: NETWORK_TYPES.GOERLI,
          chainId: CHAIN_IDS.GOERLI,
          ticker: TEST_NETWORK_TICKER_MAP[NETWORK_TYPES.GOERLI],
        },
      };
    }
    this.networkController = new NetworkController({
      messenger: networkControllerMessenger,
      state: initialNetworkControllerState,
      infuraProjectId: opts.infuraProjectId,
      trackMetaMetricsEvent: (...args) =>
        this.metaMetricsController.trackEvent(...args),
    });
    this.networkController.initializeProvider();
    this.provider =
      this.networkController.getProviderAndBlockTracker().provider;
    this.blockTracker =
      this.networkController.getProviderAndBlockTracker().blockTracker;

    // TODO: Delete when ready to remove `networkVersion` from provider object
    this.deprecatedNetworkId = null;
    this.updateDeprecatedNetworkId();
    networkControllerMessenger.subscribe(
      'NetworkController:networkDidChange',
      () => this.updateDeprecatedNetworkId(),
    );

    const tokenListMessenger = this.controllerMessenger.getRestricted({
      name: 'TokenListController',
      allowedEvents: [
        'TokenListController:stateChange',
        'NetworkController:stateChange',
      ],
    });

    this.selectedNetworkController = new SelectedNetworkController({
      messenger: this.controllerMessenger.getRestricted({
        name: 'SelectedNetworkController',
        allowedActions: [
          'SelectedNetworkController:getState',
          'SelectedNetworkController:getNetworkClientIdForDomain',
          'SelectedNetworkController:setNetworkClientIdForDomain',
          'NetworkController:getNetworkClientById',
        ],
        allowedEvents: [
          'SelectedNetworkController:stateChange',
          'NetworkController:stateChange',
        ],
      }),
    });

    this.tokenListController = new TokenListController({
      chainId: this.networkController.state.providerConfig.chainId,
      preventPollingOnNetworkRestart: initState.TokenListController
        ? initState.TokenListController.preventPollingOnNetworkRestart
        : true,
      messenger: tokenListMessenger,
      state: initState.TokenListController,
    });

    this.preferencesController = new PreferencesController({
      initState: initState.PreferencesController,
      initLangCode: opts.initLangCode,
      tokenListController: this.tokenListController,
      provider: this.provider,
      networkConfigurations: this.networkController.state.networkConfigurations,
    });

    this.assetsContractController = new AssetsContractController(
      {
        chainId: this.networkController.state.providerConfig.chainId,
        onPreferencesStateChange: (listener) =>
          this.preferencesController.store.subscribe(listener),
        // This handler is misnamed, and is a known issue that will be resolved
        // by planned refactors. It should be onNetworkDidChange which happens
        // AFTER the provider in the network controller is updated to reflect
        // the new state of the network controller. In #18041 we changed this
        // handler to be triggered by the change in the network state because
        // that is what the handler name implies, but this triggers too soon
        // causing the provider of the AssetsContractController to trail the
        // network provider by one update.
        onNetworkStateChange: (cb) =>
          networkControllerMessenger.subscribe(
            'NetworkController:networkDidChange',
            () => {
              const networkState = this.networkController.state;
              return cb(networkState);
            },
          ),
        getNetworkClientById: this.networkController.getNetworkClientById.bind(
          this.networkController,
        ),
      },
      {
        provider: this.provider,
      },
      initState.AssetsContractController,
    );

    const tokensControllerMessenger = this.controllerMessenger.getRestricted({
      name: 'TokensController',
      allowedActions: ['ApprovalController:addRequest'],
      allowedEvents: ['NetworkController:stateChange'],
    });
    this.tokensController = new TokensController({
      messenger: tokensControllerMessenger,
      chainId: this.networkController.state.providerConfig.chainId,
      onPreferencesStateChange: this.preferencesController.store.subscribe.bind(
        this.preferencesController.store,
      ),
      onNetworkStateChange: networkControllerMessenger.subscribe.bind(
        networkControllerMessenger,
        'NetworkController:stateChange',
      ),
      onTokenListStateChange: (listener) =>
        this.controllerMessenger.subscribe(
          `${this.tokenListController.name}:stateChange`,
          listener,
        ),
      getNetworkClientById: this.networkController.getNetworkClientById.bind(
        this.networkController,
      ),
      getERC20TokenName: this.assetsContractController.getERC20TokenName.bind(
        this.assetsContractController,
      ),
      config: { provider: this.provider },
      state: initState.TokensController,
    });

    const nftControllerMessenger = this.controllerMessenger.getRestricted({
      name: 'NftController',
      allowedActions: [`${this.approvalController.name}:addRequest`],
    });
    this.nftController = new NftController(
      {
        messenger: nftControllerMessenger,
        chainId: this.networkController.state.providerConfig.chainId,
        onPreferencesStateChange:
          this.preferencesController.store.subscribe.bind(
            this.preferencesController.store,
          ),
        onNetworkStateChange: networkControllerMessenger.subscribe.bind(
          networkControllerMessenger,
          'NetworkController:stateChange',
        ),
        getERC721AssetName:
          this.assetsContractController.getERC721AssetName.bind(
            this.assetsContractController,
          ),
        getERC721AssetSymbol:
          this.assetsContractController.getERC721AssetSymbol.bind(
            this.assetsContractController,
          ),
        getERC721TokenURI: this.assetsContractController.getERC721TokenURI.bind(
          this.assetsContractController,
        ),
        getERC721OwnerOf: this.assetsContractController.getERC721OwnerOf.bind(
          this.assetsContractController,
        ),
        getERC1155BalanceOf:
          this.assetsContractController.getERC1155BalanceOf.bind(
            this.assetsContractController,
          ),
        getERC1155TokenURI:
          this.assetsContractController.getERC1155TokenURI.bind(
            this.assetsContractController,
          ),
        onNftAdded: ({ address, symbol, tokenId, standard, source }) =>
          this.metaMetricsController.trackEvent({
            event: MetaMetricsEventName.NftAdded,
            category: MetaMetricsEventCategory.Wallet,
            sensitiveProperties: {
              token_contract_address: address,
              token_symbol: symbol,
              token_id: tokenId,
              token_standard: standard,
              asset_type: AssetType.NFT,
              source,
            },
          }),
        getNetworkClientById: this.networkController.getNetworkClientById.bind(
          this.networkController,
        ),
      },
      {},
      initState.NftController,
    );

    this.nftController.setApiKey(process.env.OPENSEA_KEY);

    this.nftDetectionController = new NftDetectionController({
      chainId: this.networkController.state.providerConfig.chainId,
      onNftsStateChange: (listener) => this.nftController.subscribe(listener),
      onPreferencesStateChange: this.preferencesController.store.subscribe.bind(
        this.preferencesController.store,
      ),
      onNetworkStateChange: networkControllerMessenger.subscribe.bind(
        networkControllerMessenger,
        'NetworkController:stateChange',
      ),
      getOpenSeaApiKey: () => this.nftController.openSeaApiKey,
      getBalancesInSingleCall:
        this.assetsContractController.getBalancesInSingleCall.bind(
          this.assetsContractController,
        ),
      addNft: this.nftController.addNft.bind(this.nftController),
      getNftState: () => this.nftController.state,
    });

    this.metaMetricsController = new MetaMetricsController({
      segment,
      preferencesStore: this.preferencesController.store,
      onNetworkDidChange: networkControllerMessenger.subscribe.bind(
        networkControllerMessenger,
        'NetworkController:networkDidChange',
      ),
      getNetworkIdentifier: () => {
        const { type, rpcUrl } = this.networkController.state.providerConfig;
        return type === NETWORK_TYPES.RPC ? rpcUrl : type;
      },
      getCurrentChainId: () =>
        this.networkController.state.providerConfig.chainId,
      version: this.platform.getVersion(),
      environment: process.env.METAMASK_ENVIRONMENT,
      extension: this.extension,
      initState: initState.MetaMetricsController,
      captureException,
    });

    this.on('update', (update) => {
      this.metaMetricsController.handleMetaMaskStateUpdate(update);
    });

    const gasFeeMessenger = this.controllerMessenger.getRestricted({
      name: 'GasFeeController',
    });

    const gasApiBaseUrl = process.env.SWAPS_USE_DEV_APIS
      ? GAS_DEV_API_BASE_URL
      : GAS_API_BASE_URL;

    this.gasFeeController = new GasFeeController({
      state: initState.GasFeeController,
      interval: 10000,
      messenger: gasFeeMessenger,
      clientId: SWAPS_CLIENT_ID,
      getProvider: () =>
        this.networkController.getProviderAndBlockTracker().provider,
      // NOTE: This option is inaccurately named; it should be called
      // onNetworkDidChange
      onNetworkStateChange: (eventHandler) => {
        networkControllerMessenger.subscribe(
          'NetworkController:networkDidChange',
          () => eventHandler(this.networkController.state),
        );
      },
      getCurrentNetworkEIP1559Compatibility:
        this.networkController.getEIP1559Compatibility.bind(
          this.networkController,
        ),
      getCurrentAccountEIP1559Compatibility:
        this.getCurrentAccountEIP1559Compatibility.bind(this),
      legacyAPIEndpoint: `${gasApiBaseUrl}/networks/<chain_id>/gasPrices`,
      EIP1559APIEndpoint: `${gasApiBaseUrl}/networks/<chain_id>/suggestedGasFees`,
      getCurrentNetworkLegacyGasAPICompatibility: () => {
        const { chainId } = this.networkController.state.providerConfig;
        return chainId === CHAIN_IDS.BSC;
      },
      getChainId: () => this.networkController.state.providerConfig.chainId,
    });

    this.appStateController = new AppStateController({
      addUnlockListener: this.on.bind(this, 'unlock'),
      isUnlocked: this.isUnlocked.bind(this),
      initState: initState.AppStateController,
      onInactiveTimeout: () => this.setLocked(),
      preferencesStore: this.preferencesController.store,
      messenger: this.controllerMessenger.getRestricted({
        name: 'AppStateController',
        allowedActions: [
          `${this.approvalController.name}:addRequest`,
          `${this.approvalController.name}:acceptRequest`,
        ],
        allowedEvents: [`KeyringController:qrKeyringStateChange`],
      }),
      extension: this.extension,
    });

    const currencyRateMessenger = this.controllerMessenger.getRestricted({
      name: 'CurrencyRateController',
      allowedActions: [`${this.networkController.name}:getNetworkClientById`],
    });
    this.currencyRateController = new CurrencyRateController({
      includeUsdRate: true,
      messenger: currencyRateMessenger,
      state: initState.CurrencyController,
    });
    if (this.preferencesController.store.getState().useCurrencyRateCheck) {
      this.currencyRateController.startPollingByNetworkClientId(
        this.networkController.state.selectedNetworkClientId,
      );
    }

    const phishingControllerMessenger = this.controllerMessenger.getRestricted({
      name: 'PhishingController',
    });

    this.phishingController = new PhishingController({
      messenger: phishingControllerMessenger,
      state: initState.PhishingController,
      hotlistRefreshInterval: process.env.IN_TEST ? 5 * SECOND : undefined,
      stalelistRefreshInterval: process.env.IN_TEST ? 30 * SECOND : undefined,
    });

    this.phishingController.maybeUpdateState();

    ///: BEGIN:ONLY_INCLUDE_IN(blockaid)
    this.ppomController = new PPOMController({
      messenger: this.controllerMessenger.getRestricted({
        name: 'PPOMController',
      }),
      storageBackend: new IndexedDBPPOMStorage('PPOMDB', 1),
      provider: this.provider,
      ppomProvider: { PPOM: PPOMModule.PPOM, ppomInit: PPOMModule.default },
      state: initState.PPOMController,
      chainId: this.networkController.state.providerConfig.chainId,
      onNetworkChange: networkControllerMessenger.subscribe.bind(
        networkControllerMessenger,
        'NetworkController:stateChange',
      ),
      securityAlertsEnabled:
        this.preferencesController.store.getState().securityAlertsEnabled,
      onPreferencesChange: this.preferencesController.store.subscribe.bind(
        this.preferencesController.store,
      ),
      cdnBaseUrl: process.env.BLOCKAID_FILE_CDN,
      blockaidPublicKey: process.env.BLOCKAID_PUBLIC_KEY,
    });
    ///: END:ONLY_INCLUDE_IN

    const announcementMessenger = this.controllerMessenger.getRestricted({
      name: 'AnnouncementController',
    });

    this.announcementController = new AnnouncementController({
      messenger: announcementMessenger,
      allAnnouncements: UI_NOTIFICATIONS,
      state: initState.AnnouncementController,
    });

    // token exchange rate tracker
    this.tokenRatesController = new TokenRatesController(
      {
        chainId: this.networkController.state.providerConfig.chainId,
        ticker: this.networkController.state.providerConfig.ticker,
        selectedAddress: this.preferencesController.getSelectedAddress(),
        onTokensStateChange: (listener) =>
          this.tokensController.subscribe(listener),
        onNetworkStateChange: networkControllerMessenger.subscribe.bind(
          networkControllerMessenger,
          'NetworkController:stateChange',
        ),
        onPreferencesStateChange:
          this.preferencesController.store.subscribe.bind(
            this.preferencesController.store,
          ),
      },
      {},
      initState.TokenRatesController,
    );
    if (this.preferencesController.store.getState().useCurrencyRateCheck) {
      this.tokenRatesController.start();
    }

    this.preferencesController.store.subscribe(
      previousValueComparator((prevState, currState) => {
        const { useCurrencyRateCheck: prevUseCurrencyRateCheck } = prevState;
        const { useCurrencyRateCheck: currUseCurrencyRateCheck } = currState;
        if (currUseCurrencyRateCheck && !prevUseCurrencyRateCheck) {
          this.currencyRateController.startPollingByNetworkClientId(
            this.networkController.state.selectedNetworkClientId,
          );
          this.tokenRatesController.start();
        } else if (!currUseCurrencyRateCheck && prevUseCurrencyRateCheck) {
          this.currencyRateController.stopAllPolling();
          this.tokenRatesController.stop();
        }
      }, this.preferencesController.store.getState()),
    );

    this.ensController = new EnsController({
      provider: this.provider,
      getCurrentChainId: () =>
        this.networkController.state.providerConfig.chainId,
      onNetworkDidChange: networkControllerMessenger.subscribe.bind(
        networkControllerMessenger,
        'NetworkController:networkDidChange',
      ),
    });

    this.onboardingController = new OnboardingController({
      initState: initState.OnboardingController,
    });

    // account tracker watches balances, nonces, and any code at their address
    this.accountTracker = new AccountTracker({
      provider: this.provider,
      blockTracker: this.blockTracker,
      getCurrentChainId: () =>
        this.networkController.state.providerConfig.chainId,
      getNetworkIdentifier: () => {
        const { type, rpcUrl } = this.networkController.state.providerConfig;
        return type === NETWORK_TYPES.RPC ? rpcUrl : type;
      },
      preferencesController: this.preferencesController,
      onboardingController: this.onboardingController,
      initState: { accounts: {} },
      onAccountRemoved: this.controllerMessenger.subscribe.bind(
        this.controllerMessenger,
        'KeyringController:accountRemoved',
      ),
    });

    // start and stop polling for balances based on activeControllerConnections
    this.on('controllerConnectionChanged', (activeControllerConnections) => {
      const { completedOnboarding } =
        this.onboardingController.store.getState();
      if (activeControllerConnections > 0 && completedOnboarding) {
        this.triggerNetworkrequests();
      } else {
        this.stopNetworkRequests();
      }
    });

    this.onboardingController.store.subscribe(
      previousValueComparator(async (prevState, currState) => {
        const { completedOnboarding: prevCompletedOnboarding } = prevState;
        const { completedOnboarding: currCompletedOnboarding } = currState;
        if (!prevCompletedOnboarding && currCompletedOnboarding) {
          this.triggerNetworkrequests();
        }
      }, this.onboardingController.store.getState()),
    );

    this.cachedBalancesController = new CachedBalancesController({
      accountTracker: this.accountTracker,
      getCurrentChainId: () =>
        this.networkController.state.providerConfig.chainId,
      initState: initState.CachedBalancesController,
    });

    let additionalKeyrings = [keyringBuilderFactory(QRHardwareKeyring)];

    if (this.canUseHardwareWallets()) {
      const keyringOverrides = this.opts.overrides?.keyrings;

      const additionalKeyringTypes = [
        keyringOverrides?.lattice || LatticeKeyring,
        QRHardwareKeyring,
      ];

      const additionalBridgedKeyringTypes = [
        {
          keyring: keyringOverrides?.trezor || TrezorKeyring,
          bridge: keyringOverrides?.trezorBridge || TrezorConnectBridge,
        },
        {
          keyring: keyringOverrides?.ledger || LedgerKeyring,
          bridge: keyringOverrides?.ledgerBridge || LedgerIframeBridge,
        },
      ];

      additionalKeyrings = additionalKeyringTypes.map((keyringType) =>
        keyringBuilderFactory(keyringType),
      );

      additionalBridgedKeyringTypes.forEach((keyringType) =>
        additionalKeyrings.push(
          hardwareKeyringBuilderFactory(
            keyringType.keyring,
            keyringType.bridge,
          ),
        ),
      );

      ///: BEGIN:ONLY_INCLUDE_IN(build-mmi)
      for (const custodianType of Object.keys(CUSTODIAN_TYPES)) {
        additionalKeyrings.push(
          mmiKeyringBuilderFactory(
            CUSTODIAN_TYPES[custodianType].keyringClass,
            { mmiConfigurationController: this.mmiConfigurationController },
          ),
        );
      }
      ///: END:ONLY_INCLUDE_IN
    }

    ///: BEGIN:ONLY_INCLUDE_IN(keyring-snaps)
    const snapKeyringBuildMessenger = this.controllerMessenger.getRestricted({
      name: 'SnapKeyringBuilder',
      allowedActions: [
        'ApprovalController:addRequest',
        'ApprovalController:acceptRequest',
        'ApprovalController:rejectRequest',
        'ApprovalController:startFlow',
        'ApprovalController:endFlow',
        'ApprovalController:showSuccess',
        'ApprovalController:showError',
        'PhishingController:test',
        'PhishingController:maybeUpdateState',
        'KeyringController:getAccounts',
      ],
    });

    const getSnapController = () => this.snapController;

    additionalKeyrings.push(
      snapKeyringBuilder(
        snapKeyringBuildMessenger,
        getSnapController,
        async () => await this.keyringController.persistAllKeyrings(),
        (address) => this.preferencesController.setSelectedAddress(address),
        (address) => this.removeAccount(address),
      ),
    );

    ///: END:ONLY_INCLUDE_IN

    const keyringControllerMessenger = this.controllerMessenger.getRestricted({
      name: 'KeyringController',
      allowedActions: [
        'KeyringController:getState',
        'KeyringController:signMessage',
        'KeyringController:signPersonalMessage',
        'KeyringController:signTypedMessage',
        'KeyringController:decryptMessage',
        'KeyringController:getEncryptionPublicKey',
        'KeyringController:getKeyringsByType',
        'KeyringController:getKeyringForAccount',
        'KeyringController:getAccounts',
      ],
      allowedEvents: [
        'KeyringController:stateChange',
        'KeyringController:lock',
        'KeyringController:unlock',
        'KeyringController:accountRemoved',
        'KeyringController:qrKeyringStateChange',
      ],
    });

    this.keyringController = new KeyringController({
      keyringBuilders: additionalKeyrings,
      state: initState.KeyringController,
      encryptor: opts.encryptor || undefined,
      messenger: keyringControllerMessenger,
      removeIdentity: this.preferencesController.removeAddress.bind(
        this.preferencesController,
      ),
      setAccountLabel: this.preferencesController.setAccountLabel.bind(
        this.preferencesController,
      ),
      setSelectedAddress: this.preferencesController.setSelectedAddress.bind(
        this.preferencesController,
      ),
      syncIdentities: this.preferencesController.syncAddresses.bind(
        this.preferencesController,
      ),
      updateIdentities: this.preferencesController.setAddresses.bind(
        this.preferencesController,
      ),
    });

    this.controllerMessenger.subscribe('KeyringController:unlock', () =>
      this._onUnlock(),
    );
    this.controllerMessenger.subscribe('KeyringController:lock', () =>
      this._onLock(),
    );
    this.controllerMessenger.subscribe(
      'KeyringController:stateChange',
      (state) => {
        this._onKeyringControllerUpdate(state);
      },
    );

    const getIdentities = () =>
      this.preferencesController.store.getState().identities;

    this.permissionController = new PermissionController({
      messenger: this.controllerMessenger.getRestricted({
        name: 'PermissionController',
        allowedActions: [
          `${this.approvalController.name}:addRequest`,
          `${this.approvalController.name}:hasRequest`,
          `${this.approvalController.name}:acceptRequest`,
          `${this.approvalController.name}:rejectRequest`,
          `SnapController:getPermitted`,
          `SnapController:install`,
          `SubjectMetadataController:getSubjectMetadata`,
        ],
      }),
      state: initState.PermissionController,
      caveatSpecifications: getCaveatSpecifications({ getIdentities }),
      permissionSpecifications: {
        ...getPermissionSpecifications({
          getIdentities,
          getAllAccounts: this.keyringController.getAccounts.bind(
            this.keyringController,
          ),
          captureKeyringTypesWithMissingIdentities: (
            identities = {},
            accounts = [],
          ) => {
            const accountsMissingIdentities = accounts.filter(
              (address) => !identities[address],
            );
            const keyringTypesWithMissingIdentities =
              accountsMissingIdentities.map((address) =>
                this.keyringController.getAccountKeyringType(address),
              );

            const identitiesCount = Object.keys(identities || {}).length;

            const accountTrackerCount = Object.keys(
              this.accountTracker.store.getState().accounts || {},
            ).length;

            captureException(
              new Error(
                `Attempt to get permission specifications failed because their were ${accounts.length} accounts, but ${identitiesCount} identities, and the ${keyringTypesWithMissingIdentities} keyrings included accounts with missing identities. Meanwhile, there are ${accountTrackerCount} accounts in the account tracker.`,
              ),
            );
          },
        }),
        ///: BEGIN:ONLY_INCLUDE_IN(snaps)
        ...this.getSnapPermissionSpecifications(),
        ///: END:ONLY_INCLUDE_IN
      },
      unrestrictedMethods,
    });

    this.permissionLogController = new PermissionLogController({
      restrictedMethods: new Set(Object.keys(RestrictedMethods)),
      initState: initState.PermissionLogController,
    });

    this.subjectMetadataController = new SubjectMetadataController({
      messenger: this.controllerMessenger.getRestricted({
        name: 'SubjectMetadataController',
        allowedActions: [`${this.permissionController.name}:hasPermissions`],
      }),
      state: initState.SubjectMetadataController,
      subjectCacheLimit: 100,
    });

    ///: BEGIN:ONLY_INCLUDE_IN(snaps)
    const snapExecutionServiceArgs = {
      iframeUrl: new URL(process.env.IFRAME_EXECUTION_ENVIRONMENT_URL),
      messenger: this.controllerMessenger.getRestricted({
        name: 'ExecutionService',
      }),
      setupSnapProvider: this.setupSnapProvider.bind(this),
    };

    this.snapExecutionService = new IframeExecutionService(
      snapExecutionServiceArgs,
    );

    const snapControllerMessenger = this.controllerMessenger.getRestricted({
      name: 'SnapController',
      allowedEvents: [
        'ExecutionService:unhandledError',
        'ExecutionService:outboundRequest',
        'ExecutionService:outboundResponse',
        'SnapController:snapInstalled',
        'SnapController:snapUpdated',
      ],
      allowedActions: [
        `${this.permissionController.name}:getEndowments`,
        `${this.permissionController.name}:getPermissions`,
        `${this.permissionController.name}:hasPermission`,
        `${this.permissionController.name}:hasPermissions`,
        `${this.permissionController.name}:requestPermissions`,
        `${this.permissionController.name}:revokeAllPermissions`,
        `${this.permissionController.name}:revokePermissions`,
        `${this.permissionController.name}:revokePermissionForAllSubjects`,
        `${this.permissionController.name}:getSubjectNames`,
        `${this.permissionController.name}:updateCaveat`,
        `${this.approvalController.name}:addRequest`,
        `${this.approvalController.name}:updateRequestState`,
        `${this.permissionController.name}:grantPermissions`,
        `${this.subjectMetadataController.name}:getSubjectMetadata`,
        `${this.phishingController.name}:maybeUpdateState`,
        `${this.phishingController.name}:testOrigin`,
        'ExecutionService:executeSnap',
        'ExecutionService:getRpcRequestHandler',
        'ExecutionService:terminateSnap',
        'ExecutionService:terminateAllSnaps',
        'ExecutionService:handleRpcRequest',
        'SnapsRegistry:get',
        'SnapsRegistry:getMetadata',
        'SnapsRegistry:update',
        'SnapsRegistry:resolveVersion',
      ],
    });

    const allowLocalSnaps = process.env.ALLOW_LOCAL_SNAPS;
    const requireAllowlist = process.env.REQUIRE_SNAPS_ALLOWLIST;

    this.snapController = new SnapController({
      environmentEndowmentPermissions: Object.values(EndowmentPermissions),
      excludedPermissions: {
        ...ExcludedSnapPermissions,
        ...ExcludedSnapEndowments,
      },
      closeAllConnections: this.removeAllConnections.bind(this),
      state: initState.SnapController,
      messenger: snapControllerMessenger,
      featureFlags: {
        dappsCanUpdateSnaps: true,
        allowLocalSnaps,
        requireAllowlist,
      },
    });

    this.notificationController = new NotificationController({
      messenger: this.controllerMessenger.getRestricted({
        name: 'NotificationController',
      }),
      state: initState.NotificationController,
    });

    this.rateLimitController = new RateLimitController({
      state: initState.RateLimitController,
      messenger: this.controllerMessenger.getRestricted({
        name: 'RateLimitController',
      }),
      implementations: {
        showNativeNotification: {
          method: (origin, message) => {
            const subjectMetadataState = this.controllerMessenger.call(
              'SubjectMetadataController:getState',
            );

            const originMetadata = subjectMetadataState.subjectMetadata[origin];

            this.platform
              ._showNotification(originMetadata?.name ?? origin, message)
              .catch((error) => {
                log.error('Failed to create notification', error);
              });

            return null;
          },
          // 2 calls per 5 minutes
          rateLimitCount: 2,
          rateLimitTimeout: 300000,
        },
        showInAppNotification: {
          method: (origin, message) => {
            this.controllerMessenger.call(
              'NotificationController:show',
              origin,
              message,
            );

            return null;
          },
          // 5 calls per minute
          rateLimitCount: 5,
          rateLimitTimeout: 60000,
        },
      },
    });
    const cronjobControllerMessenger = this.controllerMessenger.getRestricted({
      name: 'CronjobController',
      allowedEvents: [
        'SnapController:snapInstalled',
        'SnapController:snapUpdated',
        'SnapController:snapRemoved',
        'SnapController:snapEnabled',
        'SnapController:snapDisabled',
      ],
      allowedActions: [
        `${this.permissionController.name}:getPermissions`,
        'SnapController:handleRequest',
        'SnapController:getAll',
      ],
    });
    this.cronjobController = new CronjobController({
      state: initState.CronjobController,
      messenger: cronjobControllerMessenger,
    });

    const snapsRegistryMessenger = this.controllerMessenger.getRestricted({
      name: 'SnapsRegistry',
      allowedEvents: [],
      allowedActions: [],
    });
    this.snapsRegistry = new JsonSnapsRegistry({
      state: initState.SnapsRegistry,
      messenger: snapsRegistryMessenger,
      refetchOnAllowlistMiss: requireAllowlist,
      failOnUnavailableRegistry: requireAllowlist,
      url: {
        registry: 'https://acl.execution.metamask.io/latest/registry.json',
        signature: 'https://acl.execution.metamask.io/latest/signature.json',
      },
      publicKey:
        '0x025b65308f0f0fb8bc7f7ff87bfc296e0330eee5d3c1d1ee4a048b2fd6a86fa0a6',
    });

    ///: END:ONLY_INCLUDE_IN

    ///: BEGIN:ONLY_INCLUDE_IN(desktop)
    this.desktopController = new DesktopController({
      initState: initState.DesktopController,
    });
    ///: END:ONLY_INCLUDE_IN

    const detectTokensControllerMessenger =
      this.controllerMessenger.getRestricted({
        name: 'DetectTokensController',
        allowedActions: ['KeyringController:getState'],
        allowedEvents: [
          'NetworkController:stateChange',
          'KeyringController:lock',
          'KeyringController:unlock',
        ],
      });
    this.detectTokensController = new DetectTokensController({
      messenger: detectTokensControllerMessenger,
      preferences: this.preferencesController,
      tokensController: this.tokensController,
      assetsContractController: this.assetsContractController,
      network: this.networkController,
      tokenList: this.tokenListController,
      trackMetaMetricsEvent: this.metaMetricsController.trackEvent.bind(
        this.metaMetricsController,
      ),
      getNetworkClientById: this.networkController.getNetworkClientById.bind(
        this.networkController,
      ),
    });

    this.addressBookController = new AddressBookController(
      undefined,
      initState.AddressBookController,
    );

    this.alertController = new AlertController({
      initState: initState.AlertController,
      preferencesStore: this.preferencesController.store,
    });

    ///: BEGIN:ONLY_INCLUDE_IN(build-mmi)
    this.custodyController = new CustodyController({
      initState: initState.CustodyController,
    });
    this.institutionalFeaturesController = new InstitutionalFeaturesController({
      initState: initState.InstitutionalFeaturesController,
      showConfirmRequest: opts.showUserConfirmation,
    });
    this.transactionUpdateController = new TransactionUpdateController({
      initState: initState.TransactionUpdateController,
      getCustodyKeyring: this.getCustodyKeyringIfExists.bind(this),
      mmiConfigurationController: this.mmiConfigurationController,
      captureException,
    });
    ///: END:ONLY_INCLUDE_IN

    this.backup = new Backup({
      preferencesController: this.preferencesController,
      addressBookController: this.addressBookController,
      networkController: this.networkController,
      trackMetaMetricsEvent: this.metaMetricsController.trackEvent.bind(
        this.metaMetricsController,
      ),
    });

    this.txController = new TransactionController(
      {
        blockTracker: this.blockTracker,
        cancelMultiplier: 1.1,
        getCurrentNetworkEIP1559Compatibility:
          this.networkController.getEIP1559Compatibility.bind(
            this.networkController,
          ),
        getCurrentAccountEIP1559Compatibility:
          this.getCurrentAccountEIP1559Compatibility.bind(this),
        getGasFeeEstimates: this.gasFeeController.fetchGasFeeEstimates.bind(
          this.gasFeeController,
        ),
        getNetworkState: () => this.networkController.state,
        getPermittedAccounts: this.getPermittedAccounts.bind(this),
        getSelectedAddress: () =>
          this.preferencesController.store.getState().selectedAddress,
        incomingTransactions: {
          includeTokenTransfers: false,
          isEnabled: () =>
            Boolean(
              this.preferencesController.store.getState()
                .incomingTransactionsPreferences?.[
                this.networkController.state.providerConfig.chainId
              ] &&
                this.onboardingController.store.getState().completedOnboarding,
            ),
<<<<<<< HEAD
          queryEntireHistory: false,
          updateTransactions: false,
        },
        messenger: this.controllerMessenger.getRestricted({
          name: 'TransactionController',
          allowedActions: [`${this.approvalController.name}:addRequest`],
        }),
        onNetworkStateChange: (listener) => {
          networkControllerMessenger.subscribe(
            'NetworkController:stateChange',
            () => listener(),
            ({ networkId }) => networkId,
          );
        },
        provider: this.provider,
        hooks: {
          ///: BEGIN:ONLY_INCLUDE_IN(build-mmi)
          afterSign: (txMeta, signedEthTx) =>
            afterTransactionSignMMI(
              txMeta,
              signedEthTx,
              this.transactionUpdateController.addTransactionToWatchList.bind(
                this.transactionUpdateController,
              ),
            ),
          beforeCheckPendingTransaction:
            beforeCheckPendingTransactionMMI.bind(this),
          beforeTransactionApproveOnInit:
            beforeTransactionApproveOnInitMMI.bind(this),
          beforePublish: beforeTransactionPublishMMI.bind(this),
          getAdditionalSignArguments: getAdditionalSignArgumentsMMI.bind(this),
          ///: END:ONLY_INCLUDE_IN
        },
=======
          ),
        beforeCheckPendingTransaction:
          beforeCheckPendingTransactionMMI.bind(this),
        beforeApproveOnInit: beforeApproveOnInitMMI.bind(this),
        beforePublish: beforeTransactionPublishMMI.bind(this),
        getAdditionalSignArguments: getAdditionalSignArgumentsMMI.bind(this),
        ///: END:ONLY_INCLUDE_IN
>>>>>>> 5bfd3050
      },
      {
        sign: (...args) => this.keyringController.signTransaction(...args),
      },
      initState.TransactionController,
    );

    this._addTransactionControllerListeners();

    networkControllerMessenger.subscribe(
      'NetworkController:networkDidChange',
      async () => {
        try {
          if (
            this.preferencesController.store.getState().useCurrencyRateCheck
          ) {
            await this.currencyRateController.stopAllPolling();
            this.currencyRateController.startPollingByNetworkClientId(
              this.networkController.state.selectedNetworkClientId,
            );
          }
        } catch (error) {
          // TODO: Handle failure to get conversion rate more gracefully
          console.error(error);
        }
      },
    );

    this.networkController.lookupNetwork();
    this.decryptMessageController = new DecryptMessageController({
      getState: this.getState.bind(this),
      messenger: this.controllerMessenger.getRestricted({
        name: 'DecryptMessageController',
        allowedActions: [
          `${this.approvalController.name}:addRequest`,
          `${this.approvalController.name}:acceptRequest`,
          `${this.approvalController.name}:rejectRequest`,
          `${this.keyringController.name}:decryptMessage`,
        ],
      }),
      metricsEvent: this.metaMetricsController.trackEvent.bind(
        this.metaMetricsController,
      ),
    });

    this.encryptionPublicKeyController = new EncryptionPublicKeyController({
      messenger: this.controllerMessenger.getRestricted({
        name: 'EncryptionPublicKeyController',
        allowedActions: [
          `${this.approvalController.name}:addRequest`,
          `${this.approvalController.name}:acceptRequest`,
          `${this.approvalController.name}:rejectRequest`,
        ],
      }),
      getEncryptionPublicKey:
        this.keyringController.getEncryptionPublicKey.bind(
          this.keyringController,
        ),
      getAccountKeyringType: this.keyringController.getAccountKeyringType.bind(
        this.keyringController,
      ),
      getState: this.getState.bind(this),
      metricsEvent: this.metaMetricsController.trackEvent.bind(
        this.metaMetricsController,
      ),
    });

    this.signatureController = new SignatureController({
      messenger: this.controllerMessenger.getRestricted({
        name: 'SignatureController',
        allowedActions: [
          `${this.approvalController.name}:addRequest`,
          `${this.keyringController.name}:signMessage`,
          `${this.keyringController.name}:signPersonalMessage`,
          `${this.keyringController.name}:signTypedMessage`,
          `${this.loggingController.name}:add`,
        ],
      }),
      isEthSignEnabled: () =>
        this.preferencesController.store.getState()
          ?.disabledRpcMethodPreferences?.eth_sign,
      getAllState: this.getState.bind(this),
      securityProviderRequest: this.securityProviderRequest.bind(this),
      getCurrentChainId: () =>
        this.networkController.state.providerConfig.chainId,
    });

    this.signatureController.hub.on(
      'cancelWithReason',
      ({ message, reason }) => {
        this.metaMetricsController.trackEvent({
          event: reason,
          category: MetaMetricsEventCategory.Transactions,
          properties: {
            action: 'Sign Request',
            type: message.type,
          },
        });
      },
    );

    ///: BEGIN:ONLY_INCLUDE_IN(build-mmi)
    const transactionMetricsRequest = this.getTransactionMetricsRequest();

    this.mmiController = new MMIController({
      mmiConfigurationController: this.mmiConfigurationController,
      keyringController: this.keyringController,
      securityProviderRequest: this.securityProviderRequest.bind(this),
      preferencesController: this.preferencesController,
      appStateController: this.appStateController,
      transactionUpdateController: this.transactionUpdateController,
      custodyController: this.custodyController,
      institutionalFeaturesController: this.institutionalFeaturesController,
      getState: this.getState.bind(this),
      getPendingNonce: this.getPendingNonce.bind(this),
      accountTracker: this.accountTracker,
      metaMetricsController: this.metaMetricsController,
      networkController: this.networkController,
      permissionController: this.permissionController,
      signatureController: this.signatureController,
      platform: this.platform,
      extension: this.extension,
      getTransactions: this.txController.getTransactions.bind(
        this.txController,
      ),
      setTxStatusSigned: (id) =>
        this.txController.updateCustodialTransaction(id, {
          status: TransactionStatus.signed,
        }),
      setTxStatusSubmitted: (id) =>
        this.txController.updateCustodialTransaction(id, {
          status: TransactionStatus.submitted,
        }),
      setTxStatusFailed: (id, reason) =>
        this.txController.updateCustodialTransaction(id, {
          status: TransactionStatus.failed,
          errorMessage: reason,
        }),
      trackTransactionEvents: handleMMITransactionUpdate.bind(
        null,
        transactionMetricsRequest,
      ),
      updateTransaction: (txMeta, note) =>
        this.txController.updateTransaction(txMeta, note),
      updateTransactionHash: (id, hash) =>
        this.txController.updateCustodialTransaction(id, { hash }),
    });
    ///: END:ONLY_INCLUDE_IN

    this.swapsController = new SwapsController(
      {
        getBufferedGasLimit: async (txMeta, multiplier) => {
          const { gas: gasLimit, simulationFails } =
            await this.txController.estimateGasBuffered(
              txMeta.txParams,
              multiplier,
            );

          return { gasLimit, simulationFails };
        },
        provider: this.provider,
        getProviderConfig: () => this.networkController.state.providerConfig,
        getTokenRatesState: () => this.tokenRatesController.state,
        getCurrentChainId: () =>
          this.networkController.state.providerConfig.chainId,
        getEIP1559GasFeeEstimates:
          this.gasFeeController.fetchGasFeeEstimates.bind(
            this.gasFeeController,
          ),
        trackMetaMetricsEvent: this.metaMetricsController.trackEvent.bind(
          this.metaMetricsController,
        ),
      },
      initState.SwapsController,
    );
    this.smartTransactionsController = new SmartTransactionsController(
      {
        onNetworkStateChange: networkControllerMessenger.subscribe.bind(
          networkControllerMessenger,
          'NetworkController:stateChange',
        ),
        getNetwork: () => this.networkController.state.networkId ?? 'loading',
        getNonceLock: this.txController.nonceTracker.getNonceLock.bind(
          this.txController.nonceTracker,
        ),
        confirmExternalTransaction:
          this.txController.confirmExternalTransaction.bind(this.txController),
        provider: this.provider,
        trackMetaMetricsEvent: this.metaMetricsController.trackEvent.bind(
          this.metaMetricsController,
        ),
      },
      {
        supportedChainIds: [CHAIN_IDS.MAINNET, CHAIN_IDS.GOERLI],
      },
      initState.SmartTransactionsController,
    );

    ///: BEGIN:ONLY_INCLUDE_IN(petnames)
    const isExternalNameSourcesEnabled = () =>
      this.preferencesController.store.getState().useExternalNameSources;

    this.nameController = new NameController({
      messenger: this.controllerMessenger.getRestricted({
        name: 'NameController',
        allowedActions: [],
      }),
      providers: [
        new ENSNameProvider({
          reverseLookup: this.ensController.reverseResolveAddress.bind(
            this.ensController,
          ),
        }),
        new EtherscanNameProvider({ isEnabled: isExternalNameSourcesEnabled }),
        new TokenNameProvider({ isEnabled: isExternalNameSourcesEnabled }),
        new LensNameProvider({ isEnabled: isExternalNameSourcesEnabled }),
        new SnapsNameProvider({
          messenger: this.controllerMessenger.getRestricted({
            name: 'SnapsNameProvider',
            allowedActions: [
              'SnapController:getAll',
              'SnapController:get',
              'SnapController:handleRequest',
              'PermissionController:getState',
            ],
          }),
        }),
      ],
      state: initState.NameController,
    });

    new AddressBookPetnamesBridge({
      addressBookController: this.addressBookController,
      nameController: this.nameController,
      messenger: this.controllerMessenger.getRestricted({
        name: 'AddressBookPetnamesBridge',
        allowedEvents: ['NameController:stateChange'],
      }),
    }).init();
    ///: END:ONLY_INCLUDE_IN

    // ensure accountTracker updates balances after network change
    networkControllerMessenger.subscribe(
      'NetworkController:networkDidChange',
      () => {
        this.accountTracker._updateAccounts();
      },
    );

    // clear unapproved transactions and messages when the network will change
    networkControllerMessenger.subscribe(
      'NetworkController:networkWillChange',
      () => {
        this.encryptionPublicKeyController.clearUnapproved();
        this.decryptMessageController.clearUnapproved();
        this.signatureController.clearUnapproved();
        this.approvalController.clear(ethErrors.provider.userRejectedRequest());
      },
    );

    this.metamaskMiddleware = createMetamaskMiddleware({
      static: {
        eth_syncing: false,
        web3_clientVersion: `MetaMask/v${version}`,
      },
      version,
      // account mgmt
      getAccounts: async (
        { origin: innerOrigin },
        { suppressUnauthorizedError = true } = {},
      ) => {
        if (innerOrigin === ORIGIN_METAMASK) {
          const selectedAddress =
            this.preferencesController.getSelectedAddress();
          return selectedAddress ? [selectedAddress] : [];
        } else if (this.isUnlocked()) {
          return await this.getPermittedAccounts(innerOrigin, {
            suppressUnauthorizedError,
          });
        }
        return []; // changing this is a breaking change
      },
      // tx signing
      processTransaction: this.newUnapprovedTransaction.bind(this),
      // msg signing
      ///: BEGIN:ONLY_INCLUDE_IN(build-main,build-beta,build-flask)
      processEthSignMessage: this.signatureController.newUnsignedMessage.bind(
        this.signatureController,
      ),
      processTypedMessage:
        this.signatureController.newUnsignedTypedMessage.bind(
          this.signatureController,
        ),
      processTypedMessageV3:
        this.signatureController.newUnsignedTypedMessage.bind(
          this.signatureController,
        ),
      processTypedMessageV4:
        this.signatureController.newUnsignedTypedMessage.bind(
          this.signatureController,
        ),
      processPersonalMessage:
        this.signatureController.newUnsignedPersonalMessage.bind(
          this.signatureController,
        ),
      ///: END:ONLY_INCLUDE_IN

      ///: BEGIN:ONLY_INCLUDE_IN(build-mmi)
      /* eslint-disable no-dupe-keys */
      processEthSignMessage: this.mmiController.newUnsignedMessage.bind(
        this.mmiController,
      ),
      processTypedMessage: this.mmiController.newUnsignedMessage.bind(
        this.mmiController,
      ),
      processTypedMessageV3: this.mmiController.newUnsignedMessage.bind(
        this.mmiController,
      ),
      processTypedMessageV4: this.mmiController.newUnsignedMessage.bind(
        this.mmiController,
      ),
      processPersonalMessage: this.mmiController.newUnsignedMessage.bind(
        this.mmiController,
      ),
      setTypedMessageInProgress:
        this.signatureController.setTypedMessageInProgress.bind(
          this.signatureController,
        ),
      setPersonalMessageInProgress:
        this.signatureController.setPersonalMessageInProgress.bind(
          this.signatureController,
        ),
      /* eslint-enable no-dupe-keys */
      ///: END:ONLY_INCLUDE_IN

      processEncryptionPublicKey:
        this.encryptionPublicKeyController.newRequestEncryptionPublicKey.bind(
          this.encryptionPublicKeyController,
        ),
      processDecryptMessage:
        this.decryptMessageController.newRequestDecryptMessage.bind(
          this.decryptMessageController,
        ),
      getPendingNonce: this.getPendingNonce.bind(this),
      getPendingTransactionByHash: (hash) =>
        this.txController.state.transactions.find(
          (meta) =>
            meta.hash === hash && meta.status === TransactionStatus.submitted,
        ),
    });

    // ensure isClientOpenAndUnlocked is updated when memState updates
    this.on('update', (memState) => this._onStateUpdate(memState));

    /**
     * All controllers in Memstore but not in store. They are not persisted.
     * On chrome profile re-start, they will be re-initialized.
     */
    const resetOnRestartStore = {
      AccountTracker: this.accountTracker.store,
      TokenRatesController: this.tokenRatesController,
      DecryptMessageController: this.decryptMessageController,
      EncryptionPublicKeyController: this.encryptionPublicKeyController,
      SignatureController: this.signatureController,
      SwapsController: this.swapsController.store,
      EnsController: this.ensController.store,
      ApprovalController: this.approvalController,
      ///: BEGIN:ONLY_INCLUDE_IN(blockaid)
      PPOMController: this.ppomController,
      ///: END:ONLY_INCLUDE_IN
    };

    this.store.updateStructure({
      AppStateController: this.appStateController.store,
      AppMetadataController: this.appMetadataController.store,
      TransactionController: this.txController,
      KeyringController: this.keyringController,
      PreferencesController: this.preferencesController.store,
      MetaMetricsController: this.metaMetricsController.store,
      AddressBookController: this.addressBookController,
      CurrencyController: this.currencyRateController,
      NetworkController: this.networkController,
      CachedBalancesController: this.cachedBalancesController.store,
      AlertController: this.alertController.store,
      OnboardingController: this.onboardingController.store,
      PermissionController: this.permissionController,
      PermissionLogController: this.permissionLogController.store,
      SubjectMetadataController: this.subjectMetadataController,
      AnnouncementController: this.announcementController,
      GasFeeController: this.gasFeeController,
      TokenListController: this.tokenListController,
      TokensController: this.tokensController,
      SmartTransactionsController: this.smartTransactionsController,
      NftController: this.nftController,
      PhishingController: this.phishingController,
      SelectedNetworkController: this.selectedNetworkController,
      LoggingController: this.loggingController,
      ///: BEGIN:ONLY_INCLUDE_IN(snaps)
      SnapController: this.snapController,
      CronjobController: this.cronjobController,
      SnapsRegistry: this.snapsRegistry,
      NotificationController: this.notificationController,
      ///: END:ONLY_INCLUDE_IN
      ///: BEGIN:ONLY_INCLUDE_IN(desktop)
      DesktopController: this.desktopController.store,
      ///: END:ONLY_INCLUDE_IN

      ///: BEGIN:ONLY_INCLUDE_IN(build-mmi)
      CustodyController: this.custodyController.store,
      InstitutionalFeaturesController:
        this.institutionalFeaturesController.store,
      MmiConfigurationController: this.mmiConfigurationController.store,
      ///: END:ONLY_INCLUDE_IN
      ///: BEGIN:ONLY_INCLUDE_IN(blockaid)
      PPOMController: this.ppomController,
      ///: END:ONLY_INCLUDE_IN
      ///: BEGIN:ONLY_INCLUDE_IN(petnames)
      NameController: this.nameController,
      ///: END:ONLY_INCLUDE_IN
      ...resetOnRestartStore,
    });

    this.memStore = new ComposableObservableStore({
      config: {
        AppStateController: this.appStateController.store,
        AppMetadataController: this.appMetadataController.store,
        NetworkController: this.networkController,
        CachedBalancesController: this.cachedBalancesController.store,
        KeyringController: this.keyringController,
        PreferencesController: this.preferencesController.store,
        MetaMetricsController: this.metaMetricsController.store,
        AddressBookController: this.addressBookController,
        CurrencyController: this.currencyRateController,
        AlertController: this.alertController.store,
        OnboardingController: this.onboardingController.store,
        PermissionController: this.permissionController,
        PermissionLogController: this.permissionLogController.store,
        SubjectMetadataController: this.subjectMetadataController,
        AnnouncementController: this.announcementController,
        GasFeeController: this.gasFeeController,
        TokenListController: this.tokenListController,
        TokensController: this.tokensController,
        SmartTransactionsController: this.smartTransactionsController,
        NftController: this.nftController,
        SelectedNetworkController: this.selectedNetworkController,
        LoggingController: this.loggingController,
        TxController: this.txController,
        ///: BEGIN:ONLY_INCLUDE_IN(snaps)
        SnapController: this.snapController,
        CronjobController: this.cronjobController,
        SnapsRegistry: this.snapsRegistry,
        NotificationController: this.notificationController,
        ///: END:ONLY_INCLUDE_IN
        ///: BEGIN:ONLY_INCLUDE_IN(desktop)
        DesktopController: this.desktopController.store,
        ///: END:ONLY_INCLUDE_IN
        ///: BEGIN:ONLY_INCLUDE_IN(build-mmi)
        CustodyController: this.custodyController.store,
        InstitutionalFeaturesController:
          this.institutionalFeaturesController.store,
        MmiConfigurationController: this.mmiConfigurationController.store,
        ///: END:ONLY_INCLUDE_IN
        ///: BEGIN:ONLY_INCLUDE_IN(petnames)
        NameController: this.nameController,
        ///: END:ONLY_INCLUDE_IN
        ...resetOnRestartStore,
      },
      controllerMessenger: this.controllerMessenger,
    });

    // if this is the first time, clear the state of by calling these methods
    const resetMethods = [
      this.accountTracker.resetState,
      this.decryptMessageController.resetState.bind(
        this.decryptMessageController,
      ),
      this.encryptionPublicKeyController.resetState.bind(
        this.encryptionPublicKeyController,
      ),
      this.signatureController.resetState.bind(this.signatureController),
      this.swapsController.resetState,
      this.ensController.resetState,
      this.approvalController.clear.bind(this.approvalController),
      // WE SHOULD ADD TokenListController.resetState here too. But it's not implemented yet.
    ];

    if (isManifestV3) {
      if (isFirstMetaMaskControllerSetup === true) {
        this.resetStates(resetMethods);
        this.extension.storage.session.set({
          isFirstMetaMaskControllerSetup: false,
        });
      }
    } else {
      // it's always the first time in MV2
      this.resetStates(resetMethods);
    }

    // Automatic login via config password
    const password = process.env.PASSWORD;
    if (
      !this.isUnlocked() &&
      this.onboardingController.store.getState().completedOnboarding &&
      password &&
      !process.env.IN_TEST
    ) {
      this._loginUser(password);
    } else {
      this._startUISync();
    }

    // Lazily update the store with the current extension environment
    this.extension.runtime.getPlatformInfo().then(({ os }) => {
      this.appStateController.setBrowserEnvironment(
        os,
        // This method is presently only supported by Firefox
        this.extension.runtime.getBrowserInfo === undefined
          ? 'chrome'
          : 'firefox',
      );
    });

    this.setupControllerEventSubscriptions();

    // For more information about these legacy streams, see here:
    // https://github.com/MetaMask/metamask-extension/issues/15491
    // TODO:LegacyProvider: Delete
    this.publicConfigStore = this.createPublicConfigStore();

    // Multiple MetaMask instances launched warning
    this.extension.runtime.onMessageExternal.addListener(onMessageReceived);
    // Fire a ping message to check if other extensions are running
    checkForMultipleVersionsRunning();
  }

  triggerNetworkrequests() {
    this.accountTracker.start();
    this.txController.startIncomingTransactionPolling();
    if (this.preferencesController.store.getState().useCurrencyRateCheck) {
      this.currencyRateController.startPollingByNetworkClientId(
        this.networkController.state.selectedNetworkClientId,
      );
    }
    if (this.preferencesController.store.getState().useTokenDetection) {
      this.tokenListController.start();
    }
  }

  stopNetworkRequests() {
    this.accountTracker.stop();
    this.txController.stopIncomingTransactionPolling();
    if (this.preferencesController.store.getState().useCurrencyRateCheck) {
      this.currencyRateController.stopAllPolling();
    }
    if (this.preferencesController.store.getState().useTokenDetection) {
      this.tokenListController.stop();
    }
  }

  canUseHardwareWallets() {
    return !isManifestV3 || process.env.HARDWARE_WALLETS_MV3;
  }

  resetStates(resetMethods) {
    resetMethods.forEach((resetMethod) => {
      try {
        resetMethod();
      } catch (err) {
        console.error(err);
      }
    });
  }

  ///: BEGIN:ONLY_INCLUDE_IN(keyring-snaps)
  /**
   * Initialize the snap keyring if it is not present.
   *
   * @returns {SnapKeyring}
   */
  async getSnapKeyring() {
    let [snapKeyring] = this.keyringController.getKeyringsByType(
      KeyringType.snap,
    );
    if (!snapKeyring) {
      snapKeyring = await this.keyringController.addNewKeyring(
        KeyringType.snap,
      );
    }
    return snapKeyring;
  }
  ///: END:ONLY_INCLUDE_IN

  ///: BEGIN:ONLY_INCLUDE_IN(build-flask)
  trackInsightSnapView(snapId) {
    this.metaMetricsController.trackEvent({
      event: MetaMetricsEventName.InsightSnapViewed,
      category: MetaMetricsEventCategory.Snaps,
      properties: {
        snap_id: snapId,
      },
    });
  }
  ///: END:ONLY_INCLUDE_IN

  ///: BEGIN:ONLY_INCLUDE_IN(snaps)
  /**
   * Tracks snaps export usage.
   * Note: This function is throttled to 1 call per 60 seconds per snap id + handler combination.
   *
   * @param {string} snapId - The ID of the snap the handler is being triggered on.
   * @param {string} handler - The handler to trigger on the snap for the request.
   */
  _trackSnapExportUsage = wrap(
    memoize(
      () =>
        throttle(
          (snapId, handler) =>
            this.metaMetricsController.trackEvent({
              event: MetaMetricsEventName.SnapExportUsed,
              category: MetaMetricsEventCategory.Snaps,
              properties: {
                snap_id: snapId,
                export: handler,
              },
            }),
          SECOND * 60,
        ),
      (snapId, handler) => `${snapId}${handler}`,
    ),
    (getFunc, ...args) => getFunc(...args)(...args),
  );

  /**
   * Passes a JSON-RPC request object to the SnapController for execution.
   *
   * @param {object} args - A bag of options.
   * @param {string} args.snapId - The ID of the recipient snap.
   * @param {string} args.origin - The origin of the RPC request.
   * @param {string} args.handler - The handler to trigger on the snap for the request.
   * @param {object} args.request - The JSON-RPC request object.
   * @returns The result of the JSON-RPC request.
   */
  handleSnapRequest(args) {
    this._trackSnapExportUsage(args.snapId, args.handler);

    return this.controllerMessenger.call('SnapController:handleRequest', args);
  }

  /**
   * Gets the currently selected locale from the PreferencesController.
   *
   * @returns The currently selected locale.
   */
  getLocale() {
    const { currentLocale } = this.preferencesController.store.getState();

    return currentLocale;
  }

  /**
   * Constructor helper for getting Snap permission specifications.
   */
  getSnapPermissionSpecifications() {
    return {
      ...buildSnapEndowmentSpecifications(),
      ...buildSnapRestrictedMethodSpecifications({
        encrypt,
        decrypt,
        getLocale: this.getLocale.bind(this),
        clearSnapState: this.controllerMessenger.call.bind(
          this.controllerMessenger,
          'SnapController:clearSnapState',
        ),
        getMnemonic: this.getPrimaryKeyringMnemonic.bind(this),
        getUnlockPromise: this.appStateController.getUnlockPromise.bind(
          this.appStateController,
        ),
        getSnap: this.controllerMessenger.call.bind(
          this.controllerMessenger,
          'SnapController:get',
        ),
        handleSnapRpcRequest: this.handleSnapRequest.bind(this),
        getSnapState: this.controllerMessenger.call.bind(
          this.controllerMessenger,
          'SnapController:getSnapState',
        ),
        showDialog: (origin, type, content, placeholder) =>
          this.approvalController.addAndShowApprovalRequest({
            origin,
            type: SNAP_DIALOG_TYPES[type],
            requestData: { content, placeholder },
          }),
        showNativeNotification: (origin, args) =>
          this.controllerMessenger.call(
            'RateLimitController:call',
            origin,
            'showNativeNotification',
            origin,
            args.message,
          ),
        showInAppNotification: (origin, args) =>
          this.controllerMessenger.call(
            'RateLimitController:call',
            origin,
            'showInAppNotification',
            origin,
            args.message,
          ),
        updateSnapState: this.controllerMessenger.call.bind(
          this.controllerMessenger,
          'SnapController:updateSnapState',
        ),
        maybeUpdatePhishingList: () => {
          const { usePhishDetect } =
            this.preferencesController.store.getState();

          if (!usePhishDetect) {
            return;
          }

          this.controllerMessenger.call('PhishingController:maybeUpdateState');
        },
        isOnPhishingList: (origin) => {
          const { usePhishDetect } =
            this.preferencesController.store.getState();

          if (!usePhishDetect) {
            return false;
          }

          return this.controllerMessenger.call(
            'PhishingController:testOrigin',
            origin,
          ).result;
        },
        ///: END:ONLY_INCLUDE_IN
        ///: BEGIN:ONLY_INCLUDE_IN(keyring-snaps)
        getSnapKeyring: this.getSnapKeyring.bind(this),
        ///: END:ONLY_INCLUDE_IN
        ///: BEGIN:ONLY_INCLUDE_IN(snaps)
      }),
    };
  }

  /**
   * Deletes the specified notifications from state.
   *
   * @param {string[]} ids - The notifications ids to delete.
   */
  dismissNotifications(ids) {
    this.notificationController.dismiss(ids);
  }

  /**
   * Updates the readDate attribute of the specified notifications.
   *
   * @param {string[]} ids - The notifications ids to mark as read.
   */
  markNotificationsAsRead(ids) {
    this.notificationController.markRead(ids);
  }

  ///: END:ONLY_INCLUDE_IN

  /**
   * Sets up BaseController V2 event subscriptions. Currently, this includes
   * the subscriptions necessary to notify permission subjects of account
   * changes.
   *
   * Some of the subscriptions in this method are ControllerMessenger selector
   * event subscriptions. See the relevant documentation for
   * `@metamask/base-controller` for more information.
   *
   * Note that account-related notifications emitted when the extension
   * becomes unlocked are handled in MetaMaskController._onUnlock.
   */
  setupControllerEventSubscriptions() {
    let lastSelectedAddress;

    this.preferencesController.store.subscribe(async (state) => {
      const { selectedAddress, currentLocale } = state;
      const { chainId } = this.networkController.state.providerConfig;
      await updateCurrentLocale(currentLocale);

      if (state.incomingTransactionsPreferences?.[chainId]) {
        this.txController.startIncomingTransactionPolling();
      } else {
        this.txController.stopIncomingTransactionPolling();
      }

      if (selectedAddress && selectedAddress !== lastSelectedAddress) {
        lastSelectedAddress = selectedAddress;
        await this._onAccountChange(selectedAddress);
      }
    });

    // This handles account changes every time relevant permission state
    // changes, for any reason.
    this.controllerMessenger.subscribe(
      `${this.permissionController.name}:stateChange`,
      async (currentValue, previousValue) => {
        const changedAccounts = getChangedAccounts(currentValue, previousValue);

        for (const [origin, accounts] of changedAccounts.entries()) {
          this._notifyAccountsChange(origin, accounts);
        }
      },
      getPermittedAccountsByOrigin,
    );

    this.controllerMessenger.subscribe(
      'NetworkController:networkDidChange',
      async () => {
        await this.txController.updateIncomingTransactions();
      },
    );

    ///: BEGIN:ONLY_INCLUDE_IN(snaps)
    // Record Snap metadata whenever a Snap is added to state.
    this.controllerMessenger.subscribe(
      `${this.snapController.name}:snapAdded`,
      (snap, svgIcon = null) => {
        const {
          manifest: { proposedName },
          version,
        } = snap;
        this.subjectMetadataController.addSubjectMetadata({
          subjectType: SubjectType.Snap,
          name: proposedName,
          origin: snap.id,
          version,
          svgIcon,
        });
      },
    );

    this.controllerMessenger.subscribe(
      `${this.snapController.name}:snapInstalled`,
      (truncatedSnap, origin) => {
        this.metaMetricsController.trackEvent({
          event: MetaMetricsEventName.SnapInstalled,
          category: MetaMetricsEventCategory.Snaps,
          properties: {
            snap_id: truncatedSnap.id,
            version: truncatedSnap.version,
            origin,
          },
        });
      },
    );

    this.controllerMessenger.subscribe(
      `${this.snapController.name}:snapUpdated`,
      (newSnap, oldVersion, origin) => {
        this.metaMetricsController.trackEvent({
          event: MetaMetricsEventName.SnapUpdated,
          category: MetaMetricsEventCategory.Snaps,
          properties: {
            snap_id: newSnap.id,
            old_version: oldVersion,
            new_version: newSnap.version,
            origin,
          },
        });
      },
    );

    this.controllerMessenger.subscribe(
      `${this.snapController.name}:snapTerminated`,
      (truncatedSnap) => {
        const approvals = Object.values(
          this.approvalController.state.pendingApprovals,
        ).filter(
          (approval) =>
            approval.origin === truncatedSnap.id &&
            approval.type.startsWith(RestrictedMethods.snap_dialog),
        );
        for (const approval of approvals) {
          this.approvalController.reject(
            approval.id,
            new Error('Snap was terminated.'),
          );
        }
      },
    );

    this.controllerMessenger.subscribe(
      `${this.snapController.name}:snapRemoved`,
      (truncatedSnap) => {
        const notificationIds = Object.values(
          this.notificationController.state.notifications,
        ).reduce((idList, notification) => {
          if (notification.origin === truncatedSnap.id) {
            idList.push(notification.id);
          }
          return idList;
        }, []);

        this.dismissNotifications(notificationIds);
      },
    );

    this.controllerMessenger.subscribe(
      `${this.snapController.name}:snapUninstalled`,
      (truncatedSnap) => {
        this.metaMetricsController.trackEvent({
          event: MetaMetricsEventName.SnapUninstalled,
          category: MetaMetricsEventCategory.Snaps,
          properties: {
            snap_id: truncatedSnap.id,
            version: truncatedSnap.version,
          },
        });
      },
    );

    ///: END:ONLY_INCLUDE_IN
  }

  /**
   * TODO:LegacyProvider: Delete
   * Constructor helper: initialize a public config store.
   * This store is used to make some config info available to Dapps synchronously.
   */
  createPublicConfigStore() {
    // subset of state for metamask inpage provider
    const publicConfigStore = new ObservableStore();

    const selectPublicState = (chainId, { isUnlocked }) => {
      return {
        isUnlocked,
        chainId,
        networkVersion: this.deprecatedNetworkId ?? 'loading',
      };
    };

    const updatePublicConfigStore = (memState) => {
      const networkStatus =
        memState.networksMetadata[memState.selectedNetworkClientId]?.status;
      const { chainId } = this.networkController.state.providerConfig;
      if (networkStatus === NetworkStatus.Available) {
        publicConfigStore.putState(selectPublicState(chainId, memState));
      }
    };

    // setup memStore subscription hooks
    this.on('update', updatePublicConfigStore);
    updatePublicConfigStore(this.getState());

    return publicConfigStore;
  }

  /**
   * Gets relevant state for the provider of an external origin.
   *
   * @param {string} origin - The origin to get the provider state for.
   * @returns {Promise<{ isUnlocked: boolean, networkVersion: string, chainId: string, accounts: string[] }>} An object with relevant state properties.
   */
  async getProviderState(origin) {
    return {
      isUnlocked: this.isUnlocked(),
      accounts: await this.getPermittedAccounts(origin),
      ...this.getProviderNetworkState(
        this.preferencesController.getUseRequestQueue() ? origin : undefined,
      ),
    };
  }

  /**
   * Retrieves network state information relevant for external providers.
   *
   * @param {string} origin - The origin identifier for which network state is requested (default: 'metamask').
   * @returns {object} An object containing important network state properties, including chainId and networkVersion.
   */
  getProviderNetworkState(origin = 'metamask') {
    let chainId;
    if (this.preferencesController.getUseRequestQueue()) {
      // It would be nice to have selectedNetworkController always return a value, and have it decide how to default the values (in all cases we want the default to be 'what ever the globally selected network is').
      // I ended up adding this defaulting here because of an issue where the selected network for the origin 'metamask' - it is `undefined` until you unlock the wallet and select a network for the first time.
      const networkClientId =
        this.controllerMessenger.call(
          'SelectedNetworkController:getNetworkClientIdForDomain',
          origin,
        ) || this.networkController.state.selectedNetworkClientId;

      const networkClient = this.controllerMessenger.call(
        'NetworkController:getNetworkClientById',
        networkClientId,
      );
      chainId = networkClient.configuration.chainId;
    } else {
      chainId = this.networkController.state.providerConfig.chainId;
    }

    return {
      chainId,
      networkVersion: this.deprecatedNetworkId ?? 'loading',
    };
  }

  /**
   * TODO: Delete when ready to remove `networkVersion` from provider object
   * Updates the `deprecatedNetworkId` value
   */
  async updateDeprecatedNetworkId() {
    try {
      this.deprecatedNetworkId = await this.deprecatedGetNetworkId();
    } catch (error) {
      console.error(error);
      this.deprecatedNetworkId = null;
    }
    this._notifyChainChange();
  }

  /**
   * TODO: Delete when ready to remove `networkVersion` from provider object
   * Gets current networkId as returned by `net_version`
   *
   * @returns {string} The networkId for the current network or null on failure
   * @throws Will throw if there is a problem getting the network version
   */
  async deprecatedGetNetworkId() {
    const ethQuery = this.controllerMessenger.call(
      'NetworkController:getEthQuery',
    );

    if (!ethQuery) {
      throw new Error('Provider has not been initialized');
    }

    return new Promise((resolve, reject) => {
      ethQuery.sendAsync({ method: 'net_version' }, (error, result) => {
        if (error) {
          reject(error);
        } else {
          resolve(convertNetworkId(result));
        }
      });
    });
  }

  //=============================================================================
  // EXPOSED TO THE UI SUBSYSTEM
  //=============================================================================

  /**
   * The metamask-state of the various controllers, made available to the UI
   *
   * @returns {object} status
   */
  getState() {
    const { vault } = this.keyringController.state;
    const isInitialized = Boolean(vault);

    const flatState = this.memStore.getFlatState();

    // The vault should not be exposed to the UI
    delete flatState.vault;

    return {
      isInitialized,
      ...flatState,
      ///: BEGIN:ONLY_INCLUDE_IN(snaps)
      // Snap state, source code and other files are stripped out to prevent piping to the MetaMask UI.
      snapStates: {},
      unencryptedSnapStates: {},
      snaps: Object.values(flatState.snaps ?? {}).reduce((acc, snap) => {
        // eslint-disable-next-line no-unused-vars
        const { sourceCode, auxiliaryFiles, ...rest } = snap;
        acc[snap.id] = rest;
        return acc;
      }, {}),
      ///: END:ONLY_INCLUDE_IN
    };
  }

  /**
   * Returns an Object containing API Callback Functions.
   * These functions are the interface for the UI.
   * The API object can be transmitted over a stream via JSON-RPC.
   *
   * @returns {object} Object containing API functions.
   */
  getApi() {
    const {
      addressBookController,
      alertController,
      appStateController,
      keyringController,
      nftController,
      nftDetectionController,
      currencyRateController,
      detectTokensController,
      ensController,
      gasFeeController,
      metaMetricsController,
      networkController,
      announcementController,
      onboardingController,
      permissionController,
      preferencesController,
      swapsController,
      tokensController,
      smartTransactionsController,
      txController,
      assetsContractController,
      backup,
      approvalController,
      phishingController,
    } = this;

    return {
      // etc
      getState: this.getState.bind(this),
      setCurrentCurrency: currencyRateController.setCurrentCurrency.bind(
        currencyRateController,
      ),
      setUseBlockie: preferencesController.setUseBlockie.bind(
        preferencesController,
      ),
      setUseNonceField: preferencesController.setUseNonceField.bind(
        preferencesController,
      ),
      setUsePhishDetect: preferencesController.setUsePhishDetect.bind(
        preferencesController,
      ),
      setUseMultiAccountBalanceChecker:
        preferencesController.setUseMultiAccountBalanceChecker.bind(
          preferencesController,
        ),
      setUseSafeChainsListValidation:
        preferencesController.setUseSafeChainsListValidation.bind(
          preferencesController,
        ),
      setUseTokenDetection: preferencesController.setUseTokenDetection.bind(
        preferencesController,
      ),
      setUseNftDetection: preferencesController.setUseNftDetection.bind(
        preferencesController,
      ),
      setUse4ByteResolution: preferencesController.setUse4ByteResolution.bind(
        preferencesController,
      ),
      setUseCurrencyRateCheck:
        preferencesController.setUseCurrencyRateCheck.bind(
          preferencesController,
        ),
      setOpenSeaEnabled: preferencesController.setOpenSeaEnabled.bind(
        preferencesController,
      ),
      getUseRequestQueue: this.preferencesController.getUseRequestQueue.bind(
        this.preferencesController,
      ),
      getProviderConfig: () => this.networkController.state.providerConfig,

      ///: BEGIN:ONLY_INCLUDE_IN(blockaid)
      setSecurityAlertsEnabled:
        preferencesController.setSecurityAlertsEnabled.bind(
          preferencesController,
        ),
      ///: END:ONLY_INCLUDE_IN
      ///: BEGIN:ONLY_INCLUDE_IN(keyring-snaps)
      setAddSnapAccountEnabled:
        preferencesController.setAddSnapAccountEnabled.bind(
          preferencesController,
        ),
      ///: END:ONLY_INCLUDE_IN
      ///: BEGIN:ONLY_INCLUDE_IN(petnames)
      setUseExternalNameSources:
        preferencesController.setUseExternalNameSources.bind(
          preferencesController,
        ),
      ///: END:ONLY_INCLUDE_IN
      setUseRequestQueue: this.setUseRequestQueue.bind(this),
      setIpfsGateway: preferencesController.setIpfsGateway.bind(
        preferencesController,
      ),
      setUseAddressBarEnsResolution:
        preferencesController.setUseAddressBarEnsResolution.bind(
          preferencesController,
        ),
      setParticipateInMetaMetrics:
        metaMetricsController.setParticipateInMetaMetrics.bind(
          metaMetricsController,
        ),
      setCurrentLocale: preferencesController.setCurrentLocale.bind(
        preferencesController,
      ),
      setIncomingTransactionsPreferences:
        preferencesController.setIncomingTransactionsPreferences.bind(
          preferencesController,
        ),
      markPasswordForgotten: this.markPasswordForgotten.bind(this),
      unMarkPasswordForgotten: this.unMarkPasswordForgotten.bind(this),
      getRequestAccountTabIds: this.getRequestAccountTabIds,
      getOpenMetamaskTabsIds: this.getOpenMetamaskTabsIds,
      markNotificationPopupAsAutomaticallyClosed: () =>
        this.notificationManager.markAsAutomaticallyClosed(),

      // approval
      requestUserApproval:
        approvalController.addAndShowApprovalRequest.bind(approvalController),

      // primary keyring management
      addNewAccount: this.addNewAccount.bind(this),
      verifySeedPhrase: this.verifySeedPhrase.bind(this),
      resetAccount: this.resetAccount.bind(this),
      removeAccount: this.removeAccount.bind(this),
      importAccountWithStrategy: this.importAccountWithStrategy.bind(this),
      ///: BEGIN:ONLY_INCLUDE_IN(keyring-snaps)
      getAccountsBySnapId: (snapId) => getAccountsBySnapId(this, snapId),
      ///: END:ONLY_INCLUDE_IN

      // hardware wallets
      connectHardware: this.connectHardware.bind(this),
      forgetDevice: this.forgetDevice.bind(this),
      checkHardwareStatus: this.checkHardwareStatus.bind(this),
      unlockHardwareWalletAccount: this.unlockHardwareWalletAccount.bind(this),
      setLedgerTransportPreference:
        this.setLedgerTransportPreference.bind(this),
      attemptLedgerTransportCreation:
        this.attemptLedgerTransportCreation.bind(this),
      establishLedgerTransportPreference:
        this.establishLedgerTransportPreference.bind(this),

      // qr hardware devices
      submitQRHardwareCryptoHDKey:
        keyringController.submitQRCryptoHDKey.bind(keyringController),
      submitQRHardwareCryptoAccount:
        keyringController.submitQRCryptoAccount.bind(keyringController),
      cancelSyncQRHardware:
        keyringController.cancelQRSynchronization.bind(keyringController),
      submitQRHardwareSignature:
        keyringController.submitQRSignature.bind(keyringController),
      cancelQRHardwareSignRequest:
        keyringController.cancelQRSignRequest.bind(keyringController),

      // vault management
      submitPassword: this.submitPassword.bind(this),
      verifyPassword: this.verifyPassword.bind(this),

      // network management
      setProviderType: (type) => {
        // when using this format, type happens to be the same as the networkClientId...
        this.selectedNetworkController.setNetworkClientIdForMetamask(type);
        return this.networkController.setProviderType(type);
      },
      setActiveNetwork: (networkConfigurationId) => {
        this.selectedNetworkController.setNetworkClientIdForMetamask(
          networkConfigurationId,
        );
        return this.networkController.setActiveNetwork(networkConfigurationId);
      },
      rollbackToPreviousProvider:
        networkController.rollbackToPreviousProvider.bind(networkController),
      removeNetworkConfiguration:
        networkController.removeNetworkConfiguration.bind(networkController),
      upsertNetworkConfiguration:
        this.networkController.upsertNetworkConfiguration.bind(
          this.networkController,
        ),
      getCurrentNetworkEIP1559Compatibility:
        this.networkController.getEIP1559Compatibility.bind(
          this.networkController,
        ),
      // PreferencesController
      setSelectedAddress: preferencesController.setSelectedAddress.bind(
        preferencesController,
      ),
      addToken: tokensController.addToken.bind(tokensController),
      updateTokenType: tokensController.updateTokenType.bind(tokensController),
      setAccountLabel: preferencesController.setAccountLabel.bind(
        preferencesController,
      ),
      setFeatureFlag: preferencesController.setFeatureFlag.bind(
        preferencesController,
      ),
      setPreference: preferencesController.setPreference.bind(
        preferencesController,
      ),

      addKnownMethodData: preferencesController.addKnownMethodData.bind(
        preferencesController,
      ),
      setDismissSeedBackUpReminder:
        preferencesController.setDismissSeedBackUpReminder.bind(
          preferencesController,
        ),
      setDisabledRpcMethodPreference:
        preferencesController.setDisabledRpcMethodPreference.bind(
          preferencesController,
        ),
      getRpcMethodPreferences:
        preferencesController.getRpcMethodPreferences.bind(
          preferencesController,
        ),
      setAdvancedGasFee: preferencesController.setAdvancedGasFee.bind(
        preferencesController,
      ),
      setTheme: preferencesController.setTheme.bind(preferencesController),
      setTransactionSecurityCheckEnabled:
        preferencesController.setTransactionSecurityCheckEnabled.bind(
          preferencesController,
        ),
      ///: BEGIN:ONLY_INCLUDE_IN(keyring-snaps)
      setSnapsAddSnapAccountModalDismissed:
        preferencesController.setSnapsAddSnapAccountModalDismissed.bind(
          preferencesController,
        ),
      ///: END:ONLY_INCLUDE_IN

      // AssetsContractController
      getTokenStandardAndDetails: this.getTokenStandardAndDetails.bind(this),

      // NftController
      addNft: nftController.addNft.bind(nftController),

      addNftVerifyOwnership:
        nftController.addNftVerifyOwnership.bind(nftController),

      removeAndIgnoreNft: nftController.removeAndIgnoreNft.bind(nftController),

      removeNft: nftController.removeNft.bind(nftController),

      checkAndUpdateAllNftsOwnershipStatus:
        nftController.checkAndUpdateAllNftsOwnershipStatus.bind(nftController),

      checkAndUpdateSingleNftOwnershipStatus:
        nftController.checkAndUpdateSingleNftOwnershipStatus.bind(
          nftController,
        ),

      isNftOwner: nftController.isNftOwner.bind(nftController),

      // AddressController
      setAddressBook: addressBookController.set.bind(addressBookController),
      removeFromAddressBook: addressBookController.delete.bind(
        addressBookController,
      ),

      // AppStateController
      setLastActiveTime:
        appStateController.setLastActiveTime.bind(appStateController),
      setDefaultHomeActiveTabName:
        appStateController.setDefaultHomeActiveTabName.bind(appStateController),
      setConnectedStatusPopoverHasBeenShown:
        appStateController.setConnectedStatusPopoverHasBeenShown.bind(
          appStateController,
        ),
      setRecoveryPhraseReminderHasBeenShown:
        appStateController.setRecoveryPhraseReminderHasBeenShown.bind(
          appStateController,
        ),
      setRecoveryPhraseReminderLastShown:
        appStateController.setRecoveryPhraseReminderLastShown.bind(
          appStateController,
        ),
      setTermsOfUseLastAgreed:
        appStateController.setTermsOfUseLastAgreed.bind(appStateController),
      ///: BEGIN:ONLY_INCLUDE_IN(snaps)
      setSnapsInstallPrivacyWarningShownStatus:
        appStateController.setSnapsInstallPrivacyWarningShownStatus.bind(
          appStateController,
        ),
      ///: END:ONLY_INCLUDE_IN
      setOutdatedBrowserWarningLastShown:
        appStateController.setOutdatedBrowserWarningLastShown.bind(
          appStateController,
        ),
      setShowTestnetMessageInDropdown:
        appStateController.setShowTestnetMessageInDropdown.bind(
          appStateController,
        ),
      setShowBetaHeader:
        appStateController.setShowBetaHeader.bind(appStateController),
      setShowProductTour:
        appStateController.setShowProductTour.bind(appStateController),
      updateNftDropDownState:
        appStateController.updateNftDropDownState.bind(appStateController),
      setFirstTimeUsedNetwork:
        appStateController.setFirstTimeUsedNetwork.bind(appStateController),

      // EnsController
      tryReverseResolveAddress:
        ensController.reverseResolveAddress.bind(ensController),

      // KeyringController
      setLocked: this.setLocked.bind(this),
      createNewVaultAndKeychain: this.createNewVaultAndKeychain.bind(this),
      createNewVaultAndRestore: this.createNewVaultAndRestore.bind(this),
      exportAccount: this.exportAccount.bind(this),

      // txController
      updateTransaction: txController.updateTransaction.bind(txController),
      approveTransactionsWithSameNonce:
        txController.approveTransactionsWithSameNonce.bind(txController),
      createCancelTransaction: this.createCancelTransaction.bind(this),
      createSpeedUpTransaction: this.createSpeedUpTransaction.bind(this),
      estimateGas: this.estimateGas.bind(this),
      getNextNonce: this.getNextNonce.bind(this),
      addTransaction: this.addTransaction.bind(this),
      addTransactionAndWaitForPublish:
        this.addTransactionAndWaitForPublish.bind(this),
      createTransactionEventFragment:
        createTransactionEventFragmentWithTxId.bind(
          null,
          this.getTransactionMetricsRequest(),
        ),
      getTransactions: this.txController.getTransactions.bind(
        this.txController,
      ),
      updateEditableParams: this.txController.updateEditableParams.bind(
        this.txController,
      ),
      updateTransactionGasFees:
        txController.updateTransactionGasFees.bind(txController),
      updateTransactionSendFlowHistory:
        txController.updateTransactionSendFlowHistory.bind(txController),
      updatePreviousGasParams:
        txController.updatePreviousGasParams.bind(txController),

      // decryptMessageController
      decryptMessage: this.decryptMessageController.decryptMessage.bind(
        this.decryptMessageController,
      ),
      decryptMessageInline:
        this.decryptMessageController.decryptMessageInline.bind(
          this.decryptMessageController,
        ),
      cancelDecryptMessage:
        this.decryptMessageController.cancelDecryptMessage.bind(
          this.decryptMessageController,
        ),

      // EncryptionPublicKeyController
      encryptionPublicKey:
        this.encryptionPublicKeyController.encryptionPublicKey.bind(
          this.encryptionPublicKeyController,
        ),
      cancelEncryptionPublicKey:
        this.encryptionPublicKeyController.cancelEncryptionPublicKey.bind(
          this.encryptionPublicKeyController,
        ),

      // onboarding controller
      setSeedPhraseBackedUp:
        onboardingController.setSeedPhraseBackedUp.bind(onboardingController),
      completeOnboarding:
        onboardingController.completeOnboarding.bind(onboardingController),
      setFirstTimeFlowType:
        onboardingController.setFirstTimeFlowType.bind(onboardingController),

      // alert controller
      setAlertEnabledness:
        alertController.setAlertEnabledness.bind(alertController),
      setUnconnectedAccountAlertShown:
        alertController.setUnconnectedAccountAlertShown.bind(alertController),
      setWeb3ShimUsageAlertDismissed:
        alertController.setWeb3ShimUsageAlertDismissed.bind(alertController),

      // permissions
      removePermissionsFor: this.removePermissionsFor,
      approvePermissionsRequest: this.acceptPermissionsRequest,
      rejectPermissionsRequest: this.rejectPermissionsRequest,
      ...getPermissionBackgroundApiMethods(permissionController),

      ///: BEGIN:ONLY_INCLUDE_IN(build-mmi)
      connectCustodyAddresses: this.mmiController.connectCustodyAddresses.bind(
        this.mmiController,
      ),
      getCustodianAccounts: this.mmiController.getCustodianAccounts.bind(
        this.mmiController,
      ),
      getCustodianAccountsByAddress:
        this.mmiController.getCustodianAccountsByAddress.bind(
          this.mmiController,
        ),
      getCustodianTransactionDeepLink:
        this.mmiController.getCustodianTransactionDeepLink.bind(
          this.mmiController,
        ),
      getCustodianConfirmDeepLink:
        this.mmiController.getCustodianConfirmDeepLink.bind(this.mmiController),
      getCustodianSignMessageDeepLink:
        this.mmiController.getCustodianSignMessageDeepLink.bind(
          this.mmiController,
        ),
      getCustodianToken: this.mmiController.getCustodianToken.bind(
        this.mmiController,
      ),
      getCustodianJWTList: this.mmiController.getCustodianJWTList.bind(
        this.mmiController,
      ),
      getAllCustodianAccountsWithToken:
        this.mmiController.getAllCustodianAccountsWithToken.bind(
          this.mmiController,
        ),
      setCustodianNewRefreshToken:
        this.mmiController.setCustodianNewRefreshToken.bind(this.mmiController),
      setWaitForConfirmDeepLinkDialog:
        this.custodyController.setWaitForConfirmDeepLinkDialog.bind(
          this.custodyController,
        ),
      setCustodianConnectRequest:
        this.custodyController.setCustodianConnectRequest.bind(
          this.custodyController,
        ),
      getCustodianConnectRequest:
        this.custodyController.getCustodianConnectRequest.bind(
          this.custodyController,
        ),
      getMmiConfiguration:
        this.mmiConfigurationController.getConfiguration.bind(
          this.mmiConfigurationController,
        ),
      removeAddTokenConnectRequest:
        this.institutionalFeaturesController.removeAddTokenConnectRequest.bind(
          this.institutionalFeaturesController,
        ),
      showInteractiveReplacementTokenBanner:
        appStateController.showInteractiveReplacementTokenBanner.bind(
          appStateController,
        ),
      ///: END:ONLY_INCLUDE_IN

      ///: BEGIN:ONLY_INCLUDE_IN(snaps)
      // snaps
      disableSnap: this.controllerMessenger.call.bind(
        this.controllerMessenger,
        'SnapController:disable',
      ),
      enableSnap: this.controllerMessenger.call.bind(
        this.controllerMessenger,
        'SnapController:enable',
      ),
      updateSnap: (origin, requestedSnaps) => {
        // We deliberately do not await this promise as that would mean waiting for the update to complete
        // Instead we return null to signal to the UI that it is safe to redirect to the update flow
        this.controllerMessenger.call(
          'SnapController:install',
          origin,
          requestedSnaps,
        );
        return null;
      },
      removeSnap: this.controllerMessenger.call.bind(
        this.controllerMessenger,
        'SnapController:remove',
      ),
      handleSnapRequest: this.handleSnapRequest.bind(this),
      revokeDynamicSnapPermissions: this.controllerMessenger.call.bind(
        this.controllerMessenger,
        'SnapController:revokeDynamicPermissions',
      ),
      dismissNotifications: this.dismissNotifications.bind(this),
      markNotificationsAsRead: this.markNotificationsAsRead.bind(this),
      updateCaveat: this.updateCaveat.bind(this),
      getPhishingResult: async (website) => {
        await phishingController.maybeUpdateState();

        return phishingController.test(website);
      },
      ///: END:ONLY_INCLUDE_IN
      ///: BEGIN:ONLY_INCLUDE_IN(keyring-snaps)
      updateSnapRegistry: this.preferencesController.updateSnapRegistry.bind(
        preferencesController,
      ),
      ///: END:ONLY_INCLUDE_IN
      ///: BEGIN:ONLY_INCLUDE_IN(desktop)
      // Desktop
      getDesktopEnabled: this.desktopController.getDesktopEnabled.bind(
        this.desktopController,
      ),
      setDesktopEnabled: this.desktopController.setDesktopEnabled.bind(
        this.desktopController,
      ),
      generateDesktopOtp: this.desktopController.generateOtp.bind(
        this.desktopController,
      ),
      testDesktopConnection: this.desktopController.testDesktopConnection.bind(
        this.desktopController,
      ),
      disableDesktop: this.desktopController.disableDesktop.bind(
        this.desktopController,
      ),
      ///: END:ONLY_INCLUDE_IN

      // swaps
      fetchAndSetQuotes:
        swapsController.fetchAndSetQuotes.bind(swapsController),
      setSelectedQuoteAggId:
        swapsController.setSelectedQuoteAggId.bind(swapsController),
      resetSwapsState: swapsController.resetSwapsState.bind(swapsController),
      setSwapsTokens: swapsController.setSwapsTokens.bind(swapsController),
      clearSwapsQuotes: swapsController.clearSwapsQuotes.bind(swapsController),
      setApproveTxId: swapsController.setApproveTxId.bind(swapsController),
      setTradeTxId: swapsController.setTradeTxId.bind(swapsController),
      setSwapsTxGasPrice:
        swapsController.setSwapsTxGasPrice.bind(swapsController),
      setSwapsTxGasLimit:
        swapsController.setSwapsTxGasLimit.bind(swapsController),
      setSwapsTxMaxFeePerGas:
        swapsController.setSwapsTxMaxFeePerGas.bind(swapsController),
      setSwapsTxMaxFeePriorityPerGas:
        swapsController.setSwapsTxMaxFeePriorityPerGas.bind(swapsController),
      safeRefetchQuotes:
        swapsController.safeRefetchQuotes.bind(swapsController),
      stopPollingForQuotes:
        swapsController.stopPollingForQuotes.bind(swapsController),
      setBackgroundSwapRouteState:
        swapsController.setBackgroundSwapRouteState.bind(swapsController),
      resetPostFetchState:
        swapsController.resetPostFetchState.bind(swapsController),
      setSwapsErrorKey: swapsController.setSwapsErrorKey.bind(swapsController),
      setInitialGasEstimate:
        swapsController.setInitialGasEstimate.bind(swapsController),
      setCustomApproveTxData:
        swapsController.setCustomApproveTxData.bind(swapsController),
      setSwapsLiveness: swapsController.setSwapsLiveness.bind(swapsController),
      setSwapsFeatureFlags:
        swapsController.setSwapsFeatureFlags.bind(swapsController),
      setSwapsUserFeeLevel:
        swapsController.setSwapsUserFeeLevel.bind(swapsController),
      setSwapsQuotesPollingLimitEnabled:
        swapsController.setSwapsQuotesPollingLimitEnabled.bind(swapsController),

      // Smart Transactions
      setSmartTransactionsOptInStatus:
        smartTransactionsController.setOptInState.bind(
          smartTransactionsController,
        ),
      fetchSmartTransactionFees: smartTransactionsController.getFees.bind(
        smartTransactionsController,
      ),
      clearSmartTransactionFees: smartTransactionsController.clearFees.bind(
        smartTransactionsController,
      ),
      submitSignedTransactions:
        smartTransactionsController.submitSignedTransactions.bind(
          smartTransactionsController,
        ),
      cancelSmartTransaction:
        smartTransactionsController.cancelSmartTransaction.bind(
          smartTransactionsController,
        ),
      fetchSmartTransactionsLiveness:
        smartTransactionsController.fetchLiveness.bind(
          smartTransactionsController,
        ),
      updateSmartTransaction:
        smartTransactionsController.updateSmartTransaction.bind(
          smartTransactionsController,
        ),
      setStatusRefreshInterval:
        smartTransactionsController.setStatusRefreshInterval.bind(
          smartTransactionsController,
        ),

      // MetaMetrics
      trackMetaMetricsEvent: metaMetricsController.trackEvent.bind(
        metaMetricsController,
      ),
      trackMetaMetricsPage: metaMetricsController.trackPage.bind(
        metaMetricsController,
      ),
      createEventFragment: metaMetricsController.createEventFragment.bind(
        metaMetricsController,
      ),
      updateEventFragment: metaMetricsController.updateEventFragment.bind(
        metaMetricsController,
      ),
      finalizeEventFragment: metaMetricsController.finalizeEventFragment.bind(
        metaMetricsController,
      ),
      ///: BEGIN:ONLY_INCLUDE_IN(build-flask)
      trackInsightSnapView: this.trackInsightSnapView.bind(this),
      ///: END:ONLY_INCLUDE_IN
      // approval controller
      resolvePendingApproval: this.resolvePendingApproval,
      rejectPendingApproval: this.rejectPendingApproval,

      // Notifications
      updateViewedNotifications: announcementController.updateViewed.bind(
        announcementController,
      ),

      // GasFeeController
      getGasFeeEstimatesAndStartPolling:
        gasFeeController.getGasFeeEstimatesAndStartPolling.bind(
          gasFeeController,
        ),

      disconnectGasFeeEstimatePoller:
        gasFeeController.disconnectPoller.bind(gasFeeController),

      getGasFeeTimeEstimate:
        gasFeeController.getTimeEstimate.bind(gasFeeController),

      addPollingTokenToAppState:
        appStateController.addPollingToken.bind(appStateController),

      removePollingTokenFromAppState:
        appStateController.removePollingToken.bind(appStateController),

      // Backup
      backupUserData: backup.backupUserData.bind(backup),
      restoreUserData: backup.restoreUserData.bind(backup),

      // DetectTokenController
      detectNewTokens: detectTokensController.detectNewTokens.bind(
        detectTokensController,
      ),

      // DetectCollectibleController
      detectNfts: nftDetectionController.detectNfts.bind(
        nftDetectionController,
      ),

      /** Token Detection V2 */
      addDetectedTokens:
        tokensController.addDetectedTokens.bind(tokensController),
      addImportedTokens: tokensController.addTokens.bind(tokensController),
      ignoreTokens: tokensController.ignoreTokens.bind(tokensController),
      getBalancesInSingleCall:
        assetsContractController.getBalancesInSingleCall.bind(
          assetsContractController,
        ),

      // E2E testing
      throwTestError: this.throwTestError.bind(this),

      ///: BEGIN:ONLY_INCLUDE_IN(petnames)
      updateProposedNames: this.nameController.updateProposedNames.bind(
        this.nameController,
      ),
      setName: this.nameController.setName.bind(this.nameController),
      ///: END:ONLY_INCLUDE_IN
    };
  }

  async exportAccount(address, password) {
    await this.verifyPassword(password);
    return this.keyringController.exportAccount(password, address);
  }

  async getTokenStandardAndDetails(address, userAddress, tokenId) {
    const { tokenList } = this.tokenListController.state;
    const { tokens } = this.tokensController.state;

    const staticTokenListDetails =
      STATIC_MAINNET_TOKEN_LIST[address.toLowerCase()] || {};
    const tokenListDetails = tokenList[address.toLowerCase()] || {};
    const userDefinedTokenDetails =
      tokens.find(({ address: _address }) =>
        isEqualCaseInsensitive(_address, address),
      ) || {};

    const tokenDetails = {
      ...staticTokenListDetails,
      ...tokenListDetails,
      ...userDefinedTokenDetails,
    };
    const tokenDetailsStandardIsERC20 =
      isEqualCaseInsensitive(tokenDetails.standard, TokenStandard.ERC20) ||
      tokenDetails.erc20 === true;
    const noEvidenceThatTokenIsAnNFT =
      !tokenId &&
      !isEqualCaseInsensitive(tokenDetails.standard, TokenStandard.ERC1155) &&
      !isEqualCaseInsensitive(tokenDetails.standard, TokenStandard.ERC721) &&
      !tokenDetails.erc721;

    const otherDetailsAreERC20Like =
      tokenDetails.decimals !== undefined && tokenDetails.symbol;

    const tokenCanBeTreatedAsAnERC20 =
      tokenDetailsStandardIsERC20 ||
      (noEvidenceThatTokenIsAnNFT && otherDetailsAreERC20Like);

    let details;
    if (tokenCanBeTreatedAsAnERC20) {
      try {
        const balance = await fetchTokenBalance(
          address,
          userAddress,
          this.provider,
        );

        details = {
          address,
          balance,
          standard: TokenStandard.ERC20,
          decimals: tokenDetails.decimals,
          symbol: tokenDetails.symbol,
        };
      } catch (e) {
        // If the `fetchTokenBalance` call failed, `details` remains undefined, and we
        // fall back to the below `assetsContractController.getTokenStandardAndDetails` call
        log.warning(`Failed to get token balance. Error: ${e}`);
      }
    }

    // `details`` will be undefined if `tokenCanBeTreatedAsAnERC20`` is false,
    // or if it is true but the `fetchTokenBalance`` call failed. In either case, we should
    // attempt to retrieve details from `assetsContractController.getTokenStandardAndDetails`
    if (details === undefined) {
      details = await this.assetsContractController.getTokenStandardAndDetails(
        address,
        userAddress,
        tokenId,
      );
    }

    return {
      ...details,
      decimals: details?.decimals?.toString(10),
      balance: details?.balance?.toString(10),
    };
  }

  //=============================================================================
  // VAULT / KEYRING RELATED METHODS
  //=============================================================================

  /**
   * Creates a new Vault and create a new keychain.
   *
   * A vault, or KeyringController, is a controller that contains
   * many different account strategies, currently called Keyrings.
   * Creating it new means wiping all previous keyrings.
   *
   * A keychain, or keyring, controls many accounts with a single backup and signing strategy.
   * For example, a mnemonic phrase can generate many accounts, and is a keyring.
   *
   * @param {string} password
   * @returns {object} vault
   */
  async createNewVaultAndKeychain(password) {
    const releaseLock = await this.createVaultMutex.acquire();
    try {
      const vault = await this.keyringController.createNewVaultAndKeychain(
        password,
      );

      const accounts = await this.keyringController.getAccounts();
      this.preferencesController.setAddresses(accounts);
      this.selectFirstIdentity();

      return vault;
    } finally {
      releaseLock();
    }
  }

  /**
   * Create a new Vault and restore an existent keyring.
   *
   * @param {string} password
   * @param {number[]} encodedSeedPhrase - The seed phrase, encoded as an array
   * of UTF-8 bytes.
   */
  async createNewVaultAndRestore(password, encodedSeedPhrase) {
    const releaseLock = await this.createVaultMutex.acquire();
    try {
      let accounts, lastBalance;

      const seedPhraseAsBuffer = Buffer.from(encodedSeedPhrase);

      // clear known identities
      this.preferencesController.setAddresses([]);

      // clear permissions
      this.permissionController.clearState();

      ///: BEGIN:ONLY_INCLUDE_IN(snaps)
      // Clear snap state
      this.snapController.clearState();
      // Clear notification state
      this.notificationController.clear();
      ///: END:ONLY_INCLUDE_IN

      // clear accounts in accountTracker
      this.accountTracker.clearAccounts();

      // clear cachedBalances
      this.cachedBalancesController.clearCachedBalances();

      this.txController.clearUnapprovedTransactions();

      // create new vault
      const vault = await this.keyringController.createNewVaultAndRestore(
        password,
        this._convertMnemonicToWordlistIndices(seedPhraseAsBuffer),
      );

      const ethQuery = new EthQuery(this.provider);
      accounts = await this.keyringController.getAccounts();
      lastBalance = await this.getBalance(
        accounts[accounts.length - 1],
        ethQuery,
      );

      // seek out the first zero balance
      while (lastBalance !== '0x0') {
        const { addedAccountAddress } =
          await this.keyringController.addNewAccount(accounts.length);
        accounts = await this.keyringController.getAccounts();
        lastBalance = await this.getBalance(addedAccountAddress, ethQuery);
      }

      // remove extra zero balance account potentially created from seeking ahead
      if (accounts.length > 1 && lastBalance === '0x0') {
        await this.removeAccount(accounts[accounts.length - 1]);
        accounts = await this.keyringController.getAccounts();
      }

      // This must be set as soon as possible to communicate to the
      // keyring's iframe and have the setting initialized properly
      // Optimistically called to not block MetaMask login due to
      // Ledger Keyring GitHub downtime
      const transportPreference =
        this.preferencesController.getLedgerTransportPreference();
      this.setLedgerTransportPreference(transportPreference);

      this.selectFirstIdentity();

      return vault;
    } finally {
      releaseLock();
    }
  }

  /**
   * Encodes a BIP-39 mnemonic as the indices of words in the English BIP-39 wordlist.
   *
   * @param {Buffer} mnemonic - The BIP-39 mnemonic.
   * @returns {Buffer} The Unicode code points for the seed phrase formed from the words in the wordlist.
   */
  _convertMnemonicToWordlistIndices(mnemonic) {
    const indices = mnemonic
      .toString()
      .split(' ')
      .map((word) => wordlist.indexOf(word));
    return new Uint8Array(new Uint16Array(indices).buffer);
  }

  /**
   * Converts a BIP-39 mnemonic stored as indices of words in the English wordlist to a buffer of Unicode code points.
   *
   * @param {Uint8Array} wordlistIndices - Indices to specific words in the BIP-39 English wordlist.
   * @returns {Buffer} The BIP-39 mnemonic formed from the words in the English wordlist, encoded as a list of Unicode code points.
   */
  _convertEnglishWordlistIndicesToCodepoints(wordlistIndices) {
    return Buffer.from(
      Array.from(new Uint16Array(wordlistIndices.buffer))
        .map((i) => wordlist[i])
        .join(' '),
    );
  }

  /**
   * Get an account balance from the AccountTracker or request it directly from the network.
   *
   * @param {string} address - The account address
   * @param {EthQuery} ethQuery - The EthQuery instance to use when asking the network
   */
  getBalance(address, ethQuery) {
    return new Promise((resolve, reject) => {
      const cached = this.accountTracker.store.getState().accounts[address];

      if (cached && cached.balance) {
        resolve(cached.balance);
      } else {
        ethQuery.getBalance(address, (error, balance) => {
          if (error) {
            reject(error);
            log.error(error);
          } else {
            resolve(balance || '0x0');
          }
        });
      }
    });
  }

  /**
   * Submits the user's password and attempts to unlock the vault.
   * Also synchronizes the preferencesController, to ensure its schema
   * is up to date with known accounts once the vault is decrypted.
   *
   * @param {string} password - The user's password
   */
  async submitPassword(password) {
    await this.keyringController.submitPassword(password);

    ///: BEGIN:ONLY_INCLUDE_IN(build-mmi)
    this.mmiController.onSubmitPassword();
    ///: END:ONLY_INCLUDE_IN

    try {
      await this.blockTracker.checkForLatestBlock();
    } catch (error) {
      log.error('Error while unlocking extension.', error);
    }

    // This must be set as soon as possible to communicate to the
    // keyring's iframe and have the setting initialized properly
    // Optimistically called to not block MetaMask login due to
    // Ledger Keyring GitHub downtime
    const transportPreference =
      this.preferencesController.getLedgerTransportPreference();

    this.setLedgerTransportPreference(transportPreference);
  }

  async _loginUser(password) {
    try {
      // Automatic login via config password
      await this.submitPassword(password);

      // Updating accounts in this.accountTracker before starting UI syncing ensure that
      // state has account balance before it is synced with UI
      await this.accountTracker._updateAccounts();
    } finally {
      this._startUISync();
    }
  }

  _startUISync() {
    // Message startUISync is used to start syncing state with UI
    // Sending this message after login is completed helps to ensure that incomplete state without
    // account details are not flushed to UI.
    this.emit('startUISync');
    this.startUISync = true;
    this.memStore.subscribe(this.sendUpdate.bind(this));
  }

  /**
   * Submits a user's encryption key to log the user in via login token
   */
  async submitEncryptionKey() {
    try {
      const { loginToken, loginSalt } =
        await this.extension.storage.session.get(['loginToken', 'loginSalt']);
      if (loginToken && loginSalt) {
        const { vault } = this.keyringController.state;

        const jsonVault = JSON.parse(vault);

        if (jsonVault.salt !== loginSalt) {
          console.warn(
            'submitEncryptionKey: Stored salt and vault salt do not match',
          );
          await this.clearLoginArtifacts();
          return;
        }

        await this.keyringController.submitEncryptionKey(loginToken, loginSalt);
      }
    } catch (e) {
      // If somehow this login token doesn't work properly,
      // remove it and the user will get shown back to the unlock screen
      await this.clearLoginArtifacts();
      throw e;
    }
  }

  async clearLoginArtifacts() {
    await this.extension.storage.session.remove(['loginToken', 'loginSalt']);
  }

  /**
   * Submits a user's password to check its validity.
   *
   * @param {string} password - The user's password
   */
  async verifyPassword(password) {
    await this.keyringController.verifyPassword(password);
  }

  /**
   * @type Identity
   * @property {string} name - The account nickname.
   * @property {string} address - The account's ethereum address, in lower case.
   * receiving funds from our automatic Ropsten faucet.
   */

  /**
   * Sets the first address in the state to the selected address
   */
  selectFirstIdentity() {
    const { identities } = this.preferencesController.store.getState();
    const [address] = Object.keys(identities);
    this.preferencesController.setSelectedAddress(address);
  }

  /**
   * Gets the mnemonic of the user's primary keyring.
   */
  getPrimaryKeyringMnemonic() {
    const [keyring] = this.keyringController.getKeyringsByType(
      KeyringType.hdKeyTree,
    );
    if (!keyring.mnemonic) {
      throw new Error('Primary keyring mnemonic unavailable.');
    }

    return keyring.mnemonic;
  }

  ///: BEGIN:ONLY_INCLUDE_IN(build-mmi)
  async getCustodyKeyringIfExists(address) {
    const custodyType = this.custodyController.getCustodyTypeByAddress(
      toChecksumHexAddress(address),
    );
    const keyring = this.keyringController.getKeyringsByType(custodyType)[0];
    return keyring?.getAccountDetails(address) ? keyring : undefined;
  }
  ///: END:ONLY_INCLUDE_IN

  //
  // Hardware
  //

  async getKeyringForDevice(deviceName, hdPath = null) {
    const keyringOverrides = this.opts.overrides?.keyrings;
    let keyringName = null;
    if (
      deviceName !== HardwareDeviceNames.QR &&
      !this.canUseHardwareWallets()
    ) {
      throw new Error('Hardware wallets are not supported on this version.');
    }
    switch (deviceName) {
      case HardwareDeviceNames.trezor:
        keyringName = keyringOverrides?.trezor?.type || TrezorKeyring.type;
        break;
      case HardwareDeviceNames.ledger:
        keyringName = keyringOverrides?.ledger?.type || LedgerKeyring.type;
        break;
      case HardwareDeviceNames.qr:
        keyringName = QRHardwareKeyring.type;
        break;
      case HardwareDeviceNames.lattice:
        keyringName = keyringOverrides?.lattice?.type || LatticeKeyring.type;
        break;
      default:
        throw new Error(
          'MetamaskController:getKeyringForDevice - Unknown device',
        );
    }
    let [keyring] = await this.keyringController.getKeyringsByType(keyringName);
    if (!keyring) {
      keyring = await this.keyringController.addNewKeyring(keyringName);
    }
    if (hdPath && keyring.setHdPath) {
      keyring.setHdPath(hdPath);
    }
    if (deviceName === HardwareDeviceNames.lattice) {
      keyring.appName = 'MetaMask';
    }
    if (deviceName === HardwareDeviceNames.trezor) {
      const model = keyring.getModel();
      this.appStateController.setTrezorModel(model);
    }

    keyring.network = this.networkController.state.providerConfig.type;

    return keyring;
  }

  async attemptLedgerTransportCreation() {
    const keyring = await this.getKeyringForDevice(HardwareDeviceNames.ledger);
    return await keyring.attemptMakeApp();
  }

  async establishLedgerTransportPreference() {
    const transportPreference =
      this.preferencesController.getLedgerTransportPreference();
    return await this.setLedgerTransportPreference(transportPreference);
  }

  /**
   * Fetch account list from a hardware device.
   *
   * @param deviceName
   * @param page
   * @param hdPath
   * @returns [] accounts
   */
  async connectHardware(deviceName, page, hdPath) {
    const keyring = await this.getKeyringForDevice(deviceName, hdPath);

    let accounts = [];
    switch (page) {
      case -1:
        accounts = await keyring.getPreviousPage();
        break;
      case 1:
        accounts = await keyring.getNextPage();
        break;
      default:
        accounts = await keyring.getFirstPage();
    }

    // Merge with existing accounts
    // and make sure addresses are not repeated
    const oldAccounts = await this.keyringController.getAccounts();
    const accountsToTrack = [
      ...new Set(
        oldAccounts.concat(accounts.map((a) => a.address.toLowerCase())),
      ),
    ];
    this.accountTracker.syncWithAddresses(accountsToTrack);
    return accounts;
  }

  /**
   * Check if the device is unlocked
   *
   * @param deviceName
   * @param hdPath
   * @returns {Promise<boolean>}
   */
  async checkHardwareStatus(deviceName, hdPath) {
    const keyring = await this.getKeyringForDevice(deviceName, hdPath);
    return keyring.isUnlocked();
  }

  /**
   * Clear
   *
   * @param deviceName
   * @returns {Promise<boolean>}
   */
  async forgetDevice(deviceName) {
    const keyring = await this.getKeyringForDevice(deviceName);

    for (const address of keyring.accounts) {
      await this.removeAccount(address);
    }

    keyring.forgetDevice();
    return true;
  }

  /**
   * Retrieves the keyring for the selected address and using the .type returns
   * a subtype for the account. Either 'hardware', 'imported', 'snap', or 'MetaMask'.
   *
   * @param {string} address - Address to retrieve keyring for
   * @returns {'hardware' | 'imported' | 'snap' | 'MetaMask'}
   */
  async getAccountType(address) {
    const keyringType = await this.keyringController.getAccountKeyringType(
      address,
    );
    switch (keyringType) {
      case KeyringType.trezor:
      case KeyringType.lattice:
      case KeyringType.qr:
      case KeyringType.ledger:
        return 'hardware';
      case KeyringType.imported:
        return 'imported';
      case KeyringType.snap:
        return 'snap';
      default:
        return 'MetaMask';
    }
  }

  /**
   * Retrieves the keyring for the selected address and using the .type
   * determines if a more specific name for the device is available. Returns
   * undefined for non hardware wallets.
   *
   * @param {string} address - Address to retrieve keyring for
   * @returns {'ledger' | 'lattice' | string | undefined}
   */
  async getDeviceModel(address) {
    const keyring = await this.keyringController.getKeyringForAccount(address);
    switch (keyring.type) {
      case KeyringType.trezor:
        return keyring.getModel();
      case KeyringType.qr:
        return keyring.getName();
      case KeyringType.ledger:
        // TODO: get model after ledger keyring exposes method
        return HardwareDeviceNames.ledger;
      case KeyringType.lattice:
        // TODO: get model after lattice keyring exposes method
        return HardwareDeviceNames.lattice;
      default:
        return undefined;
    }
  }

  /**
   * get hardware account label
   *
   * @returns string label
   */

  getAccountLabel(name, index, hdPathDescription) {
    return `${name[0].toUpperCase()}${name.slice(1)} ${
      parseInt(index, 10) + 1
    } ${hdPathDescription || ''}`.trim();
  }

  /**
   * Imports an account from a Trezor or Ledger device.
   *
   * @param index
   * @param deviceName
   * @param hdPath
   * @param hdPathDescription
   * @returns {} keyState
   */
  async unlockHardwareWalletAccount(
    index,
    deviceName,
    hdPath,
    hdPathDescription,
  ) {
    const keyring = await this.getKeyringForDevice(deviceName, hdPath);

    keyring.setAccountToUnlock(index);
    const oldAccounts = await this.keyringController.getAccounts();
    const keyState = await this.keyringController.addNewAccountForKeyring(
      keyring,
    );
    const newAccounts = await this.keyringController.getAccounts();
    this.preferencesController.setAddresses(newAccounts);
    newAccounts.forEach((address) => {
      if (!oldAccounts.includes(address)) {
        const label = this.getAccountLabel(
          deviceName === HardwareDeviceNames.qr
            ? keyring.getName()
            : deviceName,
          index,
          hdPathDescription,
        );
        // Set the account label to Trezor 1 /  Ledger 1 / QR Hardware 1, etc
        this.preferencesController.setAccountLabel(address, label);
        // Select the account
        this.preferencesController.setSelectedAddress(address);
      }
    });

    const { identities } = this.preferencesController.store.getState();
    return { ...keyState, identities };
  }

  //
  // Account Management
  //

  /**
   * Adds a new account to the default (first) HD seed phrase Keyring.
   *
   * @param accountCount
   * @returns {Promise<string>} The address of the newly-created account.
   */
  async addNewAccount(accountCount) {
    const oldAccounts = await this.keyringController.getAccounts();

    const { addedAccountAddress } = await this.keyringController.addNewAccount(
      accountCount,
    );

    if (!oldAccounts.includes(addedAccountAddress)) {
      this.preferencesController.setSelectedAddress(addedAccountAddress);
    }

    return addedAccountAddress;
  }

  /**
   * Verifies the validity of the current vault's seed phrase.
   *
   * Validity: seed phrase restores the accounts belonging to the current vault.
   *
   * Called when the first account is created and on unlocking the vault.
   *
   * @returns {Promise<number[]>} The seed phrase to be confirmed by the user,
   * encoded as an array of UTF-8 bytes.
   */
  async verifySeedPhrase() {
    return this._convertEnglishWordlistIndicesToCodepoints(
      await this.keyringController.verifySeedPhrase(),
    );
  }

  /**
   * Clears the transaction history, to allow users to force-reset their nonces.
   * Mostly used in development environments, when networks are restarted with
   * the same network ID.
   *
   * @returns {Promise<string>} The current selected address.
   */
  async resetAccount() {
    const selectedAddress = this.preferencesController.getSelectedAddress();
    this.txController.wipeTransactions(true, selectedAddress);
    this.networkController.resetConnection();

    return selectedAddress;
  }

  /**
   * Gets the permitted accounts for the specified origin. Returns an empty
   * array if no accounts are permitted.
   *
   * @param {string} origin - The origin whose exposed accounts to retrieve.
   * @param {boolean} [suppressUnauthorizedError] - Suppresses the unauthorized error.
   * @returns {Promise<string[]>} The origin's permitted accounts, or an empty
   * array.
   */
  async getPermittedAccounts(
    origin,
    { suppressUnauthorizedError = true } = {},
  ) {
    try {
      return await this.permissionController.executeRestrictedMethod(
        origin,
        RestrictedMethods.eth_accounts,
      );
    } catch (error) {
      if (
        suppressUnauthorizedError &&
        error.code === rpcErrorCodes.provider.unauthorized
      ) {
        return [];
      }
      throw error;
    }
  }

  /**
   * Stops exposing the account with the specified address to all third parties.
   * Exposed accounts are stored in caveats of the eth_accounts permission. This
   * method uses `PermissionController.updatePermissionsByCaveat` to
   * remove the specified address from every eth_accounts permission. If a
   * permission only included this address, the permission is revoked entirely.
   *
   * @param {string} targetAccount - The address of the account to stop exposing
   * to third parties.
   */
  removeAllAccountPermissions(targetAccount) {
    this.permissionController.updatePermissionsByCaveat(
      CaveatTypes.restrictReturnedAccounts,
      (existingAccounts) =>
        CaveatMutatorFactories[
          CaveatTypes.restrictReturnedAccounts
        ].removeAccount(targetAccount, existingAccounts),
    );
  }

  /**
   * Removes an account from state / storage.
   *
   * @param {string[]} address - A hex address
   */
  async removeAccount(address) {
    // Remove all associated permissions
    this.removeAllAccountPermissions(address);

    ///: BEGIN:ONLY_INCLUDE_IN(build-mmi)
    this.custodyController.removeAccount(address);
    ///: END:ONLY_INCLUDE_IN(build-mmi)

    const keyring = await this.keyringController.getKeyringForAccount(address);
    // Remove account from the keyring
    await this.keyringController.removeAccount(address);
    const updatedKeyringAccounts = keyring ? await keyring.getAccounts() : {};
    if (updatedKeyringAccounts?.length === 0) {
      keyring.destroy?.();
    }

    return address;
  }

  /**
   * Imports an account with the specified import strategy.
   * These are defined in app/scripts/account-import-strategies
   * Each strategy represents a different way of serializing an Ethereum key pair.
   *
   * @param {'privateKey' | 'json'} strategy - A unique identifier for an account import strategy.
   * @param {any} args - The data required by that strategy to import an account.
   */
  async importAccountWithStrategy(strategy, args) {
    const { importedAccountAddress } =
      await this.keyringController.importAccountWithStrategy(strategy, args);
    // set new account as selected
    this.preferencesController.setSelectedAddress(importedAccountAddress);
  }

  // ---------------------------------------------------------------------------
  // Identity Management (signature operations)

  /**
   * Called when a Dapp suggests a new tx to be signed.
   * this wrapper needs to exist so we can provide a reference to
   *  "newUnapprovedTransaction" before "txController" is instantiated
   *
   * @param {object} txParams - The transaction parameters.
   * @param {object} [req] - The original request, containing the origin.
   */
  async newUnapprovedTransaction(txParams, req) {
    // Options are passed explicitly as an additional security measure
    // to ensure approval is not disabled
    const { result } = await this.txController.addTransaction(txParams, {
      actionId: req.id,
      method: req.method,
      origin: req.origin,
      // This is the default behaviour but specified here for clarity
      requireApproval: true,
      ///: BEGIN:ONLY_INCLUDE_IN(blockaid)
      securityAlertResponse: req.securityAlertResponse,
      ///: END:ONLY_INCLUDE_IN
    });

    return await result;
  }

  async addTransactionAndWaitForPublish(txParams, options) {
    const { transactionMeta, result } = await this.txController.addTransaction(
      txParams,
      options,
    );

    await result;

    return transactionMeta;
  }

  async addTransaction(txParams, options) {
    const { transactionMeta, result } = await this.txController.addTransaction(
      txParams,
      options,
    );

    result.catch(() => {
      // Not concerned with result
    });

    return transactionMeta;
  }

  /**
   * @returns {boolean} true if the keyring type supports EIP-1559
   */
  async getCurrentAccountEIP1559Compatibility() {
    return true;
  }

  //=============================================================================
  // END (VAULT / KEYRING RELATED METHODS)
  //=============================================================================

  /**
   * Allows a user to attempt to cancel a previously submitted transaction
   * by creating a new transaction.
   *
   * @param {number} originalTxId - the id of the txMeta that you want to
   *  attempt to cancel
   * @param {import(
   *  './controllers/transactions'
   * ).CustomGasSettings} [customGasSettings] - overrides to use for gas params
   *  instead of allowing this method to generate them
   * @param options
   * @returns {object} MetaMask state
   */
  async createCancelTransaction(originalTxId, customGasSettings, options) {
    await this.txController.stopTransaction(
      originalTxId,
      customGasSettings,
      options,
    );
    const state = this.getState();
    return state;
  }

  /**
   * Allows a user to attempt to speed up a previously submitted transaction
   * by creating a new transaction.
   *
   * @param {number} originalTxId - the id of the txMeta that you want to
   *  attempt to speed up
   * @param {import(
   *  './controllers/transactions'
   * ).CustomGasSettings} [customGasSettings] - overrides to use for gas params
   *  instead of allowing this method to generate them
   * @param options
   * @returns {object} MetaMask state
   */
  async createSpeedUpTransaction(originalTxId, customGasSettings, options) {
    await this.txController.speedUpTransaction(
      originalTxId,
      customGasSettings,
      options,
    );
    const state = this.getState();
    return state;
  }

  async estimateGas(estimateGasParams) {
    return new Promise((resolve, reject) => {
      return new EthJSQuery(this.provider).estimateGas(
        estimateGasParams,
        (err, res) => {
          if (err) {
            return reject(err);
          }

          return resolve(res.toString(16));
        },
      );
    });
  }

  handleWatchAssetRequest = ({ asset, type, origin, networkClientId }) => {
    switch (type) {
      case ERC20:
        return this.tokensController.watchAsset({
          asset,
          type,
          networkClientId,
        });
      case ERC721:
      case ERC1155:
        return this.nftController.watchNft(asset, type, origin);
      default:
        throw new Error(`Asset type ${type} not supported`);
    }
  };

  //=============================================================================
  // PASSWORD MANAGEMENT
  //=============================================================================

  /**
   * Allows a user to begin the seed phrase recovery process.
   */
  markPasswordForgotten() {
    this.preferencesController.setPasswordForgotten(true);
    this.sendUpdate();
  }

  /**
   * Allows a user to end the seed phrase recovery process.
   */
  unMarkPasswordForgotten() {
    this.preferencesController.setPasswordForgotten(false);
    this.sendUpdate();
  }

  //=============================================================================
  // REQUEST QUEUE
  //=============================================================================

  setUseRequestQueue(value) {
    this.preferencesController.setUseRequestQueue(value);
    this.selectedNetworkController.update((state) => {
      state.perDomainNetwork = value;
    });
  }

  //=============================================================================
  // SETUP
  //=============================================================================

  /**
   * A runtime.MessageSender object, as provided by the browser:
   *
   * @see https://developer.mozilla.org/en-US/docs/Mozilla/Add-ons/WebExtensions/API/runtime/MessageSender
   * @typedef {object} MessageSender
   * @property {string} - The URL of the page or frame hosting the script that sent the message.
   */

  /**
   * A Snap sender object.
   *
   * @typedef {object} SnapSender
   * @property {string} snapId - The ID of the snap.
   */

  /**
   * Used to create a multiplexed stream for connecting to an untrusted context
   * like a Dapp or other extension.
   *
   * @param options - Options bag.
   * @param {ReadableStream} options.connectionStream - The Duplex stream to connect to.
   * @param {MessageSender | SnapSender} options.sender - The sender of the messages on this stream.
   * @param {string} [options.subjectType] - The type of the sender, i.e. subject.
   */
  setupUntrustedCommunication({ connectionStream, sender, subjectType }) {
    const { usePhishDetect } = this.preferencesController.store.getState();

    let _subjectType;
    if (subjectType) {
      _subjectType = subjectType;
    } else if (sender.id && sender.id !== this.extension.runtime.id) {
      _subjectType = SubjectType.Extension;
    } else {
      _subjectType = SubjectType.Website;
    }

    if (sender.url) {
      const { hostname } = new URL(sender.url);
      this.phishingController.maybeUpdateState();
      // Check if new connection is blocked if phishing detection is on
      const phishingTestResponse = this.phishingController.test(hostname);
      if (usePhishDetect && phishingTestResponse?.result) {
        this.sendPhishingWarning(connectionStream, hostname);
        this.metaMetricsController.trackEvent({
          event: MetaMetricsEventName.PhishingPageDisplayed,
          category: MetaMetricsEventCategory.Phishing,
          properties: {
            url: hostname,
          },
        });
        return;
      }
    }

    // setup multiplexing
    const mux = setupMultiplex(connectionStream);

    // messages between inpage and background
    this.setupProviderConnection(
      mux.createStream('metamask-provider'),
      sender,
      _subjectType,
    );

    // TODO:LegacyProvider: Delete
    if (sender.url) {
      // legacy streams
      this.setupPublicConfig(mux.createStream('publicConfig'));
    }
  }

  /**
   * Used to create a multiplexed stream for connecting to a trusted context,
   * like our own user interfaces, which have the provider APIs, but also
   * receive the exported API from this controller, which includes trusted
   * functions, like the ability to approve transactions or sign messages.
   *
   * @param {*} connectionStream - The duplex stream to connect to.
   * @param {MessageSender} sender - The sender of the messages on this stream
   */
  setupTrustedCommunication(connectionStream, sender) {
    // setup multiplexing
    const mux = setupMultiplex(connectionStream);
    // connect features
    this.setupControllerConnection(mux.createStream('controller'));
    this.setupProviderConnection(
      mux.createStream('provider'),
      sender,
      SubjectType.Internal,
    );
  }

  /**
   * Used to create a multiplexed stream for connecting to the phishing warning page.
   *
   * @param options - Options bag.
   * @param {ReadableStream} options.connectionStream - The Duplex stream to connect to.
   */
  setupPhishingCommunication({ connectionStream }) {
    const { usePhishDetect } = this.preferencesController.store.getState();

    if (!usePhishDetect) {
      return;
    }

    // setup multiplexing
    const mux = setupMultiplex(connectionStream);
    const phishingStream = mux.createStream(PHISHING_SAFELIST);

    // set up postStream transport
    phishingStream.on(
      'data',
      createMetaRPCHandler(
        {
          safelistPhishingDomain: this.safelistPhishingDomain.bind(this),
          backToSafetyPhishingWarning:
            this.backToSafetyPhishingWarning.bind(this),
        },
        phishingStream,
      ),
    );
  }

  /**
   * Called when we detect a suspicious domain. Requests the browser redirects
   * to our anti-phishing page.
   *
   * @private
   * @param {*} connectionStream - The duplex stream to the per-page script,
   * for sending the reload attempt to.
   * @param {string} hostname - The hostname that triggered the suspicion.
   */
  sendPhishingWarning(connectionStream, hostname) {
    const mux = setupMultiplex(connectionStream);
    const phishingStream = mux.createStream('phishing');
    phishingStream.write({ hostname });
  }

  /**
   * A method for providing our API over a stream using JSON-RPC.
   *
   * @param {*} outStream - The stream to provide our API over.
   */
  setupControllerConnection(outStream) {
    const api = this.getApi();

    // report new active controller connection
    this.activeControllerConnections += 1;
    this.emit('controllerConnectionChanged', this.activeControllerConnections);

    // set up postStream transport
    outStream.on(
      'data',
      createMetaRPCHandler(
        api,
        outStream,
        this.store,
        this.localStoreApiWrapper,
      ),
    );
    const handleUpdate = (update) => {
      if (outStream._writableState.ended) {
        return;
      }
      // send notification to client-side
      outStream.write({
        jsonrpc: '2.0',
        method: 'sendUpdate',
        params: [update],
      });
    };
    this.on('update', handleUpdate);
    const startUISync = () => {
      if (outStream._writableState.ended) {
        return;
      }
      // send notification to client-side
      outStream.write({
        jsonrpc: '2.0',
        method: 'startUISync',
      });
    };

    if (this.startUISync) {
      startUISync();
    } else {
      this.once('startUISync', startUISync);
    }

    outStream.on('end', () => {
      this.activeControllerConnections -= 1;
      this.emit(
        'controllerConnectionChanged',
        this.activeControllerConnections,
      );
      this.removeListener('update', handleUpdate);
    });
  }

  /**
   * A method for serving our ethereum provider over a given stream.
   *
   * @param {*} outStream - The stream to provide over.
   * @param {MessageSender | SnapSender} sender - The sender of the messages on this stream
   * @param {SubjectType} subjectType - The type of the sender, i.e. subject.
   */
  setupProviderConnection(outStream, sender, subjectType) {
    let origin;
    if (subjectType === SubjectType.Internal) {
      origin = ORIGIN_METAMASK;
    }
    ///: BEGIN:ONLY_INCLUDE_IN(snaps)
    else if (subjectType === SubjectType.Snap) {
      origin = sender.snapId;
    }
    ///: END:ONLY_INCLUDE_IN
    else {
      origin = new URL(sender.url).origin;
    }

    if (sender.id && sender.id !== this.extension.runtime.id) {
      this.subjectMetadataController.addSubjectMetadata({
        origin,
        extensionId: sender.id,
        subjectType: SubjectType.Extension,
      });
    }

    let tabId;
    if (sender.tab && sender.tab.id) {
      tabId = sender.tab.id;
    }

    const engine = this.setupProviderEngine({
      origin,
      sender,
      subjectType,
      tabId,
    });

    // setup connection
    const providerStream = createEngineStream({ engine });

    const connectionId = this.addConnection(origin, { engine });

    pump(outStream, providerStream, outStream, (err) => {
      // handle any middleware cleanup
      engine._middleware.forEach((mid) => {
        if (mid.destroy && typeof mid.destroy === 'function') {
          mid.destroy();
        }
      });
      connectionId && this.removeConnection(origin, connectionId);
      if (err) {
        log.error(err);
      }
    });
  }

  ///: BEGIN:ONLY_INCLUDE_IN(snaps)
  /**
   * For snaps running in workers.
   *
   * @param snapId
   * @param connectionStream
   */
  setupSnapProvider(snapId, connectionStream) {
    this.setupUntrustedCommunication({
      connectionStream,
      sender: { snapId },
      subjectType: SubjectType.Snap,
    });
  }
  ///: END:ONLY_INCLUDE_IN

  /**
   * A method for creating a provider that is safely restricted for the requesting subject.
   *
   * @param {object} options - Provider engine options
   * @param {string} options.origin - The origin of the sender
   * @param {MessageSender | SnapSender} options.sender - The sender object.
   * @param {string} options.subjectType - The type of the sender subject.
   * @param {tabId} [options.tabId] - The tab ID of the sender - if the sender is within a tab
   */
  setupProviderEngine({ origin, subjectType, sender, tabId }) {
    // setup json rpc engine stack
    const engine = new JsonRpcEngine();

    const { blockTracker, provider } = this;

    // append origin to each request
    engine.push(createOriginMiddleware({ origin }));

    // append selectedNetworkClientId to each request
    engine.push(createSelectedNetworkMiddleware(this.controllerMessenger));

    const { selectedNetworkClientId } = this.networkController.state;

    const selectedNetworkClientIdForDomain =
      this.selectedNetworkController.getNetworkClientIdForDomain(origin);

    // Not sure that this will happen anymore
    if (selectedNetworkClientIdForDomain === undefined) {
      this.selectedNetworkController.setNetworkClientIdForDomain(
        origin,
        selectedNetworkClientId,
      );
    }

    let proxyProviderForDomain = provider;
    if (this.preferencesController.getUseRequestQueue()) {
      proxyProviderForDomain =
        this.selectedNetworkController.getProviderAndBlockTracker(
          origin,
        ).provider;
    }

    const requestQueueMiddleware = createQueuedRequestMiddleware({
      messenger: this.controllerMessenger,
      useRequestQueue: this.preferencesController.getUseRequestQueue.bind(
        this.preferencesController,
      ),
    });
    // add some middleware that will switch chain on each request (as needed)
    engine.push(requestQueueMiddleware);

    // create filter polyfill middleware
    const filterMiddleware = createFilterMiddleware({ provider, blockTracker });

    // create subscription polyfill middleware
    const subscriptionManager = createSubscriptionManager({
      provider,
      blockTracker,
    });
    subscriptionManager.events.on('notification', (message) =>
      engine.emit('notification', message),
    );

    if (isManifestV3) {
      engine.push(createDupeReqFilterMiddleware());
    }

    // append tabId to each request if it exists
    if (tabId) {
      engine.push(createTabIdMiddleware({ tabId }));
    }

    // logging
    engine.push(createLoggerMiddleware({ origin }));
    engine.push(this.permissionLogController.createMiddleware());

    ///: BEGIN:ONLY_INCLUDE_IN(blockaid)
    engine.push(
      createPPOMMiddleware(
        this.ppomController,
        this.preferencesController,
        this.networkController,
      ),
    );
    ///: END:ONLY_INCLUDE_IN

    engine.push(
      createRPCMethodTrackingMiddleware({
        trackEvent: this.metaMetricsController.trackEvent.bind(
          this.metaMetricsController,
        ),
        getMetricsState: this.metaMetricsController.store.getState.bind(
          this.metaMetricsController.store,
        ),
        securityProviderRequest: this.securityProviderRequest.bind(this),
        getSelectedAddress: this.preferencesController.getSelectedAddress.bind(
          this.preferencesController,
        ),
        getAccountType: this.getAccountType.bind(this),
        getDeviceModel: this.getDeviceModel.bind(this),
        snapAndHardwareMessenger: this.controllerMessenger.getRestricted({
          name: 'SnapAndHardwareMessenger',
          allowedActions: [
            'KeyringController:getKeyringForAccount',
            'SnapController:get',
          ],
        }),
      }),
    );

    // onboarding
    if (subjectType === SubjectType.Website) {
      engine.push(
        createOnboardingMiddleware({
          location: sender.url,
          registerOnboarding: this.onboardingController.registerOnboarding,
        }),
      );
    }

    // Unrestricted/permissionless RPC method implementations
    engine.push(
      createMethodMiddleware({
        origin,

        subjectType,

        // Miscellaneous
        addSubjectMetadata:
          this.subjectMetadataController.addSubjectMetadata.bind(
            this.subjectMetadataController,
          ),
        getProviderState: this.getProviderState.bind(this),
        getUnlockPromise: this.appStateController.getUnlockPromise.bind(
          this.appStateController,
        ),
        handleWatchAssetRequest: this.handleWatchAssetRequest.bind(this),
        requestUserApproval:
          this.approvalController.addAndShowApprovalRequest.bind(
            this.approvalController,
          ),
        startApprovalFlow: this.approvalController.startFlow.bind(
          this.approvalController,
        ),
        endApprovalFlow: this.approvalController.endFlow.bind(
          this.approvalController,
        ),
        setApprovalFlowLoadingText:
          this.approvalController.setFlowLoadingText.bind(
            this.approvalController,
          ),
        showApprovalSuccess: this.approvalController.success.bind(
          this.approvalController,
        ),
        showApprovalError: this.approvalController.error.bind(
          this.approvalController,
        ),
        sendMetrics: this.metaMetricsController.trackEvent.bind(
          this.metaMetricsController,
        ),
        // Permission-related
        getAccounts: this.getPermittedAccounts.bind(this, origin),
        getPermissionsForOrigin: this.permissionController.getPermissions.bind(
          this.permissionController,
          origin,
        ),
        hasPermission: this.permissionController.hasPermission.bind(
          this.permissionController,
          origin,
        ),
        requestAccountsPermission:
          this.permissionController.requestPermissions.bind(
            this.permissionController,
            { origin },
            { eth_accounts: {} },
          ),
        requestPermissionsForOrigin:
          this.permissionController.requestPermissions.bind(
            this.permissionController,
            { origin },
          ),
        revokePermissionsForOrigin: (permissionKeys) => {
          this.permissionController.revokePermissions({
            [origin]: permissionKeys,
          });
        },
        getCurrentChainId: () =>
          this.networkController.state.providerConfig.chainId,
        getCurrentRpcUrl: () =>
          this.networkController.state.providerConfig.rpcUrl,
        // network configuration-related
        getNetworkConfigurations: () =>
          this.networkController.state.networkConfigurations,
        upsertNetworkConfiguration:
          this.networkController.upsertNetworkConfiguration.bind(
            this.networkController,
          ),
        setActiveNetwork: (networkClientId) => {
          // setActiveNetwork is used for custom (non-infura) networks, and for these networks networkClientId === networkConfigurationId
          this.selectedNetworkController.setNetworkClientIdForMetamask(
            networkClientId,
          );
          this.networkController.setActiveNetwork(networkClientId);
        },
        findNetworkClientIdByChainId:
          this.networkController.findNetworkClientIdByChainId.bind(
            this.networkController,
          ),
        findNetworkConfigurationBy: this.findNetworkConfigurationBy.bind(this),
        getNetworkClientIdForDomain:
          this.selectedNetworkController.getNetworkClientIdForDomain.bind(
            this.selectedNetworkController,
          ),
        setNetworkClientIdForDomain:
          this.selectedNetworkController.setNetworkClientIdForDomain.bind(
            this.selectedNetworkController,
          ),

        getUseRequestQueue: this.preferencesController.getUseRequestQueue.bind(
          this.preferencesController,
        ),
        getProviderConfig: () => this.networkController.state.providerConfig,
        setProviderType: (type) => {
          // when using this format, type happens to be the same as the networkClientId...
          this.selectedNetworkController.setNetworkClientIdForMetamask(type);
          return this.networkController.setProviderType(type);
        },

        // Web3 shim-related
        getWeb3ShimUsageState: this.alertController.getWeb3ShimUsageState.bind(
          this.alertController,
        ),
        setWeb3ShimUsageRecorded:
          this.alertController.setWeb3ShimUsageRecorded.bind(
            this.alertController,
          ),

        ///: BEGIN:ONLY_INCLUDE_IN(build-mmi)
        handleMmiAuthenticate:
          this.institutionalFeaturesController.handleMmiAuthenticate.bind(
            this.institutionalFeaturesController,
          ),
        handleMmiCheckIfTokenIsPresent:
          this.mmiController.handleMmiCheckIfTokenIsPresent.bind(
            this.mmiController,
          ),
        handleMmiDashboardData: this.mmiController.handleMmiDashboardData.bind(
          this.mmiController,
        ),
        handleMmiSetAccountAndNetwork:
          this.mmiController.setAccountAndNetwork.bind(this.mmiController),
        handleMmiOpenAddHardwareWallet:
          this.mmiController.handleMmiOpenAddHardwareWallet.bind(
            this.mmiController,
          ),
        ///: END:ONLY_INCLUDE_IN
      }),
    );

    ///: BEGIN:ONLY_INCLUDE_IN(snaps)
    engine.push(
      createSnapMethodMiddleware(subjectType === SubjectType.Snap, {
        getUnlockPromise: this.appStateController.getUnlockPromise.bind(
          this.appStateController,
        ),
        getSnaps: this.controllerMessenger.call.bind(
          this.controllerMessenger,
          'SnapController:getPermitted',
          origin,
        ),
        requestPermissions: async (requestedPermissions) =>
          await this.permissionController.requestPermissions(
            { origin },
            requestedPermissions,
          ),
        getPermissions: this.permissionController.getPermissions.bind(
          this.permissionController,
          origin,
        ),
        getSnapFile: this.controllerMessenger.call.bind(
          this.controllerMessenger,
          'SnapController:getFile',
          origin,
        ),
        installSnaps: this.controllerMessenger.call.bind(
          this.controllerMessenger,
          'SnapController:install',
          origin,
        ),
        ///: END:ONLY_INCLUDE_IN
        ///: BEGIN:ONLY_INCLUDE_IN(keyring-snaps)
        hasPermission: this.permissionController.hasPermission.bind(
          this.permissionController,
        ),
        getSnap: this.controllerMessenger.call.bind(
          this.controllerMessenger,
          'SnapController:get',
        ),
        handleSnapRpcRequest: this.controllerMessenger.call.bind(
          this.controllerMessenger,
          'SnapController:handleRequest',
        ),
        getAllowedKeyringMethods: keyringSnapPermissionsBuilder(
          this.subjectMetadataController,
        ),
        ///: END:ONLY_INCLUDE_IN
        ///: BEGIN:ONLY_INCLUDE_IN(snaps)
      }),
    );
    ///: END:ONLY_INCLUDE_IN

    // filter and subscription polyfills
    engine.push(filterMiddleware);
    engine.push(subscriptionManager.middleware);
    if (subjectType !== SubjectType.Internal) {
      // permissions
      engine.push(
        this.permissionController.createPermissionMiddleware({
          origin,
        }),
      );
    }

    engine.push(this.metamaskMiddleware);

    engine.push(providerAsMiddleware(proxyProviderForDomain));

    return engine;
  }

  /**
   * TODO:LegacyProvider: Delete
   * A method for providing our public config info over a stream.
   * This includes info we like to be synchronous if possible, like
   * the current selected account, and network ID.
   *
   * Since synchronous methods have been deprecated in web3,
   * this is a good candidate for deprecation.
   *
   * @param {*} outStream - The stream to provide public config over.
   */
  setupPublicConfig(outStream) {
    const configStream = storeAsStream(this.publicConfigStore);

    pump(configStream, outStream, (err) => {
      configStream.destroy();
      if (err) {
        log.error(err);
      }
    });
  }

  /**
   * Adds a reference to a connection by origin. Ignores the 'metamask' origin.
   * Caller must ensure that the returned id is stored such that the reference
   * can be deleted later.
   *
   * @param {string} origin - The connection's origin string.
   * @param {object} options - Data associated with the connection
   * @param {object} options.engine - The connection's JSON Rpc Engine
   * @returns {string} The connection's id (so that it can be deleted later)
   */
  addConnection(origin, { engine }) {
    if (origin === ORIGIN_METAMASK) {
      return null;
    }

    if (!this.connections[origin]) {
      this.connections[origin] = {};
    }

    const id = nanoid();
    this.connections[origin][id] = {
      engine,
    };

    return id;
  }

  /**
   * Deletes a reference to a connection, by origin and id.
   * Ignores unknown origins.
   *
   * @param {string} origin - The connection's origin string.
   * @param {string} id - The connection's id, as returned from addConnection.
   */
  removeConnection(origin, id) {
    const connections = this.connections[origin];
    if (!connections) {
      return;
    }

    delete connections[id];

    if (Object.keys(connections).length === 0) {
      delete this.connections[origin];
    }
  }

  /**
   * Closes all connections for the given origin, and removes the references
   * to them.
   * Ignores unknown origins.
   *
   * @param {string} origin - The origin string.
   */
  removeAllConnections(origin) {
    const connections = this.connections[origin];
    if (!connections) {
      return;
    }

    Object.keys(connections).forEach((id) => {
      this.removeConnection(origin, id);
    });
  }

  /**
   * Causes the RPC engines associated with the connections to the given origin
   * to emit a notification event with the given payload.
   *
   * The caller is responsible for ensuring that only permitted notifications
   * are sent.
   *
   * Ignores unknown origins.
   *
   * @param {string} origin - The connection's origin string.
   * @param {unknown} payload - The event payload.
   */
  notifyConnections(origin, payload) {
    const connections = this.connections[origin];

    if (connections) {
      Object.values(connections).forEach((conn) => {
        if (conn.engine) {
          conn.engine.emit('notification', payload);
        }
      });
    }
  }

  /**
   * Causes the RPC engines associated with all connections to emit a
   * notification event with the given payload.
   *
   * If the "payload" parameter is a function, the payload for each connection
   * will be the return value of that function called with the connection's
   * origin.
   *
   * The caller is responsible for ensuring that only permitted notifications
   * are sent.
   *
   * @param {unknown} payload - The event payload, or payload getter function.
   */
  notifyAllConnections(payload) {
    const getPayload =
      typeof payload === 'function'
        ? (origin) => payload(origin)
        : () => payload;

    Object.keys(this.connections).forEach((origin) => {
      Object.values(this.connections[origin]).forEach(async (conn) => {
        if (conn.engine) {
          conn.engine.emit('notification', await getPayload(origin));
        }
      });
    });
  }

  // handlers

  /**
   * Handle a KeyringController update
   *
   * @param {object} state - the KC state
   * @returns {Promise<void>}
   * @private
   */
  async _onKeyringControllerUpdate(state) {
    const { keyrings } = state;
    const addresses = keyrings.reduce(
      (acc, { accounts }) => acc.concat(accounts),
      [],
    );

    if (!addresses.length) {
      return;
    }

    // Ensure preferences + identities controller know about all addresses
    this.preferencesController.syncAddresses(addresses);
    this.accountTracker.syncWithAddresses(addresses);
  }

  /**
   * Handle global application unlock.
   * Notifies all connections that the extension is unlocked, and which
   * account(s) are currently accessible, if any.
   */
  _onUnlock() {
    this.notifyAllConnections(async (origin) => {
      return {
        method: NOTIFICATION_NAMES.unlockStateChanged,
        params: {
          isUnlocked: true,
          accounts: await this.getPermittedAccounts(origin),
        },
      };
    });

    this.unMarkPasswordForgotten();

    // In the current implementation, this handler is triggered by a
    // KeyringController event. Other controllers subscribe to the 'unlock'
    // event of the MetaMaskController itself.
    this.emit('unlock');
  }

  /**
   * Handle global application lock.
   * Notifies all connections that the extension is locked.
   */
  _onLock() {
    this.notifyAllConnections({
      method: NOTIFICATION_NAMES.unlockStateChanged,
      params: {
        isUnlocked: false,
      },
    });

    // In the current implementation, this handler is triggered by a
    // KeyringController event. Other controllers subscribe to the 'lock'
    // event of the MetaMaskController itself.
    this.emit('lock');
  }

  /**
   * Handle memory state updates.
   * - Ensure isClientOpenAndUnlocked is updated
   * - Notifies all connections with the new provider network state
   *   - The external providers handle diffing the state
   *
   * @param newState
   */
  _onStateUpdate(newState) {
    this.isClientOpenAndUnlocked = newState.isUnlocked && this._isClientOpen;
    this._notifyChainChange();
  }

  // misc

  /**
   * A method for emitting the full MetaMask state to all registered listeners.
   *
   * @private
   */
  privateSendUpdate() {
    this.emit('update', this.getState());
  }

  /**
   * @returns {boolean} Whether the extension is unlocked.
   */
  isUnlocked() {
    return this.keyringController.state.isUnlocked;
  }

  //=============================================================================
  // MISCELLANEOUS
  //=============================================================================

  getExternalPendingTransactions(address) {
    return this.smartTransactionsController.getTransactions({
      addressFrom: address,
      status: 'pending',
    });
  }

  /**
   * Returns the nonce that will be associated with a transaction once approved
   *
   * @param {string} address - The hex string address for the transaction
   * @returns {Promise<number>}
   */
  async getPendingNonce(address) {
    const { nonceDetails, releaseLock } = await this.txController.getNonceLock(
      address,
    );

    const pendingNonce = nonceDetails.params.highestSuggested;

    releaseLock();
    return pendingNonce;
  }

  /**
   * Returns the next nonce according to the nonce-tracker
   *
   * @param {string} address - The hex string address for the transaction
   * @returns {Promise<number>}
   */
  async getNextNonce(address) {
    const nonceLock = await this.txController.getNonceLock(address);
    nonceLock.releaseLock();
    return nonceLock.nextNonce;
  }

  /**
   * Throw an artificial error in a timeout handler for testing purposes.
   *
   * @param message - The error message.
   * @deprecated This is only mean to facilitiate E2E testing. We should not
   * use this for handling errors.
   */
  throwTestError(message) {
    setTimeout(() => {
      const error = new Error(message);
      error.name = 'TestError';
      throw error;
    });
  }

  /**
   * A method for setting TransactionController event listeners
   */
  _addTransactionControllerListeners() {
    const transactionMetricsRequest = this.getTransactionMetricsRequest();

    this.txController.hub.on(
      'post-transaction-balance-updated',
      handlePostTransactionBalanceUpdate.bind(null, transactionMetricsRequest),
    );

    this.txController.hub.on('unapprovedTransaction', (transactionMeta) =>
      handleTransactionAdded(transactionMetricsRequest, { transactionMeta }),
    );

    this.txController.hub.on(
      'transaction-approved',
      handleTransactionApproved.bind(null, transactionMetricsRequest),
    );

    this.txController.hub.on(
      'transaction-dropped',
      handleTransactionDropped.bind(null, transactionMetricsRequest),
    );

    this.txController.hub.on(
      'transaction-confirmed',
      handleTransactionConfirmed.bind(null, transactionMetricsRequest),
    );

    this.txController.hub.on(
      'transaction-failed',
      handleTransactionFailed.bind(null, transactionMetricsRequest),
    );

    this.txController.hub.on('transaction-new-swap', ({ transactionMeta }) => {
      this.swapsController.setTradeTxId(transactionMeta.id);
    });

    this.txController.hub.on(
      'transaction-new-swap-approval',
      ({ transactionMeta }) => {
        this.swapsController.setApproveTxId(transactionMeta.id);
      },
    );

    this.txController.hub.on(
      'transaction-rejected',
      handleTransactionRejected.bind(null, transactionMetricsRequest),
    );

    this.txController.hub.on(
      'transaction-submitted',
      handleTransactionSubmitted.bind(null, transactionMetricsRequest),
    );

    this.txController.hub.on(
      'transaction-status-update',
      ({ transactionMeta }) => {
        this._onFinishedTransaction(transactionMeta);
      },
    );
  }

  getTransactionMetricsRequest() {
    const controllerActions = {
      // Metametrics Actions
      createEventFragment: this.metaMetricsController.createEventFragment.bind(
        this.metaMetricsController,
      ),
      finalizeEventFragment:
        this.metaMetricsController.finalizeEventFragment.bind(
          this.metaMetricsController,
        ),
      getEventFragmentById:
        this.metaMetricsController.getEventFragmentById.bind(
          this.metaMetricsController,
        ),
      getParticipateInMetrics: () =>
        this.metaMetricsController.state.participateInMetaMetrics,
      trackEvent: this.metaMetricsController.trackEvent.bind(
        this.metaMetricsController,
      ),
      updateEventFragment: this.metaMetricsController.updateEventFragment.bind(
        this.metaMetricsController,
      ),
      // Other dependencies
      getAccountType: this.getAccountType.bind(this),
      getDeviceModel: this.getDeviceModel.bind(this),
      getEIP1559GasFeeEstimates:
        this.gasFeeController.fetchGasFeeEstimates.bind(this.gasFeeController),
      getSelectedAddress: () =>
        this.preferencesController.store.getState().selectedAddress,
      getTokenStandardAndDetails: this.getTokenStandardAndDetails.bind(this),
      getTransaction: (id) =>
        this.txController.state.transactions.find((tx) => tx.id === id),
    };
    return {
      ...controllerActions,
      snapAndHardwareMessenger: this.controllerMessenger.getRestricted({
        name: 'SnapAndHardwareMessenger',
        allowedActions: [
          'KeyringController:getKeyringForAccount',
          'SnapController:get',
        ],
      }),
      provider: this.provider,
    };
  }

  //=============================================================================
  // CONFIG
  //=============================================================================

  /**
   * Returns the first network configuration object that matches at least one field of the
   * provided search criteria. Returns null if no match is found
   *
   * @param {object} rpcInfo - The RPC endpoint properties and values to check.
   * @returns {object} rpcInfo found in the network configurations list
   */
  findNetworkConfigurationBy(rpcInfo) {
    const { networkConfigurations } = this.networkController.state;
    const networkConfiguration = Object.values(networkConfigurations).find(
      (configuration) => {
        return Object.keys(rpcInfo).some((key) => {
          return configuration[key] === rpcInfo[key];
        });
      },
    );

    return networkConfiguration || null;
  }

  /**
   * Sets the Ledger Live preference to use for Ledger hardware wallet support
   *
   * @param {string} transportType - The Ledger transport type.
   */
  async setLedgerTransportPreference(transportType) {
    if (!this.canUseHardwareWallets()) {
      return undefined;
    }

    const currentValue =
      this.preferencesController.getLedgerTransportPreference();
    const newValue =
      this.preferencesController.setLedgerTransportPreference(transportType);

    const keyring = await this.getKeyringForDevice(HardwareDeviceNames.ledger);
    if (keyring?.updateTransportMethod) {
      return keyring.updateTransportMethod(newValue).catch((e) => {
        // If there was an error updating the transport, we should
        // fall back to the original value
        this.preferencesController.setLedgerTransportPreference(currentValue);
        throw e;
      });
    }

    return undefined;
  }

  /**
   * A method for initializing storage the first time.
   *
   * @param {object} initState - The default state to initialize with.
   * @private
   */
  recordFirstTimeInfo(initState) {
    if (!('firstTimeInfo' in initState)) {
      const version = this.platform.getVersion();
      initState.firstTimeInfo = {
        version,
        date: Date.now(),
      };
    }
  }

  // TODO: Replace isClientOpen methods with `controllerConnectionChanged` events.
  /* eslint-disable accessor-pairs */
  /**
   * A method for recording whether the MetaMask user interface is open or not.
   *
   * @param {boolean} open
   */
  set isClientOpen(open) {
    this._isClientOpen = open;
    this.detectTokensController.isOpen = open;
  }
  /* eslint-enable accessor-pairs */

  /**
   * A method that is called by the background when all instances of metamask are closed.
   * Currently used to stop polling in the gasFeeController.
   */
  onClientClosed() {
    try {
      this.gasFeeController.stopPolling();
      this.appStateController.clearPollingTokens();
    } catch (error) {
      console.error(error);
    }
  }

  /**
   * A method that is called by the background when a particular environment type is closed (fullscreen, popup, notification).
   * Currently used to stop polling in the gasFeeController for only that environement type
   *
   * @param environmentType
   */
  onEnvironmentTypeClosed(environmentType) {
    const appStatePollingTokenType =
      POLLING_TOKEN_ENVIRONMENT_TYPES[environmentType];
    const pollingTokensToDisconnect =
      this.appStateController.store.getState()[appStatePollingTokenType];
    pollingTokensToDisconnect.forEach((pollingToken) => {
      this.gasFeeController.disconnectPoller(pollingToken);
      this.appStateController.removePollingToken(
        pollingToken,
        appStatePollingTokenType,
      );
    });
  }

  /**
   * Adds a domain to the PhishingController safelist
   *
   * @param {string} hostname - the domain to safelist
   */
  safelistPhishingDomain(hostname) {
    return this.phishingController.bypass(hostname);
  }

  async backToSafetyPhishingWarning() {
    const extensionURL = this.platform.getExtensionURL();
    await this.platform.switchToAnotherURL(undefined, extensionURL);
  }

  /**
   * Locks MetaMask
   */
  setLocked() {
    return this.keyringController.setLocked();
  }

  removePermissionsFor = (subjects) => {
    try {
      this.permissionController.revokePermissions(subjects);
    } catch (exp) {
      if (!(exp instanceof PermissionsRequestNotFoundError)) {
        throw exp;
      }
    }
  };

  ///: BEGIN:ONLY_INCLUDE_IN(snaps)
  updateCaveat = (origin, target, caveatType, caveatValue) => {
    try {
      this.controllerMessenger.call(
        'PermissionController:updateCaveat',
        origin,
        target,
        caveatType,
        caveatValue,
      );
    } catch (exp) {
      if (!(exp instanceof PermissionsRequestNotFoundError)) {
        throw exp;
      }
    }
  };
  ///: END:ONLY_INCLUDE_IN

  rejectPermissionsRequest = (requestId) => {
    try {
      this.permissionController.rejectPermissionsRequest(requestId);
    } catch (exp) {
      if (!(exp instanceof PermissionsRequestNotFoundError)) {
        throw exp;
      }
    }
  };

  acceptPermissionsRequest = (request) => {
    try {
      this.permissionController.acceptPermissionsRequest(request);
    } catch (exp) {
      if (!(exp instanceof PermissionsRequestNotFoundError)) {
        throw exp;
      }
    }
  };

  resolvePendingApproval = async (id, value, options) => {
    try {
      await this.approvalController.accept(id, value, options);
    } catch (exp) {
      if (!(exp instanceof ApprovalRequestNotFoundError)) {
        throw exp;
      }
    }
  };

  rejectPendingApproval = (id, error) => {
    try {
      this.approvalController.reject(
        id,
        new EthereumRpcError(error.code, error.message, error.data),
      );
    } catch (exp) {
      if (!(exp instanceof ApprovalRequestNotFoundError)) {
        throw exp;
      }
    }
  };

  async securityProviderRequest(requestData, methodName) {
    const { currentLocale, transactionSecurityCheckEnabled } =
      this.preferencesController.store.getState();

    if (transactionSecurityCheckEnabled) {
      const chainId = Number(
        hexToDecimal(this.networkController.state.providerConfig.chainId),
      );

      try {
        const securityProviderResponse = await securityProviderCheck(
          requestData,
          methodName,
          chainId,
          currentLocale,
        );

        return securityProviderResponse;
      } catch (err) {
        log.error(err.message);
        throw err;
      }
    }

    return null;
  }

  async _onAccountChange(newAddress) {
    const permittedAccountsMap = getPermittedAccountsByOrigin(
      this.permissionController.state,
    );

    for (const [origin, accounts] of permittedAccountsMap.entries()) {
      if (accounts.includes(newAddress)) {
        this._notifyAccountsChange(origin, accounts);
      }
    }

    await this.txController.updateIncomingTransactions();
  }

  async _notifyAccountsChange(origin, newAccounts) {
    if (this.isUnlocked()) {
      this.notifyConnections(origin, {
        method: NOTIFICATION_NAMES.accountsChanged,
        // This should be the same as the return value of `eth_accounts`,
        // namely an array of the current / most recently selected Ethereum
        // account.
        params:
          newAccounts.length < 2
            ? // If the length is 1 or 0, the accounts are sorted by definition.
              newAccounts
            : // If the length is 2 or greater, we have to execute
              // `eth_accounts` vi this method.
              await this.getPermittedAccounts(origin),
      });
    }

    this.permissionLogController.updateAccountsHistory(origin, newAccounts);
  }

  _notifyChainChange() {
    if (this.preferencesController.getUseRequestQueue()) {
      this.notifyAllConnections((origin) => ({
        method: NOTIFICATION_NAMES.chainChanged,
        params: this.getProviderNetworkState(origin),
      }));
    } else {
      this.notifyAllConnections({
        method: NOTIFICATION_NAMES.chainChanged,
        params: this.getProviderNetworkState(),
      });
    }
  }

  async _onFinishedTransaction(transactionMeta) {
    if (
      ![TransactionStatus.confirmed, TransactionStatus.failed].includes(
        transactionMeta.status,
      )
    ) {
      return;
    }

    await this._createTransactionNotifcation(transactionMeta);
    this._updateNFTOwnership(transactionMeta);
    this._trackTransactionFailure(transactionMeta);
  }

  async _createTransactionNotifcation(transactionMeta) {
    const { chainId } = transactionMeta;
    let rpcPrefs = {};

    if (chainId) {
      const { networkConfigurations } = this.networkController.state;

      const matchingNetworkConfig = Object.values(networkConfigurations).find(
        (networkConfiguration) => networkConfiguration.chainId === chainId,
      );

      rpcPrefs = matchingNetworkConfig?.rpcPrefs ?? {};
    }

    try {
      await this.platform.showTransactionNotification(
        transactionMeta,
        rpcPrefs,
      );
    } catch (error) {
      log.error('Failed to create transaction notification', error);
    }
  }

  _updateNFTOwnership(transactionMeta) {
    // if this is a transferFrom method generated from within the app it may be an NFT transfer transaction
    // in which case we will want to check and update ownership status of the transferred NFT.

    const { type, txParams, chainId } = transactionMeta;

    if (
      type !== TransactionType.tokenMethodTransferFrom ||
      txParams === undefined
    ) {
      return;
    }

    const { data, to: contractAddress, from: userAddress } = txParams;
    const transactionData = parseStandardTokenTransactionData(data);

    // Sometimes the tokenId value is parsed as "_value" param. Not seeing this often any more, but still occasionally:
    // i.e. call approve() on BAYC contract - https://etherscan.io/token/0xbc4ca0eda7647a8ab7c2061c2e118a18a936f13d#writeContract, and tokenId shows up as _value,
    // not sure why since it doesn't match the ERC721 ABI spec we use to parse these transactions - https://github.com/MetaMask/metamask-eth-abis/blob/d0474308a288f9252597b7c93a3a8deaad19e1b2/src/abis/abiERC721.ts#L62.
    const transactionDataTokenId =
      getTokenIdParam(transactionData) ?? getTokenValueParam(transactionData);

    const { allNfts } = this.nftController.state;

    // check if its a known NFT
    const knownNft = allNfts?.[userAddress]?.[chainId]?.find(
      ({ address, tokenId }) =>
        isEqualCaseInsensitive(address, contractAddress) &&
        tokenId === transactionDataTokenId,
    );

    // if it is we check and update ownership status.
    if (knownNft) {
      this.nftController.checkAndUpdateSingleNftOwnershipStatus(
        knownNft,
        false,
        { userAddress, chainId },
      );
    }
  }

  _trackTransactionFailure(transactionMeta) {
    const { txReceipt } = transactionMeta;
    const metamaskState = this.getState();

    if (!txReceipt || txReceipt.status !== '0x0') {
      return;
    }

    this.metaMetricsController.trackEvent(
      {
        event: 'Tx Status Update: On-Chain Failure',
        category: MetaMetricsEventCategory.Background,
        properties: {
          action: 'Transactions',
          errorMessage: transactionMeta.simulationFails?.reason,
          numberOfTokens: metamaskState.tokens.length,
          numberOfAccounts: Object.keys(metamaskState.accounts).length,
        },
      },
      {
        matomoEvent: true,
      },
    );
  }
}<|MERGE_RESOLUTION|>--- conflicted
+++ resolved
@@ -1368,7 +1368,6 @@
               ] &&
                 this.onboardingController.store.getState().completedOnboarding,
             ),
-<<<<<<< HEAD
           queryEntireHistory: false,
           updateTransactions: false,
         },
@@ -1396,21 +1395,11 @@
             ),
           beforeCheckPendingTransaction:
             beforeCheckPendingTransactionMMI.bind(this),
-          beforeTransactionApproveOnInit:
-            beforeTransactionApproveOnInitMMI.bind(this),
+          beforeApproveOnInit: beforeApproveOnInitMMI.bind(this),
           beforePublish: beforeTransactionPublishMMI.bind(this),
           getAdditionalSignArguments: getAdditionalSignArgumentsMMI.bind(this),
           ///: END:ONLY_INCLUDE_IN
         },
-=======
-          ),
-        beforeCheckPendingTransaction:
-          beforeCheckPendingTransactionMMI.bind(this),
-        beforeApproveOnInit: beforeApproveOnInitMMI.bind(this),
-        beforePublish: beforeTransactionPublishMMI.bind(this),
-        getAdditionalSignArguments: getAdditionalSignArgumentsMMI.bind(this),
-        ///: END:ONLY_INCLUDE_IN
->>>>>>> 5bfd3050
       },
       {
         sign: (...args) => this.keyringController.signTransaction(...args),
