--- conflicted
+++ resolved
@@ -144,21 +144,8 @@
 import { hasProperty, hexToBigInt, toCaipChainId } from '@metamask/utils';
 import { normalize } from '@metamask/eth-sig-util';
 
-<<<<<<< HEAD
-import {
-  TRIGGER_TYPES,
-  Controller as NotificationServicesController,
-} from '@metamask/notification-services-controller/notification-services';
-import { Controller as NotificationServicesPushController } from '@metamask/notification-services-controller/push-services';
-import {
-  createRegToken,
-  deleteRegToken,
-  createSubscribeToPushNotifications,
-} from '@metamask/notification-services-controller/push-services/web';
-=======
 import { TRIGGER_TYPES } from '@metamask/notification-services-controller/notification-services';
 
->>>>>>> e79c5555
 import {
   Caip25CaveatMutators,
   Caip25CaveatType,
@@ -256,15 +243,8 @@
 import { endTrace, trace } from '../../shared/lib/trace';
 import { ENVIRONMENT } from '../../development/build/constants';
 import fetchWithCache from '../../shared/lib/fetch-with-cache';
-<<<<<<< HEAD
-import {
-  BridgeUserAction,
-  BridgeBackgroundAction,
-} from '../../shared/types/bridge';
-=======
 import { BRIDGE_API_BASE_URL } from '../../shared/constants/bridge';
 import { BridgeStatusAction } from '../../shared/types/bridge-status';
->>>>>>> e79c5555
 import {
   ///: BEGIN:ONLY_INCLUDE_IF(build-mmi)
   handleMMITransactionUpdate,
@@ -412,11 +392,8 @@
   getCapabilities,
   processSendCalls,
 } from './lib/transaction/eip5792';
-<<<<<<< HEAD
-=======
 import { NotificationServicesControllerInit } from './controller-init/notifications/notification-services-controller-init';
 import { NotificationServicesPushControllerInit } from './controller-init/notifications/notification-services-push-controller-init';
->>>>>>> e79c5555
 
 export const METAMASK_CONTROLLER_EVENTS = {
   // Fired after state changes that impact the extension badge (unapproved msg count)
@@ -1303,114 +1280,6 @@
       subjectCacheLimit: 100,
     });
 
-<<<<<<< HEAD
-    // Notification Controllers
-
-    /** @type {import('@metamask/notification-services-controller/push-services').NotificationServicesPushControllerMessenger} */
-    const notificationServicesPushControllerMessenger =
-      this.controllerMessenger.getRestricted({
-        name: 'NotificationServicesPushController',
-        allowedActions: ['AuthenticationController:getBearerToken'],
-        allowedEvents: [],
-      });
-    this.notificationServicesPushController =
-      new NotificationServicesPushController({
-        messenger: notificationServicesPushControllerMessenger,
-        state: initState.NotificationServicesPushController,
-        env: {
-          apiKey: process.env.FIREBASE_API_KEY ?? '',
-          authDomain: process.env.FIREBASE_AUTH_DOMAIN ?? '',
-          storageBucket: process.env.FIREBASE_STORAGE_BUCKET ?? '',
-          projectId: process.env.FIREBASE_PROJECT_ID ?? '',
-          messagingSenderId: process.env.FIREBASE_MESSAGING_SENDER_ID ?? '',
-          appId: process.env.FIREBASE_APP_ID ?? '',
-          measurementId: process.env.FIREBASE_MEASUREMENT_ID ?? '',
-          vapidKey: process.env.VAPID_KEY ?? '',
-        },
-        config: {
-          isPushFeatureEnabled: isManifestV3,
-          platform: 'extension',
-          pushService: {
-            createRegToken,
-            deleteRegToken,
-            subscribeToPushNotifications: createSubscribeToPushNotifications({
-              messenger: notificationServicesPushControllerMessenger,
-              onReceivedHandler: onPushNotificationReceived,
-              onClickHandler: onPushNotificationClicked,
-            }),
-          },
-        },
-      });
-    notificationServicesPushControllerMessenger.subscribe(
-      'NotificationServicesPushController:onNewNotifications',
-      (notification) => {
-        this.metaMetricsController.trackEvent({
-          category: MetaMetricsEventCategory.PushNotifications,
-          event: MetaMetricsEventName.PushNotificationReceived,
-          properties: {
-            notification_id: notification.id,
-            notification_type: notification.type,
-            chain_id: notification?.chain_id,
-          },
-        });
-      },
-    );
-    notificationServicesPushControllerMessenger.subscribe(
-      'NotificationServicesPushController:pushNotificationClicked',
-      (notification) => {
-        this.metaMetricsController.trackEvent({
-          category: MetaMetricsEventCategory.PushNotifications,
-          event: MetaMetricsEventName.PushNotificationClicked,
-          properties: {
-            notification_id: notification.id,
-            notification_type: notification.type,
-            chain_id: notification?.chain_id,
-          },
-        });
-      },
-    );
-
-    /** @type {import('@metamask/notification-services-controller/notification-services').NotificationServicesControllerMessenger} */
-    const notificationServicesControllerMessenger =
-      this.controllerMessenger.getRestricted({
-        name: 'NotificationServicesController',
-        allowedActions: [
-          'KeyringController:getAccounts',
-          'KeyringController:getState',
-          'AuthenticationController:getBearerToken',
-          'AuthenticationController:isSignedIn',
-          'AuthenticationController:performSignIn',
-          'UserStorageController:getStorageKey',
-          'UserStorageController:performGetStorage',
-          'UserStorageController:performSetStorage',
-          'NotificationServicesPushController:enablePushNotifications',
-          'NotificationServicesPushController:disablePushNotifications',
-          'NotificationServicesPushController:subscribeToPushNotifications',
-          'NotificationServicesPushController:updateTriggerPushNotifications',
-        ],
-        allowedEvents: [
-          'KeyringController:stateChange',
-          'KeyringController:lock',
-          'KeyringController:unlock',
-          'NotificationServicesPushController:onNewNotifications',
-          'NotificationServicesPushController:stateChange',
-        ],
-      });
-    this.notificationServicesController = new NotificationServicesController({
-      messenger: notificationServicesControllerMessenger,
-      state: initState.NotificationServicesController,
-      env: {
-        isPushIntegrated: isManifestV3,
-        featureAnnouncements: {
-          platform: 'extension',
-          spaceId: process.env.CONTENTFUL_ACCESS_SPACE_ID ?? '',
-          accessToken: process.env.CONTENTFUL_ACCESS_TOKEN ?? '',
-        },
-      },
-    });
-
-=======
->>>>>>> e79c5555
     // account tracker watches balances, nonces, and any code at their address
     this.accountTrackerController = new AccountTrackerController({
       state: { accounts: {} },
@@ -2021,17 +1890,12 @@
       MultichainTransactionsController: MultichainTransactionsControllerInit,
       ///: END:ONLY_INCLUDE_IF
       MultichainNetworkController: MultichainNetworkControllerInit,
-<<<<<<< HEAD
-      AuthenticationController: AuthenticationControllerInit,
-      UserStorageController: UserStorageControllerInit,
-=======
       TokenRatesController: TokenRatesControllerInit,
       AuthenticationController: AuthenticationControllerInit,
       UserStorageController: UserStorageControllerInit,
       NotificationServicesController: NotificationServicesControllerInit,
       NotificationServicesPushController:
         NotificationServicesPushControllerInit,
->>>>>>> e79c5555
     };
 
     const {
@@ -2074,15 +1938,12 @@
       controllersByName.MultichainNetworkController;
     this.authenticationController = controllersByName.AuthenticationController;
     this.userStorageController = controllersByName.UserStorageController;
-<<<<<<< HEAD
-=======
     this.notificationServicesController =
       controllersByName.NotificationServicesController;
     this.notificationServicesPushController =
       controllersByName.NotificationServicesPushController;
 
     this.notificationServicesController.init();
->>>>>>> e79c5555
 
     this.controllerMessenger.subscribe(
       'TransactionController:transactionStatusUpdated',
@@ -2712,8 +2573,6 @@
               throw new Error(`Entropy source with ID "${source}" not found.`);
             }
           },
-<<<<<<< HEAD
-=======
           getMnemonicSeed: async (source) => {
             if (!source) {
               return this.getPrimaryKeyringMnemonicSeed();
@@ -2745,7 +2604,6 @@
               throw new Error(`Entropy source with ID "${source}" not found.`);
             }
           },
->>>>>>> e79c5555
           getUnlockPromise: this.appStateController.getUnlockPromise.bind(
             this.appStateController,
           ),
@@ -5029,17 +4887,7 @@
   async getHardwareTypeForMetric(address) {
     return await this.keyringController.withKeyring(
       { address },
-<<<<<<< HEAD
-      ({ keyring }) => {
-        const { type: keyringType, bridge: keyringBridge } = keyring;
-        // Specific case for OneKey devices, see `ONE_KEY_VIA_TREZOR_MINOR_VERSION` for further details.
-        return keyringBridge?.minorVersion === ONE_KEY_VIA_TREZOR_MINOR_VERSION
-          ? HardwareKeyringType.oneKey
-          : HardwareKeyringType[keyringType];
-      },
-=======
       ({ keyring }) => HardwareKeyringType[keyring.type],
->>>>>>> e79c5555
     );
   }
 
@@ -5571,13 +5419,10 @@
     );
 
     if (!autoApprove) {
-<<<<<<< HEAD
-=======
       let options;
       if (metadata) {
         options = { metadata };
       }
->>>>>>> e79c5555
       await this.permissionController.requestPermissionsIncremental(
         { origin },
         {
@@ -5590,10 +5435,7 @@
             ],
           },
         },
-<<<<<<< HEAD
-=======
         options,
->>>>>>> e79c5555
       );
       return;
     }
