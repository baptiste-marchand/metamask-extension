--- conflicted
+++ resolved
@@ -14,19 +14,7 @@
 import { ObservableStore } from '@metamask/obs-store';
 import { storeAsStream } from '@metamask/obs-store/dist/asStream';
 import { providerAsMiddleware } from '@metamask/eth-json-rpc-middleware';
-<<<<<<< HEAD
-import {
-  debounce,
-  throttle,
-  memoize,
-  wrap,
-  pick,
-  cloneDeep,
-  uniq,
-} from 'lodash';
-=======
 import { debounce, throttle, memoize, wrap, pick, uniq } from 'lodash';
->>>>>>> 2f987b6e
 import {
   KeyringController,
   KeyringTypes,
@@ -179,10 +167,6 @@
   getPermittedAccountsForScopes,
   KnownSessionProperties,
 } from '@metamask/chain-agnostic-permission';
-<<<<<<< HEAD
-
-=======
->>>>>>> 2f987b6e
 import {
   BridgeStatusController,
   BRIDGE_STATUS_CONTROLLER_NAME,
@@ -264,10 +248,6 @@
 import fetchWithCache from '../../shared/lib/fetch-with-cache';
 import { MultichainNetworks } from '../../shared/constants/multichain/networks';
 import { BRIDGE_API_BASE_URL } from '../../shared/constants/bridge';
-<<<<<<< HEAD
-import { BridgeStatusAction } from '../../shared/types/bridge-status';
-=======
->>>>>>> 2f987b6e
 ///: BEGIN:ONLY_INCLUDE_IF(solana)
 import { addDiscoveredSolanaAccounts } from '../../shared/lib/accounts';
 import { SOLANA_WALLET_SNAP_ID } from '../../shared/lib/accounts/solana-wallet-snap';
@@ -4602,14 +4582,10 @@
   ) {
     const { tokensChainsCache } = this.tokenListController.state;
     const tokenList = tokensChainsCache?.[chainId]?.data || {};
-<<<<<<< HEAD
-    const { tokens } = this.tokensController.state;
-=======
 
     const { allTokens } = this.tokensController.state;
     const selectedAccount = this.accountsController.getSelectedAccount();
     const tokens = allTokens?.[chainId]?.[selectedAccount.address] || [];
->>>>>>> 2f987b6e
 
     let staticTokenListDetails = {};
     if (chainId === CHAIN_IDS.MAINNET) {
@@ -5622,7 +5598,6 @@
     const internalAccounts = this.accountsController.listAccounts();
     return this.sortAddressesWithInternalAccounts(addresses, internalAccounts);
   }
-<<<<<<< HEAD
 
   /**
    * Sorts a list of multichain account addresses by most recently selected by using
@@ -5637,22 +5612,6 @@
   }
 
   /**
-=======
-
-  /**
-   * Sorts a list of multichain account addresses by most recently selected by using
-   * the lastSelected value for the matching InternalAccount object stored in state.
-   *
-   * @param {string[]} [addresses] - The list of addresses (not full CAIP-10 Account IDs) to sort.
-   * @returns {string[]} The sorted accounts addresses.
-   */
-  sortMultichainAccountsByLastSelected(addresses) {
-    const internalAccounts = this.accountsController.listMultichainAccounts();
-    return this.sortAddressesWithInternalAccounts(addresses, internalAccounts);
-  }
-
-  /**
->>>>>>> 2f987b6e
    * Sorts a list of addresses by most recently selected by using the lastSelected value for
    * the matching InternalAccount object from the list of internalAccounts provided.
    *
@@ -7930,11 +7889,7 @@
       txParams: { from },
     } = transactionMeta;
     this.accountTrackerController.updateAccountByAddress({
-<<<<<<< HEAD
-      from,
-=======
       address: from,
->>>>>>> 2f987b6e
       networkClientId,
     });
   }
