--- conflicted
+++ resolved
@@ -6943,19 +6943,6 @@
    * Handle global application unlock.
    */
   _onUnlock() {
-<<<<<<< HEAD
-    this.notifyAllConnections((origin) => {
-      return {
-        method: NOTIFICATION_NAMES.unlockStateChanged,
-        params: {
-          isUnlocked: true,
-          accounts: this.getPermittedAccounts(origin),
-        },
-      };
-    }, API_TYPE.EIP1193);
-
-=======
->>>>>>> 2b39e3b2
     this.unMarkPasswordForgotten();
 
     // In the current implementation, this handler is triggered by a
@@ -6968,19 +6955,6 @@
    * Handle global application lock.
    */
   _onLock() {
-<<<<<<< HEAD
-    this.notifyAllConnections(
-      {
-        method: NOTIFICATION_NAMES.unlockStateChanged,
-        params: {
-          isUnlocked: false,
-        },
-      },
-      API_TYPE.EIP1193,
-    );
-
-=======
->>>>>>> 2b39e3b2
     // In the current implementation, this handler is triggered by a
     // KeyringController event. Other controllers subscribe to the 'lock'
     // event of the MetaMaskController itself.
@@ -7509,41 +7483,23 @@
   }
 
   _notifyAccountsChange(origin, newAccounts) {
-<<<<<<< HEAD
-    if (this.isUnlocked()) {
-      this.notifyConnections(
-        origin,
-        {
-          method: NOTIFICATION_NAMES.accountsChanged,
-          // This should be the same as the return value of `eth_accounts`,
-          // namely an array of the current / most recently selected Ethereum
-          // account.
-          params:
-            newAccounts.length < 2
-              ? // If the length is 1 or 0, the accounts are sorted by definition.
-                newAccounts
-              : // If the length is 2 or greater, we have to execute
-                // `eth_accounts` vi this method.
-                this.getPermittedAccounts(origin),
-        },
-        API_TYPE.EIP1193,
-      );
-    }
-=======
-    this.notifyConnections(origin, {
-      method: NOTIFICATION_NAMES.accountsChanged,
-      // This should be the same as the return value of `eth_accounts`,
-      // namely an array of the current / most recently selected Ethereum
-      // account.
-      params:
-        newAccounts.length < 2
-          ? // If the length is 1 or 0, the accounts are sorted by definition.
-            newAccounts
-          : // If the length is 2 or greater, we have to execute
-            // `eth_accounts` vi this method.
-            this.getPermittedAccounts(origin),
-    });
->>>>>>> 2b39e3b2
+    this.notifyConnections(
+      origin,
+      {
+        method: NOTIFICATION_NAMES.accountsChanged,
+        // This should be the same as the return value of `eth_accounts`,
+        // namely an array of the current / most recently selected Ethereum
+        // account.
+        params:
+          newAccounts.length < 2
+            ? // If the length is 1 or 0, the accounts are sorted by definition.
+              newAccounts
+            : // If the length is 2 or greater, we have to execute
+              // `eth_accounts` vi this method.
+              this.getPermittedAccounts(origin),
+      },
+      API_TYPE.EIP1193,
+    );
 
     this.permissionLogController.updateAccountsHistory(origin, newAccounts);
   }
