--- conflicted
+++ resolved
@@ -146,21 +146,8 @@
 import { hasProperty, hexToBigInt, toCaipChainId } from '@metamask/utils';
 import { normalize } from '@metamask/eth-sig-util';
 
-<<<<<<< HEAD
 import { TRIGGER_TYPES } from '@metamask/notification-services-controller/notification-services';
 
-=======
-import {
-  TRIGGER_TYPES,
-  Controller as NotificationServicesController,
-} from '@metamask/notification-services-controller/notification-services';
-import { Controller as NotificationServicesPushController } from '@metamask/notification-services-controller/push-services';
-import {
-  createRegToken,
-  deleteRegToken,
-  createSubscribeToPushNotifications,
-} from '@metamask/notification-services-controller/push-services/web';
->>>>>>> c10cccc6
 import {
   Caip25CaveatMutators,
   Caip25CaveatType,
@@ -258,15 +245,8 @@
 import { endTrace, trace } from '../../shared/lib/trace';
 import { ENVIRONMENT } from '../../development/build/constants';
 import fetchWithCache from '../../shared/lib/fetch-with-cache';
-<<<<<<< HEAD
 import { BRIDGE_API_BASE_URL } from '../../shared/constants/bridge';
 import { BridgeStatusAction } from '../../shared/types/bridge-status';
-=======
-import {
-  BridgeUserAction,
-  BridgeBackgroundAction,
-} from '../../shared/types/bridge';
->>>>>>> c10cccc6
 import {
   ///: BEGIN:ONLY_INCLUDE_IF(build-mmi)
   handleMMITransactionUpdate,
@@ -413,11 +393,8 @@
   getCapabilities,
   processSendCalls,
 } from './lib/transaction/eip5792';
-<<<<<<< HEAD
 import { NotificationServicesControllerInit } from './controller-init/notifications/notification-services-controller-init';
 import { NotificationServicesPushControllerInit } from './controller-init/notifications/notification-services-push-controller-init';
-=======
->>>>>>> c10cccc6
 
 export const METAMASK_CONTROLLER_EVENTS = {
   // Fired after state changes that impact the extension badge (unapproved msg count)
@@ -1329,114 +1306,6 @@
       subjectCacheLimit: 100,
     });
 
-<<<<<<< HEAD
-=======
-    // Notification Controllers
-
-    /** @type {import('@metamask/notification-services-controller/push-services').NotificationServicesPushControllerMessenger} */
-    const notificationServicesPushControllerMessenger =
-      this.controllerMessenger.getRestricted({
-        name: 'NotificationServicesPushController',
-        allowedActions: ['AuthenticationController:getBearerToken'],
-        allowedEvents: [],
-      });
-    this.notificationServicesPushController =
-      new NotificationServicesPushController({
-        messenger: notificationServicesPushControllerMessenger,
-        state: initState.NotificationServicesPushController,
-        env: {
-          apiKey: process.env.FIREBASE_API_KEY ?? '',
-          authDomain: process.env.FIREBASE_AUTH_DOMAIN ?? '',
-          storageBucket: process.env.FIREBASE_STORAGE_BUCKET ?? '',
-          projectId: process.env.FIREBASE_PROJECT_ID ?? '',
-          messagingSenderId: process.env.FIREBASE_MESSAGING_SENDER_ID ?? '',
-          appId: process.env.FIREBASE_APP_ID ?? '',
-          measurementId: process.env.FIREBASE_MEASUREMENT_ID ?? '',
-          vapidKey: process.env.VAPID_KEY ?? '',
-        },
-        config: {
-          isPushFeatureEnabled: isManifestV3,
-          platform: 'extension',
-          pushService: {
-            createRegToken,
-            deleteRegToken,
-            subscribeToPushNotifications: createSubscribeToPushNotifications({
-              messenger: notificationServicesPushControllerMessenger,
-              onReceivedHandler: onPushNotificationReceived,
-              onClickHandler: onPushNotificationClicked,
-            }),
-          },
-        },
-      });
-    notificationServicesPushControllerMessenger.subscribe(
-      'NotificationServicesPushController:onNewNotifications',
-      (notification) => {
-        this.metaMetricsController.trackEvent({
-          category: MetaMetricsEventCategory.PushNotifications,
-          event: MetaMetricsEventName.PushNotificationReceived,
-          properties: {
-            notification_id: notification.id,
-            notification_type: notification.type,
-            chain_id: notification?.chain_id,
-          },
-        });
-      },
-    );
-    notificationServicesPushControllerMessenger.subscribe(
-      'NotificationServicesPushController:pushNotificationClicked',
-      (notification) => {
-        this.metaMetricsController.trackEvent({
-          category: MetaMetricsEventCategory.PushNotifications,
-          event: MetaMetricsEventName.PushNotificationClicked,
-          properties: {
-            notification_id: notification.id,
-            notification_type: notification.type,
-            chain_id: notification?.chain_id,
-          },
-        });
-      },
-    );
-
-    /** @type {import('@metamask/notification-services-controller/notification-services').NotificationServicesControllerMessenger} */
-    const notificationServicesControllerMessenger =
-      this.controllerMessenger.getRestricted({
-        name: 'NotificationServicesController',
-        allowedActions: [
-          'KeyringController:getAccounts',
-          'KeyringController:getState',
-          'AuthenticationController:getBearerToken',
-          'AuthenticationController:isSignedIn',
-          'AuthenticationController:performSignIn',
-          'UserStorageController:getStorageKey',
-          'UserStorageController:performGetStorage',
-          'UserStorageController:performSetStorage',
-          'NotificationServicesPushController:enablePushNotifications',
-          'NotificationServicesPushController:disablePushNotifications',
-          'NotificationServicesPushController:subscribeToPushNotifications',
-          'NotificationServicesPushController:updateTriggerPushNotifications',
-        ],
-        allowedEvents: [
-          'KeyringController:stateChange',
-          'KeyringController:lock',
-          'KeyringController:unlock',
-          'NotificationServicesPushController:onNewNotifications',
-          'NotificationServicesPushController:stateChange',
-        ],
-      });
-    this.notificationServicesController = new NotificationServicesController({
-      messenger: notificationServicesControllerMessenger,
-      state: initState.NotificationServicesController,
-      env: {
-        isPushIntegrated: isManifestV3,
-        featureAnnouncements: {
-          platform: 'extension',
-          spaceId: process.env.CONTENTFUL_ACCESS_SPACE_ID ?? '',
-          accessToken: process.env.CONTENTFUL_ACCESS_TOKEN ?? '',
-        },
-      },
-    });
-
->>>>>>> c10cccc6
     // account tracker watches balances, nonces, and any code at their address
     this.accountTrackerController = new AccountTrackerController({
       state: { accounts: {} },
@@ -2049,12 +1918,9 @@
       MultichainNetworkController: MultichainNetworkControllerInit,
       AuthenticationController: AuthenticationControllerInit,
       UserStorageController: UserStorageControllerInit,
-<<<<<<< HEAD
       NotificationServicesController: NotificationServicesControllerInit,
       NotificationServicesPushController:
         NotificationServicesPushControllerInit,
-=======
->>>>>>> c10cccc6
     };
 
     const {
@@ -2096,15 +1962,12 @@
       controllersByName.MultichainNetworkController;
     this.authenticationController = controllersByName.AuthenticationController;
     this.userStorageController = controllersByName.UserStorageController;
-<<<<<<< HEAD
     this.notificationServicesController =
       controllersByName.NotificationServicesController;
     this.notificationServicesPushController =
       controllersByName.NotificationServicesPushController;
 
     this.notificationServicesController.init();
-=======
->>>>>>> c10cccc6
 
     this.controllerMessenger.subscribe(
       'TransactionController:transactionStatusUpdated',
@@ -2733,7 +2596,6 @@
               throw new Error(`Entropy source with ID "${source}" not found.`);
             }
           },
-<<<<<<< HEAD
           getMnemonicSeed: async (source) => {
             if (!source) {
               return this.getPrimaryKeyringMnemonicSeed();
@@ -2765,8 +2627,6 @@
               throw new Error(`Entropy source with ID "${source}" not found.`);
             }
           },
-=======
->>>>>>> c10cccc6
           getUnlockPromise: this.appStateController.getUnlockPromise.bind(
             this.appStateController,
           ),
@@ -3226,49 +3086,6 @@
    * @param {string} options.scope - The evm scope to handle eth susbcriptions for.
    * @param {string} options.origin - The origin to handle eth subscriptions for.
    * @param {string} options.tabId - The tabId to handle eth subscriptions for.
-<<<<<<< HEAD
-=======
-   */
-  addMultichainApiEthSubscriptionMiddleware({ scope, origin, tabId }) {
-    const subscriptionManager = this.multichainSubscriptionManager.subscribe({
-      scope,
-      origin,
-      tabId,
-    });
-    this.multichainMiddlewareManager.addMiddleware({
-      scope,
-      origin,
-      tabId,
-      middleware: subscriptionManager.middleware,
-    });
-  }
-
-  /**
-   * If it does exist, removes all middleware that were handling eth
-   * subscriptions for a particular evm scope for all Multichain API
-   * JSON-RPC pipelines for an origin.
-   *
-   * @param {object} options - The options object.
-   * @param {string} options.scope - The evm scope to handle eth susbcriptions for.
-   * @param {string} options.origin - The origin to handle eth subscriptions for.
-   */
-
-  removeMultichainApiEthSubscriptionMiddleware({ scope, origin }) {
-    this.multichainMiddlewareManager.removeMiddlewareByScopeAndOrigin(
-      scope,
-      origin,
-    );
-    this.multichainSubscriptionManager.unsubscribeByScopeAndOrigin(
-      scope,
-      origin,
-    );
-  }
-
-  /**
-   * TODO:LegacyProvider: Delete
-   * Constructor helper: initialize a public config store.
-   * This store is used to make some config info available to Dapps synchronously.
->>>>>>> c10cccc6
    */
   addMultichainApiEthSubscriptionMiddleware({ scope, origin, tabId }) {
     const subscriptionManager = this.multichainSubscriptionManager.subscribe({
@@ -5082,17 +4899,7 @@
   async getHardwareTypeForMetric(address) {
     return await this.keyringController.withKeyring(
       { address },
-<<<<<<< HEAD
       ({ keyring }) => HardwareKeyringType[keyring.type],
-=======
-      ({ keyring }) => {
-        const { type: keyringType, bridge: keyringBridge } = keyring;
-        // Specific case for OneKey devices, see `ONE_KEY_VIA_TREZOR_MINOR_VERSION` for further details.
-        return keyringBridge?.minorVersion === ONE_KEY_VIA_TREZOR_MINOR_VERSION
-          ? HardwareKeyringType.oneKey
-          : HardwareKeyringType[keyringType];
-      },
->>>>>>> c10cccc6
     );
   }
 
@@ -5624,13 +5431,10 @@
     );
 
     if (!autoApprove) {
-<<<<<<< HEAD
       let options;
       if (metadata) {
         options = { metadata };
       }
-=======
->>>>>>> c10cccc6
       await this.permissionController.requestPermissionsIncremental(
         { origin },
         {
@@ -5643,10 +5447,7 @@
             ],
           },
         },
-<<<<<<< HEAD
         options,
-=======
->>>>>>> c10cccc6
       );
       return;
     }
