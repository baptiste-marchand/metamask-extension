--- conflicted
+++ resolved
@@ -642,11 +642,7 @@
     ///: BEGIN:ONLY_INCLUDE_IN(flask)
     this.workerController = new IframeExecutionService({
       iframeUrl: new URL(
-<<<<<<< HEAD
-        'https://metamask.github.io/iframe-execution-environment/0.4.4',
-=======
         'https://metamask.github.io/iframe-execution-environment/0.4.6',
->>>>>>> 78682ea9
       ),
       messenger: this.controllerMessenger.getRestricted({
         name: 'ExecutionService',
@@ -1316,14 +1312,10 @@
       },
       version,
       // account mgmt
-<<<<<<< HEAD
-      getAccounts: async ({ origin }) => {
-=======
       getAccounts: async (
         { origin },
         { suppressUnauthorizedError = true } = {},
       ) => {
->>>>>>> 78682ea9
         if (origin === ORIGIN_METAMASK) {
           const selectedAddress = this.preferencesController.getSelectedAddress();
           return selectedAddress ? [selectedAddress] : [];
@@ -4214,7 +4206,6 @@
     if (trezorKeyring) {
       trezorKeyring.dispose();
     }
-<<<<<<< HEAD
 
     const [ledgerKeyring] = this.keyringController.getKeyringsByType(
       KEYRING_TYPES.LEDGER,
@@ -4223,14 +4214,4 @@
 
     return this.keyringController.setLocked();
   }
-=======
->>>>>>> 78682ea9
-
-    const [ledgerKeyring] = this.keyringController.getKeyringsByType(
-      KEYRING_TYPES.LEDGER,
-    );
-    ledgerKeyring?.destroy?.();
-
-    return this.keyringController.setLocked();
-  }
 }