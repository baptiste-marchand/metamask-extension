import EventEmitter from 'events';
import { finished, pipeline } from 'readable-stream';
import {
  AssetsContractController,
  CurrencyRateController,
  NftController,
  NftDetectionController,
  TokenDetectionController,
  TokenListController,
  TokenRatesController,
  TokensController,
  CodefiTokenPricesServiceV2,
  RatesController,
  fetchMultiExchangeRate,
} from '@metamask/assets-controllers';
import { ObservableStore } from '@metamask/obs-store';
import { storeAsStream } from '@metamask/obs-store/dist/asStream';
import { JsonRpcEngine, createScaffoldMiddleware } from 'json-rpc-engine';
import { createEngineStream } from 'json-rpc-middleware-stream';
import { providerAsMiddleware } from '@metamask/eth-json-rpc-middleware';
import { debounce, throttle, memoize, wrap } from 'lodash';
import {
  KeyringController,
  keyringBuilderFactory,
} from '@metamask/keyring-controller';
import createFilterMiddleware from '@metamask/eth-json-rpc-filters';
import createSubscriptionManager from '@metamask/eth-json-rpc-filters/subscriptionManager';
import { EthereumRpcError, ethErrors } from 'eth-rpc-errors';

import { Mutex } from 'await-semaphore';
import log from 'loglevel';
import {
  TrezorConnectBridge,
  TrezorKeyring,
} from '@metamask/eth-trezor-keyring';
import {
  LedgerKeyring,
  LedgerIframeBridge,
} from '@metamask/eth-ledger-bridge-keyring';
import LatticeKeyring from 'eth-lattice-keyring';
import { MetaMaskKeyring as QRHardwareKeyring } from '@keystonehq/metamask-airgapped-keyring';
import EthQuery from '@metamask/eth-query';
import EthJSQuery from '@metamask/ethjs-query';
import nanoid from 'nanoid';
import { captureException } from '@sentry/browser';
import { AddressBookController } from '@metamask/address-book-controller';
import {
  ApprovalController,
  ApprovalRequestNotFoundError,
} from '@metamask/approval-controller';
import { ControllerMessenger } from '@metamask/base-controller';
import { EnsController } from '@metamask/ens-controller';
import { PhishingController } from '@metamask/phishing-controller';
import { AnnouncementController } from '@metamask/announcement-controller';
import {
  NetworkController,
  getDefaultNetworkControllerState,
} from '@metamask/network-controller';
import { GasFeeController } from '@metamask/gas-fee-controller';
import {
  MethodNames,
  PermissionController,
  PermissionDoesNotExistError,
  PermissionsRequestNotFoundError,
  SubjectMetadataController,
  SubjectType,
} from '@metamask/permission-controller';
import SmartTransactionsController from '@metamask/smart-transactions-controller';
import {
  METAMASK_DOMAIN,
  SelectedNetworkController,
  createSelectedNetworkMiddleware,
} from '@metamask/selected-network-controller';
import { LoggingController, LogType } from '@metamask/logging-controller';
import { PermissionLogController } from '@metamask/permission-log-controller';

import { RateLimitController } from '@metamask/rate-limit-controller';
import { NotificationController } from '@metamask/notification-controller';
import {
  CronjobController,
  JsonSnapsRegistry,
  SnapController,
  IframeExecutionService,
  SnapInterfaceController,
  SnapInsightsController,
  OffscreenExecutionService,
} from '@metamask/snaps-controllers';
import {
  createSnapsMethodMiddleware,
  buildSnapEndowmentSpecifications,
  buildSnapRestrictedMethodSpecifications,
} from '@metamask/snaps-rpc-methods';
import {
  ApprovalType,
  ERC1155,
  ERC20,
  ERC721,
  BlockExplorerUrl,
} from '@metamask/controller-utils';

import { AccountsController } from '@metamask/accounts-controller';

///: BEGIN:ONLY_INCLUDE_IF(build-mmi)
import {
  CUSTODIAN_TYPES,
  MmiConfigurationController,
} from '@metamask-institutional/custody-keyring';
import { InstitutionalFeaturesController } from '@metamask-institutional/institutional-features';
import { CustodyController } from '@metamask-institutional/custody-controller';
import { TransactionUpdateController } from '@metamask-institutional/transaction-update';
///: END:ONLY_INCLUDE_IF
import { SignatureController } from '@metamask/signature-controller';
import { PPOMController } from '@metamask/ppom-validator';
import { wordlist } from '@metamask/scure-bip39/dist/wordlists/english';

import {
  NameController,
  ENSNameProvider,
  EtherscanNameProvider,
  TokenNameProvider,
  LensNameProvider,
} from '@metamask/name-controller';

import {
  QueuedRequestController,
  createQueuedRequestMiddleware,
} from '@metamask/queued-request-controller';

import { UserOperationController } from '@metamask/user-operation-controller';

import {
  TransactionController,
  TransactionStatus,
  TransactionType,
} from '@metamask/transaction-controller';

///: BEGIN:ONLY_INCLUDE_IF(keyring-snaps)
import {
  getLocalizedSnapManifest,
  stripSnapPrefix,
} from '@metamask/snaps-utils';
///: END:ONLY_INCLUDE_IF

import { Interface } from '@ethersproject/abi';
import { abiERC1155, abiERC721 } from '@metamask/metamask-eth-abis';
import { isEvmAccountType } from '@metamask/keyring-api';
import { isValidHexAddress, toCaipChainId } from '@metamask/utils';
import {
  AuthenticationController,
  UserStorageController,
} from '@metamask/profile-sync-controller';
import {
  NotificationServicesPushController,
  NotificationServicesController,
} from '@metamask/notification-services-controller';
import {
<<<<<<< HEAD
  walletInvokeMethodHandler,
  Caip25CaveatMutatorFactories,
  Caip25CaveatType,
  Caip25EndowmentPermissionName,
  multichainMethodCallValidatorMiddleware,
  MultichainSubscriptionManager,
  MultichainMiddlewareManager,
  walletRevokeSessionHandler,
  walletGetSessionHandler,
  mergeScopes,
  getEthAccounts,
  caipPermissionAdapterMiddleware,
=======
  Caip25CaveatMutatorFactories,
  Caip25CaveatType,
  Caip25EndowmentPermissionName,
  getEthAccounts,
>>>>>>> 2bcbf1b4
} from '@metamask/multichain';
import { methodsRequiringNetworkSwitch } from '../../shared/constants/methods-tags';

///: BEGIN:ONLY_INCLUDE_IF(build-mmi)
import { toChecksumHexAddress } from '../../shared/modules/hexstring-utils';
///: END:ONLY_INCLUDE_IF

import { AssetType, TokenStandard } from '../../shared/constants/transaction';
import {
  GAS_API_BASE_URL,
  GAS_DEV_API_BASE_URL,
  SWAPS_CLIENT_ID,
} from '../../shared/constants/swaps';
import {
  CHAIN_IDS,
  NETWORK_TYPES,
  NetworkStatus,
  UNSUPPORTED_RPC_METHODS,
  MAINNET_DISPLAY_NAME,
} from '../../shared/constants/network';
import { getAllowedSmartTransactionsChainIds } from '../../shared/constants/smartTransactions';

import {
  HardwareDeviceNames,
  LedgerTransportTypes,
} from '../../shared/constants/hardware-wallets';
import { KeyringType } from '../../shared/constants/keyring';
import {
  CaveatTypes,
  RestrictedMethods,
  EndowmentPermissions,
  ExcludedSnapPermissions,
  ExcludedSnapEndowments,
} from '../../shared/constants/permissions';
import { UI_NOTIFICATIONS } from '../../shared/notifications';
import { MILLISECOND, SECOND } from '../../shared/constants/time';
import {
  ORIGIN_METAMASK,
  POLLING_TOKEN_ENVIRONMENT_TYPES,
  MESSAGE_TYPE,
} from '../../shared/constants/app';
import {
  MetaMetricsEventCategory,
  MetaMetricsEventName,
  MetaMetricsUserTrait,
} from '../../shared/constants/metametrics';
import { LOG_EVENT } from '../../shared/constants/logs';

import {
  getTokenIdParam,
  fetchTokenBalance,
  fetchERC1155Balance,
} from '../../shared/lib/token-util';
import { isEqualCaseInsensitive } from '../../shared/modules/string-utils';
import { parseStandardTokenTransactionData } from '../../shared/modules/transaction.utils';
import { STATIC_MAINNET_TOKEN_LIST } from '../../shared/constants/tokens';
import { getTokenValueParam } from '../../shared/lib/metamask-controller-utils';
import { isManifestV3 } from '../../shared/modules/mv3.utils';
import { convertNetworkId } from '../../shared/modules/network.utils';
import {
  getIsSmartTransaction,
  isHardwareWallet,
  getFeatureFlagsByChainId,
  getSmartTransactionsOptInStatus,
  getCurrentChainSupportsSmartTransactions,
  getHardwareWalletType,
} from '../../shared/modules/selectors';
import { createCaipStream } from '../../shared/modules/caip-stream';
import { BaseUrl } from '../../shared/constants/urls';
import {
  TOKEN_TRANSFER_LOG_TOPIC_HASH,
  TRANSFER_SINFLE_LOG_TOPIC_HASH,
} from '../../shared/lib/transactions-controller-utils';
// TODO: Remove restricted import
// eslint-disable-next-line import/no-restricted-paths
import { getCurrentChainId } from '../../ui/selectors';
// TODO: Remove restricted import
// eslint-disable-next-line import/no-restricted-paths
import { getProviderConfig } from '../../ui/ducks/metamask/metamask';
import { endTrace, trace } from '../../shared/lib/trace';
// eslint-disable-next-line import/no-restricted-paths
import { isSnapId } from '../../ui/helpers/utils/snaps';
import { BalancesController as MultichainBalancesController } from './lib/accounts/BalancesController';
import {
  ///: BEGIN:ONLY_INCLUDE_IF(build-mmi)
  handleMMITransactionUpdate,
  ///: END:ONLY_INCLUDE_IF
  handleTransactionAdded,
  handleTransactionApproved,
  handleTransactionFailed,
  handleTransactionConfirmed,
  handleTransactionDropped,
  handleTransactionRejected,
  handleTransactionSubmitted,
  handlePostTransactionBalanceUpdate,
  createTransactionEventFragmentWithTxId,
} from './lib/transaction/metrics';
///: BEGIN:ONLY_INCLUDE_IF(build-mmi)
import {
  afterTransactionSign as afterTransactionSignMMI,
  beforeCheckPendingTransaction as beforeCheckPendingTransactionMMI,
  beforeTransactionPublish as beforeTransactionPublishMMI,
  getAdditionalSignArguments as getAdditionalSignArgumentsMMI,
} from './lib/transaction/mmi-hooks';
///: END:ONLY_INCLUDE_IF
import { submitSmartTransactionHook } from './lib/transaction/smart-transactions';
///: BEGIN:ONLY_INCLUDE_IF(keyring-snaps)
import { keyringSnapPermissionsBuilder } from './lib/snap-keyring/keyring-snaps-permissions';
///: END:ONLY_INCLUDE_IF

import { SnapsNameProvider } from './lib/SnapsNameProvider';
import { AddressBookPetnamesBridge } from './lib/AddressBookPetnamesBridge';
import { AccountIdentitiesPetnamesBridge } from './lib/AccountIdentitiesPetnamesBridge';
import { createPPOMMiddleware } from './lib/ppom/ppom-middleware';
import * as PPOMModule from './lib/ppom/ppom';
import {
  onMessageReceived,
  checkForMultipleVersionsRunning,
} from './detect-multiple-instances';
///: BEGIN:ONLY_INCLUDE_IF(build-mmi)
import MMIController from './controllers/mmi-controller';
import { mmiKeyringBuilderFactory } from './mmi-keyring-builder-factory';
///: END:ONLY_INCLUDE_IF
import ComposableObservableStore from './lib/ComposableObservableStore';
import AccountTrackerController from './controllers/account-tracker-controller';
import createDupeReqFilterStream from './lib/createDupeReqFilterStream';
import createLoggerMiddleware from './lib/createLoggerMiddleware';
import {
  createEthAccountsMethodMiddleware,
  createEip1193MethodMiddleware,
<<<<<<< HEAD
  createMultichainMethodMiddleware,
=======
>>>>>>> 2bcbf1b4
  createUnsupportedMethodMiddleware,
} from './lib/rpc-method-middleware';
import createOriginMiddleware from './lib/createOriginMiddleware';
import createTabIdMiddleware from './lib/createTabIdMiddleware';
import { NetworkOrderController } from './controllers/network-order';
import { AccountOrderController } from './controllers/account-order';
import createOnboardingMiddleware from './lib/createOnboardingMiddleware';
import { isStreamWritable, setupMultiplex } from './lib/stream-utils';
import { PreferencesController } from './controllers/preferences-controller';
import AppStateController from './controllers/app-state';
import AlertController from './controllers/alert';
import OnboardingController from './controllers/onboarding';
import Backup from './lib/backup';
import DecryptMessageController from './controllers/decrypt-message';
import SwapsController from './controllers/swaps';
import MetaMetricsController from './controllers/metametrics';
import { segment } from './lib/segment';
import createMetaRPCHandler from './lib/createMetaRPCHandler';
import {
  addHexPrefix,
  getMethodDataName,
  previousValueComparator,
} from './lib/util';
import createMetamaskMiddleware from './lib/createMetamaskMiddleware';
import { hardwareKeyringBuilderFactory } from './lib/hardware-keyring-builder-factory';
import EncryptionPublicKeyController from './controllers/encryption-public-key';
import AppMetadataController from './controllers/app-metadata';

import {
  CaveatMutatorFactories,
  getAuthorizedScopesByOrigin,
  getCaveatSpecifications,
  getChangedAuthorizations,
  diffMap,
  getPermissionBackgroundApiMethods,
  getPermissionSpecifications,
  getPermittedAccountsByOrigin,
  getRemovedAuthorizations,
  getPermittedChainsByOrigin,
  NOTIFICATION_NAMES,
  unrestrictedMethods,
  PermissionNames,
} from './controllers/permissions';
import { MetaMetricsDataDeletionController } from './controllers/metametrics-data-deletion/metametrics-data-deletion';
import { DataDeletionService } from './services/data-deletion-service';
import createRPCMethodTrackingMiddleware from './lib/createRPCMethodTrackingMiddleware';
import { IndexedDBPPOMStorage } from './lib/ppom/indexed-db-backend';
import { updateCurrentLocale } from './translate';
import { TrezorOffscreenBridge } from './lib/offscreen-bridge/trezor-offscreen-bridge';
import { LedgerOffscreenBridge } from './lib/offscreen-bridge/ledger-offscreen-bridge';
///: BEGIN:ONLY_INCLUDE_IF(keyring-snaps)
import { snapKeyringBuilder, getAccountsBySnapId } from './lib/snap-keyring';
///: END:ONLY_INCLUDE_IF
import { encryptorFactory } from './lib/encryptor-factory';
import { addDappTransaction, addTransaction } from './lib/transaction/util';
///: BEGIN:ONLY_INCLUDE_IF(build-main,build-beta,build-flask)
import { addTypedMessage, addPersonalMessage } from './lib/signature/util';
///: END:ONLY_INCLUDE_IF
import { LatticeKeyringOffscreen } from './lib/offscreen-bridge/lattice-offscreen-keyring';
import PREINSTALLED_SNAPS from './snaps/preinstalled-snaps';
import { WeakRefObjectMap } from './lib/WeakRefObjectMap';
import { METAMASK_COOKIE_HANDLER } from './constants/stream';

// Notification controllers
import { createTxVerificationMiddleware } from './lib/tx-verification/tx-verification-middleware';
import { updateSecurityAlertResponse } from './lib/ppom/ppom-util';
import createEvmMethodsToNonEvmAccountReqFilterMiddleware from './lib/createEvmMethodsToNonEvmAccountReqFilterMiddleware';
import { isEthAddress } from './lib/multichain/address';

import { decodeTransactionData } from './lib/transaction/decode/util';
import {
  BridgeUserAction,
  BridgeBackgroundAction,
} from './controllers/bridge/types';
import BridgeController from './controllers/bridge/bridge-controller';
import { BRIDGE_CONTROLLER_NAME } from './controllers/bridge/constants';
import {
  onPushNotificationClicked,
  onPushNotificationReceived,
} from './controllers/push-notifications';
import createTracingMiddleware from './lib/createTracingMiddleware';
import { PatchStore } from './lib/PatchStore';
import { sanitizeUIState } from './lib/state-utils';
import { walletCreateSessionHandler } from './lib/multichain-api/wallet-createSession';

export const METAMASK_CONTROLLER_EVENTS = {
  // Fired after state changes that impact the extension badge (unapproved msg count)
  // The process of updating the badge happens in app/scripts/background.js.
  UPDATE_BADGE: 'updateBadge',
  // TODO: Add this and similar enums to the `controllers` repo and export them
  APPROVAL_STATE_CHANGE: 'ApprovalController:stateChange',
  QUEUED_REQUEST_STATE_CHANGE: 'QueuedRequestController:stateChange',
  METAMASK_NOTIFICATIONS_LIST_UPDATED:
    'NotificationServicesController:notificationsListUpdated',
  METAMASK_NOTIFICATIONS_MARK_AS_READ:
    'NotificationServicesController:markNotificationsAsRead',
  NOTIFICATIONS_STATE_CHANGE: 'NotificationController:stateChange',
};

// stream channels
const PHISHING_SAFELIST = 'metamask-phishing-safelist';

export default class MetamaskController extends EventEmitter {
  /**
   * @param {object} opts
   */
  constructor(opts) {
    super();

    const { isFirstMetaMaskControllerSetup } = opts;

    this.defaultMaxListeners = 20;

    this.sendUpdate = debounce(
      this.privateSendUpdate.bind(this),
      MILLISECOND * 200,
    );
    this.opts = opts;
    this.extension = opts.browser;
    this.platform = opts.platform;
    this.notificationManager = opts.notificationManager;
    const initState = opts.initState || {};
    const version = process.env.METAMASK_VERSION;
    this.recordFirstTimeInfo(initState);
    this.featureFlags = opts.featureFlags;

    // this keeps track of how many "controllerStream" connections are open
    // the only thing that uses controller connections are open metamask UI instances
    this.activeControllerConnections = 0;

    this.offscreenPromise = opts.offscreenPromise ?? Promise.resolve();

    this.getRequestAccountTabIds = opts.getRequestAccountTabIds;
    this.getOpenMetamaskTabsIds = opts.getOpenMetamaskTabsIds;

    this.controllerMessenger = new ControllerMessenger();

    this.loggingController = new LoggingController({
      messenger: this.controllerMessenger.getRestricted({
        name: 'LoggingController',
        allowedActions: [],
        allowedEvents: [],
      }),
      state: initState.LoggingController,
    });

    // instance of a class that wraps the extension's storage local API.
    this.localStoreApiWrapper = opts.localStore;

    this.currentMigrationVersion = opts.currentMigrationVersion;

    // observable state store
    this.store = new ComposableObservableStore({
      state: initState,
      controllerMessenger: this.controllerMessenger,
      persist: true,
    });

    // external connections by origin
    // Do not modify directly. Use the associated methods.
    this.connections = {};

    // lock to ensure only one vault created at once
    this.createVaultMutex = new Mutex();

    this.extension.runtime.onInstalled.addListener((details) => {
      if (details.reason === 'update') {
        if (version === '8.1.0') {
          this.platform.openExtensionInBrowser();
        }
        this.loggingController.add({
          type: LogType.GenericLog,
          data: {
            event: LOG_EVENT.VERSION_UPDATE,
            previousVersion: details.previousVersion,
            version,
          },
        });
      }
    });

    this.appMetadataController = new AppMetadataController({
      state: initState.AppMetadataController,
      currentMigrationVersion: this.currentMigrationVersion,
      currentAppVersion: version,
    });

    // next, we will initialize the controllers
    // controller initialization order matters
    const clearPendingConfirmations = () => {
      this.encryptionPublicKeyController.clearUnapproved();
      this.decryptMessageController.clearUnapproved();
      this.signatureController.clearUnapproved();
      this.approvalController.clear(ethErrors.provider.userRejectedRequest());
    };

    this.queuedRequestController = new QueuedRequestController({
      messenger: this.controllerMessenger.getRestricted({
        name: 'QueuedRequestController',
        allowedActions: [
          'NetworkController:getState',
          'NetworkController:setActiveNetwork',
          'SelectedNetworkController:getNetworkClientIdForDomain',
        ],
        allowedEvents: ['SelectedNetworkController:stateChange'],
      }),
      shouldRequestSwitchNetwork: ({ method }) =>
        methodsRequiringNetworkSwitch.includes(method),
      clearPendingConfirmations,
      showApprovalRequest: opts.showUserConfirmation,
    });

    this.approvalController = new ApprovalController({
      messenger: this.controllerMessenger.getRestricted({
        name: 'ApprovalController',
      }),
      showApprovalRequest: opts.showUserConfirmation,
      typesExcludedFromRateLimiting: [
        ApprovalType.PersonalSign,
        ApprovalType.EthSignTypedData,
        ApprovalType.Transaction,
        ApprovalType.WatchAsset,
        ApprovalType.EthGetEncryptionPublicKey,
        ApprovalType.EthDecrypt,
      ],
    });

    ///: BEGIN:ONLY_INCLUDE_IF(build-mmi)
    this.mmiConfigurationController = new MmiConfigurationController({
      initState: initState.MmiConfigurationController,
      mmiConfigurationServiceUrl: process.env.MMI_CONFIGURATION_SERVICE_URL,
    });
    ///: END:ONLY_INCLUDE_IF

    const networkControllerMessenger = this.controllerMessenger.getRestricted({
      name: 'NetworkController',
    });

    let initialNetworkControllerState = initState.NetworkController;
    if (!initialNetworkControllerState) {
      initialNetworkControllerState = getDefaultNetworkControllerState();

      const networks =
        initialNetworkControllerState.networkConfigurationsByChainId;

      // Note: Consider changing `getDefaultNetworkControllerState`
      // on the controller side to include some of these tweaks.
      networks[CHAIN_IDS.MAINNET].name = MAINNET_DISPLAY_NAME;
      delete networks[CHAIN_IDS.GOERLI];
      delete networks[CHAIN_IDS.LINEA_GOERLI];

      Object.values(networks).forEach((network) => {
        const id = network.rpcEndpoints[0].networkClientId;
        network.blockExplorerUrls = [BlockExplorerUrl[id]];
        network.defaultBlockExplorerUrlIndex = 0;
      });

      let network;
      if (process.env.IN_TEST) {
        network = {
          chainId: CHAIN_IDS.LOCALHOST,
          name: 'Localhost 8545',
          nativeCurrency: 'ETH',
          blockExplorerUrls: [],
          defaultRpcEndpointIndex: 0,
          rpcEndpoints: [
            {
              networkClientId: 'networkConfigurationId',
              url: 'http://localhost:8545',
              type: 'custom',
            },
          ],
        };
        networks[CHAIN_IDS.LOCALHOST] = network;
      } else if (
        process.env.METAMASK_DEBUG ||
        process.env.METAMASK_ENVIRONMENT === 'test'
      ) {
        network = networks[CHAIN_IDS.SEPOLIA];
      } else {
        network = networks[CHAIN_IDS.MAINNET];
      }

      initialNetworkControllerState.selectedNetworkClientId =
        network.rpcEndpoints[network.defaultRpcEndpointIndex].networkClientId;
    }

    this.networkController = new NetworkController({
      messenger: networkControllerMessenger,
      state: initialNetworkControllerState,
      infuraProjectId: opts.infuraProjectId,
    });

    this.networkController.initializeProvider();
    this.multichainSubscriptionManager = new MultichainSubscriptionManager({
      getNetworkClientById: this.networkController.getNetworkClientById.bind(
        this.networkController,
      ),
      findNetworkClientIdByChainId:
        this.networkController.findNetworkClientIdByChainId.bind(
          this.networkController,
        ),
    });

    this.multichainMiddlewareManager = new MultichainMiddlewareManager();
    this.provider =
      this.networkController.getProviderAndBlockTracker().provider;
    this.blockTracker =
      this.networkController.getProviderAndBlockTracker().blockTracker;
    this.deprecatedNetworkVersions = {};

    const accountsControllerMessenger = this.controllerMessenger.getRestricted({
      name: 'AccountsController',
      allowedEvents: [
        'SnapController:stateChange',
        'KeyringController:accountRemoved',
        'KeyringController:stateChange',
      ],
      allowedActions: [
        'KeyringController:getAccounts',
        'KeyringController:getKeyringsByType',
        'KeyringController:getKeyringForAccount',
      ],
    });

    this.accountsController = new AccountsController({
      messenger: accountsControllerMessenger,
      state: initState.AccountsController,
    });

    const preferencesMessenger = this.controllerMessenger.getRestricted({
      name: 'PreferencesController',
      allowedActions: [
        'AccountsController:setSelectedAccount',
        'AccountsController:getSelectedAccount',
        'AccountsController:getAccountByAddress',
        'AccountsController:setAccountName',
        'NetworkController:getState',
      ],
      allowedEvents: ['AccountsController:stateChange'],
    });

    this.preferencesController = new PreferencesController({
      state: {
        currentLocale: opts.initLangCode ?? '',
        ...initState.PreferencesController,
      },
      messenger: preferencesMessenger,
    });

    const tokenListMessenger = this.controllerMessenger.getRestricted({
      name: 'TokenListController',
      allowedActions: ['NetworkController:getNetworkClientById'],
      allowedEvents: ['NetworkController:stateChange'],
    });

    this.tokenListController = new TokenListController({
      chainId: getCurrentChainId({ metamask: this.networkController.state }),
      preventPollingOnNetworkRestart: !this.#isTokenListPollingRequired(
        this.preferencesController.state,
      ),
      messenger: tokenListMessenger,
      state: initState.TokenListController,
    });

    const assetsContractControllerMessenger =
      this.controllerMessenger.getRestricted({
        name: 'AssetsContractController',
        allowedActions: [
          'NetworkController:getNetworkClientById',
          'NetworkController:getNetworkConfigurationByNetworkClientId',
          'NetworkController:getSelectedNetworkClient',
          'NetworkController:getState',
        ],
        allowedEvents: [
          'PreferencesController:stateChange',
          'NetworkController:networkDidChange',
        ],
      });
    this.assetsContractController = new AssetsContractController({
      messenger: assetsContractControllerMessenger,
      chainId: getCurrentChainId({ metamask: this.networkController.state }),
    });

    const tokensControllerMessenger = this.controllerMessenger.getRestricted({
      name: 'TokensController',
      allowedActions: [
        'ApprovalController:addRequest',
        'NetworkController:getNetworkClientById',
        'AccountsController:getSelectedAccount',
        'AccountsController:getAccount',
      ],
      allowedEvents: [
        'NetworkController:networkDidChange',
        'AccountsController:selectedEvmAccountChange',
        'PreferencesController:stateChange',
        'TokenListController:stateChange',
      ],
    });
    this.tokensController = new TokensController({
      state: initState.TokensController,
      provider: this.provider,
      messenger: tokensControllerMessenger,
      chainId: getCurrentChainId({ metamask: this.networkController.state }),
    });

    const nftControllerMessenger = this.controllerMessenger.getRestricted({
      name: 'NftController',
      allowedEvents: [
        'PreferencesController:stateChange',
        'NetworkController:networkDidChange',
        'AccountsController:selectedEvmAccountChange',
      ],
      allowedActions: [
        `${this.approvalController.name}:addRequest`,
        `${this.networkController.name}:getNetworkClientById`,
        'AccountsController:getSelectedAccount',
        'AccountsController:getAccount',
        'AssetsContractController:getERC721AssetName',
        'AssetsContractController:getERC721AssetSymbol',
        'AssetsContractController:getERC721TokenURI',
        'AssetsContractController:getERC721OwnerOf',
        'AssetsContractController:getERC1155BalanceOf',
        'AssetsContractController:getERC1155TokenURI',
      ],
    });
    this.nftController = new NftController({
      state: initState.NftController,
      messenger: nftControllerMessenger,
      chainId: getCurrentChainId({ metamask: this.networkController.state }),
      onNftAdded: ({ address, symbol, tokenId, standard, source }) =>
        this.metaMetricsController.trackEvent({
          event: MetaMetricsEventName.NftAdded,
          category: MetaMetricsEventCategory.Wallet,
          sensitiveProperties: {
            token_contract_address: address,
            token_symbol: symbol,
            token_id: tokenId,
            token_standard: standard,
            asset_type: AssetType.NFT,
            source,
          },
        }),
    });

    this.nftController.setApiKey(process.env.OPENSEA_KEY);

    const nftDetectionControllerMessenger =
      this.controllerMessenger.getRestricted({
        name: 'NftDetectionController',
        allowedEvents: [
          'NetworkController:stateChange',
          'PreferencesController:stateChange',
        ],
        allowedActions: [
          'ApprovalController:addRequest',
          'NetworkController:getState',
          'NetworkController:getNetworkClientById',
          'AccountsController:getSelectedAccount',
        ],
      });

    this.nftDetectionController = new NftDetectionController({
      messenger: nftDetectionControllerMessenger,
      chainId: getCurrentChainId({ metamask: this.networkController.state }),
      getOpenSeaApiKey: () => this.nftController.openSeaApiKey,
      getBalancesInSingleCall:
        this.assetsContractController.getBalancesInSingleCall.bind(
          this.assetsContractController,
        ),
      addNft: this.nftController.addNft.bind(this.nftController),
      getNftState: () => this.nftController.state,
      // added this to track previous value of useNftDetection, should be true on very first initializing of controller[]
      disabled: !this.preferencesController.state.useNftDetection,
    });

    this.metaMetricsController = new MetaMetricsController({
      segment,
      onPreferencesStateChange: preferencesMessenger.subscribe.bind(
        preferencesMessenger,
        'PreferencesController:stateChange',
      ),
      preferencesControllerState: {
        currentLocale: this.preferencesController.state.currentLocale,
        selectedAddress: this.preferencesController.state.selectedAddress,
      },
      onNetworkDidChange: networkControllerMessenger.subscribe.bind(
        networkControllerMessenger,
        'NetworkController:networkDidChange',
      ),
      getNetworkIdentifier: () => {
        const { type, rpcUrl } = getProviderConfig({
          metamask: this.networkController.state,
        });
        return type === NETWORK_TYPES.RPC ? rpcUrl : type;
      },
      getCurrentChainId: () =>
        getCurrentChainId({ metamask: this.networkController.state }),
      version: process.env.METAMASK_VERSION,
      environment: process.env.METAMASK_ENVIRONMENT,
      extension: this.extension,
      initState: initState.MetaMetricsController,
      captureException,
    });

    this.on('update', (update) => {
      this.metaMetricsController.handleMetaMaskStateUpdate(update);
    });

    const dataDeletionService = new DataDeletionService();
    const metaMetricsDataDeletionMessenger =
      this.controllerMessenger.getRestricted({
        name: 'MetaMetricsDataDeletionController',
      });
    this.metaMetricsDataDeletionController =
      new MetaMetricsDataDeletionController({
        dataDeletionService,
        messenger: metaMetricsDataDeletionMessenger,
        state: initState.metaMetricsDataDeletionController,
        getMetaMetricsId: () => this.metaMetricsController.state.metaMetricsId,
      });

    const gasFeeMessenger = this.controllerMessenger.getRestricted({
      name: 'GasFeeController',
      allowedActions: [
        'NetworkController:getEIP1559Compatibility',
        'NetworkController:getNetworkClientById',
        'NetworkController:getState',
      ],
      allowedEvents: ['NetworkController:stateChange'],
    });

    const gasApiBaseUrl = process.env.SWAPS_USE_DEV_APIS
      ? GAS_DEV_API_BASE_URL
      : GAS_API_BASE_URL;

    this.gasFeeController = new GasFeeController({
      state: initState.GasFeeController,
      interval: 10000,
      messenger: gasFeeMessenger,
      clientId: SWAPS_CLIENT_ID,
      getProvider: () =>
        this.networkController.getProviderAndBlockTracker().provider,
      onNetworkDidChange: (eventHandler) => {
        networkControllerMessenger.subscribe(
          'NetworkController:networkDidChange',
          () => eventHandler(this.networkController.state),
        );
      },
      getCurrentNetworkEIP1559Compatibility:
        this.networkController.getEIP1559Compatibility.bind(
          this.networkController,
        ),
      getCurrentAccountEIP1559Compatibility:
        this.getCurrentAccountEIP1559Compatibility.bind(this),
      legacyAPIEndpoint: `${gasApiBaseUrl}/networks/<chain_id>/gasPrices`,
      EIP1559APIEndpoint: `${gasApiBaseUrl}/networks/<chain_id>/suggestedGasFees`,
      getCurrentNetworkLegacyGasAPICompatibility: () => {
        const chainId = getCurrentChainId({
          metamask: this.networkController.state,
        });
        return chainId === CHAIN_IDS.BSC;
      },
      getChainId: () =>
        getCurrentChainId({ metamask: this.networkController.state }),
    });

    this.appStateController = new AppStateController({
      addUnlockListener: this.on.bind(this, 'unlock'),
      isUnlocked: this.isUnlocked.bind(this),
      initState: initState.AppStateController,
      onInactiveTimeout: () => this.setLocked(),
      preferencesController: this.preferencesController,
      messenger: this.controllerMessenger.getRestricted({
        name: 'AppStateController',
        allowedActions: [
          `${this.approvalController.name}:addRequest`,
          `${this.approvalController.name}:acceptRequest`,
        ],
        allowedEvents: [
          `KeyringController:qrKeyringStateChange`,
          'PreferencesController:stateChange',
        ],
      }),
      extension: this.extension,
    });

    const currencyRateMessenger = this.controllerMessenger.getRestricted({
      name: 'CurrencyRateController',
      allowedActions: [`${this.networkController.name}:getNetworkClientById`],
    });
    this.currencyRateController = new CurrencyRateController({
      includeUsdRate: true,
      messenger: currencyRateMessenger,
      state: initState.CurrencyController,
    });
    const initialFetchExchangeRate =
      this.currencyRateController.fetchExchangeRate.bind(
        this.currencyRateController,
      );
    this.currencyRateController.fetchExchangeRate = (...args) => {
      if (this.preferencesController.state.useCurrencyRateCheck) {
        return initialFetchExchangeRate(...args);
      }
      return {
        conversionRate: null,
        usdConversionRate: null,
      };
    };

    const phishingControllerMessenger = this.controllerMessenger.getRestricted({
      name: 'PhishingController',
    });

    this.phishingController = new PhishingController({
      messenger: phishingControllerMessenger,
      state: initState.PhishingController,
      hotlistRefreshInterval: process.env.IN_TEST ? 5 * SECOND : undefined,
      stalelistRefreshInterval: process.env.IN_TEST ? 30 * SECOND : undefined,
    });

    this.ppomController = new PPOMController({
      messenger: this.controllerMessenger.getRestricted({
        name: 'PPOMController',
        allowedEvents: [
          'NetworkController:stateChange',
          'NetworkController:networkDidChange',
        ],
        allowedActions: ['NetworkController:getNetworkClientById'],
      }),
      storageBackend: new IndexedDBPPOMStorage('PPOMDB', 1),
      provider: this.provider,
      ppomProvider: {
        PPOM: PPOMModule.PPOM,
        ppomInit: () => PPOMModule.default(process.env.PPOM_URI),
      },
      state: initState.PPOMController,
      chainId: getCurrentChainId({ metamask: this.networkController.state }),
      securityAlertsEnabled:
        this.preferencesController.state.securityAlertsEnabled,
      onPreferencesChange: preferencesMessenger.subscribe.bind(
        preferencesMessenger,
        'PreferencesController:stateChange',
      ),
      cdnBaseUrl: process.env.BLOCKAID_FILE_CDN,
      blockaidPublicKey: process.env.BLOCKAID_PUBLIC_KEY,
    });

    const announcementMessenger = this.controllerMessenger.getRestricted({
      name: 'AnnouncementController',
    });

    this.announcementController = new AnnouncementController({
      messenger: announcementMessenger,
      allAnnouncements: UI_NOTIFICATIONS,
      state: initState.AnnouncementController,
    });

    const networkOrderMessenger = this.controllerMessenger.getRestricted({
      name: 'NetworkOrderController',
      allowedEvents: ['NetworkController:stateChange'],
    });
    this.networkOrderController = new NetworkOrderController({
      messenger: networkOrderMessenger,
      state: initState.NetworkOrderController,
    });

    const accountOrderMessenger = this.controllerMessenger.getRestricted({
      name: 'AccountOrderController',
    });
    this.accountOrderController = new AccountOrderController({
      messenger: accountOrderMessenger,
      state: initState.AccountOrderController,
    });

    const multichainBalancesControllerMessenger =
      this.controllerMessenger.getRestricted({
        name: 'BalancesController',
        allowedEvents: [
          'AccountsController:accountAdded',
          'AccountsController:accountRemoved',
        ],
        allowedActions: [
          'AccountsController:listMultichainAccounts',
          'SnapController:handleRequest',
        ],
      });

    this.multichainBalancesController = new MultichainBalancesController({
      messenger: multichainBalancesControllerMessenger,
      state: initState.MultichainBalancesController,
    });

    const multichainRatesControllerMessenger =
      this.controllerMessenger.getRestricted({
        name: 'RatesController',
      });
    this.multichainRatesController = new RatesController({
      state: initState.MultichainRatesController,
      messenger: multichainRatesControllerMessenger,
      includeUsdRate: true,
      fetchMultiExchangeRate,
    });

    const tokenRatesMessenger = this.controllerMessenger.getRestricted({
      name: 'TokenRatesController',
      allowedActions: [
        'TokensController:getState',
        'NetworkController:getNetworkClientById',
        'NetworkController:getState',
        'AccountsController:getAccount',
        'AccountsController:getSelectedAccount',
      ],
      allowedEvents: [
        'NetworkController:stateChange',
        'AccountsController:selectedEvmAccountChange',
        'PreferencesController:stateChange',
        'TokensController:stateChange',
      ],
    });

    // token exchange rate tracker
    this.tokenRatesController = new TokenRatesController({
      state: initState.TokenRatesController,
      messenger: tokenRatesMessenger,
      tokenPricesService: new CodefiTokenPricesServiceV2(),
    });

    this.controllerMessenger.subscribe(
      'PreferencesController:stateChange',
      previousValueComparator((prevState, currState) => {
        const { useCurrencyRateCheck: prevUseCurrencyRateCheck } = prevState;
        const { useCurrencyRateCheck: currUseCurrencyRateCheck } = currState;
        if (currUseCurrencyRateCheck && !prevUseCurrencyRateCheck) {
          this.tokenRatesController.start();
        } else if (!currUseCurrencyRateCheck && prevUseCurrencyRateCheck) {
          this.tokenRatesController.stop();
        }
      }, this.preferencesController.state),
    );

    this.ensController = new EnsController({
      messenger: this.controllerMessenger.getRestricted({
        name: 'EnsController',
        allowedActions: ['NetworkController:getNetworkClientById'],
        allowedEvents: [],
      }),
      provider: this.provider,
      onNetworkDidChange: networkControllerMessenger.subscribe.bind(
        networkControllerMessenger,
        'NetworkController:networkDidChange',
      ),
    });

    const onboardingControllerMessenger =
      this.controllerMessenger.getRestricted({
        name: 'OnboardingController',
        allowedActions: [],
        allowedEvents: [],
      });
    this.onboardingController = new OnboardingController({
      messenger: onboardingControllerMessenger,
      state: initState.OnboardingController,
    });

    let additionalKeyrings = [keyringBuilderFactory(QRHardwareKeyring)];

    const keyringOverrides = this.opts.overrides?.keyrings;

    if (isManifestV3 === false) {
      const additionalKeyringTypes = [
        keyringOverrides?.lattice || LatticeKeyring,
        QRHardwareKeyring,
      ];

      const additionalBridgedKeyringTypes = [
        {
          keyring: keyringOverrides?.trezor || TrezorKeyring,
          bridge: keyringOverrides?.trezorBridge || TrezorConnectBridge,
        },
        {
          keyring: keyringOverrides?.ledger || LedgerKeyring,
          bridge: keyringOverrides?.ledgerBridge || LedgerIframeBridge,
        },
      ];

      additionalKeyrings = additionalKeyringTypes.map((keyringType) =>
        keyringBuilderFactory(keyringType),
      );

      additionalBridgedKeyringTypes.forEach((keyringType) =>
        additionalKeyrings.push(
          hardwareKeyringBuilderFactory(
            keyringType.keyring,
            keyringType.bridge,
          ),
        ),
      );
    } else {
      additionalKeyrings.push(
        hardwareKeyringBuilderFactory(
          TrezorKeyring,
          keyringOverrides?.trezorBridge || TrezorOffscreenBridge,
        ),
        hardwareKeyringBuilderFactory(
          LedgerKeyring,
          keyringOverrides?.ledgerBridge || LedgerOffscreenBridge,
        ),
        keyringBuilderFactory(LatticeKeyringOffscreen),
      );
    }

    ///: BEGIN:ONLY_INCLUDE_IF(build-mmi)
    for (const custodianType of Object.keys(CUSTODIAN_TYPES)) {
      additionalKeyrings.push(
        mmiKeyringBuilderFactory(CUSTODIAN_TYPES[custodianType].keyringClass, {
          mmiConfigurationController: this.mmiConfigurationController,
          captureException,
        }),
      );
    }
    ///: END:ONLY_INCLUDE_IF

    ///: BEGIN:ONLY_INCLUDE_IF(keyring-snaps)
    const snapKeyringBuildMessenger = this.controllerMessenger.getRestricted({
      name: 'SnapKeyringBuilder',
      allowedActions: [
        'ApprovalController:addRequest',
        'ApprovalController:acceptRequest',
        'ApprovalController:rejectRequest',
        'ApprovalController:startFlow',
        'ApprovalController:endFlow',
        'ApprovalController:showSuccess',
        'ApprovalController:showError',
        'PhishingController:test',
        'PhishingController:maybeUpdateState',
        'KeyringController:getAccounts',
        'AccountsController:setSelectedAccount',
        'AccountsController:getAccountByAddress',
        'AccountsController:setAccountName',
      ],
    });

    const getSnapController = () => this.snapController;

    // Necessary to persist the keyrings and update the accounts both within the keyring controller and accounts controller
    const persistAndUpdateAccounts = async () => {
      await this.keyringController.persistAllKeyrings();
      await this.accountsController.updateAccounts();
    };

    const getSnapName = (id) => {
      if (!id) {
        return null;
      }

      const currentLocale = this.getLocale();
      const { snaps } = this.snapController.state;
      const snap = snaps[id];

      if (!snap) {
        return stripSnapPrefix(id);
      }

      if (snap.localizationFiles) {
        const localizedManifest = getLocalizedSnapManifest(
          snap.manifest,
          currentLocale,
          snap.localizationFiles,
        );
        return localizedManifest.proposedName;
      }

      return snap.manifest.proposedName;
    };

    const isSnapPreinstalled = (id) => {
      return PREINSTALLED_SNAPS.some((snap) => snap.snapId === id);
    };

    additionalKeyrings.push(
      snapKeyringBuilder(
        snapKeyringBuildMessenger,
        getSnapController,
        persistAndUpdateAccounts,
        (address) => this.removeAccount(address),
        this.metaMetricsController.trackEvent.bind(this.metaMetricsController),
        getSnapName,
        isSnapPreinstalled,
      ),
    );

    ///: END:ONLY_INCLUDE_IF

    const keyringControllerMessenger = this.controllerMessenger.getRestricted({
      name: 'KeyringController',
    });

    this.keyringController = new KeyringController({
      cacheEncryptionKey: true,
      keyringBuilders: additionalKeyrings,
      state: initState.KeyringController,
      encryptor: opts.encryptor || encryptorFactory(600_000),
      messenger: keyringControllerMessenger,
    });

    this.controllerMessenger.subscribe('KeyringController:unlock', () =>
      this._onUnlock(),
    );
    this.controllerMessenger.subscribe('KeyringController:lock', () =>
      this._onLock(),
    );

    this.controllerMessenger.subscribe(
      'KeyringController:stateChange',
      (state) => {
        this._onKeyringControllerUpdate(state);
      },
    );

    this.permissionController = new PermissionController({
      messenger: this.controllerMessenger.getRestricted({
        name: 'PermissionController',
        allowedActions: [
          `${this.approvalController.name}:addRequest`,
          `${this.approvalController.name}:hasRequest`,
          `${this.approvalController.name}:acceptRequest`,
          `${this.approvalController.name}:rejectRequest`,
          `SnapController:getPermitted`,
          `SnapController:install`,
          `SubjectMetadataController:getSubjectMetadata`,
        ],
      }),
      state: initState.PermissionController,
      caveatSpecifications: getCaveatSpecifications(),
      permissionSpecifications: {
        ...getPermissionSpecifications({
          getInternalAccounts: this.accountsController.listAccounts.bind(
            this.accountsController,
          ),
          findNetworkClientIdByChainId:
            this.networkController.findNetworkClientIdByChainId.bind(
              this.networkController,
            ),
        }),
        ...this.getSnapPermissionSpecifications(),
      },
      unrestrictedMethods,
    });

    this.selectedNetworkController = new SelectedNetworkController({
      messenger: this.controllerMessenger.getRestricted({
        name: 'SelectedNetworkController',
        allowedActions: [
          'NetworkController:getNetworkClientById',
          'NetworkController:getState',
          'NetworkController:getSelectedNetworkClient',
          'PermissionController:hasPermissions',
          'PermissionController:getSubjectNames',
        ],
        allowedEvents: [
          'NetworkController:stateChange',
          'PermissionController:stateChange',
        ],
      }),
      state: initState.SelectedNetworkController,
      useRequestQueuePreference:
        this.preferencesController.state.useRequestQueue,
      onPreferencesStateChange: (listener) => {
        preferencesMessenger.subscribe(
          'PreferencesController:stateChange',
          listener,
        );
      },
      domainProxyMap: new WeakRefObjectMap(),
    });

    this.permissionLogController = new PermissionLogController({
      messenger: this.controllerMessenger.getRestricted({
        name: 'PermissionLogController',
      }),
      restrictedMethods: new Set(Object.keys(RestrictedMethods)),
      state: initState.PermissionLogController,
    });

    this.subjectMetadataController = new SubjectMetadataController({
      messenger: this.controllerMessenger.getRestricted({
        name: 'SubjectMetadataController',
        allowedActions: [`${this.permissionController.name}:hasPermissions`],
      }),
      state: initState.SubjectMetadataController,
      subjectCacheLimit: 100,
    });

    const shouldUseOffscreenExecutionService =
      isManifestV3 &&
      typeof chrome !== 'undefined' &&
      // eslint-disable-next-line no-undef
      typeof chrome.offscreen !== 'undefined';

    const snapExecutionServiceArgs = {
      messenger: this.controllerMessenger.getRestricted({
        name: 'ExecutionService',
      }),
      setupSnapProvider: this.setupSnapProvider.bind(this),
    };

    this.snapExecutionService =
      shouldUseOffscreenExecutionService === false
        ? new IframeExecutionService({
            ...snapExecutionServiceArgs,
            iframeUrl: new URL(process.env.IFRAME_EXECUTION_ENVIRONMENT_URL),
          })
        : new OffscreenExecutionService({
            ...snapExecutionServiceArgs,
            offscreenPromise: this.offscreenPromise,
          });

    const snapControllerMessenger = this.controllerMessenger.getRestricted({
      name: 'SnapController',
      allowedEvents: [
        'ExecutionService:unhandledError',
        'ExecutionService:outboundRequest',
        'ExecutionService:outboundResponse',
      ],
      allowedActions: [
        `${this.permissionController.name}:getEndowments`,
        `${this.permissionController.name}:getPermissions`,
        `${this.permissionController.name}:hasPermission`,
        `${this.permissionController.name}:hasPermissions`,
        `${this.permissionController.name}:requestPermissions`,
        `${this.permissionController.name}:revokeAllPermissions`,
        `${this.permissionController.name}:revokePermissions`,
        `${this.permissionController.name}:revokePermissionForAllSubjects`,
        `${this.permissionController.name}:getSubjectNames`,
        `${this.permissionController.name}:updateCaveat`,
        `${this.approvalController.name}:addRequest`,
        `${this.approvalController.name}:updateRequestState`,
        `${this.permissionController.name}:grantPermissions`,
        `${this.subjectMetadataController.name}:getSubjectMetadata`,
        `${this.subjectMetadataController.name}:addSubjectMetadata`,
        'ExecutionService:executeSnap',
        'ExecutionService:getRpcRequestHandler',
        'ExecutionService:terminateSnap',
        'ExecutionService:terminateAllSnaps',
        'ExecutionService:handleRpcRequest',
        'SnapsRegistry:get',
        'SnapsRegistry:getMetadata',
        'SnapsRegistry:update',
        'SnapsRegistry:resolveVersion',
        `SnapInterfaceController:createInterface`,
        `SnapInterfaceController:getInterface`,
      ],
    });

    const allowLocalSnaps = process.env.ALLOW_LOCAL_SNAPS;
    const requireAllowlist = process.env.REQUIRE_SNAPS_ALLOWLIST;

    this.snapController = new SnapController({
      environmentEndowmentPermissions: Object.values(EndowmentPermissions),
      excludedPermissions: {
        ...ExcludedSnapPermissions,
        ...ExcludedSnapEndowments,
      },
      closeAllConnections: this.removeAllConnections.bind(this),
      state: initState.SnapController,
      messenger: snapControllerMessenger,
      featureFlags: {
        dappsCanUpdateSnaps: true,
        allowLocalSnaps,
        requireAllowlist,
      },
      encryptor: encryptorFactory(600_000),
      getMnemonic: this.getPrimaryKeyringMnemonic.bind(this),
      preinstalledSnaps: PREINSTALLED_SNAPS,
      getFeatureFlags: () => {
        return {
          disableSnaps:
            this.preferencesController.state.useExternalServices === false,
        };
      },
    });

    this.notificationController = new NotificationController({
      messenger: this.controllerMessenger.getRestricted({
        name: 'NotificationController',
      }),
      state: initState.NotificationController,
    });

    this.rateLimitController = new RateLimitController({
      state: initState.RateLimitController,
      messenger: this.controllerMessenger.getRestricted({
        name: 'RateLimitController',
      }),
      implementations: {
        showNativeNotification: {
          method: (origin, message) => {
            const subjectMetadataState = this.controllerMessenger.call(
              'SubjectMetadataController:getState',
            );

            const originMetadata = subjectMetadataState.subjectMetadata[origin];

            this.platform
              ._showNotification(originMetadata?.name ?? origin, message)
              .catch((error) => {
                log.error('Failed to create notification', error);
              });

            return null;
          },
          // 2 calls per 5 minutes
          rateLimitCount: 2,
          rateLimitTimeout: 300000,
        },
        showInAppNotification: {
          method: (origin, message) => {
            this.controllerMessenger.call(
              'NotificationController:show',
              origin,
              message,
            );

            return null;
          },
          // 5 calls per minute
          rateLimitCount: 5,
          rateLimitTimeout: 60000,
        },
      },
    });
    const cronjobControllerMessenger = this.controllerMessenger.getRestricted({
      name: 'CronjobController',
      allowedEvents: [
        'SnapController:snapInstalled',
        'SnapController:snapUpdated',
        'SnapController:snapUninstalled',
        'SnapController:snapEnabled',
        'SnapController:snapDisabled',
      ],
      allowedActions: [
        `${this.permissionController.name}:getPermissions`,
        'SnapController:handleRequest',
        'SnapController:getAll',
      ],
    });
    this.cronjobController = new CronjobController({
      state: initState.CronjobController,
      messenger: cronjobControllerMessenger,
    });

    const snapsRegistryMessenger = this.controllerMessenger.getRestricted({
      name: 'SnapsRegistry',
      allowedEvents: [],
      allowedActions: [],
    });

    this.snapsRegistry = new JsonSnapsRegistry({
      state: initState.SnapsRegistry,
      messenger: snapsRegistryMessenger,
      refetchOnAllowlistMiss: requireAllowlist,
      url: {
        registry: 'https://acl.execution.metamask.io/latest/registry.json',
        signature: 'https://acl.execution.metamask.io/latest/signature.json',
      },
      publicKey:
        '0x025b65308f0f0fb8bc7f7ff87bfc296e0330eee5d3c1d1ee4a048b2fd6a86fa0a6',
    });

    const snapInterfaceControllerMessenger =
      this.controllerMessenger.getRestricted({
        name: 'SnapInterfaceController',
        allowedActions: [
          `${this.phishingController.name}:maybeUpdateState`,
          `${this.phishingController.name}:testOrigin`,
          `${this.approvalController.name}:hasRequest`,
          `${this.approvalController.name}:acceptRequest`,
        ],
      });

    this.snapInterfaceController = new SnapInterfaceController({
      state: initState.SnapInterfaceController,
      messenger: snapInterfaceControllerMessenger,
    });

    const snapInsightsControllerMessenger =
      this.controllerMessenger.getRestricted({
        name: 'SnapInsightsController',
        allowedActions: [
          `${this.snapController.name}:handleRequest`,
          `${this.snapController.name}:getAll`,
          `${this.permissionController.name}:getPermissions`,
          `${this.snapInterfaceController.name}:deleteInterface`,
        ],
        allowedEvents: [
          `TransactionController:unapprovedTransactionAdded`,
          `TransactionController:transactionStatusUpdated`,
          `SignatureController:stateChange`,
        ],
      });

    this.snapInsightsController = new SnapInsightsController({
      state: initState.SnapInsightsController,
      messenger: snapInsightsControllerMessenger,
    });

    // Notification Controllers
    this.authenticationController = new AuthenticationController.Controller({
      state: initState.AuthenticationController,
      messenger: this.controllerMessenger.getRestricted({
        name: 'AuthenticationController',
        allowedActions: [
          'KeyringController:getState',
          'SnapController:handleRequest',
        ],
        allowedEvents: ['KeyringController:lock', 'KeyringController:unlock'],
      }),
      metametrics: {
        getMetaMetricsId: () => this.metaMetricsController.getMetaMetricsId(),
        agent: 'extension',
      },
    });

    this.userStorageController = new UserStorageController.Controller({
      getMetaMetricsState: () =>
        this.metaMetricsController.state.participateInMetaMetrics ?? false,
      state: initState.UserStorageController,
      config: {
        accountSyncing: {
          onAccountAdded: (profileId) => {
            this.metaMetricsController.trackEvent({
              category: MetaMetricsEventCategory.ProfileSyncing,
              event: MetaMetricsEventName.AccountsSyncAdded,
              properties: {
                profile_id: profileId,
              },
            });
          },
          onAccountNameUpdated: (profileId) => {
            this.metaMetricsController.trackEvent({
              category: MetaMetricsEventCategory.ProfileSyncing,
              event: MetaMetricsEventName.AccountsSyncNameUpdated,
              properties: {
                profile_id: profileId,
              },
            });
          },
        },
      },
      env: {
        isAccountSyncingEnabled: false, // TODO: undo this once fixed
      },
      messenger: this.controllerMessenger.getRestricted({
        name: 'UserStorageController',
        allowedActions: [
          'KeyringController:getState',
          'KeyringController:addNewAccount',
          'SnapController:handleRequest',
          'AuthenticationController:getBearerToken',
          'AuthenticationController:getSessionProfile',
          'AuthenticationController:isSignedIn',
          'AuthenticationController:performSignOut',
          'AuthenticationController:performSignIn',
          'NotificationServicesController:disableNotificationServices',
          'NotificationServicesController:selectIsNotificationServicesEnabled',
          'AccountsController:listAccounts',
          'AccountsController:updateAccountMetadata',
        ],
        allowedEvents: [
          'KeyringController:lock',
          'KeyringController:unlock',
          'AccountsController:accountAdded',
          'AccountsController:accountRenamed',
        ],
      }),
    });

    const notificationServicesPushControllerMessenger =
      this.controllerMessenger.getRestricted({
        name: 'NotificationServicesPushController',
        allowedActions: ['AuthenticationController:getBearerToken'],
        allowedEvents: [],
      });
    this.notificationServicesPushController =
      new NotificationServicesPushController.Controller({
        messenger: notificationServicesPushControllerMessenger,
        state: initState.NotificationServicesPushController,
        env: {
          apiKey: process.env.FIREBASE_API_KEY ?? '',
          authDomain: process.env.FIREBASE_AUTH_DOMAIN ?? '',
          storageBucket: process.env.FIREBASE_STORAGE_BUCKET ?? '',
          projectId: process.env.FIREBASE_PROJECT_ID ?? '',
          messagingSenderId: process.env.FIREBASE_MESSAGING_SENDER_ID ?? '',
          appId: process.env.FIREBASE_APP_ID ?? '',
          measurementId: process.env.FIREBASE_MEASUREMENT_ID ?? '',
          vapidKey: process.env.VAPID_KEY ?? '',
        },
        config: {
          isPushEnabled: isManifestV3,
          platform: 'extension',
          onPushNotificationReceived,
          onPushNotificationClicked,
        },
      });
    notificationServicesPushControllerMessenger.subscribe(
      'NotificationServicesPushController:onNewNotifications',
      (notification) => {
        this.metaMetricsController.trackEvent({
          category: MetaMetricsEventCategory.PushNotifications,
          event: MetaMetricsEventName.PushNotificationReceived,
          properties: {
            notification_id: notification.id,
            notification_type: notification.type,
            chain_id: notification?.chain_id,
          },
        });
      },
    );
    notificationServicesPushControllerMessenger.subscribe(
      'NotificationServicesPushController:pushNotificationClicked',
      (notification) => {
        this.metaMetricsController.trackEvent({
          category: MetaMetricsEventCategory.PushNotifications,
          event: MetaMetricsEventName.PushNotificationClicked,
          properties: {
            notification_id: notification.id,
            notification_type: notification.type,
            chain_id: notification?.chain_id,
          },
        });
      },
    );

    this.notificationServicesController =
      new NotificationServicesController.Controller({
        messenger: this.controllerMessenger.getRestricted({
          name: 'NotificationServicesController',
          allowedActions: [
            'KeyringController:getAccounts',
            'KeyringController:getState',
            'AuthenticationController:getBearerToken',
            'AuthenticationController:isSignedIn',
            'UserStorageController:enableProfileSyncing',
            'UserStorageController:getStorageKey',
            'UserStorageController:performGetStorage',
            'UserStorageController:performSetStorage',
            'NotificationServicesPushController:enablePushNotifications',
            'NotificationServicesPushController:disablePushNotifications',
            'NotificationServicesPushController:subscribeToPushNotifications',
            'NotificationServicesPushController:updateTriggerPushNotifications',
          ],
          allowedEvents: [
            'KeyringController:stateChange',
            'KeyringController:lock',
            'KeyringController:unlock',
            'NotificationServicesPushController:onNewNotifications',
          ],
        }),
        state: initState.NotificationServicesController,
        env: {
          isPushIntegrated: isManifestV3,
          featureAnnouncements: {
            platform: 'extension',
            spaceId: process.env.CONTENTFUL_ACCESS_SPACE_ID ?? '',
            accessToken: process.env.CONTENTFUL_ACCESS_TOKEN ?? '',
          },
        },
      });

    // account tracker watches balances, nonces, and any code at their address
    this.accountTrackerController = new AccountTrackerController({
      state: { accounts: {} },
      messenger: this.controllerMessenger.getRestricted({
        name: 'AccountTrackerController',
        allowedActions: [
          'AccountsController:getSelectedAccount',
          'NetworkController:getState',
          'NetworkController:getNetworkClientById',
          'OnboardingController:getState',
        ],
        allowedEvents: [
          'AccountsController:selectedEvmAccountChange',
          'OnboardingController:stateChange',
          'KeyringController:accountRemoved',
        ],
      }),
      provider: this.provider,
      blockTracker: this.blockTracker,
      getNetworkIdentifier: (providerConfig) => {
        const { type, rpcUrl } =
          providerConfig ??
          getProviderConfig({
            metamask: this.networkController.state,
          });
        return type === NETWORK_TYPES.RPC ? rpcUrl : type;
      },
      preferencesControllerState: this.preferencesController.state,
    });

    // start and stop polling for balances based on activeControllerConnections
    this.on('controllerConnectionChanged', (activeControllerConnections) => {
      const { completedOnboarding } = this.onboardingController.state;
      if (activeControllerConnections > 0 && completedOnboarding) {
        this.triggerNetworkrequests();
      } else {
        this.stopNetworkRequests();
      }
    });

    this.controllerMessenger.subscribe(
      `${this.onboardingController.name}:stateChange`,
      previousValueComparator(async (prevState, currState) => {
        const { completedOnboarding: prevCompletedOnboarding } = prevState;
        const { completedOnboarding: currCompletedOnboarding } = currState;
        if (!prevCompletedOnboarding && currCompletedOnboarding) {
          const { address } = this.accountsController.getSelectedAccount();

          this._addAccountsWithBalance();

          this.postOnboardingInitialization();
          this.triggerNetworkrequests();
          // execute once the token detection on the post-onboarding
          await this.tokenDetectionController.detectTokens({
            selectedAddress: address,
          });
        }
      }, this.onboardingController.state),
    );

    const tokenDetectionControllerMessenger =
      this.controllerMessenger.getRestricted({
        name: 'TokenDetectionController',
        allowedActions: [
          'AccountsController:getAccount',
          'AccountsController:getSelectedAccount',
          'KeyringController:getState',
          'NetworkController:getNetworkClientById',
          'NetworkController:getNetworkConfigurationByNetworkClientId',
          'NetworkController:getState',
          'PreferencesController:getState',
          'TokenListController:getState',
          'TokensController:getState',
          'TokensController:addDetectedTokens',
        ],
        allowedEvents: [
          'AccountsController:selectedEvmAccountChange',
          'KeyringController:lock',
          'KeyringController:unlock',
          'NetworkController:networkDidChange',
          'PreferencesController:stateChange',
          'TokenListController:stateChange',
        ],
      });

    this.tokenDetectionController = new TokenDetectionController({
      messenger: tokenDetectionControllerMessenger,
      getBalancesInSingleCall:
        this.assetsContractController.getBalancesInSingleCall.bind(
          this.assetsContractController,
        ),
      trackMetaMetricsEvent: this.metaMetricsController.trackEvent.bind(
        this.metaMetricsController,
      ),
    });

    const addressBookControllerMessenger =
      this.controllerMessenger.getRestricted({
        name: 'AddressBookController',
        allowedActions: [],
        allowedEvents: [],
      });

    this.addressBookController = new AddressBookController({
      messenger: addressBookControllerMessenger,
      state: initState.AddressBookController,
    });

    this.alertController = new AlertController({
      initState: initState.AlertController,
      controllerMessenger: this.controllerMessenger.getRestricted({
        name: 'AlertController',
        allowedEvents: ['AccountsController:selectedAccountChange'],
        allowedActions: ['AccountsController:getSelectedAccount'],
      }),
    });

    ///: BEGIN:ONLY_INCLUDE_IF(build-mmi)
    this.custodyController = new CustodyController({
      initState: initState.CustodyController,
      captureException,
    });
    this.institutionalFeaturesController = new InstitutionalFeaturesController({
      initState: initState.InstitutionalFeaturesController,
      showConfirmRequest: opts.showUserConfirmation,
    });
    this.transactionUpdateController = new TransactionUpdateController({
      initState: initState.TransactionUpdateController,
      getCustodyKeyring: this.getCustodyKeyringIfExists.bind(this),
      mmiConfigurationController: this.mmiConfigurationController,
      captureException,
    });
    ///: END:ONLY_INCLUDE_IF

    this.backup = new Backup({
      preferencesController: this.preferencesController,
      addressBookController: this.addressBookController,
      accountsController: this.accountsController,
      networkController: this.networkController,
      trackMetaMetricsEvent: this.metaMetricsController.trackEvent.bind(
        this.metaMetricsController,
      ),
    });

    // This gets used as a ...spread parameter in two places: new TransactionController() and createRPCMethodTrackingMiddleware()
    this.snapAndHardwareMetricsParams = {
      getSelectedAccount: this.accountsController.getSelectedAccount.bind(
        this.accountsController,
      ),
      getAccountType: this.getAccountType.bind(this),
      getDeviceModel: this.getDeviceModel.bind(this),
      snapAndHardwareMessenger: this.controllerMessenger.getRestricted({
        name: 'SnapAndHardwareMessenger',
        allowedActions: [
          'KeyringController:getKeyringForAccount',
          'SnapController:get',
          'AccountsController:getSelectedAccount',
        ],
      }),
    };

    const transactionControllerMessenger =
      this.controllerMessenger.getRestricted({
        name: 'TransactionController',
        allowedActions: [
          `${this.approvalController.name}:addRequest`,
          'NetworkController:findNetworkClientIdByChainId',
          'NetworkController:getNetworkClientById',
          'AccountsController:getSelectedAccount',
        ],
        allowedEvents: [`NetworkController:stateChange`],
      });
    this.txController = new TransactionController({
      blockTracker: this.blockTracker,
      getCurrentNetworkEIP1559Compatibility:
        this.networkController.getEIP1559Compatibility.bind(
          this.networkController,
        ),
      getCurrentAccountEIP1559Compatibility:
        this.getCurrentAccountEIP1559Compatibility.bind(this),
      getExternalPendingTransactions:
        this.getExternalPendingTransactions.bind(this),
      getGasFeeEstimates: this.gasFeeController.fetchGasFeeEstimates.bind(
        this.gasFeeController,
      ),
      getNetworkClientRegistry:
        this.networkController.getNetworkClientRegistry.bind(
          this.networkController,
        ),
      getNetworkState: () => this.networkController.state,
      getPermittedAccounts: this.getPermittedAccountsSorted.bind(this),
      getSavedGasFees: () =>
        this.preferencesController.state.advancedGasFee[
          getCurrentChainId({ metamask: this.networkController.state })
        ],
      incomingTransactions: {
        etherscanApiKeysByChainId: {
          [CHAIN_IDS.MAINNET]: process.env.ETHERSCAN_API_KEY,
          [CHAIN_IDS.SEPOLIA]: process.env.ETHERSCAN_API_KEY,
        },
        includeTokenTransfers: false,
        isEnabled: () =>
          Boolean(
            this.preferencesController.state.incomingTransactionsPreferences?.[
              getCurrentChainId({ metamask: this.networkController.state })
            ] && this.onboardingController.state.completedOnboarding,
          ),
        queryEntireHistory: false,
        updateTransactions: false,
      },
      isMultichainEnabled: process.env.TRANSACTION_MULTICHAIN,
      isSimulationEnabled: () =>
        this.preferencesController.state.useTransactionSimulations,
      messenger: transactionControllerMessenger,
      onNetworkStateChange: (listener) => {
        networkControllerMessenger.subscribe(
          'NetworkController:networkDidChange',
          () => listener(),
        );
      },
      pendingTransactions: {
        isResubmitEnabled: () => {
          const state = this._getMetaMaskState();
          return !(
            getSmartTransactionsOptInStatus(state) &&
            getCurrentChainSupportsSmartTransactions(state)
          );
        },
      },
      provider: this.provider,
      testGasFeeFlows: process.env.TEST_GAS_FEE_FLOWS,
      trace,
      hooks: {
        ///: BEGIN:ONLY_INCLUDE_IF(build-mmi)
        afterSign: (txMeta, signedEthTx) =>
          afterTransactionSignMMI(
            txMeta,
            signedEthTx,
            this.transactionUpdateController.addTransactionToWatchList.bind(
              this.transactionUpdateController,
            ),
          ),
        beforeCheckPendingTransaction:
          beforeCheckPendingTransactionMMI.bind(this),
        beforePublish: beforeTransactionPublishMMI.bind(this),
        getAdditionalSignArguments: getAdditionalSignArgumentsMMI.bind(this),
        ///: END:ONLY_INCLUDE_IF
        publish: this._publishSmartTransactionHook.bind(this),
      },
      sign: (...args) => this.keyringController.signTransaction(...args),
      state: initState.TransactionController,
    });

    this._addTransactionControllerListeners();

    this.decryptMessageController = new DecryptMessageController({
      getState: this.getState.bind(this),
      messenger: this.controllerMessenger.getRestricted({
        name: 'DecryptMessageController',
        allowedActions: [
          `${this.approvalController.name}:addRequest`,
          `${this.approvalController.name}:acceptRequest`,
          `${this.approvalController.name}:rejectRequest`,
          `${this.keyringController.name}:decryptMessage`,
        ],
      }),
      metricsEvent: this.metaMetricsController.trackEvent.bind(
        this.metaMetricsController,
      ),
    });

    this.encryptionPublicKeyController = new EncryptionPublicKeyController({
      messenger: this.controllerMessenger.getRestricted({
        name: 'EncryptionPublicKeyController',
        allowedActions: [
          `${this.approvalController.name}:addRequest`,
          `${this.approvalController.name}:acceptRequest`,
          `${this.approvalController.name}:rejectRequest`,
        ],
      }),
      getEncryptionPublicKey:
        this.keyringController.getEncryptionPublicKey.bind(
          this.keyringController,
        ),
      getAccountKeyringType: this.keyringController.getAccountKeyringType.bind(
        this.keyringController,
      ),
      getState: this.getState.bind(this),
      metricsEvent: this.metaMetricsController.trackEvent.bind(
        this.metaMetricsController,
      ),
    });

    this.signatureController = new SignatureController({
      messenger: this.controllerMessenger.getRestricted({
        name: 'SignatureController',
        allowedActions: [
          `${this.approvalController.name}:addRequest`,
          `${this.keyringController.name}:signMessage`,
          `${this.keyringController.name}:signPersonalMessage`,
          `${this.keyringController.name}:signTypedMessage`,
          `${this.loggingController.name}:add`,
        ],
      }),
      getAllState: this.getState.bind(this),
      getCurrentChainId: () =>
        getCurrentChainId({ metamask: this.networkController.state }),
      trace,
    });

    this.signatureController.hub.on(
      'cancelWithReason',
      ({ message, reason }) => {
        this.metaMetricsController.trackEvent({
          event: reason,
          category: MetaMetricsEventCategory.Transactions,
          properties: {
            action: 'Sign Request',
            type: message.type,
          },
        });
      },
    );

    ///: BEGIN:ONLY_INCLUDE_IF(build-mmi)
    const transactionMetricsRequest = this.getTransactionMetricsRequest();

    const mmiControllerMessenger = this.controllerMessenger.getRestricted({
      name: 'MMIController',
      allowedActions: [
        'AccountsController:getAccountByAddress',
        'AccountsController:setAccountName',
        'AccountsController:listAccounts',
        'AccountsController:getSelectedAccount',
        'AccountsController:setSelectedAccount',
      ],
    });

    this.mmiController = new MMIController({
      messenger: mmiControllerMessenger,
      mmiConfigurationController: this.mmiConfigurationController,
      keyringController: this.keyringController,
      preferencesController: this.preferencesController,
      appStateController: this.appStateController,
      transactionUpdateController: this.transactionUpdateController,
      custodyController: this.custodyController,
      getState: this.getState.bind(this),
      getPendingNonce: this.getPendingNonce.bind(this),
      accountTrackerController: this.accountTrackerController,
      metaMetricsController: this.metaMetricsController,
      networkController: this.networkController,
      permissionController: this.permissionController,
      signatureController: this.signatureController,
      platform: this.platform,
      extension: this.extension,
      getTransactions: this.txController.getTransactions.bind(
        this.txController,
      ),
      setTxStatusSigned: (id) =>
        this.txController.updateCustodialTransaction(id, {
          status: TransactionStatus.signed,
        }),
      setTxStatusSubmitted: (id) =>
        this.txController.updateCustodialTransaction(id, {
          status: TransactionStatus.submitted,
        }),
      setTxStatusFailed: (id, reason) =>
        this.txController.updateCustodialTransaction(id, {
          status: TransactionStatus.failed,
          errorMessage: reason,
        }),
      trackTransactionEvents: handleMMITransactionUpdate.bind(
        null,
        transactionMetricsRequest,
      ),
      updateTransaction: (txMeta, note) =>
        this.txController.updateTransaction(txMeta, note),
      updateTransactionHash: (id, hash) =>
        this.txController.updateCustodialTransaction(id, { hash }),
      setChannelId: (channelId) =>
        this.institutionalFeaturesController.setChannelId(channelId),
      setConnectionRequest: (payload) =>
        this.institutionalFeaturesController.setConnectionRequest(payload),
    });
    ///: END:ONLY_INCLUDE_IF

    const swapsControllerMessenger = this.controllerMessenger.getRestricted({
      name: 'SwapsController',
      // TODO: allow these internal calls once GasFeeController and TransactionController
      // export these action types and register its action handlers
      // allowedActions: [
      //   'GasFeeController:getEIP1559GasFeeEstimates',
      //   'TransactionController:getLayer1GasFee',
      // ],
      allowedActions: [
        'NetworkController:getState',
        'NetworkController:getNetworkClientById',
        'TokenRatesController:getState',
      ],
      allowedEvents: [],
    });

    this.swapsController = new SwapsController(
      {
        messenger: swapsControllerMessenger,
        provider: this.provider,
        // TODO: Remove once TransactionController exports this action type
        getBufferedGasLimit: async (txMeta, multiplier) => {
          const { gas: gasLimit, simulationFails } =
            await this.txController.estimateGasBuffered(
              txMeta.txParams,
              multiplier,
            );

          return { gasLimit, simulationFails };
        },
        // TODO: Remove once GasFeeController exports this action type
        getEIP1559GasFeeEstimates:
          this.gasFeeController.fetchGasFeeEstimates.bind(
            this.gasFeeController,
          ),
        // TODO: Remove once TransactionController exports this action type
        getLayer1GasFee: this.txController.getLayer1GasFee.bind(
          this.txController,
        ),
        trackMetaMetricsEvent: this.metaMetricsController.trackEvent.bind(
          this.metaMetricsController,
        ),
      },
      initState.SwapsController,
    );

    const bridgeControllerMessenger = this.controllerMessenger.getRestricted({
      name: BRIDGE_CONTROLLER_NAME,
      allowedActions: [],
      allowedEvents: [],
    });
    this.bridgeController = new BridgeController({
      messenger: bridgeControllerMessenger,
    });

    const smartTransactionsControllerMessenger =
      this.controllerMessenger.getRestricted({
        name: 'SmartTransactionsController',
        allowedActions: ['NetworkController:getNetworkClientById'],
        allowedEvents: ['NetworkController:stateChange'],
      });
    this.smartTransactionsController = new SmartTransactionsController({
      supportedChainIds: getAllowedSmartTransactionsChainIds(),
      getNonceLock: this.txController.getNonceLock.bind(this.txController),
      confirmExternalTransaction:
        this.txController.confirmExternalTransaction.bind(this.txController),
      trackMetaMetricsEvent: this.metaMetricsController.trackEvent.bind(
        this.metaMetricsController,
      ),
      state: initState.SmartTransactionsController,
      messenger: smartTransactionsControllerMessenger,
      getTransactions: this.txController.getTransactions.bind(
        this.txController,
      ),
      getMetaMetricsProps: async () => {
        const selectedAddress =
          this.accountsController.getSelectedAccount().address;
        const accountHardwareType = await getHardwareWalletType(
          this._getMetaMaskState(),
        );
        const accountType = await this.getAccountType(selectedAddress);
        const deviceModel = await this.getDeviceModel(selectedAddress);
        return {
          accountHardwareType,
          accountType,
          deviceModel,
        };
      },
    });

    const isExternalNameSourcesEnabled = () =>
      this.preferencesController.state.useExternalNameSources;

    this.nameController = new NameController({
      messenger: this.controllerMessenger.getRestricted({
        name: 'NameController',
        allowedActions: [],
      }),
      providers: [
        new ENSNameProvider({
          reverseLookup: this.ensController.reverseResolveAddress.bind(
            this.ensController,
          ),
        }),
        new EtherscanNameProvider({ isEnabled: isExternalNameSourcesEnabled }),
        new TokenNameProvider({ isEnabled: isExternalNameSourcesEnabled }),
        new LensNameProvider({ isEnabled: isExternalNameSourcesEnabled }),
        new SnapsNameProvider({
          messenger: this.controllerMessenger.getRestricted({
            name: 'SnapsNameProvider',
            allowedActions: [
              'SnapController:getAll',
              'SnapController:get',
              'SnapController:handleRequest',
              'PermissionController:getState',
            ],
          }),
        }),
      ],
      state: initState.NameController,
    });

    const petnamesBridgeMessenger = this.controllerMessenger.getRestricted({
      name: 'PetnamesBridge',
      allowedEvents: [
        'NameController:stateChange',
        'AccountsController:stateChange',
        'AddressBookController:stateChange',
      ],
      allowedActions: ['AccountsController:listAccounts'],
    });

    new AddressBookPetnamesBridge({
      addressBookController: this.addressBookController,
      nameController: this.nameController,
      messenger: petnamesBridgeMessenger,
    }).init();

    new AccountIdentitiesPetnamesBridge({
      nameController: this.nameController,
      messenger: petnamesBridgeMessenger,
    }).init();

    this.userOperationController = new UserOperationController({
      entrypoint: process.env.EIP_4337_ENTRYPOINT,
      getGasFeeEstimates: this.gasFeeController.fetchGasFeeEstimates.bind(
        this.gasFeeController,
      ),
      messenger: this.controllerMessenger.getRestricted({
        name: 'UserOperationController',
        allowedActions: [
          'ApprovalController:addRequest',
          'NetworkController:getNetworkClientById',
          'KeyringController:prepareUserOperation',
          'KeyringController:patchUserOperation',
          'KeyringController:signUserOperation',
        ],
      }),
      state: initState.UserOperationController,
    });

    this.userOperationController.hub.on(
      'user-operation-added',
      this._onUserOperationAdded.bind(this),
    );

    this.userOperationController.hub.on(
      'transaction-updated',
      this._onUserOperationTransactionUpdated.bind(this),
    );

    // ensure AccountTrackerController updates balances after network change
    networkControllerMessenger.subscribe(
      'NetworkController:networkDidChange',
      () => {
        this.accountTrackerController.updateAccounts();
      },
    );

    // clear unapproved transactions and messages when the network will change
    networkControllerMessenger.subscribe(
      'NetworkController:networkWillChange',
      clearPendingConfirmations.bind(this),
    );

    this.metamaskMiddleware = createMetamaskMiddleware({
      static: {
        eth_syncing: false,
        web3_clientVersion: `MetaMask/v${version}`,
      },
      version,
      // account mgmt
      getAccounts: async ({ origin: innerOrigin }) => {
        if (innerOrigin === ORIGIN_METAMASK) {
          const selectedAddress =
            this.accountsController.getSelectedAccount().address;
          return selectedAddress ? [selectedAddress] : [];
        } else if (this.isUnlocked()) {
          return await this.getPermittedAccounts(innerOrigin);
        }
        return []; // changing this is a breaking change
      },
      // tx signing
      processTransaction: (transactionParams, dappRequest) =>
        addDappTransaction(
          this.getAddTransactionRequest({ transactionParams, dappRequest }),
        ),
      // msg signing
      ///: BEGIN:ONLY_INCLUDE_IF(build-main,build-beta,build-flask)

      processTypedMessage: (...args) =>
        addTypedMessage({
          signatureController: this.signatureController,
          signatureParams: args,
        }),
      processTypedMessageV3: (...args) =>
        addTypedMessage({
          signatureController: this.signatureController,
          signatureParams: args,
        }),
      processTypedMessageV4: (...args) =>
        addTypedMessage({
          signatureController: this.signatureController,
          signatureParams: args,
        }),
      processPersonalMessage: (...args) =>
        addPersonalMessage({
          signatureController: this.signatureController,
          signatureParams: args,
        }),
      ///: END:ONLY_INCLUDE_IF

      ///: BEGIN:ONLY_INCLUDE_IF(build-mmi)
      /* eslint-disable no-dupe-keys */
      processTypedMessage: this.mmiController.newUnsignedMessage.bind(
        this.mmiController,
      ),
      processTypedMessageV3: this.mmiController.newUnsignedMessage.bind(
        this.mmiController,
      ),
      processTypedMessageV4: this.mmiController.newUnsignedMessage.bind(
        this.mmiController,
      ),
      processPersonalMessage: this.mmiController.newUnsignedMessage.bind(
        this.mmiController,
      ),
      setTypedMessageInProgress:
        this.signatureController.setTypedMessageInProgress.bind(
          this.signatureController,
        ),
      setPersonalMessageInProgress:
        this.signatureController.setPersonalMessageInProgress.bind(
          this.signatureController,
        ),
      /* eslint-enable no-dupe-keys */
      ///: END:ONLY_INCLUDE_IF

      processEncryptionPublicKey:
        this.encryptionPublicKeyController.newRequestEncryptionPublicKey.bind(
          this.encryptionPublicKeyController,
        ),

      processDecryptMessage:
        this.decryptMessageController.newRequestDecryptMessage.bind(
          this.decryptMessageController,
        ),
      getPendingNonce: this.getPendingNonce.bind(this),
      getPendingTransactionByHash: (hash) =>
        this.txController.state.transactions.find(
          (meta) =>
            meta.hash === hash && meta.status === TransactionStatus.submitted,
        ),
    });

    // ensure isClientOpenAndUnlocked is updated when memState updates
    this.on('update', (memState) => this._onStateUpdate(memState));

    /**
     * All controllers in Memstore but not in store. They are not persisted.
     * On chrome profile re-start, they will be re-initialized.
     */
    const resetOnRestartStore = {
      AccountTracker: this.accountTrackerController,
      TokenRatesController: this.tokenRatesController,
      DecryptMessageController: this.decryptMessageController,
      EncryptionPublicKeyController: this.encryptionPublicKeyController,
      SignatureController: this.signatureController,
      SwapsController: this.swapsController,
      BridgeController: this.bridgeController,
      EnsController: this.ensController,
      ApprovalController: this.approvalController,
      PPOMController: this.ppomController,
    };

    this.store.updateStructure({
      AccountsController: this.accountsController,
      AppStateController: this.appStateController.store,
      AppMetadataController: this.appMetadataController.store,
      MultichainBalancesController: this.multichainBalancesController,
      TransactionController: this.txController,
      KeyringController: this.keyringController,
      PreferencesController: this.preferencesController,
      MetaMetricsController: this.metaMetricsController.store,
      MetaMetricsDataDeletionController: this.metaMetricsDataDeletionController,
      AddressBookController: this.addressBookController,
      CurrencyController: this.currencyRateController,
      NetworkController: this.networkController,
      AlertController: this.alertController.store,
      OnboardingController: this.onboardingController,
      PermissionController: this.permissionController,
      PermissionLogController: this.permissionLogController,
      SubjectMetadataController: this.subjectMetadataController,
      AnnouncementController: this.announcementController,
      NetworkOrderController: this.networkOrderController,
      AccountOrderController: this.accountOrderController,
      GasFeeController: this.gasFeeController,
      TokenListController: this.tokenListController,
      TokensController: this.tokensController,
      SmartTransactionsController: this.smartTransactionsController,
      NftController: this.nftController,
      PhishingController: this.phishingController,
      SelectedNetworkController: this.selectedNetworkController,
      LoggingController: this.loggingController,
      MultichainRatesController: this.multichainRatesController,
      SnapController: this.snapController,
      CronjobController: this.cronjobController,
      SnapsRegistry: this.snapsRegistry,
      NotificationController: this.notificationController,
      SnapInterfaceController: this.snapInterfaceController,
      SnapInsightsController: this.snapInsightsController,
      ///: BEGIN:ONLY_INCLUDE_IF(build-mmi)
      CustodyController: this.custodyController.store,
      InstitutionalFeaturesController:
        this.institutionalFeaturesController.store,
      MmiConfigurationController: this.mmiConfigurationController.store,
      ///: END:ONLY_INCLUDE_IF
      PPOMController: this.ppomController,
      NameController: this.nameController,
      UserOperationController: this.userOperationController,
      // Notification Controllers
      AuthenticationController: this.authenticationController,
      UserStorageController: this.userStorageController,
      NotificationServicesController: this.notificationServicesController,
      NotificationServicesPushController:
        this.notificationServicesPushController,
      ...resetOnRestartStore,
    });

    this.memStore = new ComposableObservableStore({
      config: {
        AccountsController: this.accountsController,
        AppStateController: this.appStateController.store,
        AppMetadataController: this.appMetadataController.store,
        MultichainBalancesController: this.multichainBalancesController,
        NetworkController: this.networkController,
        KeyringController: this.keyringController,
        PreferencesController: this.preferencesController,
        MetaMetricsController: this.metaMetricsController.store,
        MetaMetricsDataDeletionController:
          this.metaMetricsDataDeletionController,
        AddressBookController: this.addressBookController,
        CurrencyController: this.currencyRateController,
        AlertController: this.alertController.store,
        OnboardingController: this.onboardingController,
        PermissionController: this.permissionController,
        PermissionLogController: this.permissionLogController,
        SubjectMetadataController: this.subjectMetadataController,
        AnnouncementController: this.announcementController,
        NetworkOrderController: this.networkOrderController,
        AccountOrderController: this.accountOrderController,
        GasFeeController: this.gasFeeController,
        TokenListController: this.tokenListController,
        TokensController: this.tokensController,
        SmartTransactionsController: this.smartTransactionsController,
        NftController: this.nftController,
        SelectedNetworkController: this.selectedNetworkController,
        LoggingController: this.loggingController,
        TxController: this.txController,
        MultichainRatesController: this.multichainRatesController,
        SnapController: this.snapController,
        CronjobController: this.cronjobController,
        SnapsRegistry: this.snapsRegistry,
        NotificationController: this.notificationController,
        SnapInterfaceController: this.snapInterfaceController,
        SnapInsightsController: this.snapInsightsController,
        ///: BEGIN:ONLY_INCLUDE_IF(build-mmi)
        CustodyController: this.custodyController.store,
        InstitutionalFeaturesController:
          this.institutionalFeaturesController.store,
        MmiConfigurationController: this.mmiConfigurationController.store,
        ///: END:ONLY_INCLUDE_IF
        NameController: this.nameController,
        UserOperationController: this.userOperationController,
        // Notification Controllers
        AuthenticationController: this.authenticationController,
        UserStorageController: this.userStorageController,
        NotificationServicesController: this.notificationServicesController,
        QueuedRequestController: this.queuedRequestController,
        NotificationServicesPushController:
          this.notificationServicesPushController,
        ...resetOnRestartStore,
      },
      controllerMessenger: this.controllerMessenger,
    });

    // if this is the first time, clear the state of by calling these methods
    const resetMethods = [
      this.accountTrackerController.resetState.bind(
        this.accountTrackerController,
      ),
      this.decryptMessageController.resetState.bind(
        this.decryptMessageController,
      ),
      this.encryptionPublicKeyController.resetState.bind(
        this.encryptionPublicKeyController,
      ),
      this.signatureController.resetState.bind(this.signatureController),
      this.swapsController.resetState.bind(this.swapsController),
      this.bridgeController.resetState.bind(this.bridgeController),
      this.ensController.resetState.bind(this.ensController),
      this.approvalController.clear.bind(this.approvalController),
      // WE SHOULD ADD TokenListController.resetState here too. But it's not implemented yet.
    ];

    if (isManifestV3) {
      if (isFirstMetaMaskControllerSetup === true) {
        this.resetStates(resetMethods);
        this.extension.storage.session.set({
          isFirstMetaMaskControllerSetup: false,
        });
      }
    } else {
      // it's always the first time in MV2
      this.resetStates(resetMethods);
    }

    // Automatic login via config password
    const password = process.env.PASSWORD;
    if (
      !this.isUnlocked() &&
      this.onboardingController.state.completedOnboarding &&
      password &&
      !process.env.IN_TEST
    ) {
      this._loginUser(password);
    } else {
      this._startUISync();
    }

    // Lazily update the store with the current extension environment
    this.extension.runtime.getPlatformInfo().then(({ os }) => {
      this.appStateController.setBrowserEnvironment(
        os,
        // This method is presently only supported by Firefox
        this.extension.runtime.getBrowserInfo === undefined
          ? 'chrome'
          : 'firefox',
      );
    });

    this.setupControllerEventSubscriptions();
    this.setupMultichainDataAndSubscriptions();

    // For more information about these legacy streams, see here:
    // https://github.com/MetaMask/metamask-extension/issues/15491
    // TODO:LegacyProvider: Delete
    this.publicConfigStore = this.createPublicConfigStore();

    // Multiple MetaMask instances launched warning
    this.extension.runtime.onMessageExternal.addListener(onMessageReceived);
    // Fire a ping message to check if other extensions are running
    checkForMultipleVersionsRunning();

    if (this.onboardingController.state.completedOnboarding) {
      this.postOnboardingInitialization();
    }
  }

  postOnboardingInitialization() {
    const { usePhishDetect } = this.preferencesController.state;

    this.networkController.lookupNetwork();

    if (usePhishDetect) {
      this.phishingController.maybeUpdateState();
    }

    // post onboarding emit detectTokens event
    const preferencesControllerState = this.preferencesController.state;
    const { useTokenDetection, useNftDetection } =
      preferencesControllerState ?? {};
    this.metaMetricsController.trackEvent({
      category: MetaMetricsEventCategory.Onboarding,
      event: MetaMetricsUserTrait.TokenDetectionEnabled,
      properties: {
        [MetaMetricsUserTrait.TokenDetectionEnabled]: useTokenDetection,
      },
    });
    this.metaMetricsController.trackEvent({
      category: MetaMetricsEventCategory.Onboarding,
      event: MetaMetricsUserTrait.NftAutodetectionEnabled,
      properties: {
        [MetaMetricsUserTrait.NftAutodetectionEnabled]: useNftDetection,
      },
    });
  }

  triggerNetworkrequests() {
    this.accountTrackerController.start();
    this.txController.startIncomingTransactionPolling();
    this.tokenDetectionController.enable();

    const preferencesControllerState = this.preferencesController.state;

    const { useCurrencyRateCheck } = preferencesControllerState;

    if (useCurrencyRateCheck) {
      this.tokenRatesController.start();
    }

    if (this.#isTokenListPollingRequired(preferencesControllerState)) {
      this.tokenListController.start();
    }
  }

  stopNetworkRequests() {
    this.accountTrackerController.stop();
    this.txController.stopIncomingTransactionPolling();
    this.tokenDetectionController.disable();

    const preferencesControllerState = this.preferencesController.state;

    const { useCurrencyRateCheck } = preferencesControllerState;

    if (useCurrencyRateCheck) {
      this.tokenRatesController.stop();
    }

    if (this.#isTokenListPollingRequired(preferencesControllerState)) {
      this.tokenListController.stop();
    }
  }

  resetStates(resetMethods) {
    resetMethods.forEach((resetMethod) => {
      try {
        resetMethod();
      } catch (err) {
        console.error(err);
      }
    });
  }

  ///: BEGIN:ONLY_INCLUDE_IF(keyring-snaps)
  /**
   * Initialize the snap keyring if it is not present.
   *
   * @returns {SnapKeyring}
   */
  async getSnapKeyring() {
    let [snapKeyring] = this.keyringController.getKeyringsByType(
      KeyringType.snap,
    );
    if (!snapKeyring) {
      snapKeyring = await this.keyringController.addNewKeyring(
        KeyringType.snap,
      );
    }
    return snapKeyring;
  }
  ///: END:ONLY_INCLUDE_IF

  trackInsightSnapView(snapId) {
    this.metaMetricsController.trackEvent({
      event: MetaMetricsEventName.InsightSnapViewed,
      category: MetaMetricsEventCategory.Snaps,
      properties: {
        snap_id: snapId,
      },
    });
  }

  /**
   * Get snap metadata from the current state without refreshing the registry database.
   *
   * @param {string} snapId - A snap id.
   * @returns The available metadata for the snap, if any.
   */
  _getSnapMetadata(snapId) {
    return this.snapsRegistry.state.database?.verifiedSnaps?.[snapId]?.metadata;
  }

  /**
   * Tracks snaps export usage.
   * Note: This function is throttled to 1 call per 60 seconds per snap id + handler combination.
   *
   * @param {string} snapId - The ID of the snap the handler is being triggered on.
   * @param {string} handler - The handler to trigger on the snap for the request.
   * @param {boolean} success - Whether the invocation was successful or not.
   * @param {string} origin - The origin of the request.
   */
  _trackSnapExportUsage = wrap(
    memoize(
      () =>
        throttle(
          (snapId, handler, success, origin) =>
            this.metaMetricsController.trackEvent({
              event: MetaMetricsEventName.SnapExportUsed,
              category: MetaMetricsEventCategory.Snaps,
              properties: {
                snap_id: snapId,
                export: handler,
                snap_category: this._getSnapMetadata(snapId)?.category,
                success,
                origin,
              },
            }),
          SECOND * 60,
        ),
      (snapId, handler, _, origin) => `${snapId}${handler}${origin}`,
    ),
    (getFunc, ...args) => getFunc(...args)(...args),
  );

  /**
   * Passes a JSON-RPC request object to the SnapController for execution.
   *
   * @param {object} args - A bag of options.
   * @param {string} args.snapId - The ID of the recipient snap.
   * @param {string} args.origin - The origin of the RPC request.
   * @param {string} args.handler - The handler to trigger on the snap for the request.
   * @param {object} args.request - The JSON-RPC request object.
   * @returns The result of the JSON-RPC request.
   */
  async handleSnapRequest(args) {
    try {
      const response = await this.controllerMessenger.call(
        'SnapController:handleRequest',
        args,
      );
      this._trackSnapExportUsage(args.snapId, args.handler, true, args.origin);
      return response;
    } catch (error) {
      this._trackSnapExportUsage(args.snapId, args.handler, false, args.origin);
      throw error;
    }
  }

  /**
   * Gets the currently selected locale from the PreferencesController.
   *
   * @returns The currently selected locale.
   */
  getLocale() {
    const { currentLocale } = this.preferencesController.state;

    return currentLocale;
  }

  /**
   * Constructor helper for getting Snap permission specifications.
   */
  getSnapPermissionSpecifications() {
    return {
      ...buildSnapEndowmentSpecifications(Object.keys(ExcludedSnapEndowments)),
      ...buildSnapRestrictedMethodSpecifications(
        Object.keys(ExcludedSnapPermissions),
        {
          getPreferences: () => {
            const locale = this.getLocale();
            const currency = this.currencyRateController.state.currentCurrency;
            return { locale, currency };
          },
          clearSnapState: this.controllerMessenger.call.bind(
            this.controllerMessenger,
            'SnapController:clearSnapState',
          ),
          getMnemonic: this.getPrimaryKeyringMnemonic.bind(this),
          getUnlockPromise: this.appStateController.getUnlockPromise.bind(
            this.appStateController,
          ),
          getSnap: this.controllerMessenger.call.bind(
            this.controllerMessenger,
            'SnapController:get',
          ),
          handleSnapRpcRequest: this.handleSnapRequest.bind(this),
          getSnapState: this.controllerMessenger.call.bind(
            this.controllerMessenger,
            'SnapController:getSnapState',
          ),
          requestUserApproval:
            this.approvalController.addAndShowApprovalRequest.bind(
              this.approvalController,
            ),
          showNativeNotification: (origin, args) =>
            this.controllerMessenger.call(
              'RateLimitController:call',
              origin,
              'showNativeNotification',
              origin,
              args.message,
            ),
          showInAppNotification: (origin, args) =>
            this.controllerMessenger.call(
              'RateLimitController:call',
              origin,
              'showInAppNotification',
              origin,
              args.message,
            ),
          updateSnapState: this.controllerMessenger.call.bind(
            this.controllerMessenger,
            'SnapController:updateSnapState',
          ),
          maybeUpdatePhishingList: () => {
            const { usePhishDetect } = this.preferencesController.state;

            if (!usePhishDetect) {
              return;
            }

            this.controllerMessenger.call(
              'PhishingController:maybeUpdateState',
            );
          },
          isOnPhishingList: (url) => {
            const { usePhishDetect } =
              this.preferencesController.store.getState();

            if (!usePhishDetect) {
              return false;
            }

            return this.controllerMessenger.call(
              'PhishingController:testOrigin',
              url,
            ).result;
          },
          createInterface: this.controllerMessenger.call.bind(
            this.controllerMessenger,
            'SnapInterfaceController:createInterface',
          ),
          getInterface: this.controllerMessenger.call.bind(
            this.controllerMessenger,
            'SnapInterfaceController:getInterface',
          ),
          ///: BEGIN:ONLY_INCLUDE_IF(keyring-snaps)
          getSnapKeyring: this.getSnapKeyring.bind(this),
          ///: END:ONLY_INCLUDE_IF
        },
      ),
    };
  }

  /**
   * Deletes the specified notifications from state.
   *
   * @param {string[]} ids - The notifications ids to delete.
   */
  dismissNotifications(ids) {
    this.notificationController.dismiss(ids);
  }

  /**
   * Updates the readDate attribute of the specified notifications.
   *
   * @param {string[]} ids - The notifications ids to mark as read.
   */
  markNotificationsAsRead(ids) {
    this.notificationController.markRead(ids);
  }

  /**
   * Sets up BaseController V2 event subscriptions. Currently, this includes
   * the subscriptions necessary to notify permission subjects of account
   * changes.
   *
   * Some of the subscriptions in this method are ControllerMessenger selector
   * event subscriptions. See the relevant documentation for
   * `@metamask/base-controller` for more information.
   *
   * Note that account-related notifications emitted when the extension
   * becomes unlocked are handled in MetaMaskController._onUnlock.
   */
  setupControllerEventSubscriptions() {
    let lastSelectedAddress;
    this.controllerMessenger.subscribe(
      'PreferencesController:stateChange',
      previousValueComparator(async (prevState, currState) => {
        const { currentLocale } = currState;
        const chainId = getCurrentChainId({
          metamask: this.networkController.state,
        });

        await updateCurrentLocale(currentLocale);
        if (currState.incomingTransactionsPreferences?.[chainId]) {
          this.txController.startIncomingTransactionPolling();
        } else {
          this.txController.stopIncomingTransactionPolling();
        }

        this.#checkTokenListPolling(currState, prevState);
      }, this.preferencesController.state),
    );

    this.controllerMessenger.subscribe(
      `${this.accountsController.name}:selectedAccountChange`,
      async (account) => {
        if (account.address && account.address !== lastSelectedAddress) {
          lastSelectedAddress = account.address;
          await this._onAccountChange(account.address);
        }
      },
    );

    // This handles account changes every time relevant permission state
    // changes, for any reason.
    this.controllerMessenger.subscribe(
      `${this.permissionController.name}:stateChange`,
      async (currentValue, previousValue) => {
        const changedAccounts = diffMap(currentValue, previousValue);

        for (const [origin, accounts] of changedAccounts.entries()) {
          this._notifyAccountsChange(origin, accounts);
        }
      },
      getPermittedAccountsByOrigin,
    );

    // This handles CAIP-25 authorization changes every time relevant permission state
    // changes, for any reason.
    this.controllerMessenger.subscribe(
      `${this.permissionController.name}:stateChange`,
      async (currentValue, previousValue) => {
        const changedAuthorizations = getChangedAuthorizations(
          currentValue,
          previousValue,
        );

        const removedAuthorizations = getRemovedAuthorizations(
          currentValue,
          previousValue,
        );

        // remove any existing notification subscriptions for removed authorizations
        for (const [origin, authorization] of removedAuthorizations.entries()) {
          const mergedScopes = mergeScopes(
            authorization.requiredScopes,
            authorization.optionalScopes,
          );
          // if the eth_subscription notification is in the scope and eth_subscribe is in the methods
          // then remove middleware and unsubscribe
          Object.entries(mergedScopes).forEach(([scope, scopeObject]) => {
            if (
              scopeObject.notifications.includes('eth_subscription') &&
              scopeObject.methods.includes('eth_subscribe')
            ) {
              this.multichainMiddlewareManager.removeMiddlewareByScopeAndOrigin(
                scope,
                origin,
              );
              this.multichainSubscriptionManager.unsubscribeByScopeAndOrigin(
                scope,
                origin,
              );
            }
          });
        }

        // add new notification subscriptions for changed authorizations
        for (const [origin, authorization] of changedAuthorizations.entries()) {
          const mergedScopes = mergeScopes(
            authorization.requiredScopes,
            authorization.optionalScopes,
          );

          // if the eth_subscription notification is in the scope and eth_subscribe is in the methods
          // then get the subscriptionManager going for that scope
          Object.entries(mergedScopes).forEach(([scope, scopeObject]) => {
            if (
              scopeObject.notifications.includes('eth_subscription') &&
              scopeObject.methods.includes('eth_subscribe')
            ) {
              // for each tabId
              Object.entries(this.connections[origin]).forEach(
                ([_, { tabId }]) => {
                  const subscriptionManager =
                    this.multichainSubscriptionManager.subscribe({
                      scope,
                      origin,
                      tabId,
                    });
                  this.multichainMiddlewareManager.addMiddleware({
                    scope,
                    origin,
                    tabId,
                    middleware: subscriptionManager.middleware,
                  });
                },
              );
            }
          });

          this._notifyAuthorizationChange(origin, authorization);
        }
      },
      getAuthorizedScopesByOrigin,
    );

    this.controllerMessenger.subscribe(
      `${this.permissionController.name}:stateChange`,
      async (currentValue, previousValue) => {
        const changedChains = diffMap(currentValue, previousValue);

        // This operates under the assumption that there will be at maximum
        // one origin permittedChains value change per event handler call
        for (const [origin, chains] of changedChains.entries()) {
          const currentNetworkClientIdForOrigin =
            this.selectedNetworkController.getNetworkClientIdForDomain(origin);
          const { chainId: currentChainIdForOrigin } =
            this.networkController.getNetworkConfigurationByNetworkClientId(
              currentNetworkClientIdForOrigin,
            );
          // if(chains.length === 0) {
          // TODO: This particular case should also occur at the same time
          // that eth_accounts is revoked. When eth_accounts is revoked,
          // the networkClientId for that origin should be reset to track
          // the globally selected network.
          // }
          if (chains.length > 0 && !chains.includes(currentChainIdForOrigin)) {
            const networkClientId =
              this.networkController.findNetworkClientIdByChainId(chains[0]);
            this.selectedNetworkController.setNetworkClientIdForDomain(
              origin,
              networkClientId,
            );
            this.networkController.setActiveNetwork(networkClientId);
          }
        }
      },
      getPermittedChainsByOrigin,
    );

    this.controllerMessenger.subscribe(
      'NetworkController:networkDidChange',
      async () => {
        await this.txController.updateIncomingTransactions();
      },
    );

    this.controllerMessenger.subscribe(
      `${this.snapController.name}:snapInstallStarted`,
      (snapId, origin, isUpdate) => {
        const snapCategory = this._getSnapMetadata(snapId)?.category;
        this.metaMetricsController.trackEvent({
          event: isUpdate
            ? MetaMetricsEventName.SnapUpdateStarted
            : MetaMetricsEventName.SnapInstallStarted,
          category: MetaMetricsEventCategory.Snaps,
          properties: {
            snap_id: snapId,
            origin,
            snap_category: snapCategory,
          },
        });
      },
    );

    this.controllerMessenger.subscribe(
      `${this.snapController.name}:snapInstallFailed`,
      (snapId, origin, isUpdate, error) => {
        const isRejected = error.includes('User rejected the request.');
        const failedEvent = isUpdate
          ? MetaMetricsEventName.SnapUpdateFailed
          : MetaMetricsEventName.SnapInstallFailed;
        const rejectedEvent = isUpdate
          ? MetaMetricsEventName.SnapUpdateRejected
          : MetaMetricsEventName.SnapInstallRejected;

        const snapCategory = this._getSnapMetadata(snapId)?.category;
        this.metaMetricsController.trackEvent({
          event: isRejected ? rejectedEvent : failedEvent,
          category: MetaMetricsEventCategory.Snaps,
          properties: {
            snap_id: snapId,
            origin,
            snap_category: snapCategory,
          },
        });
      },
    );

    this.controllerMessenger.subscribe(
      `${this.snapController.name}:snapInstalled`,
      (truncatedSnap, origin) => {
        const snapId = truncatedSnap.id;
        const snapCategory = this._getSnapMetadata(snapId)?.category;
        this.metaMetricsController.trackEvent({
          event: MetaMetricsEventName.SnapInstalled,
          category: MetaMetricsEventCategory.Snaps,
          properties: {
            snap_id: snapId,
            version: truncatedSnap.version,
            origin,
            snap_category: snapCategory,
          },
        });
      },
    );

    this.controllerMessenger.subscribe(
      `${this.snapController.name}:snapUpdated`,
      (newSnap, oldVersion, origin) => {
        const snapId = newSnap.id;
        const snapCategory = this._getSnapMetadata(snapId)?.category;
        this.metaMetricsController.trackEvent({
          event: MetaMetricsEventName.SnapUpdated,
          category: MetaMetricsEventCategory.Snaps,
          properties: {
            snap_id: snapId,
            old_version: oldVersion,
            new_version: newSnap.version,
            origin,
            snap_category: snapCategory,
          },
        });
      },
    );

    this.controllerMessenger.subscribe(
      `${this.snapController.name}:snapTerminated`,
      (truncatedSnap) => {
        const approvals = Object.values(
          this.approvalController.state.pendingApprovals,
        ).filter(
          (approval) =>
            approval.origin === truncatedSnap.id &&
            approval.type.startsWith(RestrictedMethods.snap_dialog),
        );
        for (const approval of approvals) {
          this.approvalController.reject(
            approval.id,
            new Error('Snap was terminated.'),
          );
        }
      },
    );

    this.controllerMessenger.subscribe(
      `${this.snapController.name}:snapUninstalled`,
      (truncatedSnap) => {
        const notificationIds = Object.values(
          this.notificationController.state.notifications,
        ).reduce((idList, notification) => {
          if (notification.origin === truncatedSnap.id) {
            idList.push(notification.id);
          }
          return idList;
        }, []);

        this.dismissNotifications(notificationIds);

        const snapId = truncatedSnap.id;
        const snapCategory = this._getSnapMetadata(snapId)?.category;
        this.metaMetricsController.trackEvent({
          event: MetaMetricsEventName.SnapUninstalled,
          category: MetaMetricsEventCategory.Snaps,
          properties: {
            snap_id: snapId,
            version: truncatedSnap.version,
            snap_category: snapCategory,
          },
        });
      },
    );
  }

  /**
   * Sets up multichain data and subscriptions.
   * This method is called during the MetaMaskController constructor.
   * It starts the MultichainRatesController if selected account is non-EVM
   * and subscribes to account changes.
   */
  setupMultichainDataAndSubscriptions() {
    if (
      !isEvmAccountType(
        this.accountsController.getSelectedMultichainAccount().type,
      )
    ) {
      this.multichainRatesController.start();
    }

    this.controllerMessenger.subscribe(
      'AccountsController:selectedAccountChange',
      (selectedAccount) => {
        if (isEvmAccountType(selectedAccount.type)) {
          this.multichainRatesController.stop();
          return;
        }
        this.multichainRatesController.start();
      },
    );
    this.multichainBalancesController.start();
    this.multichainBalancesController.updateBalances();
  }

  /**
   * TODO:LegacyProvider: Delete
   * Constructor helper: initialize a public config store.
   * This store is used to make some config info available to Dapps synchronously.
   */
  createPublicConfigStore() {
    // subset of state for metamask inpage provider
    const publicConfigStore = new ObservableStore();

    const selectPublicState = async ({ isUnlocked }) => {
      const { chainId, networkVersion } = await this.getProviderNetworkState();

      return {
        isUnlocked,
        chainId,
        networkVersion: networkVersion ?? 'loading',
      };
    };

    const updatePublicConfigStore = async (memState) => {
      const networkStatus =
        memState.networksMetadata[memState.selectedNetworkClientId]?.status;
      if (networkStatus === NetworkStatus.Available) {
        publicConfigStore.putState(await selectPublicState(memState));
      }
    };

    // setup memStore subscription hooks
    this.on('update', updatePublicConfigStore);
    updatePublicConfigStore(this.getState());

    return publicConfigStore;
  }

  /**
   * Gets relevant state for the provider of an external origin.
   *
   * @param {string} origin - The origin to get the provider state for.
   * @returns {Promise<{ isUnlocked: boolean, networkVersion: string, chainId: string, accounts: string[] }>} An object with relevant state properties.
   */
  async getProviderState(origin) {
    const providerNetworkState = await this.getProviderNetworkState(
      this.preferencesController.getUseRequestQueue() ? origin : undefined,
    );

    return {
      isUnlocked: this.isUnlocked(),
      accounts: await this.getPermittedAccounts(origin),
      ...providerNetworkState,
    };
  }

  /**
   * Retrieves network state information relevant for external providers.
   *
   * @param {string} origin - The origin identifier for which network state is requested (default: 'metamask').
   * @returns {object} An object containing important network state properties, including chainId and networkVersion.
   */
  async getProviderNetworkState(origin = METAMASK_DOMAIN) {
    const networkClientId = this.controllerMessenger.call(
      'SelectedNetworkController:getNetworkClientIdForDomain',
      origin,
    );

    const networkClient = this.controllerMessenger.call(
      'NetworkController:getNetworkClientById',
      networkClientId,
    );

    const { chainId } = networkClient.configuration;

    const { completedOnboarding } = this.onboardingController.state;

    let networkVersion = this.deprecatedNetworkVersions[networkClientId];
    if (!networkVersion && completedOnboarding) {
      const ethQuery = new EthQuery(networkClient.provider);
      networkVersion = await new Promise((resolve) => {
        ethQuery.sendAsync({ method: 'net_version' }, (error, result) => {
          if (error) {
            console.error(error);
            resolve(null);
          } else {
            resolve(convertNetworkId(result));
          }
        });
      });
      this.deprecatedNetworkVersions[networkClientId] = networkVersion;
    }

    return {
      chainId,
      networkVersion: networkVersion ?? 'loading',
    };
  }

  //=============================================================================
  // EXPOSED TO THE UI SUBSYSTEM
  //=============================================================================

  /**
   * The metamask-state of the various controllers, made available to the UI
   *
   * @returns {object} status
   */
  getState() {
    const { vault } = this.keyringController.state;
    const isInitialized = Boolean(vault);
    const flatState = this.memStore.getFlatState();

    return {
      isInitialized,
      ...sanitizeUIState(flatState),
    };
  }

  /**
   * Returns an Object containing API Callback Functions.
   * These functions are the interface for the UI.
   * The API object can be transmitted over a stream via JSON-RPC.
   *
   * @returns {object} Object containing API functions.
   */
  getApi() {
    const {
      accountsController,
      addressBookController,
      alertController,
      appStateController,
      keyringController,
      nftController,
      nftDetectionController,
      currencyRateController,
      tokenDetectionController,
      ensController,
      gasFeeController,
      metaMetricsController,
      networkController,
      announcementController,
      onboardingController,
      permissionController,
      preferencesController,
      tokensController,
      smartTransactionsController,
      txController,
      assetsContractController,
      backup,
      approvalController,
      phishingController,
      // Notification Controllers
      authenticationController,
      userStorageController,
      notificationServicesController,
      notificationServicesPushController,
    } = this;

    return {
      // etc
      getState: this.getState.bind(this),
      setCurrentCurrency: currencyRateController.setCurrentCurrency.bind(
        currencyRateController,
      ),
      setUseBlockie: preferencesController.setUseBlockie.bind(
        preferencesController,
      ),
      setUseNonceField: preferencesController.setUseNonceField.bind(
        preferencesController,
      ),
      setUsePhishDetect: preferencesController.setUsePhishDetect.bind(
        preferencesController,
      ),
      setUseMultiAccountBalanceChecker:
        preferencesController.setUseMultiAccountBalanceChecker.bind(
          preferencesController,
        ),
      setUseSafeChainsListValidation:
        preferencesController.setUseSafeChainsListValidation.bind(
          preferencesController,
        ),
      setUseTokenDetection: preferencesController.setUseTokenDetection.bind(
        preferencesController,
      ),
      setUseNftDetection: preferencesController.setUseNftDetection.bind(
        preferencesController,
      ),
      setUse4ByteResolution: preferencesController.setUse4ByteResolution.bind(
        preferencesController,
      ),
      setUseCurrencyRateCheck:
        preferencesController.setUseCurrencyRateCheck.bind(
          preferencesController,
        ),
      setOpenSeaEnabled: preferencesController.setOpenSeaEnabled.bind(
        preferencesController,
      ),
      getUseRequestQueue: this.preferencesController.getUseRequestQueue.bind(
        this.preferencesController,
      ),
      getProviderConfig: () =>
        getProviderConfig({
          metamask: this.networkController.state,
        }),
      grantPermissionsIncremental:
        this.permissionController.grantPermissionsIncremental.bind(
          this.permissionController,
        ),
      grantPermissions: this.permissionController.grantPermissions.bind(
        this.permissionController,
      ),
      setSecurityAlertsEnabled:
        preferencesController.setSecurityAlertsEnabled.bind(
          preferencesController,
        ),
      ///: BEGIN:ONLY_INCLUDE_IF(keyring-snaps)
      setAddSnapAccountEnabled:
        preferencesController.setAddSnapAccountEnabled.bind(
          preferencesController,
        ),
      ///: END:ONLY_INCLUDE_IF
      ///: BEGIN:ONLY_INCLUDE_IF(build-flask)
      setWatchEthereumAccountEnabled:
        preferencesController.setWatchEthereumAccountEnabled.bind(
          preferencesController,
        ),
      ///: END:ONLY_INCLUDE_IF
      setBitcoinSupportEnabled:
        preferencesController.setBitcoinSupportEnabled.bind(
          preferencesController,
        ),
      setBitcoinTestnetSupportEnabled:
        preferencesController.setBitcoinTestnetSupportEnabled.bind(
          preferencesController,
        ),
      setUseExternalNameSources:
        preferencesController.setUseExternalNameSources.bind(
          preferencesController,
        ),
      setUseTransactionSimulations:
        preferencesController.setUseTransactionSimulations.bind(
          preferencesController,
        ),
      setUseRequestQueue: this.setUseRequestQueue.bind(this),
      setIpfsGateway: preferencesController.setIpfsGateway.bind(
        preferencesController,
      ),
      setIsIpfsGatewayEnabled:
        preferencesController.setIsIpfsGatewayEnabled.bind(
          preferencesController,
        ),
      setUseAddressBarEnsResolution:
        preferencesController.setUseAddressBarEnsResolution.bind(
          preferencesController,
        ),
      setParticipateInMetaMetrics:
        metaMetricsController.setParticipateInMetaMetrics.bind(
          metaMetricsController,
        ),
      setDataCollectionForMarketing:
        metaMetricsController.setDataCollectionForMarketing.bind(
          metaMetricsController,
        ),
      setMarketingCampaignCookieId:
        metaMetricsController.setMarketingCampaignCookieId.bind(
          metaMetricsController,
        ),
      setCurrentLocale: preferencesController.setCurrentLocale.bind(
        preferencesController,
      ),
      setIncomingTransactionsPreferences:
        preferencesController.setIncomingTransactionsPreferences.bind(
          preferencesController,
        ),
      setServiceWorkerKeepAlivePreference:
        preferencesController.setServiceWorkerKeepAlivePreference.bind(
          preferencesController,
        ),
      markPasswordForgotten: this.markPasswordForgotten.bind(this),
      unMarkPasswordForgotten: this.unMarkPasswordForgotten.bind(this),
      getRequestAccountTabIds: this.getRequestAccountTabIds,
      getOpenMetamaskTabsIds: this.getOpenMetamaskTabsIds,
      markNotificationPopupAsAutomaticallyClosed: () =>
        this.notificationManager.markAsAutomaticallyClosed(),

      // approval
      requestUserApproval:
        approvalController.addAndShowApprovalRequest.bind(approvalController),

      // primary keyring management
      addNewAccount: this.addNewAccount.bind(this),
      getSeedPhrase: this.getSeedPhrase.bind(this),
      resetAccount: this.resetAccount.bind(this),
      removeAccount: this.removeAccount.bind(this),
      importAccountWithStrategy: this.importAccountWithStrategy.bind(this),
      getNextAvailableAccountName:
        accountsController.getNextAvailableAccountName.bind(accountsController),
      ///: BEGIN:ONLY_INCLUDE_IF(keyring-snaps)
      getAccountsBySnapId: (snapId) => getAccountsBySnapId(this, snapId),
      ///: END:ONLY_INCLUDE_IF

      // hardware wallets
      connectHardware: this.connectHardware.bind(this),
      forgetDevice: this.forgetDevice.bind(this),
      checkHardwareStatus: this.checkHardwareStatus.bind(this),
      unlockHardwareWalletAccount: this.unlockHardwareWalletAccount.bind(this),
      attemptLedgerTransportCreation:
        this.attemptLedgerTransportCreation.bind(this),

      // qr hardware devices
      submitQRHardwareCryptoHDKey:
        keyringController.submitQRCryptoHDKey.bind(keyringController),
      submitQRHardwareCryptoAccount:
        keyringController.submitQRCryptoAccount.bind(keyringController),
      cancelSyncQRHardware:
        keyringController.cancelQRSynchronization.bind(keyringController),
      submitQRHardwareSignature:
        keyringController.submitQRSignature.bind(keyringController),
      cancelQRHardwareSignRequest:
        keyringController.cancelQRSignRequest.bind(keyringController),

      // vault management
      submitPassword: this.submitPassword.bind(this),
      verifyPassword: this.verifyPassword.bind(this),

      // network management
      setActiveNetwork: (networkConfigurationId) => {
        return this.networkController.setActiveNetwork(networkConfigurationId);
      },
      // Avoids returning the promise so that initial call to switch network
      // doesn't block on the network lookup step
      setActiveNetworkConfigurationId: (networkConfigurationId) => {
        this.networkController.setActiveNetwork(networkConfigurationId);
      },
      setNetworkClientIdForDomain: (origin, networkClientId) => {
        return this.selectedNetworkController.setNetworkClientIdForDomain(
          origin,
          networkClientId,
        );
      },
      rollbackToPreviousProvider:
        networkController.rollbackToPreviousProvider.bind(networkController),
      addNetwork: this.networkController.addNetwork.bind(
        this.networkController,
      ),
      updateNetwork: this.networkController.updateNetwork.bind(
        this.networkController,
      ),
      removeNetwork: this.removeNetwork.bind(this),
      getCurrentNetworkEIP1559Compatibility:
        this.networkController.getEIP1559Compatibility.bind(
          this.networkController,
        ),
      getNetworkConfigurationByNetworkClientId:
        this.networkController.getNetworkConfigurationByNetworkClientId.bind(
          this.networkController,
        ),
      // PreferencesController
      setSelectedAddress: (address) => {
        const account = this.accountsController.getAccountByAddress(address);
        if (account) {
          this.accountsController.setSelectedAccount(account.id);
        } else {
          throw new Error(`No account found for address: ${address}`);
        }
      },
      toggleExternalServices: this.toggleExternalServices.bind(this),
      addToken: tokensController.addToken.bind(tokensController),
      updateTokenType: tokensController.updateTokenType.bind(tokensController),
      setFeatureFlag: preferencesController.setFeatureFlag.bind(
        preferencesController,
      ),
      setPreference: preferencesController.setPreference.bind(
        preferencesController,
      ),

      addKnownMethodData: preferencesController.addKnownMethodData.bind(
        preferencesController,
      ),
      setDismissSeedBackUpReminder:
        preferencesController.setDismissSeedBackUpReminder.bind(
          preferencesController,
        ),
      setAdvancedGasFee: preferencesController.setAdvancedGasFee.bind(
        preferencesController,
      ),
      setTheme: preferencesController.setTheme.bind(preferencesController),
      ///: BEGIN:ONLY_INCLUDE_IF(keyring-snaps)
      setSnapsAddSnapAccountModalDismissed:
        preferencesController.setSnapsAddSnapAccountModalDismissed.bind(
          preferencesController,
        ),
      ///: END:ONLY_INCLUDE_IF

      // AccountsController
      setSelectedInternalAccount: (id) => {
        const account = this.accountsController.getAccount(id);
        if (account) {
          this.accountsController.setSelectedAccount(id);
        }
      },

      setAccountName:
        accountsController.setAccountName.bind(accountsController),

      setAccountLabel: (address, label) => {
        const account = this.accountsController.getAccountByAddress(address);
        if (account === undefined) {
          throw new Error(`No account found for address: ${address}`);
        }
        this.accountsController.setAccountName(account.id, label);
      },

      // AssetsContractController
      getTokenStandardAndDetails: this.getTokenStandardAndDetails.bind(this),
      getTokenSymbol: this.getTokenSymbol.bind(this),

      // NftController
      addNft: nftController.addNft.bind(nftController),

      addNftVerifyOwnership:
        nftController.addNftVerifyOwnership.bind(nftController),

      removeAndIgnoreNft: nftController.removeAndIgnoreNft.bind(nftController),

      removeNft: nftController.removeNft.bind(nftController),

      checkAndUpdateAllNftsOwnershipStatus:
        nftController.checkAndUpdateAllNftsOwnershipStatus.bind(nftController),

      checkAndUpdateSingleNftOwnershipStatus:
        nftController.checkAndUpdateSingleNftOwnershipStatus.bind(
          nftController,
        ),

      getNFTContractInfo: nftController.getNFTContractInfo.bind(nftController),

      isNftOwner: nftController.isNftOwner.bind(nftController),

      // AddressController
      setAddressBook: addressBookController.set.bind(addressBookController),
      removeFromAddressBook: addressBookController.delete.bind(
        addressBookController,
      ),

      // AppStateController
      setLastActiveTime:
        appStateController.setLastActiveTime.bind(appStateController),
      setCurrentExtensionPopupId:
        appStateController.setCurrentExtensionPopupId.bind(appStateController),
      setDefaultHomeActiveTabName:
        appStateController.setDefaultHomeActiveTabName.bind(appStateController),
      setConnectedStatusPopoverHasBeenShown:
        appStateController.setConnectedStatusPopoverHasBeenShown.bind(
          appStateController,
        ),
      setRecoveryPhraseReminderHasBeenShown:
        appStateController.setRecoveryPhraseReminderHasBeenShown.bind(
          appStateController,
        ),
      setRecoveryPhraseReminderLastShown:
        appStateController.setRecoveryPhraseReminderLastShown.bind(
          appStateController,
        ),
      setTermsOfUseLastAgreed:
        appStateController.setTermsOfUseLastAgreed.bind(appStateController),
      setSurveyLinkLastClickedOrClosed:
        appStateController.setSurveyLinkLastClickedOrClosed.bind(
          appStateController,
        ),
      setOnboardingDate:
        appStateController.setOnboardingDate.bind(appStateController),
      setLastViewedUserSurvey:
        appStateController.setLastViewedUserSurvey.bind(appStateController),
      setNewPrivacyPolicyToastClickedOrClosed:
        appStateController.setNewPrivacyPolicyToastClickedOrClosed.bind(
          appStateController,
        ),
      setNewPrivacyPolicyToastShownDate:
        appStateController.setNewPrivacyPolicyToastShownDate.bind(
          appStateController,
        ),
      setSnapsInstallPrivacyWarningShownStatus:
        appStateController.setSnapsInstallPrivacyWarningShownStatus.bind(
          appStateController,
        ),
      setOutdatedBrowserWarningLastShown:
        appStateController.setOutdatedBrowserWarningLastShown.bind(
          appStateController,
        ),
      setShowTestnetMessageInDropdown:
        appStateController.setShowTestnetMessageInDropdown.bind(
          appStateController,
        ),
      setShowBetaHeader:
        appStateController.setShowBetaHeader.bind(appStateController),
      setShowPermissionsTour:
        appStateController.setShowPermissionsTour.bind(appStateController),
      setShowAccountBanner:
        appStateController.setShowAccountBanner.bind(appStateController),
      setShowNetworkBanner:
        appStateController.setShowNetworkBanner.bind(appStateController),
      updateNftDropDownState:
        appStateController.updateNftDropDownState.bind(appStateController),
      setFirstTimeUsedNetwork:
        appStateController.setFirstTimeUsedNetwork.bind(appStateController),
      setSwitchedNetworkDetails:
        appStateController.setSwitchedNetworkDetails.bind(appStateController),
      clearSwitchedNetworkDetails:
        appStateController.clearSwitchedNetworkDetails.bind(appStateController),
      setSwitchedNetworkNeverShowMessage:
        appStateController.setSwitchedNetworkNeverShowMessage.bind(
          appStateController,
        ),
      getLastInteractedConfirmationInfo:
        appStateController.getLastInteractedConfirmationInfo.bind(
          appStateController,
        ),
      setLastInteractedConfirmationInfo:
        appStateController.setLastInteractedConfirmationInfo.bind(
          appStateController,
        ),

      // EnsController
      tryReverseResolveAddress:
        ensController.reverseResolveAddress.bind(ensController),

      // KeyringController
      setLocked: this.setLocked.bind(this),
      createNewVaultAndKeychain: this.createNewVaultAndKeychain.bind(this),
      createNewVaultAndRestore: this.createNewVaultAndRestore.bind(this),
      exportAccount: this.exportAccount.bind(this),

      // txController
      updateTransaction: txController.updateTransaction.bind(txController),
      approveTransactionsWithSameNonce:
        txController.approveTransactionsWithSameNonce.bind(txController),
      createCancelTransaction: this.createCancelTransaction.bind(this),
      createSpeedUpTransaction: this.createSpeedUpTransaction.bind(this),
      estimateGas: this.estimateGas.bind(this),
      estimateGasFee: txController.estimateGasFee.bind(txController),
      getNextNonce: this.getNextNonce.bind(this),
      addTransaction: (transactionParams, transactionOptions) =>
        addTransaction(
          this.getAddTransactionRequest({
            transactionParams,
            transactionOptions,
            waitForSubmit: false,
          }),
        ),
      addTransactionAndWaitForPublish: (
        transactionParams,
        transactionOptions,
      ) =>
        addTransaction(
          this.getAddTransactionRequest({
            transactionParams,
            transactionOptions,
            waitForSubmit: true,
          }),
        ),
      createTransactionEventFragment:
        createTransactionEventFragmentWithTxId.bind(
          null,
          this.getTransactionMetricsRequest(),
        ),
      getTransactions: this.txController.getTransactions.bind(
        this.txController,
      ),
      updateEditableParams: this.txController.updateEditableParams.bind(
        this.txController,
      ),
      updateTransactionGasFees:
        txController.updateTransactionGasFees.bind(txController),
      updateTransactionSendFlowHistory:
        txController.updateTransactionSendFlowHistory.bind(txController),
      updatePreviousGasParams:
        txController.updatePreviousGasParams.bind(txController),
      abortTransactionSigning:
        txController.abortTransactionSigning.bind(txController),
      getLayer1GasFee: txController.getLayer1GasFee.bind(txController),

      // decryptMessageController
      decryptMessage: this.decryptMessageController.decryptMessage.bind(
        this.decryptMessageController,
      ),
      decryptMessageInline:
        this.decryptMessageController.decryptMessageInline.bind(
          this.decryptMessageController,
        ),
      cancelDecryptMessage:
        this.decryptMessageController.cancelDecryptMessage.bind(
          this.decryptMessageController,
        ),

      // EncryptionPublicKeyController
      encryptionPublicKey:
        this.encryptionPublicKeyController.encryptionPublicKey.bind(
          this.encryptionPublicKeyController,
        ),
      cancelEncryptionPublicKey:
        this.encryptionPublicKeyController.cancelEncryptionPublicKey.bind(
          this.encryptionPublicKeyController,
        ),

      // onboarding controller
      setSeedPhraseBackedUp:
        onboardingController.setSeedPhraseBackedUp.bind(onboardingController),
      completeOnboarding:
        onboardingController.completeOnboarding.bind(onboardingController),
      setFirstTimeFlowType:
        onboardingController.setFirstTimeFlowType.bind(onboardingController),

      // alert controller
      setAlertEnabledness:
        alertController.setAlertEnabledness.bind(alertController),
      setUnconnectedAccountAlertShown:
        alertController.setUnconnectedAccountAlertShown.bind(alertController),
      setWeb3ShimUsageAlertDismissed:
        alertController.setWeb3ShimUsageAlertDismissed.bind(alertController),

      // permissions
      removePermissionsFor: this.removePermissionsFor,
      approvePermissionsRequest: this.acceptPermissionsRequest,
      rejectPermissionsRequest: this.rejectPermissionsRequest,
      ...getPermissionBackgroundApiMethods({
        permissionController,
        approvalController,
      }),

      ///: BEGIN:ONLY_INCLUDE_IF(build-mmi)
      connectCustodyAddresses: this.mmiController.connectCustodyAddresses.bind(
        this.mmiController,
      ),
      getCustodianAccounts: this.mmiController.getCustodianAccounts.bind(
        this.mmiController,
      ),
      getCustodianTransactionDeepLink:
        this.mmiController.getCustodianTransactionDeepLink.bind(
          this.mmiController,
        ),
      getCustodianConfirmDeepLink:
        this.mmiController.getCustodianConfirmDeepLink.bind(this.mmiController),
      getCustodianSignMessageDeepLink:
        this.mmiController.getCustodianSignMessageDeepLink.bind(
          this.mmiController,
        ),
      getCustodianToken: this.mmiController.getCustodianToken.bind(
        this.mmiController,
      ),
      getCustodianJWTList: this.mmiController.getCustodianJWTList.bind(
        this.mmiController,
      ),
      getAllCustodianAccountsWithToken:
        this.mmiController.getAllCustodianAccountsWithToken.bind(
          this.mmiController,
        ),
      setCustodianNewRefreshToken:
        this.mmiController.setCustodianNewRefreshToken.bind(this.mmiController),
      setWaitForConfirmDeepLinkDialog:
        this.custodyController.setWaitForConfirmDeepLinkDialog.bind(
          this.custodyController,
        ),
      getMmiConfiguration:
        this.mmiConfigurationController.getConfiguration.bind(
          this.mmiConfigurationController,
        ),
      removeAddTokenConnectRequest:
        this.institutionalFeaturesController.removeAddTokenConnectRequest.bind(
          this.institutionalFeaturesController,
        ),
      setConnectionRequest:
        this.institutionalFeaturesController.setConnectionRequest.bind(
          this.institutionalFeaturesController,
        ),
      showInteractiveReplacementTokenBanner:
        appStateController.showInteractiveReplacementTokenBanner.bind(
          appStateController,
        ),
      setCustodianDeepLink:
        appStateController.setCustodianDeepLink.bind(appStateController),
      setNoteToTraderMessage:
        appStateController.setNoteToTraderMessage.bind(appStateController),
      ///: END:ONLY_INCLUDE_IF

      // snaps
      disableSnap: this.controllerMessenger.call.bind(
        this.controllerMessenger,
        'SnapController:disable',
      ),
      enableSnap: this.controllerMessenger.call.bind(
        this.controllerMessenger,
        'SnapController:enable',
      ),
      updateSnap: (origin, requestedSnaps) => {
        // We deliberately do not await this promise as that would mean waiting for the update to complete
        // Instead we return null to signal to the UI that it is safe to redirect to the update flow
        this.controllerMessenger.call(
          'SnapController:install',
          origin,
          requestedSnaps,
        );
        return null;
      },
      removeSnap: this.controllerMessenger.call.bind(
        this.controllerMessenger,
        'SnapController:remove',
      ),
      handleSnapRequest: this.handleSnapRequest.bind(this),
      revokeDynamicSnapPermissions: this.controllerMessenger.call.bind(
        this.controllerMessenger,
        'SnapController:revokeDynamicPermissions',
      ),
      dismissNotifications: this.dismissNotifications.bind(this),
      markNotificationsAsRead: this.markNotificationsAsRead.bind(this),
      disconnectOriginFromSnap: this.controllerMessenger.call.bind(
        this.controllerMessenger,
        'SnapController:disconnectOrigin',
      ),
      updateNetworksList: this.updateNetworksList.bind(this),
      updateAccountsList: this.updateAccountsList.bind(this),
      updateHiddenAccountsList: this.updateHiddenAccountsList.bind(this),
      getPhishingResult: async (website) => {
        await phishingController.maybeUpdateState();

        return phishingController.test(website);
      },
      deleteInterface: this.controllerMessenger.call.bind(
        this.controllerMessenger,
        'SnapInterfaceController:deleteInterface',
      ),
      updateInterfaceState: this.controllerMessenger.call.bind(
        this.controllerMessenger,
        'SnapInterfaceController:updateInterfaceState',
      ),

      // swaps
      fetchAndSetQuotes: this.controllerMessenger.call.bind(
        this.controllerMessenger,
        'SwapsController:fetchAndSetQuotes',
      ),
      setSelectedQuoteAggId: this.controllerMessenger.call.bind(
        this.controllerMessenger,
        'SwapsController:setSelectedQuoteAggId',
      ),
      resetSwapsState: this.controllerMessenger.call.bind(
        this.controllerMessenger,
        'SwapsController:resetSwapsState',
      ),
      setSwapsTokens: this.controllerMessenger.call.bind(
        this.controllerMessenger,
        'SwapsController:setSwapsTokens',
      ),
      clearSwapsQuotes: this.controllerMessenger.call.bind(
        this.controllerMessenger,
        'SwapsController:clearSwapsQuotes',
      ),
      setApproveTxId: this.controllerMessenger.call.bind(
        this.controllerMessenger,
        'SwapsController:setApproveTxId',
      ),
      setTradeTxId: this.controllerMessenger.call.bind(
        this.controllerMessenger,
        'SwapsController:setTradeTxId',
      ),
      setSwapsTxGasPrice: this.controllerMessenger.call.bind(
        this.controllerMessenger,
        'SwapsController:setSwapsTxGasPrice',
      ),
      setSwapsTxGasLimit: this.controllerMessenger.call.bind(
        this.controllerMessenger,
        'SwapsController:setSwapsTxGasLimit',
      ),
      setSwapsTxMaxFeePerGas: this.controllerMessenger.call.bind(
        this.controllerMessenger,
        'SwapsController:setSwapsTxMaxFeePerGas',
      ),
      setSwapsTxMaxFeePriorityPerGas: this.controllerMessenger.call.bind(
        this.controllerMessenger,
        'SwapsController:setSwapsTxMaxFeePriorityPerGas',
      ),
      safeRefetchQuotes: this.controllerMessenger.call.bind(
        this.controllerMessenger,
        'SwapsController:safeRefetchQuotes',
      ),
      stopPollingForQuotes: this.controllerMessenger.call.bind(
        this.controllerMessenger,
        'SwapsController:stopPollingForQuotes',
      ),
      setBackgroundSwapRouteState: this.controllerMessenger.call.bind(
        this.controllerMessenger,
        'SwapsController:setBackgroundSwapRouteState',
      ),
      resetPostFetchState: this.controllerMessenger.call.bind(
        this.controllerMessenger,
        'SwapsController:resetPostFetchState',
      ),
      setSwapsErrorKey: this.controllerMessenger.call.bind(
        this.controllerMessenger,
        'SwapsController:setSwapsErrorKey',
      ),
      setInitialGasEstimate: this.controllerMessenger.call.bind(
        this.controllerMessenger,
        'SwapsController:setInitialGasEstimate',
      ),
      setCustomApproveTxData: this.controllerMessenger.call.bind(
        this.controllerMessenger,
        'SwapsController:setCustomApproveTxData',
      ),
      setSwapsLiveness: this.controllerMessenger.call.bind(
        this.controllerMessenger,
        'SwapsController:setSwapsLiveness',
      ),
      setSwapsFeatureFlags: this.controllerMessenger.call.bind(
        this.controllerMessenger,
        'SwapsController:setSwapsFeatureFlags',
      ),
      setSwapsUserFeeLevel: this.controllerMessenger.call.bind(
        this.controllerMessenger,
        'SwapsController:setSwapsUserFeeLevel',
      ),
      setSwapsQuotesPollingLimitEnabled: this.controllerMessenger.call.bind(
        this.controllerMessenger,
        'SwapsController:setSwapsQuotesPollingLimitEnabled',
      ),

      // Bridge
      [BridgeBackgroundAction.SET_FEATURE_FLAGS]:
        this.controllerMessenger.call.bind(
          this.controllerMessenger,
          `${BRIDGE_CONTROLLER_NAME}:${BridgeBackgroundAction.SET_FEATURE_FLAGS}`,
        ),
      [BridgeUserAction.SELECT_SRC_NETWORK]: this.controllerMessenger.call.bind(
        this.controllerMessenger,
        `${BRIDGE_CONTROLLER_NAME}:${BridgeUserAction.SELECT_SRC_NETWORK}`,
      ),
      [BridgeUserAction.SELECT_DEST_NETWORK]:
        this.controllerMessenger.call.bind(
          this.controllerMessenger,
          `${BRIDGE_CONTROLLER_NAME}:${BridgeUserAction.SELECT_DEST_NETWORK}`,
        ),

      // Smart Transactions
      fetchSmartTransactionFees: smartTransactionsController.getFees.bind(
        smartTransactionsController,
      ),
      clearSmartTransactionFees: smartTransactionsController.clearFees.bind(
        smartTransactionsController,
      ),
      submitSignedTransactions:
        smartTransactionsController.submitSignedTransactions.bind(
          smartTransactionsController,
        ),
      cancelSmartTransaction:
        smartTransactionsController.cancelSmartTransaction.bind(
          smartTransactionsController,
        ),
      fetchSmartTransactionsLiveness:
        smartTransactionsController.fetchLiveness.bind(
          smartTransactionsController,
        ),
      updateSmartTransaction:
        smartTransactionsController.updateSmartTransaction.bind(
          smartTransactionsController,
        ),
      setStatusRefreshInterval:
        smartTransactionsController.setStatusRefreshInterval.bind(
          smartTransactionsController,
        ),

      // MetaMetrics
      trackMetaMetricsEvent: metaMetricsController.trackEvent.bind(
        metaMetricsController,
      ),
      trackMetaMetricsPage: metaMetricsController.trackPage.bind(
        metaMetricsController,
      ),
      createEventFragment: metaMetricsController.createEventFragment.bind(
        metaMetricsController,
      ),
      updateEventFragment: metaMetricsController.updateEventFragment.bind(
        metaMetricsController,
      ),
      finalizeEventFragment: metaMetricsController.finalizeEventFragment.bind(
        metaMetricsController,
      ),
      trackInsightSnapView: this.trackInsightSnapView.bind(this),

      // approval controller
      resolvePendingApproval: this.resolvePendingApproval,
      rejectPendingApproval: this.rejectPendingApproval,

      // Notifications
      resetViewedNotifications: announcementController.resetViewed.bind(
        announcementController,
      ),
      updateViewedNotifications: announcementController.updateViewed.bind(
        announcementController,
      ),

      // CurrencyRateController
      currencyRateStartPollingByNetworkClientId:
        currencyRateController.startPollingByNetworkClientId.bind(
          currencyRateController,
        ),
      currencyRateStopPollingByPollingToken:
        currencyRateController.stopPollingByPollingToken.bind(
          currencyRateController,
        ),

      // GasFeeController
      gasFeeStartPollingByNetworkClientId:
        gasFeeController.startPollingByNetworkClientId.bind(gasFeeController),
      gasFeeStopPollingByPollingToken:
        gasFeeController.stopPollingByPollingToken.bind(gasFeeController),

      getGasFeeTimeEstimate:
        gasFeeController.getTimeEstimate.bind(gasFeeController),

      addPollingTokenToAppState:
        appStateController.addPollingToken.bind(appStateController),

      removePollingTokenFromAppState:
        appStateController.removePollingToken.bind(appStateController),

      // Backup
      backupUserData: backup.backupUserData.bind(backup),
      restoreUserData: backup.restoreUserData.bind(backup),

      // TokenDetectionController
      detectTokens: tokenDetectionController.detectTokens.bind(
        tokenDetectionController,
      ),

      // DetectCollectibleController
      detectNfts: nftDetectionController.detectNfts.bind(
        nftDetectionController,
      ),

      /** Token Detection V2 */
      addDetectedTokens:
        tokensController.addDetectedTokens.bind(tokensController),
      addImportedTokens: tokensController.addTokens.bind(tokensController),
      ignoreTokens: tokensController.ignoreTokens.bind(tokensController),
      getBalancesInSingleCall:
        assetsContractController.getBalancesInSingleCall.bind(
          assetsContractController,
        ),

      // Authentication Controller
      performSignIn: authenticationController.performSignIn.bind(
        authenticationController,
      ),
      performSignOut: authenticationController.performSignOut.bind(
        authenticationController,
      ),

      // UserStorageController
      enableProfileSyncing: userStorageController.enableProfileSyncing.bind(
        userStorageController,
      ),
      disableProfileSyncing: userStorageController.disableProfileSyncing.bind(
        userStorageController,
      ),
      setIsProfileSyncingEnabled:
        userStorageController.setIsProfileSyncingEnabled.bind(
          userStorageController,
        ),
      syncInternalAccountsWithUserStorage:
        userStorageController.syncInternalAccountsWithUserStorage.bind(
          userStorageController,
        ),
      deleteAccountSyncingDataFromUserStorage:
        userStorageController.performDeleteStorageAllFeatureEntries.bind(
          userStorageController,
        ),

      // NotificationServicesController
      checkAccountsPresence:
        notificationServicesController.checkAccountsPresence.bind(
          notificationServicesController,
        ),
      createOnChainTriggers:
        notificationServicesController.createOnChainTriggers.bind(
          notificationServicesController,
        ),
      deleteOnChainTriggersByAccount:
        notificationServicesController.deleteOnChainTriggersByAccount.bind(
          notificationServicesController,
        ),
      updateOnChainTriggersByAccount:
        notificationServicesController.updateOnChainTriggersByAccount.bind(
          notificationServicesController,
        ),
      fetchAndUpdateMetamaskNotifications:
        notificationServicesController.fetchAndUpdateMetamaskNotifications.bind(
          notificationServicesController,
        ),
      markMetamaskNotificationsAsRead:
        notificationServicesController.markMetamaskNotificationsAsRead.bind(
          notificationServicesController,
        ),
      setFeatureAnnouncementsEnabled:
        notificationServicesController.setFeatureAnnouncementsEnabled.bind(
          notificationServicesController,
        ),
      enablePushNotifications:
        notificationServicesPushController.enablePushNotifications.bind(
          notificationServicesPushController,
        ),
      disablePushNotifications:
        notificationServicesPushController.disablePushNotifications.bind(
          notificationServicesPushController,
        ),
      updateTriggerPushNotifications:
        notificationServicesPushController.updateTriggerPushNotifications.bind(
          notificationServicesPushController,
        ),
      enableMetamaskNotifications:
        notificationServicesController.enableMetamaskNotifications.bind(
          notificationServicesController,
        ),
      disableMetamaskNotifications:
        notificationServicesController.disableNotificationServices.bind(
          notificationServicesController,
        ),

      // E2E testing
      throwTestError: this.throwTestError.bind(this),

      // NameController
      updateProposedNames: this.nameController.updateProposedNames.bind(
        this.nameController,
      ),
      setName: this.nameController.setName.bind(this.nameController),

      // MultichainBalancesController
      multichainUpdateBalance: (accountId) =>
        this.multichainBalancesController.updateBalance(accountId),

      multichainUpdateBalances: () =>
        this.multichainBalancesController.updateBalances(),

      // Transaction Decode
      decodeTransactionData: (request) =>
        decodeTransactionData({
          ...request,
          ethQuery: new EthQuery(this.provider),
        }),
      // metrics data deleteion
      createMetaMetricsDataDeletionTask:
        this.metaMetricsDataDeletionController.createMetaMetricsDataDeletionTask.bind(
          this.metaMetricsDataDeletionController,
        ),
      updateDataDeletionTaskStatus:
        this.metaMetricsDataDeletionController.updateDataDeletionTaskStatus.bind(
          this.metaMetricsDataDeletionController,
        ),
      // Trace
      endTrace,
    };
  }

  async exportAccount(address, password) {
    await this.verifyPassword(password);
    return this.keyringController.exportAccount(password, address);
  }

  async getTokenStandardAndDetails(address, userAddress, tokenId) {
    const { tokenList } = this.tokenListController.state;
    const { tokens } = this.tokensController.state;

    const staticTokenListDetails =
      STATIC_MAINNET_TOKEN_LIST[address?.toLowerCase()] || {};
    const tokenListDetails = tokenList[address.toLowerCase()] || {};
    const userDefinedTokenDetails =
      tokens.find(({ address: _address }) =>
        isEqualCaseInsensitive(_address, address),
      ) || {};

    const tokenDetails = {
      ...staticTokenListDetails,
      ...tokenListDetails,
      ...userDefinedTokenDetails,
    };

    const tokenDetailsStandardIsERC20 =
      isEqualCaseInsensitive(tokenDetails.standard, TokenStandard.ERC20) ||
      tokenDetails.erc20 === true;

    const noEvidenceThatTokenIsAnNFT =
      !tokenId &&
      !isEqualCaseInsensitive(tokenDetails.standard, TokenStandard.ERC1155) &&
      !isEqualCaseInsensitive(tokenDetails.standard, TokenStandard.ERC721) &&
      !tokenDetails.erc721;

    const otherDetailsAreERC20Like =
      tokenDetails.decimals !== undefined && tokenDetails.symbol;

    const tokenCanBeTreatedAsAnERC20 =
      tokenDetailsStandardIsERC20 ||
      (noEvidenceThatTokenIsAnNFT && otherDetailsAreERC20Like);

    let details;
    if (tokenCanBeTreatedAsAnERC20) {
      try {
        const balance = userAddress
          ? await fetchTokenBalance(address, userAddress, this.provider)
          : undefined;

        details = {
          address,
          balance,
          standard: TokenStandard.ERC20,
          decimals: tokenDetails.decimals,
          symbol: tokenDetails.symbol,
        };
      } catch (e) {
        // If the `fetchTokenBalance` call failed, `details` remains undefined, and we
        // fall back to the below `assetsContractController.getTokenStandardAndDetails` call
        log.warn(`Failed to get token balance. Error: ${e}`);
      }
    }

    // `details`` will be undefined if `tokenCanBeTreatedAsAnERC20`` is false,
    // or if it is true but the `fetchTokenBalance`` call failed. In either case, we should
    // attempt to retrieve details from `assetsContractController.getTokenStandardAndDetails`
    if (details === undefined) {
      details = await this.assetsContractController.getTokenStandardAndDetails(
        address,
        userAddress,
        tokenId,
      );
    }

    const tokenDetailsStandardIsERC1155 = isEqualCaseInsensitive(
      details.standard,
      TokenStandard.ERC1155,
    );

    if (tokenDetailsStandardIsERC1155) {
      try {
        const balance = await fetchERC1155Balance(
          address,
          userAddress,
          tokenId,
          this.provider,
        );

        const balanceToUse = balance?._hex
          ? parseInt(balance._hex, 16).toString()
          : null;

        details = {
          ...details,
          balance: balanceToUse,
        };
      } catch (e) {
        // If the `fetchTokenBalance` call failed, `details` remains undefined, and we
        // fall back to the below `assetsContractController.getTokenStandardAndDetails` call
        log.warn('Failed to get token balance. Error:', e);
      }
    }

    return {
      ...details,
      decimals: details?.decimals?.toString(10),
      balance: details?.balance?.toString(10),
    };
  }

  async getTokenSymbol(address) {
    try {
      const details =
        await this.assetsContractController.getTokenStandardAndDetails(address);
      return details?.symbol;
    } catch (e) {
      return null;
    }
  }

  //=============================================================================
  // VAULT / KEYRING RELATED METHODS
  //=============================================================================

  /**
   * Creates a new Vault and create a new keychain.
   *
   * A vault, or KeyringController, is a controller that contains
   * many different account strategies, currently called Keyrings.
   * Creating it new means wiping all previous keyrings.
   *
   * A keychain, or keyring, controls many accounts with a single backup and signing strategy.
   * For example, a mnemonic phrase can generate many accounts, and is a keyring.
   *
   * @param {string} password
   * @returns {object} vault
   */
  async createNewVaultAndKeychain(password) {
    const releaseLock = await this.createVaultMutex.acquire();
    try {
      return await this.keyringController.createNewVaultAndKeychain(password);
    } finally {
      releaseLock();
    }
  }

  /**
   * Create a new Vault and restore an existent keyring.
   *
   * @param {string} password
   * @param {number[]} encodedSeedPhrase - The seed phrase, encoded as an array
   * of UTF-8 bytes.
   */
  async createNewVaultAndRestore(password, encodedSeedPhrase) {
    const releaseLock = await this.createVaultMutex.acquire();
    try {
      const { completedOnboarding } = this.onboardingController.state;

      const seedPhraseAsBuffer = Buffer.from(encodedSeedPhrase);

      // clear permissions
      this.permissionController.clearState();

      // Clear snap state
      this.snapController.clearState();
      // Clear notification state
      this.notificationController.clear();

      // clear accounts in AccountTrackerController
      this.accountTrackerController.clearAccounts();

      this.txController.clearUnapprovedTransactions();

      if (completedOnboarding) {
        this.tokenDetectionController.enable();
      }

      // create new vault
      await this.keyringController.createNewVaultAndRestore(
        password,
        this._convertMnemonicToWordlistIndices(seedPhraseAsBuffer),
      );

      if (completedOnboarding) {
        await this._addAccountsWithBalance();

        // This must be set as soon as possible to communicate to the
        // keyring's iframe and have the setting initialized properly
        // Optimistically called to not block MetaMask login due to
        // Ledger Keyring GitHub downtime
        this.setLedgerTransportPreference();
      }
    } finally {
      releaseLock();
    }
  }

  async _addAccountsWithBalance() {
    // Scan accounts until we find an empty one
    const chainId = getCurrentChainId({
      metamask: this.networkController.state,
    });
    const ethQuery = new EthQuery(this.provider);
    const accounts = await this.keyringController.getAccounts();
    let address = accounts[accounts.length - 1];

    for (let count = accounts.length; ; count++) {
      const balance = await this.getBalance(address, ethQuery);

      if (balance === '0x0') {
        // This account has no balance, so check for tokens
        await this.tokenDetectionController.detectTokens({
          selectedAddress: address,
        });

        const tokens =
          this.tokensController.state.allTokens?.[chainId]?.[address];
        const detectedTokens =
          this.tokensController.state.allDetectedTokens?.[chainId]?.[address];

        if (
          (tokens?.length ?? 0) === 0 &&
          (detectedTokens?.length ?? 0) === 0
        ) {
          // This account has no balance or tokens
          if (count !== 1) {
            await this.removeAccount(address);
          }
          break;
        }
      }

      // This account has assets, so check the next one
      address = await this.keyringController.addNewAccount(count);
    }
  }

  /**
   * Encodes a BIP-39 mnemonic as the indices of words in the English BIP-39 wordlist.
   *
   * @param {Buffer} mnemonic - The BIP-39 mnemonic.
   * @returns {Buffer} The Unicode code points for the seed phrase formed from the words in the wordlist.
   */
  _convertMnemonicToWordlistIndices(mnemonic) {
    const indices = mnemonic
      .toString()
      .split(' ')
      .map((word) => wordlist.indexOf(word));
    return new Uint8Array(new Uint16Array(indices).buffer);
  }

  /**
   * Converts a BIP-39 mnemonic stored as indices of words in the English wordlist to a buffer of Unicode code points.
   *
   * @param {Uint8Array} wordlistIndices - Indices to specific words in the BIP-39 English wordlist.
   * @returns {Buffer} The BIP-39 mnemonic formed from the words in the English wordlist, encoded as a list of Unicode code points.
   */
  _convertEnglishWordlistIndicesToCodepoints(wordlistIndices) {
    return Buffer.from(
      Array.from(new Uint16Array(wordlistIndices.buffer))
        .map((i) => wordlist[i])
        .join(' '),
    );
  }

  /**
   * Get an account balance from the AccountTrackerController or request it directly from the network.
   *
   * @param {string} address - The account address
   * @param {EthQuery} ethQuery - The EthQuery instance to use when asking the network
   */
  getBalance(address, ethQuery) {
    return new Promise((resolve, reject) => {
      const cached = this.accountTrackerController.state.accounts[address];

      if (cached && cached.balance) {
        resolve(cached.balance);
      } else {
        ethQuery.getBalance(address, (error, balance) => {
          if (error) {
            reject(error);
            log.error(error);
          } else {
            resolve(balance || '0x0');
          }
        });
      }
    });
  }

  /**
   * Submits the user's password and attempts to unlock the vault.
   * Also synchronizes the preferencesController, to ensure its schema
   * is up to date with known accounts once the vault is decrypted.
   *
   * @param {string} password - The user's password
   */
  async submitPassword(password) {
    const { completedOnboarding } = this.onboardingController.state;

    // Before attempting to unlock the keyrings, we need the offscreen to have loaded.
    await this.offscreenPromise;

    await this.keyringController.submitPassword(password);

    ///: BEGIN:ONLY_INCLUDE_IF(build-mmi)
    this.mmiController.onSubmitPassword();
    ///: END:ONLY_INCLUDE_IF

    try {
      await this.blockTracker.checkForLatestBlock();
    } catch (error) {
      log.error('Error while unlocking extension.', error);
    }

    await this.accountsController.updateAccounts();

    // This must be set as soon as possible to communicate to the
    // keyring's iframe and have the setting initialized properly
    // Optimistically called to not block MetaMask login due to
    // Ledger Keyring GitHub downtime
    if (completedOnboarding) {
      this.setLedgerTransportPreference();
    }
  }

  async _loginUser(password) {
    try {
      // Automatic login via config password
      await this.submitPassword(password);

      // Updating accounts in this.accountTrackerController before starting UI syncing ensure that
      // state has account balance before it is synced with UI
      await this.accountTrackerController.updateAccountsAllActiveNetworks();
    } finally {
      this._startUISync();
    }
  }

  _startUISync() {
    // Message startUISync is used to start syncing state with UI
    // Sending this message after login is completed helps to ensure that incomplete state without
    // account details are not flushed to UI.
    this.emit('startUISync');
    this.startUISync = true;
    this.memStore.subscribe(this.sendUpdate.bind(this));
  }

  /**
   * Submits a user's encryption key to log the user in via login token
   */
  async submitEncryptionKey() {
    try {
      const { loginToken, loginSalt } =
        await this.extension.storage.session.get(['loginToken', 'loginSalt']);
      if (loginToken && loginSalt) {
        const { vault } = this.keyringController.state;

        const jsonVault = JSON.parse(vault);

        if (jsonVault.salt !== loginSalt) {
          console.warn(
            'submitEncryptionKey: Stored salt and vault salt do not match',
          );
          await this.clearLoginArtifacts();
          return;
        }

        await this.keyringController.submitEncryptionKey(loginToken, loginSalt);
      }
    } catch (e) {
      // If somehow this login token doesn't work properly,
      // remove it and the user will get shown back to the unlock screen
      await this.clearLoginArtifacts();
      throw e;
    }
  }

  async clearLoginArtifacts() {
    await this.extension.storage.session.remove(['loginToken', 'loginSalt']);
  }

  /**
   * Submits a user's password to check its validity.
   *
   * @param {string} password - The user's password
   */
  async verifyPassword(password) {
    await this.keyringController.verifyPassword(password);
  }

  /**
   * @type Identity
   * @property {string} name - The account nickname.
   * @property {string} address - The account's ethereum address, in lower case.
   * receiving funds from our automatic Ropsten faucet.
   */

  /**
   * Gets the mnemonic of the user's primary keyring.
   */
  getPrimaryKeyringMnemonic() {
    const [keyring] = this.keyringController.getKeyringsByType(
      KeyringType.hdKeyTree,
    );
    if (!keyring.mnemonic) {
      throw new Error('Primary keyring mnemonic unavailable.');
    }

    return keyring.mnemonic;
  }

  ///: BEGIN:ONLY_INCLUDE_IF(build-mmi)
  async getCustodyKeyringIfExists(address) {
    const custodyType = this.custodyController.getCustodyTypeByAddress(
      toChecksumHexAddress(address),
    );
    const keyring = this.keyringController.getKeyringsByType(custodyType)[0];
    return keyring?.getAccountDetails(address) ? keyring : undefined;
  }
  ///: END:ONLY_INCLUDE_IF

  //
  // Hardware
  //

  async getKeyringForDevice(deviceName, hdPath = null) {
    const keyringOverrides = this.opts.overrides?.keyrings;
    let keyringName = null;
    switch (deviceName) {
      case HardwareDeviceNames.trezor:
        keyringName = keyringOverrides?.trezor?.type || TrezorKeyring.type;
        break;
      case HardwareDeviceNames.ledger:
        keyringName = keyringOverrides?.ledger?.type || LedgerKeyring.type;
        break;
      case HardwareDeviceNames.qr:
        keyringName = QRHardwareKeyring.type;
        break;
      case HardwareDeviceNames.lattice:
        keyringName = keyringOverrides?.lattice?.type || LatticeKeyring.type;
        break;
      default:
        throw new Error(
          'MetamaskController:getKeyringForDevice - Unknown device',
        );
    }
    let [keyring] = await this.keyringController.getKeyringsByType(keyringName);
    if (!keyring) {
      keyring = await this.keyringController.addNewKeyring(keyringName);
    }
    if (hdPath && keyring.setHdPath) {
      keyring.setHdPath(hdPath);
    }
    if (deviceName === HardwareDeviceNames.lattice) {
      keyring.appName = 'MetaMask';
    }
    if (deviceName === HardwareDeviceNames.trezor) {
      const model = keyring.getModel();
      this.appStateController.setTrezorModel(model);
    }

    keyring.network = getProviderConfig({
      metamask: this.networkController.state,
    }).type;

    return keyring;
  }

  async attemptLedgerTransportCreation() {
    const keyring = await this.getKeyringForDevice(HardwareDeviceNames.ledger);
    return await keyring.attemptMakeApp();
  }

  /**
   * Fetch account list from a hardware device.
   *
   * @param deviceName
   * @param page
   * @param hdPath
   * @returns [] accounts
   */
  async connectHardware(deviceName, page, hdPath) {
    const keyring = await this.getKeyringForDevice(deviceName, hdPath);

    if (deviceName === HardwareDeviceNames.ledger) {
      await this.setLedgerTransportPreference(keyring);
    }

    let accounts = [];
    switch (page) {
      case -1:
        accounts = await keyring.getPreviousPage();
        break;
      case 1:
        accounts = await keyring.getNextPage();
        break;
      default:
        accounts = await keyring.getFirstPage();
    }

    // Merge with existing accounts
    // and make sure addresses are not repeated
    const oldAccounts = await this.keyringController.getAccounts();

    const accountsToTrack = [
      ...new Set(
        oldAccounts.concat(accounts.map((a) => a.address.toLowerCase())),
      ),
    ];
    this.accountTrackerController.syncWithAddresses(accountsToTrack);
    return accounts;
  }

  /**
   * Check if the device is unlocked
   *
   * @param deviceName
   * @param hdPath
   * @returns {Promise<boolean>}
   */
  async checkHardwareStatus(deviceName, hdPath) {
    const keyring = await this.getKeyringForDevice(deviceName, hdPath);
    return keyring.isUnlocked();
  }

  /**
   * Clear
   *
   * @param deviceName
   * @returns {Promise<boolean>}
   */
  async forgetDevice(deviceName) {
    const keyring = await this.getKeyringForDevice(deviceName);

    for (const address of keyring.accounts) {
      await this.removeAccount(address);
    }

    keyring.forgetDevice();
    return true;
  }

  /**
   * Retrieves the keyring for the selected address and using the .type returns
   * a subtype for the account. Either 'hardware', 'imported', 'snap', or 'MetaMask'.
   *
   * @param {string} address - Address to retrieve keyring for
   * @returns {'hardware' | 'imported' | 'snap' | 'MetaMask'}
   */
  async getAccountType(address) {
    const keyringType = await this.keyringController.getAccountKeyringType(
      address,
    );
    switch (keyringType) {
      case KeyringType.trezor:
      case KeyringType.lattice:
      case KeyringType.qr:
      case KeyringType.ledger:
        return 'hardware';
      case KeyringType.imported:
        return 'imported';
      case KeyringType.snap:
        return 'snap';
      default:
        return 'MetaMask';
    }
  }

  /**
   * Retrieves the keyring for the selected address and using the .type
   * determines if a more specific name for the device is available. Returns
   * undefined for non hardware wallets.
   *
   * @param {string} address - Address to retrieve keyring for
   * @returns {'ledger' | 'lattice' | string | undefined}
   */
  async getDeviceModel(address) {
    const keyring = await this.keyringController.getKeyringForAccount(address);
    switch (keyring.type) {
      case KeyringType.trezor:
        return keyring.getModel();
      case KeyringType.qr:
        return keyring.getName();
      case KeyringType.ledger:
        // TODO: get model after ledger keyring exposes method
        return HardwareDeviceNames.ledger;
      case KeyringType.lattice:
        // TODO: get model after lattice keyring exposes method
        return HardwareDeviceNames.lattice;
      default:
        return undefined;
    }
  }

  /**
   * get hardware account label
   *
   * @returns string label
   */

  getAccountLabel(name, index, hdPathDescription) {
    return `${name[0].toUpperCase()}${name.slice(1)} ${
      parseInt(index, 10) + 1
    } ${hdPathDescription || ''}`.trim();
  }

  /**
   * Imports an account from a Trezor or Ledger device.
   *
   * @param index
   * @param deviceName
   * @param hdPath
   * @param hdPathDescription
   * @returns {} keyState
   */
  async unlockHardwareWalletAccount(
    index,
    deviceName,
    hdPath,
    hdPathDescription,
  ) {
    const keyring = await this.getKeyringForDevice(deviceName, hdPath);

    keyring.setAccountToUnlock(index);
    const unlockedAccount =
      await this.keyringController.addNewAccountForKeyring(keyring);
    const label = this.getAccountLabel(
      deviceName === HardwareDeviceNames.qr ? keyring.getName() : deviceName,
      index,
      hdPathDescription,
    );
    // Set the account label to Trezor 1 / Ledger 1 / QR Hardware 1, etc
    this.preferencesController.setAccountLabel(unlockedAccount, label);
    // Select the account
    this.preferencesController.setSelectedAddress(unlockedAccount);

    // It is expected that the account also exist in the accounts-controller
    // in other case, an error shall be thrown
    const account =
      this.accountsController.getAccountByAddress(unlockedAccount);
    this.accountsController.setAccountName(account.id, label);

    const accounts = this.accountsController.listAccounts();

    const { identities } = this.preferencesController.state;
    return { unlockedAccount, identities, accounts };
  }

  //
  // Account Management
  //

  /**
   * Adds a new account to the default (first) HD seed phrase Keyring.
   *
   * @param accountCount
   * @returns {Promise<string>} The address of the newly-created account.
   */
  async addNewAccount(accountCount) {
    const oldAccounts = await this.keyringController.getAccounts();

    const addedAccountAddress = await this.keyringController.addNewAccount(
      accountCount,
    );

    if (!oldAccounts.includes(addedAccountAddress)) {
      this.preferencesController.setSelectedAddress(addedAccountAddress);
    }

    return addedAccountAddress;
  }

  /**
   * Verifies the validity of the current vault's seed phrase.
   *
   * Validity: seed phrase restores the accounts belonging to the current vault.
   *
   * Called when the first account is created and on unlocking the vault.
   *
   * @param password
   * @returns {Promise<number[]>} The seed phrase to be confirmed by the user,
   * encoded as an array of UTF-8 bytes.
   */
  async getSeedPhrase(password) {
    return this._convertEnglishWordlistIndicesToCodepoints(
      await this.keyringController.exportSeedPhrase(password),
    );
  }

  /**
   * Clears the transaction history, to allow users to force-reset their nonces.
   * Mostly used in development environments, when networks are restarted with
   * the same network ID.
   *
   * @returns {Promise<string>} The current selected address.
   */
  async resetAccount() {
    const selectedAddress =
      this.accountsController.getSelectedAccount().address;
    this.txController.wipeTransactions(false, selectedAddress);
    this.smartTransactionsController.wipeSmartTransactions({
      address: selectedAddress,
      ignoreNetwork: false,
    });
    this.networkController.resetConnection();

    return selectedAddress;
  }

  captureKeyringTypesWithMissingIdentities(
    internalAccounts = [],
    accounts = [],
  ) {
    const accountsMissingIdentities = accounts.filter(
      (address) =>
        !internalAccounts.some(
          (account) => account.address.toLowerCase() === address.toLowerCase(),
        ),
    );
    const keyringTypesWithMissingIdentities = accountsMissingIdentities.map(
      (address) => this.keyringController.getAccountKeyringType(address),
    );

    const internalAccountCount = internalAccounts.length;

    const accountTrackerCount = Object.keys(
      this.accountTrackerController.state.accounts || {},
    ).length;

    captureException(
      new Error(
        `Attempt to get permission specifications failed because their were ${accounts.length} accounts, but ${internalAccountCount} identities, and the ${keyringTypesWithMissingIdentities} keyrings included accounts with missing identities. Meanwhile, there are ${accountTrackerCount} accounts in the account tracker.`,
      ),
    );
  }

  async getAllEvmAccountsSorted() {
    // We only consider EVM addresses here, hence the filtering:
    const accounts = (await this.keyringController.getAccounts()).filter(
      isValidHexAddress,
    );
    const internalAccounts = this.accountsController.listAccounts();

    return accounts.sort((firstAddress, secondAddress) => {
      const firstAccount = internalAccounts.find(
        (internalAccount) =>
          internalAccount.address.toLowerCase() === firstAddress.toLowerCase(),
      );

      const secondAccount = internalAccounts.find(
        (internalAccount) =>
          internalAccount.address.toLowerCase() === secondAddress.toLowerCase(),
      );

      if (!firstAccount) {
        this.captureKeyringTypesWithMissingIdentities(
          internalAccounts,
          accounts,
        );
        throw new Error(`Missing identity for address: "${firstAddress}".`);
      } else if (!secondAccount) {
        this.captureKeyringTypesWithMissingIdentities(
          internalAccounts,
          accounts,
        );
        throw new Error(`Missing identity for address: "${secondAddress}".`);
      } else if (
        firstAccount.metadata.lastSelected ===
        secondAccount.metadata.lastSelected
      ) {
        return 0;
      } else if (firstAccount.metadata.lastSelected === undefined) {
        return 1;
      } else if (secondAccount.metadata.lastSelected === undefined) {
        return -1;
      }

      return (
        secondAccount.metadata.lastSelected - firstAccount.metadata.lastSelected
      );
    });
  }

  /**
   * Gets the permitted accounts for the specified origin. Returns an empty
   * array if no accounts are permitted.
   *
   * @param {string} origin - The origin whose exposed accounts to retrieve.
   * @returns {Promise<string[]>} The origin's permitted accounts, or an empty
   * array.
   */
  getPermittedAccounts(origin) {
    let caveat;
    try {
      caveat = this.permissionController.getCaveat(
        origin,
        Caip25EndowmentPermissionName,
        Caip25CaveatType,
      );
    } catch (err) {
      // noop
<<<<<<< HEAD
    }
    if (!caveat) {
      return [];
    }
=======
    }
    if (!caveat) {
      return [];
    }
>>>>>>> 2bcbf1b4

    return getEthAccounts(caveat.value);
  }

  async getPermittedAccountsSorted(origin) {
    const permittedAccounts = this.getPermittedAccounts(origin);
    const allEvmAccounts = await this.getAllEvmAccountsSorted();
    return allEvmAccounts.filter((account) =>
      permittedAccounts.includes(account),
    );
  }

  /**
   * Stops exposing the specified chain ID to all third parties.
   *
   * @param {string} targetChainId - The chain ID to stop exposing
   * to third parties.
   */
  removeAllChainIdPermissions(targetChainId) {
    this.permissionController.updatePermissionsByCaveat(
      Caip25CaveatType,
      (existingScopes) =>
        Caip25CaveatMutatorFactories[Caip25CaveatType].removeScope(
          toCaipChainId('eip155', parseInt(targetChainId, 16)),
          existingScopes,
        ),
    );
  }

<<<<<<< HEAD
  // Figure out what needs to be done with the middleware/subscription logic
  removeNetwork(chainId) {
    const scope = `eip155:${parseInt(chainId, 16)}`;
    this.multichainSubscriptionManager.unsubscribeByScope(scope);
    this.multichainMiddlewareManager.removeMiddlewareByScope(scope);

=======
  removeNetwork(chainId) {
>>>>>>> 2bcbf1b4
    this.removeAllChainIdPermissions(chainId);

    this.networkController.removeNetwork(chainId);
  }

  /**
   * Stops exposing the account with the specified address to all third parties.
   * Exposed accounts are stored in caveats of the eth_accounts permission. This
   * method uses `PermissionController.updatePermissionsByCaveat` to
   * remove the specified address from every eth_accounts permission. If a
   * permission only included this address, the permission is revoked entirely.
   *
   * @param {string} targetAccount - The address of the account to stop exposing
   * to third parties.
   */
  removeAllAccountPermissions(targetAccount) {
    this.permissionController.updatePermissionsByCaveat(
      CaveatTypes.restrictReturnedAccounts,
      (existingAccounts) =>
        CaveatMutatorFactories[
          CaveatTypes.restrictReturnedAccounts
        ].removeAccount(targetAccount, existingAccounts),
    );
    this.permissionController.updatePermissionsByCaveat(
      Caip25CaveatType,
      (existingScopes) =>
        Caip25CaveatMutatorFactories[Caip25CaveatType].removeAccount(
          targetAccount,
          existingScopes,
        ),
    );
  }

  /**
   * Removes an account from state / storage.
   *
   * @param {string[]} address - A hex address
   */
  async removeAccount(address) {
    // Remove all associated permissions
    this.removeAllAccountPermissions(address);

    ///: BEGIN:ONLY_INCLUDE_IF(build-mmi)
    this.custodyController.removeAccount(address);
    ///: END:ONLY_INCLUDE_IF(build-mmi)

    const keyring = await this.keyringController.getKeyringForAccount(address);
    // Remove account from the keyring
    await this.keyringController.removeAccount(address);
    const updatedKeyringAccounts = keyring ? await keyring.getAccounts() : {};
    if (updatedKeyringAccounts?.length === 0) {
      keyring.destroy?.();
    }

    return address;
  }

  /**
   * Imports an account with the specified import strategy.
   * These are defined in @metamask/keyring-controller
   * Each strategy represents a different way of serializing an Ethereum key pair.
   *
   * @param {'privateKey' | 'json'} strategy - A unique identifier for an account import strategy.
   * @param {any} args - The data required by that strategy to import an account.
   */
  async importAccountWithStrategy(strategy, args) {
    const importedAccountAddress =
      await this.keyringController.importAccountWithStrategy(strategy, args);
    // set new account as selected
    this.preferencesController.setSelectedAddress(importedAccountAddress);
  }

  /**
   * Requests approval for permissions for the specified origin
   *
   * @param origin - The origin to request approval for.
   * @param permissions - The permissions to request approval for.
   */
  async requestPermissionApprovalForOrigin(origin, permissions) {
    const id = nanoid();
    return this.approvalController.addAndShowApprovalRequest({
      id,
      origin,
      requestData: {
        metadata: {
          id,
          origin,
        },
        permissions,
      },
      type: MethodNames.requestPermissions,
    });
  }

  // ---------------------------------------------------------------------------
  // Identity Management (signature operations)

  getAddTransactionRequest({
    transactionParams,
    transactionOptions,
    dappRequest,
    ...otherParams
  }) {
    return {
      internalAccounts: this.accountsController.listAccounts(),
      dappRequest,
      networkClientId:
        dappRequest?.networkClientId ??
        this.networkController.state.selectedNetworkClientId,
      selectedAccount: this.accountsController.getAccountByAddress(
        transactionParams.from,
      ),
      transactionController: this.txController,
      transactionOptions,
      transactionParams,
      userOperationController: this.userOperationController,
      chainId: getCurrentChainId({ metamask: this.networkController.state }),
      ppomController: this.ppomController,
      securityAlertsEnabled:
        this.preferencesController.state?.securityAlertsEnabled,
      updateSecurityAlertResponse: this.updateSecurityAlertResponse.bind(this),
      ...otherParams,
    };
  }

  /**
   * @returns {boolean} true if the keyring type supports EIP-1559
   */
  async getCurrentAccountEIP1559Compatibility() {
    return true;
  }

  //=============================================================================
  // END (VAULT / KEYRING RELATED METHODS)
  //=============================================================================

  /**
   * Allows a user to attempt to cancel a previously submitted transaction
   * by creating a new transaction.
   *
   * @param {number} originalTxId - the id of the txMeta that you want to
   * attempt to cancel
   * @param {import(
   *  './controllers/transactions'
   * ).CustomGasSettings} [customGasSettings] - overrides to use for gas params
   * instead of allowing this method to generate them
   * @param options
   * @returns {object} MetaMask state
   */
  async createCancelTransaction(originalTxId, customGasSettings, options) {
    await this.txController.stopTransaction(
      originalTxId,
      customGasSettings,
      options,
    );
    const state = this.getState();
    return state;
  }

  /**
   * Allows a user to attempt to speed up a previously submitted transaction
   * by creating a new transaction.
   *
   * @param {number} originalTxId - the id of the txMeta that you want to
   * attempt to speed up
   * @param {import(
   *  './controllers/transactions'
   * ).CustomGasSettings} [customGasSettings] - overrides to use for gas params
   * instead of allowing this method to generate them
   * @param options
   * @returns {object} MetaMask state
   */
  async createSpeedUpTransaction(originalTxId, customGasSettings, options) {
    await this.txController.speedUpTransaction(
      originalTxId,
      customGasSettings,
      options,
    );
    const state = this.getState();
    return state;
  }

  async estimateGas(estimateGasParams) {
    return new Promise((resolve, reject) => {
      return new EthJSQuery(this.provider).estimateGas(
        estimateGasParams,
        (err, res) => {
          if (err) {
            return reject(err);
          }

          return resolve(res.toString(16));
        },
      );
    });
  }

  handleWatchAssetRequest = ({ asset, type, origin, networkClientId }) => {
    switch (type) {
      case ERC20:
        return this.tokensController.watchAsset({
          asset,
          type,
          networkClientId,
        });
      case ERC721:
      case ERC1155:
        return this.nftController.watchNft(asset, type, origin);
      default:
        throw new Error(`Asset type ${type} not supported`);
    }
  };

  async updateSecurityAlertResponse(
    method,
    securityAlertId,
    securityAlertResponse,
  ) {
    updateSecurityAlertResponse({
      appStateController: this.appStateController,
      method,
      securityAlertId,
      securityAlertResponse,
      signatureController: this.signatureController,
      transactionController: this.txController,
    });
  }

  //=============================================================================
  // PASSWORD MANAGEMENT
  //=============================================================================

  /**
   * Allows a user to begin the seed phrase recovery process.
   */
  markPasswordForgotten() {
    this.preferencesController.setPasswordForgotten(true);
    this.sendUpdate();
  }

  /**
   * Allows a user to end the seed phrase recovery process.
   */
  unMarkPasswordForgotten() {
    this.preferencesController.setPasswordForgotten(false);
    this.sendUpdate();
  }

  //=============================================================================
  // REQUEST QUEUE
  //=============================================================================

  setUseRequestQueue(value) {
    this.preferencesController.setUseRequestQueue(value);
  }

  //=============================================================================
  // SETUP
  //=============================================================================

  /**
   * A runtime.MessageSender object, as provided by the browser:
   *
   * @see https://developer.mozilla.org/en-US/docs/Mozilla/Add-ons/WebExtensions/API/runtime/MessageSender
   * @typedef {object} MessageSender
   * @property {string} - The URL of the page or frame hosting the script that sent the message.
   */

  /**
   * A Snap sender object.
   *
   * @typedef {object} SnapSender
   * @property {string} snapId - The ID of the snap.
   */

  /**
   * Used to create a multiplexed stream for connecting to an untrusted context
   * like a Dapp or other extension.
   *
   * @param options - Options bag.
   * @param {ReadableStream} options.connectionStream - The Duplex stream to connect to.
   * @param {MessageSender | SnapSender} options.sender - The sender of the messages on this stream.
   * @param {string} [options.subjectType] - The type of the sender, i.e. subject.
   */
  setupUntrustedCommunicationEip1193({
    connectionStream,
    sender,
    subjectType,
  }) {
    if (sender.url) {
      if (this.onboardingController.state.completedOnboarding) {
        if (this.preferencesController.state.usePhishDetect) {
          const { hostname } = new URL(sender.url);
          this.phishingController.maybeUpdateState();
          // Check if new connection is blocked if phishing detection is on
          const phishingTestResponse = this.phishingController.test(sender.url);
          if (phishingTestResponse?.result) {
            this.sendPhishingWarning(connectionStream, hostname);
            this.metaMetricsController.trackEvent({
              event: MetaMetricsEventName.PhishingPageDisplayed,
              category: MetaMetricsEventCategory.Phishing,
              properties: {
                url: hostname,
              },
            });
            return;
          }
        }
      }
    }

    let inputSubjectType;
    if (subjectType) {
      inputSubjectType = subjectType;
    } else if (sender.id && sender.id !== this.extension.runtime.id) {
      inputSubjectType = SubjectType.Extension;
    } else {
      inputSubjectType = SubjectType.Website;
    }

    // setup multiplexing
    const mux = setupMultiplex(connectionStream);

    // messages between inpage and background
    this.setupProviderConnectionEip1193(
      mux.createStream('metamask-provider'),
      sender,
      inputSubjectType,
    );

    // TODO:LegacyProvider: Delete
    if (sender.url) {
      // legacy streams
      this.setupPublicConfig(mux.createStream('publicConfig'));
    }
  }

  /**
   * Used to create a CAIP stream for connecting to an untrusted context.
   *
   * @param options - Options bag.
   * @param {ReadableStream} options.connectionStream - The Duplex stream to connect to.
   * @param {MessageSender | SnapSender} options.sender - The sender of the messages on this stream.
   * @param {string} [options.subjectType] - The type of the sender, i.e. subject.
   */

  setupUntrustedCommunicationCaip({ connectionStream, sender, subjectType }) {
    let inputSubjectType;
    if (subjectType) {
      inputSubjectType = subjectType;
    } else if (sender.id && sender.id !== this.extension.runtime.id) {
      inputSubjectType = SubjectType.Extension;
    } else {
      inputSubjectType = SubjectType.Website;
    }

    const caipStream = createCaipStream(connectionStream);

    // messages between subject and background
    this.setupProviderConnectionCaip(caipStream, sender, inputSubjectType);
  }

  /**
   * Used to create a multiplexed stream for connecting to a trusted context,
   * like our own user interfaces, which have the provider APIs, but also
   * receive the exported API from this controller, which includes trusted
   * functions, like the ability to approve transactions or sign messages.
   *
   * @param {*} connectionStream - The duplex stream to connect to.
   * @param {MessageSender} sender - The sender of the messages on this stream
   */
  setupTrustedCommunication(connectionStream, sender) {
    // setup multiplexing
    const mux = setupMultiplex(connectionStream);
    // connect features
    this.setupControllerConnection(mux.createStream('controller'));
    this.setupProviderConnectionEip1193(
      mux.createStream('provider'),
      sender,
      SubjectType.Internal,
    );
  }

  /**
   * Used to create a multiplexed stream for connecting to the phishing warning page.
   *
   * @param options - Options bag.
   * @param {ReadableStream} options.connectionStream - The Duplex stream to connect to.
   */
  setupPhishingCommunication({ connectionStream }) {
    const { usePhishDetect } = this.preferencesController.state;

    if (!usePhishDetect) {
      return;
    }

    // setup multiplexing
    const mux = setupMultiplex(connectionStream);
    const phishingStream = mux.createStream(PHISHING_SAFELIST);

    // set up postStream transport
    phishingStream.on(
      'data',
      createMetaRPCHandler(
        {
          safelistPhishingDomain: this.safelistPhishingDomain.bind(this),
          backToSafetyPhishingWarning:
            this.backToSafetyPhishingWarning.bind(this),
        },
        phishingStream,
      ),
    );
  }

  setUpCookieHandlerCommunication({ connectionStream }) {
    const {
      metaMetricsId,
      dataCollectionForMarketing,
      participateInMetaMetrics,
    } = this.metaMetricsController.store.getState();

    if (
      metaMetricsId &&
      dataCollectionForMarketing &&
      participateInMetaMetrics
    ) {
      // setup multiplexing
      const mux = setupMultiplex(connectionStream);
      const metamaskCookieHandlerStream = mux.createStream(
        METAMASK_COOKIE_HANDLER,
      );
      // set up postStream transport
      metamaskCookieHandlerStream.on(
        'data',
        createMetaRPCHandler(
          {
            getCookieFromMarketingPage:
              this.getCookieFromMarketingPage.bind(this),
          },
          metamaskCookieHandlerStream,
        ),
      );
    }
  }

  getCookieFromMarketingPage(data) {
    const { ga_client_id: cookieId } = data;
    this.metaMetricsController.setMarketingCampaignCookieId(cookieId);
  }

  /**
   * Called when we detect a suspicious domain. Requests the browser redirects
   * to our anti-phishing page.
   *
   * @private
   * @param {*} connectionStream - The duplex stream to the per-page script,
   * for sending the reload attempt to.
   * @param {string} hostname - The hostname that triggered the suspicion.
   */
  sendPhishingWarning(connectionStream, hostname) {
    const mux = setupMultiplex(connectionStream);
    const phishingStream = mux.createStream('phishing');
    phishingStream.write({ hostname });
  }

  /**
   * A method for providing our API over a stream using JSON-RPC.
   *
   * @param {*} outStream - The stream to provide our API over.
   */
  setupControllerConnection(outStream) {
    const patchStore = new PatchStore(this.memStore);
    let uiReady = false;

    const handleUpdate = () => {
      if (!isStreamWritable(outStream) || !uiReady) {
        return;
      }

      const patches = patchStore.flushPendingPatches();

      outStream.write({
        jsonrpc: '2.0',
        method: 'sendUpdate',
        params: [patches],
      });
    };

    const api = {
      ...this.getApi(),
      startPatches: () => {
        uiReady = true;
        handleUpdate();
      },
      getStatePatches: () => patchStore.flushPendingPatches(),
    };

    this.on('update', handleUpdate);

    // report new active controller connection
    this.activeControllerConnections += 1;
    this.emit('controllerConnectionChanged', this.activeControllerConnections);

    // set up postStream transport
    outStream.on('data', createMetaRPCHandler(api, outStream));

    const startUISync = () => {
      if (!isStreamWritable(outStream)) {
        return;
      }
      // send notification to client-side
      outStream.write({
        jsonrpc: '2.0',
        method: 'startUISync',
      });
    };

    if (this.startUISync) {
      startUISync();
    } else {
      this.once('startUISync', startUISync);
    }

    const outstreamEndHandler = () => {
      if (!outStream.mmFinished) {
        this.activeControllerConnections -= 1;
        this.emit(
          'controllerConnectionChanged',
          this.activeControllerConnections,
        );
        outStream.mmFinished = true;
        this.removeListener('update', handleUpdate);
        patchStore.destroy();
      }
    };

    // The presence of both of the below handlers may be redundant.
    // After upgrading metamask/object-multiples to v2.0.0, which included
    // an upgrade of readable-streams from v2 to v3, we saw that the
    // `outStream.on('end'` handler was almost never being called. This seems to
    // related to how v3 handles errors vs how v2 handles errors; there
    // are "premature close" errors in both cases, although in the case
    // of v2 they don't prevent `outStream.on('end'` from being called.
    // At the time that this comment was committed, it was known that we
    // need to investigate and resolve the underlying error, however,
    // for expediency, we are not addressing them at this time. Instead, we
    // can observe that `readableStream.finished` preserves the same
    // functionality as we had when we relied on readable-stream v2. Meanwhile,
    // the `outStream.on('end')` handler was observed to have been called at least once.
    // In an abundance of caution to prevent against unexpected future behavioral changes in
    // streams implementations, we redundantly use multiple paths to attach the same event handler.
    // The outstreamEndHandler therefore needs to be idempotent, which introduces the `mmFinished` property.

    outStream.mmFinished = false;
    finished(outStream, outstreamEndHandler);
    outStream.once('close', outstreamEndHandler);
    outStream.once('end', outstreamEndHandler);
  }

  /**
   * A method for serving our ethereum provider over a given stream.
   *
   * @param {*} outStream - The stream to provide over.
   * @param {MessageSender | SnapSender} sender - The sender of the messages on this stream
   * @param {SubjectType} subjectType - The type of the sender, i.e. subject.
   */
  setupProviderConnectionEip1193(outStream, sender, subjectType) {
    let origin;
    if (subjectType === SubjectType.Internal) {
      origin = ORIGIN_METAMASK;
    } else if (subjectType === SubjectType.Snap) {
      origin = sender.snapId;
    } else {
      origin = new URL(sender.url).origin;
    }

    if (sender.id && sender.id !== this.extension.runtime.id) {
      this.subjectMetadataController.addSubjectMetadata({
        origin,
        extensionId: sender.id,
        subjectType: SubjectType.Extension,
      });
    }

    let tabId;
    if (sender.tab && sender.tab.id) {
      tabId = sender.tab.id;
    }

    const engine = this.setupProviderEngineEip1193({
      origin,
      sender,
      subjectType,
      tabId,
    });

    const dupeReqFilterStream = createDupeReqFilterStream();

    // setup connection
    const providerStream = createEngineStream({ engine });

    const connectionId = this.addConnection(origin, { tabId, engine });

    pipeline(
      outStream,
      dupeReqFilterStream,
      providerStream,
      outStream,
      (err) => {
        // handle any middleware cleanup
        engine._middleware.forEach((mid) => {
          if (mid.destroy && typeof mid.destroy === 'function') {
            mid.destroy();
          }
        });
        connectionId && this.removeConnection(origin, connectionId);
        // For context and todos related to the error message match, see https://github.com/MetaMask/metamask-extension/issues/26337
        if (err && !err.message?.match('Premature close')) {
          log.error(err);
        }
      },
    );

    // Used to show wallet liveliness to the provider
    if (subjectType !== SubjectType.Internal) {
      this._notifyChainChangeForConnection({ engine }, origin);
    }
  }

  /**
   * A method for serving our CAIP provider over a given stream.
   *
   * @param {*} outStream - The stream to provide over.
   * @param {MessageSender | SnapSender} sender - The sender of the messages on this stream
   * @param {SubjectType} subjectType - The type of the sender, i.e. subject.
   */
  setupProviderConnectionCaip(outStream, sender, subjectType) {
    let origin;
    if (subjectType === SubjectType.Internal) {
      origin = ORIGIN_METAMASK;
    } else if (subjectType === SubjectType.Snap) {
      origin = sender.snapId;
    } else {
      origin = new URL(sender.url).origin;
    }

    if (sender.id && sender.id !== this.extension.runtime.id) {
      this.subjectMetadataController.addSubjectMetadata({
        origin,
        extensionId: sender.id,
        subjectType: SubjectType.Extension,
      });
    }

    let tabId;
    if (sender.tab && sender.tab.id) {
      tabId = sender.tab.id;
    }

    const engine = this.setupProviderEngineCaip({
      origin,
      tabId,
    });

    const dupeReqFilterStream = createDupeReqFilterStream();

    // setup connection
    const providerStream = createEngineStream({ engine });

    const connectionId = this.addConnection(origin, { tabId, engine });

    pipeline(
      outStream,
      dupeReqFilterStream,
      providerStream,
      outStream,
      (err) => {
        this.multichainMiddlewareManager.removeMiddlewareByOriginAndTabId(
          origin,
          tabId,
        );
        this.multichainSubscriptionManager.unsubscribeByOriginAndTabId(
          origin,
          tabId,
        );

        // handle any middleware cleanup
        engine._middleware.forEach((mid) => {
          if (mid.destroy && typeof mid.destroy === 'function') {
            mid.destroy();
          }
        });
        connectionId && this.removeConnection(origin, connectionId);
        if (err) {
          log.error(err);
        }
      },
    );

    // Used to show wallet liveliness to the provider
    if (subjectType !== SubjectType.Internal) {
      this._notifyChainChangeForConnection({ engine }, origin);
    }
  }

  /**
   * For snaps running in workers.
   *
   * @param snapId
   * @param connectionStream
   */
  setupSnapProvider(snapId, connectionStream) {
    this.setupUntrustedCommunicationEip1193({
      connectionStream,
      sender: { snapId },
      subjectType: SubjectType.Snap,
    });
  }

  /**
   * A method for creating an ethereum provider that is safely restricted for the requesting subject.
   *
   * @param {object} options - Provider engine options
   * @param {string} options.origin - The origin of the sender
   * @param {MessageSender | SnapSender} options.sender - The sender object.
   * @param {string} options.subjectType - The type of the sender subject.
   * @param {tabId} [options.tabId] - The tab ID of the sender - if the sender is within a tab
   */
  setupProviderEngineEip1193({ origin, subjectType, sender, tabId }) {
    const engine = new JsonRpcEngine();

    // Append origin to each request
    engine.push(createOriginMiddleware({ origin }));

    // Append selectedNetworkClientId to each request
    engine.push(createSelectedNetworkMiddleware(this.controllerMessenger));

    // Add a middleware that will switch chain on each request (as needed)
    const requestQueueMiddleware = createQueuedRequestMiddleware({
      enqueueRequest: this.queuedRequestController.enqueueRequest.bind(
        this.queuedRequestController,
      ),
      useRequestQueue: this.preferencesController.getUseRequestQueue.bind(
        this.preferencesController,
      ),
      // TODO: Should this be made async in queued-request-controller package?
      // Doing so allows us to DRY up getPermittedAcounts and getPermittedAccountsSorted
      shouldEnqueueRequest: (request) => {
        return methodsRequiringNetworkSwitch.includes(request.method);
      },
    });
    engine.push(requestQueueMiddleware);

    // If the origin is not in the selectedNetworkController's `domains` state
    // when the provider engine is created, the selectedNetworkController will
    // fetch the globally selected networkClient from the networkController and wrap
    // it in a proxy which can be switched to use its own state if/when the origin
    // is added to the `domains` state
    const proxyClient =
      this.selectedNetworkController.getProviderAndBlockTracker(origin);

    // We create the filter and subscription manager middleware now, but they will
    // be inserted into the engine later.
    const filterMiddleware = createFilterMiddleware(proxyClient);
    const subscriptionManager = createSubscriptionManager(proxyClient);
    subscriptionManager.events.on('notification', (message) =>
      engine.emit('notification', message),
    );

    // Append tabId to each request if it exists
    if (tabId) {
      engine.push(createTabIdMiddleware({ tabId }));
    }

    engine.push(createLoggerMiddleware({ origin }));
    engine.push(this.permissionLogController.createMiddleware());

    if (origin === BaseUrl.Portfolio) {
      engine.push(createTxVerificationMiddleware(this.networkController));
    }

    engine.push(createTracingMiddleware());

    engine.push(
      createPPOMMiddleware(
        this.ppomController,
        this.preferencesController,
        this.networkController,
        this.appStateController,
        this.accountsController,
        this.updateSecurityAlertResponse.bind(this),
      ),
    );

    const isConfirmationRedesignEnabled = () => {
      return this.preferencesController.state.preferences
        .redesignedConfirmationsEnabled;
    };

    engine.push(
      createRPCMethodTrackingMiddleware({
        getMetricsState: this.metaMetricsController.store.getState.bind(
          this.metaMetricsController.store,
        ),
        getAccountType: this.getAccountType.bind(this),
        getDeviceModel: this.getDeviceModel.bind(this),
        isConfirmationRedesignEnabled,
        snapAndHardwareMessenger: this.controllerMessenger.getRestricted({
          name: 'SnapAndHardwareMessenger',
          allowedActions: [
            'KeyringController:getKeyringForAccount',
            'SnapController:get',
            'AccountsController:getSelectedAccount',
          ],
        }),
        appStateController: this.appStateController,
        metaMetricsController: this.metaMetricsController,
      }),
    );

    engine.push(createUnsupportedMethodMiddleware(UNSUPPORTED_RPC_METHODS));

    engine.push((req, res, next, end) =>
      caipPermissionAdapterMiddleware(req, res, next, end, {
        getCaveat: this.permissionController.getCaveat.bind(
          this.permissionController,
        ),
        getNetworkConfigurationByNetworkClientId:
          this.networkController.getNetworkConfigurationByNetworkClientId.bind(
            this.networkController,
          ),
      }),
    );

    // Legacy RPC method that needs to be implemented _ahead of_ the permission
    // middleware.
    engine.push(
      createEthAccountsMethodMiddleware({
        getAccounts: this.getPermittedAccountsSorted.bind(this, origin),
      }),
    );

    if (subjectType !== SubjectType.Internal) {
      engine.push(
        this.permissionController.createPermissionMiddleware({
          origin,
        }),
      );
    }

    if (subjectType === SubjectType.Website) {
      engine.push(
        createOnboardingMiddleware({
          location: sender.url,
          registerOnboarding: this.onboardingController.registerOnboarding,
        }),
      );
    }

    // EVM requests and eth permissions should not be passed to non-EVM accounts
    // this middleware intercepts these requests and returns an error.
    engine.push(
      createEvmMethodsToNonEvmAccountReqFilterMiddleware({
        messenger: this.controllerMessenger.getRestricted({
          name: 'EvmMethodsToNonEvmAccountFilterMessenger',
          allowedActions: ['AccountsController:getSelectedAccount'],
        }),
      }),
    );

    // Unrestricted/permissionless RPC method implementations.
    // They must nevertheless be placed _behind_ the permission middleware.
    engine.push(
      createEip1193MethodMiddleware({
        subjectType,

        // Miscellaneous
        addSubjectMetadata:
          this.subjectMetadataController.addSubjectMetadata.bind(
            this.subjectMetadataController,
          ),
        metamaskState: this.getState(),
        getProviderState: this.getProviderState.bind(this),
        getUnlockPromise: this.appStateController.getUnlockPromise.bind(
          this.appStateController,
        ),
        handleWatchAssetRequest: this.handleWatchAssetRequest.bind(this),
        requestUserApproval:
          this.approvalController.addAndShowApprovalRequest.bind(
            this.approvalController,
          ),
        startApprovalFlow: this.approvalController.startFlow.bind(
          this.approvalController,
        ),
        endApprovalFlow: this.approvalController.endFlow.bind(
          this.approvalController,
        ),
        sendMetrics: this.metaMetricsController.trackEvent.bind(
          this.metaMetricsController,
        ),
        // Permission-related
        getAccounts: this.getPermittedAccountsSorted.bind(this, origin),
        getPermissionsForOrigin: this.permissionController.getPermissions.bind(
          this.permissionController,
          origin,
        ),
        requestPermissionApprovalForOrigin:
          this.requestPermissionApprovalForOrigin.bind(this, origin),
        requestPermissionsForOrigin: (requestedPermissions) =>
          this.permissionController.requestPermissions(
            { origin },
            {
              ...(requestedPermissions[PermissionNames.eth_accounts] &&
                !isSnapId(origin) && {
                  [PermissionNames.permittedChains]: {},
                }),
              ...(requestedPermissions[PermissionNames.permittedChains] && {
                [PermissionNames.eth_accounts]: {},
              }),
              ...requestedPermissions,
            },
          ),
        revokePermissionsForOrigin: (permissionKeys) => {
          try {
            this.permissionController.revokePermissions({
              [origin]: permissionKeys,
            });
          } catch (e) {
            // we dont want to handle errors here because
            // the revokePermissions api method should just
            // return `null` if the permissions were not
            // successfully revoked or if the permissions
            // for the origin do not exist
            console.log(e);
          }
        },
        getCaveat: ({ target, caveatType }) => {
          try {
            return this.permissionController.getCaveat(
              origin,
              target,
              caveatType,
            );
          } catch (e) {
            if (e instanceof PermissionDoesNotExistError) {
              // suppress expected error in case that the origin
              // does not have the target permission yet
            } else {
              throw e;
            }
          }

          return undefined;
        },
        // network configuration-related
        setActiveNetwork: async (networkClientId) => {
          await this.networkController.setActiveNetwork(networkClientId);
          // if the origin has the CAIP-25 permission
          // we set per dapp network selection state
          if (
            this.permissionController.hasPermission(
              origin,
              Caip25EndowmentPermissionName,
            )
          ) {
            this.selectedNetworkController.setNetworkClientIdForDomain(
              origin,
              networkClientId,
            );
          }
        },
        addNetwork: this.networkController.addNetwork.bind(
          this.networkController,
        ),
        updateNetwork: this.networkController.updateNetwork.bind(
          this.networkController,
        ),
        getNetworkConfigurationByChainId:
          this.networkController.getNetworkConfigurationByChainId.bind(
            this.networkController,
          ),
        getCurrentChainIdForDomain: (domain) => {
          const networkClientId =
            this.selectedNetworkController.getNetworkClientIdForDomain(domain);
          const { chainId } =
            this.networkController.getNetworkConfigurationByNetworkClientId(
              networkClientId,
            );
          return chainId;
        },

        // Web3 shim-related
        getWeb3ShimUsageState: this.alertController.getWeb3ShimUsageState.bind(
          this.alertController,
        ),
        setWeb3ShimUsageRecorded:
          this.alertController.setWeb3ShimUsageRecorded.bind(
            this.alertController,
          ),

        grantPermissions: this.permissionController.grantPermissions.bind(
          this.permissionController,
        ),
        updateCaveat: this.permissionController.updateCaveat.bind(
          this.permissionController,
        ),

        ///: BEGIN:ONLY_INCLUDE_IF(build-mmi)
        handleMmiAuthenticate:
          this.institutionalFeaturesController.handleMmiAuthenticate.bind(
            this.institutionalFeaturesController,
          ),
        handleMmiCheckIfTokenIsPresent:
          this.mmiController.handleMmiCheckIfTokenIsPresent.bind(
            this.mmiController,
          ),
        handleMmiDashboardData: this.mmiController.handleMmiDashboardData.bind(
          this.mmiController,
        ),
        handleMmiSetAccountAndNetwork:
          this.mmiController.setAccountAndNetwork.bind(this.mmiController),
        handleMmiOpenAddHardwareWallet:
          this.mmiController.handleMmiOpenAddHardwareWallet.bind(
            this.mmiController,
          ),
        ///: END:ONLY_INCLUDE_IF
      }),
    );

    engine.push(
      createSnapsMethodMiddleware(subjectType === SubjectType.Snap, {
        getUnlockPromise: this.appStateController.getUnlockPromise.bind(
          this.appStateController,
        ),
        getSnaps: this.controllerMessenger.call.bind(
          this.controllerMessenger,
          'SnapController:getPermitted',
          origin,
        ),
        requestPermissions: async (requestedPermissions) =>
          await this.permissionController.requestPermissions(
            { origin },
            requestedPermissions,
          ),
        getPermissions: this.permissionController.getPermissions.bind(
          this.permissionController,
          origin,
        ),
        getSnapFile: this.controllerMessenger.call.bind(
          this.controllerMessenger,
          'SnapController:getFile',
          origin,
        ),
        installSnaps: this.controllerMessenger.call.bind(
          this.controllerMessenger,
          'SnapController:install',
          origin,
        ),
        invokeSnap: this.permissionController.executeRestrictedMethod.bind(
          this.permissionController,
          origin,
          RestrictedMethods.wallet_snap,
        ),
        getIsLocked: () => {
          return !this.appStateController.isUnlocked();
        },
        getInterfaceState: (...args) =>
          this.controllerMessenger.call(
            'SnapInterfaceController:getInterface',
            origin,
            ...args,
          ).state,
        createInterface: this.controllerMessenger.call.bind(
          this.controllerMessenger,
          'SnapInterfaceController:createInterface',
          origin,
        ),
        updateInterface: this.controllerMessenger.call.bind(
          this.controllerMessenger,
          'SnapInterfaceController:updateInterface',
          origin,
        ),
        resolveInterface: this.controllerMessenger.call.bind(
          this.controllerMessenger,
          'SnapInterfaceController:resolveInterface',
          origin,
        ),
        getSnap: this.controllerMessenger.call.bind(
          this.controllerMessenger,
          'SnapController:get',
        ),
        getAllSnaps: this.controllerMessenger.call.bind(
          this.controllerMessenger,
          'SnapController:getAll',
        ),
        ///: BEGIN:ONLY_INCLUDE_IF(keyring-snaps)
        hasPermission: this.permissionController.hasPermission.bind(
          this.permissionController,
          origin,
        ),
        handleSnapRpcRequest: (args) =>
          this.handleSnapRequest({ ...args, origin }),
        getAllowedKeyringMethods: keyringSnapPermissionsBuilder(
          this.subjectMetadataController,
          origin,
        ),
        ///: END:ONLY_INCLUDE_IF
      }),
    );

    engine.push(filterMiddleware);
    engine.push(subscriptionManager.middleware);

    engine.push(this.metamaskMiddleware);

    engine.push(providerAsMiddleware(proxyClient.provider));

    return engine;
  }

  /**
   * A method for creating a provider that is safely restricted for the requesting subject.
   *
   * @param {object} options - Provider engine options
   * @param {string} options.origin - The origin of the sender
   * @param {tabId} [options.tabId] - The tab ID of the sender - if the sender is within a tab
   */
  setupProviderEngineCaip({ origin, tabId }) {
    const engine = new JsonRpcEngine();

    // Append origin to each request
    engine.push(createOriginMiddleware({ origin }));

    // Append tabId to each request if it exists
    if (tabId) {
      engine.push(createTabIdMiddleware({ tabId }));
    }

    engine.push(createLoggerMiddleware({ origin }));

    engine.push((req, _res, next, end) => {
      if (
        ![
          MESSAGE_TYPE.WALLET_CREATE_SESSION,
          MESSAGE_TYPE.WALLET_INVOKE_METHOD,
          MESSAGE_TYPE.WALLET_GET_SESSION,
          MESSAGE_TYPE.WALLET_REVOKE_SESSION,
        ].includes(req.method)
      ) {
        return end(new Error('Invalid method')); // TODO: Use a proper error
      }
      return next();
    });

    // TODO: Uncomment this when wallet lifecycle methods are added to api-specs
    engine.push(multichainMethodCallValidatorMiddleware);

    engine.push(
      createScaffoldMiddleware({
        [MESSAGE_TYPE.WALLET_CREATE_SESSION]: (
          request,
          response,
          next,
          end,
        ) => {
          return walletCreateSessionHandler(request, response, next, end, {
            grantPermissions: this.permissionController.grantPermissions.bind(
              this.permissionController,
            ),
            findNetworkClientIdByChainId:
              this.networkController.findNetworkClientIdByChainId.bind(
                this.networkController,
              ),
            listAccounts: this.accountsController.listAccounts.bind(
              this.accountsController,
            ),
            addNetwork: this.networkController.addNetwork.bind(
              this.networkController,
            ),
            removeNetwork: this.removeNetwork.bind(this),
            requestPermissionApprovalForOrigin:
              this.requestPermissionApprovalForOrigin.bind(this, origin),
            sendMetrics: this.metaMetricsController.trackEvent.bind(
              this.metaMetricsController,
            ),
            metamaskState: this.getState(),
          });
        },
        [MESSAGE_TYPE.WALLET_INVOKE_METHOD]: (request, response, next, end) => {
          return walletInvokeMethodHandler(request, response, next, end, {
            findNetworkClientIdByChainId:
              this.networkController.findNetworkClientIdByChainId.bind(
                this.networkController,
              ),
            getCaveat: this.permissionController.getCaveat.bind(
              this.permissionController,
            ),
            getSelectedNetworkClientId: () =>
              this.networkController.state.selectedNetworkClientId,
          });
        },
        [MESSAGE_TYPE.WALLET_REVOKE_SESSION]: (
          request,
          response,
          next,
          end,
        ) => {
          return walletRevokeSessionHandler(request, response, next, end, {
            revokePermission: this.permissionController.revokePermission.bind(
              this.permissionController,
            ),
          });
        },
        [MESSAGE_TYPE.WALLET_GET_SESSION]: (request, response, next, end) => {
          return walletGetSessionHandler(request, response, next, end, {
            getCaveat: this.permissionController.getCaveat.bind(
              this.permissionController,
            ),
          });
        },
      }),
    );

    // TODO: Does this need to go before the wallet_createSession middleware?
    // Add a middleware that will switch chain on each request (as needed)
    const requestQueueMiddleware = createQueuedRequestMiddleware({
      enqueueRequest: this.queuedRequestController.enqueueRequest.bind(
        this.queuedRequestController,
      ),
      useRequestQueue: this.preferencesController.getUseRequestQueue.bind(
        this.preferencesController,
      ),
      shouldEnqueueRequest: (request) => {
        return methodsRequiringNetworkSwitch.includes(request.method);
      },
    });
    engine.push(requestQueueMiddleware);

    engine.push(
      createUnsupportedMethodMiddleware([
        ...UNSUPPORTED_RPC_METHODS,
        'eth_requestAccounts',
        'eth_accounts',
      ]),
    );

    engine.push(
      createMultichainMethodMiddleware({
        subjectType: SubjectType.Website, // TODO: this should probably be passed in

        // Miscellaneous
        addSubjectMetadata:
          this.subjectMetadataController.addSubjectMetadata.bind(
            this.subjectMetadataController,
          ),
        getProviderState: this.getProviderState.bind(this),
        handleWatchAssetRequest: this.handleWatchAssetRequest.bind(this),
        requestUserApproval:
          this.approvalController.addAndShowApprovalRequest.bind(
            this.approvalController,
          ),
        startApprovalFlow: this.approvalController.startFlow.bind(
          this.approvalController,
        ),
        endApprovalFlow: this.approvalController.endFlow.bind(
          this.approvalController,
        ),
        getCaveat: ({ target, caveatType }) => {
          try {
            return this.permissionController.getCaveat(
              origin,
              target,
              caveatType,
            );
          } catch (e) {
            if (e instanceof PermissionDoesNotExistError) {
              // suppress expected error in case that the origin
              // does not have the target permission yet
            } else {
              throw e;
            }
          }

          return undefined;
        },
        addNetwork: this.networkController.addNetwork.bind(
          this.networkController,
        ),
        updateNetwork: this.networkController.updateNetwork.bind(
          this.networkController,
        ),
        setActiveNetwork: async (networkClientId) => {
          await this.networkController.setActiveNetwork(networkClientId);
          // if the origin has the CAIP-25 permission
          // we set per dapp network selection state
          if (
            this.permissionController.hasPermission(
              origin,
              Caip25EndowmentPermissionName,
            )
          ) {
            this.selectedNetworkController.setNetworkClientIdForDomain(
              origin,
              networkClientId,
            );
          }
        },
        getNetworkConfigurationByChainId:
          this.networkController.getNetworkConfigurationByChainId.bind(
            this.networkController,
          ),
        // TODO refactor `add-ethereum-chain` handler so that this hook can be removed from multichain middleware
        getCurrentChainIdForDomain: (domain) => {
          const networkClientId =
            this.selectedNetworkController.getNetworkClientIdForDomain(domain);
          const { chainId } =
            this.networkController.getNetworkConfigurationByNetworkClientId(
              networkClientId,
            );
          return chainId;
        },

        // Web3 shim-related
        getWeb3ShimUsageState: this.alertController.getWeb3ShimUsageState.bind(
          this.alertController,
        ),
        setWeb3ShimUsageRecorded:
          this.alertController.setWeb3ShimUsageRecorded.bind(
            this.alertController,
          ),

        requestPermissionApprovalForOrigin:
          this.requestPermissionApprovalForOrigin.bind(this, origin),
        updateCaveat: this.permissionController.updateCaveat.bind(
          this.permissionController,
        ),
        grantPermissions: this.permissionController.grantPermissions.bind(
          this.permissionController,
        ),
      }),
    );

    engine.push(this.metamaskMiddleware);

    // TODO: Might be able to DRY this with the stateChange event
    try {
      const caip25Caveat = this.permissionController.getCaveat(
        origin,
        Caip25EndowmentPermissionName,
        Caip25CaveatType,
      );

      // add new notification subscriptions for changed authorizations
      const mergedScopes = mergeScopes(
        caip25Caveat.value.requiredScopes,
        caip25Caveat.value.optionalScopes,
      );

      // if the eth_subscription notification is in the scope and eth_subscribe is in the methods
      // then get the subscriptionManager going for that scope
      Object.entries(mergedScopes).forEach(([scope, scopeObject]) => {
        if (
          scopeObject.notifications.includes('eth_subscription') &&
          scopeObject.methods.includes('eth_subscribe')
        ) {
          const subscriptionManager =
            this.multichainSubscriptionManager.subscribe({
              scope,
              origin,
              tabId,
            });
          this.multichainMiddlewareManager.addMiddleware({
            scope,
            origin,
            tabId,
            middleware: subscriptionManager.middleware,
          });
        }
      });
    } catch (err) {
      // noop
    }

    this.multichainSubscriptionManager.on(
      'notification',
      (targetOrigin, targetTabId, message) => {
        if (origin === targetOrigin && tabId === targetTabId) {
          engine.emit('notification', message);
        }
      },
    );

    engine.push(
      this.multichainMiddlewareManager.generateMultichainMiddlewareForOriginAndTabId(
        origin,
        tabId,
      ),
    );

    engine.push((req, res, _next, end) => {
      const { provider } = this.networkController.getNetworkClientById(
        req.networkClientId,
      );

      // send request to provider
      provider.sendAsync(req, (err, providerRes) => {
        // forward any error
        if (err instanceof Error) {
          return end(err);
        }
        // copy provider response onto original response
        Object.assign(res, providerRes);
        return end();
      });
    });

    return engine;
  }

  /**
   * TODO:LegacyProvider: Delete
   * A method for providing our public config info over a stream.
   * This includes info we like to be synchronous if possible, like
   * the current selected account, and network ID.
   *
   * Since synchronous methods have been deprecated in web3,
   * this is a good candidate for deprecation.
   *
   * @param {*} outStream - The stream to provide public config over.
   */
  setupPublicConfig(outStream) {
    const configStream = storeAsStream(this.publicConfigStore);

    pipeline(configStream, outStream, (err) => {
      configStream.destroy();
      // For context and todos related to the error message match, see https://github.com/MetaMask/metamask-extension/issues/26337
      if (err && !err.message?.match('Premature close')) {
        log.error(err);
      }
    });
  }

  /**
   * Adds a reference to a connection by origin. Ignores the 'metamask' origin.
   * Caller must ensure that the returned id is stored such that the reference
   * can be deleted later.
   *
   * @param {string} origin - The connection's origin string.
   * @param {object} options - Data associated with the connection
   * @param {object} options.engine - The connection's JSON Rpc Engine
   * @param options.tabId
   * @returns {string} The connection's id (so that it can be deleted later)
   */
  addConnection(origin, { tabId, engine }) {
    if (origin === ORIGIN_METAMASK) {
      return null;
    }

    if (!this.connections[origin]) {
      this.connections[origin] = {};
    }

    const id = nanoid();
    this.connections[origin][id] = {
      tabId,
      engine,
    };

    return id;
  }

  /**
   * Deletes a reference to a connection, by origin and id.
   * Ignores unknown origins.
   *
   * @param {string} origin - The connection's origin string.
   * @param {string} id - The connection's id, as returned from addConnection.
   */
  removeConnection(origin, id) {
    const connections = this.connections[origin];
    if (!connections) {
      return;
    }

    delete connections[id];

    if (Object.keys(connections).length === 0) {
      delete this.connections[origin];
    }
  }

  /**
   * Closes all connections for the given origin, and removes the references
   * to them.
   * Ignores unknown origins.
   *
   * @param {string} origin - The origin string.
   */
  removeAllConnections(origin) {
    const connections = this.connections[origin];
    if (!connections) {
      return;
    }

    Object.keys(connections).forEach((id) => {
      this.removeConnection(origin, id);
    });
  }

  /**
   * Causes the RPC engines associated with the connections to the given origin
   * to emit a notification event with the given payload.
   *
   * The caller is responsible for ensuring that only permitted notifications
   * are sent.
   *
   * Ignores unknown origins.
   *
   * @param {string} origin - The connection's origin string.
   * @param {unknown} payload - The event payload.
   */
  notifyConnections(origin, payload) {
    const connections = this.connections[origin];

    if (connections) {
      Object.values(connections).forEach((conn) => {
        if (conn.engine) {
          conn.engine.emit('notification', payload);
        }
      });
    }
  }

  /**
   * Causes the RPC engines associated with all connections to emit a
   * notification event with the given payload.
   *
   * If the "payload" parameter is a function, the payload for each connection
   * will be the return value of that function called with the connection's
   * origin.
   *
   * The caller is responsible for ensuring that only permitted notifications
   * are sent.
   *
   * @param {unknown} payload - The event payload, or payload getter function.
   */
  notifyAllConnections(payload) {
    const getPayload =
      typeof payload === 'function'
        ? (origin) => payload(origin)
        : () => payload;

    Object.keys(this.connections).forEach((origin) => {
      Object.values(this.connections[origin]).forEach(async (conn) => {
        try {
          this.notifyConnection(conn, await getPayload(origin));
        } catch (err) {
          console.error(err);
        }
      });
    });
  }

  /**
   * Causes the RPC engine for passed connection to emit a
   * notification event with the given payload.
   *
   * The caller is responsible for ensuring that only permitted notifications
   * are sent.
   *
   * @param {object} connection - Data associated with the connection
   * @param {object} connection.engine - The connection's JSON Rpc Engine
   * @param {unknown} payload - The event payload
   */
  notifyConnection(connection, payload) {
    try {
      if (connection.engine) {
        connection.engine.emit('notification', payload);
      }
    } catch (err) {
      console.error(err);
    }
  }

  // handlers

  /**
   * Handle a KeyringController update
   *
   * @param {object} state - the KC state
   * @returns {Promise<void>}
   * @private
   */
  async _onKeyringControllerUpdate(state) {
    const { keyrings } = state;

    // The accounts tracker only supports EVM addresses and the keyring
    // controller may pass non-EVM addresses, so we filter them out
    const addresses = keyrings
      .reduce((acc, { accounts }) => acc.concat(accounts), [])
      .filter(isEthAddress);

    if (!addresses.length) {
      return;
    }

    this.accountTrackerController.syncWithAddresses(addresses);
  }

  /**
   * Handle global application unlock.
   * Notifies all connections that the extension is unlocked, and which
   * account(s) are currently accessible, if any.
   */
  _onUnlock() {
    this.notifyAllConnections(async (origin) => {
      return {
        method: NOTIFICATION_NAMES.unlockStateChanged,
        params: {
          isUnlocked: true,
          accounts: await this.getPermittedAccountsSorted(origin),
        },
      };
    });

    this.unMarkPasswordForgotten();

    // In the current implementation, this handler is triggered by a
    // KeyringController event. Other controllers subscribe to the 'unlock'
    // event of the MetaMaskController itself.
    this.emit('unlock');
  }

  /**
   * Handle global application lock.
   * Notifies all connections that the extension is locked.
   */
  _onLock() {
    this.notifyAllConnections({
      method: NOTIFICATION_NAMES.unlockStateChanged,
      params: {
        isUnlocked: false,
      },
    });

    // In the current implementation, this handler is triggered by a
    // KeyringController event. Other controllers subscribe to the 'lock'
    // event of the MetaMaskController itself.
    this.emit('lock');
  }

  /**
   * Handle memory state updates.
   * - Ensure isClientOpenAndUnlocked is updated
   * - Notifies all connections with the new provider network state
   *   - The external providers handle diffing the state
   *
   * @param newState
   */
  _onStateUpdate(newState) {
    this.isClientOpenAndUnlocked = newState.isUnlocked && this._isClientOpen;
    // this._notifyChainChange();
  }

  // misc

  /**
   * A method for emitting the full MetaMask state to all registered listeners.
   *
   * @private
   */
  privateSendUpdate() {
    this.emit('update', this.getState());
  }

  /**
   * @returns {boolean} Whether the extension is unlocked.
   */
  isUnlocked() {
    return this.keyringController.state.isUnlocked;
  }

  //=============================================================================
  // MISCELLANEOUS
  //=============================================================================

  getExternalPendingTransactions(address) {
    return this.smartTransactionsController.getTransactions({
      addressFrom: address,
      status: 'pending',
    });
  }

  /**
   * Returns the nonce that will be associated with a transaction once approved
   *
   * @param {string} address - The hex string address for the transaction
   * @param networkClientId - The optional networkClientId to get the nonce lock with
   * @returns {Promise<number>}
   */
  async getPendingNonce(address, networkClientId) {
    const { nonceDetails, releaseLock } = await this.txController.getNonceLock(
      address,
      process.env.TRANSACTION_MULTICHAIN ? networkClientId : undefined,
    );

    const pendingNonce = nonceDetails.params.highestSuggested;

    releaseLock();
    return pendingNonce;
  }

  /**
   * Returns the next nonce according to the nonce-tracker
   *
   * @param {string} address - The hex string address for the transaction
   * @param networkClientId - The optional networkClientId to get the nonce lock with
   * @returns {Promise<number>}
   */
  async getNextNonce(address, networkClientId) {
    const nonceLock = await this.txController.getNonceLock(
      address,
      process.env.TRANSACTION_MULTICHAIN ? networkClientId : undefined,
    );
    nonceLock.releaseLock();
    return nonceLock.nextNonce;
  }

  /**
   * Throw an artificial error in a timeout handler for testing purposes.
   *
   * @param message - The error message.
   * @deprecated This is only mean to facilitiate E2E testing. We should not
   * use this for handling errors.
   */
  throwTestError(message) {
    setTimeout(() => {
      const error = new Error(message);
      error.name = 'TestError';
      throw error;
    });
  }

  /**
   * A method for setting TransactionController event listeners
   */
  _addTransactionControllerListeners() {
    const transactionMetricsRequest = this.getTransactionMetricsRequest();

    this.controllerMessenger.subscribe(
      'TransactionController:postTransactionBalanceUpdated',
      handlePostTransactionBalanceUpdate.bind(null, transactionMetricsRequest),
    );

    this.controllerMessenger.subscribe(
      'TransactionController:unapprovedTransactionAdded',
      (transactionMeta) =>
        handleTransactionAdded(transactionMetricsRequest, { transactionMeta }),
    );

    this.controllerMessenger.subscribe(
      'TransactionController:transactionApproved',
      handleTransactionApproved.bind(null, transactionMetricsRequest),
    );

    this.controllerMessenger.subscribe(
      'TransactionController:transactionDropped',
      handleTransactionDropped.bind(null, transactionMetricsRequest),
    );

    this.controllerMessenger.subscribe(
      'TransactionController:transactionConfirmed',
      handleTransactionConfirmed.bind(null, transactionMetricsRequest),
    );

    this.controllerMessenger.subscribe(
      'TransactionController:transactionFailed',
      handleTransactionFailed.bind(null, transactionMetricsRequest),
    );

    this.controllerMessenger.subscribe(
      'TransactionController:transactionNewSwap',
      ({ transactionMeta }) =>
        // TODO: This can be called internally by the TransactionController
        // since Swaps Controller registers this action handler
        this.controllerMessenger.call(
          'SwapsController:setTradeTxId',
          transactionMeta.id,
        ),
    );

    this.controllerMessenger.subscribe(
      'TransactionController:transactionNewSwapApproval',
      ({ transactionMeta }) =>
        // TODO: This can be called internally by the TransactionController
        // since Swaps Controller registers this action handler
        this.controllerMessenger.call(
          'SwapsController:setApproveTxId',
          transactionMeta.id,
        ),
    );

    this.controllerMessenger.subscribe(
      'TransactionController:transactionRejected',
      handleTransactionRejected.bind(null, transactionMetricsRequest),
    );

    this.controllerMessenger.subscribe(
      'TransactionController:transactionSubmitted',
      handleTransactionSubmitted.bind(null, transactionMetricsRequest),
    );

    this.controllerMessenger.subscribe(
      'TransactionController:transactionStatusUpdated',
      ({ transactionMeta }) => {
        this._onFinishedTransaction(transactionMeta);
      },
    );
  }

  getTransactionMetricsRequest() {
    const controllerActions = {
      // Metametrics Actions
      createEventFragment: this.metaMetricsController.createEventFragment.bind(
        this.metaMetricsController,
      ),
      finalizeEventFragment:
        this.metaMetricsController.finalizeEventFragment.bind(
          this.metaMetricsController,
        ),
      getEventFragmentById:
        this.metaMetricsController.getEventFragmentById.bind(
          this.metaMetricsController,
        ),
      getParticipateInMetrics: () =>
        this.metaMetricsController.state.participateInMetaMetrics,
      trackEvent: this.metaMetricsController.trackEvent.bind(
        this.metaMetricsController,
      ),
      updateEventFragment: this.metaMetricsController.updateEventFragment.bind(
        this.metaMetricsController,
      ),
      // Other dependencies
      getAccountType: this.getAccountType.bind(this),
      getDeviceModel: this.getDeviceModel.bind(this),
      getEIP1559GasFeeEstimates:
        this.gasFeeController.fetchGasFeeEstimates.bind(this.gasFeeController),
      getSelectedAddress: () =>
        this.accountsController.getSelectedAccount().address,
      getTokenStandardAndDetails: this.getTokenStandardAndDetails.bind(this),
      getTransaction: (id) =>
        this.txController.state.transactions.find((tx) => tx.id === id),
      getIsSmartTransaction: () => {
        return getIsSmartTransaction(this._getMetaMaskState());
      },
      getSmartTransactionByMinedTxHash: (txHash) => {
        return this.smartTransactionsController.getSmartTransactionByMinedTxHash(
          txHash,
        );
      },
      getRedesignedConfirmationsEnabled: () => {
        return this.preferencesController.getRedesignedConfirmationsEnabled;
      },
      getRedesignedTransactionsEnabled: () => {
        return this.preferencesController.getRedesignedTransactionsEnabled;
      },
      getMethodData: (data) => {
        if (!data) {
          return null;
        }
        const { knownMethodData, use4ByteResolution } =
          this.preferencesController.state;
        const prefixedData = addHexPrefix(data);
        return getMethodDataName(
          knownMethodData,
          use4ByteResolution,
          prefixedData,
          this.preferencesController.addKnownMethodData.bind(
            this.preferencesController,
          ),
          this.provider,
        );
      },
      getIsRedesignedConfirmationsDeveloperEnabled: () => {
        return this.preferencesController.state.preferences
          .isRedesignedConfirmationsDeveloperEnabled;
      },
      getIsConfirmationAdvancedDetailsOpen: () => {
        return this.preferencesController.state.preferences
          .showConfirmationAdvancedDetails;
      },
    };
    return {
      ...controllerActions,
      snapAndHardwareMessenger: this.controllerMessenger.getRestricted({
        name: 'SnapAndHardwareMessenger',
        allowedActions: [
          'KeyringController:getKeyringForAccount',
          'SnapController:get',
          'AccountsController:getSelectedAccount',
        ],
      }),
      provider: this.provider,
    };
  }

  toggleExternalServices(useExternal) {
    this.preferencesController.toggleExternalServices(useExternal);
    this.tokenListController.updatePreventPollingOnNetworkRestart(!useExternal);
    if (useExternal) {
      this.tokenDetectionController.enable();
      this.gasFeeController.enableNonRPCGasFeeApis();
    } else {
      this.tokenDetectionController.disable();
      this.gasFeeController.disableNonRPCGasFeeApis();
    }
  }

  //=============================================================================
  // CONFIG
  //=============================================================================

  /**
   * Sets the Ledger Live preference to use for Ledger hardware wallet support
   *
   * @param _keyring
   * @deprecated This method is deprecated and will be removed in the future.
   * Only webhid connections are supported in chrome and u2f in firefox.
   */
  async setLedgerTransportPreference(_keyring) {
    const transportType = window.navigator.hid
      ? LedgerTransportTypes.webhid
      : LedgerTransportTypes.u2f;
    const keyring =
      _keyring || (await this.getKeyringForDevice(HardwareDeviceNames.ledger));
    if (keyring?.updateTransportMethod) {
      return keyring.updateTransportMethod(transportType).catch((e) => {
        throw e;
      });
    }

    return undefined;
  }

  /**
   * A method for initializing storage the first time.
   *
   * @param {object} initState - The default state to initialize with.
   * @private
   */
  recordFirstTimeInfo(initState) {
    if (!('firstTimeInfo' in initState)) {
      const version = process.env.METAMASK_VERSION;
      initState.firstTimeInfo = {
        version,
        date: Date.now(),
      };
    }
  }

  // TODO: Replace isClientOpen methods with `controllerConnectionChanged` events.
  /* eslint-disable accessor-pairs */
  /**
   * A method for recording whether the MetaMask user interface is open or not.
   *
   * @param {boolean} open
   */
  set isClientOpen(open) {
    this._isClientOpen = open;
  }
  /* eslint-enable accessor-pairs */

  /**
   * A method that is called by the background when all instances of metamask are closed.
   * Currently used to stop polling in the gasFeeController.
   */
  onClientClosed() {
    try {
      this.gasFeeController.stopAllPolling();
      this.currencyRateController.stopAllPolling();
      this.appStateController.clearPollingTokens();
    } catch (error) {
      console.error(error);
    }
  }

  /**
   * A method that is called by the background when a particular environment type is closed (fullscreen, popup, notification).
   * Currently used to stop polling in the gasFeeController for only that environement type
   *
   * @param environmentType
   */
  onEnvironmentTypeClosed(environmentType) {
    const appStatePollingTokenType =
      POLLING_TOKEN_ENVIRONMENT_TYPES[environmentType];
    const pollingTokensToDisconnect =
      this.appStateController.store.getState()[appStatePollingTokenType];
    pollingTokensToDisconnect.forEach((pollingToken) => {
      this.gasFeeController.stopPollingByPollingToken(pollingToken);
      this.currencyRateController.stopPollingByPollingToken(pollingToken);
      this.appStateController.removePollingToken(
        pollingToken,
        appStatePollingTokenType,
      );
    });
  }

  /**
   * Adds a domain to the PhishingController safelist
   *
   * @param {string} origin - the domain to safelist
   */
  safelistPhishingDomain(origin) {
    return this.phishingController.bypass(origin);
  }

  async backToSafetyPhishingWarning() {
    const extensionURL = this.platform.getExtensionURL();
    await this.platform.switchToAnotherURL(undefined, extensionURL);
  }

  /**
   * Locks MetaMask
   */
  setLocked() {
    return this.keyringController.setLocked();
  }

  removePermissionsFor = (subjects) => {
    try {
      this.permissionController.revokePermissions(subjects);
    } catch (exp) {
      if (!(exp instanceof PermissionsRequestNotFoundError)) {
        throw exp;
      }
    }
  };

  updateCaveat = (origin, target, caveatType, caveatValue) => {
    try {
      this.controllerMessenger.call(
        'PermissionController:updateCaveat',
        origin,
        target,
        caveatType,
        caveatValue,
      );
    } catch (exp) {
      if (!(exp instanceof PermissionsRequestNotFoundError)) {
        throw exp;
      }
    }
  };

  updateNetworksList = (chainIds) => {
    try {
      this.networkOrderController.updateNetworksList(chainIds);
    } catch (err) {
      log.error(err.message);
      throw err;
    }
  };

  updateAccountsList = (pinnedAccountList) => {
    try {
      this.accountOrderController.updateAccountsList(pinnedAccountList);
    } catch (err) {
      log.error(err.message);
      throw err;
    }
  };

  updateHiddenAccountsList = (hiddenAccountList) => {
    try {
      this.accountOrderController.updateHiddenAccountsList(hiddenAccountList);
    } catch (err) {
      log.error(err.message);
      throw err;
    }
  };

  rejectPermissionsRequest = (requestId) => {
    try {
      this.permissionController.rejectPermissionsRequest(requestId);
    } catch (exp) {
      if (!(exp instanceof PermissionsRequestNotFoundError)) {
        throw exp;
      }
    }
  };

  acceptPermissionsRequest = (request) => {
    try {
      this.permissionController.acceptPermissionsRequest(request);
    } catch (exp) {
      if (!(exp instanceof PermissionsRequestNotFoundError)) {
        throw exp;
      }
    }
  };

  resolvePendingApproval = async (id, value, options) => {
    try {
      await this.approvalController.accept(id, value, options);
    } catch (exp) {
      if (!(exp instanceof ApprovalRequestNotFoundError)) {
        throw exp;
      }
    }
  };

  rejectPendingApproval = (id, error) => {
    try {
      this.approvalController.reject(
        id,
        new EthereumRpcError(error.code, error.message, error.data),
      );
    } catch (exp) {
      if (!(exp instanceof ApprovalRequestNotFoundError)) {
        throw exp;
      }
    }
  };

  async _onAccountChange(newAddress) {
    const permittedAccountsMap = getPermittedAccountsByOrigin(
      this.permissionController.state,
    );

    for (const [origin, accounts] of permittedAccountsMap.entries()) {
      if (accounts.includes(newAddress)) {
        this._notifyAccountsChange(origin, accounts);
      }
    }

    await this.txController.updateIncomingTransactions();
  }

  async _notifyAccountsChange(origin, newAccounts) {
    if (this.isUnlocked()) {
      this.notifyConnections(origin, {
        method: NOTIFICATION_NAMES.accountsChanged,
        // This should be the same as the return value of `eth_accounts`,
        // namely an array of the current / most recently selected Ethereum
        // account.
        params:
          newAccounts.length < 2
            ? // If the length is 1 or 0, the accounts are sorted by definition.
              newAccounts
            : // If the length is 2 or greater, we have to execute
              // `eth_accounts` vi this method.
              await this.getPermittedAccountsSorted(origin),
      });
    }

    this.permissionLogController.updateAccountsHistory(origin, newAccounts);
  }

  async _notifyAuthorizationChange(origin, newAuthorization) {
    if (this.isUnlocked()) {
      this.notifyConnections(origin, {
        method: NOTIFICATION_NAMES.sessionChanged,
        params: {
          sessionScopes: mergeScopes(
            newAuthorization.requiredScopes ?? {},
            newAuthorization.optionalScopes ?? {},
          ),
        },
      });
    }
  }

  async _notifyChainChange() {
    if (this.preferencesController.getUseRequestQueue()) {
      this.notifyAllConnections(async (origin) => ({
        method: NOTIFICATION_NAMES.chainChanged,
        params: await this.getProviderNetworkState(origin),
      }));
    } else {
      this.notifyAllConnections({
        method: NOTIFICATION_NAMES.chainChanged,
        params: await this.getProviderNetworkState(),
      });
    }
  }

  async _notifyChainChangeForConnection(connection, origin) {
    if (this.preferencesController.getUseRequestQueue()) {
      this.notifyConnection(connection, {
        method: NOTIFICATION_NAMES.chainChanged,
        params: await this.getProviderNetworkState(origin),
      });
    } else {
      this.notifyConnection(connection, {
        method: NOTIFICATION_NAMES.chainChanged,
        params: await this.getProviderNetworkState(),
      });
    }
  }

  async _onFinishedTransaction(transactionMeta) {
    if (
      ![TransactionStatus.confirmed, TransactionStatus.failed].includes(
        transactionMeta.status,
      )
    ) {
      return;
    }

    await this._createTransactionNotifcation(transactionMeta);
    await this._updateNFTOwnership(transactionMeta);
    this._trackTransactionFailure(transactionMeta);
  }

  async _createTransactionNotifcation(transactionMeta) {
    const { chainId } = transactionMeta;
    let rpcPrefs = {};

    if (chainId) {
      const networkConfiguration =
        this.networkController.state.networkConfigurationsByChainId?.[chainId];

      const blockExplorerUrl =
        networkConfiguration?.blockExplorerUrls?.[
          networkConfiguration?.defaultBlockExplorerUrlIndex
        ];

      rpcPrefs = { blockExplorerUrl };
    }

    try {
      await this.platform.showTransactionNotification(
        transactionMeta,
        rpcPrefs,
      );
    } catch (error) {
      log.error('Failed to create transaction notification', error);
    }
  }

  async _updateNFTOwnership(transactionMeta) {
    // if this is a transferFrom method generated from within the app it may be an NFT transfer transaction
    // in which case we will want to check and update ownership status of the transferred NFT.

    const { type, txParams, chainId, txReceipt } = transactionMeta;
    const selectedAddress =
      this.accountsController.getSelectedAccount().address;

    const { allNfts } = this.nftController.state;
    const txReceiptLogs = txReceipt?.logs;

    const isContractInteractionTx =
      type === TransactionType.contractInteraction && txReceiptLogs;
    const isTransferFromTx =
      (type === TransactionType.tokenMethodTransferFrom ||
        type === TransactionType.tokenMethodSafeTransferFrom) &&
      txParams !== undefined;

    if (!isContractInteractionTx && !isTransferFromTx) {
      return;
    }

    if (isTransferFromTx) {
      const { data, to: contractAddress, from: userAddress } = txParams;
      const transactionData = parseStandardTokenTransactionData(data);
      // Sometimes the tokenId value is parsed as "_value" param. Not seeing this often any more, but still occasionally:
      // i.e. call approve() on BAYC contract - https://etherscan.io/token/0xbc4ca0eda7647a8ab7c2061c2e118a18a936f13d#writeContract, and tokenId shows up as _value,
      // not sure why since it doesn't match the ERC721 ABI spec we use to parse these transactions - https://github.com/MetaMask/metamask-eth-abis/blob/d0474308a288f9252597b7c93a3a8deaad19e1b2/src/abis/abiERC721.ts#L62.
      const transactionDataTokenId =
        getTokenIdParam(transactionData) ?? getTokenValueParam(transactionData);

      // check if its a known NFT
      const knownNft = allNfts?.[userAddress]?.[chainId]?.find(
        ({ address, tokenId }) =>
          isEqualCaseInsensitive(address, contractAddress) &&
          tokenId === transactionDataTokenId,
      );

      // if it is we check and update ownership status.
      if (knownNft) {
        this.nftController.checkAndUpdateSingleNftOwnershipStatus(
          knownNft,
          false,
          // TODO add networkClientId once it is available in the transactionMeta
          // the chainId previously passed here didn't actually allow us to check for ownership on a non globally selected network
          // because the check would use the provider for the globally selected network, not the chainId passed here.
          { userAddress },
        );
      }
    } else {
      // Else if contract interaction we will parse the logs

      const allNftTransferLog = txReceiptLogs.map((txReceiptLog) => {
        const isERC1155NftTransfer =
          txReceiptLog.topics &&
          txReceiptLog.topics[0] === TRANSFER_SINFLE_LOG_TOPIC_HASH;
        const isERC721NftTransfer =
          txReceiptLog.topics &&
          txReceiptLog.topics[0] === TOKEN_TRANSFER_LOG_TOPIC_HASH;
        let isTransferToSelectedAddress;

        if (isERC1155NftTransfer) {
          isTransferToSelectedAddress =
            txReceiptLog.topics &&
            txReceiptLog.topics[3] &&
            txReceiptLog.topics[3].match(selectedAddress?.slice(2));
        }

        if (isERC721NftTransfer) {
          isTransferToSelectedAddress =
            txReceiptLog.topics &&
            txReceiptLog.topics[2] &&
            txReceiptLog.topics[2].match(selectedAddress?.slice(2));
        }

        return {
          isERC1155NftTransfer,
          isERC721NftTransfer,
          isTransferToSelectedAddress,
          ...txReceiptLog,
        };
      });
      if (allNftTransferLog.length !== 0) {
        const allNftParsedLog = [];
        allNftTransferLog.forEach((singleLog) => {
          if (
            singleLog.isTransferToSelectedAddress &&
            (singleLog.isERC1155NftTransfer || singleLog.isERC721NftTransfer)
          ) {
            let iface;
            if (singleLog.isERC1155NftTransfer) {
              iface = new Interface(abiERC1155);
            } else {
              iface = new Interface(abiERC721);
            }
            try {
              const parsedLog = iface.parseLog({
                data: singleLog.data,
                topics: singleLog.topics,
              });
              allNftParsedLog.push({
                contract: singleLog.address,
                ...parsedLog,
              });
            } catch (err) {
              // ignore
            }
          }
        });
        // Filter known nfts and new Nfts
        const knownNFTs = [];
        const newNFTs = [];
        allNftParsedLog.forEach((single) => {
          const tokenIdFromLog = getTokenIdParam(single);
          const existingNft = allNfts?.[selectedAddress]?.[chainId]?.find(
            ({ address, tokenId }) => {
              return (
                isEqualCaseInsensitive(address, single.contract) &&
                tokenId === tokenIdFromLog
              );
            },
          );
          if (existingNft) {
            knownNFTs.push(existingNft);
          } else {
            newNFTs.push({
              tokenId: tokenIdFromLog,
              ...single,
            });
          }
        });
        // For known nfts only refresh ownership
        const refreshOwnershipNFts = knownNFTs.map(async (singleNft) => {
          return this.nftController.checkAndUpdateSingleNftOwnershipStatus(
            singleNft,
            false,
            // TODO add networkClientId once it is available in the transactionMeta
            // the chainId previously passed here didn't actually allow us to check for ownership on a non globally selected network
            // because the check would use the provider for the globally selected network, not the chainId passed here.
            { selectedAddress },
          );
        });
        await Promise.allSettled(refreshOwnershipNFts);
        // For new nfts, add them to state
        const addNftPromises = newNFTs.map(async (singleNft) => {
          return this.nftController.addNft(
            singleNft.contract,
            singleNft.tokenId,
          );
        });
        await Promise.allSettled(addNftPromises);
      }
    }
  }

  _trackTransactionFailure(transactionMeta) {
    const { txReceipt } = transactionMeta;
    const metamaskState = this.getState();

    if (!txReceipt || txReceipt.status !== '0x0') {
      return;
    }

    this.metaMetricsController.trackEvent(
      {
        event: 'Tx Status Update: On-Chain Failure',
        category: MetaMetricsEventCategory.Background,
        properties: {
          action: 'Transactions',
          errorMessage: transactionMeta.simulationFails?.reason,
          numberOfTokens: metamaskState.tokens.length,
          numberOfAccounts: Object.keys(metamaskState.accounts).length,
        },
      },
      {
        matomoEvent: true,
      },
    );
  }

  _onUserOperationAdded(userOperationMeta) {
    const transactionMeta = this.txController.state.transactions.find(
      (tx) => tx.id === userOperationMeta.id,
    );

    if (!transactionMeta) {
      return;
    }

    if (transactionMeta.type === TransactionType.swap) {
      this.controllerMessenger.publish(
        'TransactionController:transactionNewSwap',
        { transactionMeta },
      );
    } else if (transactionMeta.type === TransactionType.swapApproval) {
      this.controllerMessenger.publish(
        'TransactionController:transactionNewSwapApproval',
        { transactionMeta },
      );
    }
  }

  _onUserOperationTransactionUpdated(transactionMeta) {
    const updatedTransactionMeta = {
      ...transactionMeta,
      txParams: {
        ...transactionMeta.txParams,
        from: this.accountsController.getSelectedAccount().address,
      },
    };

    const transactionExists = this.txController.state.transactions.some(
      (tx) => tx.id === updatedTransactionMeta.id,
    );

    if (!transactionExists) {
      this.txController.update((state) => {
        state.transactions.push(updatedTransactionMeta);
      });
    }

    this.txController.updateTransaction(
      updatedTransactionMeta,
      'Generated from user operation',
    );

    this.controllerMessenger.publish(
      'TransactionController:transactionStatusUpdated',
      { transactionMeta: updatedTransactionMeta },
    );
  }

  _publishSmartTransactionHook(transactionMeta, signedTransactionInHex) {
    const state = this._getMetaMaskState();
    const isSmartTransaction = getIsSmartTransaction(state);
    if (!isSmartTransaction) {
      // Will cause TransactionController to publish to the RPC provider as normal.
      return { transactionHash: undefined };
    }
    const featureFlags = getFeatureFlagsByChainId(state);
    return submitSmartTransactionHook({
      transactionMeta,
      signedTransactionInHex,
      transactionController: this.txController,
      smartTransactionsController: this.smartTransactionsController,
      controllerMessenger: this.controllerMessenger,
      isSmartTransaction,
      isHardwareWallet: isHardwareWallet(state),
      featureFlags,
    });
  }

  _getMetaMaskState() {
    return {
      metamask: this.getState(),
    };
  }

  #checkTokenListPolling(currentState, previousState) {
    const previousEnabled = this.#isTokenListPollingRequired(previousState);
    const newEnabled = this.#isTokenListPollingRequired(currentState);

    if (previousEnabled === newEnabled) {
      return;
    }

    this.tokenListController.updatePreventPollingOnNetworkRestart(!newEnabled);

    if (newEnabled) {
      log.debug('Started token list controller polling');
      this.tokenListController.start();
    } else {
      log.debug('Stopped token list controller polling');
      this.tokenListController.clearingTokenListData();
      this.tokenListController.stop();
    }
  }

  #isTokenListPollingRequired(preferencesControllerState) {
    const { useTokenDetection, useTransactionSimulations, preferences } =
      preferencesControllerState ?? {};

    const { petnamesEnabled } = preferences ?? {};

    return useTokenDetection || petnamesEnabled || useTransactionSimulations;
  }
}<|MERGE_RESOLUTION|>--- conflicted
+++ resolved
@@ -144,7 +144,7 @@
 import { Interface } from '@ethersproject/abi';
 import { abiERC1155, abiERC721 } from '@metamask/metamask-eth-abis';
 import { isEvmAccountType } from '@metamask/keyring-api';
-import { isValidHexAddress, toCaipChainId } from '@metamask/utils';
+import { isValidHexAddress } from '@metamask/utils';
 import {
   AuthenticationController,
   UserStorageController,
@@ -154,7 +154,6 @@
   NotificationServicesController,
 } from '@metamask/notification-services-controller';
 import {
-<<<<<<< HEAD
   walletInvokeMethodHandler,
   Caip25CaveatMutatorFactories,
   Caip25CaveatType,
@@ -167,12 +166,6 @@
   mergeScopes,
   getEthAccounts,
   caipPermissionAdapterMiddleware,
-=======
-  Caip25CaveatMutatorFactories,
-  Caip25CaveatType,
-  Caip25EndowmentPermissionName,
-  getEthAccounts,
->>>>>>> 2bcbf1b4
 } from '@metamask/multichain';
 import { methodsRequiringNetworkSwitch } from '../../shared/constants/methods-tags';
 
@@ -303,10 +296,7 @@
 import {
   createEthAccountsMethodMiddleware,
   createEip1193MethodMiddleware,
-<<<<<<< HEAD
   createMultichainMethodMiddleware,
-=======
->>>>>>> 2bcbf1b4
   createUnsupportedMethodMiddleware,
 } from './lib/rpc-method-middleware';
 import createOriginMiddleware from './lib/createOriginMiddleware';
@@ -390,7 +380,7 @@
 import createTracingMiddleware from './lib/createTracingMiddleware';
 import { PatchStore } from './lib/PatchStore';
 import { sanitizeUIState } from './lib/state-utils';
-import { walletCreateSessionHandler } from './lib/multichain-api/wallet-createSession';
+import { walletCreateSessionHandler } from './lib/rpc-method-middleware/handlers/wallet-createSession';
 
 export const METAMASK_CONTROLLER_EVENTS = {
   // Fired after state changes that impact the extension badge (unapproved msg count)
@@ -5029,17 +5019,10 @@
       );
     } catch (err) {
       // noop
-<<<<<<< HEAD
     }
     if (!caveat) {
       return [];
     }
-=======
-    }
-    if (!caveat) {
-      return [];
-    }
->>>>>>> 2bcbf1b4
 
     return getEthAccounts(caveat.value);
   }
@@ -5053,33 +5036,28 @@
   }
 
   /**
-   * Stops exposing the specified chain ID to all third parties.
-   *
-   * @param {string} targetChainId - The chain ID to stop exposing
+   * Stops exposing the specified scope to all third parties.
+   *
+   * @param {string} scopeString - The scope to stop exposing
    * to third parties.
    */
-  removeAllChainIdPermissions(targetChainId) {
+  removeAllScopePermissions(scopeString) {
     this.permissionController.updatePermissionsByCaveat(
       Caip25CaveatType,
       (existingScopes) =>
         Caip25CaveatMutatorFactories[Caip25CaveatType].removeScope(
-          toCaipChainId('eip155', parseInt(targetChainId, 16)),
+          scopeString,
           existingScopes,
         ),
     );
   }
 
-<<<<<<< HEAD
-  // Figure out what needs to be done with the middleware/subscription logic
   removeNetwork(chainId) {
     const scope = `eip155:${parseInt(chainId, 16)}`;
     this.multichainSubscriptionManager.unsubscribeByScope(scope);
     this.multichainMiddlewareManager.removeMiddlewareByScope(scope);
 
-=======
-  removeNetwork(chainId) {
->>>>>>> 2bcbf1b4
-    this.removeAllChainIdPermissions(chainId);
+    this.removeAllScopePermissions(scope);
 
     this.networkController.removeNetwork(chainId);
   }
