--- conflicted
+++ resolved
@@ -25,15 +25,7 @@
 } from '@metamask/keyring-controller';
 import createFilterMiddleware from '@metamask/eth-json-rpc-filters';
 import createSubscriptionManager from '@metamask/eth-json-rpc-filters/subscriptionManager';
-<<<<<<< HEAD
-import { EthereumRpcError, ethErrors } from 'eth-rpc-errors';
-=======
-import {
-  errorCodes as rpcErrorCodes,
-  JsonRpcError,
-  providerErrors,
-} from '@metamask/rpc-errors';
->>>>>>> 93fbaaf3
+import { JsonRpcError, providerErrors } from '@metamask/rpc-errors';
 
 import { Mutex } from 'await-semaphore';
 import log from 'loglevel';
