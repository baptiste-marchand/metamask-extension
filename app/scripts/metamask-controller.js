import EventEmitter from 'events';
import { finished, pipeline } from 'readable-stream';
import {
  AssetsContractController,
  CurrencyRateController,
  NftController,
  NftDetectionController,
  TokenDetectionController,
  TokenListController,
  TokenRatesController,
  TokensController,
  CodefiTokenPricesServiceV2,
  RatesController,
  fetchMultiExchangeRate,
  TokenBalancesController,
} from '@metamask/assets-controllers';
import { JsonRpcEngine } from '@metamask/json-rpc-engine';
import { createEngineStream } from '@metamask/json-rpc-middleware-stream';
import { ObservableStore } from '@metamask/obs-store';
import { storeAsStream } from '@metamask/obs-store/dist/asStream';
import { providerAsMiddleware } from '@metamask/eth-json-rpc-middleware';
import { debounce, throttle, memoize, wrap, pick } from 'lodash';
import {
  KeyringController,
  keyringBuilderFactory,
} from '@metamask/keyring-controller';
import createFilterMiddleware from '@metamask/eth-json-rpc-filters';
import createSubscriptionManager from '@metamask/eth-json-rpc-filters/subscriptionManager';
import { JsonRpcError, providerErrors } from '@metamask/rpc-errors';

import { Mutex } from 'await-semaphore';
import log from 'loglevel';
import {
  TrezorConnectBridge,
  TrezorKeyring,
} from '@metamask/eth-trezor-keyring';
import {
  LedgerKeyring,
  LedgerIframeBridge,
} from '@metamask/eth-ledger-bridge-keyring';
import LatticeKeyring from 'eth-lattice-keyring';
import { rawChainData } from 'eth-chainlist';
import { MetaMaskKeyring as QRHardwareKeyring } from '@keystonehq/metamask-airgapped-keyring';
import { nanoid } from 'nanoid';
import { captureException } from '@sentry/browser';
import { AddressBookController } from '@metamask/address-book-controller';
import {
  ApprovalController,
  ApprovalRequestNotFoundError,
} from '@metamask/approval-controller';
import { ControllerMessenger } from '@metamask/base-controller';
import { EnsController } from '@metamask/ens-controller';
import { PhishingController } from '@metamask/phishing-controller';
import { AnnouncementController } from '@metamask/announcement-controller';
import {
  NetworkController,
  getDefaultNetworkControllerState,
} from '@metamask/network-controller';
import { GasFeeController } from '@metamask/gas-fee-controller';
import {
  MethodNames,
  PermissionController,
  PermissionDoesNotExistError,
  PermissionsRequestNotFoundError,
  SubjectMetadataController,
  SubjectType,
} from '@metamask/permission-controller';
import SmartTransactionsController from '@metamask/smart-transactions-controller';
import { ClientId } from '@metamask/smart-transactions-controller/dist/types';
import {
  METAMASK_DOMAIN,
  SelectedNetworkController,
  createSelectedNetworkMiddleware,
} from '@metamask/selected-network-controller';
import { LoggingController, LogType } from '@metamask/logging-controller';
import { PermissionLogController } from '@metamask/permission-log-controller';

import { RateLimitController } from '@metamask/rate-limit-controller';
import {
  CronjobController,
  JsonSnapsRegistry,
  SnapController,
  IframeExecutionService,
  SnapInterfaceController,
  SnapInsightsController,
  OffscreenExecutionService,
} from '@metamask/snaps-controllers';
import {
  createSnapsMethodMiddleware,
  buildSnapEndowmentSpecifications,
  buildSnapRestrictedMethodSpecifications,
} from '@metamask/snaps-rpc-methods';
import {
  ApprovalType,
  ERC1155,
  ERC20,
  ERC721,
  BlockExplorerUrl,
} from '@metamask/controller-utils';

import { AccountsController } from '@metamask/accounts-controller';
import {
  RemoteFeatureFlagController,
  ClientConfigApiService,
  ClientType,
  DistributionType,
  EnvironmentType,
} from '@metamask/remote-feature-flag-controller';

///: BEGIN:ONLY_INCLUDE_IF(build-mmi)
import {
  CUSTODIAN_TYPES,
  MmiConfigurationController,
} from '@metamask-institutional/custody-keyring';
import { InstitutionalFeaturesController } from '@metamask-institutional/institutional-features';
import { CustodyController } from '@metamask-institutional/custody-controller';
import { TransactionUpdateController } from '@metamask-institutional/transaction-update';
///: END:ONLY_INCLUDE_IF
import { SignatureController } from '@metamask/signature-controller';
import { PPOMController } from '@metamask/ppom-validator';
import { wordlist } from '@metamask/scure-bip39/dist/wordlists/english';

import {
  NameController,
  ENSNameProvider,
  EtherscanNameProvider,
  TokenNameProvider,
  LensNameProvider,
} from '@metamask/name-controller';

import {
  QueuedRequestController,
  createQueuedRequestMiddleware,
} from '@metamask/queued-request-controller';

import { UserOperationController } from '@metamask/user-operation-controller';

import {
  TransactionController,
  TransactionStatus,
  TransactionType,
} from '@metamask/transaction-controller';

import {
  ///: BEGIN:ONLY_INCLUDE_IF(keyring-snaps)
  getLocalizedSnapManifest,
  stripSnapPrefix,
  ///: END:ONLY_INCLUDE_IF
  isSnapId,
} from '@metamask/snaps-utils';

import { Interface } from '@ethersproject/abi';
import { abiERC1155, abiERC721 } from '@metamask/metamask-eth-abis';
import { isEvmAccountType } from '@metamask/keyring-api';
<<<<<<< HEAD
import { hexToBigInt, toCaipChainId } from '@metamask/utils';
=======
import { normalize } from '@metamask/eth-sig-util';
>>>>>>> 8038f4de
import {
  AuthenticationController,
  UserStorageController,
} from '@metamask/profile-sync-controller';
import {
  NotificationServicesPushController,
  NotificationServicesController,
} from '@metamask/notification-services-controller';
import {
  Caip25CaveatMutators,
  Caip25CaveatType,
  Caip25EndowmentPermissionName,
  getEthAccounts,
  setPermittedEthChainIds,
  setEthAccounts,
  addPermittedEthChainId,
} from '@metamask/multichain';
import {
  methodsRequiringNetworkSwitch,
  methodsThatCanSwitchNetworkWithoutApproval,
  methodsThatShouldBeEnqueued,
} from '../../shared/constants/methods-tags';

///: BEGIN:ONLY_INCLUDE_IF(build-mmi)
import { toChecksumHexAddress } from '../../shared/modules/hexstring-utils';
///: END:ONLY_INCLUDE_IF

import { AssetType, TokenStandard } from '../../shared/constants/transaction';
import {
  GAS_API_BASE_URL,
  GAS_DEV_API_BASE_URL,
  SWAPS_CLIENT_ID,
} from '../../shared/constants/swaps';
import {
  CHAIN_IDS,
  CHAIN_SPEC_URL,
  NETWORK_TYPES,
  NetworkStatus,
  MAINNET_DISPLAY_NAME,
} from '../../shared/constants/network';
import { getAllowedSmartTransactionsChainIds } from '../../shared/constants/smartTransactions';

import {
  HardwareDeviceNames,
  LedgerTransportTypes,
} from '../../shared/constants/hardware-wallets';
import { KeyringType } from '../../shared/constants/keyring';
import {
  RestrictedMethods,
  EndowmentPermissions,
  ExcludedSnapPermissions,
  ExcludedSnapEndowments,
  CaveatTypes,
} from '../../shared/constants/permissions';
import { UI_NOTIFICATIONS } from '../../shared/notifications';
import { MILLISECOND, MINUTE, SECOND } from '../../shared/constants/time';
import {
  ORIGIN_METAMASK,
  POLLING_TOKEN_ENVIRONMENT_TYPES,
} from '../../shared/constants/app';
import {
  MetaMetricsEventCategory,
  MetaMetricsEventName,
  MetaMetricsUserTrait,
} from '../../shared/constants/metametrics';
import { LOG_EVENT } from '../../shared/constants/logs';

import {
  getStorageItem,
  setStorageItem,
} from '../../shared/lib/storage-helpers';
import {
  getTokenIdParam,
  fetchTokenBalance,
  fetchERC1155Balance,
} from '../../shared/lib/token-util';
import { isEqualCaseInsensitive } from '../../shared/modules/string-utils';
import { parseStandardTokenTransactionData } from '../../shared/modules/transaction.utils';
import { STATIC_MAINNET_TOKEN_LIST } from '../../shared/constants/tokens';
import { getTokenValueParam } from '../../shared/lib/metamask-controller-utils';
import { isManifestV3 } from '../../shared/modules/mv3.utils';
import { convertNetworkId } from '../../shared/modules/network.utils';
import {
  getIsSmartTransaction,
  isHardwareWallet,
  getFeatureFlagsByChainId,
  getCurrentChainSupportsSmartTransactions,
  getHardwareWalletType,
  getSmartTransactionsPreferenceEnabled,
} from '../../shared/modules/selectors';
import { createCaipStream } from '../../shared/modules/caip-stream';
import { BaseUrl } from '../../shared/constants/urls';
import {
  TOKEN_TRANSFER_LOG_TOPIC_HASH,
  TRANSFER_SINFLE_LOG_TOPIC_HASH,
} from '../../shared/lib/transactions-controller-utils';
import { getProviderConfig } from '../../shared/modules/selectors/networks';
import { endTrace, trace } from '../../shared/lib/trace';
import { BridgeStatusAction } from '../../shared/types/bridge-status';
import { ENVIRONMENT } from '../../development/build/constants';
import fetchWithCache from '../../shared/lib/fetch-with-cache';
import {
  BridgeUserAction,
  BridgeBackgroundAction,
} from '../../shared/types/bridge';
import { BalancesController as MultichainBalancesController } from './lib/accounts/BalancesController';
import {
  ///: BEGIN:ONLY_INCLUDE_IF(build-mmi)
  handleMMITransactionUpdate,
  ///: END:ONLY_INCLUDE_IF
  handleTransactionAdded,
  handleTransactionApproved,
  handleTransactionFailed,
  handleTransactionConfirmed,
  handleTransactionDropped,
  handleTransactionRejected,
  handleTransactionSubmitted,
  handlePostTransactionBalanceUpdate,
  createTransactionEventFragmentWithTxId,
} from './lib/transaction/metrics';
///: BEGIN:ONLY_INCLUDE_IF(build-mmi)
import {
  afterTransactionSign as afterTransactionSignMMI,
  beforeCheckPendingTransaction as beforeCheckPendingTransactionMMI,
  beforeTransactionPublish as beforeTransactionPublishMMI,
  getAdditionalSignArguments as getAdditionalSignArgumentsMMI,
} from './lib/transaction/mmi-hooks';
///: END:ONLY_INCLUDE_IF
import { submitSmartTransactionHook } from './lib/transaction/smart-transactions';
///: BEGIN:ONLY_INCLUDE_IF(keyring-snaps)
import { keyringSnapPermissionsBuilder } from './lib/snap-keyring/keyring-snaps-permissions';
///: END:ONLY_INCLUDE_IF

import { SnapsNameProvider } from './lib/SnapsNameProvider';
import { AddressBookPetnamesBridge } from './lib/AddressBookPetnamesBridge';
import { AccountIdentitiesPetnamesBridge } from './lib/AccountIdentitiesPetnamesBridge';
import { createPPOMMiddleware } from './lib/ppom/ppom-middleware';
import * as PPOMModule from './lib/ppom/ppom';
import {
  onMessageReceived,
  checkForMultipleVersionsRunning,
} from './detect-multiple-instances';
///: BEGIN:ONLY_INCLUDE_IF(build-mmi)
import { MMIController } from './controllers/mmi-controller';
import { mmiKeyringBuilderFactory } from './mmi-keyring-builder-factory';
///: END:ONLY_INCLUDE_IF
import ComposableObservableStore from './lib/ComposableObservableStore';
import AccountTrackerController from './controllers/account-tracker-controller';
import createDupeReqFilterStream from './lib/createDupeReqFilterStream';
import createLoggerMiddleware from './lib/createLoggerMiddleware';
import {
  createEthAccountsMethodMiddleware,
  createEip1193MethodMiddleware,
  createUnsupportedMethodMiddleware,
} from './lib/rpc-method-middleware';
import createOriginMiddleware from './lib/createOriginMiddleware';
import createMainFrameOriginMiddleware from './lib/createMainFrameOriginMiddleware';
import createTabIdMiddleware from './lib/createTabIdMiddleware';
import { NetworkOrderController } from './controllers/network-order';
import { AccountOrderController } from './controllers/account-order';
import createOnboardingMiddleware from './lib/createOnboardingMiddleware';
import { isStreamWritable, setupMultiplex } from './lib/stream-utils';
import { PreferencesController } from './controllers/preferences-controller';
import { AppStateController } from './controllers/app-state-controller';
import { AlertController } from './controllers/alert-controller';
import OnboardingController from './controllers/onboarding';
import Backup from './lib/backup';
import DecryptMessageController from './controllers/decrypt-message';
import SwapsController from './controllers/swaps';
import MetaMetricsController from './controllers/metametrics-controller';
import { segment } from './lib/segment';
import createMetaRPCHandler from './lib/createMetaRPCHandler';
import {
  addHexPrefix,
  getMethodDataName,
  previousValueComparator,
} from './lib/util';
import createMetamaskMiddleware from './lib/createMetamaskMiddleware';
import { hardwareKeyringBuilderFactory } from './lib/hardware-keyring-builder-factory';
import EncryptionPublicKeyController from './controllers/encryption-public-key';
import AppMetadataController from './controllers/app-metadata';

import {
  getCaveatSpecifications,
  diffMap,
  getPermissionBackgroundApiMethods,
  getPermissionSpecifications,
  getPermittedAccountsByOrigin,
  getPermittedChainsByOrigin,
  NOTIFICATION_NAMES,
  unrestrictedMethods,
  PermissionNames,
} from './controllers/permissions';
import { MetaMetricsDataDeletionController } from './controllers/metametrics-data-deletion/metametrics-data-deletion';
import { DataDeletionService } from './services/data-deletion-service';
import createRPCMethodTrackingMiddleware from './lib/createRPCMethodTrackingMiddleware';
import { IndexedDBPPOMStorage } from './lib/ppom/indexed-db-backend';
import { updateCurrentLocale } from './translate';
import { TrezorOffscreenBridge } from './lib/offscreen-bridge/trezor-offscreen-bridge';
import { LedgerOffscreenBridge } from './lib/offscreen-bridge/ledger-offscreen-bridge';
///: BEGIN:ONLY_INCLUDE_IF(keyring-snaps)
import { snapKeyringBuilder, getAccountsBySnapId } from './lib/snap-keyring';
///: END:ONLY_INCLUDE_IF
import { encryptorFactory } from './lib/encryptor-factory';
import { addDappTransaction, addTransaction } from './lib/transaction/util';
///: BEGIN:ONLY_INCLUDE_IF(build-main,build-beta,build-flask)
import { addTypedMessage, addPersonalMessage } from './lib/signature/util';
///: END:ONLY_INCLUDE_IF
import { LatticeKeyringOffscreen } from './lib/offscreen-bridge/lattice-offscreen-keyring';
import PREINSTALLED_SNAPS from './snaps/preinstalled-snaps';
import { WeakRefObjectMap } from './lib/WeakRefObjectMap';
import { METAMASK_COOKIE_HANDLER } from './constants/stream';

// Notification controllers
import { createTxVerificationMiddleware } from './lib/tx-verification/tx-verification-middleware';
import { updateSecurityAlertResponse } from './lib/ppom/ppom-util';
import createEvmMethodsToNonEvmAccountReqFilterMiddleware from './lib/createEvmMethodsToNonEvmAccountReqFilterMiddleware';
import { isEthAddress } from './lib/multichain/address';
import { decodeTransactionData } from './lib/transaction/decode/util';
import BridgeController from './controllers/bridge/bridge-controller';
import { BRIDGE_CONTROLLER_NAME } from './controllers/bridge/constants';
import {
  onPushNotificationClicked,
  onPushNotificationReceived,
} from './controllers/push-notifications';
import createTracingMiddleware from './lib/createTracingMiddleware';
import { PatchStore } from './lib/PatchStore';
import { sanitizeUIState } from './lib/state-utils';
import BridgeStatusController from './controllers/bridge-status/bridge-status-controller';
import { BRIDGE_STATUS_CONTROLLER_NAME } from './controllers/bridge-status/constants';
import { rejectAllApprovals } from './lib/approval/utils';

const { TRIGGER_TYPES } = NotificationServicesController.Constants;
export const METAMASK_CONTROLLER_EVENTS = {
  // Fired after state changes that impact the extension badge (unapproved msg count)
  // The process of updating the badge happens in app/scripts/background.js.
  UPDATE_BADGE: 'updateBadge',
  // TODO: Add this and similar enums to the `controllers` repo and export them
  APPROVAL_STATE_CHANGE: 'ApprovalController:stateChange',
  APP_STATE_UNLOCK_CHANGE: 'AppStateController:unlockChange',
  QUEUED_REQUEST_STATE_CHANGE: 'QueuedRequestController:stateChange',
  METAMASK_NOTIFICATIONS_LIST_UPDATED:
    'NotificationServicesController:notificationsListUpdated',
  METAMASK_NOTIFICATIONS_MARK_AS_READ:
    'NotificationServicesController:markNotificationsAsRead',
};

// stream channels
const PHISHING_SAFELIST = 'metamask-phishing-safelist';

// OneKey devices can connect to Metamask using Trezor USB transport. They use a specific device minor version (99) to differentiate between genuine Trezor and OneKey devices.
export const ONE_KEY_VIA_TREZOR_MINOR_VERSION = 99;

const environmentMappingForRemoteFeatureFlag = {
  [ENVIRONMENT.DEVELOPMENT]: EnvironmentType.Development,
  [ENVIRONMENT.RELEASE_CANDIDATE]: EnvironmentType.ReleaseCandidate,
  [ENVIRONMENT.PRODUCTION]: EnvironmentType.Production,
};

const buildTypeMappingForRemoteFeatureFlag = {
  flask: DistributionType.Flask,
  main: DistributionType.Main,
};

export default class MetamaskController extends EventEmitter {
  /**
   * @param {object} opts
   */
  constructor(opts) {
    super();

    const { isFirstMetaMaskControllerSetup } = opts;

    this.defaultMaxListeners = 20;

    this.sendUpdate = debounce(
      this.privateSendUpdate.bind(this),
      MILLISECOND * 200,
    );
    this.opts = opts;
    this.extension = opts.browser;
    this.platform = opts.platform;
    this.notificationManager = opts.notificationManager;
    const initState = opts.initState || {};
    const version = process.env.METAMASK_VERSION;
    this.recordFirstTimeInfo(initState);
    this.featureFlags = opts.featureFlags;

    // this keeps track of how many "controllerStream" connections are open
    // the only thing that uses controller connections are open metamask UI instances
    this.activeControllerConnections = 0;

    this.offscreenPromise = opts.offscreenPromise ?? Promise.resolve();

    this.getRequestAccountTabIds = opts.getRequestAccountTabIds;
    this.getOpenMetamaskTabsIds = opts.getOpenMetamaskTabsIds;

    this.initializeChainlist();

    this.controllerMessenger = new ControllerMessenger();

    this.loggingController = new LoggingController({
      messenger: this.controllerMessenger.getRestricted({
        name: 'LoggingController',
        allowedActions: [],
        allowedEvents: [],
      }),
      state: initState.LoggingController,
    });

    // instance of a class that wraps the extension's storage local API.
    this.localStoreApiWrapper = opts.localStore;

    this.currentMigrationVersion = opts.currentMigrationVersion;

    // observable state store
    this.store = new ComposableObservableStore({
      state: initState,
      controllerMessenger: this.controllerMessenger,
      persist: true,
    });

    // external connections by origin
    // Do not modify directly. Use the associated methods.
    this.connections = {};

    // lock to ensure only one vault created at once
    this.createVaultMutex = new Mutex();

    this.extension.runtime.onInstalled.addListener((details) => {
      if (details.reason === 'update') {
        if (version === '8.1.0') {
          this.platform.openExtensionInBrowser();
        }
        this.loggingController.add({
          type: LogType.GenericLog,
          data: {
            event: LOG_EVENT.VERSION_UPDATE,
            previousVersion: details.previousVersion,
            version,
          },
        });
      }
    });

    this.appMetadataController = new AppMetadataController({
      state: initState.AppMetadataController,
      messenger: this.controllerMessenger.getRestricted({
        name: 'AppMetadataController',
        allowedActions: [],
        allowedEvents: [],
      }),
      currentMigrationVersion: this.currentMigrationVersion,
      currentAppVersion: version,
    });

    // next, we will initialize the controllers
    // controller initialization order matters
    const clearPendingConfirmations = () => {
      this.encryptionPublicKeyController.clearUnapproved();
      this.decryptMessageController.clearUnapproved();
      this.signatureController.clearUnapproved();
      this.approvalController.clear(providerErrors.userRejectedRequest());
    };

    this.approvalController = new ApprovalController({
      messenger: this.controllerMessenger.getRestricted({
        name: 'ApprovalController',
      }),
      showApprovalRequest: opts.showUserConfirmation,
      typesExcludedFromRateLimiting: [
        ApprovalType.PersonalSign,
        ApprovalType.EthSignTypedData,
        ApprovalType.Transaction,
        ApprovalType.WatchAsset,
        ApprovalType.EthGetEncryptionPublicKey,
        ApprovalType.EthDecrypt,
      ],
    });

    this.queuedRequestController = new QueuedRequestController({
      messenger: this.controllerMessenger.getRestricted({
        name: 'QueuedRequestController',
        allowedActions: [
          'NetworkController:getState',
          'NetworkController:setActiveNetwork',
          'SelectedNetworkController:getNetworkClientIdForDomain',
        ],
        allowedEvents: ['SelectedNetworkController:stateChange'],
      }),
      shouldRequestSwitchNetwork: ({ method }) =>
        methodsRequiringNetworkSwitch.includes(method),
      canRequestSwitchNetworkWithoutApproval: ({ method }) =>
        methodsThatCanSwitchNetworkWithoutApproval.includes(method),
      clearPendingConfirmations,
      showApprovalRequest: () => {
        if (this.approvalController.getTotalApprovalCount() > 0) {
          opts.showUserConfirmation();
        }
      },
    });

    ///: BEGIN:ONLY_INCLUDE_IF(build-mmi)
    this.mmiConfigurationController = new MmiConfigurationController({
      initState: initState.MmiConfigurationController,
      mmiConfigurationServiceUrl: process.env.MMI_CONFIGURATION_SERVICE_URL,
    });
    ///: END:ONLY_INCLUDE_IF

    const networkControllerMessenger = this.controllerMessenger.getRestricted({
      name: 'NetworkController',
    });

    let initialNetworkControllerState = initState.NetworkController;
    if (!initialNetworkControllerState) {
      initialNetworkControllerState = getDefaultNetworkControllerState();

      const networks =
        initialNetworkControllerState.networkConfigurationsByChainId;

      // Note: Consider changing `getDefaultNetworkControllerState`
      // on the controller side to include some of these tweaks.
      networks[CHAIN_IDS.MAINNET].name = MAINNET_DISPLAY_NAME;
      delete networks[CHAIN_IDS.GOERLI];
      delete networks[CHAIN_IDS.LINEA_GOERLI];

      Object.values(networks).forEach((network) => {
        const id = network.rpcEndpoints[0].networkClientId;
        network.blockExplorerUrls = [BlockExplorerUrl[id]];
        network.defaultBlockExplorerUrlIndex = 0;
      });

      let network;
      if (process.env.IN_TEST) {
        network = {
          chainId: CHAIN_IDS.LOCALHOST,
          name: 'Localhost 8545',
          nativeCurrency: 'ETH',
          blockExplorerUrls: [],
          defaultRpcEndpointIndex: 0,
          rpcEndpoints: [
            {
              networkClientId: 'networkConfigurationId',
              url: 'http://localhost:8545',
              type: 'custom',
            },
          ],
        };
        networks[CHAIN_IDS.LOCALHOST] = network;
      } else if (
        process.env.METAMASK_DEBUG ||
        process.env.METAMASK_ENVIRONMENT === 'test'
      ) {
        network = networks[CHAIN_IDS.SEPOLIA];
      } else {
        network = networks[CHAIN_IDS.MAINNET];
      }

      initialNetworkControllerState.selectedNetworkClientId =
        network.rpcEndpoints[network.defaultRpcEndpointIndex].networkClientId;
    }

    this.networkController = new NetworkController({
      messenger: networkControllerMessenger,
      state: initialNetworkControllerState,
      infuraProjectId: opts.infuraProjectId,
    });
    this.networkController.initializeProvider();
    this.provider =
      this.networkController.getProviderAndBlockTracker().provider;
    this.blockTracker =
      this.networkController.getProviderAndBlockTracker().blockTracker;
    this.deprecatedNetworkVersions = {};

    const accountsControllerMessenger = this.controllerMessenger.getRestricted({
      name: 'AccountsController',
      allowedEvents: [
        'SnapController:stateChange',
        'KeyringController:accountRemoved',
        'KeyringController:stateChange',
      ],
      allowedActions: [
        'KeyringController:getAccounts',
        'KeyringController:getKeyringsByType',
        'KeyringController:getKeyringForAccount',
      ],
    });

    this.accountsController = new AccountsController({
      messenger: accountsControllerMessenger,
      state: initState.AccountsController,
    });

    const preferencesMessenger = this.controllerMessenger.getRestricted({
      name: 'PreferencesController',
      allowedActions: [
        'AccountsController:setSelectedAccount',
        'AccountsController:getSelectedAccount',
        'AccountsController:getAccountByAddress',
        'AccountsController:setAccountName',
        'NetworkController:getState',
      ],
      allowedEvents: ['AccountsController:stateChange'],
    });

    this.preferencesController = new PreferencesController({
      state: {
        currentLocale: opts.initLangCode ?? '',
        ...initState.PreferencesController,
      },
      messenger: preferencesMessenger,
    });

    const tokenListMessenger = this.controllerMessenger.getRestricted({
      name: 'TokenListController',
      allowedActions: ['NetworkController:getNetworkClientById'],
      allowedEvents: ['NetworkController:stateChange'],
    });

    this.tokenListController = new TokenListController({
      chainId: this.#getGlobalChainId({
        metamask: this.networkController.state,
      }),
      preventPollingOnNetworkRestart: !this.#isTokenListPollingRequired(
        this.preferencesController.state,
      ),
      messenger: tokenListMessenger,
      state: initState.TokenListController,
    });

    const assetsContractControllerMessenger =
      this.controllerMessenger.getRestricted({
        name: 'AssetsContractController',
        allowedActions: [
          'NetworkController:getNetworkClientById',
          'NetworkController:getNetworkConfigurationByNetworkClientId',
          'NetworkController:getSelectedNetworkClient',
          'NetworkController:getState',
        ],
        allowedEvents: [
          'PreferencesController:stateChange',
          'NetworkController:networkDidChange',
        ],
      });
    this.assetsContractController = new AssetsContractController({
      messenger: assetsContractControllerMessenger,
      chainId: this.#getGlobalChainId(),
    });

    const tokensControllerMessenger = this.controllerMessenger.getRestricted({
      name: 'TokensController',
      allowedActions: [
        'ApprovalController:addRequest',
        'NetworkController:getNetworkClientById',
        'AccountsController:getSelectedAccount',
        'AccountsController:getAccount',
      ],
      allowedEvents: [
        'NetworkController:networkDidChange',
        'AccountsController:selectedEvmAccountChange',
        'PreferencesController:stateChange',
        'TokenListController:stateChange',
        'NetworkController:stateChange',
      ],
    });
    this.tokensController = new TokensController({
      state: initState.TokensController,
      provider: this.provider,
      messenger: tokensControllerMessenger,
      chainId: this.#getGlobalChainId(),
    });

    const nftControllerMessenger = this.controllerMessenger.getRestricted({
      name: 'NftController',
      allowedEvents: [
        'PreferencesController:stateChange',
        'NetworkController:networkDidChange',
        'AccountsController:selectedEvmAccountChange',
      ],
      allowedActions: [
        `${this.approvalController.name}:addRequest`,
        `${this.networkController.name}:getNetworkClientById`,
        'AccountsController:getSelectedAccount',
        'AccountsController:getAccount',
        'AssetsContractController:getERC721AssetName',
        'AssetsContractController:getERC721AssetSymbol',
        'AssetsContractController:getERC721TokenURI',
        'AssetsContractController:getERC721OwnerOf',
        'AssetsContractController:getERC1155BalanceOf',
        'AssetsContractController:getERC1155TokenURI',
      ],
    });
    this.nftController = new NftController({
      state: initState.NftController,
      messenger: nftControllerMessenger,
      chainId: this.#getGlobalChainId(),
      onNftAdded: ({ address, symbol, tokenId, standard, source }) =>
        this.metaMetricsController.trackEvent({
          event: MetaMetricsEventName.NftAdded,
          category: MetaMetricsEventCategory.Wallet,
          sensitiveProperties: {
            token_contract_address: address,
            token_symbol: symbol,
            token_id: tokenId,
            token_standard: standard,
            asset_type: AssetType.NFT,
            source,
          },
        }),
    });

    const nftDetectionControllerMessenger =
      this.controllerMessenger.getRestricted({
        name: 'NftDetectionController',
        allowedEvents: [
          'NetworkController:stateChange',
          'PreferencesController:stateChange',
        ],
        allowedActions: [
          'ApprovalController:addRequest',
          'NetworkController:getState',
          'NetworkController:getNetworkClientById',
          'AccountsController:getSelectedAccount',
        ],
      });

    this.nftDetectionController = new NftDetectionController({
      messenger: nftDetectionControllerMessenger,
      chainId: this.#getGlobalChainId(),
      getOpenSeaApiKey: () => this.nftController.openSeaApiKey,
      getBalancesInSingleCall:
        this.assetsContractController.getBalancesInSingleCall.bind(
          this.assetsContractController,
        ),
      addNft: this.nftController.addNft.bind(this.nftController),
      getNftState: () => this.nftController.state,
      // added this to track previous value of useNftDetection, should be true on very first initializing of controller[]
      disabled: !this.preferencesController.state.useNftDetection,
    });

    const metaMetricsControllerMessenger =
      this.controllerMessenger.getRestricted({
        name: 'MetaMetricsController',
        allowedActions: [
          'PreferencesController:getState',
          'NetworkController:getState',
          'NetworkController:getNetworkClientById',
        ],
        allowedEvents: [
          'PreferencesController:stateChange',
          'NetworkController:networkDidChange',
        ],
      });
    this.metaMetricsController = new MetaMetricsController({
      state: initState.MetaMetricsController,
      messenger: metaMetricsControllerMessenger,
      segment,
      version: process.env.METAMASK_VERSION,
      environment: process.env.METAMASK_ENVIRONMENT,
      extension: this.extension,
      captureException,
    });

    this.on('update', (update) => {
      this.metaMetricsController.handleMetaMaskStateUpdate(update);
    });

    const dataDeletionService = new DataDeletionService();
    const metaMetricsDataDeletionMessenger =
      this.controllerMessenger.getRestricted({
        name: 'MetaMetricsDataDeletionController',
        allowedActions: ['MetaMetricsController:getState'],
        allowedEvents: [],
      });
    this.metaMetricsDataDeletionController =
      new MetaMetricsDataDeletionController({
        dataDeletionService,
        messenger: metaMetricsDataDeletionMessenger,
        state: initState.metaMetricsDataDeletionController,
      });

    const gasFeeMessenger = this.controllerMessenger.getRestricted({
      name: 'GasFeeController',
      allowedActions: [
        'NetworkController:getEIP1559Compatibility',
        'NetworkController:getNetworkClientById',
        'NetworkController:getState',
      ],
      allowedEvents: ['NetworkController:stateChange'],
    });

    const gasApiBaseUrl = process.env.SWAPS_USE_DEV_APIS
      ? GAS_DEV_API_BASE_URL
      : GAS_API_BASE_URL;

    this.gasFeeController = new GasFeeController({
      state: initState.GasFeeController,
      interval: 10000,
      messenger: gasFeeMessenger,
      clientId: SWAPS_CLIENT_ID,
      getProvider: () =>
        this.networkController.getProviderAndBlockTracker().provider,
      onNetworkDidChange: (eventHandler) => {
        networkControllerMessenger.subscribe(
          'NetworkController:networkDidChange',
          () => eventHandler(this.networkController.state),
        );
      },
      getCurrentNetworkEIP1559Compatibility:
        this.networkController.getEIP1559Compatibility.bind(
          this.networkController,
        ),
      getCurrentAccountEIP1559Compatibility:
        this.getCurrentAccountEIP1559Compatibility.bind(this),
      legacyAPIEndpoint: `${gasApiBaseUrl}/networks/<chain_id>/gasPrices`,
      EIP1559APIEndpoint: `${gasApiBaseUrl}/networks/<chain_id>/suggestedGasFees`,
      getCurrentNetworkLegacyGasAPICompatibility: () => {
        const chainId = this.#getGlobalChainId();
        return chainId === CHAIN_IDS.BSC;
      },
      getChainId: () => this.#getGlobalChainId(),
    });

    this.appStateController = new AppStateController({
      addUnlockListener: this.on.bind(this, 'unlock'),
      isUnlocked: this.isUnlocked.bind(this),
      state: initState.AppStateController,
      onInactiveTimeout: () => this.setLocked(),
      messenger: this.controllerMessenger.getRestricted({
        name: 'AppStateController',
        allowedActions: [
          `${this.approvalController.name}:addRequest`,
          `${this.approvalController.name}:acceptRequest`,
          `PreferencesController:getState`,
        ],
        allowedEvents: [
          `KeyringController:qrKeyringStateChange`,
          'PreferencesController:stateChange',
        ],
      }),
      extension: this.extension,
    });

    const currencyRateMessenger = this.controllerMessenger.getRestricted({
      name: 'CurrencyRateController',
      allowedActions: [`${this.networkController.name}:getNetworkClientById`],
    });
    this.currencyRateController = new CurrencyRateController({
      includeUsdRate: true,
      messenger: currencyRateMessenger,
      state: initState.CurrencyController,
    });
    const initialFetchMultiExchangeRate =
      this.currencyRateController.fetchMultiExchangeRate.bind(
        this.currencyRateController,
      );
    this.currencyRateController.fetchMultiExchangeRate = (...args) => {
      if (this.preferencesController.state.useCurrencyRateCheck) {
        return initialFetchMultiExchangeRate(...args);
      }
      return {
        conversionRate: null,
        usdConversionRate: null,
      };
    };

    const tokenBalancesMessenger = this.controllerMessenger.getRestricted({
      name: 'TokenBalancesController',
      allowedActions: [
        'NetworkController:getState',
        'NetworkController:getNetworkClientById',
        'TokensController:getState',
        'PreferencesController:getState',
        'AccountsController:getSelectedAccount',
      ],
      allowedEvents: [
        'PreferencesController:stateChange',
        'TokensController:stateChange',
        'NetworkController:stateChange',
      ],
    });

    this.tokenBalancesController = new TokenBalancesController({
      messenger: tokenBalancesMessenger,
      state: initState.TokenBalancesController,
      interval: 30000,
    });

    const phishingControllerMessenger = this.controllerMessenger.getRestricted({
      name: 'PhishingController',
    });

    this.phishingController = new PhishingController({
      messenger: phishingControllerMessenger,
      state: initState.PhishingController,
      hotlistRefreshInterval: process.env.IN_TEST ? 5 * SECOND : undefined,
      stalelistRefreshInterval: process.env.IN_TEST ? 30 * SECOND : undefined,
    });

    this.ppomController = new PPOMController({
      messenger: this.controllerMessenger.getRestricted({
        name: 'PPOMController',
        allowedEvents: [
          'NetworkController:stateChange',
          'NetworkController:networkDidChange',
        ],
        allowedActions: ['NetworkController:getNetworkClientById'],
      }),
      storageBackend: new IndexedDBPPOMStorage('PPOMDB', 1),
      provider: this.provider,
      ppomProvider: {
        PPOM: PPOMModule.PPOM,
        ppomInit: () => PPOMModule.default(process.env.PPOM_URI),
      },
      state: initState.PPOMController,
      chainId: this.#getGlobalChainId(),
      securityAlertsEnabled:
        this.preferencesController.state.securityAlertsEnabled,
      onPreferencesChange: preferencesMessenger.subscribe.bind(
        preferencesMessenger,
        'PreferencesController:stateChange',
      ),
      cdnBaseUrl: process.env.BLOCKAID_FILE_CDN,
      blockaidPublicKey: process.env.BLOCKAID_PUBLIC_KEY,
    });

    const announcementMessenger = this.controllerMessenger.getRestricted({
      name: 'AnnouncementController',
    });

    this.announcementController = new AnnouncementController({
      messenger: announcementMessenger,
      allAnnouncements: UI_NOTIFICATIONS,
      state: initState.AnnouncementController,
    });

    const networkOrderMessenger = this.controllerMessenger.getRestricted({
      name: 'NetworkOrderController',
      allowedEvents: ['NetworkController:stateChange'],
    });
    this.networkOrderController = new NetworkOrderController({
      messenger: networkOrderMessenger,
      state: initState.NetworkOrderController,
    });

    const accountOrderMessenger = this.controllerMessenger.getRestricted({
      name: 'AccountOrderController',
    });
    this.accountOrderController = new AccountOrderController({
      messenger: accountOrderMessenger,
      state: initState.AccountOrderController,
    });

    const multichainBalancesControllerMessenger =
      this.controllerMessenger.getRestricted({
        name: 'BalancesController',
        allowedEvents: [
          'AccountsController:accountAdded',
          'AccountsController:accountRemoved',
        ],
        allowedActions: [
          'AccountsController:listMultichainAccounts',
          'SnapController:handleRequest',
        ],
      });

    this.multichainBalancesController = new MultichainBalancesController({
      messenger: multichainBalancesControllerMessenger,
      state: initState.MultichainBalancesController,
    });

    const multichainRatesControllerMessenger =
      this.controllerMessenger.getRestricted({
        name: 'RatesController',
      });
    this.multichainRatesController = new RatesController({
      state: initState.MultichainRatesController,
      messenger: multichainRatesControllerMessenger,
      includeUsdRate: true,
      fetchMultiExchangeRate,
    });

    const tokenRatesMessenger = this.controllerMessenger.getRestricted({
      name: 'TokenRatesController',
      allowedActions: [
        'TokensController:getState',
        'NetworkController:getNetworkClientById',
        'NetworkController:getState',
        'AccountsController:getAccount',
        'AccountsController:getSelectedAccount',
      ],
      allowedEvents: [
        'NetworkController:stateChange',
        'AccountsController:selectedEvmAccountChange',
        'PreferencesController:stateChange',
        'TokensController:stateChange',
      ],
    });

    // token exchange rate tracker
    this.tokenRatesController = new TokenRatesController({
      state: initState.TokenRatesController,
      messenger: tokenRatesMessenger,
      tokenPricesService: new CodefiTokenPricesServiceV2(),
      disabled: !this.preferencesController.state.useCurrencyRateCheck,
    });

    this.controllerMessenger.subscribe(
      'PreferencesController:stateChange',
      previousValueComparator((prevState, currState) => {
        const { useCurrencyRateCheck: prevUseCurrencyRateCheck } = prevState;
        const { useCurrencyRateCheck: currUseCurrencyRateCheck } = currState;
        if (currUseCurrencyRateCheck && !prevUseCurrencyRateCheck) {
          this.tokenRatesController.enable();
        } else if (!currUseCurrencyRateCheck && prevUseCurrencyRateCheck) {
          this.tokenRatesController.disable();
        }
      }, this.preferencesController.state),
    );

    this.ensController = new EnsController({
      messenger: this.controllerMessenger.getRestricted({
        name: 'EnsController',
        allowedActions: [
          'NetworkController:getNetworkClientById',
          'NetworkController:getState',
        ],
        allowedEvents: [],
      }),
      onNetworkDidChange: networkControllerMessenger.subscribe.bind(
        networkControllerMessenger,
        'NetworkController:networkDidChange',
      ),
    });

    const onboardingControllerMessenger =
      this.controllerMessenger.getRestricted({
        name: 'OnboardingController',
        allowedActions: [],
        allowedEvents: [],
      });
    this.onboardingController = new OnboardingController({
      messenger: onboardingControllerMessenger,
      state: initState.OnboardingController,
    });

    let additionalKeyrings = [keyringBuilderFactory(QRHardwareKeyring)];

    const keyringOverrides = this.opts.overrides?.keyrings;

    if (isManifestV3 === false) {
      const additionalKeyringTypes = [
        keyringOverrides?.lattice || LatticeKeyring,
        QRHardwareKeyring,
      ];

      const additionalBridgedKeyringTypes = [
        {
          keyring: keyringOverrides?.trezor || TrezorKeyring,
          bridge: keyringOverrides?.trezorBridge || TrezorConnectBridge,
        },
        {
          keyring: keyringOverrides?.ledger || LedgerKeyring,
          bridge: keyringOverrides?.ledgerBridge || LedgerIframeBridge,
        },
      ];

      additionalKeyrings = additionalKeyringTypes.map((keyringType) =>
        keyringBuilderFactory(keyringType),
      );

      additionalBridgedKeyringTypes.forEach((keyringType) =>
        additionalKeyrings.push(
          hardwareKeyringBuilderFactory(
            keyringType.keyring,
            keyringType.bridge,
          ),
        ),
      );
    } else {
      additionalKeyrings.push(
        hardwareKeyringBuilderFactory(
          TrezorKeyring,
          keyringOverrides?.trezorBridge || TrezorOffscreenBridge,
        ),
        hardwareKeyringBuilderFactory(
          LedgerKeyring,
          keyringOverrides?.ledgerBridge || LedgerOffscreenBridge,
        ),
        keyringBuilderFactory(LatticeKeyringOffscreen),
      );
    }

    ///: BEGIN:ONLY_INCLUDE_IF(build-mmi)
    for (const custodianType of Object.keys(CUSTODIAN_TYPES)) {
      additionalKeyrings.push(
        mmiKeyringBuilderFactory(CUSTODIAN_TYPES[custodianType].keyringClass, {
          mmiConfigurationController: this.mmiConfigurationController,
          captureException,
        }),
      );
    }
    ///: END:ONLY_INCLUDE_IF

    ///: BEGIN:ONLY_INCLUDE_IF(keyring-snaps)
    const snapKeyringBuildMessenger = this.controllerMessenger.getRestricted({
      name: 'SnapKeyringBuilder',
      allowedActions: [
        'ApprovalController:addRequest',
        'ApprovalController:acceptRequest',
        'ApprovalController:rejectRequest',
        'ApprovalController:startFlow',
        'ApprovalController:endFlow',
        'ApprovalController:showSuccess',
        'ApprovalController:showError',
        'PhishingController:test',
        'PhishingController:maybeUpdateState',
        'KeyringController:getAccounts',
        'AccountsController:setSelectedAccount',
        'AccountsController:getAccountByAddress',
        'AccountsController:setAccountName',
      ],
    });

    const getSnapController = () => this.snapController;

    // Necessary to persist the keyrings and update the accounts both within the keyring controller and accounts controller
    const persistAndUpdateAccounts = async () => {
      await this.keyringController.persistAllKeyrings();
      await this.accountsController.updateAccounts();
    };

    const getSnapName = (id) => {
      if (!id) {
        return null;
      }

      const currentLocale = this.getLocale();
      const { snaps } = this.snapController.state;
      const snap = snaps[id];

      if (!snap) {
        return stripSnapPrefix(id);
      }

      if (snap.localizationFiles) {
        const localizedManifest = getLocalizedSnapManifest(
          snap.manifest,
          currentLocale,
          snap.localizationFiles,
        );
        return localizedManifest.proposedName;
      }

      return snap.manifest.proposedName;
    };

    const isSnapPreinstalled = (id) => {
      return PREINSTALLED_SNAPS.some((snap) => snap.snapId === id);
    };

    additionalKeyrings.push(
      snapKeyringBuilder(
        snapKeyringBuildMessenger,
        getSnapController,
        persistAndUpdateAccounts,
        (address) => this.removeAccount(address),
        this.metaMetricsController.trackEvent.bind(this.metaMetricsController),
        getSnapName,
        isSnapPreinstalled,
      ),
    );

    ///: END:ONLY_INCLUDE_IF

    const keyringControllerMessenger = this.controllerMessenger.getRestricted({
      name: 'KeyringController',
    });

    this.keyringController = new KeyringController({
      cacheEncryptionKey: true,
      keyringBuilders: additionalKeyrings,
      state: initState.KeyringController,
      encryptor: opts.encryptor || encryptorFactory(600_000),
      messenger: keyringControllerMessenger,
    });

    this.controllerMessenger.subscribe('KeyringController:unlock', () =>
      this._onUnlock(),
    );
    this.controllerMessenger.subscribe('KeyringController:lock', () =>
      this._onLock(),
    );

    this.controllerMessenger.subscribe(
      'KeyringController:stateChange',
      (state) => {
        this._onKeyringControllerUpdate(state);
      },
    );

    this.permissionController = new PermissionController({
      messenger: this.controllerMessenger.getRestricted({
        name: 'PermissionController',
        allowedActions: [
          `${this.approvalController.name}:addRequest`,
          `${this.approvalController.name}:hasRequest`,
          `${this.approvalController.name}:acceptRequest`,
          `${this.approvalController.name}:rejectRequest`,
          `SnapController:getPermitted`,
          `SnapController:install`,
          `SubjectMetadataController:getSubjectMetadata`,
        ],
      }),
      state: initState.PermissionController,
      caveatSpecifications: getCaveatSpecifications({
        listAccounts: this.accountsController.listAccounts.bind(
          this.accountsController,
        ),
        findNetworkClientIdByChainId:
          this.networkController.findNetworkClientIdByChainId.bind(
            this.networkController,
          ),
      }),
      permissionSpecifications: {
        ...getPermissionSpecifications(),
        ...this.getSnapPermissionSpecifications(),
      },
      unrestrictedMethods,
    });

    this.selectedNetworkController = new SelectedNetworkController({
      messenger: this.controllerMessenger.getRestricted({
        name: 'SelectedNetworkController',
        allowedActions: [
          'NetworkController:getNetworkClientById',
          'NetworkController:getState',
          'NetworkController:getSelectedNetworkClient',
          'PermissionController:hasPermissions',
          'PermissionController:getSubjectNames',
        ],
        allowedEvents: [
          'NetworkController:stateChange',
          'PermissionController:stateChange',
        ],
      }),
      state: initState.SelectedNetworkController,
      useRequestQueuePreference: true,
      onPreferencesStateChange: () => {
        // noop
        // we have removed the ability to toggle the useRequestQueue preference
        // both useRequestQueue and onPreferencesStateChange will be removed
        // once mobile supports per dapp network selection
        // see https://github.com/MetaMask/core/pull/5065#issue-2736965186
      },
      domainProxyMap: new WeakRefObjectMap(),
    });

    this.permissionLogController = new PermissionLogController({
      messenger: this.controllerMessenger.getRestricted({
        name: 'PermissionLogController',
      }),
      restrictedMethods: new Set(Object.keys(RestrictedMethods)),
      state: initState.PermissionLogController,
    });

    this.subjectMetadataController = new SubjectMetadataController({
      messenger: this.controllerMessenger.getRestricted({
        name: 'SubjectMetadataController',
        allowedActions: [`${this.permissionController.name}:hasPermissions`],
      }),
      state: initState.SubjectMetadataController,
      subjectCacheLimit: 100,
    });

    const shouldUseOffscreenExecutionService =
      isManifestV3 &&
      typeof chrome !== 'undefined' &&
      // eslint-disable-next-line no-undef
      typeof chrome.offscreen !== 'undefined';

    const snapExecutionServiceArgs = {
      messenger: this.controllerMessenger.getRestricted({
        name: 'ExecutionService',
      }),
      setupSnapProvider: this.setupSnapProvider.bind(this),
    };

    this.snapExecutionService =
      shouldUseOffscreenExecutionService === false
        ? new IframeExecutionService({
            ...snapExecutionServiceArgs,
            iframeUrl: new URL(process.env.IFRAME_EXECUTION_ENVIRONMENT_URL),
          })
        : new OffscreenExecutionService({
            ...snapExecutionServiceArgs,
            offscreenPromise: this.offscreenPromise,
          });

    const snapControllerMessenger = this.controllerMessenger.getRestricted({
      name: 'SnapController',
      allowedEvents: [
        'ExecutionService:unhandledError',
        'ExecutionService:outboundRequest',
        'ExecutionService:outboundResponse',
        'KeyringController:lock',
      ],
      allowedActions: [
        `${this.permissionController.name}:getEndowments`,
        `${this.permissionController.name}:getPermissions`,
        `${this.permissionController.name}:hasPermission`,
        `${this.permissionController.name}:hasPermissions`,
        `${this.permissionController.name}:requestPermissions`,
        `${this.permissionController.name}:revokeAllPermissions`,
        `${this.permissionController.name}:revokePermissions`,
        `${this.permissionController.name}:revokePermissionForAllSubjects`,
        `${this.permissionController.name}:getSubjectNames`,
        `${this.permissionController.name}:updateCaveat`,
        `${this.approvalController.name}:addRequest`,
        `${this.approvalController.name}:updateRequestState`,
        `${this.permissionController.name}:grantPermissions`,
        `${this.subjectMetadataController.name}:getSubjectMetadata`,
        `${this.subjectMetadataController.name}:addSubjectMetadata`,
        'ExecutionService:executeSnap',
        'ExecutionService:getRpcRequestHandler',
        'ExecutionService:terminateSnap',
        'ExecutionService:terminateAllSnaps',
        'ExecutionService:handleRpcRequest',
        'SnapsRegistry:get',
        'SnapsRegistry:getMetadata',
        'SnapsRegistry:update',
        'SnapsRegistry:resolveVersion',
        `SnapInterfaceController:createInterface`,
        `SnapInterfaceController:getInterface`,
      ],
    });

    const allowLocalSnaps = process.env.ALLOW_LOCAL_SNAPS;
    const requireAllowlist = process.env.REQUIRE_SNAPS_ALLOWLIST;
    const rejectInvalidPlatformVersion =
      process.env.REJECT_INVALID_SNAPS_PLATFORM_VERSION;

    this.snapController = new SnapController({
      dynamicPermissions: ['endowment:caip25'],
      environmentEndowmentPermissions: Object.values(EndowmentPermissions),
      excludedPermissions: {
        ...ExcludedSnapPermissions,
        ...ExcludedSnapEndowments,
      },
      closeAllConnections: this.removeAllConnections.bind(this),
      state: initState.SnapController,
      messenger: snapControllerMessenger,
      featureFlags: {
        dappsCanUpdateSnaps: true,
        allowLocalSnaps,
        requireAllowlist,
        rejectInvalidPlatformVersion,
      },
      encryptor: encryptorFactory(600_000),
      getMnemonic: this.getPrimaryKeyringMnemonic.bind(this),
      preinstalledSnaps: PREINSTALLED_SNAPS,
      getFeatureFlags: () => {
        return {
          disableSnaps:
            this.preferencesController.state.useExternalServices === false,
        };
      },
    });

    this.rateLimitController = new RateLimitController({
      state: initState.RateLimitController,
      messenger: this.controllerMessenger.getRestricted({
        name: 'RateLimitController',
      }),
      implementations: {
        showNativeNotification: {
          method: (origin, message) => {
            const subjectMetadataState = this.controllerMessenger.call(
              'SubjectMetadataController:getState',
            );

            const originMetadata = subjectMetadataState.subjectMetadata[origin];

            this.platform
              ._showNotification(originMetadata?.name ?? origin, message)
              .catch((error) => {
                log.error('Failed to create notification', error);
              });

            return null;
          },
          // 2 calls per 5 minutes
          rateLimitCount: 2,
          rateLimitTimeout: 300000,
        },
        showInAppNotification: {
          method: (origin, args) => {
            const { message, title, footerLink, interfaceId } = args;

            const detailedView = {
              title,
              ...(footerLink ? { footerLink } : {}),
              interfaceId,
            };

            const notification = {
              data: {
                message,
                origin,
                ...(interfaceId ? { detailedView } : {}),
              },
              type: TRIGGER_TYPES.SNAP,
              readDate: null,
            };

            this.controllerMessenger.call(
              'NotificationServicesController:updateMetamaskNotificationsList',
              notification,
            );

            return null;
          },
          // 5 calls per minute
          rateLimitCount: 5,
          rateLimitTimeout: 60000,
        },
      },
    });
    const cronjobControllerMessenger = this.controllerMessenger.getRestricted({
      name: 'CronjobController',
      allowedEvents: [
        'SnapController:snapInstalled',
        'SnapController:snapUpdated',
        'SnapController:snapUninstalled',
        'SnapController:snapEnabled',
        'SnapController:snapDisabled',
      ],
      allowedActions: [
        `${this.permissionController.name}:getPermissions`,
        'SnapController:handleRequest',
        'SnapController:getAll',
      ],
    });
    this.cronjobController = new CronjobController({
      state: initState.CronjobController,
      messenger: cronjobControllerMessenger,
    });

    const snapsRegistryMessenger = this.controllerMessenger.getRestricted({
      name: 'SnapsRegistry',
      allowedEvents: [],
      allowedActions: [],
    });

    this.snapsRegistry = new JsonSnapsRegistry({
      state: initState.SnapsRegistry,
      messenger: snapsRegistryMessenger,
      refetchOnAllowlistMiss: requireAllowlist,
      url: {
        registry: 'https://acl.execution.metamask.io/latest/registry.json',
        signature: 'https://acl.execution.metamask.io/latest/signature.json',
      },
      publicKey:
        '0x025b65308f0f0fb8bc7f7ff87bfc296e0330eee5d3c1d1ee4a048b2fd6a86fa0a6',
    });

    const snapInterfaceControllerMessenger =
      this.controllerMessenger.getRestricted({
        name: 'SnapInterfaceController',
        allowedActions: [
          `${this.phishingController.name}:maybeUpdateState`,
          `${this.phishingController.name}:testOrigin`,
          `${this.approvalController.name}:hasRequest`,
          `${this.approvalController.name}:acceptRequest`,
          `${this.snapController.name}:get`,
        ],
        allowedEvents: [
          'NotificationServicesController:notificationsListUpdated',
        ],
      });

    this.snapInterfaceController = new SnapInterfaceController({
      state: initState.SnapInterfaceController,
      messenger: snapInterfaceControllerMessenger,
    });

    const snapInsightsControllerMessenger =
      this.controllerMessenger.getRestricted({
        name: 'SnapInsightsController',
        allowedActions: [
          `${this.snapController.name}:handleRequest`,
          `${this.snapController.name}:getAll`,
          `${this.permissionController.name}:getPermissions`,
          `${this.snapInterfaceController.name}:deleteInterface`,
        ],
        allowedEvents: [
          `TransactionController:unapprovedTransactionAdded`,
          `TransactionController:transactionStatusUpdated`,
          `SignatureController:stateChange`,
        ],
      });

    this.snapInsightsController = new SnapInsightsController({
      state: initState.SnapInsightsController,
      messenger: snapInsightsControllerMessenger,
    });

    // Notification Controllers
    this.authenticationController = new AuthenticationController.Controller({
      state: initState.AuthenticationController,
      messenger: this.controllerMessenger.getRestricted({
        name: 'AuthenticationController',
        allowedActions: [
          'KeyringController:getState',
          'SnapController:handleRequest',
        ],
        allowedEvents: ['KeyringController:lock', 'KeyringController:unlock'],
      }),
      metametrics: {
        getMetaMetricsId: () => this.metaMetricsController.getMetaMetricsId(),
        agent: 'extension',
      },
    });

    this.userStorageController = new UserStorageController.Controller({
      getMetaMetricsState: () =>
        this.metaMetricsController.state.participateInMetaMetrics ?? false,
      state: initState.UserStorageController,
      config: {
        accountSyncing: {
          onAccountAdded: (profileId) => {
            this.metaMetricsController.trackEvent({
              category: MetaMetricsEventCategory.ProfileSyncing,
              event: MetaMetricsEventName.AccountsSyncAdded,
              properties: {
                profile_id: profileId,
              },
            });
          },
          onAccountNameUpdated: (profileId) => {
            this.metaMetricsController.trackEvent({
              category: MetaMetricsEventCategory.ProfileSyncing,
              event: MetaMetricsEventName.AccountsSyncNameUpdated,
              properties: {
                profile_id: profileId,
              },
            });
          },
          onAccountSyncErroneousSituation: (
            profileId,
            situationMessage,
            sentryContext,
          ) => {
            captureException(
              new Error(`Account sync - ${situationMessage}`),
              sentryContext,
            );
            this.metaMetricsController.trackEvent({
              category: MetaMetricsEventCategory.ProfileSyncing,
              event: MetaMetricsEventName.AccountsSyncErroneousSituation,
              properties: {
                profile_id: profileId,
                situation_message: situationMessage,
              },
            });
          },
        },
      },
      env: {
        isAccountSyncingEnabled: isManifestV3,
      },
      messenger: this.controllerMessenger.getRestricted({
        name: 'UserStorageController',
        allowedActions: [
          'KeyringController:getState',
          'KeyringController:addNewAccount',
          'SnapController:handleRequest',
          'AuthenticationController:getBearerToken',
          'AuthenticationController:getSessionProfile',
          'AuthenticationController:isSignedIn',
          'AuthenticationController:performSignOut',
          'AuthenticationController:performSignIn',
          'NotificationServicesController:disableNotificationServices',
          'NotificationServicesController:selectIsNotificationServicesEnabled',
          'AccountsController:listAccounts',
          'AccountsController:updateAccountMetadata',
          'NetworkController:getState',
          'NetworkController:addNetwork',
          'NetworkController:removeNetwork',
          'NetworkController:updateNetwork',
        ],
        allowedEvents: [
          'KeyringController:lock',
          'KeyringController:unlock',
          'AccountsController:accountAdded',
          'AccountsController:accountRenamed',
          'NetworkController:networkRemoved',
        ],
      }),
    });

    this.controllerMessenger.subscribe(
      'MetaMetricsController:stateChange',
      previousValueComparator(async (prevState, currState) => {
        const { participateInMetaMetrics: prevParticipateInMetaMetrics } =
          prevState;
        const { participateInMetaMetrics: currParticipateInMetaMetrics } =
          currState;

        const metaMetricsWasDisabled =
          prevParticipateInMetaMetrics && !currParticipateInMetaMetrics;
        const metaMetricsWasEnabled =
          !prevParticipateInMetaMetrics && currParticipateInMetaMetrics;

        if (!metaMetricsWasDisabled && !metaMetricsWasEnabled) {
          return;
        }

        const shouldPerformSignIn =
          metaMetricsWasEnabled &&
          !this.authenticationController.state.isSignedIn;
        const shouldPerformSignOut =
          metaMetricsWasDisabled &&
          this.authenticationController.state.isSignedIn &&
          !this.userStorageController.state.isProfileSyncingEnabled;

        if (shouldPerformSignIn) {
          await this.authenticationController.performSignIn();
        } else if (shouldPerformSignOut) {
          await this.authenticationController.performSignOut();
        }
      }, this.metaMetricsController.state),
    );

    const notificationServicesPushControllerMessenger =
      this.controllerMessenger.getRestricted({
        name: 'NotificationServicesPushController',
        allowedActions: ['AuthenticationController:getBearerToken'],
        allowedEvents: [],
      });
    this.notificationServicesPushController =
      new NotificationServicesPushController.Controller({
        messenger: notificationServicesPushControllerMessenger,
        state: initState.NotificationServicesPushController,
        env: {
          apiKey: process.env.FIREBASE_API_KEY ?? '',
          authDomain: process.env.FIREBASE_AUTH_DOMAIN ?? '',
          storageBucket: process.env.FIREBASE_STORAGE_BUCKET ?? '',
          projectId: process.env.FIREBASE_PROJECT_ID ?? '',
          messagingSenderId: process.env.FIREBASE_MESSAGING_SENDER_ID ?? '',
          appId: process.env.FIREBASE_APP_ID ?? '',
          measurementId: process.env.FIREBASE_MEASUREMENT_ID ?? '',
          vapidKey: process.env.VAPID_KEY ?? '',
        },
        config: {
          isPushEnabled: isManifestV3,
          platform: 'extension',
          onPushNotificationReceived,
          onPushNotificationClicked,
        },
      });
    notificationServicesPushControllerMessenger.subscribe(
      'NotificationServicesPushController:onNewNotifications',
      (notification) => {
        this.metaMetricsController.trackEvent({
          category: MetaMetricsEventCategory.PushNotifications,
          event: MetaMetricsEventName.PushNotificationReceived,
          properties: {
            notification_id: notification.id,
            notification_type: notification.type,
            chain_id: notification?.chain_id,
          },
        });
      },
    );
    notificationServicesPushControllerMessenger.subscribe(
      'NotificationServicesPushController:pushNotificationClicked',
      (notification) => {
        this.metaMetricsController.trackEvent({
          category: MetaMetricsEventCategory.PushNotifications,
          event: MetaMetricsEventName.PushNotificationClicked,
          properties: {
            notification_id: notification.id,
            notification_type: notification.type,
            chain_id: notification?.chain_id,
          },
        });
      },
    );

    this.notificationServicesController =
      new NotificationServicesController.Controller({
        messenger: this.controllerMessenger.getRestricted({
          name: 'NotificationServicesController',
          allowedActions: [
            'KeyringController:getAccounts',
            'KeyringController:getState',
            'AuthenticationController:getBearerToken',
            'AuthenticationController:isSignedIn',
            'UserStorageController:enableProfileSyncing',
            'UserStorageController:getStorageKey',
            'UserStorageController:performGetStorage',
            'UserStorageController:performSetStorage',
            'NotificationServicesPushController:enablePushNotifications',
            'NotificationServicesPushController:disablePushNotifications',
            'NotificationServicesPushController:subscribeToPushNotifications',
            'NotificationServicesPushController:updateTriggerPushNotifications',
          ],
          allowedEvents: [
            'KeyringController:stateChange',
            'KeyringController:lock',
            'KeyringController:unlock',
            'NotificationServicesPushController:onNewNotifications',
          ],
        }),
        state: initState.NotificationServicesController,
        env: {
          isPushIntegrated: isManifestV3,
          featureAnnouncements: {
            platform: 'extension',
            spaceId: process.env.CONTENTFUL_ACCESS_SPACE_ID ?? '',
            accessToken: process.env.CONTENTFUL_ACCESS_TOKEN ?? '',
          },
        },
      });

    // account tracker watches balances, nonces, and any code at their address
    this.accountTrackerController = new AccountTrackerController({
      state: { accounts: {} },
      messenger: this.controllerMessenger.getRestricted({
        name: 'AccountTrackerController',
        allowedActions: [
          'AccountsController:getSelectedAccount',
          'NetworkController:getState',
          'NetworkController:getNetworkClientById',
          'OnboardingController:getState',
          'PreferencesController:getState',
        ],
        allowedEvents: [
          'AccountsController:selectedEvmAccountChange',
          'OnboardingController:stateChange',
          'KeyringController:accountRemoved',
        ],
      }),
      provider: this.provider,
      blockTracker: this.blockTracker,
      getNetworkIdentifier: (providerConfig) => {
        const { type, rpcUrl } =
          providerConfig ??
          getProviderConfig({
            metamask: this.networkController.state,
          });
        return type === NETWORK_TYPES.RPC ? rpcUrl : type;
      },
    });

    // start and stop polling for balances based on activeControllerConnections
    this.on('controllerConnectionChanged', (activeControllerConnections) => {
      const { completedOnboarding } = this.onboardingController.state;
      if (activeControllerConnections > 0 && completedOnboarding) {
        this.triggerNetworkrequests();
      } else {
        this.stopNetworkRequests();
      }
    });

    this.controllerMessenger.subscribe(
      `${this.onboardingController.name}:stateChange`,
      previousValueComparator(async (prevState, currState) => {
        const { completedOnboarding: prevCompletedOnboarding } = prevState;
        const { completedOnboarding: currCompletedOnboarding } = currState;
        if (!prevCompletedOnboarding && currCompletedOnboarding) {
          const { address } = this.accountsController.getSelectedAccount();

          await this._addAccountsWithBalance();

          this.postOnboardingInitialization();
          this.triggerNetworkrequests();

          // execute once the token detection on the post-onboarding
          await this.tokenDetectionController.detectTokens({
            selectedAddress: address,
          });
        }
      }, this.onboardingController.state),
    );

    const tokenDetectionControllerMessenger =
      this.controllerMessenger.getRestricted({
        name: 'TokenDetectionController',
        allowedActions: [
          'AccountsController:getAccount',
          'AccountsController:getSelectedAccount',
          'KeyringController:getState',
          'NetworkController:getNetworkClientById',
          'NetworkController:getNetworkConfigurationByNetworkClientId',
          'NetworkController:getState',
          'PreferencesController:getState',
          'TokenListController:getState',
          'TokensController:getState',
          'TokensController:addDetectedTokens',
        ],
        allowedEvents: [
          'AccountsController:selectedEvmAccountChange',
          'KeyringController:lock',
          'KeyringController:unlock',
          'NetworkController:networkDidChange',
          'PreferencesController:stateChange',
          'TokenListController:stateChange',
        ],
      });

    this.tokenDetectionController = new TokenDetectionController({
      messenger: tokenDetectionControllerMessenger,
      getBalancesInSingleCall:
        this.assetsContractController.getBalancesInSingleCall.bind(
          this.assetsContractController,
        ),
      trackMetaMetricsEvent: this.metaMetricsController.trackEvent.bind(
        this.metaMetricsController,
      ),
      useAccountsAPI: true,
      platform: 'extension',
    });

    const addressBookControllerMessenger =
      this.controllerMessenger.getRestricted({
        name: 'AddressBookController',
        allowedActions: [],
        allowedEvents: [],
      });

    this.addressBookController = new AddressBookController({
      messenger: addressBookControllerMessenger,
      state: initState.AddressBookController,
    });

    this.alertController = new AlertController({
      state: initState.AlertController,
      messenger: this.controllerMessenger.getRestricted({
        name: 'AlertController',
        allowedEvents: ['AccountsController:selectedAccountChange'],
        allowedActions: ['AccountsController:getSelectedAccount'],
      }),
    });

    ///: BEGIN:ONLY_INCLUDE_IF(build-mmi)
    this.custodyController = new CustodyController({
      initState: initState.CustodyController,
      captureException,
    });
    this.institutionalFeaturesController = new InstitutionalFeaturesController({
      initState: initState.InstitutionalFeaturesController,
      showConfirmRequest: opts.showUserConfirmation,
    });
    this.transactionUpdateController = new TransactionUpdateController({
      initState: initState.TransactionUpdateController,
      getCustodyKeyring: this.getCustodyKeyringIfExists.bind(this),
      mmiConfigurationController: this.mmiConfigurationController,
      captureException,
    });
    ///: END:ONLY_INCLUDE_IF

    this.backup = new Backup({
      preferencesController: this.preferencesController,
      addressBookController: this.addressBookController,
      accountsController: this.accountsController,
      networkController: this.networkController,
      trackMetaMetricsEvent: this.metaMetricsController.trackEvent.bind(
        this.metaMetricsController,
      ),
    });

    // This gets used as a ...spread parameter in two places: new TransactionController() and createRPCMethodTrackingMiddleware()
    this.snapAndHardwareMetricsParams = {
      getSelectedAccount: this.accountsController.getSelectedAccount.bind(
        this.accountsController,
      ),
      getAccountType: this.getAccountType.bind(this),
      getDeviceModel: this.getDeviceModel.bind(this),
      snapAndHardwareMessenger: this.controllerMessenger.getRestricted({
        name: 'SnapAndHardwareMessenger',
        allowedActions: [
          'KeyringController:getKeyringForAccount',
          'SnapController:get',
          'AccountsController:getSelectedAccount',
        ],
      }),
    };

    const transactionControllerMessenger =
      this.controllerMessenger.getRestricted({
        name: 'TransactionController',
        allowedActions: [
          `${this.approvalController.name}:addRequest`,
          'NetworkController:findNetworkClientIdByChainId',
          'NetworkController:getNetworkClientById',
          'AccountsController:getSelectedAccount',
        ],
        allowedEvents: [`NetworkController:stateChange`],
      });

    this.txController = new TransactionController({
      getCurrentNetworkEIP1559Compatibility:
        this.networkController.getEIP1559Compatibility.bind(
          this.networkController,
        ),
      getCurrentAccountEIP1559Compatibility:
        this.getCurrentAccountEIP1559Compatibility.bind(this),
      getExternalPendingTransactions:
        this.getExternalPendingTransactions.bind(this),
      getGasFeeEstimates: this.gasFeeController.fetchGasFeeEstimates.bind(
        this.gasFeeController,
      ),
      getNetworkClientRegistry:
        this.networkController.getNetworkClientRegistry.bind(
          this.networkController,
        ),
      getNetworkState: () => this.networkController.state,
      getPermittedAccounts: this.getPermittedAccounts.bind(this),
      getSavedGasFees: () => {
        const globalChainId = this.#getGlobalChainId();
        return this.preferencesController.state.advancedGasFee[globalChainId];
      },
      incomingTransactions: {
        etherscanApiKeysByChainId: {
          [CHAIN_IDS.MAINNET]: process.env.ETHERSCAN_API_KEY,
          [CHAIN_IDS.SEPOLIA]: process.env.ETHERSCAN_API_KEY,
        },
        includeTokenTransfers: false,
        isEnabled: () =>
          this.preferencesController.state.incomingTransactionsPreferences?.[
            this.#getGlobalChainId()
          ] && this.onboardingController.state.completedOnboarding,
        queryEntireHistory: false,
        updateTransactions: false,
      },
      isFirstTimeInteractionEnabled: () =>
        this.preferencesController.state.securityAlertsEnabled,
      isSimulationEnabled: () =>
        this.preferencesController.state.useTransactionSimulations,
      messenger: transactionControllerMessenger,
      pendingTransactions: {
        isResubmitEnabled: () => {
          const state = this._getMetaMaskState();
          return !(
            getSmartTransactionsPreferenceEnabled(state) &&
            getCurrentChainSupportsSmartTransactions(state)
          );
        },
      },
      testGasFeeFlows: process.env.TEST_GAS_FEE_FLOWS,
      trace,
      hooks: {
        ///: BEGIN:ONLY_INCLUDE_IF(build-mmi)
        afterSign: (txMeta, signedEthTx) =>
          afterTransactionSignMMI(
            txMeta,
            signedEthTx,
            this.transactionUpdateController.addTransactionToWatchList.bind(
              this.transactionUpdateController,
            ),
          ),
        beforeCheckPendingTransaction:
          beforeCheckPendingTransactionMMI.bind(this),
        beforePublish: beforeTransactionPublishMMI.bind(this),
        getAdditionalSignArguments: getAdditionalSignArgumentsMMI.bind(this),
        ///: END:ONLY_INCLUDE_IF
        publish: this._publishSmartTransactionHook.bind(this),
      },
      sign: (...args) => this.keyringController.signTransaction(...args),
      state: initState.TransactionController,
    });

    this._addTransactionControllerListeners();

    this.decryptMessageController = new DecryptMessageController({
      getState: this.getState.bind(this),
      messenger: this.controllerMessenger.getRestricted({
        name: 'DecryptMessageController',
        allowedActions: [
          `${this.approvalController.name}:addRequest`,
          `${this.approvalController.name}:acceptRequest`,
          `${this.approvalController.name}:rejectRequest`,
          `${this.keyringController.name}:decryptMessage`,
        ],
      }),
      metricsEvent: this.metaMetricsController.trackEvent.bind(
        this.metaMetricsController,
      ),
    });

    this.encryptionPublicKeyController = new EncryptionPublicKeyController({
      messenger: this.controllerMessenger.getRestricted({
        name: 'EncryptionPublicKeyController',
        allowedActions: [
          `${this.approvalController.name}:addRequest`,
          `${this.approvalController.name}:acceptRequest`,
          `${this.approvalController.name}:rejectRequest`,
        ],
      }),
      getEncryptionPublicKey:
        this.keyringController.getEncryptionPublicKey.bind(
          this.keyringController,
        ),
      getAccountKeyringType: this.keyringController.getAccountKeyringType.bind(
        this.keyringController,
      ),
      getState: this.getState.bind(this),
      metricsEvent: this.metaMetricsController.trackEvent.bind(
        this.metaMetricsController,
      ),
    });

    this.signatureController = new SignatureController({
      messenger: this.controllerMessenger.getRestricted({
        name: 'SignatureController',
        allowedActions: [
          `${this.approvalController.name}:addRequest`,
          `${this.keyringController.name}:signMessage`,
          `${this.keyringController.name}:signPersonalMessage`,
          `${this.keyringController.name}:signTypedMessage`,
          `${this.loggingController.name}:add`,
          `${this.networkController.name}:getNetworkClientById`,
        ],
      }),
      trace,
      decodingApiUrl: process.env.DECODING_API_URL,
      isDecodeSignatureRequestEnabled: () =>
        this.preferencesController.state.useExternalServices === true &&
        this.preferencesController.state.useTransactionSimulations,
    });

    this.signatureController.hub.on(
      'cancelWithReason',
      ({ metadata: message, reason }) => {
        this.metaMetricsController.trackEvent({
          event: reason,
          category: MetaMetricsEventCategory.Transactions,
          properties: {
            action: 'Sign Request',
            type: message.type,
          },
        });
      },
    );

    ///: BEGIN:ONLY_INCLUDE_IF(build-mmi)
    const transactionMetricsRequest = this.getTransactionMetricsRequest();

    const mmiControllerMessenger = this.controllerMessenger.getRestricted({
      name: 'MMIController',
      allowedActions: [
        'AccountsController:getAccountByAddress',
        'AccountsController:setAccountName',
        'AccountsController:listAccounts',
        'AccountsController:getSelectedAccount',
        'AccountsController:setSelectedAccount',
        'MetaMetricsController:getState',
        'NetworkController:getState',
        'NetworkController:setActiveNetwork',
      ],
    });

    this.mmiController = new MMIController({
      messenger: mmiControllerMessenger,
      mmiConfigurationController: this.mmiConfigurationController,
      keyringController: this.keyringController,
      appStateController: this.appStateController,
      transactionUpdateController: this.transactionUpdateController,
      custodyController: this.custodyController,
      getState: this.getState.bind(this),
      getPendingNonce: this.getPendingNonce.bind(this),
      accountTrackerController: this.accountTrackerController,
      networkController: this.networkController,
      metaMetricsController: this.metaMetricsController,
      permissionController: this.permissionController,
      signatureController: this.signatureController,
      platform: this.platform,
      extension: this.extension,
      getTransactions: this.txController.getTransactions.bind(
        this.txController,
      ),
      setTxStatusSigned: (id) =>
        this.txController.updateCustodialTransaction(id, {
          status: TransactionStatus.signed,
        }),
      setTxStatusSubmitted: (id) =>
        this.txController.updateCustodialTransaction(id, {
          status: TransactionStatus.submitted,
        }),
      setTxStatusFailed: (id, reason) =>
        this.txController.updateCustodialTransaction(id, {
          status: TransactionStatus.failed,
          errorMessage: reason,
        }),
      trackTransactionEvents: handleMMITransactionUpdate.bind(
        null,
        transactionMetricsRequest,
      ),
      updateTransaction: (txMeta, note) =>
        this.txController.updateTransaction(txMeta, note),
      updateTransactionHash: (id, hash) =>
        this.txController.updateCustodialTransaction(id, { hash }),
      setChannelId: (channelId) =>
        this.institutionalFeaturesController.setChannelId(channelId),
      setConnectionRequest: (payload) =>
        this.institutionalFeaturesController.setConnectionRequest(payload),
    });
    ///: END:ONLY_INCLUDE_IF

    const swapsControllerMessenger = this.controllerMessenger.getRestricted({
      name: 'SwapsController',
      // TODO: allow these internal calls once GasFeeController and TransactionController
      // export these action types and register its action handlers
      // allowedActions: [
      //   'GasFeeController:getEIP1559GasFeeEstimates',
      //   'TransactionController:getLayer1GasFee',
      // ],
      allowedActions: [
        'NetworkController:getState',
        'NetworkController:getNetworkClientById',
        'TokenRatesController:getState',
      ],
      allowedEvents: [],
    });

    this.swapsController = new SwapsController(
      {
        messenger: swapsControllerMessenger,
        getBufferedGasLimit: async (txMeta, multiplier) => {
          const { gas: gasLimit, simulationFails } =
            await this.txController.estimateGasBuffered(
              txMeta.txParams,
              multiplier,
              this.#getGlobalNetworkClientId(),
            );

          return { gasLimit, simulationFails };
        },
        // TODO: Remove once GasFeeController exports this action type
        getEIP1559GasFeeEstimates:
          this.gasFeeController.fetchGasFeeEstimates.bind(
            this.gasFeeController,
          ),
        // TODO: Remove once TransactionController exports this action type
        getLayer1GasFee: this.txController.getLayer1GasFee.bind(
          this.txController,
        ),
        trackMetaMetricsEvent: this.metaMetricsController.trackEvent.bind(
          this.metaMetricsController,
        ),
      },
      initState.SwapsController,
    );

    const bridgeControllerMessenger = this.controllerMessenger.getRestricted({
      name: BRIDGE_CONTROLLER_NAME,
      allowedActions: [
        'AccountsController:getSelectedAccount',
        'NetworkController:getSelectedNetworkClient',
        'NetworkController:findNetworkClientIdByChainId',
      ],
      allowedEvents: [],
    });
    this.bridgeController = new BridgeController({
      messenger: bridgeControllerMessenger,
      // TODO: Remove once TransactionController exports this action type
      getLayer1GasFee: this.txController.getLayer1GasFee.bind(
        this.txController,
      ),
    });

    const bridgeStatusControllerMessenger =
      this.controllerMessenger.getRestricted({
        name: BRIDGE_STATUS_CONTROLLER_NAME,
        allowedActions: [
          'AccountsController:getSelectedAccount',
          'NetworkController:getNetworkClientById',
          'NetworkController:findNetworkClientIdByChainId',
          'NetworkController:getState',
          'TransactionController:getState',
        ],
        allowedEvents: [],
      });
    this.bridgeStatusController = new BridgeStatusController({
      messenger: bridgeStatusControllerMessenger,
      state: initState.BridgeStatusController,
    });

    const smartTransactionsControllerMessenger =
      this.controllerMessenger.getRestricted({
        name: 'SmartTransactionsController',
        allowedActions: [
          'NetworkController:getNetworkClientById',
          'NetworkController:getState',
        ],
        allowedEvents: ['NetworkController:stateChange'],
      });
    this.smartTransactionsController = new SmartTransactionsController({
      supportedChainIds: getAllowedSmartTransactionsChainIds(),
      clientId: ClientId.Extension,
      getNonceLock: (address) =>
        this.txController.getNonceLock(
          address,
          this.#getGlobalNetworkClientId(),
        ),
      confirmExternalTransaction:
        this.txController.confirmExternalTransaction.bind(this.txController),
      trackMetaMetricsEvent: this.metaMetricsController.trackEvent.bind(
        this.metaMetricsController,
      ),
      state: initState.SmartTransactionsController,
      messenger: smartTransactionsControllerMessenger,
      getTransactions: this.txController.getTransactions.bind(
        this.txController,
      ),
      updateTransaction: this.txController.updateTransaction.bind(
        this.txController,
      ),
      getFeatureFlags: () => {
        const state = this._getMetaMaskState();
        return getFeatureFlagsByChainId(state);
      },
      getMetaMetricsProps: async () => {
        const selectedAddress =
          this.accountsController.getSelectedAccount().address;
        const accountHardwareType = await getHardwareWalletType(
          this._getMetaMaskState(),
        );
        const accountType = await this.getAccountType(selectedAddress);
        const deviceModel = await this.getDeviceModel(selectedAddress);
        return {
          accountHardwareType,
          accountType,
          deviceModel,
        };
      },
    });

    const isExternalNameSourcesEnabled = () =>
      this.preferencesController.state.useExternalNameSources;

    this.nameController = new NameController({
      messenger: this.controllerMessenger.getRestricted({
        name: 'NameController',
        allowedActions: [],
      }),
      providers: [
        new ENSNameProvider({
          reverseLookup: this.ensController.reverseResolveAddress.bind(
            this.ensController,
          ),
        }),
        new EtherscanNameProvider({ isEnabled: isExternalNameSourcesEnabled }),
        new TokenNameProvider({ isEnabled: isExternalNameSourcesEnabled }),
        new LensNameProvider({ isEnabled: isExternalNameSourcesEnabled }),
        new SnapsNameProvider({
          messenger: this.controllerMessenger.getRestricted({
            name: 'SnapsNameProvider',
            allowedActions: [
              'SnapController:getAll',
              'SnapController:get',
              'SnapController:handleRequest',
              'PermissionController:getState',
            ],
          }),
        }),
      ],
      state: initState.NameController,
    });

    const petnamesBridgeMessenger = this.controllerMessenger.getRestricted({
      name: 'PetnamesBridge',
      allowedEvents: [
        'NameController:stateChange',
        'AccountsController:stateChange',
        'AddressBookController:stateChange',
      ],
      allowedActions: ['AccountsController:listAccounts'],
    });

    new AddressBookPetnamesBridge({
      addressBookController: this.addressBookController,
      nameController: this.nameController,
      messenger: petnamesBridgeMessenger,
    }).init();

    new AccountIdentitiesPetnamesBridge({
      nameController: this.nameController,
      messenger: petnamesBridgeMessenger,
    }).init();

    this.userOperationController = new UserOperationController({
      entrypoint: process.env.EIP_4337_ENTRYPOINT,
      getGasFeeEstimates: this.gasFeeController.fetchGasFeeEstimates.bind(
        this.gasFeeController,
      ),
      messenger: this.controllerMessenger.getRestricted({
        name: 'UserOperationController',
        allowedActions: [
          'ApprovalController:addRequest',
          'NetworkController:getNetworkClientById',
          'KeyringController:prepareUserOperation',
          'KeyringController:patchUserOperation',
          'KeyringController:signUserOperation',
        ],
      }),
      state: initState.UserOperationController,
    });

    this.userOperationController.hub.on(
      'user-operation-added',
      this._onUserOperationAdded.bind(this),
    );

    this.userOperationController.hub.on(
      'transaction-updated',
      this._onUserOperationTransactionUpdated.bind(this),
    );

    // ensure AccountTrackerController updates balances after network change
    networkControllerMessenger.subscribe(
      'NetworkController:networkDidChange',
      () => {
        this.accountTrackerController.updateAccounts();
      },
    );

    // clear unapproved transactions and messages when the network will change
    networkControllerMessenger.subscribe(
      'NetworkController:networkWillChange',
      clearPendingConfirmations.bind(this),
    );

    // RemoteFeatureFlagController has subscription for preferences changes
    this.controllerMessenger.subscribe(
      'PreferencesController:stateChange',
      previousValueComparator((prevState, currState) => {
        const { useExternalServices: prevUseExternalServices } = prevState;
        const { useExternalServices: currUseExternalServices } = currState;
        if (currUseExternalServices && !prevUseExternalServices) {
          this.remoteFeatureFlagController.enable();
          this.remoteFeatureFlagController.updateRemoteFeatureFlags();
        } else if (!currUseExternalServices && prevUseExternalServices) {
          this.remoteFeatureFlagController.disable();
        }
      }, this.preferencesController.state),
    );

    // Initialize RemoteFeatureFlagController
    this.remoteFeatureFlagController = new RemoteFeatureFlagController({
      messenger: this.controllerMessenger.getRestricted({
        name: 'RemoteFeatureFlagController',
        allowedActions: [],
        allowedEvents: [],
      }),
      disabled: !this.preferencesController.state.useExternalServices,
      getMetaMetricsId: () => this.metaMetricsController.getMetaMetricsId(),
      clientConfigApiService: new ClientConfigApiService({
        fetch: globalThis.fetch.bind(globalThis),
        config: {
          client: ClientType.Extension,
          distribution:
            this._getConfigForRemoteFeatureFlagRequest().distribution,
          environment: this._getConfigForRemoteFeatureFlagRequest().environment,
        },
      }),
    });

    this.metamaskMiddleware = createMetamaskMiddleware({
      static: {
        eth_syncing: false,
        web3_clientVersion: `MetaMask/v${version}`,
      },
      version,
      // account mgmt
      getAccounts: ({ origin: innerOrigin }) => {
        if (innerOrigin === ORIGIN_METAMASK) {
          const selectedAddress =
            this.accountsController.getSelectedAccount().address;
          return selectedAddress ? [selectedAddress] : [];
        } else if (this.isUnlocked()) {
          return this.getPermittedAccounts(innerOrigin);
        }
        return []; // changing this is a breaking change
      },
      // tx signing
      processTransaction: (transactionParams, dappRequest) =>
        addDappTransaction(
          this.getAddTransactionRequest({ transactionParams, dappRequest }),
        ),
      // msg signing
      ///: BEGIN:ONLY_INCLUDE_IF(build-main,build-beta,build-flask)

      processTypedMessage: (...args) =>
        addTypedMessage({
          signatureController: this.signatureController,
          signatureParams: args,
        }),
      processTypedMessageV3: (...args) =>
        addTypedMessage({
          signatureController: this.signatureController,
          signatureParams: args,
        }),
      processTypedMessageV4: (...args) =>
        addTypedMessage({
          signatureController: this.signatureController,
          signatureParams: args,
        }),
      processPersonalMessage: (...args) =>
        addPersonalMessage({
          signatureController: this.signatureController,
          signatureParams: args,
        }),
      ///: END:ONLY_INCLUDE_IF

      ///: BEGIN:ONLY_INCLUDE_IF(build-mmi)
      /* eslint-disable no-dupe-keys */
      processTypedMessage: this.mmiController.newUnsignedMessage.bind(
        this.mmiController,
      ),
      processTypedMessageV3: this.mmiController.newUnsignedMessage.bind(
        this.mmiController,
      ),
      processTypedMessageV4: this.mmiController.newUnsignedMessage.bind(
        this.mmiController,
      ),
      processPersonalMessage: this.mmiController.newUnsignedMessage.bind(
        this.mmiController,
      ),
      setTypedMessageInProgress:
        this.signatureController.setTypedMessageInProgress.bind(
          this.signatureController,
        ),
      setPersonalMessageInProgress:
        this.signatureController.setPersonalMessageInProgress.bind(
          this.signatureController,
        ),
      /* eslint-enable no-dupe-keys */
      ///: END:ONLY_INCLUDE_IF

      processEncryptionPublicKey:
        this.encryptionPublicKeyController.newRequestEncryptionPublicKey.bind(
          this.encryptionPublicKeyController,
        ),

      processDecryptMessage:
        this.decryptMessageController.newRequestDecryptMessage.bind(
          this.decryptMessageController,
        ),
      getPendingNonce: this.getPendingNonce.bind(this),
      getPendingTransactionByHash: (hash) =>
        this.txController.state.transactions.find(
          (meta) =>
            meta.hash === hash && meta.status === TransactionStatus.submitted,
        ),
    });

    // ensure isClientOpenAndUnlocked is updated when memState updates
    this.on('update', (memState) => this._onStateUpdate(memState));

    /**
     * All controllers in Memstore but not in store. They are not persisted.
     * On chrome profile re-start, they will be re-initialized.
     */
    const resetOnRestartStore = {
      AccountTracker: this.accountTrackerController,
      TokenRatesController: this.tokenRatesController,
      DecryptMessageController: this.decryptMessageController,
      EncryptionPublicKeyController: this.encryptionPublicKeyController,
      SignatureController: this.signatureController,
      SwapsController: this.swapsController,
      BridgeController: this.bridgeController,
      BridgeStatusController: this.bridgeStatusController,
      EnsController: this.ensController,
      ApprovalController: this.approvalController,
      PPOMController: this.ppomController,
    };

    this.store.updateStructure({
      AccountsController: this.accountsController,
      AppStateController: this.appStateController,
      AppMetadataController: this.appMetadataController,
      MultichainBalancesController: this.multichainBalancesController,
      TransactionController: this.txController,
      KeyringController: this.keyringController,
      PreferencesController: this.preferencesController,
      MetaMetricsController: this.metaMetricsController,
      MetaMetricsDataDeletionController: this.metaMetricsDataDeletionController,
      AddressBookController: this.addressBookController,
      CurrencyController: this.currencyRateController,
      NetworkController: this.networkController,
      AlertController: this.alertController,
      OnboardingController: this.onboardingController,
      PermissionController: this.permissionController,
      PermissionLogController: this.permissionLogController,
      SubjectMetadataController: this.subjectMetadataController,
      AnnouncementController: this.announcementController,
      NetworkOrderController: this.networkOrderController,
      AccountOrderController: this.accountOrderController,
      GasFeeController: this.gasFeeController,
      TokenListController: this.tokenListController,
      TokensController: this.tokensController,
      TokenBalancesController: this.tokenBalancesController,
      SmartTransactionsController: this.smartTransactionsController,
      NftController: this.nftController,
      PhishingController: this.phishingController,
      SelectedNetworkController: this.selectedNetworkController,
      LoggingController: this.loggingController,
      MultichainRatesController: this.multichainRatesController,
      SnapController: this.snapController,
      CronjobController: this.cronjobController,
      SnapsRegistry: this.snapsRegistry,
      SnapInterfaceController: this.snapInterfaceController,
      SnapInsightsController: this.snapInsightsController,
      ///: BEGIN:ONLY_INCLUDE_IF(build-mmi)
      CustodyController: this.custodyController.store,
      InstitutionalFeaturesController:
        this.institutionalFeaturesController.store,
      MmiConfigurationController: this.mmiConfigurationController.store,
      ///: END:ONLY_INCLUDE_IF
      PPOMController: this.ppomController,
      NameController: this.nameController,
      UserOperationController: this.userOperationController,
      // Notification Controllers
      AuthenticationController: this.authenticationController,
      UserStorageController: this.userStorageController,
      NotificationServicesController: this.notificationServicesController,
      NotificationServicesPushController:
        this.notificationServicesPushController,
      RemoteFeatureFlagController: this.remoteFeatureFlagController,
      ...resetOnRestartStore,
    });

    this.memStore = new ComposableObservableStore({
      config: {
        AccountsController: this.accountsController,
        AppStateController: this.appStateController,
        AppMetadataController: this.appMetadataController,
        MultichainBalancesController: this.multichainBalancesController,
        NetworkController: this.networkController,
        KeyringController: this.keyringController,
        PreferencesController: this.preferencesController,
        MetaMetricsController: this.metaMetricsController,
        MetaMetricsDataDeletionController:
          this.metaMetricsDataDeletionController,
        AddressBookController: this.addressBookController,
        CurrencyController: this.currencyRateController,
        AlertController: this.alertController,
        OnboardingController: this.onboardingController,
        PermissionController: this.permissionController,
        PermissionLogController: this.permissionLogController,
        SubjectMetadataController: this.subjectMetadataController,
        AnnouncementController: this.announcementController,
        NetworkOrderController: this.networkOrderController,
        AccountOrderController: this.accountOrderController,
        GasFeeController: this.gasFeeController,
        TokenListController: this.tokenListController,
        TokensController: this.tokensController,
        TokenBalancesController: this.tokenBalancesController,
        SmartTransactionsController: this.smartTransactionsController,
        NftController: this.nftController,
        SelectedNetworkController: this.selectedNetworkController,
        LoggingController: this.loggingController,
        TxController: this.txController,
        MultichainRatesController: this.multichainRatesController,
        SnapController: this.snapController,
        CronjobController: this.cronjobController,
        SnapsRegistry: this.snapsRegistry,
        SnapInterfaceController: this.snapInterfaceController,
        SnapInsightsController: this.snapInsightsController,
        ///: BEGIN:ONLY_INCLUDE_IF(build-mmi)
        CustodyController: this.custodyController.store,
        InstitutionalFeaturesController:
          this.institutionalFeaturesController.store,
        MmiConfigurationController: this.mmiConfigurationController.store,
        ///: END:ONLY_INCLUDE_IF
        NameController: this.nameController,
        UserOperationController: this.userOperationController,
        // Notification Controllers
        AuthenticationController: this.authenticationController,
        UserStorageController: this.userStorageController,
        NotificationServicesController: this.notificationServicesController,
        QueuedRequestController: this.queuedRequestController,
        NotificationServicesPushController:
          this.notificationServicesPushController,
        RemoteFeatureFlagController: this.remoteFeatureFlagController,
        ...resetOnRestartStore,
      },
      controllerMessenger: this.controllerMessenger,
    });

    // if this is the first time, clear the state of by calling these methods
    const resetMethods = [
      this.accountTrackerController.resetState.bind(
        this.accountTrackerController,
      ),
      this.decryptMessageController.resetState.bind(
        this.decryptMessageController,
      ),
      this.encryptionPublicKeyController.resetState.bind(
        this.encryptionPublicKeyController,
      ),
      this.signatureController.resetState.bind(this.signatureController),
      this.swapsController.resetState.bind(this.swapsController),
      this.bridgeController.resetState.bind(this.bridgeController),
      this.ensController.resetState.bind(this.ensController),
      this.approvalController.clear.bind(this.approvalController),
      // WE SHOULD ADD TokenListController.resetState here too. But it's not implemented yet.
    ];

    if (isManifestV3) {
      if (isFirstMetaMaskControllerSetup === true) {
        this.resetStates(resetMethods);
        this.extension.storage.session.set({
          isFirstMetaMaskControllerSetup: false,
        });
      }
    } else {
      // it's always the first time in MV2
      this.resetStates(resetMethods);
    }

    // Automatic login via config password
    const password = process.env.PASSWORD;
    if (
      !this.isUnlocked() &&
      this.onboardingController.state.completedOnboarding &&
      password &&
      !process.env.IN_TEST
    ) {
      this._loginUser(password);
    } else {
      this._startUISync();
    }

    // Lazily update the store with the current extension environment
    this.extension.runtime.getPlatformInfo().then(({ os }) => {
      this.appStateController.setBrowserEnvironment(
        os,
        // This method is presently only supported by Firefox
        this.extension.runtime.getBrowserInfo === undefined
          ? 'chrome'
          : 'firefox',
      );
    });

    this.setupControllerEventSubscriptions();
    this.setupMultichainDataAndSubscriptions();

    // For more information about these legacy streams, see here:
    // https://github.com/MetaMask/metamask-extension/issues/15491
    // TODO:LegacyProvider: Delete
    this.publicConfigStore = this.createPublicConfigStore();

    // Multiple MetaMask instances launched warning
    this.extension.runtime.onMessageExternal.addListener(onMessageReceived);
    // Fire a ping message to check if other extensions are running
    checkForMultipleVersionsRunning();

    if (this.onboardingController.state.completedOnboarding) {
      this.postOnboardingInitialization();
    }
  }

  // Provides a method for getting feature flags for the multichain
  // initial rollout, such that we can remotely modify polling interval
  getInfuraFeatureFlags() {
    fetchWithCache({
      url: 'https://swap.api.cx.metamask.io/featureFlags',
      cacheRefreshTime: MINUTE * 20,
    })
      .then(this.onFeatureFlagResponseReceived)
      .catch((e) => {
        // API unreachable (?)
        log.warn('Feature flag endpoint is unreachable', e);
      });
  }

  onFeatureFlagResponseReceived(response) {
    const { multiChainAssets = {} } = response;
    const { pollInterval } = multiChainAssets;
    // Polling interval is provided in seconds
    if (pollInterval > 0) {
      this.tokenBalancesController.setIntervalLength(pollInterval * SECOND);
    }
  }

  postOnboardingInitialization() {
    const { usePhishDetect } = this.preferencesController.state;

    this.networkController.lookupNetwork();

    if (usePhishDetect) {
      this.phishingController.maybeUpdateState();
    }

    // post onboarding emit detectTokens event
    const preferencesControllerState = this.preferencesController.state;
    const { useTokenDetection, useNftDetection } =
      preferencesControllerState ?? {};
    this.metaMetricsController.trackEvent({
      category: MetaMetricsEventCategory.Onboarding,
      event: MetaMetricsUserTrait.TokenDetectionEnabled,
      properties: {
        [MetaMetricsUserTrait.TokenDetectionEnabled]: useTokenDetection,
      },
    });
    this.metaMetricsController.trackEvent({
      category: MetaMetricsEventCategory.Onboarding,
      event: MetaMetricsUserTrait.NftAutodetectionEnabled,
      properties: {
        [MetaMetricsUserTrait.NftAutodetectionEnabled]: useNftDetection,
      },
    });
  }

  triggerNetworkrequests() {
    this.txController.stopIncomingTransactionPolling();

    this.txController.startIncomingTransactionPolling([
      this.#getGlobalChainId(),
    ]);

    this.tokenDetectionController.enable();
    this.getInfuraFeatureFlags();
  }

  stopNetworkRequests() {
    this.txController.stopIncomingTransactionPolling();
    this.tokenDetectionController.disable();
  }

  resetStates(resetMethods) {
    resetMethods.forEach((resetMethod) => {
      try {
        resetMethod();
      } catch (err) {
        console.error(err);
      }
    });
  }

  ///: BEGIN:ONLY_INCLUDE_IF(keyring-snaps)
  /**
   * Initialize the snap keyring if it is not present.
   *
   * @returns {SnapKeyring}
   */
  async getSnapKeyring() {
    let [snapKeyring] = this.keyringController.getKeyringsByType(
      KeyringType.snap,
    );
    if (!snapKeyring) {
      snapKeyring = await this.keyringController.addNewKeyring(
        KeyringType.snap,
      );
    }
    return snapKeyring;
  }
  ///: END:ONLY_INCLUDE_IF

  trackInsightSnapView(snapId) {
    this.metaMetricsController.trackEvent({
      event: MetaMetricsEventName.InsightSnapViewed,
      category: MetaMetricsEventCategory.Snaps,
      properties: {
        snap_id: snapId,
      },
    });
  }

  /**
   * Get snap metadata from the current state without refreshing the registry database.
   *
   * @param {string} snapId - A snap id.
   * @returns The available metadata for the snap, if any.
   */
  _getSnapMetadata(snapId) {
    return this.snapsRegistry.state.database?.verifiedSnaps?.[snapId]?.metadata;
  }

  /**
   * Tracks snaps export usage.
   * Note: This function is throttled to 1 call per 60 seconds per snap id + handler combination.
   *
   * @param {string} snapId - The ID of the snap the handler is being triggered on.
   * @param {string} handler - The handler to trigger on the snap for the request.
   * @param {boolean} success - Whether the invocation was successful or not.
   * @param {string} origin - The origin of the request.
   */
  _trackSnapExportUsage = wrap(
    memoize(
      () =>
        throttle(
          (snapId, handler, success, origin) =>
            this.metaMetricsController.trackEvent({
              event: MetaMetricsEventName.SnapExportUsed,
              category: MetaMetricsEventCategory.Snaps,
              properties: {
                snap_id: snapId,
                export: handler,
                snap_category: this._getSnapMetadata(snapId)?.category,
                success,
                origin,
              },
            }),
          SECOND * 60,
        ),
      (snapId, handler, _, origin) => `${snapId}${handler}${origin}`,
    ),
    (getFunc, ...args) => getFunc(...args)(...args),
  );

  /**
   * Passes a JSON-RPC request object to the SnapController for execution.
   *
   * @param {object} args - A bag of options.
   * @param {string} args.snapId - The ID of the recipient snap.
   * @param {string} args.origin - The origin of the RPC request.
   * @param {string} args.handler - The handler to trigger on the snap for the request.
   * @param {object} args.request - The JSON-RPC request object.
   * @returns The result of the JSON-RPC request.
   */
  async handleSnapRequest(args) {
    try {
      const response = await this.controllerMessenger.call(
        'SnapController:handleRequest',
        args,
      );
      this._trackSnapExportUsage(args.snapId, args.handler, true, args.origin);
      return response;
    } catch (error) {
      this._trackSnapExportUsage(args.snapId, args.handler, false, args.origin);
      throw error;
    }
  }

  /**
   * Gets the currently selected locale from the PreferencesController.
   *
   * @returns The currently selected locale.
   */
  getLocale() {
    const { currentLocale } = this.preferencesController.state;

    return currentLocale;
  }

  /**
   * Gets whether the privacy mode is enabled from the PreferencesController.
   *
   * @returns {boolean} Whether the privacy mode is enabled.
   */
  getPrivacyMode() {
    const { privacyMode } = this.preferencesController.state;

    return privacyMode;
  }

  /**
   * Constructor helper for getting Snap permission specifications.
   */
  getSnapPermissionSpecifications() {
    return {
      ...buildSnapEndowmentSpecifications(Object.keys(ExcludedSnapEndowments)),
      ...buildSnapRestrictedMethodSpecifications(
        Object.keys(ExcludedSnapPermissions),
        {
          getPreferences: () => {
            const locale = this.getLocale();
            const currency = this.currencyRateController.state.currentCurrency;
            const hideBalances = this.getPrivacyMode();
            return { locale, currency, hideBalances };
          },
          clearSnapState: this.controllerMessenger.call.bind(
            this.controllerMessenger,
            'SnapController:clearSnapState',
          ),
          getMnemonic: this.getPrimaryKeyringMnemonic.bind(this),
          getUnlockPromise: this.appStateController.getUnlockPromise.bind(
            this.appStateController,
          ),
          getSnap: this.controllerMessenger.call.bind(
            this.controllerMessenger,
            'SnapController:get',
          ),
          handleSnapRpcRequest: this.handleSnapRequest.bind(this),
          getSnapState: this.controllerMessenger.call.bind(
            this.controllerMessenger,
            'SnapController:getSnapState',
          ),
          requestUserApproval:
            this.approvalController.addAndShowApprovalRequest.bind(
              this.approvalController,
            ),
          showNativeNotification: (origin, args) =>
            this.controllerMessenger.call(
              'RateLimitController:call',
              origin,
              'showNativeNotification',
              origin,
              args.message,
            ),
          showInAppNotification: (origin, args) => {
            const { message, title, footerLink } = args;
            const notificationArgs = {
              interfaceId: args.content,
              message,
              title,
              footerLink,
            };
            return this.controllerMessenger.call(
              'RateLimitController:call',
              origin,
              'showInAppNotification',
              origin,
              notificationArgs,
            );
          },
          updateSnapState: this.controllerMessenger.call.bind(
            this.controllerMessenger,
            'SnapController:updateSnapState',
          ),
          maybeUpdatePhishingList: () => {
            const { usePhishDetect } = this.preferencesController.state;

            if (!usePhishDetect) {
              return;
            }

            this.controllerMessenger.call(
              'PhishingController:maybeUpdateState',
            );
          },
          isOnPhishingList: (url) => {
            const { usePhishDetect } = this.preferencesController.state;

            if (!usePhishDetect) {
              return false;
            }

            return this.controllerMessenger.call(
              'PhishingController:testOrigin',
              url,
            ).result;
          },
          createInterface: this.controllerMessenger.call.bind(
            this.controllerMessenger,
            'SnapInterfaceController:createInterface',
          ),
          getInterface: this.controllerMessenger.call.bind(
            this.controllerMessenger,
            'SnapInterfaceController:getInterface',
          ),
          // We don't currently use special cryptography for the extension client.
          getClientCryptography: () => ({}),
          ///: BEGIN:ONLY_INCLUDE_IF(keyring-snaps)
          getSnapKeyring: this.getSnapKeyring.bind(this),
          ///: END:ONLY_INCLUDE_IF
        },
      ),
    };
  }

  /**
   * Sets up BaseController V2 event subscriptions. Currently, this includes
   * the subscriptions necessary to notify permission subjects of account
   * changes.
   *
   * Some of the subscriptions in this method are ControllerMessenger selector
   * event subscriptions. See the relevant documentation for
   * `@metamask/base-controller` for more information.
   *
   * Note that account-related notifications emitted when the extension
   * becomes unlocked are handled in MetaMaskController._onUnlock.
   */
  setupControllerEventSubscriptions() {
    let lastSelectedAddress;
    this.controllerMessenger.subscribe(
      'PreferencesController:stateChange',
      previousValueComparator(async (prevState, currState) => {
        const { currentLocale } = currState;
        const chainId = this.#getGlobalChainId();

        await updateCurrentLocale(currentLocale);

        if (currState.incomingTransactionsPreferences?.[chainId]) {
          this.txController.stopIncomingTransactionPolling();

          this.txController.startIncomingTransactionPolling([
            this.#getGlobalChainId(),
          ]);
        } else {
          this.txController.stopIncomingTransactionPolling();
        }

        this.#checkTokenListPolling(currState, prevState);
      }, this.preferencesController.state),
    );

    this.controllerMessenger.subscribe(
      `${this.accountsController.name}:selectedAccountChange`,
      async (account) => {
        if (account.address && account.address !== lastSelectedAddress) {
          lastSelectedAddress = account.address;
          await this._onAccountChange(account.address);
        }
      },
    );

    // This handles account changes every time relevant permission state
    // changes, for any reason.
    this.controllerMessenger.subscribe(
      `${this.permissionController.name}:stateChange`,
      async (currentValue, previousValue) => {
        const changedAccounts = diffMap(currentValue, previousValue);

        for (const [origin, accounts] of changedAccounts.entries()) {
          this._notifyAccountsChange(origin, accounts);
        }
      },
      getPermittedAccountsByOrigin,
    );

    this.controllerMessenger.subscribe(
      `${this.permissionController.name}:stateChange`,
      async (currentValue, previousValue) => {
        const changedChains = diffMap(currentValue, previousValue);

        // This operates under the assumption that there will be at maximum
        // one origin permittedChains value change per event handler call
        for (const [origin, chains] of changedChains.entries()) {
          const currentNetworkClientIdForOrigin =
            this.selectedNetworkController.getNetworkClientIdForDomain(origin);
          const { chainId: currentChainIdForOrigin } =
            this.networkController.getNetworkConfigurationByNetworkClientId(
              currentNetworkClientIdForOrigin,
            );
          // if(chains.length === 0) {
          // TODO: This particular case should also occur at the same time
          // that eth_accounts is revoked. When eth_accounts is revoked,
          // the networkClientId for that origin should be reset to track
          // the globally selected network.
          // }
          if (chains.length > 0 && !chains.includes(currentChainIdForOrigin)) {
            const networkClientId =
              this.networkController.findNetworkClientIdByChainId(chains[0]);
            this.selectedNetworkController.setNetworkClientIdForDomain(
              origin,
              networkClientId,
            );
            this.networkController.setActiveNetwork(networkClientId);
          }
        }
      },
      getPermittedChainsByOrigin,
    );

    this.controllerMessenger.subscribe(
      'NetworkController:networkDidChange',
      async () => {
        await this.txController.stopIncomingTransactionPolling();

        await this.txController.updateIncomingTransactions([
          this.#getGlobalChainId(),
        ]);

        await this.txController.startIncomingTransactionPolling([
          this.#getGlobalChainId(),
        ]);
      },
    );

    this.controllerMessenger.subscribe(
      `${this.snapController.name}:snapInstallStarted`,
      (snapId, origin, isUpdate) => {
        const snapCategory = this._getSnapMetadata(snapId)?.category;
        this.metaMetricsController.trackEvent({
          event: isUpdate
            ? MetaMetricsEventName.SnapUpdateStarted
            : MetaMetricsEventName.SnapInstallStarted,
          category: MetaMetricsEventCategory.Snaps,
          properties: {
            snap_id: snapId,
            origin,
            snap_category: snapCategory,
          },
        });
      },
    );

    this.controllerMessenger.subscribe(
      `${this.snapController.name}:snapInstallFailed`,
      (snapId, origin, isUpdate, error) => {
        const isRejected = error.includes('User rejected the request.');
        const failedEvent = isUpdate
          ? MetaMetricsEventName.SnapUpdateFailed
          : MetaMetricsEventName.SnapInstallFailed;
        const rejectedEvent = isUpdate
          ? MetaMetricsEventName.SnapUpdateRejected
          : MetaMetricsEventName.SnapInstallRejected;

        const snapCategory = this._getSnapMetadata(snapId)?.category;
        this.metaMetricsController.trackEvent({
          event: isRejected ? rejectedEvent : failedEvent,
          category: MetaMetricsEventCategory.Snaps,
          properties: {
            snap_id: snapId,
            origin,
            snap_category: snapCategory,
          },
        });
      },
    );

    this.controllerMessenger.subscribe(
      `${this.snapController.name}:snapInstalled`,
      (truncatedSnap, origin, preinstalled) => {
        if (preinstalled) {
          return;
        }

        const snapId = truncatedSnap.id;
        const snapCategory = this._getSnapMetadata(snapId)?.category;
        this.metaMetricsController.trackEvent({
          event: MetaMetricsEventName.SnapInstalled,
          category: MetaMetricsEventCategory.Snaps,
          properties: {
            snap_id: snapId,
            version: truncatedSnap.version,
            origin,
            snap_category: snapCategory,
          },
        });
      },
    );

    this.controllerMessenger.subscribe(
      `${this.snapController.name}:snapUpdated`,
      (newSnap, oldVersion, origin, preinstalled) => {
        if (preinstalled) {
          return;
        }

        const snapId = newSnap.id;
        const snapCategory = this._getSnapMetadata(snapId)?.category;
        this.metaMetricsController.trackEvent({
          event: MetaMetricsEventName.SnapUpdated,
          category: MetaMetricsEventCategory.Snaps,
          properties: {
            snap_id: snapId,
            old_version: oldVersion,
            new_version: newSnap.version,
            origin,
            snap_category: snapCategory,
          },
        });
      },
    );

    this.controllerMessenger.subscribe(
      `${this.snapController.name}:snapTerminated`,
      (truncatedSnap) => {
        const approvals = Object.values(
          this.approvalController.state.pendingApprovals,
        ).filter(
          (approval) =>
            approval.origin === truncatedSnap.id &&
            approval.type.startsWith(RestrictedMethods.snap_dialog),
        );
        for (const approval of approvals) {
          this.approvalController.reject(
            approval.id,
            new Error('Snap was terminated.'),
          );
        }
      },
    );

    this.controllerMessenger.subscribe(
      `${this.snapController.name}:snapUninstalled`,
      (truncatedSnap) => {
        const notificationIds = this.notificationServicesController
          .getNotificationsByType(TRIGGER_TYPES.SNAP)
          .filter(
            (notification) => notification.data.origin === truncatedSnap.id,
          )
          .map((notification) => notification.id);

        this.notificationServicesController.deleteNotificationsById(
          notificationIds,
        );

        const snapId = truncatedSnap.id;
        const snapCategory = this._getSnapMetadata(snapId)?.category;
        this.metaMetricsController.trackEvent({
          event: MetaMetricsEventName.SnapUninstalled,
          category: MetaMetricsEventCategory.Snaps,
          properties: {
            snap_id: snapId,
            version: truncatedSnap.version,
            snap_category: snapCategory,
          },
        });
      },
    );
  }

  /**
   * Sets up multichain data and subscriptions.
   * This method is called during the MetaMaskController constructor.
   * It starts the MultichainRatesController if selected account is non-EVM
   * and subscribes to account changes.
   */
  setupMultichainDataAndSubscriptions() {
    if (
      !isEvmAccountType(
        this.accountsController.getSelectedMultichainAccount().type,
      )
    ) {
      this.multichainRatesController.start();
    }

    this.controllerMessenger.subscribe(
      'AccountsController:selectedAccountChange',
      (selectedAccount) => {
        if (isEvmAccountType(selectedAccount.type)) {
          this.multichainRatesController.stop();
          return;
        }
        this.multichainRatesController.start();
      },
    );
    this.multichainBalancesController.start();
    this.multichainBalancesController.updateBalances();

    this.controllerMessenger.subscribe(
      'CurrencyRateController:stateChange',
      ({ currentCurrency }) => {
        if (
          currentCurrency !== this.multichainRatesController.state.fiatCurrency
        ) {
          this.multichainRatesController.setFiatCurrency(currentCurrency);
        }
      },
    );
  }

  /**
   * TODO:LegacyProvider: Delete
   * Constructor helper: initialize a public config store.
   * This store is used to make some config info available to Dapps synchronously.
   */
  createPublicConfigStore() {
    // subset of state for metamask inpage provider
    const publicConfigStore = new ObservableStore();

    const selectPublicState = async ({ isUnlocked }) => {
      const { chainId, networkVersion } = await this.getProviderNetworkState();

      return {
        isUnlocked,
        chainId,
        networkVersion: networkVersion ?? 'loading',
      };
    };

    const updatePublicConfigStore = async (memState) => {
      const networkStatus =
        memState.networksMetadata[memState.selectedNetworkClientId]?.status;
      if (networkStatus === NetworkStatus.Available) {
        publicConfigStore.putState(await selectPublicState(memState));
      }
    };

    // setup memStore subscription hooks
    this.on('update', updatePublicConfigStore);
    updatePublicConfigStore(this.getState());

    return publicConfigStore;
  }

  /**
   * Gets relevant state for the provider of an external origin.
   *
   * @param {string} origin - The origin to get the provider state for.
   * @returns {Promise<{ isUnlocked: boolean, networkVersion: string, chainId: string, accounts: string[] }>} An object with relevant state properties.
   */
  async getProviderState(origin) {
    const providerNetworkState = await this.getProviderNetworkState(origin);

    return {
      isUnlocked: this.isUnlocked(),
      accounts: this.getPermittedAccounts(origin),
      ...providerNetworkState,
    };
  }

  /**
   * Retrieves network state information relevant for external providers.
   *
   * @param {string} origin - The origin identifier for which network state is requested (default: 'metamask').
   * @returns {object} An object containing important network state properties, including chainId and networkVersion.
   */
  async getProviderNetworkState(origin = METAMASK_DOMAIN) {
    const networkClientId = this.controllerMessenger.call(
      'SelectedNetworkController:getNetworkClientIdForDomain',
      origin,
    );

    const networkClient = this.controllerMessenger.call(
      'NetworkController:getNetworkClientById',
      networkClientId,
    );

    const { chainId } = networkClient.configuration;

    const { completedOnboarding } = this.onboardingController.state;

    let networkVersion = this.deprecatedNetworkVersions[networkClientId];
    if (networkVersion === undefined && completedOnboarding) {
      try {
        const result = await networkClient.provider.request({
          method: 'net_version',
        });
        networkVersion = convertNetworkId(result);
      } catch (error) {
        console.error(error);
        networkVersion = null;
      }

      this.deprecatedNetworkVersions[networkClientId] = networkVersion;
    }

    return {
      chainId,
      networkVersion: networkVersion ?? 'loading',
    };
  }

  //=============================================================================
  // EXPOSED TO THE UI SUBSYSTEM
  //=============================================================================

  /**
   * The metamask-state of the various controllers, made available to the UI
   *
   * @returns {object} status
   */
  getState() {
    const { vault } = this.keyringController.state;
    const isInitialized = Boolean(vault);
    const flatState = this.memStore.getFlatState();

    return {
      isInitialized,
      ...sanitizeUIState(flatState),
    };
  }

  /**
   * Returns an Object containing API Callback Functions.
   * These functions are the interface for the UI.
   * The API object can be transmitted over a stream via JSON-RPC.
   *
   * @returns {object} Object containing API functions.
   */
  getApi() {
    const {
      accountsController,
      addressBookController,
      alertController,
      appStateController,
      keyringController,
      nftController,
      nftDetectionController,
      currencyRateController,
      tokenBalancesController,
      tokenDetectionController,
      ensController,
      tokenListController,
      gasFeeController,
      metaMetricsController,
      networkController,
      announcementController,
      onboardingController,
      permissionController,
      preferencesController,
      tokensController,
      smartTransactionsController,
      txController,
      assetsContractController,
      backup,
      approvalController,
      phishingController,
      tokenRatesController,
      accountTrackerController,
      // Notification Controllers
      authenticationController,
      userStorageController,
      notificationServicesController,
      notificationServicesPushController,
    } = this;

    return {
      // etc
      getState: this.getState.bind(this),
      setCurrentCurrency: currencyRateController.setCurrentCurrency.bind(
        currencyRateController,
      ),
      setUseBlockie: preferencesController.setUseBlockie.bind(
        preferencesController,
      ),
      setUseNonceField: preferencesController.setUseNonceField.bind(
        preferencesController,
      ),
      setUsePhishDetect: preferencesController.setUsePhishDetect.bind(
        preferencesController,
      ),
      setUseMultiAccountBalanceChecker:
        preferencesController.setUseMultiAccountBalanceChecker.bind(
          preferencesController,
        ),
      setUseSafeChainsListValidation:
        preferencesController.setUseSafeChainsListValidation.bind(
          preferencesController,
        ),
      setUseTokenDetection: preferencesController.setUseTokenDetection.bind(
        preferencesController,
      ),
      setUseNftDetection: preferencesController.setUseNftDetection.bind(
        preferencesController,
      ),
      setUse4ByteResolution: preferencesController.setUse4ByteResolution.bind(
        preferencesController,
      ),
      setUseCurrencyRateCheck:
        preferencesController.setUseCurrencyRateCheck.bind(
          preferencesController,
        ),
      setOpenSeaEnabled: preferencesController.setOpenSeaEnabled.bind(
        preferencesController,
      ),
      getProviderConfig: () =>
        getProviderConfig({
          metamask: this.networkController.state,
        }),
      grantPermissionsIncremental:
        this.permissionController.grantPermissionsIncremental.bind(
          this.permissionController,
        ),
      grantPermissions: this.permissionController.grantPermissions.bind(
        this.permissionController,
      ),
      setSecurityAlertsEnabled:
        preferencesController.setSecurityAlertsEnabled.bind(
          preferencesController,
        ),
      ///: BEGIN:ONLY_INCLUDE_IF(keyring-snaps)
      setAddSnapAccountEnabled:
        preferencesController.setAddSnapAccountEnabled.bind(
          preferencesController,
        ),
      ///: END:ONLY_INCLUDE_IF
      ///: BEGIN:ONLY_INCLUDE_IF(build-flask)
      setWatchEthereumAccountEnabled:
        preferencesController.setWatchEthereumAccountEnabled.bind(
          preferencesController,
        ),
      ///: END:ONLY_INCLUDE_IF
      ///: BEGIN:ONLY_INCLUDE_IF(solana)
      setSolanaSupportEnabled:
        preferencesController.setSolanaSupportEnabled.bind(
          preferencesController,
        ),
      ///: END:ONLY_INCLUDE_IF
      setBitcoinSupportEnabled:
        preferencesController.setBitcoinSupportEnabled.bind(
          preferencesController,
        ),
      setBitcoinTestnetSupportEnabled:
        preferencesController.setBitcoinTestnetSupportEnabled.bind(
          preferencesController,
        ),
      setUseExternalNameSources:
        preferencesController.setUseExternalNameSources.bind(
          preferencesController,
        ),
      setUseTransactionSimulations:
        preferencesController.setUseTransactionSimulations.bind(
          preferencesController,
        ),
      setIpfsGateway: preferencesController.setIpfsGateway.bind(
        preferencesController,
      ),
      setIsIpfsGatewayEnabled:
        preferencesController.setIsIpfsGatewayEnabled.bind(
          preferencesController,
        ),
      setUseAddressBarEnsResolution:
        preferencesController.setUseAddressBarEnsResolution.bind(
          preferencesController,
        ),
      setParticipateInMetaMetrics:
        metaMetricsController.setParticipateInMetaMetrics.bind(
          metaMetricsController,
        ),
      setDataCollectionForMarketing:
        metaMetricsController.setDataCollectionForMarketing.bind(
          metaMetricsController,
        ),
      setMarketingCampaignCookieId:
        metaMetricsController.setMarketingCampaignCookieId.bind(
          metaMetricsController,
        ),
      setCurrentLocale: preferencesController.setCurrentLocale.bind(
        preferencesController,
      ),
      setIncomingTransactionsPreferences:
        preferencesController.setIncomingTransactionsPreferences.bind(
          preferencesController,
        ),
      setServiceWorkerKeepAlivePreference:
        preferencesController.setServiceWorkerKeepAlivePreference.bind(
          preferencesController,
        ),
      markPasswordForgotten: this.markPasswordForgotten.bind(this),
      unMarkPasswordForgotten: this.unMarkPasswordForgotten.bind(this),
      getRequestAccountTabIds: this.getRequestAccountTabIds,
      getOpenMetamaskTabsIds: this.getOpenMetamaskTabsIds,
      markNotificationPopupAsAutomaticallyClosed: () =>
        this.notificationManager.markAsAutomaticallyClosed(),

      // primary keyring management
      addNewAccount: this.addNewAccount.bind(this),
      getSeedPhrase: this.getSeedPhrase.bind(this),
      resetAccount: this.resetAccount.bind(this),
      removeAccount: this.removeAccount.bind(this),
      importAccountWithStrategy: this.importAccountWithStrategy.bind(this),
      getNextAvailableAccountName:
        accountsController.getNextAvailableAccountName.bind(accountsController),
      ///: BEGIN:ONLY_INCLUDE_IF(keyring-snaps)
      getAccountsBySnapId: (snapId) => getAccountsBySnapId(this, snapId),
      ///: END:ONLY_INCLUDE_IF

      // hardware wallets
      connectHardware: this.connectHardware.bind(this),
      forgetDevice: this.forgetDevice.bind(this),
      checkHardwareStatus: this.checkHardwareStatus.bind(this),
      getDeviceNameForMetric: this.getDeviceNameForMetric.bind(this),
      unlockHardwareWalletAccount: this.unlockHardwareWalletAccount.bind(this),
      attemptLedgerTransportCreation:
        this.attemptLedgerTransportCreation.bind(this),

      // qr hardware devices
      submitQRHardwareCryptoHDKey:
        keyringController.submitQRCryptoHDKey.bind(keyringController),
      submitQRHardwareCryptoAccount:
        keyringController.submitQRCryptoAccount.bind(keyringController),
      cancelSyncQRHardware:
        keyringController.cancelQRSynchronization.bind(keyringController),
      submitQRHardwareSignature:
        keyringController.submitQRSignature.bind(keyringController),
      cancelQRHardwareSignRequest:
        keyringController.cancelQRSignRequest.bind(keyringController),

      // vault management
      submitPassword: this.submitPassword.bind(this),
      verifyPassword: this.verifyPassword.bind(this),

      // network management
      setActiveNetwork: (networkConfigurationId) => {
        return this.networkController.setActiveNetwork(networkConfigurationId);
      },
      // Avoids returning the promise so that initial call to switch network
      // doesn't block on the network lookup step
      setActiveNetworkConfigurationId: (networkConfigurationId) => {
        this.networkController.setActiveNetwork(networkConfigurationId);
      },
      setNetworkClientIdForDomain: (origin, networkClientId) => {
        return this.selectedNetworkController.setNetworkClientIdForDomain(
          origin,
          networkClientId,
        );
      },
      rollbackToPreviousProvider:
        networkController.rollbackToPreviousProvider.bind(networkController),
      addNetwork: this.networkController.addNetwork.bind(
        this.networkController,
      ),
      updateNetwork: this.networkController.updateNetwork.bind(
        this.networkController,
      ),
      removeNetwork: this.networkController.removeNetwork.bind(
        this.networkController,
      ),
      getCurrentNetworkEIP1559Compatibility:
        this.networkController.getEIP1559Compatibility.bind(
          this.networkController,
        ),
      getNetworkConfigurationByNetworkClientId:
        this.networkController.getNetworkConfigurationByNetworkClientId.bind(
          this.networkController,
        ),
      // PreferencesController
      setSelectedAddress: (address) => {
        const account = this.accountsController.getAccountByAddress(address);
        if (account) {
          this.accountsController.setSelectedAccount(account.id);
        } else {
          throw new Error(`No account found for address: ${address}`);
        }
      },
      toggleExternalServices: this.toggleExternalServices.bind(this),
      addToken: tokensController.addToken.bind(tokensController),
      updateTokenType: tokensController.updateTokenType.bind(tokensController),
      setFeatureFlag: preferencesController.setFeatureFlag.bind(
        preferencesController,
      ),
      setPreference: preferencesController.setPreference.bind(
        preferencesController,
      ),

      addKnownMethodData: preferencesController.addKnownMethodData.bind(
        preferencesController,
      ),
      setDismissSeedBackUpReminder:
        preferencesController.setDismissSeedBackUpReminder.bind(
          preferencesController,
        ),
      setOverrideContentSecurityPolicyHeader:
        preferencesController.setOverrideContentSecurityPolicyHeader.bind(
          preferencesController,
        ),
      setAdvancedGasFee: preferencesController.setAdvancedGasFee.bind(
        preferencesController,
      ),
      setTheme: preferencesController.setTheme.bind(preferencesController),
      ///: BEGIN:ONLY_INCLUDE_IF(keyring-snaps)
      setSnapsAddSnapAccountModalDismissed:
        preferencesController.setSnapsAddSnapAccountModalDismissed.bind(
          preferencesController,
        ),
      ///: END:ONLY_INCLUDE_IF

      // AccountsController
      setSelectedInternalAccount: (id) => {
        const account = this.accountsController.getAccount(id);
        if (account) {
          this.accountsController.setSelectedAccount(id);
        }
      },

      setAccountName:
        accountsController.setAccountName.bind(accountsController),

      setAccountLabel: (address, label) => {
        const account = this.accountsController.getAccountByAddress(address);
        if (account === undefined) {
          throw new Error(`No account found for address: ${address}`);
        }
        this.accountsController.setAccountName(account.id, label);
      },

      // AssetsContractController
      getTokenStandardAndDetails: this.getTokenStandardAndDetails.bind(this),
      getTokenSymbol: this.getTokenSymbol.bind(this),

      // NftController
      addNft: nftController.addNft.bind(nftController),

      addNftVerifyOwnership:
        nftController.addNftVerifyOwnership.bind(nftController),

      removeAndIgnoreNft: nftController.removeAndIgnoreNft.bind(nftController),

      removeNft: nftController.removeNft.bind(nftController),

      checkAndUpdateAllNftsOwnershipStatus:
        nftController.checkAndUpdateAllNftsOwnershipStatus.bind(nftController),

      checkAndUpdateSingleNftOwnershipStatus:
        nftController.checkAndUpdateSingleNftOwnershipStatus.bind(
          nftController,
        ),

      getNFTContractInfo: nftController.getNFTContractInfo.bind(nftController),

      isNftOwner: nftController.isNftOwner.bind(nftController),

      // AddressController
      setAddressBook: addressBookController.set.bind(addressBookController),
      removeFromAddressBook: addressBookController.delete.bind(
        addressBookController,
      ),

      // AppStateController
      setLastActiveTime:
        appStateController.setLastActiveTime.bind(appStateController),
      setCurrentExtensionPopupId:
        appStateController.setCurrentExtensionPopupId.bind(appStateController),
      setDefaultHomeActiveTabName:
        appStateController.setDefaultHomeActiveTabName.bind(appStateController),
      setConnectedStatusPopoverHasBeenShown:
        appStateController.setConnectedStatusPopoverHasBeenShown.bind(
          appStateController,
        ),
      setRecoveryPhraseReminderHasBeenShown:
        appStateController.setRecoveryPhraseReminderHasBeenShown.bind(
          appStateController,
        ),
      setRecoveryPhraseReminderLastShown:
        appStateController.setRecoveryPhraseReminderLastShown.bind(
          appStateController,
        ),
      setTermsOfUseLastAgreed:
        appStateController.setTermsOfUseLastAgreed.bind(appStateController),
      setSurveyLinkLastClickedOrClosed:
        appStateController.setSurveyLinkLastClickedOrClosed.bind(
          appStateController,
        ),
      setOnboardingDate:
        appStateController.setOnboardingDate.bind(appStateController),
      setLastViewedUserSurvey:
        appStateController.setLastViewedUserSurvey.bind(appStateController),
      setNewPrivacyPolicyToastClickedOrClosed:
        appStateController.setNewPrivacyPolicyToastClickedOrClosed.bind(
          appStateController,
        ),
      setNewPrivacyPolicyToastShownDate:
        appStateController.setNewPrivacyPolicyToastShownDate.bind(
          appStateController,
        ),
      setSnapsInstallPrivacyWarningShownStatus:
        appStateController.setSnapsInstallPrivacyWarningShownStatus.bind(
          appStateController,
        ),
      setOutdatedBrowserWarningLastShown:
        appStateController.setOutdatedBrowserWarningLastShown.bind(
          appStateController,
        ),
      setShowTestnetMessageInDropdown:
        appStateController.setShowTestnetMessageInDropdown.bind(
          appStateController,
        ),
      setShowBetaHeader:
        appStateController.setShowBetaHeader.bind(appStateController),
      setShowPermissionsTour:
        appStateController.setShowPermissionsTour.bind(appStateController),
      setShowAccountBanner:
        appStateController.setShowAccountBanner.bind(appStateController),
      setShowNetworkBanner:
        appStateController.setShowNetworkBanner.bind(appStateController),
      updateNftDropDownState:
        appStateController.updateNftDropDownState.bind(appStateController),
      setSwitchedNetworkDetails:
        appStateController.setSwitchedNetworkDetails.bind(appStateController),
      clearSwitchedNetworkDetails:
        appStateController.clearSwitchedNetworkDetails.bind(appStateController),
      setSwitchedNetworkNeverShowMessage:
        appStateController.setSwitchedNetworkNeverShowMessage.bind(
          appStateController,
        ),
      getLastInteractedConfirmationInfo:
        appStateController.getLastInteractedConfirmationInfo.bind(
          appStateController,
        ),
      setLastInteractedConfirmationInfo:
        appStateController.setLastInteractedConfirmationInfo.bind(
          appStateController,
        ),
      updateSlides: appStateController.updateSlides.bind(appStateController),
      removeSlide: appStateController.removeSlide.bind(appStateController),

      // EnsController
      tryReverseResolveAddress:
        ensController.reverseResolveAddress.bind(ensController),

      // KeyringController
      setLocked: this.setLocked.bind(this),
      createNewVaultAndKeychain: this.createNewVaultAndKeychain.bind(this),
      createNewVaultAndRestore: this.createNewVaultAndRestore.bind(this),
      exportAccount: this.exportAccount.bind(this),

      // txController
      updateTransaction: txController.updateTransaction.bind(txController),
      approveTransactionsWithSameNonce:
        txController.approveTransactionsWithSameNonce.bind(txController),
      createCancelTransaction: this.createCancelTransaction.bind(this),
      createSpeedUpTransaction: this.createSpeedUpTransaction.bind(this),
      estimateGas: this.estimateGas.bind(this),
      estimateGasFee: txController.estimateGasFee.bind(txController),
      getNextNonce: this.getNextNonce.bind(this),
      addTransaction: (transactionParams, transactionOptions) =>
        addTransaction(
          this.getAddTransactionRequest({
            transactionParams,
            transactionOptions,
            waitForSubmit: false,
          }),
        ),
      addTransactionAndWaitForPublish: (
        transactionParams,
        transactionOptions,
      ) =>
        addTransaction(
          this.getAddTransactionRequest({
            transactionParams,
            transactionOptions,
            waitForSubmit: true,
          }),
        ),
      createTransactionEventFragment:
        createTransactionEventFragmentWithTxId.bind(
          null,
          this.getTransactionMetricsRequest(),
        ),
      getTransactions: this.txController.getTransactions.bind(
        this.txController,
      ),
      updateEditableParams: this.txController.updateEditableParams.bind(
        this.txController,
      ),
      updateTransactionGasFees:
        txController.updateTransactionGasFees.bind(txController),
      updateTransactionSendFlowHistory:
        txController.updateTransactionSendFlowHistory.bind(txController),
      updatePreviousGasParams:
        txController.updatePreviousGasParams.bind(txController),
      abortTransactionSigning:
        txController.abortTransactionSigning.bind(txController),
      getLayer1GasFee: txController.getLayer1GasFee.bind(txController),

      // decryptMessageController
      decryptMessage: this.decryptMessageController.decryptMessage.bind(
        this.decryptMessageController,
      ),
      decryptMessageInline:
        this.decryptMessageController.decryptMessageInline.bind(
          this.decryptMessageController,
        ),
      cancelDecryptMessage:
        this.decryptMessageController.cancelDecryptMessage.bind(
          this.decryptMessageController,
        ),

      // EncryptionPublicKeyController
      encryptionPublicKey:
        this.encryptionPublicKeyController.encryptionPublicKey.bind(
          this.encryptionPublicKeyController,
        ),
      cancelEncryptionPublicKey:
        this.encryptionPublicKeyController.cancelEncryptionPublicKey.bind(
          this.encryptionPublicKeyController,
        ),

      // onboarding controller
      setSeedPhraseBackedUp:
        onboardingController.setSeedPhraseBackedUp.bind(onboardingController),
      completeOnboarding:
        onboardingController.completeOnboarding.bind(onboardingController),
      setFirstTimeFlowType:
        onboardingController.setFirstTimeFlowType.bind(onboardingController),

      // alert controller
      setAlertEnabledness:
        alertController.setAlertEnabledness.bind(alertController),
      setUnconnectedAccountAlertShown:
        alertController.setUnconnectedAccountAlertShown.bind(alertController),
      setWeb3ShimUsageAlertDismissed:
        alertController.setWeb3ShimUsageAlertDismissed.bind(alertController),

      // permissions
      removePermissionsFor: this.removePermissionsFor,
      approvePermissionsRequest: this.acceptPermissionsRequest,
      rejectPermissionsRequest: this.rejectPermissionsRequest,
      ...getPermissionBackgroundApiMethods({
        permissionController,
        approvalController,
      }),

      ///: BEGIN:ONLY_INCLUDE_IF(build-mmi)
      connectCustodyAddresses: this.mmiController.connectCustodyAddresses.bind(
        this.mmiController,
      ),
      getCustodianAccounts: this.mmiController.getCustodianAccounts.bind(
        this.mmiController,
      ),
      getCustodianTransactionDeepLink:
        this.mmiController.getCustodianTransactionDeepLink.bind(
          this.mmiController,
        ),
      getCustodianConfirmDeepLink:
        this.mmiController.getCustodianConfirmDeepLink.bind(this.mmiController),
      getCustodianSignMessageDeepLink:
        this.mmiController.getCustodianSignMessageDeepLink.bind(
          this.mmiController,
        ),
      getCustodianToken: this.mmiController.getCustodianToken.bind(
        this.mmiController,
      ),
      getCustodianJWTList: this.mmiController.getCustodianJWTList.bind(
        this.mmiController,
      ),
      getAllCustodianAccountsWithToken:
        this.mmiController.getAllCustodianAccountsWithToken.bind(
          this.mmiController,
        ),
      setCustodianNewRefreshToken:
        this.mmiController.setCustodianNewRefreshToken.bind(this.mmiController),
      setWaitForConfirmDeepLinkDialog:
        this.custodyController.setWaitForConfirmDeepLinkDialog.bind(
          this.custodyController,
        ),
      getMmiConfiguration:
        this.mmiConfigurationController.getConfiguration.bind(
          this.mmiConfigurationController,
        ),
      removeAddTokenConnectRequest:
        this.institutionalFeaturesController.removeAddTokenConnectRequest.bind(
          this.institutionalFeaturesController,
        ),
      setConnectionRequest:
        this.institutionalFeaturesController.setConnectionRequest.bind(
          this.institutionalFeaturesController,
        ),
      showInteractiveReplacementTokenBanner:
        appStateController.showInteractiveReplacementTokenBanner.bind(
          appStateController,
        ),
      setCustodianDeepLink:
        appStateController.setCustodianDeepLink.bind(appStateController),
      setNoteToTraderMessage:
        appStateController.setNoteToTraderMessage.bind(appStateController),
      logAndStoreApiRequest: this.mmiController.logAndStoreApiRequest.bind(
        this.mmiController,
      ),
      ///: END:ONLY_INCLUDE_IF

      // snaps
      disableSnap: this.controllerMessenger.call.bind(
        this.controllerMessenger,
        'SnapController:disable',
      ),
      enableSnap: this.controllerMessenger.call.bind(
        this.controllerMessenger,
        'SnapController:enable',
      ),
      updateSnap: (origin, requestedSnaps) => {
        // We deliberately do not await this promise as that would mean waiting for the update to complete
        // Instead we return null to signal to the UI that it is safe to redirect to the update flow
        this.controllerMessenger.call(
          'SnapController:install',
          origin,
          requestedSnaps,
        );
        return null;
      },
      removeSnap: this.controllerMessenger.call.bind(
        this.controllerMessenger,
        'SnapController:remove',
      ),
      handleSnapRequest: this.handleSnapRequest.bind(this),
      revokeDynamicSnapPermissions: this.controllerMessenger.call.bind(
        this.controllerMessenger,
        'SnapController:revokeDynamicPermissions',
      ),
      disconnectOriginFromSnap: this.controllerMessenger.call.bind(
        this.controllerMessenger,
        'SnapController:disconnectOrigin',
      ),
      updateNetworksList: this.updateNetworksList.bind(this),
      updateAccountsList: this.updateAccountsList.bind(this),
      updateHiddenAccountsList: this.updateHiddenAccountsList.bind(this),
      getPhishingResult: async (website) => {
        await phishingController.maybeUpdateState();

        return phishingController.test(website);
      },
      deleteInterface: this.controllerMessenger.call.bind(
        this.controllerMessenger,
        'SnapInterfaceController:deleteInterface',
      ),
      updateInterfaceState: this.controllerMessenger.call.bind(
        this.controllerMessenger,
        'SnapInterfaceController:updateInterfaceState',
      ),

      // swaps
      fetchAndSetQuotes: this.controllerMessenger.call.bind(
        this.controllerMessenger,
        'SwapsController:fetchAndSetQuotes',
      ),
      setSelectedQuoteAggId: this.controllerMessenger.call.bind(
        this.controllerMessenger,
        'SwapsController:setSelectedQuoteAggId',
      ),
      resetSwapsState: this.controllerMessenger.call.bind(
        this.controllerMessenger,
        'SwapsController:resetSwapsState',
      ),
      setSwapsTokens: this.controllerMessenger.call.bind(
        this.controllerMessenger,
        'SwapsController:setSwapsTokens',
      ),
      clearSwapsQuotes: this.controllerMessenger.call.bind(
        this.controllerMessenger,
        'SwapsController:clearSwapsQuotes',
      ),
      setApproveTxId: this.controllerMessenger.call.bind(
        this.controllerMessenger,
        'SwapsController:setApproveTxId',
      ),
      setTradeTxId: this.controllerMessenger.call.bind(
        this.controllerMessenger,
        'SwapsController:setTradeTxId',
      ),
      setSwapsTxGasPrice: this.controllerMessenger.call.bind(
        this.controllerMessenger,
        'SwapsController:setSwapsTxGasPrice',
      ),
      setSwapsTxGasLimit: this.controllerMessenger.call.bind(
        this.controllerMessenger,
        'SwapsController:setSwapsTxGasLimit',
      ),
      setSwapsTxMaxFeePerGas: this.controllerMessenger.call.bind(
        this.controllerMessenger,
        'SwapsController:setSwapsTxMaxFeePerGas',
      ),
      setSwapsTxMaxFeePriorityPerGas: this.controllerMessenger.call.bind(
        this.controllerMessenger,
        'SwapsController:setSwapsTxMaxFeePriorityPerGas',
      ),
      safeRefetchQuotes: this.controllerMessenger.call.bind(
        this.controllerMessenger,
        'SwapsController:safeRefetchQuotes',
      ),
      stopPollingForQuotes: this.controllerMessenger.call.bind(
        this.controllerMessenger,
        'SwapsController:stopPollingForQuotes',
      ),
      setBackgroundSwapRouteState: this.controllerMessenger.call.bind(
        this.controllerMessenger,
        'SwapsController:setBackgroundSwapRouteState',
      ),
      resetPostFetchState: this.controllerMessenger.call.bind(
        this.controllerMessenger,
        'SwapsController:resetPostFetchState',
      ),
      setSwapsErrorKey: this.controllerMessenger.call.bind(
        this.controllerMessenger,
        'SwapsController:setSwapsErrorKey',
      ),
      setInitialGasEstimate: this.controllerMessenger.call.bind(
        this.controllerMessenger,
        'SwapsController:setInitialGasEstimate',
      ),
      setCustomApproveTxData: this.controllerMessenger.call.bind(
        this.controllerMessenger,
        'SwapsController:setCustomApproveTxData',
      ),
      setSwapsLiveness: this.controllerMessenger.call.bind(
        this.controllerMessenger,
        'SwapsController:setSwapsLiveness',
      ),
      setSwapsFeatureFlags: this.controllerMessenger.call.bind(
        this.controllerMessenger,
        'SwapsController:setSwapsFeatureFlags',
      ),
      setSwapsUserFeeLevel: this.controllerMessenger.call.bind(
        this.controllerMessenger,
        'SwapsController:setSwapsUserFeeLevel',
      ),
      setSwapsQuotesPollingLimitEnabled: this.controllerMessenger.call.bind(
        this.controllerMessenger,
        'SwapsController:setSwapsQuotesPollingLimitEnabled',
      ),

      // Bridge
      [BridgeBackgroundAction.SET_FEATURE_FLAGS]:
        this.controllerMessenger.call.bind(
          this.controllerMessenger,
          `${BRIDGE_CONTROLLER_NAME}:${BridgeBackgroundAction.SET_FEATURE_FLAGS}`,
        ),
      [BridgeBackgroundAction.RESET_STATE]: this.controllerMessenger.call.bind(
        this.controllerMessenger,
        `${BRIDGE_CONTROLLER_NAME}:${BridgeBackgroundAction.RESET_STATE}`,
      ),
      [BridgeBackgroundAction.GET_BRIDGE_ERC20_ALLOWANCE]:
        this.controllerMessenger.call.bind(
          this.controllerMessenger,
          `${BRIDGE_CONTROLLER_NAME}:${BridgeBackgroundAction.GET_BRIDGE_ERC20_ALLOWANCE}`,
        ),
      [BridgeUserAction.SELECT_DEST_NETWORK]:
        this.controllerMessenger.call.bind(
          this.controllerMessenger,
          `${BRIDGE_CONTROLLER_NAME}:${BridgeUserAction.SELECT_DEST_NETWORK}`,
        ),
      [BridgeUserAction.UPDATE_QUOTE_PARAMS]:
        this.controllerMessenger.call.bind(
          this.controllerMessenger,
          `${BRIDGE_CONTROLLER_NAME}:${BridgeUserAction.UPDATE_QUOTE_PARAMS}`,
        ),

      // Bridge Status
      [BridgeStatusAction.START_POLLING_FOR_BRIDGE_TX_STATUS]:
        this.controllerMessenger.call.bind(
          this.controllerMessenger,
          `${BRIDGE_STATUS_CONTROLLER_NAME}:${BridgeStatusAction.START_POLLING_FOR_BRIDGE_TX_STATUS}`,
        ),

      // Smart Transactions
      fetchSmartTransactionFees: smartTransactionsController.getFees.bind(
        smartTransactionsController,
      ),
      clearSmartTransactionFees: smartTransactionsController.clearFees.bind(
        smartTransactionsController,
      ),
      submitSignedTransactions:
        smartTransactionsController.submitSignedTransactions.bind(
          smartTransactionsController,
        ),
      cancelSmartTransaction:
        smartTransactionsController.cancelSmartTransaction.bind(
          smartTransactionsController,
        ),
      fetchSmartTransactionsLiveness:
        smartTransactionsController.fetchLiveness.bind(
          smartTransactionsController,
        ),
      updateSmartTransaction:
        smartTransactionsController.updateSmartTransaction.bind(
          smartTransactionsController,
        ),
      setStatusRefreshInterval:
        smartTransactionsController.setStatusRefreshInterval.bind(
          smartTransactionsController,
        ),

      // MetaMetrics
      trackMetaMetricsEvent: metaMetricsController.trackEvent.bind(
        metaMetricsController,
      ),
      trackMetaMetricsPage: metaMetricsController.trackPage.bind(
        metaMetricsController,
      ),
      createEventFragment: metaMetricsController.createEventFragment.bind(
        metaMetricsController,
      ),
      updateEventFragment: metaMetricsController.updateEventFragment.bind(
        metaMetricsController,
      ),
      finalizeEventFragment: metaMetricsController.finalizeEventFragment.bind(
        metaMetricsController,
      ),
      trackInsightSnapView: this.trackInsightSnapView.bind(this),

      // ApprovalController
      rejectAllPendingApprovals: this.rejectAllPendingApprovals.bind(this),
      rejectPendingApproval: this.rejectPendingApproval,
      requestUserApproval:
        approvalController.addAndShowApprovalRequest.bind(approvalController),
      resolvePendingApproval: this.resolvePendingApproval,

      // Notifications
      resetViewedNotifications: announcementController.resetViewed.bind(
        announcementController,
      ),
      updateViewedNotifications: announcementController.updateViewed.bind(
        announcementController,
      ),

      // CurrencyRateController
      currencyRateStartPolling: currencyRateController.startPolling.bind(
        currencyRateController,
      ),
      currencyRateStopPollingByPollingToken:
        currencyRateController.stopPollingByPollingToken.bind(
          currencyRateController,
        ),

      tokenRatesStartPolling:
        tokenRatesController.startPolling.bind(tokenRatesController),
      tokenRatesStopPollingByPollingToken:
        tokenRatesController.stopPollingByPollingToken.bind(
          tokenRatesController,
        ),
      accountTrackerStartPolling:
        accountTrackerController.startPollingByNetworkClientId.bind(
          accountTrackerController,
        ),
      accountTrackerStopPollingByPollingToken:
        accountTrackerController.stopPollingByPollingToken.bind(
          accountTrackerController,
        ),

      tokenDetectionStartPolling: tokenDetectionController.startPolling.bind(
        tokenDetectionController,
      ),
      tokenDetectionStopPollingByPollingToken:
        tokenDetectionController.stopPollingByPollingToken.bind(
          tokenDetectionController,
        ),

      tokenListStartPolling:
        tokenListController.startPolling.bind(tokenListController),
      tokenListStopPollingByPollingToken:
        tokenListController.stopPollingByPollingToken.bind(tokenListController),

      tokenBalancesStartPolling: tokenBalancesController.startPolling.bind(
        tokenBalancesController,
      ),
      tokenBalancesStopPollingByPollingToken:
        tokenBalancesController.stopPollingByPollingToken.bind(
          tokenBalancesController,
        ),

      // GasFeeController
      gasFeeStartPolling: gasFeeController.startPolling.bind(gasFeeController),
      gasFeeStopPollingByPollingToken:
        gasFeeController.stopPollingByPollingToken.bind(gasFeeController),

      getGasFeeTimeEstimate:
        gasFeeController.getTimeEstimate.bind(gasFeeController),

      addPollingTokenToAppState:
        appStateController.addPollingToken.bind(appStateController),

      removePollingTokenFromAppState:
        appStateController.removePollingToken.bind(appStateController),

      // Backup
      backupUserData: backup.backupUserData.bind(backup),
      restoreUserData: backup.restoreUserData.bind(backup),

      // TokenDetectionController
      detectTokens: tokenDetectionController.detectTokens.bind(
        tokenDetectionController,
      ),

      // DetectCollectibleController
      detectNfts: nftDetectionController.detectNfts.bind(
        nftDetectionController,
      ),

      /** Token Detection V2 */
      addDetectedTokens:
        tokensController.addDetectedTokens.bind(tokensController),
      addImportedTokens: tokensController.addTokens.bind(tokensController),
      ignoreTokens: tokensController.ignoreTokens.bind(tokensController),
      getBalancesInSingleCall:
        assetsContractController.getBalancesInSingleCall.bind(
          assetsContractController,
        ),

      // Authentication Controller
      performSignIn: authenticationController.performSignIn.bind(
        authenticationController,
      ),
      performSignOut: authenticationController.performSignOut.bind(
        authenticationController,
      ),

      // UserStorageController
      enableProfileSyncing: userStorageController.enableProfileSyncing.bind(
        userStorageController,
      ),
      disableProfileSyncing: userStorageController.disableProfileSyncing.bind(
        userStorageController,
      ),
      setIsProfileSyncingEnabled:
        userStorageController.setIsProfileSyncingEnabled.bind(
          userStorageController,
        ),
      syncInternalAccountsWithUserStorage:
        userStorageController.syncInternalAccountsWithUserStorage.bind(
          userStorageController,
        ),
      deleteAccountSyncingDataFromUserStorage:
        userStorageController.performDeleteStorageAllFeatureEntries.bind(
          userStorageController,
        ),

      // NotificationServicesController
      checkAccountsPresence:
        notificationServicesController.checkAccountsPresence.bind(
          notificationServicesController,
        ),
      createOnChainTriggers:
        notificationServicesController.createOnChainTriggers.bind(
          notificationServicesController,
        ),
      deleteOnChainTriggersByAccount:
        notificationServicesController.deleteOnChainTriggersByAccount.bind(
          notificationServicesController,
        ),
      updateOnChainTriggersByAccount:
        notificationServicesController.updateOnChainTriggersByAccount.bind(
          notificationServicesController,
        ),
      fetchAndUpdateMetamaskNotifications:
        notificationServicesController.fetchAndUpdateMetamaskNotifications.bind(
          notificationServicesController,
        ),
      deleteNotificationsById:
        notificationServicesController.deleteNotificationsById.bind(
          notificationServicesController,
        ),
      getNotificationsByType:
        notificationServicesController.getNotificationsByType.bind(
          notificationServicesController,
        ),
      markMetamaskNotificationsAsRead:
        notificationServicesController.markMetamaskNotificationsAsRead.bind(
          notificationServicesController,
        ),
      setFeatureAnnouncementsEnabled:
        notificationServicesController.setFeatureAnnouncementsEnabled.bind(
          notificationServicesController,
        ),
      enablePushNotifications:
        notificationServicesPushController.enablePushNotifications.bind(
          notificationServicesPushController,
        ),
      disablePushNotifications:
        notificationServicesPushController.disablePushNotifications.bind(
          notificationServicesPushController,
        ),
      updateTriggerPushNotifications:
        notificationServicesPushController.updateTriggerPushNotifications.bind(
          notificationServicesPushController,
        ),
      enableMetamaskNotifications:
        notificationServicesController.enableMetamaskNotifications.bind(
          notificationServicesController,
        ),
      disableMetamaskNotifications:
        notificationServicesController.disableNotificationServices.bind(
          notificationServicesController,
        ),

      // E2E testing
      throwTestError: this.throwTestError.bind(this),

      // NameController
      updateProposedNames: this.nameController.updateProposedNames.bind(
        this.nameController,
      ),
      setName: this.nameController.setName.bind(this.nameController),

      // MultichainBalancesController
      multichainUpdateBalance: (accountId) =>
        this.multichainBalancesController.updateBalance(accountId),

      multichainUpdateBalances: () =>
        this.multichainBalancesController.updateBalances(),

      // Transaction Decode
      decodeTransactionData: (request) =>
        decodeTransactionData({
          ...request,
          provider: this.provider,
        }),
      // metrics data deleteion
      createMetaMetricsDataDeletionTask:
        this.metaMetricsDataDeletionController.createMetaMetricsDataDeletionTask.bind(
          this.metaMetricsDataDeletionController,
        ),
      updateDataDeletionTaskStatus:
        this.metaMetricsDataDeletionController.updateDataDeletionTaskStatus.bind(
          this.metaMetricsDataDeletionController,
        ),
      // Trace
      endTrace,
    };
  }

  async exportAccount(address, password) {
    await this.verifyPassword(password);
    return this.keyringController.exportAccount(password, address);
  }

  async getTokenStandardAndDetails(address, userAddress, tokenId) {
    const { tokenList } = this.tokenListController.state;
    const { tokens } = this.tokensController.state;

    const staticTokenListDetails =
      STATIC_MAINNET_TOKEN_LIST[address?.toLowerCase()] || {};
    const tokenListDetails = tokenList[address.toLowerCase()] || {};
    const userDefinedTokenDetails =
      tokens.find(({ address: _address }) =>
        isEqualCaseInsensitive(_address, address),
      ) || {};

    const tokenDetails = {
      ...staticTokenListDetails,
      ...tokenListDetails,
      ...userDefinedTokenDetails,
    };

    const tokenDetailsStandardIsERC20 =
      isEqualCaseInsensitive(tokenDetails.standard, TokenStandard.ERC20) ||
      tokenDetails.erc20 === true;

    const noEvidenceThatTokenIsAnNFT =
      !tokenId &&
      !isEqualCaseInsensitive(tokenDetails.standard, TokenStandard.ERC1155) &&
      !isEqualCaseInsensitive(tokenDetails.standard, TokenStandard.ERC721) &&
      !tokenDetails.erc721;

    const otherDetailsAreERC20Like =
      tokenDetails.decimals !== undefined && tokenDetails.symbol;

    const tokenCanBeTreatedAsAnERC20 =
      tokenDetailsStandardIsERC20 ||
      (noEvidenceThatTokenIsAnNFT && otherDetailsAreERC20Like);

    let details;
    if (tokenCanBeTreatedAsAnERC20) {
      try {
        const balance = userAddress
          ? await fetchTokenBalance(address, userAddress, this.provider)
          : undefined;

        details = {
          address,
          balance,
          standard: TokenStandard.ERC20,
          decimals: tokenDetails.decimals,
          symbol: tokenDetails.symbol,
        };
      } catch (e) {
        // If the `fetchTokenBalance` call failed, `details` remains undefined, and we
        // fall back to the below `assetsContractController.getTokenStandardAndDetails` call
        log.warn(`Failed to get token balance. Error: ${e}`);
      }
    }

    // `details`` will be undefined if `tokenCanBeTreatedAsAnERC20`` is false,
    // or if it is true but the `fetchTokenBalance`` call failed. In either case, we should
    // attempt to retrieve details from `assetsContractController.getTokenStandardAndDetails`
    if (details === undefined) {
      try {
        details =
          await this.assetsContractController.getTokenStandardAndDetails(
            address,
            userAddress,
            tokenId,
          );
      } catch (e) {
        log.warn(`Failed to get token standard and details. Error: ${e}`);
      }
    }

    if (details) {
      const tokenDetailsStandardIsERC1155 = isEqualCaseInsensitive(
        details.standard,
        TokenStandard.ERC1155,
      );

      if (tokenDetailsStandardIsERC1155) {
        try {
          const balance = await fetchERC1155Balance(
            address,
            userAddress,
            tokenId,
            this.provider,
          );

          const balanceToUse = balance?._hex
            ? parseInt(balance._hex, 16).toString()
            : null;

          details = {
            ...details,
            balance: balanceToUse,
          };
        } catch (e) {
          // If the `fetchTokenBalance` call failed, `details` remains undefined, and we
          // fall back to the below `assetsContractController.getTokenStandardAndDetails` call
          log.warn('Failed to get token balance. Error:', e);
        }
      }
    }

    return {
      ...details,
      decimals: details?.decimals?.toString(10),
      balance: details?.balance?.toString(10),
    };
  }

  async getTokenSymbol(address) {
    try {
      const details =
        await this.assetsContractController.getTokenStandardAndDetails(address);
      return details?.symbol;
    } catch (e) {
      return null;
    }
  }

  //=============================================================================
  // VAULT / KEYRING RELATED METHODS
  //=============================================================================

  /**
   * Creates a new Vault and create a new keychain.
   *
   * A vault, or KeyringController, is a controller that contains
   * many different account strategies, currently called Keyrings.
   * Creating it new means wiping all previous keyrings.
   *
   * A keychain, or keyring, controls many accounts with a single backup and signing strategy.
   * For example, a mnemonic phrase can generate many accounts, and is a keyring.
   *
   * @param {string} password
   * @returns {object} vault
   */
  async createNewVaultAndKeychain(password) {
    const releaseLock = await this.createVaultMutex.acquire();
    try {
      return await this.keyringController.createNewVaultAndKeychain(password);
    } finally {
      releaseLock();
    }
  }

  /**
   * Create a new Vault and restore an existent keyring.
   *
   * @param {string} password
   * @param {number[]} encodedSeedPhrase - The seed phrase, encoded as an array
   * of UTF-8 bytes.
   */
  async createNewVaultAndRestore(password, encodedSeedPhrase) {
    const releaseLock = await this.createVaultMutex.acquire();
    try {
      const { completedOnboarding } = this.onboardingController.state;

      const seedPhraseAsBuffer = Buffer.from(encodedSeedPhrase);

      // clear permissions
      this.permissionController.clearState();

      // Clear snap state
      this.snapController.clearState();

      // clear accounts in AccountTrackerController
      this.accountTrackerController.clearAccounts();

      this.txController.clearUnapprovedTransactions();

      if (completedOnboarding) {
        this.tokenDetectionController.enable();
      }

      // create new vault
      await this.keyringController.createNewVaultAndRestore(
        password,
        this._convertMnemonicToWordlistIndices(seedPhraseAsBuffer),
      );

      if (completedOnboarding) {
        await this._addAccountsWithBalance();

        // This must be set as soon as possible to communicate to the
        // keyring's iframe and have the setting initialized properly
        // Optimistically called to not block MetaMask login due to
        // Ledger Keyring GitHub downtime
        this.#withKeyringForDevice(
          { name: HardwareDeviceNames.ledger },
          async (keyring) => this.setLedgerTransportPreference(keyring),
        );
      }
    } finally {
      releaseLock();
    }
  }

  async _addAccountsWithBalance() {
    try {
      // Scan accounts until we find an empty one
      const chainId = this.#getGlobalChainId();
      const accounts = await this.keyringController.getAccounts();
      let address = accounts[accounts.length - 1];

      for (let count = accounts.length; ; count++) {
        const balance = await this.getBalance(address, this.provider);

        if (balance === '0x0') {
          // This account has no balance, so check for tokens
          await this.tokenDetectionController.detectTokens({
            chainIds: [chainId],
            selectedAddress: address,
          });

          const tokens =
            this.tokensController.state.allTokens?.[chainId]?.[address];
          const detectedTokens =
            this.tokensController.state.allDetectedTokens?.[chainId]?.[address];

          if (
            (tokens?.length ?? 0) === 0 &&
            (detectedTokens?.length ?? 0) === 0
          ) {
            // This account has no balance or tokens
            if (count !== 1) {
              await this.removeAccount(address);
            }
            break;
          }
        }

        // This account has assets, so check the next one
        address = await this.keyringController.addNewAccount(count);
      }
    } catch (e) {
      log.warn(`Failed to add accounts with balance. Error: ${e}`);
    } finally {
      await this.userStorageController.setIsAccountSyncingReadyToBeDispatched(
        true,
      );
    }
  }

  /**
   * Encodes a BIP-39 mnemonic as the indices of words in the English BIP-39 wordlist.
   *
   * @param {Buffer} mnemonic - The BIP-39 mnemonic.
   * @returns {Buffer} The Unicode code points for the seed phrase formed from the words in the wordlist.
   */
  _convertMnemonicToWordlistIndices(mnemonic) {
    const indices = mnemonic
      .toString()
      .split(' ')
      .map((word) => wordlist.indexOf(word));
    return new Uint8Array(new Uint16Array(indices).buffer);
  }

  /**
   * Converts a BIP-39 mnemonic stored as indices of words in the English wordlist to a buffer of Unicode code points.
   *
   * @param {Uint8Array} wordlistIndices - Indices to specific words in the BIP-39 English wordlist.
   * @returns {Buffer} The BIP-39 mnemonic formed from the words in the English wordlist, encoded as a list of Unicode code points.
   */
  _convertEnglishWordlistIndicesToCodepoints(wordlistIndices) {
    return Buffer.from(
      Array.from(new Uint16Array(wordlistIndices.buffer))
        .map((i) => wordlist[i])
        .join(' '),
    );
  }

  /**
   * Get an account balance from the AccountTrackerController or request it directly from the network.
   *
   * @param {string} address - The account address
   * @param {Provider} provider - The provider instance to use when asking the network
   */
  async getBalance(address, provider) {
    const cached = this.accountTrackerController.state.accounts[address];

    if (cached && cached.balance) {
      return cached.balance;
    }

    try {
      const balance = await provider.request({
        method: 'eth_getBalance',
        params: [address, 'latest'],
      });
      return balance || '0x0';
    } catch (error) {
      log.error(error);
      throw error;
    }
  }

  /**
   * Submits the user's password and attempts to unlock the vault.
   * Also synchronizes the preferencesController, to ensure its schema
   * is up to date with known accounts once the vault is decrypted.
   *
   * @param {string} password - The user's password
   */
  async submitPassword(password) {
    const { completedOnboarding } = this.onboardingController.state;

    // Before attempting to unlock the keyrings, we need the offscreen to have loaded.
    await this.offscreenPromise;

    await this.keyringController.submitPassword(password);

    ///: BEGIN:ONLY_INCLUDE_IF(build-mmi)
    this.mmiController.onSubmitPassword();
    ///: END:ONLY_INCLUDE_IF

    try {
      await this.blockTracker.checkForLatestBlock();
    } catch (error) {
      log.error('Error while unlocking extension.', error);
    }

    await this.accountsController.updateAccounts();

    // This must be set as soon as possible to communicate to the
    // keyring's iframe and have the setting initialized properly
    // Optimistically called to not block MetaMask login due to
    // Ledger Keyring GitHub downtime
    if (completedOnboarding) {
      this.#withKeyringForDevice(
        { name: HardwareDeviceNames.ledger },
        async (keyring) => this.setLedgerTransportPreference(keyring),
      );
    }
  }

  async _loginUser(password) {
    try {
      // Automatic login via config password
      await this.submitPassword(password);

      // Updating accounts in this.accountTrackerController before starting UI syncing ensure that
      // state has account balance before it is synced with UI
      await this.accountTrackerController.updateAccountsAllActiveNetworks();
    } finally {
      this._startUISync();
    }
  }

  _startUISync() {
    // Message startUISync is used to start syncing state with UI
    // Sending this message after login is completed helps to ensure that incomplete state without
    // account details are not flushed to UI.
    this.emit('startUISync');
    this.startUISync = true;
    this.memStore.subscribe(this.sendUpdate.bind(this));
  }

  /**
   * Submits a user's encryption key to log the user in via login token
   */
  async submitEncryptionKey() {
    try {
      const { loginToken, loginSalt } =
        await this.extension.storage.session.get(['loginToken', 'loginSalt']);
      if (loginToken && loginSalt) {
        const { vault } = this.keyringController.state;

        const jsonVault = JSON.parse(vault);

        if (jsonVault.salt !== loginSalt) {
          console.warn(
            'submitEncryptionKey: Stored salt and vault salt do not match',
          );
          await this.clearLoginArtifacts();
          return;
        }

        await this.keyringController.submitEncryptionKey(loginToken, loginSalt);
      }
    } catch (e) {
      // If somehow this login token doesn't work properly,
      // remove it and the user will get shown back to the unlock screen
      await this.clearLoginArtifacts();
      throw e;
    }
  }

  async clearLoginArtifacts() {
    await this.extension.storage.session.remove(['loginToken', 'loginSalt']);
  }

  /**
   * Submits a user's password to check its validity.
   *
   * @param {string} password - The user's password
   */
  async verifyPassword(password) {
    await this.keyringController.verifyPassword(password);
  }

  /**
   * @type Identity
   * @property {string} name - The account nickname.
   * @property {string} address - The account's ethereum address, in lower case.
   * receiving funds from our automatic Ropsten faucet.
   */

  /**
   * Gets the mnemonic of the user's primary keyring.
   */
  getPrimaryKeyringMnemonic() {
    const [keyring] = this.keyringController.getKeyringsByType(
      KeyringType.hdKeyTree,
    );
    if (!keyring.mnemonic) {
      throw new Error('Primary keyring mnemonic unavailable.');
    }

    return keyring.mnemonic;
  }

  ///: BEGIN:ONLY_INCLUDE_IF(build-mmi)
  async getCustodyKeyringIfExists(address) {
    const custodyType = this.custodyController.getCustodyTypeByAddress(
      toChecksumHexAddress(address),
    );
    const keyring = this.keyringController.getKeyringsByType(custodyType)[0];
    return keyring?.getAccountDetails(address) ? keyring : undefined;
  }
  ///: END:ONLY_INCLUDE_IF

  //
  // Hardware
  //

  async attemptLedgerTransportCreation() {
    return await this.#withKeyringForDevice(
      HardwareDeviceNames.ledger,
      async (keyring) => keyring.attemptMakeApp(),
    );
  }

  /**
   * Fetch account list from a hardware device.
   *
   * @param deviceName
   * @param page
   * @param hdPath
   * @returns [] accounts
   */
  async connectHardware(deviceName, page, hdPath) {
    return this.#withKeyringForDevice(
      { name: deviceName, hdPath },
      async (keyring) => {
        if (deviceName === HardwareDeviceNames.ledger) {
          await this.setLedgerTransportPreference(keyring);
        }

        let accounts = [];
        switch (page) {
          case -1:
            accounts = await keyring.getPreviousPage();
            break;
          case 1:
            accounts = await keyring.getNextPage();
            break;
          default:
            accounts = await keyring.getFirstPage();
        }

        // Merge with existing accounts
        // and make sure addresses are not repeated
        const oldAccounts = await this.keyringController.getAccounts();

        const accountsToTrack = [
          ...new Set(
            oldAccounts.concat(accounts.map((a) => a.address.toLowerCase())),
          ),
        ];
        this.accountTrackerController.syncWithAddresses(accountsToTrack);
        return accounts;
      },
    );
  }

  /**
   * Check if the device is unlocked
   *
   * @param deviceName
   * @param hdPath
   * @returns {Promise<boolean>}
   */
  async checkHardwareStatus(deviceName, hdPath) {
    return this.#withKeyringForDevice(
      { name: deviceName, hdPath },
      async (keyring) => {
        return keyring.isUnlocked();
      },
    );
  }

  /**
   * Get hardware device name for metric logging.
   *
   * @param deviceName - HardwareDeviceNames
   * @param hdPath - string
   * @returns {Promise<string>}
   */
  async getDeviceNameForMetric(deviceName, hdPath) {
    if (deviceName !== HardwareDeviceNames.trezor) {
      return deviceName;
    }

    return await this.#withKeyringForDevice(
      { name: deviceName, hdPath },
      (keyring) => {
        const { minorVersion } = keyring.bridge;
        // Specific case for OneKey devices, see `ONE_KEY_VIA_TREZOR_MINOR_VERSION` for further details.
        if (minorVersion && minorVersion === ONE_KEY_VIA_TREZOR_MINOR_VERSION) {
          return HardwareDeviceNames.oneKeyViaTrezor;
        }

        return deviceName;
      },
    );
  }

  /**
   * Clear
   *
   * @param deviceName
   * @returns {Promise<boolean>}
   */
  async forgetDevice(deviceName) {
    return this.#withKeyringForDevice({ name: deviceName }, async (keyring) => {
      for (const address of keyring.accounts) {
        this._onAccountRemoved(address);
      }

      keyring.forgetDevice();

      return true;
    });
  }

  /**
   * Retrieves the keyring for the selected address and using the .type returns
   * a subtype for the account. Either 'hardware', 'imported', 'snap', or 'MetaMask'.
   *
   * @param {string} address - Address to retrieve keyring for
   * @returns {'hardware' | 'imported' | 'snap' | 'MetaMask'}
   */
  async getAccountType(address) {
    const keyringType = await this.keyringController.getAccountKeyringType(
      address,
    );
    switch (keyringType) {
      case KeyringType.trezor:
      case KeyringType.lattice:
      case KeyringType.qr:
      case KeyringType.ledger:
        return 'hardware';
      case KeyringType.imported:
        return 'imported';
      case KeyringType.snap:
        return 'snap';
      default:
        return 'MetaMask';
    }
  }

  /**
   * Retrieves the keyring for the selected address and using the .type
   * determines if a more specific name for the device is available. Returns
   * undefined for non hardware wallets.
   *
   * @param {string} address - Address to retrieve keyring for
   * @returns {'ledger' | 'lattice' | string | undefined}
   */
  async getDeviceModel(address) {
    return this.keyringController.withKeyring({ address }, async (keyring) => {
      switch (keyring.type) {
        case KeyringType.trezor:
          return keyring.getModel();
        case KeyringType.qr:
          return keyring.getName();
        case KeyringType.ledger:
          // TODO: get model after ledger keyring exposes method
          return HardwareDeviceNames.ledger;
        case KeyringType.lattice:
          // TODO: get model after lattice keyring exposes method
          return HardwareDeviceNames.lattice;
        default:
          return undefined;
      }
    });
  }

  /**
   * get hardware account label
   *
   * @param name
   * @param index
   * @param hdPathDescription
   * @returns string label
   */
  getAccountLabel(name, index, hdPathDescription) {
    return `${name[0].toUpperCase()}${name.slice(1)} ${
      parseInt(index, 10) + 1
    } ${hdPathDescription || ''}`.trim();
  }

  /**
   * Imports an account from a Trezor or Ledger device.
   *
   * @param index
   * @param deviceName
   * @param hdPath
   * @param hdPathDescription
   * @returns {} keyState
   */
  async unlockHardwareWalletAccount(
    index,
    deviceName,
    hdPath,
    hdPathDescription,
  ) {
    const { address: unlockedAccount, label } =
      await this.#withKeyringForDevice(
        { name: deviceName, hdPath },
        async (keyring) => {
          keyring.setAccountToUnlock(index);
          const [address] = await keyring.addAccounts(1);
          return {
            address: normalize(address),
            label: this.getAccountLabel(
              deviceName === HardwareDeviceNames.qr
                ? keyring.getName()
                : deviceName,
              index,
              hdPathDescription,
            ),
          };
        },
      );

    // Set the account label to Trezor 1 / Ledger 1 / QR Hardware 1, etc
    this.preferencesController.setAccountLabel(unlockedAccount, label);
    // Select the account
    this.preferencesController.setSelectedAddress(unlockedAccount);

    // It is expected that the account also exist in the accounts-controller
    // in other case, an error shall be thrown
    const account =
      this.accountsController.getAccountByAddress(unlockedAccount);
    this.accountsController.setAccountName(account.id, label);

    const accounts = this.accountsController.listAccounts();

    const { identities } = this.preferencesController.state;
    return { unlockedAccount, identities, accounts };
  }

  //
  // Account Management
  //

  /**
   * Adds a new account to the default (first) HD seed phrase Keyring.
   *
   * @param accountCount
   * @returns {Promise<string>} The address of the newly-created account.
   */
  async addNewAccount(accountCount) {
    const oldAccounts = await this.keyringController.getAccounts();

    const addedAccountAddress = await this.keyringController.addNewAccount(
      accountCount,
    );

    if (!oldAccounts.includes(addedAccountAddress)) {
      this.preferencesController.setSelectedAddress(addedAccountAddress);
    }

    return addedAccountAddress;
  }

  /**
   * Verifies the validity of the current vault's seed phrase.
   *
   * Validity: seed phrase restores the accounts belonging to the current vault.
   *
   * Called when the first account is created and on unlocking the vault.
   *
   * @param password
   * @returns {Promise<number[]>} The seed phrase to be confirmed by the user,
   * encoded as an array of UTF-8 bytes.
   */
  async getSeedPhrase(password) {
    return this._convertEnglishWordlistIndicesToCodepoints(
      await this.keyringController.exportSeedPhrase(password),
    );
  }

  /**
   * Clears the transaction history, to allow users to force-reset their nonces.
   * Mostly used in development environments, when networks are restarted with
   * the same network ID.
   *
   * @returns {Promise<string>} The current selected address.
   */
  async resetAccount() {
    const selectedAddress =
      this.accountsController.getSelectedAccount().address;

    const globalChainId = this.#getGlobalChainId();

    this.txController.wipeTransactions({
      address: selectedAddress,
      chainId: globalChainId,
    });

    this.smartTransactionsController.wipeSmartTransactions({
      address: selectedAddress,
      ignoreNetwork: false,
    });

    this.bridgeStatusController.wipeBridgeStatus({
      address: selectedAddress,
      ignoreNetwork: false,
    });

    this.networkController.resetConnection();

    return selectedAddress;
  }

  /**
   * Checks that all accounts referenced have a matching InternalAccount. Sends
   * an error to sentry for any accounts that were expected but are missing from the wallet.
   *
   * @param {InternalAccount[]} [internalAccounts] - The list of evm accounts the wallet knows about.
   * @param {Hex[]} [accounts] - The list of evm accounts addresses that should exist.
   */
  captureKeyringTypesWithMissingIdentities(
    internalAccounts = [],
    accounts = [],
  ) {
    const accountsMissingIdentities = accounts.filter(
      (address) =>
        !internalAccounts.some(
          (account) => account.address.toLowerCase() === address.toLowerCase(),
        ),
    );
    const keyringTypesWithMissingIdentities = accountsMissingIdentities.map(
      (address) => this.keyringController.getAccountKeyringType(address),
    );

    const internalAccountCount = internalAccounts.length;

    const accountTrackerCount = Object.keys(
      this.accountTrackerController.state.accounts || {},
    ).length;

    captureException(
      new Error(
        `Attempt to get permission specifications failed because their were ${accounts.length} accounts, but ${internalAccountCount} identities, and the ${keyringTypesWithMissingIdentities} keyrings included accounts with missing identities. Meanwhile, there are ${accountTrackerCount} accounts in the account tracker.`,
      ),
    );
  }

  /**
   * Sorts a list of evm account addresses by most recently selected by using
   * the lastSelected value for the matching InternalAccount object stored in state.
   *
   * @param {Hex[]} [accounts] - The list of evm accounts addresses to sort.
   * @returns {Hex[]} The sorted evm accounts addresses.
   */
  sortAccountsByLastSelected(accounts) {
    const internalAccounts = this.accountsController.listAccounts();

    return accounts.sort((firstAddress, secondAddress) => {
      const firstAccount = internalAccounts.find(
        (internalAccount) =>
          internalAccount.address.toLowerCase() === firstAddress.toLowerCase(),
      );

      const secondAccount = internalAccounts.find(
        (internalAccount) =>
          internalAccount.address.toLowerCase() === secondAddress.toLowerCase(),
      );

      if (!firstAccount) {
        this.captureKeyringTypesWithMissingIdentities(
          internalAccounts,
          accounts,
        );
        throw new Error(`Missing identity for address: "${firstAddress}".`);
      } else if (!secondAccount) {
        this.captureKeyringTypesWithMissingIdentities(
          internalAccounts,
          accounts,
        );
        throw new Error(`Missing identity for address: "${secondAddress}".`);
      } else if (
        firstAccount.metadata.lastSelected ===
        secondAccount.metadata.lastSelected
      ) {
        return 0;
      } else if (firstAccount.metadata.lastSelected === undefined) {
        return 1;
      } else if (secondAccount.metadata.lastSelected === undefined) {
        return -1;
      }

      return (
        secondAccount.metadata.lastSelected - firstAccount.metadata.lastSelected
      );
    });
  }

  /**
   * Gets the sorted permitted accounts for the specified origin. Returns an empty
   * array if no accounts are permitted or the wallet is locked. Returns any permitted
   * accounts if the wallet is locked and `ignoreLock` is true. This lock bypass is needed
   * for the `eth_requestAccounts` & `wallet_getPermission` handlers both of which
   * return permissioned accounts to the dapp when the wallet is locked.
   *
   * @param {string} origin - The origin whose exposed accounts to retrieve.
   * @param {object} [options] - The options object
   * @param {boolean} [options.ignoreLock] - If accounts should be returned even if the wallet is locked.
   * @returns {Promise<string[]>} The origin's permitted accounts, or an empty
   * array.
   */
  getPermittedAccounts(origin, { ignoreLock } = {}) {
    let caveat;
    try {
      caveat = this.permissionController.getCaveat(
        origin,
        Caip25EndowmentPermissionName,
        Caip25CaveatType,
      );
    } catch (err) {
      if (err instanceof PermissionDoesNotExistError) {
        // suppress expected error in case that the origin
        // does not have the target permission yet
      } else {
        throw err;
      }
    }

    if (!caveat) {
      return [];
    }

    if (!this.isUnlocked() && !ignoreLock) {
      return [];
    }

    const ethAccounts = getEthAccounts(caveat.value);
    return this.sortAccountsByLastSelected(ethAccounts);
  }

  /**
   * Stops exposing the specified chain ID to all third parties.
   *
   * @param {string} targetChainId - The chain ID to stop exposing
   * to third parties.
   */
  removeAllChainIdPermissions(targetChainId) {
    this.permissionController.updatePermissionsByCaveat(
      Caip25CaveatType,
      (existingScopes) =>
        Caip25CaveatMutators[Caip25CaveatType].removeScope(
          existingScopes,
          toCaipChainId('eip155', hexToBigInt(targetChainId).toString(10)),
        ),
    );
  }

  /**
   * Stops exposing the account with the specified address to all third parties.
   * Exposed accounts are stored in caveats of the eth_accounts permission. This
   * method uses `PermissionController.updatePermissionsByCaveat` to
   * remove the specified address from every eth_accounts permission. If a
   * permission only included this address, the permission is revoked entirely.
   *
   * @param {string} targetAccount - The address of the account to stop exposing
   * to third parties.
   */
  removeAllAccountPermissions(targetAccount) {
    this.permissionController.updatePermissionsByCaveat(
      Caip25CaveatType,
      (existingScopes) =>
        Caip25CaveatMutators[Caip25CaveatType].removeAccount(
          existingScopes,
          targetAccount,
        ),
    );
  }

  /**
   * Removes an account from state / storage.
   *
   * @param {string[]} address - A hex address
   */
  async removeAccount(address) {
    this._onAccountRemoved(address);
    await this.keyringController.removeAccount(address);

    return address;
  }

  /**
   * Imports an account with the specified import strategy.
   * These are defined in @metamask/keyring-controller
   * Each strategy represents a different way of serializing an Ethereum key pair.
   *
   * @param {'privateKey' | 'json'} strategy - A unique identifier for an account import strategy.
   * @param {any} args - The data required by that strategy to import an account.
   */
  async importAccountWithStrategy(strategy, args) {
    const importedAccountAddress =
      await this.keyringController.importAccountWithStrategy(strategy, args);
    // set new account as selected
    this.preferencesController.setSelectedAddress(importedAccountAddress);
  }

  /**
   * Prompts the user with permittedChains approval for given chainId.
   *
   * @param {string} origin - The origin to request approval for.
   * @param {Hex} chainId - The chainId to add incrementally.
   */
  async requestApprovalPermittedChainsPermission(origin, chainId) {
    const id = nanoid();
    await this.approvalController.addAndShowApprovalRequest({
      id,
      origin,
      requestData: {
        metadata: {
          id,
          origin,
        },
        permissions: {
          [PermissionNames.permittedChains]: {
            caveats: [
              {
                type: CaveatTypes.restrictNetworkSwitching,
                value: [chainId],
              },
            ],
          },
        },
      },
      type: MethodNames.RequestPermissions,
    });
  }

  /**
   * Requests permittedChains permission for the specified origin
   * and replaces any existing CAIP-25 permission with a new one.
   * Allows for granting without prompting for user approval which
   * would be used as part of flows like `wallet_addEthereumChain`
   * requests where the addition of the network and the permitting
   * of the chain are combined into one approval.
   *
   * @param {object} options - The options object
   * @param {string} options.origin - The origin to request approval for.
   * @param {Hex} options.chainId - The chainId to permit.
   * @param {boolean} options.autoApprove - If the chain should be granted without prompting for user approval.
   */
  async requestPermittedChainsPermission({ origin, chainId, autoApprove }) {
    if (isSnapId(origin)) {
      throw new Error(
        `Cannot request permittedChains permission for Snaps with origin "${origin}"`,
      );
    }

    if (!autoApprove) {
      await this.requestApprovalPermittedChainsPermission(origin, chainId);
    }

    let caveatValue = {
      requiredScopes: {},
      optionalScopes: {},
      isMultichainOrigin: false,
    };
    caveatValue = addPermittedEthChainId(caveatValue, chainId);

    this.permissionController.grantPermissions({
      subject: { origin },
      approvedPermissions: {
        [Caip25EndowmentPermissionName]: {
          caveats: [
            {
              type: Caip25CaveatType,
              value: caveatValue,
            },
          ],
        },
      },
    });
  }

  /**
   * Requests incremental permittedChains permission for the specified origin.
   * and updates the existing CAIP-25 permission.
   * Allows for granting without prompting for user approval which
   * would be used as part of flows like `wallet_addEthereumChain`
   * requests where the addition of the network and the permitting
   * of the chain are combined into one approval.
   *
   * @param {object} options - The options object
   * @param {string} options.origin - The origin to request approval for.
   * @param {Hex} options.chainId - The chainId to add to the existing permittedChains.
   * @param {boolean} options.autoApprove - If the chain should be granted without prompting for user approval.
   */
  async requestPermittedChainsPermissionIncremental({
    origin,
    chainId,
    autoApprove,
  }) {
    if (isSnapId(origin)) {
      throw new Error(
        `Cannot request permittedChains permission for Snaps with origin "${origin}"`,
      );
    }

    if (!autoApprove) {
      await this.requestApprovalPermittedChainsPermission(origin, chainId);
    }

    const caip25Caveat = this.permissionController.getCaveat(
      origin,
      Caip25EndowmentPermissionName,
      Caip25CaveatType,
    );

    const caveatValueWithChainsAdded = addPermittedEthChainId(
      caip25Caveat.value,
      chainId,
    );

    const ethAccounts = getEthAccounts(caip25Caveat.value);
    const caveatValueWithAccountsSynced = setEthAccounts(
      caveatValueWithChainsAdded,
      ethAccounts,
    );

    this.permissionController.updateCaveat(
      origin,
      Caip25EndowmentPermissionName,
      Caip25CaveatType,
      caveatValueWithAccountsSynced,
    );
  }

  /**
   * Requests user approval for the CAIP-25 permission for the specified origin
   * and returns a permissions object that must be passed to
   * PermissionController.grantPermissions() to complete the permission granting.
   *
   * @param {string} origin - The origin to request approval for.
   * @param requestedPermissions - The legacy permissions to request approval for.
   * @returns the approved permissions object that must then be granted by calling the PermissionController.
   */
  async requestCaip25Approval(origin, requestedPermissions = {}) {
    const permissions = pick(requestedPermissions, [
      RestrictedMethods.eth_accounts,
      PermissionNames.permittedChains,
    ]);

    if (!permissions[RestrictedMethods.eth_accounts]) {
      permissions[RestrictedMethods.eth_accounts] = {};
    }

    if (!permissions[PermissionNames.permittedChains]) {
      permissions[PermissionNames.permittedChains] = {};
    }

    if (isSnapId(origin)) {
      delete permissions[PermissionNames.permittedChains];
    }

    const id = nanoid();
    const legacyApproval =
      await this.approvalController.addAndShowApprovalRequest({
        id,
        origin,
        requestData: {
          metadata: {
            id,
            origin,
          },
          permissions,
        },
        type: MethodNames.RequestPermissions,
      });

    const newCaveatValue = {
      requiredScopes: {},
      optionalScopes: {
        'wallet:eip155': {
          accounts: [],
        },
      },
      isMultichainOrigin: false,
    };

    const caveatValueWithChains = setPermittedEthChainIds(
      newCaveatValue,
      isSnapId(origin) ? [] : legacyApproval.approvedChainIds,
    );

    const caveatValueWithAccounts = setEthAccounts(
      caveatValueWithChains,
      legacyApproval.approvedAccounts,
    );

    return {
      [Caip25EndowmentPermissionName]: {
        caveats: [
          {
            type: Caip25CaveatType,
            value: caveatValueWithAccounts,
          },
        ],
      },
    };
  }

  // ---------------------------------------------------------------------------
  // Identity Management (signature operations)

  getAddTransactionRequest({
    transactionParams,
    transactionOptions,
    dappRequest,
    ...otherParams
  }) {
    return {
      internalAccounts: this.accountsController.listAccounts(),
      dappRequest,
      networkClientId:
        dappRequest?.networkClientId ?? this.#getGlobalNetworkClientId(),
      selectedAccount: this.accountsController.getAccountByAddress(
        transactionParams.from,
      ),
      transactionController: this.txController,
      transactionOptions,
      transactionParams,
      userOperationController: this.userOperationController,
      chainId: this.#getGlobalChainId(),
      ppomController: this.ppomController,
      securityAlertsEnabled:
        this.preferencesController.state?.securityAlertsEnabled,
      updateSecurityAlertResponse: this.updateSecurityAlertResponse.bind(this),
      ...otherParams,
    };
  }

  /**
   * @returns {boolean} true if the keyring type supports EIP-1559
   */
  async getCurrentAccountEIP1559Compatibility() {
    return true;
  }

  //=============================================================================
  // END (VAULT / KEYRING RELATED METHODS)
  //=============================================================================

  /**
   * Allows a user to attempt to cancel a previously submitted transaction
   * by creating a new transaction.
   *
   * @param {number} originalTxId - the id of the txMeta that you want to
   * attempt to cancel
   * @param {import(
   *  './controllers/transactions'
   * ).CustomGasSettings} [customGasSettings] - overrides to use for gas params
   * instead of allowing this method to generate them
   * @param options
   * @returns {object} MetaMask state
   */
  async createCancelTransaction(originalTxId, customGasSettings, options) {
    await this.txController.stopTransaction(
      originalTxId,
      customGasSettings,
      options,
    );
    const state = this.getState();
    return state;
  }

  /**
   * Allows a user to attempt to speed up a previously submitted transaction
   * by creating a new transaction.
   *
   * @param {number} originalTxId - the id of the txMeta that you want to
   * attempt to speed up
   * @param {import(
   *  './controllers/transactions'
   * ).CustomGasSettings} [customGasSettings] - overrides to use for gas params
   * instead of allowing this method to generate them
   * @param options
   * @returns {object} MetaMask state
   */
  async createSpeedUpTransaction(originalTxId, customGasSettings, options) {
    await this.txController.speedUpTransaction(
      originalTxId,
      customGasSettings,
      options,
    );
    const state = this.getState();
    return state;
  }

  async estimateGas(estimateGasParams) {
    return new Promise((resolve, reject) => {
      this.provider
        .request({
          method: 'eth_estimateGas',
          params: [estimateGasParams],
        })
        .then((result) => resolve(result.toString(16)))
        .catch((err) => reject(err));
    });
  }

  handleWatchAssetRequest = ({ asset, type, origin, networkClientId }) => {
    switch (type) {
      case ERC20:
        return this.tokensController.watchAsset({
          asset,
          type,
          networkClientId,
        });
      case ERC721:
      case ERC1155:
        return this.nftController.watchNft(asset, type, origin);
      default:
        throw new Error(`Asset type ${type} not supported`);
    }
  };

  async updateSecurityAlertResponse(
    method,
    securityAlertId,
    securityAlertResponse,
  ) {
    await updateSecurityAlertResponse({
      appStateController: this.appStateController,
      method,
      securityAlertId,
      securityAlertResponse,
      signatureController: this.signatureController,
      transactionController: this.txController,
    });
  }

  //=============================================================================
  // PASSWORD MANAGEMENT
  //=============================================================================

  /**
   * Allows a user to begin the seed phrase recovery process.
   */
  markPasswordForgotten() {
    this.preferencesController.setPasswordForgotten(true);
    this.sendUpdate();
  }

  /**
   * Allows a user to end the seed phrase recovery process.
   */
  unMarkPasswordForgotten() {
    this.preferencesController.setPasswordForgotten(false);
    this.sendUpdate();
  }

  //=============================================================================
  // SETUP
  //=============================================================================

  /**
   * A runtime.MessageSender object, as provided by the browser:
   *
   * @see https://developer.mozilla.org/en-US/docs/Mozilla/Add-ons/WebExtensions/API/runtime/MessageSender
   * @typedef {object} MessageSender
   * @property {string} - The URL of the page or frame hosting the script that sent the message.
   */

  /**
   * A Snap sender object.
   *
   * @typedef {object} SnapSender
   * @property {string} snapId - The ID of the snap.
   */

  /**
   * Used to create a multiplexed stream for connecting to an untrusted context
   * like a Dapp or other extension.
   *
   * @param options - Options bag.
   * @param {ReadableStream} options.connectionStream - The Duplex stream to connect to.
   * @param {MessageSender | SnapSender} options.sender - The sender of the messages on this stream.
   * @param {string} [options.subjectType] - The type of the sender, i.e. subject.
   */
  setupUntrustedCommunicationEip1193({
    connectionStream,
    sender,
    subjectType,
  }) {
    if (sender.url) {
      if (this.onboardingController.state.completedOnboarding) {
        if (this.preferencesController.state.usePhishDetect) {
          const { hostname } = new URL(sender.url);
          this.phishingController.maybeUpdateState();
          // Check if new connection is blocked if phishing detection is on
          const phishingTestResponse = this.phishingController.test(sender.url);
          if (phishingTestResponse?.result) {
            this.sendPhishingWarning(connectionStream, hostname);
            this.metaMetricsController.trackEvent({
              event: MetaMetricsEventName.PhishingPageDisplayed,
              category: MetaMetricsEventCategory.Phishing,
              properties: {
                url: hostname,
              },
            });
            return;
          }
        }
      }
    }

    let inputSubjectType;
    if (subjectType) {
      inputSubjectType = subjectType;
    } else if (sender.id && sender.id !== this.extension.runtime.id) {
      inputSubjectType = SubjectType.Extension;
    } else {
      inputSubjectType = SubjectType.Website;
    }

    // setup multiplexing
    const mux = setupMultiplex(connectionStream);

    // messages between inpage and background
    this.setupProviderConnectionEip1193(
      mux.createStream('metamask-provider'),
      sender,
      inputSubjectType,
    );

    // TODO:LegacyProvider: Delete
    if (sender.url) {
      // legacy streams
      this.setupPublicConfig(mux.createStream('publicConfig'));
    }
  }

  /**
   * Used to create a CAIP stream for connecting to an untrusted context.
   *
   * @param options - Options bag.
   * @param {ReadableStream} options.connectionStream - The Duplex stream to connect to.
   * @param {MessageSender | SnapSender} options.sender - The sender of the messages on this stream.
   * @param {string} [options.subjectType] - The type of the sender, i.e. subject.
   */

  setupUntrustedCommunicationCaip({ connectionStream, sender, subjectType }) {
    let inputSubjectType;
    if (subjectType) {
      inputSubjectType = subjectType;
    } else if (sender.id && sender.id !== this.extension.runtime.id) {
      inputSubjectType = SubjectType.Extension;
    } else {
      inputSubjectType = SubjectType.Website;
    }

    const caipStream = createCaipStream(connectionStream);

    // messages between subject and background
    this.setupProviderConnectionCaip(caipStream, sender, inputSubjectType);
  }

  /**
   * Used to create a multiplexed stream for connecting to a trusted context,
   * like our own user interfaces, which have the provider APIs, but also
   * receive the exported API from this controller, which includes trusted
   * functions, like the ability to approve transactions or sign messages.
   *
   * @param {*} connectionStream - The duplex stream to connect to.
   * @param {MessageSender} sender - The sender of the messages on this stream
   */
  setupTrustedCommunication(connectionStream, sender) {
    // setup multiplexing
    const mux = setupMultiplex(connectionStream);
    // connect features
    this.setupControllerConnection(mux.createStream('controller'));
    this.setupProviderConnectionEip1193(
      mux.createStream('provider'),
      sender,
      SubjectType.Internal,
    );
  }

  /**
   * Used to create a multiplexed stream for connecting to the phishing warning page.
   *
   * @param options - Options bag.
   * @param {ReadableStream} options.connectionStream - The Duplex stream to connect to.
   */
  setupPhishingCommunication({ connectionStream }) {
    const { usePhishDetect } = this.preferencesController.state;

    if (!usePhishDetect) {
      return;
    }

    // setup multiplexing
    const mux = setupMultiplex(connectionStream);
    const phishingStream = mux.createStream(PHISHING_SAFELIST);

    // set up postStream transport
    phishingStream.on(
      'data',
      createMetaRPCHandler(
        {
          safelistPhishingDomain: this.safelistPhishingDomain.bind(this),
          backToSafetyPhishingWarning:
            this.backToSafetyPhishingWarning.bind(this),
        },
        phishingStream,
      ),
    );
  }

  setUpCookieHandlerCommunication({ connectionStream }) {
    const {
      metaMetricsId,
      dataCollectionForMarketing,
      participateInMetaMetrics,
    } = this.metaMetricsController.state;

    if (
      metaMetricsId &&
      dataCollectionForMarketing &&
      participateInMetaMetrics
    ) {
      // setup multiplexing
      const mux = setupMultiplex(connectionStream);
      const metamaskCookieHandlerStream = mux.createStream(
        METAMASK_COOKIE_HANDLER,
      );
      // set up postStream transport
      metamaskCookieHandlerStream.on(
        'data',
        createMetaRPCHandler(
          {
            getCookieFromMarketingPage:
              this.getCookieFromMarketingPage.bind(this),
          },
          metamaskCookieHandlerStream,
        ),
      );
    }
  }

  getCookieFromMarketingPage(data) {
    const { ga_client_id: cookieId } = data;
    this.metaMetricsController.setMarketingCampaignCookieId(cookieId);
  }

  /**
   * Called when we detect a suspicious domain. Requests the browser redirects
   * to our anti-phishing page.
   *
   * @private
   * @param {*} connectionStream - The duplex stream to the per-page script,
   * for sending the reload attempt to.
   * @param {string} hostname - The hostname that triggered the suspicion.
   */
  sendPhishingWarning(connectionStream, hostname) {
    const mux = setupMultiplex(connectionStream);
    const phishingStream = mux.createStream('phishing');
    phishingStream.write({ hostname });
  }

  /**
   * A method for providing our API over a stream using JSON-RPC.
   *
   * @param {*} outStream - The stream to provide our API over.
   */
  setupControllerConnection(outStream) {
    const patchStore = new PatchStore(this.memStore);
    let uiReady = false;

    const handleUpdate = () => {
      if (!isStreamWritable(outStream) || !uiReady) {
        return;
      }

      const patches = patchStore.flushPendingPatches();

      outStream.write({
        jsonrpc: '2.0',
        method: 'sendUpdate',
        params: [patches],
      });
    };

    const api = {
      ...this.getApi(),
      startPatches: () => {
        uiReady = true;
        handleUpdate();
      },
      getStatePatches: () => patchStore.flushPendingPatches(),
    };

    this.on('update', handleUpdate);

    // report new active controller connection
    this.activeControllerConnections += 1;
    this.emit('controllerConnectionChanged', this.activeControllerConnections);

    // set up postStream transport
    outStream.on('data', createMetaRPCHandler(api, outStream));

    const startUISync = () => {
      if (!isStreamWritable(outStream)) {
        return;
      }
      // send notification to client-side
      outStream.write({
        jsonrpc: '2.0',
        method: 'startUISync',
      });
    };

    if (this.startUISync) {
      startUISync();
    } else {
      this.once('startUISync', startUISync);
    }

    const outstreamEndHandler = () => {
      if (!outStream.mmFinished) {
        this.activeControllerConnections -= 1;
        this.emit(
          'controllerConnectionChanged',
          this.activeControllerConnections,
        );
        outStream.mmFinished = true;
        this.removeListener('update', handleUpdate);
        patchStore.destroy();
      }
    };

    // The presence of both of the below handlers may be redundant.
    // After upgrading metamask/object-multiples to v2.0.0, which included
    // an upgrade of readable-streams from v2 to v3, we saw that the
    // `outStream.on('end'` handler was almost never being called. This seems to
    // related to how v3 handles errors vs how v2 handles errors; there
    // are "premature close" errors in both cases, although in the case
    // of v2 they don't prevent `outStream.on('end'` from being called.
    // At the time that this comment was committed, it was known that we
    // need to investigate and resolve the underlying error, however,
    // for expediency, we are not addressing them at this time. Instead, we
    // can observe that `readableStream.finished` preserves the same
    // functionality as we had when we relied on readable-stream v2. Meanwhile,
    // the `outStream.on('end')` handler was observed to have been called at least once.
    // In an abundance of caution to prevent against unexpected future behavioral changes in
    // streams implementations, we redundantly use multiple paths to attach the same event handler.
    // The outstreamEndHandler therefore needs to be idempotent, which introduces the `mmFinished` property.

    outStream.mmFinished = false;
    finished(outStream, outstreamEndHandler);
    outStream.once('close', outstreamEndHandler);
    outStream.once('end', outstreamEndHandler);
  }

  /**
   * A method for serving our ethereum provider over a given stream.
   *
   * @param {*} outStream - The stream to provide over.
   * @param {MessageSender | SnapSender} sender - The sender of the messages on this stream
   * @param {SubjectType} subjectType - The type of the sender, i.e. subject.
   */
  setupProviderConnectionEip1193(outStream, sender, subjectType) {
    let origin;
    if (subjectType === SubjectType.Internal) {
      origin = ORIGIN_METAMASK;
    } else if (subjectType === SubjectType.Snap) {
      origin = sender.snapId;
    } else {
      origin = new URL(sender.url).origin;
    }

    if (sender.id && sender.id !== this.extension.runtime.id) {
      this.subjectMetadataController.addSubjectMetadata({
        origin,
        extensionId: sender.id,
        subjectType: SubjectType.Extension,
      });
    }

    let tabId;
    if (sender.tab && sender.tab.id) {
      tabId = sender.tab.id;
    }

    let mainFrameOrigin = origin;
    if (sender.tab && sender.tab.url) {
      // If sender origin is an iframe, then get the top-level frame's origin
      mainFrameOrigin = new URL(sender.tab.url).origin;
    }

    const engine = this.setupProviderEngineEip1193({
      origin,
      sender,
      subjectType,
      tabId,
      mainFrameOrigin,
    });

    const dupeReqFilterStream = createDupeReqFilterStream();

    // setup connection
    const providerStream = createEngineStream({ engine });

    const connectionId = this.addConnection(origin, { engine });

    pipeline(
      outStream,
      dupeReqFilterStream,
      providerStream,
      outStream,
      (err) => {
        // handle any middleware cleanup
        engine.destroy();
        connectionId && this.removeConnection(origin, connectionId);
        // For context and todos related to the error message match, see https://github.com/MetaMask/metamask-extension/issues/26337
        if (err && !err.message?.match('Premature close')) {
          log.error(err);
        }
      },
    );

    // Used to show wallet liveliness to the provider
    if (subjectType !== SubjectType.Internal) {
      this._notifyChainChangeForConnection({ engine }, origin);
    }
  }

  /**
   * A method for serving our CAIP provider over a given stream.
   *
   * @param {*} outStream - The stream to provide over.
   * @param {MessageSender | SnapSender} sender - The sender of the messages on this stream
   * @param {SubjectType} subjectType - The type of the sender, i.e. subject.
   */
  setupProviderConnectionCaip(outStream, sender, subjectType) {
    let origin;
    if (subjectType === SubjectType.Internal) {
      origin = ORIGIN_METAMASK;
    } else if (subjectType === SubjectType.Snap) {
      origin = sender.snapId;
    } else {
      origin = new URL(sender.url).origin;
    }

    if (sender.id && sender.id !== this.extension.runtime.id) {
      this.subjectMetadataController.addSubjectMetadata({
        origin,
        extensionId: sender.id,
        subjectType: SubjectType.Extension,
      });
    }

    let tabId;
    if (sender.tab && sender.tab.id) {
      tabId = sender.tab.id;
    }

    const engine = this.setupProviderEngineCaip({
      origin,
      tabId,
    });

    const dupeReqFilterStream = createDupeReqFilterStream();

    // setup connection
    const providerStream = createEngineStream({ engine });

    const connectionId = this.addConnection(origin, { engine });

    pipeline(
      outStream,
      dupeReqFilterStream,
      providerStream,
      outStream,
      (err) => {
        // handle any middleware cleanup
        engine._middleware.forEach((mid) => {
          if (mid.destroy && typeof mid.destroy === 'function') {
            mid.destroy();
          }
        });
        connectionId && this.removeConnection(origin, connectionId);
        if (err) {
          log.error(err);
        }
      },
    );

    // Used to show wallet liveliness to the provider
    if (subjectType !== SubjectType.Internal) {
      this._notifyChainChangeForConnection({ engine }, origin);
    }
  }

  /**
   * For snaps running in workers.
   *
   * @param snapId
   * @param connectionStream
   */
  setupSnapProvider(snapId, connectionStream) {
    this.setupUntrustedCommunicationEip1193({
      connectionStream,
      sender: { snapId },
      subjectType: SubjectType.Snap,
    });
  }

  /**
   * A method for creating an ethereum provider that is safely restricted for the requesting subject.
   *
   * @param {object} options - Provider engine options
   * @param {string} options.origin - The origin of the sender
   * @param {MessageSender | SnapSender} options.sender - The sender object.
   * @param {string} options.subjectType - The type of the sender subject.
   * @param {tabId} [options.tabId] - The tab ID of the sender - if the sender is within a tab
   * @param {mainFrameOrigin} [options.mainFrameOrigin] - The origin of the main frame if the sender is an iframe
   */
  setupProviderEngineEip1193({
    origin,
    subjectType,
    sender,
    tabId,
    mainFrameOrigin,
  }) {
    const engine = new JsonRpcEngine();

    // Append origin to each request
    engine.push(createOriginMiddleware({ origin }));

    // Append mainFrameOrigin to each request if present
    if (mainFrameOrigin) {
      engine.push(createMainFrameOriginMiddleware({ mainFrameOrigin }));
    }

    // Append selectedNetworkClientId to each request
    engine.push(createSelectedNetworkMiddleware(this.controllerMessenger));

    // Add a middleware that will switch chain on each request (as needed)
    const requestQueueMiddleware = createQueuedRequestMiddleware({
      enqueueRequest: this.queuedRequestController.enqueueRequest.bind(
        this.queuedRequestController,
      ),
      shouldEnqueueRequest: (request) => {
        return methodsThatShouldBeEnqueued.includes(request.method);
      },
      // This will be removed once we can actually remove useRequestQueue state
      // i.e. unrevert https://github.com/MetaMask/core/pull/5065
      useRequestQueue: () => true,
    });
    engine.push(requestQueueMiddleware);

    // If the origin is not in the selectedNetworkController's `domains` state
    // when the provider engine is created, the selectedNetworkController will
    // fetch the globally selected networkClient from the networkController and wrap
    // it in a proxy which can be switched to use its own state if/when the origin
    // is added to the `domains` state
    const proxyClient =
      this.selectedNetworkController.getProviderAndBlockTracker(origin);

    // We create the filter and subscription manager middleware now, but they will
    // be inserted into the engine later.
    const filterMiddleware = createFilterMiddleware(proxyClient);
    const subscriptionManager = createSubscriptionManager(proxyClient);
    subscriptionManager.events.on('notification', (message) =>
      engine.emit('notification', message),
    );

    // Append tabId to each request if it exists
    if (tabId) {
      engine.push(createTabIdMiddleware({ tabId }));
    }

    engine.push(createLoggerMiddleware({ origin }));
    engine.push(this.permissionLogController.createMiddleware());

    if (origin === BaseUrl.Portfolio) {
      engine.push(createTxVerificationMiddleware(this.networkController));
    }

    engine.push(createTracingMiddleware());

    engine.push(
      createPPOMMiddleware(
        this.ppomController,
        this.preferencesController,
        this.networkController,
        this.appStateController,
        this.accountsController,
        this.updateSecurityAlertResponse.bind(this),
      ),
    );

    engine.push(
      createRPCMethodTrackingMiddleware({
        getAccountType: this.getAccountType.bind(this),
        getDeviceModel: this.getDeviceModel.bind(this),
        isConfirmationRedesignEnabled:
          this.isConfirmationRedesignEnabled.bind(this),
        isRedesignedConfirmationsDeveloperEnabled:
          this.isConfirmationRedesignDeveloperEnabled.bind(this),
        snapAndHardwareMessenger: this.controllerMessenger.getRestricted({
          name: 'SnapAndHardwareMessenger',
          allowedActions: [
            'KeyringController:getKeyringForAccount',
            'SnapController:get',
            'AccountsController:getSelectedAccount',
          ],
        }),
        appStateController: this.appStateController,
        metaMetricsController: this.metaMetricsController,
      }),
    );

    engine.push(createUnsupportedMethodMiddleware());

    // Legacy RPC methods that need to be implemented _ahead of_ the permission
    // middleware.
    engine.push(
      createEthAccountsMethodMiddleware({
        getAccounts: this.getPermittedAccounts.bind(this, origin),
      }),
    );

    if (subjectType !== SubjectType.Internal) {
      engine.push(
        this.permissionController.createPermissionMiddleware({
          origin,
        }),
      );
    }

    if (subjectType === SubjectType.Website) {
      engine.push(
        createOnboardingMiddleware({
          location: sender.url,
          registerOnboarding: this.onboardingController.registerOnboarding,
        }),
      );
    }

    // EVM requests and eth permissions should not be passed to non-EVM accounts
    // this middleware intercepts these requests and returns an error.
    engine.push(
      createEvmMethodsToNonEvmAccountReqFilterMiddleware({
        messenger: this.controllerMessenger.getRestricted({
          name: 'EvmMethodsToNonEvmAccountFilterMessenger',
          allowedActions: ['AccountsController:getSelectedAccount'],
        }),
      }),
    );

    // Unrestricted/permissionless RPC method implementations.
    // They must nevertheless be placed _behind_ the permission middleware.
    engine.push(
      createEip1193MethodMiddleware({
        subjectType,

        // Miscellaneous
        addSubjectMetadata:
          this.subjectMetadataController.addSubjectMetadata.bind(
            this.subjectMetadataController,
          ),
        metamaskState: this.getState(),
        getProviderState: this.getProviderState.bind(this),
        getUnlockPromise: this.appStateController.getUnlockPromise.bind(
          this.appStateController,
        ),
        handleWatchAssetRequest: this.handleWatchAssetRequest.bind(this),
        requestUserApproval:
          this.approvalController.addAndShowApprovalRequest.bind(
            this.approvalController,
          ),
        startApprovalFlow: this.approvalController.startFlow.bind(
          this.approvalController,
        ),
        endApprovalFlow: this.approvalController.endFlow.bind(
          this.approvalController,
        ),
        sendMetrics: this.metaMetricsController.trackEvent.bind(
          this.metaMetricsController,
        ),
        // Permission-related
        getAccounts: this.getPermittedAccounts.bind(this, origin),
        requestCaip25ApprovalForOrigin: this.requestCaip25Approval.bind(
          this,
          origin,
        ),
        grantPermissionsForOrigin: (approvedPermissions) => {
          return this.permissionController.grantPermissions({
            subject: { origin },
            approvedPermissions,
          });
        },
        getPermissionsForOrigin: this.permissionController.getPermissions.bind(
          this.permissionController,
          origin,
        ),
        requestPermittedChainsPermissionForOrigin: (options) =>
          this.requestPermittedChainsPermission({
            ...options,
            origin,
          }),
        requestPermittedChainsPermissionIncrementalForOrigin: (options) =>
          this.requestPermittedChainsPermissionIncremental({
            ...options,
            origin,
          }),
        requestPermissionsForOrigin: (requestedPermissions) =>
          this.permissionController.requestPermissions(
            { origin },
            requestedPermissions,
          ),
        revokePermissionsForOrigin: (permissionKeys) => {
          try {
            this.permissionController.revokePermissions({
              [origin]: permissionKeys,
            });
          } catch (e) {
            // we dont want to handle errors here because
            // the revokePermissions api method should just
            // return `null` if the permissions were not
            // successfully revoked or if the permissions
            // for the origin do not exist
            console.log(e);
          }
        },
        getCaveat: ({ target, caveatType }) => {
          try {
            return this.permissionController.getCaveat(
              origin,
              target,
              caveatType,
            );
          } catch (e) {
            if (e instanceof PermissionDoesNotExistError) {
              // suppress expected error in case that the origin
              // does not have the target permission yet
            } else {
              throw e;
            }
          }

          return undefined;
        },
        // network configuration-related
        setActiveNetwork: async (networkClientId) => {
          await this.networkController.setActiveNetwork(networkClientId);
          // if the origin has the CAIP-25 permission
          // we set per dapp network selection state
          if (
            this.permissionController.hasPermission(
              origin,
              Caip25EndowmentPermissionName,
            )
          ) {
            this.selectedNetworkController.setNetworkClientIdForDomain(
              origin,
              networkClientId,
            );
          }
        },
        addNetwork: this.networkController.addNetwork.bind(
          this.networkController,
        ),
        updateNetwork: this.networkController.updateNetwork.bind(
          this.networkController,
        ),
        getNetworkConfigurationByChainId:
          this.networkController.getNetworkConfigurationByChainId.bind(
            this.networkController,
          ),
        getCurrentChainIdForDomain: (domain) => {
          const networkClientId =
            this.selectedNetworkController.getNetworkClientIdForDomain(domain);
          const { chainId } =
            this.networkController.getNetworkConfigurationByNetworkClientId(
              networkClientId,
            );
          return chainId;
        },

        // Web3 shim-related
        getWeb3ShimUsageState: this.alertController.getWeb3ShimUsageState.bind(
          this.alertController,
        ),
        setWeb3ShimUsageRecorded:
          this.alertController.setWeb3ShimUsageRecorded.bind(
            this.alertController,
          ),
        updateCaveat: this.permissionController.updateCaveat.bind(
          this.permissionController,
          origin,
        ),

        ///: BEGIN:ONLY_INCLUDE_IF(build-mmi)
        handleMmiAuthenticate:
          this.institutionalFeaturesController.handleMmiAuthenticate.bind(
            this.institutionalFeaturesController,
          ),
        handleMmiCheckIfTokenIsPresent:
          this.mmiController.handleMmiCheckIfTokenIsPresent.bind(
            this.mmiController,
          ),
        handleMmiDashboardData: this.mmiController.handleMmiDashboardData.bind(
          this.mmiController,
        ),
        handleMmiSetAccountAndNetwork:
          this.mmiController.setAccountAndNetwork.bind(this.mmiController),
        handleMmiOpenAddHardwareWallet:
          this.mmiController.handleMmiOpenAddHardwareWallet.bind(
            this.mmiController,
          ),
        ///: END:ONLY_INCLUDE_IF
      }),
    );

    engine.push(
      createSnapsMethodMiddleware(subjectType === SubjectType.Snap, {
        clearSnapState: this.controllerMessenger.call.bind(
          this.controllerMessenger,
          'SnapController:clearSnapState',
          origin,
        ),
        getUnlockPromise: this.appStateController.getUnlockPromise.bind(
          this.appStateController,
        ),
        getSnaps: this.controllerMessenger.call.bind(
          this.controllerMessenger,
          'SnapController:getPermitted',
          origin,
        ),
        requestPermissions: async (requestedPermissions) =>
          await this.permissionController.requestPermissions(
            { origin },
            requestedPermissions,
          ),
        getPermissions: this.permissionController.getPermissions.bind(
          this.permissionController,
          origin,
        ),
        getSnapFile: this.controllerMessenger.call.bind(
          this.controllerMessenger,
          'SnapController:getFile',
          origin,
        ),
        getSnapState: this.controllerMessenger.call.bind(
          this.controllerMessenger,
          'SnapController:getSnapState',
          origin,
        ),
        updateSnapState: this.controllerMessenger.call.bind(
          this.controllerMessenger,
          'SnapController:updateSnapState',
          origin,
        ),
        installSnaps: this.controllerMessenger.call.bind(
          this.controllerMessenger,
          'SnapController:install',
          origin,
        ),
        invokeSnap: this.permissionController.executeRestrictedMethod.bind(
          this.permissionController,
          origin,
          RestrictedMethods.wallet_snap,
        ),
        getIsLocked: () => {
          return !this.appStateController.isUnlocked();
        },
        getInterfaceState: (...args) =>
          this.controllerMessenger.call(
            'SnapInterfaceController:getInterface',
            origin,
            ...args,
          ).state,
        getInterfaceContext: (...args) =>
          this.controllerMessenger.call(
            'SnapInterfaceController:getInterface',
            origin,
            ...args,
          ).context,
        createInterface: this.controllerMessenger.call.bind(
          this.controllerMessenger,
          'SnapInterfaceController:createInterface',
          origin,
        ),
        updateInterface: this.controllerMessenger.call.bind(
          this.controllerMessenger,
          'SnapInterfaceController:updateInterface',
          origin,
        ),
        resolveInterface: this.controllerMessenger.call.bind(
          this.controllerMessenger,
          'SnapInterfaceController:resolveInterface',
          origin,
        ),
        getSnap: this.controllerMessenger.call.bind(
          this.controllerMessenger,
          'SnapController:get',
        ),
        getAllSnaps: this.controllerMessenger.call.bind(
          this.controllerMessenger,
          'SnapController:getAll',
        ),
        getCurrencyRate: (currency) => {
          const rate = this.multichainRatesController.state.rates[currency];
          const { fiatCurrency } = this.multichainRatesController.state;

          if (!rate) {
            return undefined;
          }

          return {
            ...rate,
            currency: fiatCurrency,
          };
        },
        hasPermission: this.permissionController.hasPermission.bind(
          this.permissionController,
          origin,
        ),
        scheduleBackgroundEvent: (event) =>
          this.controllerMessenger.call(
            'CronjobController:scheduleBackgroundEvent',
            { ...event, snapId: origin },
          ),
        cancelBackgroundEvent: this.controllerMessenger.call.bind(
          this.controllerMessenger,
          'CronjobController:cancelBackgroundEvent',
          origin,
        ),
        getBackgroundEvents: this.controllerMessenger.call.bind(
          this.controllerMessenger,
          'CronjobController:getBackgroundEvents',
          origin,
        ),
        ///: BEGIN:ONLY_INCLUDE_IF(keyring-snaps)
        handleSnapRpcRequest: (args) =>
          this.handleSnapRequest({ ...args, origin }),
        getAllowedKeyringMethods: keyringSnapPermissionsBuilder(
          this.subjectMetadataController,
          origin,
        ),
        ///: END:ONLY_INCLUDE_IF
      }),
    );

    engine.push(filterMiddleware);
    engine.push(subscriptionManager.middleware);

    engine.push(this.metamaskMiddleware);

    engine.push(providerAsMiddleware(proxyClient.provider));

    return engine;
  }

  /**
   * A method for creating a CAIP provider that is safely restricted for the requesting subject.
   *
   * @param {object} options - Provider engine options
   * @param {string} options.origin - The origin of the sender
   * @param {tabId} [options.tabId] - The tab ID of the sender - if the sender is within a tab
   */
  setupProviderEngineCaip({ origin, tabId }) {
    const engine = new JsonRpcEngine();

    engine.push((request, _res, _next, end) => {
      console.log('CAIP request received', { origin, tabId, request });
      return end(new Error('CAIP RPC Pipeline not yet implemented.'));
    });

    return engine;
  }

  /**
   * TODO:LegacyProvider: Delete
   * A method for providing our public config info over a stream.
   * This includes info we like to be synchronous if possible, like
   * the current selected account, and network ID.
   *
   * Since synchronous methods have been deprecated in web3,
   * this is a good candidate for deprecation.
   *
   * @param {*} outStream - The stream to provide public config over.
   */
  setupPublicConfig(outStream) {
    const configStream = storeAsStream(this.publicConfigStore);

    pipeline(configStream, outStream, (err) => {
      configStream.destroy();
      // For context and todos related to the error message match, see https://github.com/MetaMask/metamask-extension/issues/26337
      if (err && !err.message?.match('Premature close')) {
        log.error(err);
      }
    });
  }

  /**
   * Adds a reference to a connection by origin. Ignores the 'metamask' origin.
   * Caller must ensure that the returned id is stored such that the reference
   * can be deleted later.
   *
   * @param {string} origin - The connection's origin string.
   * @param {object} options - Data associated with the connection
   * @param {object} options.engine - The connection's JSON Rpc Engine
   * @returns {string} The connection's id (so that it can be deleted later)
   */
  addConnection(origin, { engine }) {
    if (origin === ORIGIN_METAMASK) {
      return null;
    }

    if (!this.connections[origin]) {
      this.connections[origin] = {};
    }

    const id = nanoid();
    this.connections[origin][id] = {
      engine,
    };

    return id;
  }

  /**
   * Deletes a reference to a connection, by origin and id.
   * Ignores unknown origins.
   *
   * @param {string} origin - The connection's origin string.
   * @param {string} id - The connection's id, as returned from addConnection.
   */
  removeConnection(origin, id) {
    const connections = this.connections[origin];
    if (!connections) {
      return;
    }

    delete connections[id];

    if (Object.keys(connections).length === 0) {
      delete this.connections[origin];
    }
  }

  /**
   * Closes all connections for the given origin, and removes the references
   * to them.
   * Ignores unknown origins.
   *
   * @param {string} origin - The origin string.
   */
  removeAllConnections(origin) {
    const connections = this.connections[origin];
    if (!connections) {
      return;
    }

    Object.keys(connections).forEach((id) => {
      this.removeConnection(origin, id);
    });
  }

  /**
   * Causes the RPC engines associated with the connections to the given origin
   * to emit a notification event with the given payload.
   *
   * The caller is responsible for ensuring that only permitted notifications
   * are sent.
   *
   * Ignores unknown origins.
   *
   * @param {string} origin - The connection's origin string.
   * @param {unknown} payload - The event payload.
   */
  notifyConnections(origin, payload) {
    const connections = this.connections[origin];

    if (connections) {
      Object.values(connections).forEach((conn) => {
        if (conn.engine) {
          conn.engine.emit('notification', payload);
        }
      });
    }
  }

  /**
   * Causes the RPC engines associated with all connections to emit a
   * notification event with the given payload.
   *
   * If the "payload" parameter is a function, the payload for each connection
   * will be the return value of that function called with the connection's
   * origin.
   *
   * The caller is responsible for ensuring that only permitted notifications
   * are sent.
   *
   * @param {unknown} payload - The event payload, or payload getter function.
   */
  notifyAllConnections(payload) {
    const getPayload =
      typeof payload === 'function'
        ? (origin) => payload(origin)
        : () => payload;

    Object.keys(this.connections).forEach((origin) => {
      Object.values(this.connections[origin]).forEach(async (conn) => {
        try {
          this.notifyConnection(conn, await getPayload(origin));
        } catch (err) {
          console.error(err);
        }
      });
    });
  }

  /**
   * Causes the RPC engine for passed connection to emit a
   * notification event with the given payload.
   *
   * The caller is responsible for ensuring that only permitted notifications
   * are sent.
   *
   * @param {object} connection - Data associated with the connection
   * @param {object} connection.engine - The connection's JSON Rpc Engine
   * @param {unknown} payload - The event payload
   */
  notifyConnection(connection, payload) {
    try {
      if (connection.engine) {
        connection.engine.emit('notification', payload);
      }
    } catch (err) {
      console.error(err);
    }
  }

  // handlers

  /**
   * Handle a KeyringController update
   *
   * @param {object} state - the KC state
   * @returns {Promise<void>}
   * @private
   */
  async _onKeyringControllerUpdate(state) {
    const { keyrings } = state;

    // The accounts tracker only supports EVM addresses and the keyring
    // controller may pass non-EVM addresses, so we filter them out
    const addresses = keyrings
      .reduce((acc, { accounts }) => acc.concat(accounts), [])
      .filter(isEthAddress);

    if (!addresses.length) {
      return;
    }

    this.accountTrackerController.syncWithAddresses(addresses);
  }

  /**
   * Handle global application unlock.
   * Notifies all connections that the extension is unlocked, and which
   * account(s) are currently accessible, if any.
   */
  _onUnlock() {
    this.notifyAllConnections((origin) => {
      return {
        method: NOTIFICATION_NAMES.unlockStateChanged,
        params: {
          isUnlocked: true,
          accounts: this.getPermittedAccounts(origin),
        },
      };
    });

    this.unMarkPasswordForgotten();

    // In the current implementation, this handler is triggered by a
    // KeyringController event. Other controllers subscribe to the 'unlock'
    // event of the MetaMaskController itself.
    this.emit('unlock');
  }

  /**
   * Handle global application lock.
   * Notifies all connections that the extension is locked.
   */
  _onLock() {
    this.notifyAllConnections({
      method: NOTIFICATION_NAMES.unlockStateChanged,
      params: {
        isUnlocked: false,
      },
    });

    // In the current implementation, this handler is triggered by a
    // KeyringController event. Other controllers subscribe to the 'lock'
    // event of the MetaMaskController itself.
    this.emit('lock');
  }

  /**
   * Handle memory state updates.
   * - Ensure isClientOpenAndUnlocked is updated
   * - Notifies all connections with the new provider network state
   *   - The external providers handle diffing the state
   *
   * @param newState
   */
  _onStateUpdate(newState) {
    this.isClientOpenAndUnlocked = newState.isUnlocked && this._isClientOpen;
    this._notifyChainChange();
  }

  /**
   * Execute side effects of a removed account.
   *
   * @param {string} address - The address of the account to remove.
   */
  _onAccountRemoved(address) {
    // Remove all associated permissions
    this.removeAllAccountPermissions(address);

    ///: BEGIN:ONLY_INCLUDE_IF(build-mmi)
    this.custodyController.removeAccount(address);
    ///: END:ONLY_INCLUDE_IF(build-mmi)
  }

  // misc

  /**
   * A method for emitting the full MetaMask state to all registered listeners.
   *
   * @private
   */
  privateSendUpdate() {
    this.emit('update', this.getState());
  }

  /**
   * @returns {boolean} Whether the extension is unlocked.
   */
  isUnlocked() {
    return this.keyringController.state.isUnlocked;
  }

  //=============================================================================
  // MISCELLANEOUS
  //=============================================================================

  getExternalPendingTransactions(address) {
    return this.smartTransactionsController.getTransactions({
      addressFrom: address,
      status: 'pending',
    });
  }

  isConfirmationRedesignEnabled() {
    return this.preferencesController.state.preferences
      .redesignedConfirmationsEnabled;
  }

  isConfirmationRedesignDeveloperEnabled() {
    return this.preferencesController.state.preferences
      .isRedesignedConfirmationsDeveloperEnabled;
  }

  /**
   * The chain list is fetched live at runtime, falling back to a cache.
   * This preseeds the cache at startup with a static list provided at build.
   */
  async initializeChainlist() {
    const cacheKey = `cachedFetch:${CHAIN_SPEC_URL}`;
    const { cachedResponse } = (await getStorageItem(cacheKey)) || {};
    if (cachedResponse) {
      return;
    }
    await setStorageItem(cacheKey, {
      cachedResponse: rawChainData(),
      // Cached value is immediately invalidated
      cachedTime: 0,
    });
  }

  /**
   * Returns the nonce that will be associated with a transaction once approved
   *
   * @param {string} address - The hex string address for the transaction
   * @param networkClientId - The networkClientId to get the nonce lock with
   * @returns {Promise<number>}
   */
  async getPendingNonce(address, networkClientId) {
    const { nonceDetails, releaseLock } = await this.txController.getNonceLock(
      address,
      networkClientId,
    );

    const pendingNonce = nonceDetails.params.highestSuggested;

    releaseLock();
    return pendingNonce;
  }

  /**
   * Returns the next nonce according to the nonce-tracker
   *
   * @param {string} address - The hex string address for the transaction
   * @param networkClientId - The networkClientId to get the nonce lock with
   * @returns {Promise<number>}
   */
  async getNextNonce(address, networkClientId) {
    const nonceLock = await this.txController.getNonceLock(
      address,
      networkClientId,
    );
    nonceLock.releaseLock();
    return nonceLock.nextNonce;
  }

  /**
   * Throw an artificial error in a timeout handler for testing purposes.
   *
   * @param message - The error message.
   * @deprecated This is only mean to facilitiate E2E testing. We should not
   * use this for handling errors.
   */
  throwTestError(message) {
    setTimeout(() => {
      const error = new Error(message);
      error.name = 'TestError';
      throw error;
    });
  }

  /**
   * A method for setting TransactionController event listeners
   */
  _addTransactionControllerListeners() {
    const transactionMetricsRequest = this.getTransactionMetricsRequest();

    this.controllerMessenger.subscribe(
      'TransactionController:postTransactionBalanceUpdated',
      handlePostTransactionBalanceUpdate.bind(null, transactionMetricsRequest),
    );

    this.controllerMessenger.subscribe(
      'TransactionController:unapprovedTransactionAdded',
      (transactionMeta) =>
        handleTransactionAdded(transactionMetricsRequest, { transactionMeta }),
    );

    this.controllerMessenger.subscribe(
      'TransactionController:transactionApproved',
      handleTransactionApproved.bind(null, transactionMetricsRequest),
    );

    this.controllerMessenger.subscribe(
      'TransactionController:transactionDropped',
      handleTransactionDropped.bind(null, transactionMetricsRequest),
    );

    this.controllerMessenger.subscribe(
      'TransactionController:transactionConfirmed',
      handleTransactionConfirmed.bind(null, transactionMetricsRequest),
    );

    this.controllerMessenger.subscribe(
      'TransactionController:transactionFailed',
      handleTransactionFailed.bind(null, transactionMetricsRequest),
    );

    this.controllerMessenger.subscribe(
      'TransactionController:transactionNewSwap',
      ({ transactionMeta }) =>
        // TODO: This can be called internally by the TransactionController
        // since Swaps Controller registers this action handler
        this.controllerMessenger.call(
          'SwapsController:setTradeTxId',
          transactionMeta.id,
        ),
    );

    this.controllerMessenger.subscribe(
      'TransactionController:transactionNewSwapApproval',
      ({ transactionMeta }) =>
        // TODO: This can be called internally by the TransactionController
        // since Swaps Controller registers this action handler
        this.controllerMessenger.call(
          'SwapsController:setApproveTxId',
          transactionMeta.id,
        ),
    );

    this.controllerMessenger.subscribe(
      'TransactionController:transactionRejected',
      handleTransactionRejected.bind(null, transactionMetricsRequest),
    );

    this.controllerMessenger.subscribe(
      'TransactionController:transactionSubmitted',
      handleTransactionSubmitted.bind(null, transactionMetricsRequest),
    );

    this.controllerMessenger.subscribe(
      'TransactionController:transactionStatusUpdated',
      ({ transactionMeta }) => {
        this._onFinishedTransaction(transactionMeta);
      },
    );
  }

  getTransactionMetricsRequest() {
    const controllerActions = {
      // Metametrics Actions
      createEventFragment: this.metaMetricsController.createEventFragment.bind(
        this.metaMetricsController,
      ),
      finalizeEventFragment:
        this.metaMetricsController.finalizeEventFragment.bind(
          this.metaMetricsController,
        ),
      getEventFragmentById:
        this.metaMetricsController.getEventFragmentById.bind(
          this.metaMetricsController,
        ),
      getParticipateInMetrics: () =>
        this.metaMetricsController.state.participateInMetaMetrics,
      trackEvent: this.metaMetricsController.trackEvent.bind(
        this.metaMetricsController,
      ),
      updateEventFragment: this.metaMetricsController.updateEventFragment.bind(
        this.metaMetricsController,
      ),
      // Other dependencies
      getAccountType: this.getAccountType.bind(this),
      getDeviceModel: this.getDeviceModel.bind(this),
      getEIP1559GasFeeEstimates:
        this.gasFeeController.fetchGasFeeEstimates.bind(this.gasFeeController),
      getSelectedAddress: () =>
        this.accountsController.getSelectedAccount().address,
      getTokenStandardAndDetails: this.getTokenStandardAndDetails.bind(this),
      getTransaction: (id) =>
        this.txController.state.transactions.find((tx) => tx.id === id),
      getIsSmartTransaction: () => {
        return getIsSmartTransaction(this._getMetaMaskState());
      },
      getSmartTransactionByMinedTxHash: (txHash) => {
        return this.smartTransactionsController.getSmartTransactionByMinedTxHash(
          txHash,
        );
      },
      getRedesignedConfirmationsEnabled:
        this.isConfirmationRedesignEnabled.bind(this),
      getMethodData: (data) => {
        if (!data) {
          return null;
        }
        const { knownMethodData, use4ByteResolution } =
          this.preferencesController.state;
        const prefixedData = addHexPrefix(data);
        return getMethodDataName(
          knownMethodData,
          use4ByteResolution,
          prefixedData,
          this.preferencesController.addKnownMethodData.bind(
            this.preferencesController,
          ),
          this.provider,
        );
      },
      getIsRedesignedConfirmationsDeveloperEnabled:
        this.isConfirmationRedesignDeveloperEnabled.bind(this),
      getIsConfirmationAdvancedDetailsOpen: () => {
        return this.preferencesController.state.preferences
          .showConfirmationAdvancedDetails;
      },
    };
    return {
      ...controllerActions,
      snapAndHardwareMessenger: this.controllerMessenger.getRestricted({
        name: 'SnapAndHardwareMessenger',
        allowedActions: [
          'KeyringController:getKeyringForAccount',
          'SnapController:get',
          'AccountsController:getSelectedAccount',
        ],
      }),
      provider: this.provider,
    };
  }

  toggleExternalServices(useExternal) {
    this.preferencesController.toggleExternalServices(useExternal);
    this.tokenListController.updatePreventPollingOnNetworkRestart(!useExternal);
    if (useExternal) {
      this.tokenDetectionController.enable();
      this.gasFeeController.enableNonRPCGasFeeApis();
    } else {
      this.tokenDetectionController.disable();
      this.gasFeeController.disableNonRPCGasFeeApis();
    }
  }

  //=============================================================================
  // CONFIG
  //=============================================================================

  /**
   * Sets the Ledger Live preference to use for Ledger hardware wallet support
   *
   * @param keyring
   * @deprecated This method is deprecated and will be removed in the future.
   * Only webhid connections are supported in chrome and u2f in firefox.
   */
  async setLedgerTransportPreference(keyring) {
    const transportType = window.navigator.hid
      ? LedgerTransportTypes.webhid
      : LedgerTransportTypes.u2f;

    if (keyring?.updateTransportMethod) {
      return keyring.updateTransportMethod(transportType).catch((e) => {
        throw e;
      });
    }

    return undefined;
  }

  /**
   * A method for initializing storage the first time.
   *
   * @param {object} initState - The default state to initialize with.
   * @private
   */
  recordFirstTimeInfo(initState) {
    if (!('firstTimeInfo' in initState)) {
      const version = process.env.METAMASK_VERSION;
      initState.firstTimeInfo = {
        version,
        date: Date.now(),
      };
    }
  }

  // TODO: Replace isClientOpen methods with `controllerConnectionChanged` events.
  /* eslint-disable accessor-pairs */
  /**
   * A method for recording whether the MetaMask user interface is open or not.
   *
   * @param {boolean} open
   */
  set isClientOpen(open) {
    this._isClientOpen = open;
  }
  /* eslint-enable accessor-pairs */

  /**
   * A method that is called by the background when all instances of metamask are closed.
   * Currently used to stop controller polling.
   */
  onClientClosed() {
    try {
      this.gasFeeController.stopAllPolling();
      this.currencyRateController.stopAllPolling();
      this.tokenRatesController.stopAllPolling();
      this.tokenDetectionController.stopAllPolling();
      this.tokenListController.stopAllPolling();
      this.tokenBalancesController.stopAllPolling();
      this.appStateController.clearPollingTokens();
      this.accountTrackerController.stopAllPolling();
    } catch (error) {
      console.error(error);
    }
  }

  /**
   * A method that is called by the background when a particular environment type is closed (fullscreen, popup, notification).
   * Currently used to stop polling in the gasFeeController for only that environement type
   *
   * @param environmentType
   */
  onEnvironmentTypeClosed(environmentType) {
    const appStatePollingTokenType =
      POLLING_TOKEN_ENVIRONMENT_TYPES[environmentType];
    const pollingTokensToDisconnect =
      this.appStateController.state[appStatePollingTokenType];
    pollingTokensToDisconnect.forEach((pollingToken) => {
      this.gasFeeController.stopPollingByPollingToken(pollingToken);
      this.currencyRateController.stopPollingByPollingToken(pollingToken);
      this.appStateController.removePollingToken(
        pollingToken,
        appStatePollingTokenType,
      );
    });
  }

  /**
   * Adds a domain to the PhishingController safelist
   *
   * @param {string} origin - the domain to safelist
   */
  safelistPhishingDomain(origin) {
    this.metaMetricsController.trackEvent({
      category: MetaMetricsEventCategory.Phishing,
      event: MetaMetricsEventName.ProceedAnywayClicked,
      properties: {
        url: origin,
        referrer: {
          url: origin,
        },
      },
    });

    return this.phishingController.bypass(origin);
  }

  async backToSafetyPhishingWarning() {
    const portfolioBaseURL = process.env.PORTFOLIO_URL;
    const portfolioURL = `${portfolioBaseURL}/?metamaskEntry=phishing_page_portfolio_button`;

    this.metaMetricsController.trackEvent({
      category: MetaMetricsEventCategory.Navigation,
      event: MetaMetricsEventName.PortfolioLinkClicked,
      properties: {
        location: 'phishing_page',
        text: 'Back to safety',
      },
    });

    await this.platform.switchToAnotherURL(undefined, portfolioURL);
  }

  /**
   * Locks MetaMask
   */
  setLocked() {
    return this.keyringController.setLocked();
  }

  removePermissionsFor = (subjects) => {
    try {
      this.permissionController.revokePermissions(subjects);
    } catch (exp) {
      if (!(exp instanceof PermissionsRequestNotFoundError)) {
        throw exp;
      }
    }
  };

  updateCaveat = (origin, target, caveatType, caveatValue) => {
    try {
      this.controllerMessenger.call(
        'PermissionController:updateCaveat',
        origin,
        target,
        caveatType,
        caveatValue,
      );
    } catch (exp) {
      if (!(exp instanceof PermissionsRequestNotFoundError)) {
        throw exp;
      }
    }
  };

  updateNetworksList = (chainIds) => {
    try {
      this.networkOrderController.updateNetworksList(chainIds);
    } catch (err) {
      log.error(err.message);
      throw err;
    }
  };

  updateAccountsList = (pinnedAccountList) => {
    try {
      this.accountOrderController.updateAccountsList(pinnedAccountList);
    } catch (err) {
      log.error(err.message);
      throw err;
    }
  };

  updateHiddenAccountsList = (hiddenAccountList) => {
    try {
      this.accountOrderController.updateHiddenAccountsList(hiddenAccountList);
    } catch (err) {
      log.error(err.message);
      throw err;
    }
  };

  rejectPermissionsRequest = (requestId) => {
    try {
      this.permissionController.rejectPermissionsRequest(requestId);
    } catch (exp) {
      if (!(exp instanceof PermissionsRequestNotFoundError)) {
        throw exp;
      }
    }
  };

  acceptPermissionsRequest = (request) => {
    try {
      this.permissionController.acceptPermissionsRequest(request);
    } catch (exp) {
      if (!(exp instanceof PermissionsRequestNotFoundError)) {
        throw exp;
      }
    }
  };

  resolvePendingApproval = async (id, value, options) => {
    try {
      await this.approvalController.accept(id, value, options);
    } catch (exp) {
      if (!(exp instanceof ApprovalRequestNotFoundError)) {
        throw exp;
      }
    }
  };

  rejectPendingApproval = (id, error) => {
    try {
      this.approvalController.reject(
        id,
        new JsonRpcError(error.code, error.message, error.data),
      );
    } catch (exp) {
      if (!(exp instanceof ApprovalRequestNotFoundError)) {
        throw exp;
      }
    }
  };

  rejectAllPendingApprovals() {
    const deleteInterface = (id) =>
      this.controllerMessenger.call(
        'SnapInterfaceController:deleteInterface',
        id,
      );

    rejectAllApprovals({
      approvalController: this.approvalController,
      deleteInterface,
    });
  }

  async _onAccountChange(newAddress) {
    const permittedAccountsMap = getPermittedAccountsByOrigin(
      this.permissionController.state,
    );

    for (const [origin, accounts] of permittedAccountsMap.entries()) {
      if (accounts.includes(newAddress)) {
        this._notifyAccountsChange(origin, accounts);
      }
    }

    await this.txController.updateIncomingTransactions([
      this.#getGlobalChainId(),
    ]);
  }

  _notifyAccountsChange(origin, newAccounts) {
    if (this.isUnlocked()) {
      this.notifyConnections(origin, {
        method: NOTIFICATION_NAMES.accountsChanged,
        // This should be the same as the return value of `eth_accounts`,
        // namely an array of the current / most recently selected Ethereum
        // account.
        params:
          newAccounts.length < 2
            ? // If the length is 1 or 0, the accounts are sorted by definition.
              newAccounts
            : // If the length is 2 or greater, we have to execute
              // `eth_accounts` vi this method.
              this.getPermittedAccounts(origin),
      });
    }

    this.permissionLogController.updateAccountsHistory(origin, newAccounts);
  }

  async _notifyChainChange() {
    this.notifyAllConnections(async (origin) => ({
      method: NOTIFICATION_NAMES.chainChanged,
      params: await this.getProviderNetworkState(origin),
    }));
  }

  async _notifyChainChangeForConnection(connection, origin) {
    this.notifyConnection(connection, {
      method: NOTIFICATION_NAMES.chainChanged,
      params: await this.getProviderNetworkState(origin),
    });
  }

  async _onFinishedTransaction(transactionMeta) {
    if (
      ![TransactionStatus.confirmed, TransactionStatus.failed].includes(
        transactionMeta.status,
      )
    ) {
      return;
    }

    await this._createTransactionNotifcation(transactionMeta);
    await this._updateNFTOwnership(transactionMeta);
    this._trackTransactionFailure(transactionMeta);
    await this.tokenBalancesController.updateBalancesByChainId({
      chainId: transactionMeta.chainId,
    });
  }

  async _createTransactionNotifcation(transactionMeta) {
    const { chainId } = transactionMeta;
    let rpcPrefs = {};

    if (chainId) {
      const networkConfiguration =
        this.networkController.state.networkConfigurationsByChainId?.[chainId];

      const blockExplorerUrl =
        networkConfiguration?.blockExplorerUrls?.[
          networkConfiguration?.defaultBlockExplorerUrlIndex
        ];

      rpcPrefs = { blockExplorerUrl };
    }

    try {
      await this.platform.showTransactionNotification(
        transactionMeta,
        rpcPrefs,
      );
    } catch (error) {
      log.error('Failed to create transaction notification', error);
    }
  }

  async _updateNFTOwnership(transactionMeta) {
    // if this is a transferFrom method generated from within the app it may be an NFT transfer transaction
    // in which case we will want to check and update ownership status of the transferred NFT.

    const { type, txParams, chainId, txReceipt } = transactionMeta;
    const selectedAddress =
      this.accountsController.getSelectedAccount().address;

    const { allNfts } = this.nftController.state;
    const txReceiptLogs = txReceipt?.logs;

    const isContractInteractionTx =
      type === TransactionType.contractInteraction && txReceiptLogs;
    const isTransferFromTx =
      (type === TransactionType.tokenMethodTransferFrom ||
        type === TransactionType.tokenMethodSafeTransferFrom) &&
      txParams !== undefined;

    if (!isContractInteractionTx && !isTransferFromTx) {
      return;
    }

    if (isTransferFromTx) {
      const { data, to: contractAddress, from: userAddress } = txParams;
      const transactionData = parseStandardTokenTransactionData(data);
      // Sometimes the tokenId value is parsed as "_value" param. Not seeing this often any more, but still occasionally:
      // i.e. call approve() on BAYC contract - https://etherscan.io/token/0xbc4ca0eda7647a8ab7c2061c2e118a18a936f13d#writeContract, and tokenId shows up as _value,
      // not sure why since it doesn't match the ERC721 ABI spec we use to parse these transactions - https://github.com/MetaMask/metamask-eth-abis/blob/d0474308a288f9252597b7c93a3a8deaad19e1b2/src/abis/abiERC721.ts#L62.
      const transactionDataTokenId =
        getTokenIdParam(transactionData) ?? getTokenValueParam(transactionData);

      // check if its a known NFT
      const knownNft = allNfts?.[userAddress]?.[chainId]?.find(
        ({ address, tokenId }) =>
          isEqualCaseInsensitive(address, contractAddress) &&
          tokenId === transactionDataTokenId,
      );

      // if it is we check and update ownership status.
      if (knownNft) {
        this.nftController.checkAndUpdateSingleNftOwnershipStatus(
          knownNft,
          false,
          // TODO add networkClientId once it is available in the transactionMeta
          // the chainId previously passed here didn't actually allow us to check for ownership on a non globally selected network
          // because the check would use the provider for the globally selected network, not the chainId passed here.
          { userAddress },
        );
      }
    } else {
      // Else if contract interaction we will parse the logs

      const allNftTransferLog = txReceiptLogs.map((txReceiptLog) => {
        const isERC1155NftTransfer =
          txReceiptLog.topics &&
          txReceiptLog.topics[0] === TRANSFER_SINFLE_LOG_TOPIC_HASH;
        const isERC721NftTransfer =
          txReceiptLog.topics &&
          txReceiptLog.topics[0] === TOKEN_TRANSFER_LOG_TOPIC_HASH;
        let isTransferToSelectedAddress;

        if (isERC1155NftTransfer) {
          isTransferToSelectedAddress =
            txReceiptLog.topics &&
            txReceiptLog.topics[3] &&
            txReceiptLog.topics[3].match(selectedAddress?.slice(2));
        }

        if (isERC721NftTransfer) {
          isTransferToSelectedAddress =
            txReceiptLog.topics &&
            txReceiptLog.topics[2] &&
            txReceiptLog.topics[2].match(selectedAddress?.slice(2));
        }

        return {
          isERC1155NftTransfer,
          isERC721NftTransfer,
          isTransferToSelectedAddress,
          ...txReceiptLog,
        };
      });
      if (allNftTransferLog.length !== 0) {
        const allNftParsedLog = [];
        allNftTransferLog.forEach((singleLog) => {
          if (
            singleLog.isTransferToSelectedAddress &&
            (singleLog.isERC1155NftTransfer || singleLog.isERC721NftTransfer)
          ) {
            let iface;
            if (singleLog.isERC1155NftTransfer) {
              iface = new Interface(abiERC1155);
            } else {
              iface = new Interface(abiERC721);
            }
            try {
              const parsedLog = iface.parseLog({
                data: singleLog.data,
                topics: singleLog.topics,
              });
              allNftParsedLog.push({
                contract: singleLog.address,
                ...parsedLog,
              });
            } catch (err) {
              // ignore
            }
          }
        });
        // Filter known nfts and new Nfts
        const knownNFTs = [];
        const newNFTs = [];
        allNftParsedLog.forEach((single) => {
          const tokenIdFromLog = getTokenIdParam(single);
          const existingNft = allNfts?.[selectedAddress]?.[chainId]?.find(
            ({ address, tokenId }) => {
              return (
                isEqualCaseInsensitive(address, single.contract) &&
                tokenId === tokenIdFromLog
              );
            },
          );
          if (existingNft) {
            knownNFTs.push(existingNft);
          } else {
            newNFTs.push({
              tokenId: tokenIdFromLog,
              ...single,
            });
          }
        });
        // For known nfts only refresh ownership
        const refreshOwnershipNFts = knownNFTs.map(async (singleNft) => {
          return this.nftController.checkAndUpdateSingleNftOwnershipStatus(
            singleNft,
            false,
            // TODO add networkClientId once it is available in the transactionMeta
            // the chainId previously passed here didn't actually allow us to check for ownership on a non globally selected network
            // because the check would use the provider for the globally selected network, not the chainId passed here.
            { selectedAddress },
          );
        });
        await Promise.allSettled(refreshOwnershipNFts);
        // For new nfts, add them to state
        const addNftPromises = newNFTs.map(async (singleNft) => {
          return this.nftController.addNft(
            singleNft.contract,
            singleNft.tokenId,
          );
        });
        await Promise.allSettled(addNftPromises);
      }
    }
  }

  _trackTransactionFailure(transactionMeta) {
    const { txReceipt } = transactionMeta;
    const metamaskState = this.getState();

    if (!txReceipt || txReceipt.status !== '0x0') {
      return;
    }

    this.metaMetricsController.trackEvent(
      {
        event: 'Tx Status Update: On-Chain Failure',
        category: MetaMetricsEventCategory.Background,
        properties: {
          action: 'Transactions',
          errorMessage: transactionMeta.simulationFails?.reason,
          numberOfTokens: metamaskState.tokens.length,
          numberOfAccounts: Object.keys(metamaskState.accounts).length,
        },
      },
      {
        matomoEvent: true,
      },
    );
  }

  _onUserOperationAdded(userOperationMeta) {
    const transactionMeta = this.txController.state.transactions.find(
      (tx) => tx.id === userOperationMeta.id,
    );

    if (!transactionMeta) {
      return;
    }

    if (transactionMeta.type === TransactionType.swap) {
      this.controllerMessenger.publish(
        'TransactionController:transactionNewSwap',
        { transactionMeta },
      );
    } else if (transactionMeta.type === TransactionType.swapApproval) {
      this.controllerMessenger.publish(
        'TransactionController:transactionNewSwapApproval',
        { transactionMeta },
      );
    }
  }

  _onUserOperationTransactionUpdated(transactionMeta) {
    const updatedTransactionMeta = {
      ...transactionMeta,
      txParams: {
        ...transactionMeta.txParams,
        from: this.accountsController.getSelectedAccount().address,
      },
    };

    const transactionExists = this.txController.state.transactions.some(
      (tx) => tx.id === updatedTransactionMeta.id,
    );

    if (!transactionExists) {
      this.txController.update((state) => {
        state.transactions.push(updatedTransactionMeta);
      });
    }

    this.txController.updateTransaction(
      updatedTransactionMeta,
      'Generated from user operation',
    );

    this.controllerMessenger.publish(
      'TransactionController:transactionStatusUpdated',
      { transactionMeta: updatedTransactionMeta },
    );
  }

  _publishSmartTransactionHook(transactionMeta, signedTransactionInHex) {
    const state = this._getMetaMaskState();
    const isSmartTransaction = getIsSmartTransaction(state);
    if (!isSmartTransaction) {
      // Will cause TransactionController to publish to the RPC provider as normal.
      return { transactionHash: undefined };
    }
    const featureFlags = getFeatureFlagsByChainId(state);
    return submitSmartTransactionHook({
      transactionMeta,
      signedTransactionInHex,
      transactionController: this.txController,
      smartTransactionsController: this.smartTransactionsController,
      controllerMessenger: this.controllerMessenger,
      isSmartTransaction,
      isHardwareWallet: isHardwareWallet(state),
      featureFlags,
    });
  }

  _getMetaMaskState() {
    return {
      metamask: this.getState(),
    };
  }

  _getConfigForRemoteFeatureFlagRequest() {
    const distribution =
      buildTypeMappingForRemoteFeatureFlag[process.env.METAMASK_BUILD_TYPE] ||
      DistributionType.Main;
    const environment =
      environmentMappingForRemoteFeatureFlag[
        process.env.METAMASK_ENVIRONMENT
      ] || EnvironmentType.Development;
    return { distribution, environment };
  }

  /**
   * Select a hardware wallet device and execute a
   * callback with the keyring for that device.
   *
   * Note that KeyringController state is not updated before
   * the end of the callback execution, and calls to KeyringController
   * methods within the callback can lead to deadlocks.
   *
   * @param {object} options - The options for the device
   * @param {string} options.name - The device name to select
   * @param {string} options.hdPath - An optional hd path to be set on the device
   * keyring
   * @param {*} callback - The callback to execute with the keyring
   * @returns {*} The result of the callback
   */
  async #withKeyringForDevice(options, callback) {
    const keyringOverrides = this.opts.overrides?.keyrings;
    let keyringType = null;
    switch (options.name) {
      case HardwareDeviceNames.trezor:
        keyringType = keyringOverrides?.trezor?.type || TrezorKeyring.type;
        break;
      case HardwareDeviceNames.ledger:
        keyringType = keyringOverrides?.ledger?.type || LedgerKeyring.type;
        break;
      case HardwareDeviceNames.qr:
        keyringType = QRHardwareKeyring.type;
        break;
      case HardwareDeviceNames.lattice:
        keyringType = keyringOverrides?.lattice?.type || LatticeKeyring.type;
        break;
      default:
        throw new Error(
          'MetamaskController:#withKeyringForDevice - Unknown device',
        );
    }

    return this.keyringController.withKeyring(
      { type: keyringType },
      async (keyring) => {
        if (options.hdPath && keyring.setHdPath) {
          keyring.setHdPath(options.hdPath);
        }

        if (options.name === HardwareDeviceNames.lattice) {
          keyring.appName = 'MetaMask';
        }

        if (options.name === HardwareDeviceNames.trezor) {
          const model = keyring.getModel();
          this.appStateController.setTrezorModel(model);
        }

        keyring.network = getProviderConfig({
          metamask: this.networkController.state,
        }).type;

        return await callback(keyring);
      },
      {
        createIfMissing: true,
      },
    );
  }

  #checkTokenListPolling(currentState, previousState) {
    const previousEnabled = this.#isTokenListPollingRequired(previousState);
    const newEnabled = this.#isTokenListPollingRequired(currentState);

    if (previousEnabled === newEnabled) {
      return;
    }

    this.tokenListController.updatePreventPollingOnNetworkRestart(!newEnabled);
  }

  #isTokenListPollingRequired(preferencesControllerState) {
    const { useTokenDetection, useTransactionSimulations, preferences } =
      preferencesControllerState ?? {};

    const { petnamesEnabled } = preferences ?? {};

    return useTokenDetection || petnamesEnabled || useTransactionSimulations;
  }

  /**
   * @deprecated Avoid new references to the global network.
   * Will be removed once multi-chain support is fully implemented.
   * @returns {string} The chain ID of the currently selected network.
   */
  #getGlobalChainId() {
    const globalNetworkClientId = this.#getGlobalNetworkClientId();

    const globalNetworkClient = this.networkController.getNetworkClientById(
      globalNetworkClientId,
    );

    return globalNetworkClient.configuration.chainId;
  }

  /**
   * @deprecated Avoid new references to the global network.
   * Will be removed once multi-chain support is fully implemented.
   * @returns {string} The network client ID of the currently selected network client.
   */
  #getGlobalNetworkClientId() {
    return this.networkController.state.selectedNetworkClientId;
  }
}<|MERGE_RESOLUTION|>--- conflicted
+++ resolved
@@ -152,11 +152,8 @@
 import { Interface } from '@ethersproject/abi';
 import { abiERC1155, abiERC721 } from '@metamask/metamask-eth-abis';
 import { isEvmAccountType } from '@metamask/keyring-api';
-<<<<<<< HEAD
 import { hexToBigInt, toCaipChainId } from '@metamask/utils';
-=======
 import { normalize } from '@metamask/eth-sig-util';
->>>>>>> 8038f4de
 import {
   AuthenticationController,
   UserStorageController,
