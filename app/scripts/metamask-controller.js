--- conflicted
+++ resolved
@@ -5197,14 +5197,9 @@
     this.permissionController.updatePermissionsByCaveat(
       Caip25CaveatType,
       (existingScopes) =>
-<<<<<<< HEAD
-        Caip25CaveatMutatorFactories[Caip25CaveatType].removeScope(
+        Caip25CaveatMutators[Caip25CaveatType].removeScope(
+          existingScopes,
           scopeString,
-=======
-        Caip25CaveatMutators[Caip25CaveatType].removeScope(
->>>>>>> 13d0390d
-          existingScopes,
-          toCaipChainId('eip155', parseInt(targetChainId, 16).toString()),
         ),
     );
   }
