/**
 * @jest-environment node
 */
import { cloneDeep } from 'lodash';
import nock from 'nock';
import { obj as createThroughStream } from 'through2';
import { wordlist as englishWordlist } from '@metamask/scure-bip39/dist/wordlists/english';
import {
  ListNames,
  METAMASK_STALELIST_URL,
  METAMASK_HOTLIST_DIFF_URL,
  PHISHING_CONFIG_BASE_URL,
  METAMASK_STALELIST_FILE,
  METAMASK_HOTLIST_DIFF_FILE,
} from '@metamask/phishing-controller';
import {
  BtcAccountType,
  BtcMethod,
  EthAccountType,
} from '@metamask/keyring-api';
import { Messenger } from '@metamask/base-controller';
import { LoggingController, LogType } from '@metamask/logging-controller';
import {
  CHAIN_IDS,
  TransactionController,
} from '@metamask/transaction-controller';
import {
  RatesController,
  TokenListController,
} from '@metamask/assets-controllers';
import ObjectMultiplex from '@metamask/object-multiplex';
import { TrezorKeyring } from '@metamask/eth-trezor-keyring';
import { LedgerKeyring } from '@metamask/eth-ledger-bridge-keyring';
import {
  Caip25CaveatType,
  Caip25EndowmentPermissionName,
} from '@metamask/multichain';
import { PermissionDoesNotExistError } from '@metamask/permission-controller';
import { createTestProviderTools } from '../../test/stub/provider';
import {
  HardwareDeviceNames,
  HardwareKeyringType,
} from '../../shared/constants/hardware-wallets';
import { KeyringType } from '../../shared/constants/keyring';
import { LOG_EVENT } from '../../shared/constants/logs';
import mockEncryptor from '../../test/lib/mock-encryptor';
import * as tokenUtils from '../../shared/lib/token-util';
import { flushPromises } from '../../test/lib/timer-helpers';
import { ETH_EOA_METHODS } from '../../shared/constants/eth-methods';
import { createMockInternalAccount } from '../../test/jest/mocks';
import { mockNetworkState } from '../../test/stub/networks';
import { ENVIRONMENT } from '../../development/build/constants';
import { SECOND } from '../../shared/constants/time';
import {
  CaveatTypes,
  EndowmentTypes,
  RestrictedEthMethods,
} from '../../shared/constants/permissions';
import { deferredPromise } from './lib/util';
import { METAMASK_COOKIE_HANDLER } from './constants/stream';
import MetaMaskController from './metamask-controller';
import { PermissionNames } from './controllers/permissions';

const { Ganache } = require('../../test/e2e/seeder/ganache');

const ganacheServer = new Ganache();

const browserPolyfillMock = {
  runtime: {
    id: 'fake-extension-id',
    onInstalled: {
      addListener: jest.fn(),
    },
    onMessageExternal: {
      addListener: jest.fn(),
    },
    getPlatformInfo: jest.fn().mockResolvedValue('mac'),
  },
  storage: {
    session: {
      set: jest.fn(),
    },
  },
  alarms: {
    getAll: jest.fn(() => Promise.resolve([])),
    create: jest.fn(),
    clear: jest.fn(),
    onAlarm: {
      addListener: jest.fn(),
    },
  },
};

const mockULIDs = [
  '01JKAF3DSGM3AB87EM9N0K41AJ',
  '01JKAF3KP7VPAG0YXEDTDRB6ZV',
  '01JKAF3KP7VPAG0YXEDTDRB6ZW',
  '01JKAF3KP7VPAG0YXEDTDRB6ZX',
];

function* ulidGenerator(ulids = mockULIDs) {
  for (const id of ulids) {
    yield id;
  }
  throw new Error('should not be called after exhausting provided IDs');
}

let mockUlidGenerator = ulidGenerator();

jest.mock('ulid', () => ({
  ulid: jest.fn().mockImplementation(() => mockUlidGenerator.next().value),
}));

let loggerMiddlewareMock;
const initializeMockMiddlewareLog = () => {
  loggerMiddlewareMock = {
    requests: [],
    responses: [],
  };
};
const tearDownMockMiddlewareLog = () => {
  loggerMiddlewareMock = undefined;
};

const createLoggerMiddlewareMock = () => (req, res, next) => {
  if (loggerMiddlewareMock) {
    loggerMiddlewareMock.requests.push(req);
    next((cb) => {
      loggerMiddlewareMock.responses.push(res);
      cb();
    });
    return;
  }
  next();
};

jest.mock('./controllers/permissions/specifications', () => ({
  ...jest.requireActual('./controllers/permissions/specifications'),
  validateCaveatAccounts: jest.fn(),
  validateCaveatNetworks: jest.fn(),
}));

jest.mock('./lib/createLoggerMiddleware', () => createLoggerMiddlewareMock);

jest.mock('./lib/rpc-method-middleware', () => ({
  ...jest.requireActual('./lib/rpc-method-middleware'),
  createEip1193MethodMiddleware: () => (_req, _res, next, _end) => {
    next();
  },
  createEthAccountsMethodMiddleware: () => (_req, _res, next, _end) => {
    next();
  },
  createMultichainMethodMiddleware: () => (_req, _res, next, _end) => {
    next();
  },
  createUnsupportedMethodMiddleware: () => (_req, _res, next, _end) => {
    next();
  },
}));

const KNOWN_PUBLIC_KEY =
  '02065bc80d3d12b3688e4ad5ab1e9eda6adf24aec2518bfc21b87c99d4c5077ab0';

const KNOWN_PUBLIC_KEY_ADDRESSES = [
  {
    address: '0x0e122670701207DB7c6d7ba9aE07868a4572dB3f',
    balance: null,
    index: 0,
  },
  {
    address: '0x2ae19DAd8b2569F7Bb4606D951Cc9495631e818E',
    balance: null,
    index: 1,
  },
  {
    address: '0x0051140bAaDC3E9AC92A4a90D18Bb6760c87e7ac',
    balance: null,
    index: 2,
  },
  {
    address: '0x9DBCF67CC721dBd8Df28D7A0CbA0fa9b0aFc6472',
    balance: null,
    index: 3,
  },
  {
    address: '0x828B2c51c5C1bB0c57fCD2C108857212c95903DE',
    balance: null,
    index: 4,
  },
];

const buildMockKeyringBridge = (publicKeyPayload) =>
  jest.fn(() => ({
    init: jest.fn(),
    dispose: jest.fn(),
    destroy: jest.fn(),
    updateTransportMethod: jest.fn(),
    getPublicKey: jest.fn(async () => publicKeyPayload),
  }));

jest.mock('@metamask/eth-trezor-keyring', () => ({
  ...jest.requireActual('@metamask/eth-trezor-keyring'),
  TrezorConnectBridge: buildMockKeyringBridge({
    success: true,
    payload: {
      publicKey: KNOWN_PUBLIC_KEY,
      chainCode: '0x1',
    },
  }),
}));

jest.mock('@metamask/eth-ledger-bridge-keyring', () => ({
  ...jest.requireActual('@metamask/eth-ledger-bridge-keyring'),
  LedgerIframeBridge: buildMockKeyringBridge({
    publicKey: KNOWN_PUBLIC_KEY,
    address: KNOWN_PUBLIC_KEY_ADDRESSES[0].address,
    chainCode: '0x1',
  }),
}));

const mockIsManifestV3 = jest.fn().mockReturnValue(false);
jest.mock('../../shared/modules/mv3.utils', () => ({
  get isManifestV3() {
    return mockIsManifestV3();
  },
}));

const DEFAULT_LABEL = 'Account 1';
const TEST_SEED =
  'debris dizzy just program just float decrease vacant alarm reduce speak stadium';
const TEST_ADDRESS = '0x0dcd5d886577d5081b0c52e242ef29e70be3e7bc';
const TEST_ADDRESS_2 = '0xec1adf982415d2ef5ec55899b9bfb8bc0f29251b';
const TEST_ADDRESS_3 = '0xeb9e64b93097bc15f01f13eae97015c57ab64823';
const TEST_SEED_ALT =
  'setup olympic issue mobile velvet surge alcohol burger horse view reopen gentle';
const TEST_ADDRESS_ALT = '0xc42edfcc21ed14dda456aa0756c153f7985d8813';
const TEST_INTERNAL_ACCOUNT = {
  id: '2d47e693-26c2-47cb-b374-6151199bbe3f',
  address: '0x0dcd5d886577d5081b0c52e242ef29e70be3e7bc',
  metadata: {
    name: 'Account 1',
    keyring: {
      type: 'HD Key Tree',
    },
    lastSelected: 0,
  },
  options: {},
  methods: ETH_EOA_METHODS,
  type: EthAccountType.Eoa,
};

const ALT_MAINNET_RPC_URL = 'http://localhost:8545';
const POLYGON_RPC_URL = 'https://polygon.llamarpc.com';

const NETWORK_CONFIGURATION_ID_1 = 'networkConfigurationId1';
const NETWORK_CONFIGURATION_ID_2 = 'networkConfigurationId2';

const ETH = 'ETH';
const MATIC = 'MATIC';

const POLYGON_CHAIN_ID = '0x89';
const MAINNET_CHAIN_ID = '0x1';

const firstTimeState = {
  config: {},
  AccountsController: {
    internalAccounts: {
      accounts: {},
      selectedAccount: '',
    },
  },
  NetworkController: {
    ...mockNetworkState(
      {
        rpcUrl: ALT_MAINNET_RPC_URL,
        chainId: MAINNET_CHAIN_ID,
        ticker: ETH,
        nickname: 'Alt Mainnet',
        id: NETWORK_CONFIGURATION_ID_1,
        blockExplorerUrl: undefined,
      },
      {
        rpcUrl: POLYGON_RPC_URL,
        chainId: POLYGON_CHAIN_ID,
        ticker: MATIC,
        nickname: 'Polygon',
        id: NETWORK_CONFIGURATION_ID_2,
        blockExplorerUrl: undefined,
      },
    ),
  },
  PhishingController: {
    phishingLists: [
      {
        allowlist: [],
        blocklist: ['test.metamask-phishing.io'],
        fuzzylist: [],
        tolerance: 0,
        version: 0,
        name: 'MetaMask',
      },
    ],
  },
};

const noop = () => undefined;

describe('MetaMaskController', () => {
  beforeAll(async () => {
    await ganacheServer.start();
  });

  beforeEach(() => {
    nock('https://min-api.cryptocompare.com')
      .persist()
      .get(/.*/u)
      .reply(200, '{"JPY":12415.9}');
    nock(PHISHING_CONFIG_BASE_URL)
      .persist()
      .get(METAMASK_STALELIST_FILE)
      .reply(
        200,
        JSON.stringify({
          version: 2,
          tolerance: 2,
          lastUpdated: 1,
          eth_phishing_detect_config: {
            fuzzylist: [],
            allowlist: [],
            blocklist: ['test.metamask-phishing.io'],
            name: ListNames.MetaMask,
          },
        }),
      )
      .get(METAMASK_HOTLIST_DIFF_FILE)
      .reply(
        200,
        JSON.stringify([
          {
            url: 'test.metamask-phishing.io',
            targetList: 'blocklist',
            timestamp: 0,
          },
        ]),
      );

    globalThis.sentry = {
      withIsolationScope: jest.fn(),
    };

    // Re-create the ULID generator to start over again the `mockULIDs` list.
    mockUlidGenerator = ulidGenerator();
  });

  afterEach(() => {
    jest.clearAllMocks();
    nock.cleanAll();
  });

  afterAll(async () => {
    await ganacheServer.quit();
  });

  describe('Phishing Detection Mock', () => {
    it('should be updated to use v1 of the API', () => {
      // Update the fixture above if this test fails
      expect(METAMASK_STALELIST_URL).toStrictEqual(
        'https://phishing-detection.api.cx.metamask.io/v1/stalelist',
      );
      expect(METAMASK_HOTLIST_DIFF_URL).toStrictEqual(
        'https://phishing-detection.api.cx.metamask.io/v1/diffsSince',
      );
    });
  });

  describe('MetaMaskController Behaviour', () => {
    let metamaskController;

    async function simulatePreferencesChange(preferences) {
      metamaskController.controllerMessenger.publish(
        'PreferencesController:stateChange',
        preferences,
      );
      await flushPromises();
    }

    beforeEach(() => {
      jest.spyOn(MetaMaskController.prototype, 'resetStates');

      jest
        .spyOn(TransactionController.prototype, 'updateIncomingTransactions')
        .mockReturnValue();

      jest
        .spyOn(
          TransactionController.prototype,
          'startIncomingTransactionPolling',
        )
        .mockReturnValue();

      jest
        .spyOn(
          TransactionController.prototype,
          'stopIncomingTransactionPolling',
        )
        .mockReturnValue();

      jest.spyOn(Messenger.prototype, 'subscribe');
      jest.spyOn(TokenListController.prototype, 'start');
      jest.spyOn(TokenListController.prototype, 'stop');
      jest.spyOn(TokenListController.prototype, 'clearingTokenListData');

      metamaskController = new MetaMaskController({
        showUserConfirmation: noop,
        encryptor: mockEncryptor,
        initState: cloneDeep(firstTimeState),
        initLangCode: 'en_US',
        platform: {
          showTransactionNotification: () => undefined,
          getVersion: () => 'foo',
        },
        browser: browserPolyfillMock,
        infuraProjectId: 'foo',
        isFirstMetaMaskControllerSetup: true,
      });

      jest.spyOn(
        metamaskController.keyringController,
        'createNewVaultAndKeychain',
      );
      jest.spyOn(
        metamaskController.keyringController,
        'createNewVaultAndRestore',
      );
    });

    describe('should reset states on first time profile load', () => {
      it('in mv2, it should reset state without attempting to call browser storage', () => {
        expect(metamaskController.resetStates).toHaveBeenCalledTimes(1);
        expect(browserPolyfillMock.storage.session.set).not.toHaveBeenCalled();
      });
    });

    describe('on new version install', () => {
      const mockOnInstalledEventDetails = {
        reason: 'update',
        previousVersion: '1.0.0',
      };
      browserPolyfillMock.runtime.onInstalled.addListener.mockImplementation(
        (handler) => {
          handler(mockOnInstalledEventDetails);
        },
      );

      const metamaskVersion = process.env.METAMASK_VERSION;
      afterEach(() => {
        // reset `METAMASK_VERSION` env var
        process.env.METAMASK_VERSION = metamaskVersion;
      });

      it('should details with LoggingController', async () => {
        const mockVersion = '1.3.7';
        process.env.METAMASK_VERSION = mockVersion;

        jest.spyOn(LoggingController.prototype, 'add');

        const localController = new MetaMaskController({
          initLangCode: 'en_US',
          browser: browserPolyfillMock,
          infuraProjectId: 'foo',
          platform: {
            _showNotification: jest.fn(),
          },
        });

        expect(localController.loggingController.add).toHaveBeenCalledTimes(1);
        expect(localController.loggingController.add).toHaveBeenCalledWith({
          type: LogType.GenericLog,
          data: {
            event: LOG_EVENT.VERSION_UPDATE,
            previousVersion: mockOnInstalledEventDetails.previousVersion,
            version: mockVersion,
          },
        });
      });

      it('should openExtensionInBrowser if version is 8.1.0', () => {
        const mockVersion = '8.1.0';
        process.env.METAMASK_VERSION = mockVersion;

        const openExtensionInBrowserMock = jest.fn();

        // eslint-disable-next-line no-new
        new MetaMaskController({
          initLangCode: 'en_US',
          platform: {
            openExtensionInBrowser: openExtensionInBrowserMock,
          },
          browser: browserPolyfillMock,
          infuraProjectId: 'foo',
        });

        expect(openExtensionInBrowserMock).toHaveBeenCalledTimes(1);
      });
    });

    describe('#importAccountWithStrategy', () => {
      const importPrivkey =
        '4cfd3e90fc78b0f86bf7524722150bb8da9c60cd532564d7ff43f5716514f553';

      beforeEach(async () => {
        const password = 'a-fake-password';
        await metamaskController.createNewVaultAndRestore(password, TEST_SEED);
        await metamaskController.importAccountWithStrategy('privateKey', [
          importPrivkey,
        ]);
      });

      it('adds private key to keyrings in KeyringController', async () => {
        const simpleKeyrings =
          metamaskController.keyringController.getKeyringsByType(
            KeyringType.imported,
          );
        const pubAddressHexArr = await simpleKeyrings[0].getAccounts();
        const privKeyHex = await simpleKeyrings[0].exportAccount(
          pubAddressHexArr[0],
        );
        expect(privKeyHex).toStrictEqual(importPrivkey);
        expect(pubAddressHexArr[0]).toStrictEqual(
          '0xe18035bf8712672935fdb4e5e431b1a0183d2dfc',
        );
      });

      it('adds 1 account', async () => {
        const keyringAccounts =
          await metamaskController.keyringController.getAccounts();
        expect(keyringAccounts[keyringAccounts.length - 1]).toStrictEqual(
          '0xe18035bf8712672935fdb4e5e431b1a0183d2dfc',
        );
      });
    });

    describe('#getAddTransactionRequest', () => {
      it('formats the transaction for submission', () => {
        const transactionParams = { from: '0xa', to: '0xb' };
        const transactionOptions = { foo: true };
        const result = metamaskController.getAddTransactionRequest({
          transactionParams,
          transactionOptions,
        });
        expect(result).toStrictEqual({
          internalAccounts:
            metamaskController.accountsController.listAccounts(),
          dappRequest: undefined,
          networkClientId:
            metamaskController.networkController.state.selectedNetworkClientId,
          selectedAccount:
            metamaskController.accountsController.getAccountByAddress(
              transactionParams.from,
            ),
          transactionController: expect.any(Object),
          transactionOptions,
          transactionParams,
          userOperationController: expect.any(Object),
          chainId: '0x1',
          ppomController: expect.any(Object),
          securityAlertsEnabled: expect.any(Boolean),
          updateSecurityAlertResponse: expect.any(Function),
        });
      });
      it('passes through any additional params to the object', () => {
        const transactionParams = { from: '0xa', to: '0xb' };
        const transactionOptions = { foo: true };
        const result = metamaskController.getAddTransactionRequest({
          transactionParams,
          transactionOptions,
          test: '123',
        });

        expect(result).toMatchObject({
          transactionParams,
          transactionOptions,
          test: '123',
        });
      });
    });

    describe('submitPassword', () => {
      it('removes any identities that do not correspond to known accounts.', async () => {
        const fakeAddress = '0xbad0';

        const localMetaMaskController = new MetaMaskController({
          showUserConfirmation: noop,
          encryptor: mockEncryptor,
          initState: {
            ...cloneDeep(firstTimeState),
            KeyringController: {
              keyrings: [{ type: KeyringType.trezor, accounts: ['0x123'] }],
              isUnlocked: true,
            },
            PreferencesController: {
              identities: {
                '0x123': { name: 'Trezor 1', address: '0x123' },
                [fakeAddress]: { name: 'fake', address: fakeAddress },
              },
              selectedAddress: '0x123',
            },
          },
          initLangCode: 'en_US',
          platform: {
            showTransactionNotification: () => undefined,
            getVersion: () => 'foo',
          },
          browser: browserPolyfillMock,
          infuraProjectId: 'foo',
          isFirstMetaMaskControllerSetup: true,
        });

        const accountsControllerSpy = jest.spyOn(
          localMetaMaskController.accountsController,
          'updateAccounts',
        );

        const password = 'password';
        await localMetaMaskController.createNewVaultAndKeychain(password);

        await localMetaMaskController.submitPassword(password);

        const identities = Object.keys(
          localMetaMaskController.preferencesController.state.identities,
        );
        const addresses =
          await localMetaMaskController.keyringController.getAccounts();

        identities.forEach((identity) => {
          expect(addresses).toContain(identity);
        });

        addresses.forEach((address) => {
          expect(identities).toContain(address);
        });

        const internalAccounts =
          localMetaMaskController.accountsController.listAccounts();

        internalAccounts.forEach((account) => {
          expect(addresses).toContain(account.address);
        });

        addresses.forEach((address) => {
          expect(
            internalAccounts.find((account) => account.address === address),
          ).toBeDefined();
        });

        expect(accountsControllerSpy).toHaveBeenCalledTimes(1);
      });
    });

    describe('setLocked', () => {
      it('should lock KeyringController', async () => {
        await metamaskController.createNewVaultAndKeychain('password');
        jest.spyOn(metamaskController.keyringController, 'setLocked');

        await metamaskController.setLocked();

        expect(
          metamaskController.keyringController.setLocked,
        ).toHaveBeenCalled();
        expect(
          metamaskController.keyringController.state.isUnlocked,
        ).toStrictEqual(false);
      });
    });

    describe('#createNewVaultAndKeychain', () => {
      it('can only create new vault on keyringController once', async () => {
        const password = 'a-fake-password';

        const vault1 = await metamaskController.createNewVaultAndKeychain(
          password,
        );
        const vault2 = await metamaskController.createNewVaultAndKeychain(
          password,
        );

        expect(vault1).toStrictEqual(vault2);
      });
    });

    describe('#createNewVaultAndRestore', () => {
      it('should be able to call newVaultAndRestore despite a mistake.', async () => {
        const password = 'what-what-what';
        jest.spyOn(metamaskController, 'getBalance').mockResolvedValue('0x0');

        await metamaskController
          .createNewVaultAndRestore(password, TEST_SEED.slice(0, -1))
          .catch(() => null);
        await metamaskController.createNewVaultAndRestore(password, TEST_SEED);

        expect(
          metamaskController.keyringController.createNewVaultAndRestore,
        ).toHaveBeenCalledTimes(2);
      });

      it('should clear previous identities after vault restoration', async () => {
        jest.spyOn(metamaskController, 'getBalance').mockResolvedValue('0x0');

        await metamaskController.createNewVaultAndRestore(
          'foobar1337',
          TEST_SEED,
        );

        const firstVaultAccounts = cloneDeep(
          metamaskController.accountsController.listAccounts(),
        );
        expect(firstVaultAccounts).toHaveLength(1);
        expect(firstVaultAccounts[0].address).toBe(TEST_ADDRESS);

        const selectedAccount =
          metamaskController.accountsController.getSelectedAccount();
        metamaskController.accountsController.setAccountName(
          selectedAccount.id,
          'Account Foo',
        );

        const labelledFirstVaultAccounts = cloneDeep(
          metamaskController.accountsController.listAccounts(),
        );

        expect(labelledFirstVaultAccounts[0].address).toBe(TEST_ADDRESS);
        expect(labelledFirstVaultAccounts[0].metadata.name).toBe('Account Foo');

        await metamaskController.createNewVaultAndRestore(
          'foobar1337',
          TEST_SEED_ALT,
        );

        const secondVaultAccounts = cloneDeep(
          metamaskController.accountsController.listAccounts(),
        );

        expect(secondVaultAccounts).toHaveLength(1);
        expect(
          metamaskController.accountsController.getSelectedAccount().address,
        ).toBe(TEST_ADDRESS_ALT);
        expect(secondVaultAccounts[0].address).toBe(TEST_ADDRESS_ALT);
        expect(secondVaultAccounts[0].metadata.name).toBe(DEFAULT_LABEL);
      });

      it('should restore any consecutive accounts with balances without extra zero balance accounts', async () => {
        // Give account 1 a balance
        jest
          .spyOn(metamaskController, 'getBalance')
          .mockImplementation((address) => {
            switch (address) {
              case TEST_ADDRESS:
                return Promise.resolve('0x14ced5122ce0a000');
              case TEST_ADDRESS_2:
              case TEST_ADDRESS_3:
                return Promise.resolve('0x0');
              default:
                return Promise.reject(
                  new Error('unexpected argument to mocked getBalance'),
                );
            }
          });

        jest
          .spyOn(metamaskController.onboardingController, 'state', 'get')
          .mockReturnValue({ completedOnboarding: true });

        // Give account 2 a token
        jest
          .spyOn(metamaskController.tokensController, 'state', 'get')
          .mockReturnValue({
            allTokens: {},
            allIgnoredTokens: {},
            allDetectedTokens: { '0x1': { [TEST_ADDRESS_2]: [{}] } },
          });

        await metamaskController.createNewVaultAndRestore(
          'foobar1337',
          TEST_SEED,
        );

        // Expect first account to be selected
        const accounts = cloneDeep(
          metamaskController.accountsController.listAccounts(),
        );

        const selectedAccount =
          metamaskController.accountsController.getSelectedAccount();

        expect(selectedAccount.address).toBe(TEST_ADDRESS);
        expect(accounts).toHaveLength(2);
        expect(accounts[0].address).toBe(TEST_ADDRESS);
        expect(accounts[0].metadata.name).toBe(DEFAULT_LABEL);
        expect(accounts[1].address).toBe(TEST_ADDRESS_2);
        expect(accounts[1].metadata.name).toBe('Account 2');
        // TODO: Handle last selected in the update of the next accounts controller.
        // expect(accounts[1].metadata.lastSelected).toBeGreaterThan(
        //   accounts[0].metadata.lastSelected,
        // );
      });
    });

    describe('#getBalance', () => {
      it('should return the balance known by accountTrackerController', async () => {
        const accounts = {};
        const balance = '0x14ced5122ce0a000';
        accounts[TEST_ADDRESS] = { balance };

        jest
          .spyOn(metamaskController.accountTrackerController, 'state', 'get')
          .mockReturnValue({
            accounts,
          });

        const gotten = await metamaskController.getBalance(TEST_ADDRESS);

        expect(balance).toStrictEqual(gotten);
      });

      it('should ask the network for a balance when not known by accountTrackerController', async () => {
        const accounts = {};
        const balance = '0x14ced5122ce0a000';
        const { provider } = createTestProviderTools({
          scaffold: {
            eth_getBalance: balance,
          },
        });

        jest
          .spyOn(metamaskController.accountTrackerController, 'state', 'get')
          .mockReturnValue({
            accounts,
          });

        const gotten = await metamaskController.getBalance(
          TEST_ADDRESS,
          provider,
        );

        expect(balance).toStrictEqual(gotten);
      });
    });

    describe('#getPermittedAccounts', () => {
      it('gets the CAIP-25 caveat value for the origin', async () => {
        jest
          .spyOn(metamaskController.permissionController, 'getCaveat')
          .mockReturnValue();

        metamaskController.getPermittedAccounts('test.com');

        expect(
          metamaskController.permissionController.getCaveat,
        ).toHaveBeenCalledWith(
          'test.com',
          Caip25EndowmentPermissionName,
          Caip25CaveatType,
        );
      });

      it('returns empty array if there is no CAIP-25 permission for the origin', async () => {
        jest
          .spyOn(metamaskController.permissionController, 'getCaveat')
          .mockImplementation(() => {
            throw new PermissionDoesNotExistError();
          });

        expect(
          metamaskController.getPermittedAccounts('test.com'),
        ).toStrictEqual([]);
      });

      it('throws an error if getCaveat fails unexpectedly', async () => {
        jest
          .spyOn(metamaskController.permissionController, 'getCaveat')
          .mockImplementation(() => {
            throw new Error('unexpected getCaveat error');
          });

        expect(() => {
          metamaskController.getPermittedAccounts('test.com');
        }).toThrow(new Error(`unexpected getCaveat error`));
      });

      describe('the wallet is locked', () => {
        beforeEach(() => {
          jest.spyOn(metamaskController, 'isUnlocked').mockReturnValue(false);
        });

        it('returns empty array if there is a CAIP-25 permission for the origin and ignoreLock is false', async () => {
          jest
            .spyOn(metamaskController.permissionController, 'getCaveat')
            .mockReturnValue({
              value: {
                requiredScopes: {},
                optionalScopes: {
                  'eip155:1': {
                    accounts: ['eip155:1:0xdead', 'eip155:1:0xbeef'],
                  },
                },
              },
            });

          expect(
            metamaskController.getPermittedAccounts('test.com', {
              ignoreLock: false,
            }),
          ).toStrictEqual([]);
        });

        it('returns accounts if there is a CAIP-25 permission for the origin and ignoreLock is true', async () => {
          jest
            .spyOn(metamaskController.permissionController, 'getCaveat')
            .mockReturnValue({
              value: {
                requiredScopes: {},
                optionalScopes: {
                  'eip155:1': {
                    accounts: ['eip155:1:0xdead', 'eip155:1:0xbeef'],
                  },
                },
              },
            });
          jest
            .spyOn(metamaskController, 'sortAccountsByLastSelected')
            .mockReturnValue(['not_empty']);

          expect(
            metamaskController.getPermittedAccounts('test.com', {
              ignoreLock: true,
            }),
          ).toStrictEqual(['not_empty']);
        });
      });

      describe('the wallet is unlocked', () => {
        beforeEach(() => {
          jest.spyOn(metamaskController, 'isUnlocked').mockReturnValue(true);
        });

        it('sorts the eth accounts from the CAIP-25 permission', async () => {
          jest
            .spyOn(metamaskController.permissionController, 'getCaveat')
            .mockReturnValue({
              value: {
                requiredScopes: {},
                optionalScopes: {
                  'eip155:1': {
                    accounts: ['eip155:1:0xdead', 'eip155:1:0xbeef'],
                  },
                },
              },
            });
          jest
            .spyOn(metamaskController, 'sortAccountsByLastSelected')
            .mockReturnValue([]);

          metamaskController.getPermittedAccounts('test.com');
          expect(
            metamaskController.sortAccountsByLastSelected,
          ).toHaveBeenCalledWith(['0xdead', '0xbeef']);
        });

        it('returns the sorted eth accounts from the CAIP-25 permission', async () => {
          jest
            .spyOn(metamaskController.permissionController, 'getCaveat')
            .mockReturnValue({
              value: {
                requiredScopes: {},
                optionalScopes: {
                  'eip155:1': {
                    accounts: ['eip155:1:0xdead', 'eip155:1:0xbeef'],
                  },
                },
              },
            });
          jest
            .spyOn(metamaskController, 'sortAccountsByLastSelected')
            .mockReturnValue(['0xbeef', '0xdead']);

          expect(
            metamaskController.getPermittedAccounts('test.com'),
          ).toStrictEqual(['0xbeef', '0xdead']);
        });
      });
    });

    describe('#requestPermissionApproval', () => {
      it('requests permissions for the origin from the ApprovalController', async () => {
        jest
          .spyOn(
            metamaskController.approvalController,
            'addAndShowApprovalRequest',
          )
          .mockResolvedValue();

        await metamaskController.requestPermissionApproval('test.com', {
          eth_accounts: {},
        });

        expect(
          metamaskController.approvalController.addAndShowApprovalRequest,
        ).toHaveBeenCalledWith(
          expect.objectContaining({
            id: expect.stringMatching(/.{21}/u),
            origin: 'test.com',
            requestData: {
              metadata: {
                id: expect.stringMatching(/.{21}/u),
                origin: 'test.com',
              },
              permissions: {
                eth_accounts: {},
              },
            },
            type: 'wallet_requestPermissions',
          }),
        );

        const [params] =
          metamaskController.approvalController.addAndShowApprovalRequest.mock
            .calls[0];
        expect(params.id).toStrictEqual(params.requestData.metadata.id);
      });

      it('returns the result from the ApprovalController', async () => {
        jest
          .spyOn(
            metamaskController.approvalController,
            'addAndShowApprovalRequest',
          )
          .mockResolvedValue('approvalResult');

        const result = await metamaskController.requestPermissionApproval(
          'test.com',
          {
            eth_accounts: {},
          },
        );

        expect(result).toStrictEqual('approvalResult');
      });
    });

    describe('#getCaip25PermissionFromLegacyPermissions', () => {
      it('returns valid CAIP-25 permissions', async () => {
        const permissions =
          await metamaskController.getCaip25PermissionFromLegacyPermissions(
            'test.com',
            {},
          );

        expect(permissions).toStrictEqual(
          expect.objectContaining({
            [Caip25EndowmentPermissionName]: {
              caveats: [
                {
                  type: Caip25CaveatType,
                  value: {
                    requiredScopes: {},
                    optionalScopes: {
                      'wallet:eip155': {
                        accounts: [],
                      },
                    },
                    isMultichainOrigin: false,
                  },
                },
              ],
            },
          }),
        );
      });

      it('returns approval from the PermissionsController for eth_accounts and permittedChains when only eth_accounts is specified in params and origin is not snapId', async () => {
        const permissions =
          await metamaskController.getCaip25PermissionFromLegacyPermissions(
            'test.com',
            {
              [PermissionNames.eth_accounts]: {
                caveats: [
                  {
                    type: CaveatTypes.restrictReturnedAccounts,
                    value: ['foo'],
                  },
                ],
              },
            },
          );

        expect(permissions).toStrictEqual(
          expect.objectContaining({
            [Caip25EndowmentPermissionName]: {
              caveats: [
                {
                  type: Caip25CaveatType,
                  value: {
                    requiredScopes: {},
                    optionalScopes: {
                      'wallet:eip155': {
                        accounts: ['wallet:eip155:foo'],
                      },
                    },
                    isMultichainOrigin: false,
                  },
                },
              ],
            },
          }),
        );
      });

      it('returns approval from the PermissionsControllerr for eth_accounts and permittedChains when only permittedChains is specified in params and origin is not snapId', async () => {
        const permissions =
          await metamaskController.getCaip25PermissionFromLegacyPermissions(
            'test.com',
            {
              [PermissionNames.permittedChains]: {
                caveats: [
                  {
                    type: CaveatTypes.restrictNetworkSwitching,
                    value: ['0x64'],
                  },
                ],
              },
            },
          );

        expect(permissions).toStrictEqual(
          expect.objectContaining({
            [Caip25EndowmentPermissionName]: {
              caveats: [
                {
                  type: Caip25CaveatType,
                  value: {
                    requiredScopes: {},
                    optionalScopes: {
                      'wallet:eip155': {
                        accounts: [],
                      },
                      'eip155:100': {
                        accounts: [],
                      },
                    },
                    isMultichainOrigin: false,
                  },
                },
              ],
            },
          }),
        );
      });

      it('returns approval from the PermissionsController for eth_accounts and permittedChains when both are specified in params and origin is not snapId', async () => {
        const permissions =
          await metamaskController.getCaip25PermissionFromLegacyPermissions(
            'test.com',
            {
              [PermissionNames.eth_accounts]: {
                caveats: [
                  {
                    type: CaveatTypes.restrictReturnedAccounts,
                    value: ['foo'],
                  },
                ],
              },
              [PermissionNames.permittedChains]: {
                caveats: [
                  {
                    type: CaveatTypes.restrictNetworkSwitching,
                    value: ['0x64'],
                  },
                ],
              },
            },
          );

        expect(permissions).toStrictEqual(
          expect.objectContaining({
            [Caip25EndowmentPermissionName]: {
              caveats: [
                {
                  type: Caip25CaveatType,
                  value: {
                    requiredScopes: {},
                    optionalScopes: {
                      'wallet:eip155': {
                        accounts: ['wallet:eip155:foo'],
                      },
                      'eip155:100': {
                        accounts: ['eip155:100:foo'],
                      },
                    },
                    isMultichainOrigin: false,
                  },
                },
              ],
            },
          }),
        );
      });

      it('returns approval from the PermissionsController for only eth_accounts when only eth_accounts is specified in params and origin is snapId', async () => {
        const permissions =
          await metamaskController.getCaip25PermissionFromLegacyPermissions(
            'npm:snap',
            {
              [PermissionNames.eth_accounts]: {
                caveats: [
                  {
                    type: CaveatTypes.restrictReturnedAccounts,
                    value: ['foo'],
                  },
                ],
              },
            },
          );

        expect(permissions).toStrictEqual(
          expect.objectContaining({
            [Caip25EndowmentPermissionName]: {
              caveats: [
                {
                  type: Caip25CaveatType,
                  value: {
                    requiredScopes: {},
                    optionalScopes: {
                      'wallet:eip155': {
                        accounts: ['wallet:eip155:foo'],
                      },
                    },
                    isMultichainOrigin: false,
                  },
                },
              ],
            },
          }),
        );
      });

      it('returns approval from the PermissionsController for only eth_accounts when only permittedChains is specified in params and origin is snapId', async () => {
        const permissions =
          await metamaskController.getCaip25PermissionFromLegacyPermissions(
            'npm:snap',
            {
              [PermissionNames.permittedChains]: {
                caveats: [
                  {
                    type: CaveatTypes.restrictNetworkSwitching,
                    value: ['0x64'],
                  },
                ],
              },
            },
          );

        expect(permissions).toStrictEqual(
          expect.objectContaining({
            [Caip25EndowmentPermissionName]: {
              caveats: [
                {
                  type: Caip25CaveatType,
                  value: {
                    requiredScopes: {},
                    optionalScopes: {
                      'wallet:eip155': {
                        accounts: [],
                      },
                    },
                    isMultichainOrigin: false,
                  },
                },
              ],
            },
          }),
        );
      });

      it('returns approval from the PermissionsController for only eth_accounts when both eth_accounts and permittedChains are specified in params and origin is snapId', async () => {
        const permissions =
          await metamaskController.getCaip25PermissionFromLegacyPermissions(
            'npm:snap',
            {
              [PermissionNames.eth_accounts]: {
                caveats: [
                  {
                    type: CaveatTypes.restrictReturnedAccounts,
                    value: ['foo'],
                  },
                ],
              },
              [PermissionNames.permittedChains]: {
                caveats: [
                  {
                    type: CaveatTypes.restrictNetworkSwitching,
                    value: ['0x64'],
                  },
                ],
              },
            },
          );

        expect(permissions).toStrictEqual(
          expect.objectContaining({
            [Caip25EndowmentPermissionName]: {
              caveats: [
                {
                  type: Caip25CaveatType,
                  value: {
                    requiredScopes: {},
                    optionalScopes: {
                      'wallet:eip155': {
                        accounts: ['wallet:eip155:foo'],
                      },
                    },
                    isMultichainOrigin: false,
                  },
                },
              ],
            },
          }),
        );
      });

      it('returns CAIP-25 approval with accounts and chainIds specified from `eth_accounts` and `endowment:permittedChains` permissions caveats, and isMultichainOrigin: false if origin is not snapId', async () => {
        const permissions =
          await metamaskController.getCaip25PermissionFromLegacyPermissions(
            'test.com',
            {
              [RestrictedEthMethods.eth_accounts]: {
                caveats: [
                  {
                    type: 'restrictReturnedAccounts',
                    value: ['0xdeadbeef'],
                  },
                ],
              },
              [EndowmentTypes.permittedChains]: {
                caveats: [
                  {
                    type: 'restrictNetworkSwitching',
                    value: ['0x1', '0x5'],
                  },
                ],
              },
            },
          );

        expect(permissions).toStrictEqual(
          expect.objectContaining({
            [Caip25EndowmentPermissionName]: {
              caveats: [
                {
                  type: Caip25CaveatType,
                  value: {
                    requiredScopes: {},
                    optionalScopes: {
                      'wallet:eip155': {
                        accounts: ['wallet:eip155:0xdeadbeef'],
                      },
                      'eip155:1': {
                        accounts: ['eip155:1:0xdeadbeef'],
                      },
                      'eip155:5': {
                        accounts: ['eip155:5:0xdeadbeef'],
                      },
                    },
                    isMultichainOrigin: false,
                  },
                },
              ],
            },
          }),
        );
      });

      it('returns CAIP-25 approval with approved accounts for the `wallet:eip155` scope (and no approved chainIds) with isMultichainOrigin: false if origin is snapId', async () => {
        const origin = 'npm:snap';

        const permissions =
          await metamaskController.getCaip25PermissionFromLegacyPermissions(
            origin,
            {
              [RestrictedEthMethods.eth_accounts]: {
                caveats: [
                  {
                    type: 'restrictReturnedAccounts',
                    value: ['0xdeadbeef'],
                  },
                ],
              },
              [EndowmentTypes.permittedChains]: {
                caveats: [
                  {
                    type: 'restrictNetworkSwitching',
                    value: ['0x1', '0x5'],
                  },
                ],
              },
            },
          );

        expect(permissions).toStrictEqual(
          expect.objectContaining({
            [Caip25EndowmentPermissionName]: {
              caveats: [
                {
                  type: Caip25CaveatType,
                  value: {
                    requiredScopes: {},
                    optionalScopes: {
                      'wallet:eip155': {
                        accounts: ['wallet:eip155:0xdeadbeef'],
                      },
                    },
                    isMultichainOrigin: false,
                  },
                },
              ],
            },
          }),
        );
      });
    });

    describe('requestApprovalPermittedChainsPermission', () => {
      it('requests approval', async () => {
        jest
          .spyOn(
            metamaskController.permissionController,
            'requestPermissionsIncremental',
          )
          .mockResolvedValue();

        await metamaskController.requestApprovalPermittedChainsPermission(
          'test.com',
          '0x1',
        );

        expect(
          metamaskController.permissionController.requestPermissionsIncremental,
        ).toHaveBeenCalledWith(
          { origin: 'test.com' },
          {
            [Caip25EndowmentPermissionName]: {
              caveats: [
                {
                  type: Caip25CaveatType,
                  value: {
                    requiredScopes: {},
                    optionalScopes: {
                      'eip155:1': {
                        accounts: [],
                      },
                    },
                    isMultichainOrigin: false,
                  },
                },
              ],
            },
          },
        );
      });

      it('throws if the approval is rejected', async () => {
        jest
          .spyOn(
            metamaskController.permissionController,
            'requestPermissionsIncremental',
          )
          .mockRejectedValue(new Error('approval rejected'));

        await expect(() =>
          metamaskController.requestApprovalPermittedChainsPermission(
            'test.com',
            '0x1',
          ),
        ).rejects.toThrow(new Error('approval rejected'));
      });
    });

    describe('requestPermittedChainsPermissionIncremental', () => {
      it('throws if the origin is snapId', async () => {
        await expect(() =>
          metamaskController.requestPermittedChainsPermissionIncremental({
            origin: 'npm:snap',
            chainId: '0x1',
          }),
        ).rejects.toThrow(
          new Error(
            'Cannot request permittedChains permission for Snaps with origin "npm:snap"',
          ),
        );
      });

      it('requests permittedChains approval if autoApprove: false', async () => {
        const expectedCaip25Permission = {
          [Caip25EndowmentPermissionName]: {
            caveats: [
              {
                type: Caip25CaveatType,
                value: {
                  requiredScopes: {},
                  optionalScopes: { 'eip155:1': { accounts: [] } },
                  isMultichainOrigin: false,
                },
              },
            ],
          },
        };

        jest
          .spyOn(
            metamaskController.permissionController,
            'requestPermissionsIncremental',
          )
          .mockResolvedValue(expectedCaip25Permission);

        await metamaskController.requestPermittedChainsPermissionIncremental({
          origin: 'test.com',
          chainId: '0x1',
          autoApprove: false,
        });

        expect(
          metamaskController.permissionController.requestPermissionsIncremental,
        ).toHaveBeenCalledWith(
          { origin: 'test.com' },
          expectedCaip25Permission,
<<<<<<< HEAD
=======
          undefined,
>>>>>>> e79c5555
        );
      });

      it('throws if permittedChains approval is rejected', async () => {
        jest
          .spyOn(
            metamaskController.permissionController,
            'requestPermissionsIncremental',
          )
          .mockRejectedValue(new Error('approval rejected'));

        await expect(() =>
          metamaskController.requestPermittedChainsPermissionIncremental({
            origin: 'test.com',
            chainId: '0x1',
            autoApprove: false,
          }),
        ).rejects.toThrow(new Error('approval rejected'));
      });

      it('grants permittedChains approval if autoApprove: true', async () => {
        const expectedCaip25Permission = {
          [Caip25EndowmentPermissionName]: {
            caveats: [
              {
                type: Caip25CaveatType,
                value: {
                  requiredScopes: {},
                  optionalScopes: { 'eip155:1': { accounts: [] } },
                  isMultichainOrigin: false,
                },
              },
            ],
          },
        };

        jest
          .spyOn(
            metamaskController.permissionController,
            'grantPermissionsIncremental',
          )
          .mockResolvedValue(expectedCaip25Permission);

        await metamaskController.requestPermittedChainsPermissionIncremental({
          origin: 'test.com',
          chainId: '0x1',
          autoApprove: true,
        });

        expect(
          metamaskController.permissionController.grantPermissionsIncremental,
        ).toHaveBeenCalledWith({
          subject: { origin: 'test.com' },
          approvedPermissions: expectedCaip25Permission,
        });
      });

      it('throws if autoApprove: true and granting permittedChains throws', async () => {
        jest
          .spyOn(
            metamaskController.permissionController,
            'grantPermissionsIncremental',
          )
          .mockImplementation(() => {
            throw new Error(
              'Invalid merged permissions for subject "test.com"',
            );
          });

        await expect(() =>
          metamaskController.requestPermittedChainsPermissionIncremental({
            origin: 'test.com',
            chainId: '0x1',
            autoApprove: true,
          }),
        ).rejects.toThrow(
          new Error('Invalid merged permissions for subject "test.com"'),
        );
      });
    });

    describe('#sortAccountsByLastSelected', () => {
      it('returns the keyring accounts in lastSelected order', () => {
        jest
          .spyOn(metamaskController.accountsController, 'listAccounts')
          .mockReturnValueOnce([
            {
              address: '0x7A2Bd22810088523516737b4Dc238A4bC37c23F2',
              id: '21066553-d8c8-4cdc-af33-efc921cd3ca9',
              metadata: {
                name: 'Test Account',
                lastSelected: 1,
                keyring: {
                  type: 'HD Key Tree',
                },
              },
              options: {},
              methods: ETH_EOA_METHODS,
              type: EthAccountType.Eoa,
            },
            {
              address: '0x7152f909e5EB3EF198f17e5Cb087c5Ced88294e3',
              id: '0bd7348e-bdfe-4f67-875c-de831a583857',
              metadata: {
                name: 'Test Account',
                keyring: {
                  type: 'HD Key Tree',
                },
              },
              options: {},
              methods: ETH_EOA_METHODS,
              type: EthAccountType.Eoa,
            },
            {
              address: '0xDe70d2FF1995DC03EF1a3b584e3ae14da020C616',
              id: 'ff8fda69-d416-4d25-80a2-efb77bc7d4ad',
              metadata: {
                name: 'Test Account',
                keyring: {
                  type: 'HD Key Tree',
                },
                lastSelected: 3,
              },
              options: {},
              methods: ETH_EOA_METHODS,
              type: EthAccountType.Eoa,
            },
            {
              address: '0x04eBa9B766477d8eCA77F5f0e67AE1863C95a7E3',
              id: '0bd7348e-bdfe-4f67-875c-de831a583857',
              metadata: {
                name: 'Test Account',
                lastSelected: 3,
                keyring: {
                  type: 'HD Key Tree',
                },
              },
              options: {},
              methods: ETH_EOA_METHODS,
              type: EthAccountType.Eoa,
            },
          ]);
        jest
          .spyOn(metamaskController, 'captureKeyringTypesWithMissingIdentities')
          .mockImplementation(() => {
            // noop
          });

        expect(
          metamaskController.sortAccountsByLastSelected([
            '0x7A2Bd22810088523516737b4Dc238A4bC37c23F2',
            '0x7152f909e5EB3EF198f17e5Cb087c5Ced88294e3',
            '0xDe70d2FF1995DC03EF1a3b584e3ae14da020C616',
            '0x04eBa9B766477d8eCA77F5f0e67AE1863C95a7E3',
          ]),
        ).toStrictEqual([
          '0xDe70d2FF1995DC03EF1a3b584e3ae14da020C616',
          '0x04eBa9B766477d8eCA77F5f0e67AE1863C95a7E3',
          '0x7A2Bd22810088523516737b4Dc238A4bC37c23F2',
          '0x7152f909e5EB3EF198f17e5Cb087c5Ced88294e3',
        ]);
      });

      it('throws if a keyring account is missing an address (case 1)', () => {
        const internalAccounts = [
          {
            address: '0x7152f909e5EB3EF198f17e5Cb087c5Ced88294e3',
            id: '0bd7348e-bdfe-4f67-875c-de831a583857',
            metadata: {
              name: 'Test Account',
              lastSelected: 2,
              keyring: {
                type: 'HD Key Tree',
              },
            },
            options: {},
            methods: ETH_EOA_METHODS,
            type: EthAccountType.Eoa,
          },
          {
            address: '0xDe70d2FF1995DC03EF1a3b584e3ae14da020C616',
            id: 'ff8fda69-d416-4d25-80a2-efb77bc7d4ad',
            metadata: {
              name: 'Test Account',
              lastSelected: 3,
              keyring: {
                type: 'HD Key Tree',
              },
            },
            options: {},
            methods: ETH_EOA_METHODS,
            type: EthAccountType.Eoa,
          },
        ];
        jest
          .spyOn(metamaskController.accountsController, 'listAccounts')
          .mockReturnValueOnce(internalAccounts);
        jest
          .spyOn(metamaskController, 'captureKeyringTypesWithMissingIdentities')
          .mockImplementation(() => {
            // noop
          });

        expect(() =>
          metamaskController.sortAccountsByLastSelected([
            '0x7A2Bd22810088523516737b4Dc238A4bC37c23F2',
            '0x7152f909e5EB3EF198f17e5Cb087c5Ced88294e3',
            '0xDe70d2FF1995DC03EF1a3b584e3ae14da020C616',
          ]),
        ).toThrow(
          'Missing identity for address: "0x7A2Bd22810088523516737b4Dc238A4bC37c23F2".',
        );
        expect(
          metamaskController.captureKeyringTypesWithMissingIdentities,
        ).toHaveBeenCalledWith(internalAccounts, [
          '0x7A2Bd22810088523516737b4Dc238A4bC37c23F2',
          '0x7152f909e5EB3EF198f17e5Cb087c5Ced88294e3',
          '0xDe70d2FF1995DC03EF1a3b584e3ae14da020C616',
        ]);
      });

      it('throws if a keyring account is missing an address (case 2)', () => {
        const internalAccounts = [
          {
            address: '0x7A2Bd22810088523516737b4Dc238A4bC37c23F2',
            id: 'cf8dace4-9439-4bd4-b3a8-88c821c8fcb3',
            metadata: {
              name: 'Test Account',
              lastSelected: 1,
              keyring: {
                type: 'HD Key Tree',
              },
            },
            options: {},
            methods: ETH_EOA_METHODS,
            type: EthAccountType.Eoa,
          },
          {
            address: '0xDe70d2FF1995DC03EF1a3b584e3ae14da020C616',
            id: 'ff8fda69-d416-4d25-80a2-efb77bc7d4ad',
            metadata: {
              name: 'Test Account',
              lastSelected: 3,
              keyring: {
                type: 'HD Key Tree',
              },
            },
            options: {},
            methods: ETH_EOA_METHODS,
            type: EthAccountType.Eoa,
          },
        ];
        jest
          .spyOn(metamaskController.accountsController, 'listAccounts')
          .mockReturnValueOnce(internalAccounts);
        jest
          .spyOn(metamaskController, 'captureKeyringTypesWithMissingIdentities')
          .mockImplementation(() => {
            // noop
          });

        expect(() =>
          metamaskController.sortAccountsByLastSelected([
            '0x7A2Bd22810088523516737b4Dc238A4bC37c23F2',
            '0x7152f909e5EB3EF198f17e5Cb087c5Ced88294e3',
            '0xDe70d2FF1995DC03EF1a3b584e3ae14da020C616',
          ]),
        ).toThrow(
          'Missing identity for address: "0x7152f909e5EB3EF198f17e5Cb087c5Ced88294e3".',
        );
        expect(
          metamaskController.captureKeyringTypesWithMissingIdentities,
        ).toHaveBeenCalledWith(internalAccounts, [
          '0x7A2Bd22810088523516737b4Dc238A4bC37c23F2',
          '0x7152f909e5EB3EF198f17e5Cb087c5Ced88294e3',
          '0xDe70d2FF1995DC03EF1a3b584e3ae14da020C616',
        ]);
      });
    });

    describe('NetworkConfiguration is removed', () => {
      it('should remove the permitted chain from all existing permissions', () => {
        jest
          .spyOn(metamaskController, 'removeAllScopePermissions')
          .mockReturnValue();

        metamaskController.controllerMessenger.publish(
          'NetworkController:networkRemoved',
          {
            chainId: '0xa',
          },
        );

        expect(
          metamaskController.removeAllScopePermissions,
        ).toHaveBeenCalledWith('eip155:10');
      });
    });

    describe('#getApi', () => {
      it('getState', () => {
        const getApi = metamaskController.getApi();
        const state = getApi.getState();
        expect(state).toStrictEqual(metamaskController.getState());
      });
    });

    describe('hardware keyrings', () => {
      beforeEach(async () => {
        await metamaskController.createNewVaultAndKeychain('test@123');
      });

      describe('connectHardware', () => {
        it('should throw if it receives an unknown device name', async () => {
          const result = metamaskController.connectHardware(
            'Some random device name',
            0,
            `m/44/0'/0'`,
          );

          await expect(result).rejects.toThrow(
            'MetamaskController:#withKeyringForDevice - Unknown device',
          );
        });

        it('should add the Trezor Hardware keyring and return the first page of accounts', async () => {
          const firstPage = await metamaskController.connectHardware(
            HardwareDeviceNames.trezor,
            0,
          );

          expect(
            metamaskController.keyringController.state.keyrings[1].type,
          ).toBe(TrezorKeyring.type);
          expect(firstPage).toStrictEqual(KNOWN_PUBLIC_KEY_ADDRESSES);
        });

        it('should add the Ledger Hardware keyring and return the first page of accounts', async () => {
          const firstPage = await metamaskController.connectHardware(
            HardwareDeviceNames.ledger,
            0,
          );

          expect(
            metamaskController.keyringController.state.keyrings[1].type,
          ).toBe(LedgerKeyring.type);
          expect(firstPage).toStrictEqual(KNOWN_PUBLIC_KEY_ADDRESSES);
        });
      });

      describe('checkHardwareStatus', () => {
        it('should throw if it receives an unknown device name', async () => {
          const result = metamaskController.checkHardwareStatus(
            'Some random device name',
            `m/44/0'/0'`,
          );
          await expect(result).rejects.toThrow(
            'MetamaskController:#withKeyringForDevice - Unknown device',
          );
        });

        [HardwareDeviceNames.trezor, HardwareDeviceNames.ledger].forEach(
          (device) => {
            describe(`using ${device}`, () => {
              it('should be unlocked by default', async () => {
                await metamaskController.connectHardware(device, 0);

                const status = await metamaskController.checkHardwareStatus(
                  device,
                );

                expect(status).toStrictEqual(true);
              });
            });
          },
        );
      });

      describe('getHardwareTypeForMetric', () => {
        it.each(['ledger', 'lattice', 'trezor', 'oneKey', 'qr'])(
          'should return the correct type for %s',
          async (type) => {
            jest
              .spyOn(metamaskController.keyringController, 'withKeyring')
              .mockImplementation((_, fn) => fn({ keyring: { type } }));

            const result = await metamaskController.getHardwareTypeForMetric(
              '0x123',
            );

            expect(result).toBe(HardwareKeyringType[type]);
          },
        );
<<<<<<< HEAD

        it('should handle special case for oneKey', async () => {
          jest
            .spyOn(metamaskController.keyringController, 'withKeyring')
            .mockImplementation((_, fn) => {
              const keyring = {
                type: 'trezor',
                bridge: { minorVersion: ONE_KEY_VIA_TREZOR_MINOR_VERSION },
              };
              return fn({ keyring });
            });

          const result = await metamaskController.getHardwareTypeForMetric(
            '0x123',
          );

          expect(result).toBe('OneKey Hardware');
        });
=======
>>>>>>> e79c5555
      });

      describe('forgetDevice', () => {
        it('should throw if it receives an unknown device name', async () => {
          const result = metamaskController.forgetDevice(
            'Some random device name',
          );
          await expect(result).rejects.toThrow(
            'MetamaskController:#withKeyringForDevice - Unknown device',
          );
        });

        it('should remove the identities when the device is forgotten', async () => {
          await metamaskController.connectHardware(
            HardwareDeviceNames.trezor,
            0,
          );
          await metamaskController.unlockHardwareWalletAccount(
            0,
            HardwareDeviceNames.trezor,
          );
          const hardwareKeyringAccount =
            metamaskController.keyringController.state.keyrings[1].accounts[0];

          await metamaskController.forgetDevice(HardwareDeviceNames.trezor);

          expect(
            Object.keys(
              metamaskController.preferencesController.state.identities,
            ),
          ).not.toContain(hardwareKeyringAccount);
          expect(
            metamaskController.accountsController
              .listAccounts()
              .some((account) => account.address === hardwareKeyringAccount),
          ).toStrictEqual(false);
        });

        it('should wipe all the keyring info', async () => {
          await metamaskController.connectHardware(
            HardwareDeviceNames.trezor,
            0,
          );

          await metamaskController.forgetDevice(HardwareDeviceNames.trezor);
          const keyrings =
            await metamaskController.keyringController.getKeyringsByType(
              KeyringType.trezor,
            );

          expect(keyrings[0].accounts).toStrictEqual([]);
          expect(keyrings[0].page).toStrictEqual(0);
          expect(keyrings[0].isUnlocked()).toStrictEqual(false);
        });
      });

      describe('unlockHardwareWalletAccount', () => {
        const accountToUnlock = 0;

        [HardwareDeviceNames.trezor, HardwareDeviceNames.ledger].forEach(
          (device) => {
            describe(`using ${device}`, () => {
              beforeEach(async () => {
                await metamaskController.connectHardware(device, 0);
              });

              it('should return the unlocked account', async () => {
                const { unlockedAccount } =
                  await metamaskController.unlockHardwareWalletAccount(
                    accountToUnlock,
                    device,
                  );

                expect(unlockedAccount).toBe(
                  KNOWN_PUBLIC_KEY_ADDRESSES[
                    accountToUnlock
                  ].address.toLowerCase(),
                );
              });

              it('should add the unlocked account to KeyringController', async () => {
                await metamaskController.unlockHardwareWalletAccount(
                  accountToUnlock,
                  device,
                );

                expect(
                  metamaskController.keyringController.state.keyrings[1]
                    .accounts,
                ).toStrictEqual([
                  KNOWN_PUBLIC_KEY_ADDRESSES[
                    accountToUnlock
                  ].address.toLowerCase(),
                ]);
              });

              it('should call preferencesController.setSelectedAddress', async () => {
                jest.spyOn(
                  metamaskController.preferencesController,
                  'setSelectedAddress',
                );

                await metamaskController.unlockHardwareWalletAccount(
                  accountToUnlock,
                  device,
                );

                expect(
                  metamaskController.preferencesController.setSelectedAddress,
                ).toHaveBeenCalledTimes(1);
              });

              it('should call preferencesController.setAccountLabel', async () => {
                jest.spyOn(
                  metamaskController.preferencesController,
                  'setAccountLabel',
                );

                await metamaskController.unlockHardwareWalletAccount(
                  accountToUnlock,
                  device,
                );

                expect(
                  metamaskController.preferencesController.setAccountLabel,
                ).toHaveBeenCalledTimes(1);
              });

              it('should call accountsController.getAccountByAddress', async () => {
                jest.spyOn(
                  metamaskController.accountsController,
                  'getAccountByAddress',
                );

                await metamaskController.unlockHardwareWalletAccount(
                  accountToUnlock,
                  device,
                );

                expect(
                  metamaskController.accountsController.getAccountByAddress,
                ).toHaveBeenCalledTimes(1);
              });

              it('should call accountsController.setAccountName', async () => {
                jest.spyOn(
                  metamaskController.accountsController,
                  'setAccountName',
                );

                await metamaskController.unlockHardwareWalletAccount(
                  accountToUnlock,
                  device,
                );

                expect(
                  metamaskController.accountsController.setAccountName,
                ).toHaveBeenCalledTimes(1);
              });
            });
          },
        );
      });
    });

    describe('getPrimaryKeyringMnemonic', () => {
      it('should return a mnemonic as a Uint8Array', () => {
        const mockMnemonic =
          'above mercy benefit hospital call oval domain student sphere interest argue shock';
        const mnemonicIndices = mockMnemonic
          .split(' ')
          .map((word) => englishWordlist.indexOf(word));
        const uint8ArrayMnemonic = new Uint8Array(
          new Uint16Array(mnemonicIndices).buffer,
        );

        const mockHDKeyring = {
          type: 'HD Key Tree',
          mnemonic: uint8ArrayMnemonic,
        };
        jest
          .spyOn(metamaskController.keyringController, 'getKeyringsByType')
          .mockReturnValue([mockHDKeyring]);

        const recoveredMnemonic =
          metamaskController.getPrimaryKeyringMnemonic();

        expect(recoveredMnemonic).toStrictEqual(uint8ArrayMnemonic);
      });
    });

    describe('#addNewAccount', () => {
      it('throws an error if the keyring controller is locked', async () => {
        const addNewAccount = metamaskController.addNewAccount();
        await expect(addNewAccount).rejects.toThrow(
          'KeyringController - The operation cannot be completed while the controller is locked.',
        );
      });

      it('returns an existing account if the accountCount is less than the number of accounts in the keyring', async () => {
        await metamaskController.createNewVaultAndKeychain('password');
        const secondAccount = await metamaskController.addNewAccount(1);
        await metamaskController.addNewAccount(2);
        await metamaskController.addNewAccount(3);

        const numberOfAccount =
          metamaskController.keyringController.state.keyrings[0].accounts
            .length;
        expect(numberOfAccount).toStrictEqual(4);

        const result = await metamaskController.addNewAccount(1);
        expect(result).toStrictEqual(secondAccount);
      });

      it('only checks for accounts in the keyring when comparing accountCount', async () => {
        await metamaskController.createNewVaultAndKeychain('password');
        // add a new hd keyring vault to simulate having multiple accounts from different keyrings
        await metamaskController.generateNewMnemonicAndAddToVault();

        const numberOfAccounts = (
          await metamaskController.keyringController.getAccounts()
        ).length;
        expect(numberOfAccounts).toStrictEqual(2);

        await metamaskController.addNewAccount(1);

        const numberOfAccountsForPrimaryKeyring =
          metamaskController.keyringController.state.keyrings[0].accounts
            .length;
        const updatedNumberOfAccounts = (
          await metamaskController.keyringController.getAccounts()
        ).length;
        expect(numberOfAccountsForPrimaryKeyring).toStrictEqual(2);
        expect(updatedNumberOfAccounts).toStrictEqual(3);
      });
    });

    describe('#getSeedPhrase', () => {
      it('throws error if keyring controller is locked', async () => {
        await expect(metamaskController.getSeedPhrase()).rejects.toThrow(
          'KeyringController - The operation cannot be completed while the controller is locked.',
        );
      });

      it('#addNewAccount', async () => {
        await metamaskController.createNewVaultAndKeychain('password');
        await metamaskController.addNewAccount(1);
        const getAccounts =
          await metamaskController.keyringController.getAccounts();
        expect(getAccounts).toHaveLength(2);
      });
    });

    describe('#resetAccount', () => {
      it('wipes transactions from only the correct network id and with the selected address', async () => {
        const selectedAddressMock =
          '0x0dcd5d886577d5081b0c52e242ef29e70be3e7bc';

        jest
          .spyOn(metamaskController.accountsController, 'getSelectedAccount')
          .mockReturnValue({ address: selectedAddressMock });

        jest.spyOn(metamaskController.txController, 'wipeTransactions');
        jest.spyOn(
          metamaskController.smartTransactionsController,
          'wipeSmartTransactions',
        );

        await metamaskController.resetAccount();

        expect(
          metamaskController.txController.wipeTransactions,
        ).toHaveBeenCalledTimes(1);
        expect(
          metamaskController.smartTransactionsController.wipeSmartTransactions,
        ).toHaveBeenCalledTimes(1);
        expect(
          metamaskController.txController.wipeTransactions,
        ).toHaveBeenCalledWith({
          address: selectedAddressMock,
          chainId: CHAIN_IDS.MAINNET,
        });
        expect(
          metamaskController.smartTransactionsController.wipeSmartTransactions,
        ).toHaveBeenCalledWith({
          address: selectedAddressMock,
          ignoreNetwork: false,
        });
      });
    });

    describe('#removeAccount', () => {
      let ret;
      const addressToRemove = '0x1';
      let mockKeyring;

      beforeEach(async () => {
        mockKeyring = {
          getAccounts: jest.fn().mockResolvedValue([]),
          destroy: jest.fn(),
        };
        jest
          .spyOn(metamaskController.keyringController, 'removeAccount')
          .mockReturnValue();
        jest
          .spyOn(metamaskController, 'removeAllAccountPermissions')
          .mockReturnValue();

        jest
          .spyOn(metamaskController.keyringController, 'getKeyringForAccount')
          .mockResolvedValue(mockKeyring);

        ret = await metamaskController.removeAccount(addressToRemove);
      });

      it('should call keyringController.removeAccount', async () => {
        expect(
          metamaskController.keyringController.removeAccount,
        ).toHaveBeenCalledWith(addressToRemove);
      });
      it('should call metamaskController.removeAllAccountPermissions', async () => {
        expect(
          metamaskController.removeAllAccountPermissions,
        ).toHaveBeenCalledWith(addressToRemove);
      });
      it('should return address', async () => {
        expect(ret).toStrictEqual('0x1');
      });
    });
    describe('#setupPhishingCommunication', () => {
      beforeEach(() => {
        jest.spyOn(metamaskController, 'safelistPhishingDomain');
        jest.spyOn(metamaskController, 'backToSafetyPhishingWarning');
        metamaskController.preferencesController.setUsePhishDetect(true);
      });
      afterEach(() => {
        jest.clearAllMocks();
      });
      it('creates a phishing stream with safelistPhishingDomain and backToSafetyPhishingWarning handler', async () => {
        const safelistPhishingDomainRequest = {
          name: 'metamask-phishing-safelist',
          data: {
            id: 1,
            method: 'safelistPhishingDomain',
            params: ['mockHostname'],
          },
        };
        const backToSafetyPhishingWarningRequest = {
          name: 'metamask-phishing-safelist',
          data: { id: 2, method: 'backToSafetyPhishingWarning', params: [] },
        };

        const { promise, resolve } = deferredPromise();
        const { promise: promiseStream, resolve: resolveStream } =
          deferredPromise();
        const streamTest = createThroughStream((chunk, _, cb) => {
          if (chunk.name !== 'metamask-phishing-safelist') {
            cb();
            return;
          }
          resolve();
          cb(null, chunk);
        });

        metamaskController.setupPhishingCommunication({
          connectionStream: streamTest,
        });

        streamTest.write(safelistPhishingDomainRequest, null, () => {
          expect(
            metamaskController.safelistPhishingDomain,
          ).toHaveBeenCalledWith('mockHostname');
        });
        streamTest.write(backToSafetyPhishingWarningRequest, null, () => {
          expect(
            metamaskController.backToSafetyPhishingWarning,
          ).toHaveBeenCalled();
          resolveStream();
        });

        await promise;
        streamTest.end();
        await promiseStream;
      });
    });

    describe('#setUpCookieHandlerCommunication', () => {
      let localMetaMaskController;
      beforeEach(() => {
        localMetaMaskController = new MetaMaskController({
          showUserConfirmation: noop,
          encryptor: mockEncryptor,
          initState: {
            ...cloneDeep(firstTimeState),
            MetaMetricsController: {
              metaMetricsId: 'MOCK_METRICS_ID',
              participateInMetaMetrics: true,
              dataCollectionForMarketing: true,
            },
          },
          initLangCode: 'en_US',
          platform: {
            showTransactionNotification: () => undefined,
            getVersion: () => 'foo',
          },
          browser: browserPolyfillMock,
          infuraProjectId: 'foo',
          isFirstMetaMaskControllerSetup: true,
        });
        jest.spyOn(localMetaMaskController, 'getCookieFromMarketingPage');
      });
      afterEach(() => {
        jest.clearAllMocks();
      });
      it('creates a cookie handler communication stream with getCookieFromMarketingPage handler', async () => {
        const attributionRequest = {
          name: METAMASK_COOKIE_HANDLER,
          data: {
            id: 1,
            method: 'getCookieFromMarketingPage',
            params: [{ ga_client_id: 'XYZ.ABC' }],
          },
        };

        const { promise, resolve } = deferredPromise();
        const { promise: promiseStream, resolve: resolveStream } =
          deferredPromise();
        const streamTest = createThroughStream((chunk, _, cb) => {
          if (chunk.name !== METAMASK_COOKIE_HANDLER) {
            cb();
            return;
          }
          resolve();
          cb(null, chunk);
        });

        localMetaMaskController.setUpCookieHandlerCommunication({
          connectionStream: streamTest,
        });

        streamTest.write(attributionRequest, null, () => {
          expect(
            localMetaMaskController.getCookieFromMarketingPage,
          ).toHaveBeenCalledWith({ ga_client_id: 'XYZ.ABC' });
          resolveStream();
        });

        await promise;
        streamTest.end();
        await promiseStream;
      });
    });

    describe('#setupUntrustedCommunicationEip1193', () => {
      beforeEach(() => {
        initializeMockMiddlewareLog();
        metamaskController.preferencesController.setSecurityAlertsEnabled(
          false,
        );
        jest
          .spyOn(metamaskController.onboardingController, 'state', 'get')
          .mockReturnValue({ completedOnboarding: true });
        metamaskController.preferencesController.setUsePhishDetect(true);
      });

      afterAll(() => {
        tearDownMockMiddlewareLog();
      });

      it('sets up phishing stream for untrusted communication', async () => {
        const phishingMessageSender = {
          url: 'http://test.metamask-phishing.io',
          tab: {},
        };

        const { promise, resolve } = deferredPromise();
        const streamTest = createThroughStream((chunk, _, cb) => {
          if (chunk.name !== 'phishing') {
            cb();
            return;
          }
          expect(chunk.data.hostname).toStrictEqual(
            new URL(phishingMessageSender.url).hostname,
          );
          resolve();
          cb();
        });

        metamaskController.setupUntrustedCommunicationEip1193({
          connectionStream: streamTest,
          sender: phishingMessageSender,
        });
        await promise;
        streamTest.end();
      });

      it('checks the sender hostname with the phishing controller', async () => {
        jest
          .spyOn(metamaskController.phishingController, 'maybeUpdateState')
          .mockReturnValue();

        jest
          .spyOn(metamaskController.phishingController, 'test')
          .mockReturnValue({ result: 'mock' });

        jest.spyOn(metamaskController, 'sendPhishingWarning').mockReturnValue();
        const phishingMessageSender = {
          url: 'http://test.metamask-phishing.io',
          tab: {},
        };

        const { resolve } = deferredPromise();
        const streamTest = createThroughStream((chunk, _, cb) => {
          if (chunk.name !== 'phishing') {
            cb();
            return;
          }
          expect(chunk.data.hostname).toStrictEqual(
            new URL(phishingMessageSender.url).hostname,
          );
          resolve();
          cb();
        });

        metamaskController.setupUntrustedCommunicationEip1193({
          connectionStream: streamTest,
          sender: phishingMessageSender,
        });

        expect(
          metamaskController.phishingController.maybeUpdateState,
        ).toHaveBeenCalled();
        expect(metamaskController.phishingController.test).toHaveBeenCalled();
        expect(metamaskController.sendPhishingWarning).toHaveBeenCalledWith(
          expect.anything(),
          'test.metamask-phishing.io',
        );
        streamTest.end();
      });

      it('adds a tabId, origin and networkClient to requests', async () => {
        const messageSender = {
          url: 'http://mycrypto.com',
          tab: { id: 456 },
        };
        const streamTest = createThroughStream((chunk, _, cb) => {
          if (chunk.data && chunk.data.method) {
            cb(null, chunk);
            return;
          }
          cb();
        });

        metamaskController.setupUntrustedCommunicationEip1193({
          connectionStream: streamTest,
          sender: messageSender,
        });

        const message = {
          id: 1999133338649204,
          jsonrpc: '2.0',
          method: 'eth_chainId',
        };
        await new Promise((resolve) => {
          streamTest.write(
            {
              name: 'metamask-provider',
              data: message,
            },
            null,
            () => {
              setTimeout(() => {
                expect(loggerMiddlewareMock.requests[0]).toHaveProperty(
                  'origin',
                  'http://mycrypto.com',
                );
                expect(loggerMiddlewareMock.requests[0]).toHaveProperty(
                  'tabId',
                  456,
                );
                expect(loggerMiddlewareMock.requests[0]).toHaveProperty(
                  'networkClientId',
                  'networkConfigurationId1',
                );
                resolve();
              });
            },
          );
        });
        streamTest.end();
      });

      it('should add only origin to request if tabId not provided', async () => {
        const messageSender = {
          url: 'http://mycrypto.com',
        };
        const streamTest = createThroughStream((chunk, _, cb) => {
          if (chunk.data && chunk.data.method) {
            cb(null, chunk);
            return;
          }
          cb();
        });

        metamaskController.setupUntrustedCommunicationEip1193({
          connectionStream: streamTest,
          sender: messageSender,
        });

        const message = {
          jsonrpc: '2.0',
          method: 'eth_chainId',
        };
        await new Promise((resolve) => {
          streamTest.write(
            {
              name: 'metamask-provider',
              data: message,
            },
            null,
            () => {
              setTimeout(() => {
                expect(loggerMiddlewareMock.requests[0]).not.toHaveProperty(
                  'tabId',
                );
                expect(loggerMiddlewareMock.requests[0]).toHaveProperty(
                  'origin',
                  'http://mycrypto.com',
                );
                resolve();
              });
            },
          );
        });
        streamTest.end();
      });

      it('should only process `metamask-provider` multiplex formatted messages', async () => {
        const messageSender = {
          url: 'http://mycrypto.com',
          tab: { id: 456 },
        };
        const streamTest = createThroughStream((chunk, _, cb) => {
          if (chunk.data && chunk.data.method) {
            cb(null, chunk);
            return;
          }
          cb();
        });

        metamaskController.setupUntrustedCommunicationEip1193({
          connectionStream: streamTest,
          sender: messageSender,
        });

        const message = {
          jsonrpc: '2.0',
          method: 'eth_chainId',
        };
        await new Promise((resolve) => {
          streamTest.write(
            {
              type: 'caip-x',
              data: {
                method: 'wallet_invokeMethod',
                params: {
                  scope: 'eip155:1',
                  request: message,
                },
              },
            },
            null,
            () => {
              setTimeout(() => {
                expect(loggerMiddlewareMock.requests).toHaveLength(0);
                resolve();
              });
            },
          );
        });
        await new Promise((resolve) => {
          streamTest.write(
            {
              name: 'metamask-provider',
              data: message,
            },
            null,
            () => {
              setTimeout(() => {
                expect(loggerMiddlewareMock.requests).toHaveLength(1);
                resolve();
              });
            },
          );
        });
        streamTest.end();
      });
    });

    describe('#setupUntrustedCommunicationCaip', () => {
      let localMetamaskController;
      beforeEach(() => {
        process.env.MULTICHAIN_API = true;
        localMetamaskController = new MetaMaskController({
          showUserConfirmation: noop,
          encryptor: mockEncryptor,
          initState: {
            ...cloneDeep(firstTimeState),
            PreferencesController: {
              useExternalServices: false,
            },
          },
          initLangCode: 'en_US',
          platform: {
            showTransactionNotification: () => undefined,
            getVersion: () => 'foo',
          },
          browser: browserPolyfillMock,
          infuraProjectId: 'foo',
          isFirstMetaMaskControllerSetup: true,
        });
        initializeMockMiddlewareLog();
        jest
          .spyOn(localMetamaskController.onboardingController, 'state', 'get')
          .mockReturnValue({ completedOnboarding: true });
      });

      afterAll(() => {
        process.env.MULTICHAIN_API = false;
        tearDownMockMiddlewareLog();
      });

      it('adds a tabId and origin to requests', async () => {
        const messageSender = {
          url: 'http://mycrypto.com',
          tab: { id: 456 },
        };
        const streamTest = createThroughStream((chunk, _, cb) => {
          if (chunk.data && chunk.data.method) {
            cb(null, chunk);
            return;
          }
          cb();
        });

        localMetamaskController.setupUntrustedCommunicationCaip({
          connectionStream: streamTest,
          sender: messageSender,
        });

        const message = {
          jsonrpc: '2.0',
          method: 'eth_chainId',
        };
        await new Promise((resolve) => {
          streamTest.write(
            {
              type: 'caip-x',
              data: {
                method: 'wallet_invokeMethod',
                params: {
                  scope: 'eip155:1',
                  request: message,
                },
              },
            },
            null,
            () => {
              setTimeout(() => {
                expect(loggerMiddlewareMock.requests[0]).toHaveProperty(
                  'origin',
                  'http://mycrypto.com',
                );
                expect(loggerMiddlewareMock.requests[0]).toHaveProperty(
                  'tabId',
                  456,
                );
                resolve();
              });
            },
          );
        });
        streamTest.end();
      });

      it('should add only origin to request if tabId not provided', async () => {
        const messageSender = {
          url: 'http://mycrypto.com',
        };
        const streamTest = createThroughStream((chunk, _, cb) => {
          if (chunk.data && chunk.data.method) {
            cb(null, chunk);
            return;
          }
          cb();
        });

        localMetamaskController.setupUntrustedCommunicationCaip({
          connectionStream: streamTest,
          sender: messageSender,
        });

        const message = {
          jsonrpc: '2.0',
          method: 'eth_chainId',
        };
        await new Promise((resolve) => {
          streamTest.write(
            {
              type: 'caip-x',
              data: {
                method: 'wallet_invokeMethod',
                params: {
                  scope: 'eip155:1',
                  request: message,
                },
              },
            },
            null,
            () => {
              setTimeout(() => {
                expect(loggerMiddlewareMock.requests[0]).not.toHaveProperty(
                  'tabId',
                );
                expect(loggerMiddlewareMock.requests[0]).toHaveProperty(
                  'origin',
                  'http://mycrypto.com',
                );
                resolve();
              });
            },
          );
        });
        streamTest.end();
      });

      it('should only process `caip-x` CAIP formatted messages', async () => {
        const messageSender = {
          url: 'http://mycrypto.com',
          tab: { id: 456 },
        };
        const streamTest = createThroughStream((chunk, _, cb) => {
          if (chunk.data && chunk.data.method) {
            cb(null, chunk);
            return;
          }
          cb();
        });

        localMetamaskController.setupUntrustedCommunicationCaip({
          connectionStream: streamTest,
          sender: messageSender,
        });

        const message = {
          jsonrpc: '2.0',
          method: 'eth_chainId',
        };
        await new Promise((resolve) => {
          streamTest.write(
            {
              name: 'metamask-provider',
              data: message,
            },
            null,
            () => {
              setTimeout(() => {
                expect(loggerMiddlewareMock.requests).toHaveLength(0);
                resolve();
              });
            },
          );
        });
        await new Promise((resolve) => {
          streamTest.write(
            {
              type: 'caip-x',
              data: {
                method: 'wallet_invokeMethod',
                params: {
                  scope: 'eip155:1',
                  request: message,
                },
              },
            },
            null,
            () => {
              setTimeout(() => {
                expect(loggerMiddlewareMock.requests).toHaveLength(1);
                resolve();
              });
            },
          );
        });
        streamTest.end();
      });
    });

    describe('#setupTrustedCommunication', () => {
      it('sets up controller JSON-RPC api for trusted communication', async () => {
        const messageSender = {
          url: 'http://mycrypto.com',
          tab: {},
        };
        const { promise, resolve } = deferredPromise();
        const streamTest = createThroughStream((chunk, _, cb) => {
          expect(chunk.name).toStrictEqual('controller');
          resolve();
          cb();
        });

        metamaskController.setupTrustedCommunication(streamTest, messageSender);

        await promise;
        streamTest.end();
      });

      it('uses a new multiplex to set up a connection', () => {
        jest.spyOn(metamaskController, 'setupControllerConnection');

        const streamTest = createThroughStream((chunk, _, cb) => {
          cb(chunk);
        });

        metamaskController.setupTrustedCommunication(streamTest, {});

        expect(metamaskController.setupControllerConnection).toHaveBeenCalled();
        expect(
          metamaskController.setupControllerConnection,
        ).toHaveBeenCalledWith(
          expect.objectContaining({
            _name: 'controller',
            _parent: expect.any(ObjectMultiplex),
          }),
        );
      });

      const createTestStream = () => {
        const {
          promise: onFinishedCallbackPromise,
          resolve: onFinishedCallbackResolve,
        } = deferredPromise();
        const { promise: onStreamEndPromise, resolve: onStreamEndResolve } =
          deferredPromise();
        const testStream = createThroughStream((chunk, _, cb) => {
          expect(chunk.name).toStrictEqual('controller');
          onStreamEndResolve();
          cb();
        });

        return {
          onFinishedCallbackPromise,
          onStreamEndPromise,
          onFinishedCallbackResolve,
          testStream,
        };
      };

      it('sets up a controller connection which emits a controllerConnectionChanged event when the controller connection is created and ended, and activeControllerConnections are updated accordingly', async () => {
        const mockControllerConnectionChangedHandler = jest.fn();

        const {
          onStreamEndPromise,
          onFinishedCallbackPromise,
          onFinishedCallbackResolve,
          testStream,
        } = createTestStream();

        metamaskController.on(
          'controllerConnectionChanged',
          (activeControllerConnections) => {
            mockControllerConnectionChangedHandler(activeControllerConnections);
            if (
              mockControllerConnectionChangedHandler.mock.calls.length === 2
            ) {
              onFinishedCallbackResolve();
            }
          },
        );

        expect(metamaskController.activeControllerConnections).toBe(0);

        metamaskController.setupTrustedCommunication(testStream, {});

        expect(mockControllerConnectionChangedHandler).toHaveBeenCalledTimes(1);
        expect(mockControllerConnectionChangedHandler).toHaveBeenLastCalledWith(
          1,
        );

        expect(metamaskController.activeControllerConnections).toBe(1);

        await onStreamEndPromise;
        testStream.end();

        await onFinishedCallbackPromise;

        expect(metamaskController.activeControllerConnections).toBe(0);
        expect(mockControllerConnectionChangedHandler).toHaveBeenCalledTimes(2);
        expect(mockControllerConnectionChangedHandler).toHaveBeenLastCalledWith(
          0,
        );
      });

      it('can be called multiple times to set up multiple controller connections, which can be ended independently', async () => {
        const mockControllerConnectionChangedHandler = jest.fn();

        const testStreams = [
          createTestStream(),
          createTestStream(),
          createTestStream(),
          createTestStream(),
          createTestStream(),
        ];
        metamaskController.on(
          'controllerConnectionChanged',
          (activeControllerConnections) => {
            const initialChangeHandlerCallCount =
              mockControllerConnectionChangedHandler.mock.calls.length;
            mockControllerConnectionChangedHandler(activeControllerConnections);

            if (
              initialChangeHandlerCallCount === 5 &&
              activeControllerConnections === 4
            ) {
              testStreams[1].onFinishedCallbackResolve();
            }
            if (
              initialChangeHandlerCallCount === 7 &&
              activeControllerConnections === 2
            ) {
              testStreams[3].onFinishedCallbackResolve();
              testStreams[4].onFinishedCallbackResolve();
            }
            if (
              initialChangeHandlerCallCount === 9 &&
              activeControllerConnections === 0
            ) {
              testStreams[2].onFinishedCallbackResolve();
              testStreams[0].onFinishedCallbackResolve();
            }
          },
        );

        metamaskController.setupTrustedCommunication(
          testStreams[0].testStream,
          {},
        );
        metamaskController.setupTrustedCommunication(
          testStreams[1].testStream,
          {},
        );
        metamaskController.setupTrustedCommunication(
          testStreams[2].testStream,
          {},
        );
        metamaskController.setupTrustedCommunication(
          testStreams[3].testStream,
          {},
        );
        metamaskController.setupTrustedCommunication(
          testStreams[4].testStream,
          {},
        );

        expect(metamaskController.activeControllerConnections).toBe(5);

        await testStreams[1].promise;
        testStreams[1].testStream.end();

        await testStreams[1].onFinishedCallbackPromise;

        expect(metamaskController.activeControllerConnections).toBe(4);

        await testStreams[3].promise;
        testStreams[3].testStream.end();

        await testStreams[4].promise;
        testStreams[4].testStream.end();

        await testStreams[3].onFinishedCallbackPromise;
        await testStreams[4].onFinishedCallbackPromise;

        expect(metamaskController.activeControllerConnections).toBe(2);

        await testStreams[2].promise;
        testStreams[2].testStream.end();

        await testStreams[0].promise;
        testStreams[0].testStream.end();

        await testStreams[2].onFinishedCallbackPromise;
        await testStreams[0].onFinishedCallbackPromise;

        expect(metamaskController.activeControllerConnections).toBe(0);
      });

      // this test could be improved by testing for actual behavior of handlers,
      // without touching rawListeners from test
      it('attaches listeners for trusted communication streams and removes them as streams close', async () => {
        jest
          .spyOn(metamaskController, 'triggerNetworkrequests')
          .mockImplementation();
        jest
          .spyOn(metamaskController.onboardingController, 'state', 'get')
          .mockReturnValue({ completedOnboarding: true });
        const mockControllerConnectionChangedHandler = jest.fn();

        const testStreams = [
          createTestStream(),
          createTestStream(2),
          createTestStream(3),
          createTestStream(4),
          createTestStream(5),
        ];
        const baseUpdateListenerCount =
          metamaskController.rawListeners('update').length;

        metamaskController.on(
          'controllerConnectionChanged',
          (activeControllerConnections) => {
            const initialChangeHandlerCallCount =
              mockControllerConnectionChangedHandler.mock.calls.length;
            mockControllerConnectionChangedHandler(activeControllerConnections);
            if (
              initialChangeHandlerCallCount === 8 &&
              activeControllerConnections === 1
            ) {
              testStreams[1].onFinishedCallbackResolve();
              testStreams[3].onFinishedCallbackResolve();
              testStreams[4].onFinishedCallbackResolve();
              testStreams[2].onFinishedCallbackResolve();
            }
            if (
              initialChangeHandlerCallCount === 9 &&
              activeControllerConnections === 0
            ) {
              testStreams[0].onFinishedCallbackResolve();
            }
          },
        );

        metamaskController.setupTrustedCommunication(
          testStreams[0].testStream,
          {},
        );
        metamaskController.setupTrustedCommunication(
          testStreams[1].testStream,
          {},
        );
        metamaskController.setupTrustedCommunication(
          testStreams[2].testStream,
          {},
        );
        metamaskController.setupTrustedCommunication(
          testStreams[3].testStream,
          {},
        );
        metamaskController.setupTrustedCommunication(
          testStreams[4].testStream,
          {},
        );

        await testStreams[1].promise;

        expect(metamaskController.rawListeners('update')).toHaveLength(
          baseUpdateListenerCount + 5,
        );

        testStreams[1].testStream.end();
        await testStreams[3].promise;
        testStreams[3].testStream.end();
        testStreams[3].testStream.end();

        await testStreams[4].promise;
        testStreams[4].testStream.end();
        await testStreams[2].promise;
        testStreams[2].testStream.end();
        await testStreams[1].onFinishedCallbackPromise;
        await testStreams[3].onFinishedCallbackPromise;
        await testStreams[4].onFinishedCallbackPromise;
        await testStreams[2].onFinishedCallbackPromise;
        expect(metamaskController.rawListeners('update')).toHaveLength(
          baseUpdateListenerCount + 1,
        );

        await testStreams[0].promise;
        testStreams[0].testStream.end();

        await testStreams[0].onFinishedCallbackPromise;

        expect(metamaskController.rawListeners('update')).toHaveLength(
          baseUpdateListenerCount,
        );
      });
    });

    describe('#markPasswordForgotten', () => {
      it('adds and sets forgottenPassword to config data to true', () => {
        metamaskController.markPasswordForgotten(noop);
        const state = metamaskController.getState();
        expect(state.forgottenPassword).toStrictEqual(true);
      });
    });

    describe('#unMarkPasswordForgotten', () => {
      it('adds and sets forgottenPassword to config data to false', () => {
        metamaskController.unMarkPasswordForgotten(noop);
        const state = metamaskController.getState();
        expect(state.forgottenPassword).toStrictEqual(false);
      });
    });

    describe('#_onKeyringControllerUpdate', () => {
      const accounts = [
        '0x603E83442BA54A2d0E080c34D6908ec228bef59f',
        '0xDe95cE6E727692286E02A931d074efD1E5E2f03c',
      ];

      it('should do nothing if there are no keyrings in state', async () => {
        jest
          .spyOn(
            metamaskController.accountTrackerController,
            'syncWithAddresses',
          )
          .mockReturnValue();

        const oldState = metamaskController.getState();
        await metamaskController._onKeyringControllerUpdate({ keyrings: [] });

        expect(
          metamaskController.accountTrackerController.syncWithAddresses,
        ).not.toHaveBeenCalled();
        expect(metamaskController.getState()).toStrictEqual(oldState);
      });

      it('should sync addresses if there are keyrings in state', async () => {
        jest
          .spyOn(
            metamaskController.accountTrackerController,
            'syncWithAddresses',
          )
          .mockReturnValue();

        const oldState = metamaskController.getState();
        await metamaskController._onKeyringControllerUpdate({
          keyrings: [
            {
              accounts,
            },
          ],
        });

        expect(
          metamaskController.accountTrackerController.syncWithAddresses,
        ).toHaveBeenCalledWith(accounts);
        expect(metamaskController.getState()).toStrictEqual(oldState);
      });

      it('should NOT update selected address if already unlocked', async () => {
        jest
          .spyOn(
            metamaskController.accountTrackerController,
            'syncWithAddresses',
          )
          .mockReturnValue();

        const oldState = metamaskController.getState();
        await metamaskController._onKeyringControllerUpdate({
          isUnlocked: true,
          keyrings: [
            {
              accounts,
            },
          ],
        });

        expect(
          metamaskController.accountTrackerController.syncWithAddresses,
        ).toHaveBeenCalledWith(accounts);
        expect(metamaskController.getState()).toStrictEqual(oldState);
      });

      it('filter out non-EVM addresses prior to calling syncWithAddresses', async () => {
        jest
          .spyOn(
            metamaskController.accountTrackerController,
            'syncWithAddresses',
          )
          .mockReturnValue();

        const oldState = metamaskController.getState();
        await metamaskController._onKeyringControllerUpdate({
          keyrings: [
            {
              accounts: [
                ...accounts,
                // Non-EVM address which should not be used by syncWithAddresses
                'bc1ql49ydapnjafl5t2cp9zqpjwe6pdgmxy98859v2',
              ],
            },
          ],
        });

        expect(
          metamaskController.accountTrackerController.syncWithAddresses,
        ).toHaveBeenCalledWith(accounts);
        expect(metamaskController.getState()).toStrictEqual(oldState);
      });
    });

    describe('getTokenStandardAndDetails', () => {
      it('gets token data from the token list if available, and with a balance retrieved by fetchTokenBalance', async () => {
        const providerResultStub = {
          eth_getCode: '0x123',
          eth_call:
            '0x00000000000000000000000000000000000000000000000029a2241af62c0000',
        };
        const { provider } = createTestProviderTools({
          scaffold: providerResultStub,
          networkId: '5',
          chainId: '5',
        });

        const tokenData = {
          decimals: 18,
          symbol: 'DAI',
        };

        metamaskController.tokenListController.update(() => {
          return {
            tokenList: {
              '0x6b175474e89094c44da98b954eedeac495271d0f': tokenData,
            },
          };
        });

        metamaskController.provider = provider;
        const tokenDetails =
          await metamaskController.getTokenStandardAndDetails(
            '0x6B175474E89094C44Da98b954EedeAC495271d0F',
            '0xf0d172594caedee459b89ad44c94098e474571b6',
          );

        expect(tokenDetails.standard).toStrictEqual('ERC20');
        expect(tokenDetails.decimals).toStrictEqual(String(tokenData.decimals));
        expect(tokenDetails.symbol).toStrictEqual(tokenData.symbol);
        expect(tokenDetails.balance).toStrictEqual('3000000000000000000');
      });

      it('gets token data from tokens if available, and with a balance retrieved by fetchTokenBalance', async () => {
        const providerResultStub = {
          eth_getCode: '0x123',
          eth_call:
            '0x00000000000000000000000000000000000000000000000029a2241af62c0000',
        };
        const { provider } = createTestProviderTools({
          scaffold: providerResultStub,
          networkId: '5',
          chainId: '5',
        });

        const tokenData = {
          decimals: 18,
          symbol: 'FOO',
        };

        await metamaskController.tokensController.addTokens([
          {
            address: '0x6b175474e89094c44da98b954eedeac495271d0f',
            ...tokenData,
          },
        ]);

        metamaskController.provider = provider;
        const tokenDetails =
          await metamaskController.getTokenStandardAndDetails(
            '0x6B175474E89094C44Da98b954EedeAC495271d0F',
            '0xf0d172594caedee459b89ad44c94098e474571b6',
          );

        expect(tokenDetails.standard).toStrictEqual('ERC20');
        expect(tokenDetails.decimals).toStrictEqual(String(tokenData.decimals));
        expect(tokenDetails.symbol).toStrictEqual(tokenData.symbol);
        expect(tokenDetails.balance).toStrictEqual('3000000000000000000');
      });

      it('gets token data from contract-metadata if available, and with a balance retrieved by fetchTokenBalance', async () => {
        const providerResultStub = {
          eth_getCode: '0x123',
          eth_call:
            '0x00000000000000000000000000000000000000000000000029a2241af62c0000',
        };
        const { provider } = createTestProviderTools({
          scaffold: providerResultStub,
          networkId: '5',
          chainId: '5',
        });

        metamaskController.provider = provider;
        const tokenDetails =
          await metamaskController.getTokenStandardAndDetails(
            '0x6B175474E89094C44Da98b954EedeAC495271d0F',
            '0xf0d172594caedee459b89ad44c94098e474571b6',
          );

        expect(tokenDetails.standard).toStrictEqual('ERC20');
        expect(tokenDetails.decimals).toStrictEqual('18');
        expect(tokenDetails.symbol).toStrictEqual('DAI');
        expect(tokenDetails.balance).toStrictEqual('3000000000000000000');
      });

      it('gets token data from the blockchain, via the assetsContractController, if not available through other sources', async () => {
        const providerResultStub = {
          eth_getCode: '0x123',
          eth_call:
            '0x00000000000000000000000000000000000000000000000029a2241af62c0000',
        };
        const { provider } = createTestProviderTools({
          scaffold: providerResultStub,
          networkId: '5',
          chainId: '5',
        });

        const tokenData = {
          standard: 'ERC20',
          decimals: 18,
          symbol: 'DAI',
          balance: '333',
        };

        metamaskController.tokenListController.update(() => {
          return {
            tokenList: {
              '0x6b175474e89094c44da98b954eedeac495271d0f': {},
            },
          };
        });

        metamaskController.provider = provider;

        jest
          .spyOn(
            metamaskController.assetsContractController,
            'getTokenStandardAndDetails',
          )
          .mockReturnValue(tokenData);

        const tokenDetails =
          await metamaskController.getTokenStandardAndDetails(
            '0xNotInTokenList',
            '0xf0d172594caedee459b89ad44c94098e474571b6',
          );

        expect(tokenDetails.standard).toStrictEqual(
          tokenData.standard.toUpperCase(),
        );
        expect(tokenDetails.decimals).toStrictEqual(String(tokenData.decimals));
        expect(tokenDetails.symbol).toStrictEqual(tokenData.symbol);
        expect(tokenDetails.balance).toStrictEqual(tokenData.balance);
      });

      it('gets token data from the blockchain, via the assetsContractController, if it is in the token list but is an ERC721', async () => {
        const providerResultStub = {
          eth_getCode: '0x123',
          eth_call:
            '0x00000000000000000000000000000000000000000000000029a2241af62c0000',
        };
        const { provider } = createTestProviderTools({
          scaffold: providerResultStub,
          networkId: '5',
          chainId: '5',
        });

        const tokenData = {
          standard: 'ERC721',
          decimals: 18,
          symbol: 'DAI',
          balance: '333',
        };

        metamaskController.tokenListController.update(() => {
          return {
            tokenList: {
              '0xaaa75474e89094c44da98b954eedeac495271d0f': tokenData,
            },
          };
        });

        metamaskController.provider = provider;

        jest
          .spyOn(
            metamaskController.assetsContractController,
            'getTokenStandardAndDetails',
          )
          .mockReturnValue(tokenData);

        const tokenDetails =
          await metamaskController.getTokenStandardAndDetails(
            '0xAAA75474e89094c44da98b954eedeac495271d0f',
            '0xf0d172594caedee459b89ad44c94098e474571b6',
          );

        expect(tokenDetails.standard).toStrictEqual(
          tokenData.standard.toUpperCase(),
        );
        expect(tokenDetails.decimals).toStrictEqual(String(tokenData.decimals));
        expect(tokenDetails.symbol).toStrictEqual(tokenData.symbol);
        expect(tokenDetails.balance).toStrictEqual(tokenData.balance);
      });

      it('gets token data from the blockchain, via the assetsContractController, if it is in the token list but is an ERC1155', async () => {
        const providerResultStub = {
          eth_getCode: '0x123',
          eth_call:
            '0x00000000000000000000000000000000000000000000000029a2241af62c0000',
        };
        const { provider } = createTestProviderTools({
          scaffold: providerResultStub,
          networkId: '5',
          chainId: '5',
        });

        const tokenData = {
          standard: 'ERC1155',
          decimals: 18,
          symbol: 'DAI',
          balance: '1',
        };

        metamaskController.tokenListController.update(() => {
          return {
            tokenList: {
              '0xaaa75474e89094c44da98b954eedeac495271d0f': tokenData,
            },
          };
        });

        metamaskController.provider = provider;

        jest
          .spyOn(
            metamaskController.assetsContractController,
            'getTokenStandardAndDetails',
          )
          .mockReturnValue(tokenData);

        const spyOnFetchERC1155Balance = jest
          .spyOn(tokenUtils, 'fetchERC1155Balance')
          .mockReturnValue({ _hex: '0x1' });

        const tokenDetails =
          await metamaskController.getTokenStandardAndDetails(
            '0xAAA75474e89094c44da98b954eedeac495271d0f',
            '0xf0d172594caedee459b89ad44c94098e474571b6',
          );

        expect(spyOnFetchERC1155Balance).toHaveBeenCalled();
        expect(tokenDetails.standard).toStrictEqual(
          tokenData.standard.toUpperCase(),
        );
        expect(tokenDetails.decimals).toStrictEqual(String(tokenData.decimals));
        expect(tokenDetails.symbol).toStrictEqual(tokenData.symbol);
        expect(tokenDetails.balance).toStrictEqual(tokenData.balance);
      });
    });

    describe('getTokenSymbol', () => {
      it('should gets token symbol for given address', async () => {
        const providerResultStub = {
          eth_getCode: '0x123',
          eth_call:
            '0x00000000000000000000000000000000000000000000000029a2241af62c0000',
        };
        const { provider } = createTestProviderTools({
          scaffold: providerResultStub,
          networkId: '5',
          chainId: '5',
        });

        const tokenData = {
          standard: 'ERC20',
          decimals: 18,
          symbol: 'DAI',
          balance: '333',
        };

        metamaskController.tokenListController.update(() => {
          return {
            tokenList: {
              '0x6b175474e89094c44da98b954eedeac495271d0f': {},
            },
          };
        });

        metamaskController.provider = provider;

        jest
          .spyOn(
            metamaskController.assetsContractController,
            'getTokenStandardAndDetails',
          )
          .mockReturnValue(tokenData);

        const tokenSymbol = await metamaskController.getTokenSymbol(
          '0xNotInTokenList',
        );

        expect(tokenSymbol).toStrictEqual(tokenData.symbol);
      });

      it('should return null for given token address', async () => {
        const providerResultStub = {
          eth_getCode: '0x123',
          eth_call:
            '0x00000000000000000000000000000000000000000000000029a2241af62c0000',
        };
        const { provider } = createTestProviderTools({
          scaffold: providerResultStub,
          networkId: '5',
          chainId: '5',
        });

        metamaskController.tokenListController.update(() => {
          return {
            tokenList: {
              '0x6b175474e89094c44da98b954eedeac495271d0f': {},
            },
          };
        });

        metamaskController.provider = provider;

        jest
          .spyOn(
            metamaskController.assetsContractController,
            'getTokenStandardAndDetails',
          )
          .mockImplementation(() => {
            throw new Error('error');
          });

        const tokenSymbol = await metamaskController.getTokenSymbol(
          '0xNotInTokenList',
        );

        expect(tokenSymbol).toStrictEqual(null);
      });
    });

    describe('incoming transactions', () => {
      it('starts incoming transaction polling if incomingTransactionsPreferences is enabled for that chainId', async () => {
        expect(
          TransactionController.prototype.startIncomingTransactionPolling,
        ).not.toHaveBeenCalled();

        await simulatePreferencesChange({
          incomingTransactionsPreferences: {
            [MAINNET_CHAIN_ID]: true,
          },
        });

        expect(
          TransactionController.prototype.startIncomingTransactionPolling,
        ).toHaveBeenCalledTimes(1);
      });

      it('stops incoming transaction polling if incomingTransactionsPreferences is disabled for that chainId', async () => {
        expect(
          TransactionController.prototype.stopIncomingTransactionPolling,
        ).not.toHaveBeenCalled();

        await simulatePreferencesChange({
          incomingTransactionsPreferences: {
            [MAINNET_CHAIN_ID]: false,
          },
        });

        expect(
          TransactionController.prototype.stopIncomingTransactionPolling,
        ).toHaveBeenCalledTimes(1);
      });

      it('updates incoming transactions when changing account', async () => {
        expect(
          TransactionController.prototype.updateIncomingTransactions,
        ).not.toHaveBeenCalled();

        metamaskController.controllerMessenger.publish(
          'AccountsController:selectedAccountChange',
          TEST_INTERNAL_ACCOUNT,
        );

        expect(
          TransactionController.prototype.updateIncomingTransactions,
        ).toHaveBeenCalledTimes(1);
      });

      it('updates incoming transactions when changing network', async () => {
        expect(
          TransactionController.prototype.updateIncomingTransactions,
        ).not.toHaveBeenCalled();

        await Messenger.prototype.subscribe.mock.calls
          .filter((args) => args[0] === 'NetworkController:networkDidChange')
          .slice(-1)[0][1]();

        expect(
          TransactionController.prototype.updateIncomingTransactions,
        ).toHaveBeenCalledTimes(1);
      });
    });

    describe('MultichainRatesController start/stop', () => {
      const mockEvmAccount = createMockInternalAccount();
      const mockNonEvmAccount = {
        ...mockEvmAccount,
        id: '21690786-6abd-45d8-a9f0-9ff1d8ca76a1',
        type: BtcAccountType.P2wpkh,
        methods: [BtcMethod.SendBitcoin],
        address: 'bc1qar0srrr7xfkvy5l643lydnw9re59gtzzwf5mdq',
      };
      const mockCurrency = 'CAD';

      beforeEach(() => {
        jest.spyOn(metamaskController.multichainRatesController, 'start');
        jest.spyOn(metamaskController.multichainRatesController, 'stop');
      });

      afterEach(() => {
        jest.clearAllMocks();
      });

      it('starts MultichainRatesController if selected account is changed to non-EVM', async () => {
        expect(
          metamaskController.multichainRatesController.start,
        ).not.toHaveBeenCalled();

        metamaskController.controllerMessenger.publish(
          'AccountsController:selectedAccountChange',
          mockNonEvmAccount,
        );

        expect(
          metamaskController.multichainRatesController.start,
        ).toHaveBeenCalledTimes(1);
      });

      it('stops MultichainRatesController if selected account is changed to EVM', async () => {
        expect(
          metamaskController.multichainRatesController.start,
        ).not.toHaveBeenCalled();

        metamaskController.controllerMessenger.publish(
          'AccountsController:selectedAccountChange',
          mockNonEvmAccount,
        );

        expect(
          metamaskController.multichainRatesController.start,
        ).toHaveBeenCalledTimes(1);

        metamaskController.controllerMessenger.publish(
          'AccountsController:selectedAccountChange',
          mockEvmAccount,
        );
        expect(
          metamaskController.multichainRatesController.start,
        ).toHaveBeenCalledTimes(1);
        expect(
          metamaskController.multichainRatesController.stop,
        ).toHaveBeenCalledTimes(1);
      });

      it('does not start MultichainRatesController if selected account is changed to EVM', async () => {
        expect(
          metamaskController.multichainRatesController.start,
        ).not.toHaveBeenCalled();

        metamaskController.controllerMessenger.publish(
          'AccountsController:selectedAccountChange',
          mockEvmAccount,
        );

        expect(
          metamaskController.multichainRatesController.start,
        ).not.toHaveBeenCalled();
      });

      it('starts MultichainRatesController if selected account is non-EVM account during initialization', async () => {
        jest.spyOn(RatesController.prototype, 'start');
        const localMetamaskController = new MetaMaskController({
          showUserConfirmation: noop,
          encryptor: mockEncryptor,
          initState: {
            ...cloneDeep(firstTimeState),
            AccountsController: {
              internalAccounts: {
                accounts: {
                  [mockNonEvmAccount.id]: mockNonEvmAccount,
                  [mockEvmAccount.id]: mockEvmAccount,
                },
                selectedAccount: mockNonEvmAccount.id,
              },
            },
          },
          initLangCode: 'en_US',
          platform: {
            showTransactionNotification: () => undefined,
            getVersion: () => 'foo',
          },
          browser: browserPolyfillMock,
          infuraProjectId: 'foo',
          isFirstMetaMaskControllerSetup: true,
        });

        expect(
          localMetamaskController.multichainRatesController.start,
        ).toHaveBeenCalled();
      });

      it('calls setFiatCurrency when the `currentCurrency` has changed', async () => {
        jest.spyOn(RatesController.prototype, 'setFiatCurrency');
        const localMetamaskController = new MetaMaskController({
          showUserConfirmation: noop,
          encryptor: mockEncryptor,
          initState: {
            ...cloneDeep(firstTimeState),
            AccountsController: {
              internalAccounts: {
                accounts: {
                  [mockNonEvmAccount.id]: mockNonEvmAccount,
                  [mockEvmAccount.id]: mockEvmAccount,
                },
                selectedAccount: mockNonEvmAccount.id,
              },
            },
          },
          initLangCode: 'en_US',
          platform: {
            showTransactionNotification: () => undefined,
            getVersion: () => 'foo',
          },
          browser: browserPolyfillMock,
          infuraProjectId: 'foo',
          isFirstMetaMaskControllerSetup: true,
        });

        metamaskController.controllerMessenger.publish(
          'CurrencyRateController:stateChange',
          { currentCurrency: mockCurrency },
        );

        expect(
          localMetamaskController.multichainRatesController.setFiatCurrency,
        ).toHaveBeenCalledWith(mockCurrency);
      });
    });

    describe('RemoteFeatureFlagController', () => {
      let localMetamaskController;

      beforeEach(() => {
        localMetamaskController = new MetaMaskController({
          showUserConfirmation: noop,
          encryptor: mockEncryptor,
          initState: {
            ...cloneDeep(firstTimeState),
            PreferencesController: {
              useExternalServices: false,
            },
          },
          initLangCode: 'en_US',
          platform: {
            showTransactionNotification: () => undefined,
            getVersion: () => 'foo',
          },
          browser: browserPolyfillMock,
          infuraProjectId: 'foo',
          isFirstMetaMaskControllerSetup: true,
        });
      });

      afterEach(() => {
        jest.clearAllMocks();
      });

      it('should initialize RemoteFeatureFlagController in disabled state when useExternalServices is false', async () => {
        const { remoteFeatureFlagController, preferencesController } =
          localMetamaskController;

        expect(preferencesController.state.useExternalServices).toBe(false);
        expect(remoteFeatureFlagController.state).toStrictEqual({
          remoteFeatureFlags: {},
          cacheTimestamp: 0,
        });
      });

      it('should disable feature flag fetching when useExternalServices is disabled', async () => {
        const { remoteFeatureFlagController } = localMetamaskController;

        // First enable external services
        await simulatePreferencesChange({
          useExternalServices: true,
        });

        // Then disable them
        await simulatePreferencesChange({
          useExternalServices: false,
        });

        expect(remoteFeatureFlagController.state).toStrictEqual({
          remoteFeatureFlags: {},
          cacheTimestamp: 0,
        });
      });

      it('should handle errors during feature flag updates', async () => {
        const { remoteFeatureFlagController } = localMetamaskController;
        const mockError = new Error('Failed to fetch');

        jest
          .spyOn(remoteFeatureFlagController, 'updateRemoteFeatureFlags')
          .mockRejectedValue(mockError);

        await simulatePreferencesChange({
          useExternalServices: true,
        });

        expect(remoteFeatureFlagController.state).toStrictEqual({
          remoteFeatureFlags: {},
          cacheTimestamp: 0,
        });
      });

      it('should maintain feature flag state across preference toggles', async () => {
        const { remoteFeatureFlagController } = localMetamaskController;
        const mockFlags = { testFlag: true };

        jest
          .spyOn(remoteFeatureFlagController, 'updateRemoteFeatureFlags')
          .mockResolvedValue(mockFlags);

        // Enable external services
        await simulatePreferencesChange({
          useExternalServices: true,
        });

        // Disable external services
        await simulatePreferencesChange({
          useExternalServices: false,
        });

        // Verify state is cleared
        expect(remoteFeatureFlagController.state).toStrictEqual({
          remoteFeatureFlags: {},
          cacheTimestamp: 0,
        });
      });
    });

    describe('_getConfigForRemoteFeatureFlagRequest', () => {
      it('returns config in mapping', async () => {
        const result =
          await metamaskController._getConfigForRemoteFeatureFlagRequest();
        expect(result).toStrictEqual({
          distribution: 'main',
          environment: 'dev',
        });
      });

      it('returna config when not matching default mapping', async () => {
        process.env.METAMASK_BUILD_TYPE = 'non-existent-distribution';
        process.env.METAMASK_ENVIRONMENT = ENVIRONMENT.RELEASE_CANDIDATE;

        const result =
          await metamaskController._getConfigForRemoteFeatureFlagRequest();
        expect(result).toStrictEqual({
          distribution: 'main',
          environment: 'rc',
        });
      });
    });

    describe('generateNewMnemonicAndAddToVault', () => {
      it('generates a new hd keyring instance', async () => {
        const password = 'what-what-what';
        jest.spyOn(metamaskController, 'getBalance').mockResolvedValue('0x0');

        await metamaskController.createNewVaultAndRestore(password, TEST_SEED);

        const previousKeyrings =
          metamaskController.keyringController.state.keyrings;

        await metamaskController.generateNewMnemonicAndAddToVault();

        const currentKeyrings =
          metamaskController.keyringController.state.keyrings;

        expect(
          currentKeyrings.filter((kr) => kr.type === 'HD Key Tree'),
        ).toHaveLength(2);
        expect(currentKeyrings).toHaveLength(previousKeyrings.length + 1);
      });
    });

    describe('importMnemonicToVault', () => {
      it('generates a new hd keyring instance with a mnemonic', async () => {
        const password = 'what-what-what';
        jest.spyOn(metamaskController, 'getBalance').mockResolvedValue('0x0');

        await metamaskController.createNewVaultAndRestore(password, TEST_SEED);

        const previousKeyrings =
          metamaskController.keyringController.state.keyrings;

        await metamaskController.importMnemonicToVault(TEST_SEED_ALT);

        const currentKeyrings =
          metamaskController.keyringController.state.keyrings;

        const newlyAddedKeyringId =
          metamaskController.keyringController.state.keyringsMetadata[
            metamaskController.keyringController.state.keyringsMetadata.length -
              1
          ].id;

        const newSRP = Buffer.from(
          await metamaskController.getSeedPhrase(password, newlyAddedKeyringId),
        ).toString('utf8');

        expect(
          currentKeyrings.filter((kr) => kr.type === 'HD Key Tree'),
        ).toHaveLength(2);
        expect(currentKeyrings).toHaveLength(previousKeyrings.length + 1);
        expect(newSRP).toStrictEqual(TEST_SEED_ALT);
      });

      it('throws an error if a duplicate srp is added', async () => {
        const password = 'what-what-what';
        jest.spyOn(metamaskController, 'getBalance').mockResolvedValue('0x0');

        await metamaskController.createNewVaultAndRestore(password, TEST_SEED);
        await expect(() =>
          metamaskController.importMnemonicToVault(TEST_SEED),
        ).rejects.toThrow(
          'This Secret Recovery Phrase has already been imported.',
        );
      });
    });
  });

  describe('onFeatureFlagResponseReceived', () => {
    const metamaskController = new MetaMaskController({
      showUserConfirmation: noop,
      encryptor: mockEncryptor,
      initState: cloneDeep(firstTimeState),
      initLangCode: 'en_US',
      platform: {
        showTransactionNotification: () => undefined,
        getVersion: () => 'foo',
      },
      browser: browserPolyfillMock,
      infuraProjectId: 'foo',
      isFirstMetaMaskControllerSetup: true,
    });

    beforeEach(() => {
      jest.spyOn(
        metamaskController.tokenBalancesController,
        'setIntervalLength',
      );
    });

    afterEach(() => {
      jest.clearAllMocks();
    });

    it('should not set the interval length if the pollInterval is 0', () => {
      metamaskController.onFeatureFlagResponseReceived({
        multiChainAssets: {
          pollInterval: 0,
        },
      });
      expect(
        metamaskController.tokenBalancesController.setIntervalLength,
      ).not.toHaveBeenCalled();
    });

    it('should set the interval length if the pollInterval is greater than 0', () => {
      const pollInterval = 10;
      metamaskController.onFeatureFlagResponseReceived({
        multiChainAssets: {
          pollInterval,
        },
      });
      expect(
        metamaskController.tokenBalancesController.setIntervalLength,
      ).toHaveBeenCalledWith(pollInterval * SECOND);
    });
  });

  describe('MV3 Specific behaviour', () => {
    beforeAll(async () => {
      mockIsManifestV3.mockReturnValue(true);
      globalThis.isFirstTimeProfileLoaded = true;
    });

    beforeEach(async () => {
      jest.spyOn(MetaMaskController.prototype, 'resetStates');
    });

    it('should reset state', () => {
      browserPolyfillMock.storage.session.set.mockReset();

      const metamaskController = new MetaMaskController({
        showUserConfirmation: noop,
        encryptor: mockEncryptor,
        initState: cloneDeep(firstTimeState),
        initLangCode: 'en_US',
        platform: {
          showTransactionNotification: () => undefined,
          getVersion: () => 'foo',
        },
        browser: browserPolyfillMock,
        infuraProjectId: 'foo',
        isFirstMetaMaskControllerSetup: true,
      });

      expect(metamaskController.resetStates).toHaveBeenCalledTimes(1);
      expect(browserPolyfillMock.storage.session.set).toHaveBeenCalledTimes(1);
      expect(browserPolyfillMock.storage.session.set).toHaveBeenCalledWith({
        isFirstMetaMaskControllerSetup: false,
      });
    });

    it('in mv3, it should not reset states if isFirstMetaMaskControllerSetup is false', () => {
      browserPolyfillMock.storage.session.set.mockReset();

      const metamaskController = new MetaMaskController({
        showUserConfirmation: noop,
        encryptor: mockEncryptor,
        initState: cloneDeep(firstTimeState),
        initLangCode: 'en_US',
        platform: {
          showTransactionNotification: () => undefined,
          getVersion: () => 'foo',
        },
        browser: browserPolyfillMock,
        infuraProjectId: 'foo',
        isFirstMetaMaskControllerSetup: false,
      });

      expect(metamaskController.resetStates).not.toHaveBeenCalled();
      expect(browserPolyfillMock.storage.session.set).not.toHaveBeenCalled();
    });
  });
});<|MERGE_RESOLUTION|>--- conflicted
+++ resolved
@@ -1532,10 +1532,7 @@
         ).toHaveBeenCalledWith(
           { origin: 'test.com' },
           expectedCaip25Permission,
-<<<<<<< HEAD
-=======
           undefined,
->>>>>>> e79c5555
         );
       });
 
@@ -1929,27 +1926,6 @@
             expect(result).toBe(HardwareKeyringType[type]);
           },
         );
-<<<<<<< HEAD
-
-        it('should handle special case for oneKey', async () => {
-          jest
-            .spyOn(metamaskController.keyringController, 'withKeyring')
-            .mockImplementation((_, fn) => {
-              const keyring = {
-                type: 'trezor',
-                bridge: { minorVersion: ONE_KEY_VIA_TREZOR_MINOR_VERSION },
-              };
-              return fn({ keyring });
-            });
-
-          const result = await metamaskController.getHardwareTypeForMetric(
-            '0x123',
-          );
-
-          expect(result).toBe('OneKey Hardware');
-        });
-=======
->>>>>>> e79c5555
       });
 
       describe('forgetDevice', () => {
