--- conflicted
+++ resolved
@@ -957,7 +957,6 @@
       });
     });
 
-<<<<<<< HEAD
     describe('#requestPermissionApproval', () => {
       it('requests permissions for the origin from the ApprovalController', async () => {
         jest
@@ -1015,8 +1014,6 @@
       });
     });
 
-=======
->>>>>>> 70b9f053
     describe('#requestCaip25Approval', () => {
       it('requests approval with well formed id and origin', async () => {
         jest
