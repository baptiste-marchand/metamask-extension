/**
 * @jest-environment node
 */
import { cloneDeep } from 'lodash';
import nock from 'nock';
import { obj as createThroughStream } from 'through2';
import { wordlist as englishWordlist } from '@metamask/scure-bip39/dist/wordlists/english';
import {
  ListNames,
  METAMASK_STALELIST_URL,
  METAMASK_HOTLIST_DIFF_URL,
  PHISHING_CONFIG_BASE_URL,
  METAMASK_STALELIST_FILE,
  METAMASK_HOTLIST_DIFF_FILE,
} from '@metamask/phishing-controller';
import {
  BtcAccountType,
  BtcMethod,
  EthAccountType,
} from '@metamask/keyring-api';
import { ControllerMessenger } from '@metamask/base-controller';
import { LoggingController, LogType } from '@metamask/logging-controller';
import {
  CHAIN_IDS,
  TransactionController,
} from '@metamask/transaction-controller';
import {
  RatesController,
  TokenListController,
  MultichainBalancesController,
  BalancesTracker as MultichainBalancesTracker,
  BALANCE_UPDATE_INTERVALS as MULTICHAIN_BALANCES_UPDATE_TIME,
} from '@metamask/assets-controllers';
import ObjectMultiplex from '@metamask/object-multiplex';
import { TrezorKeyring } from '@metamask/eth-trezor-keyring';
import { LedgerKeyring } from '@metamask/eth-ledger-bridge-keyring';
import {
  Caip25CaveatType,
  Caip25EndowmentPermissionName,
} from '@metamask/multichain';
import { PermissionDoesNotExistError } from '@metamask/permission-controller';
import { createTestProviderTools } from '../../test/stub/provider';
import {
  HardwareDeviceNames,
  HardwareKeyringType,
} from '../../shared/constants/hardware-wallets';
import { KeyringType } from '../../shared/constants/keyring';
import { LOG_EVENT } from '../../shared/constants/logs';
import mockEncryptor from '../../test/lib/mock-encryptor';
import * as tokenUtils from '../../shared/lib/token-util';
import { flushPromises } from '../../test/lib/timer-helpers';
import { ETH_EOA_METHODS } from '../../shared/constants/eth-methods';
import { createMockInternalAccount } from '../../test/jest/mocks';
import { mockNetworkState } from '../../test/stub/networks';
import { ENVIRONMENT } from '../../development/build/constants';
import { SECOND } from '../../shared/constants/time';
import {
  CaveatTypes,
  EndowmentTypes,
  RestrictedEthMethods,
} from '../../shared/constants/permissions';
import { deferredPromise } from './lib/util';
import { METAMASK_COOKIE_HANDLER } from './constants/stream';
import MetaMaskController, {
  ONE_KEY_VIA_TREZOR_MINOR_VERSION,
} from './metamask-controller';
import { PermissionNames } from './controllers/permissions';

const { Ganache } = require('../../test/e2e/seeder/ganache');

const ganacheServer = new Ganache();

const browserPolyfillMock = {
  runtime: {
    id: 'fake-extension-id',
    onInstalled: {
      addListener: jest.fn(),
    },
    onMessageExternal: {
      addListener: jest.fn(),
    },
    getPlatformInfo: jest.fn().mockResolvedValue('mac'),
  },
  storage: {
    session: {
      set: jest.fn(),
    },
  },
  alarms: {
    getAll: jest.fn(() => Promise.resolve([])),
    create: jest.fn(),
    clear: jest.fn(),
    onAlarm: {
      addListener: jest.fn(),
    },
  },
};

let loggerMiddlewareMock;
const initializeMockMiddlewareLog = () => {
  loggerMiddlewareMock = {
    requests: [],
    responses: [],
  };
};
const tearDownMockMiddlewareLog = () => {
  loggerMiddlewareMock = undefined;
};

const createLoggerMiddlewareMock = () => (req, res, next) => {
  if (loggerMiddlewareMock) {
    loggerMiddlewareMock.requests.push(req);
    next((cb) => {
      loggerMiddlewareMock.responses.push(res);
      cb();
    });
    return;
  }
  next();
};
jest.mock('./lib/createLoggerMiddleware', () => createLoggerMiddlewareMock);

jest.mock('./lib/rpc-method-middleware', () => ({
  ...jest.requireActual('./lib/rpc-method-middleware'),
  createEip1193MethodMiddleware: () => (_req, _res, next, _end) => {
    next();
  },
  createEthAccountsMethodMiddleware: () => (_req, _res, next, _end) => {
    next();
  },
  createMultichainMethodMiddleware: () => (_req, _res, next, _end) => {
    next();
  },
  createUnsupportedMethodMiddleware: () => (_req, _res, next, _end) => {
    next();
  },
}));

const KNOWN_PUBLIC_KEY =
  '02065bc80d3d12b3688e4ad5ab1e9eda6adf24aec2518bfc21b87c99d4c5077ab0';

const KNOWN_PUBLIC_KEY_ADDRESSES = [
  {
    address: '0x0e122670701207DB7c6d7ba9aE07868a4572dB3f',
    balance: null,
    index: 0,
  },
  {
    address: '0x2ae19DAd8b2569F7Bb4606D951Cc9495631e818E',
    balance: null,
    index: 1,
  },
  {
    address: '0x0051140bAaDC3E9AC92A4a90D18Bb6760c87e7ac',
    balance: null,
    index: 2,
  },
  {
    address: '0x9DBCF67CC721dBd8Df28D7A0CbA0fa9b0aFc6472',
    balance: null,
    index: 3,
  },
  {
    address: '0x828B2c51c5C1bB0c57fCD2C108857212c95903DE',
    balance: null,
    index: 4,
  },
];

const buildMockKeyringBridge = (publicKeyPayload) =>
  jest.fn(() => ({
    init: jest.fn(),
    dispose: jest.fn(),
    updateTransportMethod: jest.fn(),
    getPublicKey: jest.fn(async () => publicKeyPayload),
  }));

jest.mock('@metamask/eth-trezor-keyring', () => ({
  ...jest.requireActual('@metamask/eth-trezor-keyring'),
  TrezorConnectBridge: buildMockKeyringBridge({
    success: true,
    payload: {
      publicKey: KNOWN_PUBLIC_KEY,
      chainCode: '0x1',
    },
  }),
}));

jest.mock('@metamask/eth-ledger-bridge-keyring', () => ({
  ...jest.requireActual('@metamask/eth-ledger-bridge-keyring'),
  LedgerIframeBridge: buildMockKeyringBridge({
    publicKey: KNOWN_PUBLIC_KEY,
    chainCode: '0x1',
  }),
}));

const mockIsManifestV3 = jest.fn().mockReturnValue(false);
jest.mock('../../shared/modules/mv3.utils', () => ({
  get isManifestV3() {
    return mockIsManifestV3();
  },
}));

const DEFAULT_LABEL = 'Account 1';
const TEST_SEED =
  'debris dizzy just program just float decrease vacant alarm reduce speak stadium';
const TEST_ADDRESS = '0x0dcd5d886577d5081b0c52e242ef29e70be3e7bc';
const TEST_ADDRESS_2 = '0xec1adf982415d2ef5ec55899b9bfb8bc0f29251b';
const TEST_ADDRESS_3 = '0xeb9e64b93097bc15f01f13eae97015c57ab64823';
const TEST_SEED_ALT =
  'setup olympic issue mobile velvet surge alcohol burger horse view reopen gentle';
const TEST_ADDRESS_ALT = '0xc42edfcc21ed14dda456aa0756c153f7985d8813';
const TEST_INTERNAL_ACCOUNT = {
  id: '2d47e693-26c2-47cb-b374-6151199bbe3f',
  address: '0x0dcd5d886577d5081b0c52e242ef29e70be3e7bc',
  metadata: {
    name: 'Account 1',
    keyring: {
      type: 'HD Key Tree',
    },
    lastSelected: 0,
  },
  options: {},
  methods: ETH_EOA_METHODS,
  type: EthAccountType.Eoa,
};

const ALT_MAINNET_RPC_URL = 'http://localhost:8545';
const POLYGON_RPC_URL = 'https://polygon.llamarpc.com';

const NETWORK_CONFIGURATION_ID_1 = 'networkConfigurationId1';
const NETWORK_CONFIGURATION_ID_2 = 'networkConfigurationId2';

const ETH = 'ETH';
const MATIC = 'MATIC';

const POLYGON_CHAIN_ID = '0x89';
const MAINNET_CHAIN_ID = '0x1';

const firstTimeState = {
  config: {},
  AccountsController: {
    internalAccounts: {
      accounts: {},
      selectedAccount: '',
    },
  },
  NetworkController: {
    ...mockNetworkState(
      {
        rpcUrl: ALT_MAINNET_RPC_URL,
        chainId: MAINNET_CHAIN_ID,
        ticker: ETH,
        nickname: 'Alt Mainnet',
        id: NETWORK_CONFIGURATION_ID_1,
        blockExplorerUrl: undefined,
      },
      {
        rpcUrl: POLYGON_RPC_URL,
        chainId: POLYGON_CHAIN_ID,
        ticker: MATIC,
        nickname: 'Polygon',
        id: NETWORK_CONFIGURATION_ID_2,
        blockExplorerUrl: undefined,
      },
    ),
  },
  PhishingController: {
    phishingLists: [
      {
        allowlist: [],
        blocklist: ['test.metamask-phishing.io'],
        fuzzylist: [],
        tolerance: 0,
        version: 0,
        name: 'MetaMask',
      },
    ],
  },
};

const noop = () => undefined;

describe('MetaMaskController', () => {
  beforeAll(async () => {
    await ganacheServer.start();
  });

  beforeEach(() => {
    nock('https://min-api.cryptocompare.com')
      .persist()
      .get(/.*/u)
      .reply(200, '{"JPY":12415.9}');
    nock(PHISHING_CONFIG_BASE_URL)
      .persist()
      .get(METAMASK_STALELIST_FILE)
      .reply(
        200,
        JSON.stringify({
          version: 2,
          tolerance: 2,
          lastUpdated: 1,
          eth_phishing_detect_config: {
            fuzzylist: [],
            allowlist: [],
            blocklist: ['test.metamask-phishing.io'],
            name: ListNames.MetaMask,
          },
        }),
      )
      .get(METAMASK_HOTLIST_DIFF_FILE)
      .reply(
        200,
        JSON.stringify([
          {
            url: 'test.metamask-phishing.io',
            targetList: 'blocklist',
            timestamp: 0,
          },
        ]),
      );

    globalThis.sentry = {
      withIsolationScope: jest.fn(),
    };
  });

  afterEach(() => {
    jest.clearAllMocks();
    nock.cleanAll();
  });

  afterAll(async () => {
    await ganacheServer.quit();
  });

  describe('Phishing Detection Mock', () => {
    it('should be updated to use v1 of the API', () => {
      // Update the fixture above if this test fails
      expect(METAMASK_STALELIST_URL).toStrictEqual(
        'https://phishing-detection.api.cx.metamask.io/v1/stalelist',
      );
      expect(METAMASK_HOTLIST_DIFF_URL).toStrictEqual(
        'https://phishing-detection.api.cx.metamask.io/v1/diffsSince',
      );
    });
  });

  describe('MetaMaskController Behaviour', () => {
    let metamaskController;

    async function simulatePreferencesChange(preferences) {
      metamaskController.controllerMessenger.publish(
        'PreferencesController:stateChange',
        preferences,
      );
      await flushPromises();
    }

    beforeEach(() => {
      jest.spyOn(MetaMaskController.prototype, 'resetStates');

      jest
        .spyOn(TransactionController.prototype, 'updateIncomingTransactions')
        .mockReturnValue();

      jest
        .spyOn(
          TransactionController.prototype,
          'startIncomingTransactionPolling',
        )
        .mockReturnValue();

      jest
        .spyOn(
          TransactionController.prototype,
          'stopIncomingTransactionPolling',
        )
        .mockReturnValue();

      jest.spyOn(ControllerMessenger.prototype, 'subscribe');
      jest.spyOn(TokenListController.prototype, 'start');
      jest.spyOn(TokenListController.prototype, 'stop');
      jest.spyOn(TokenListController.prototype, 'clearingTokenListData');

      metamaskController = new MetaMaskController({
        showUserConfirmation: noop,
        encryptor: mockEncryptor,
        initState: cloneDeep(firstTimeState),
        initLangCode: 'en_US',
        platform: {
          showTransactionNotification: () => undefined,
          getVersion: () => 'foo',
        },
        browser: browserPolyfillMock,
        infuraProjectId: 'foo',
        isFirstMetaMaskControllerSetup: true,
      });

      jest.spyOn(
        metamaskController.keyringController,
        'createNewVaultAndKeychain',
      );
      jest.spyOn(
        metamaskController.keyringController,
        'createNewVaultAndRestore',
      );
    });

    describe('should reset states on first time profile load', () => {
      it('in mv2, it should reset state without attempting to call browser storage', () => {
        expect(metamaskController.resetStates).toHaveBeenCalledTimes(1);
        expect(browserPolyfillMock.storage.session.set).not.toHaveBeenCalled();
      });
    });

    describe('on new version install', () => {
      const mockOnInstalledEventDetails = {
        reason: 'update',
        previousVersion: '1.0.0',
      };
      browserPolyfillMock.runtime.onInstalled.addListener.mockImplementation(
        (handler) => {
          handler(mockOnInstalledEventDetails);
        },
      );

      const metamaskVersion = process.env.METAMASK_VERSION;
      afterEach(() => {
        // reset `METAMASK_VERSION` env var
        process.env.METAMASK_VERSION = metamaskVersion;
      });

      it('should details with LoggingController', async () => {
        const mockVersion = '1.3.7';
        process.env.METAMASK_VERSION = mockVersion;

        jest.spyOn(LoggingController.prototype, 'add');

        const localController = new MetaMaskController({
          initLangCode: 'en_US',
          browser: browserPolyfillMock,
          infuraProjectId: 'foo',
        });

        expect(localController.loggingController.add).toHaveBeenCalledTimes(1);
        expect(localController.loggingController.add).toHaveBeenCalledWith({
          type: LogType.GenericLog,
          data: {
            event: LOG_EVENT.VERSION_UPDATE,
            previousVersion: mockOnInstalledEventDetails.previousVersion,
            version: mockVersion,
          },
        });
      });

      it('should openExtensionInBrowser if version is 8.1.0', () => {
        const mockVersion = '8.1.0';
        process.env.METAMASK_VERSION = mockVersion;

        const openExtensionInBrowserMock = jest.fn();

        // eslint-disable-next-line no-new
        new MetaMaskController({
          initLangCode: 'en_US',
          platform: {
            openExtensionInBrowser: openExtensionInBrowserMock,
          },
          browser: browserPolyfillMock,
          infuraProjectId: 'foo',
        });

        expect(openExtensionInBrowserMock).toHaveBeenCalledTimes(1);
      });
    });

    describe('#importAccountWithStrategy', () => {
      const importPrivkey =
        '4cfd3e90fc78b0f86bf7524722150bb8da9c60cd532564d7ff43f5716514f553';

      beforeEach(async () => {
        const password = 'a-fake-password';
        await metamaskController.createNewVaultAndRestore(password, TEST_SEED);
        await metamaskController.importAccountWithStrategy('privateKey', [
          importPrivkey,
        ]);
      });

      it('adds private key to keyrings in KeyringController', async () => {
        const simpleKeyrings =
          metamaskController.keyringController.getKeyringsByType(
            KeyringType.imported,
          );
        const pubAddressHexArr = await simpleKeyrings[0].getAccounts();
        const privKeyHex = await simpleKeyrings[0].exportAccount(
          pubAddressHexArr[0],
        );
        expect(privKeyHex).toStrictEqual(importPrivkey);
        expect(pubAddressHexArr[0]).toStrictEqual(
          '0xe18035bf8712672935fdb4e5e431b1a0183d2dfc',
        );
      });

      it('adds 1 account', async () => {
        const keyringAccounts =
          await metamaskController.keyringController.getAccounts();
        expect(keyringAccounts[keyringAccounts.length - 1]).toStrictEqual(
          '0xe18035bf8712672935fdb4e5e431b1a0183d2dfc',
        );
      });
    });

    describe('#getAddTransactionRequest', () => {
      it('formats the transaction for submission', () => {
        const transactionParams = { from: '0xa', to: '0xb' };
        const transactionOptions = { foo: true };
        const result = metamaskController.getAddTransactionRequest({
          transactionParams,
          transactionOptions,
        });
        expect(result).toStrictEqual({
          internalAccounts:
            metamaskController.accountsController.listAccounts(),
          dappRequest: undefined,
          networkClientId:
            metamaskController.networkController.state.selectedNetworkClientId,
          selectedAccount:
            metamaskController.accountsController.getAccountByAddress(
              transactionParams.from,
            ),
          transactionController: expect.any(Object),
          transactionOptions,
          transactionParams,
          userOperationController: expect.any(Object),
          chainId: '0x1',
          ppomController: expect.any(Object),
          securityAlertsEnabled: expect.any(Boolean),
          updateSecurityAlertResponse: expect.any(Function),
        });
      });
      it('passes through any additional params to the object', () => {
        const transactionParams = { from: '0xa', to: '0xb' };
        const transactionOptions = { foo: true };
        const result = metamaskController.getAddTransactionRequest({
          transactionParams,
          transactionOptions,
          test: '123',
        });

        expect(result).toMatchObject({
          transactionParams,
          transactionOptions,
          test: '123',
        });
      });
    });

    describe('submitPassword', () => {
      it('removes any identities that do not correspond to known accounts.', async () => {
        const fakeAddress = '0xbad0';

        const localMetaMaskController = new MetaMaskController({
          showUserConfirmation: noop,
          encryptor: mockEncryptor,
          initState: {
            ...cloneDeep(firstTimeState),
            KeyringController: {
              keyrings: [{ type: KeyringType.trezor, accounts: ['0x123'] }],
              isUnlocked: true,
            },
            PreferencesController: {
              identities: {
                '0x123': { name: 'Trezor 1', address: '0x123' },
                [fakeAddress]: { name: 'fake', address: fakeAddress },
              },
              selectedAddress: '0x123',
            },
          },
          initLangCode: 'en_US',
          platform: {
            showTransactionNotification: () => undefined,
            getVersion: () => 'foo',
          },
          browser: browserPolyfillMock,
          infuraProjectId: 'foo',
          isFirstMetaMaskControllerSetup: true,
        });

        const accountsControllerSpy = jest.spyOn(
          localMetaMaskController.accountsController,
          'updateAccounts',
        );

        const password = 'password';
        await localMetaMaskController.createNewVaultAndKeychain(password);

        await localMetaMaskController.submitPassword(password);

        const identities = Object.keys(
          localMetaMaskController.preferencesController.state.identities,
        );
        const addresses =
          await localMetaMaskController.keyringController.getAccounts();

        identities.forEach((identity) => {
          expect(addresses).toContain(identity);
        });

        addresses.forEach((address) => {
          expect(identities).toContain(address);
        });

        const internalAccounts =
          localMetaMaskController.accountsController.listAccounts();

        internalAccounts.forEach((account) => {
          expect(addresses).toContain(account.address);
        });

        addresses.forEach((address) => {
          expect(
            internalAccounts.find((account) => account.address === address),
          ).toBeDefined();
        });

        expect(accountsControllerSpy).toHaveBeenCalledTimes(1);
      });
    });

    describe('setLocked', () => {
      it('should lock KeyringController', async () => {
        jest.spyOn(metamaskController.keyringController, 'setLocked');

        await metamaskController.setLocked();

        expect(
          metamaskController.keyringController.setLocked,
        ).toHaveBeenCalled();
        expect(
          metamaskController.keyringController.state.isUnlocked,
        ).toStrictEqual(false);
      });
    });

    describe('#createNewVaultAndKeychain', () => {
      it('can only create new vault on keyringController once', async () => {
        const password = 'a-fake-password';

        const vault1 = await metamaskController.createNewVaultAndKeychain(
          password,
        );
        const vault2 = await metamaskController.createNewVaultAndKeychain(
          password,
        );

        expect(vault1).toStrictEqual(vault2);
      });
    });

    describe('#createNewVaultAndRestore', () => {
      it('should be able to call newVaultAndRestore despite a mistake.', async () => {
        const password = 'what-what-what';
        jest.spyOn(metamaskController, 'getBalance').mockResolvedValue('0x0');

        await metamaskController
          .createNewVaultAndRestore(password, TEST_SEED.slice(0, -1))
          .catch(() => null);
        await metamaskController.createNewVaultAndRestore(password, TEST_SEED);

        expect(
          metamaskController.keyringController.createNewVaultAndRestore,
        ).toHaveBeenCalledTimes(2);
      });

      it('should clear previous identities after vault restoration', async () => {
        jest.spyOn(metamaskController, 'getBalance').mockResolvedValue('0x0');

        await metamaskController.createNewVaultAndRestore(
          'foobar1337',
          TEST_SEED,
        );

        const firstVaultAccounts = cloneDeep(
          metamaskController.accountsController.listAccounts(),
        );
        expect(firstVaultAccounts).toHaveLength(1);
        expect(firstVaultAccounts[0].address).toBe(TEST_ADDRESS);

        const selectedAccount =
          metamaskController.accountsController.getSelectedAccount();
        metamaskController.accountsController.setAccountName(
          selectedAccount.id,
          'Account Foo',
        );

        const labelledFirstVaultAccounts = cloneDeep(
          metamaskController.accountsController.listAccounts(),
        );

        expect(labelledFirstVaultAccounts[0].address).toBe(TEST_ADDRESS);
        expect(labelledFirstVaultAccounts[0].metadata.name).toBe('Account Foo');

        await metamaskController.createNewVaultAndRestore(
          'foobar1337',
          TEST_SEED_ALT,
        );

        const secondVaultAccounts = cloneDeep(
          metamaskController.accountsController.listAccounts(),
        );

        expect(secondVaultAccounts).toHaveLength(1);
        expect(
          metamaskController.accountsController.getSelectedAccount().address,
        ).toBe(TEST_ADDRESS_ALT);
        expect(secondVaultAccounts[0].address).toBe(TEST_ADDRESS_ALT);
        expect(secondVaultAccounts[0].metadata.name).toBe(DEFAULT_LABEL);
      });

      it('should restore any consecutive accounts with balances without extra zero balance accounts', async () => {
        // Give account 1 a balance
        jest
          .spyOn(metamaskController, 'getBalance')
          .mockImplementation((address) => {
            switch (address) {
              case TEST_ADDRESS:
                return Promise.resolve('0x14ced5122ce0a000');
              case TEST_ADDRESS_2:
              case TEST_ADDRESS_3:
                return Promise.resolve('0x0');
              default:
                return Promise.reject(
                  new Error('unexpected argument to mocked getBalance'),
                );
            }
          });

        jest
          .spyOn(metamaskController.onboardingController, 'state', 'get')
          .mockReturnValue({ completedOnboarding: true });

        // Give account 2 a token
        jest
          .spyOn(metamaskController.tokensController, 'state', 'get')
          .mockReturnValue({
            allTokens: {},
            allIgnoredTokens: {},
            allDetectedTokens: { '0x1': { [TEST_ADDRESS_2]: [{}] } },
          });

        await metamaskController.createNewVaultAndRestore(
          'foobar1337',
          TEST_SEED,
        );

        // Expect first account to be selected
        const accounts = cloneDeep(
          metamaskController.accountsController.listAccounts(),
        );

        const selectedAccount =
          metamaskController.accountsController.getSelectedAccount();

        expect(selectedAccount.address).toBe(TEST_ADDRESS);
        expect(accounts).toHaveLength(2);
        expect(accounts[0].address).toBe(TEST_ADDRESS);
        expect(accounts[0].metadata.name).toBe(DEFAULT_LABEL);
        expect(accounts[1].address).toBe(TEST_ADDRESS_2);
        expect(accounts[1].metadata.name).toBe('Account 2');
        // TODO: Handle last selected in the update of the next accounts controller.
        // expect(accounts[1].metadata.lastSelected).toBeGreaterThan(
        //   accounts[0].metadata.lastSelected,
        // );
      });
    });

    describe('#getBalance', () => {
      it('should return the balance known by accountTrackerController', async () => {
        const accounts = {};
        const balance = '0x14ced5122ce0a000';
        accounts[TEST_ADDRESS] = { balance };

        jest
          .spyOn(metamaskController.accountTrackerController, 'state', 'get')
          .mockReturnValue({
            accounts,
          });

        const gotten = await metamaskController.getBalance(TEST_ADDRESS);

        expect(balance).toStrictEqual(gotten);
      });

      it('should ask the network for a balance when not known by accountTrackerController', async () => {
        const accounts = {};
        const balance = '0x14ced5122ce0a000';
        const { provider } = createTestProviderTools({
          scaffold: {
            eth_getBalance: balance,
          },
        });

        jest
          .spyOn(metamaskController.accountTrackerController, 'state', 'get')
          .mockReturnValue({
            accounts,
          });

        const gotten = await metamaskController.getBalance(
          TEST_ADDRESS,
          provider,
        );

        expect(balance).toStrictEqual(gotten);
      });
    });

    describe('#getPermittedAccounts', () => {
      it('gets the CAIP-25 caveat value for the origin', async () => {
        jest
          .spyOn(metamaskController.permissionController, 'getCaveat')
          .mockReturnValue();

        metamaskController.getPermittedAccounts('test.com');

        expect(
          metamaskController.permissionController.getCaveat,
        ).toHaveBeenCalledWith(
          'test.com',
          Caip25EndowmentPermissionName,
          Caip25CaveatType,
        );
      });

      it('returns empty array if there is no CAIP-25 permission for the origin', async () => {
        jest
          .spyOn(metamaskController.permissionController, 'getCaveat')
          .mockImplementation(() => {
            throw new PermissionDoesNotExistError();
          });

        expect(
          metamaskController.getPermittedAccounts('test.com'),
        ).toStrictEqual([]);
      });

      it('throws an error if getCaveat fails unexpectedly', async () => {
        jest
          .spyOn(metamaskController.permissionController, 'getCaveat')
          .mockImplementation(() => {
            throw new Error('unexpected getCaveat error');
          });

        expect(() => {
          metamaskController.getPermittedAccounts('test.com');
        }).toThrow(new Error(`unexpected getCaveat error`));
      });

      describe('the wallet is locked', () => {
        beforeEach(() => {
          jest.spyOn(metamaskController, 'isUnlocked').mockReturnValue(false);
        });

        it('returns empty array if there is a CAIP-25 permission for the origin and ignoreLock is false', async () => {
          jest
            .spyOn(metamaskController.permissionController, 'getCaveat')
            .mockReturnValue({
              value: {
                requiredScopes: {},
                optionalScopes: {
                  'eip155:1': {
                    accounts: ['eip155:1:0xdead', 'eip155:1:0xbeef'],
                  },
                },
              },
            });

          expect(
            metamaskController.getPermittedAccounts('test.com', {
              ignoreLock: false,
            }),
          ).toStrictEqual([]);
        });

        it('returns accounts if there is a CAIP-25 permission for the origin and ignoreLock is true', async () => {
          jest
            .spyOn(metamaskController.permissionController, 'getCaveat')
            .mockReturnValue({
              value: {
                requiredScopes: {},
                optionalScopes: {
                  'eip155:1': {
                    accounts: ['eip155:1:0xdead', 'eip155:1:0xbeef'],
                  },
                },
              },
            });
          jest
            .spyOn(metamaskController, 'sortAccountsByLastSelected')
            .mockReturnValue(['not_empty']);

          expect(
            metamaskController.getPermittedAccounts('test.com', {
              ignoreLock: true,
            }),
          ).toStrictEqual(['not_empty']);
        });
      });

      describe('the wallet is unlocked', () => {
        beforeEach(() => {
          jest.spyOn(metamaskController, 'isUnlocked').mockReturnValue(true);
        });

        it('sorts the eth accounts from the CAIP-25 permission', async () => {
          jest
            .spyOn(metamaskController.permissionController, 'getCaveat')
            .mockReturnValue({
              value: {
                requiredScopes: {},
                optionalScopes: {
                  'eip155:1': {
                    accounts: ['eip155:1:0xdead', 'eip155:1:0xbeef'],
                  },
                },
              },
            });
          jest
            .spyOn(metamaskController, 'sortAccountsByLastSelected')
            .mockReturnValue([]);

          metamaskController.getPermittedAccounts('test.com');
          expect(
            metamaskController.sortAccountsByLastSelected,
          ).toHaveBeenCalledWith(['0xdead', '0xbeef']);
        });

        it('returns the sorted eth accounts from the CAIP-25 permission', async () => {
          jest
            .spyOn(metamaskController.permissionController, 'getCaveat')
            .mockReturnValue({
              value: {
                requiredScopes: {},
                optionalScopes: {
                  'eip155:1': {
                    accounts: ['eip155:1:0xdead', 'eip155:1:0xbeef'],
                  },
                },
              },
            });
          jest
            .spyOn(metamaskController, 'sortAccountsByLastSelected')
            .mockReturnValue(['0xbeef', '0xdead']);

          expect(
            metamaskController.getPermittedAccounts('test.com'),
          ).toStrictEqual(['0xbeef', '0xdead']);
        });
      });
    });

    describe('#requestPermissionApproval', () => {
      it('requests permissions for the origin from the ApprovalController', async () => {
        jest
          .spyOn(
            metamaskController.approvalController,
            'addAndShowApprovalRequest',
          )
          .mockResolvedValue();

        await metamaskController.requestPermissionApproval('test.com', {
          eth_accounts: {},
        });

        expect(
          metamaskController.approvalController.addAndShowApprovalRequest,
        ).toHaveBeenCalledWith(
          expect.objectContaining({
            id: expect.stringMatching(/.{21}/u),
            origin: 'test.com',
            requestData: {
              metadata: {
                id: expect.stringMatching(/.{21}/u),
                origin: 'test.com',
              },
              permissions: {
                eth_accounts: {},
              },
            },
            type: 'wallet_requestPermissions',
          }),
        );

        const [params] =
          metamaskController.approvalController.addAndShowApprovalRequest.mock
            .calls[0];
        expect(params.id).toStrictEqual(params.requestData.metadata.id);
      });

      it('returns the result from the ApprovalController', async () => {
        jest
          .spyOn(
            metamaskController.approvalController,
            'addAndShowApprovalRequest',
          )
          .mockResolvedValue('approvalResult');

        const result = await metamaskController.requestPermissionApproval(
          'test.com',
          {
            eth_accounts: {},
          },
        );

        expect(result).toStrictEqual('approvalResult');
      });
    });

    describe('#requestCaip25Approval', () => {
      it('requests approval with well formed id and origin', async () => {
        jest
          .spyOn(
            metamaskController.approvalController,
            'addAndShowApprovalRequest',
          )
          .mockResolvedValue({
            permissions: {},
          });
        jest
          .spyOn(metamaskController.permissionController, 'grantPermissions')
          .mockReturnValue({
            [Caip25EndowmentPermissionName]: {
              foo: 'bar',
            },
          });

        await metamaskController.requestCaip25Approval('test.com', {});

        expect(
          metamaskController.approvalController.addAndShowApprovalRequest,
        ).toHaveBeenCalledWith(
          expect.objectContaining({
            id: expect.stringMatching(/.{21}/u),
            origin: 'test.com',
            requestData: expect.objectContaining({
              metadata: {
                id: expect.stringMatching(/.{21}/u),
                origin: 'test.com',
              },
            }),
            type: 'wallet_requestPermissions',
          }),
        );

        const [params] =
          metamaskController.approvalController.addAndShowApprovalRequest.mock
            .calls[0];
        expect(params.id).toStrictEqual(params.requestData.metadata.id);
      });

      it('requests approval from the ApprovalController for eth_accounts and permittedChains when only eth_accounts is specified in params and origin is not snapId', async () => {
        jest
          .spyOn(
            metamaskController.approvalController,
            'addAndShowApprovalRequest',
          )
          .mockResolvedValue({
            permissions: {},
          });
        jest
          .spyOn(metamaskController.permissionController, 'grantPermissions')
          .mockReturnValue({
            [Caip25EndowmentPermissionName]: {
              foo: 'bar',
            },
          });

        await metamaskController.requestCaip25Approval('test.com', {
          [PermissionNames.eth_accounts]: {
            caveats: [
              {
                type: CaveatTypes.restrictReturnedAccounts,
                value: ['foo'],
              },
            ],
          },
        });

        expect(
          metamaskController.approvalController.addAndShowApprovalRequest,
        ).toHaveBeenCalledWith(
          expect.objectContaining({
            id: expect.stringMatching(/.{21}/u),
            origin: 'test.com',
            requestData: {
              metadata: {
                id: expect.stringMatching(/.{21}/u),
                origin: 'test.com',
              },
              permissions: {
                [Caip25EndowmentPermissionName]: {
                  caveats: [
                    {
                      type: Caip25CaveatType,
                      value: {
                        requiredScopes: {},
                        optionalScopes: {
                          'wallet:eip155': {
                            accounts: ['wallet:eip155:foo'],
                          },
                        },
                        isMultichainOrigin: false,
                      },
                    },
                  ],
                },
              },
            },
            type: 'wallet_requestPermissions',
          }),
        );
      });

      it('requests approval from the ApprovalController for eth_accounts and permittedChains when only permittedChains is specified in params and origin is not snapId', async () => {
        jest
          .spyOn(
            metamaskController.approvalController,
            'addAndShowApprovalRequest',
          )
          .mockResolvedValue({
            permissions: {},
          });
        jest
          .spyOn(metamaskController.permissionController, 'grantPermissions')
          .mockReturnValue({
            [Caip25EndowmentPermissionName]: {
              foo: 'bar',
            },
          });

        await metamaskController.requestCaip25Approval('test.com', {
          [PermissionNames.permittedChains]: {
            caveats: [
              {
                type: CaveatTypes.restrictNetworkSwitching,
                value: ['0x64'],
              },
            ],
          },
        });

        expect(
          metamaskController.approvalController.addAndShowApprovalRequest,
        ).toHaveBeenCalledWith(
          expect.objectContaining({
            id: expect.stringMatching(/.{21}/u),
            origin: 'test.com',
            requestData: {
              metadata: {
                id: expect.stringMatching(/.{21}/u),
                origin: 'test.com',
              },
              permissions: {
                [Caip25EndowmentPermissionName]: {
                  caveats: [
                    {
                      type: Caip25CaveatType,
                      value: {
                        requiredScopes: {},
                        optionalScopes: {
                          'wallet:eip155': {
                            accounts: [],
                          },
                          'eip155:100': {
                            accounts: [],
                          },
                        },
                        isMultichainOrigin: false,
                      },
                    },
                  ],
                },
              },
            },
            type: 'wallet_requestPermissions',
          }),
        );
      });

      it('requests approval from the ApprovalController for eth_accounts and permittedChains when both are specified in params and origin is not snapId', async () => {
        jest
          .spyOn(
            metamaskController.approvalController,
            'addAndShowApprovalRequest',
          )
          .mockResolvedValue({
            permissions: {},
          });
        jest
          .spyOn(metamaskController.permissionController, 'grantPermissions')
          .mockReturnValue({
            [Caip25EndowmentPermissionName]: {
              foo: 'bar',
            },
          });

        await metamaskController.requestCaip25Approval('test.com', {
          [PermissionNames.eth_accounts]: {
            caveats: [
              {
                type: CaveatTypes.restrictReturnedAccounts,
                value: ['foo'],
              },
            ],
          },
          [PermissionNames.permittedChains]: {
            caveats: [
              {
                type: CaveatTypes.restrictNetworkSwitching,
                value: ['0x64'],
              },
            ],
          },
        });

        expect(
          metamaskController.approvalController.addAndShowApprovalRequest,
        ).toHaveBeenCalledWith(
          expect.objectContaining({
            id: expect.stringMatching(/.{21}/u),
            origin: 'test.com',
            requestData: {
              metadata: {
                id: expect.stringMatching(/.{21}/u),
                origin: 'test.com',
              },
              permissions: {
                [Caip25EndowmentPermissionName]: {
                  caveats: [
                    {
                      type: Caip25CaveatType,
                      value: {
                        requiredScopes: {},
                        optionalScopes: {
                          'wallet:eip155': {
                            accounts: ['wallet:eip155:foo'],
                          },
                          'eip155:100': {
                            accounts: ['eip155:100:foo'],
                          },
                        },
                        isMultichainOrigin: false,
                      },
                    },
                  ],
                },
              },
            },
            type: 'wallet_requestPermissions',
          }),
        );
      });

      it('requests approval from the ApprovalController for only eth_accounts when only eth_accounts is specified in params and origin is snapId', async () => {
        jest
          .spyOn(
            metamaskController.approvalController,
            'addAndShowApprovalRequest',
          )
          .mockResolvedValue({
            permissions: {},
          });
        jest
          .spyOn(metamaskController.permissionController, 'grantPermissions')
          .mockReturnValue({
            [Caip25EndowmentPermissionName]: {
              foo: 'bar',
            },
          });

        await metamaskController.requestCaip25Approval('npm:snap', {
          [PermissionNames.eth_accounts]: {
            caveats: [
              {
                type: CaveatTypes.restrictReturnedAccounts,
                value: ['foo'],
              },
            ],
          },
        });

        expect(
          metamaskController.approvalController.addAndShowApprovalRequest,
        ).toHaveBeenCalledWith(
          expect.objectContaining({
            id: expect.stringMatching(/.{21}/u),
            origin: 'npm:snap',
            requestData: {
              metadata: {
                id: expect.stringMatching(/.{21}/u),
                origin: 'npm:snap',
              },
              permissions: {
                [Caip25EndowmentPermissionName]: {
                  caveats: [
                    {
                      type: Caip25CaveatType,
                      value: {
                        requiredScopes: {},
                        optionalScopes: {
                          'wallet:eip155': {
                            accounts: ['wallet:eip155:foo'],
                          },
                        },
                        isMultichainOrigin: false,
                      },
                    },
                  ],
                },
              },
            },
            type: 'wallet_requestPermissions',
          }),
        );
      });

      it('requests approval from the ApprovalController for only eth_accounts when only permittedChains is specified in params and origin is snapId', async () => {
        jest
          .spyOn(
            metamaskController.approvalController,
            'addAndShowApprovalRequest',
          )
          .mockResolvedValue({
            permissions: {},
          });
        jest
          .spyOn(metamaskController.permissionController, 'grantPermissions')
          .mockReturnValue({
            [Caip25EndowmentPermissionName]: {
              foo: 'bar',
            },
          });

        await metamaskController.requestCaip25Approval('npm:snap', {
          [PermissionNames.permittedChains]: {
            caveats: [
              {
                type: CaveatTypes.restrictNetworkSwitching,
                value: ['0x64'],
              },
            ],
          },
        });

        expect(
          metamaskController.approvalController.addAndShowApprovalRequest,
        ).toHaveBeenCalledWith(
          expect.objectContaining({
            id: expect.stringMatching(/.{21}/u),
            origin: 'npm:snap',
            requestData: {
              metadata: {
                id: expect.stringMatching(/.{21}/u),
                origin: 'npm:snap',
              },
              permissions: {
                [Caip25EndowmentPermissionName]: {
                  caveats: [
                    {
                      type: Caip25CaveatType,
                      value: {
                        requiredScopes: {},
                        optionalScopes: {
                          'wallet:eip155': {
                            accounts: [],
                          },
                        },
                        isMultichainOrigin: false,
                      },
                    },
                  ],
                },
              },
            },
            type: 'wallet_requestPermissions',
          }),
        );
      });

      it('requests approval from the ApprovalController for only eth_accounts when both eth_accounts and permittedChains are specified in params and origin is snapId', async () => {
        jest
          .spyOn(
            metamaskController.approvalController,
            'addAndShowApprovalRequest',
          )
          .mockResolvedValue({
            permissions: {},
          });
        jest
          .spyOn(metamaskController.permissionController, 'grantPermissions')
          .mockReturnValue({
            [Caip25EndowmentPermissionName]: {
              foo: 'bar',
            },
          });

        await metamaskController.requestCaip25Approval('npm:snap', {
          [PermissionNames.eth_accounts]: {
            caveats: [
              {
                type: CaveatTypes.restrictReturnedAccounts,
                value: ['foo'],
              },
            ],
          },
          [PermissionNames.permittedChains]: {
            caveats: [
              {
                type: CaveatTypes.restrictNetworkSwitching,
                value: ['0x64'],
              },
            ],
          },
        });

        expect(
          metamaskController.approvalController.addAndShowApprovalRequest,
        ).toHaveBeenCalledWith(
          expect.objectContaining({
            id: expect.stringMatching(/.{21}/u),
            origin: 'npm:snap',
            requestData: {
              metadata: {
                id: expect.stringMatching(/.{21}/u),
                origin: 'npm:snap',
              },
              permissions: {
                [Caip25EndowmentPermissionName]: {
                  caveats: [
                    {
                      type: Caip25CaveatType,
                      value: {
                        requiredScopes: {},
                        optionalScopes: {
                          'wallet:eip155': {
                            accounts: ['wallet:eip155:foo'],
                          },
                        },
                        isMultichainOrigin: false,
                      },
                    },
                  ],
                },
              },
            },
            type: 'wallet_requestPermissions',
          }),
        );
      });

      it('throws an error if the eth_accounts and permittedChains approval is rejected', async () => {
        jest
          .spyOn(
            metamaskController.approvalController,
            'addAndShowApprovalRequest',
          )
          .mockRejectedValue(new Error('approval rejected'));

        await expect(() =>
          metamaskController.requestCaip25Approval('test.com', {
            eth_accounts: {},
          }),
        ).rejects.toThrow(new Error('approval rejected'));
      });

      it('requests CAIP-25 approval with accounts and chainIds specified from `eth_accounts` and `endowment:permittedChains` permissions caveats, and isMultichainOrigin: false if origin is not snapId', async () => {
        const origin = 'test.com';

        jest
          .spyOn(
            metamaskController.approvalController,
            'addAndShowApprovalRequest',
          )
          .mockResolvedValue({
            permissions: {
              [Caip25EndowmentPermissionName]: {
                caveats: [
                  {
                    type: Caip25CaveatType,
                    value: {
                      requiredScopes: {},
                      optionalScopes: {},
                      isMultichainOrigin: false,
                    },
                  },
                ],
              },
            },
          });

        await metamaskController.requestCaip25Approval('test.com', {
          [RestrictedEthMethods.eth_accounts]: {
            caveats: [
              {
                type: 'restrictReturnedAccounts',
                value: ['0xdeadbeef'],
              },
            ],
          },
          [EndowmentTypes.permittedChains]: {
            caveats: [
              {
                type: 'restrictNetworkSwitching',
                value: ['0x1', '0x5'],
              },
            ],
          },
        });

        expect(
          metamaskController.approvalController.addAndShowApprovalRequest,
        ).toHaveBeenCalledWith(
          expect.objectContaining({
            id: expect.stringMatching(/.{21}/u),
            origin,
            requestData: {
              metadata: {
                id: expect.stringMatching(/.{21}/u),
                origin,
              },
              permissions: {
                [Caip25EndowmentPermissionName]: {
                  caveats: [
                    {
                      type: Caip25CaveatType,
                      value: {
                        requiredScopes: {},
                        optionalScopes: {
                          'wallet:eip155': {
                            accounts: ['wallet:eip155:0xdeadbeef'],
                          },
                          'eip155:1': {
                            accounts: ['eip155:1:0xdeadbeef'],
                          },
                          'eip155:5': {
                            accounts: ['eip155:5:0xdeadbeef'],
                          },
                        },
                        isMultichainOrigin: false,
                      },
                    },
                  ],
                },
              },
            },
            type: 'wallet_requestPermissions',
          }),
        );
      });

      it('requests CAIP-25 approval with approved accounts for the `wallet:eip155` scope (and no approved chainIds) with isMultichainOrigin: false if origin is snapId', async () => {
        const origin = 'npm:snap';
        jest
          .spyOn(
            metamaskController.approvalController,
            'addAndShowApprovalRequest',
          )
          .mockResolvedValue({
            permissions: {
              [Caip25EndowmentPermissionName]: {
                caveats: [
                  {
                    type: Caip25CaveatType,
                    value: {
                      requiredScopes: {},
                      optionalScopes: {},
                      isMultichainOrigin: false,
                    },
                  },
                ],
              },
            },
          });

        jest
          .spyOn(metamaskController.permissionController, 'grantPermissions')
          .mockReturnValue({
            [Caip25EndowmentPermissionName]: {
              foo: 'bar',
            },
          });

        await metamaskController.requestCaip25Approval(origin, {
          [RestrictedEthMethods.eth_accounts]: {
            caveats: [
              {
                type: 'restrictReturnedAccounts',
                value: ['0xdeadbeef'],
              },
            ],
          },
          [EndowmentTypes.permittedChains]: {
            caveats: [
              {
                type: 'restrictNetworkSwitching',
                value: ['0x1', '0x5'],
              },
            ],
          },
        });

        expect(
          metamaskController.approvalController.addAndShowApprovalRequest,
        ).toHaveBeenCalledWith(
          expect.objectContaining({
            id: expect.stringMatching(/.{21}/u),
            origin,
            requestData: expect.objectContaining({
              metadata: {
                id: expect.stringMatching(/.{21}/u),
                origin,
              },
              permissions: {
                [Caip25EndowmentPermissionName]: {
                  caveats: [
                    {
                      type: Caip25CaveatType,
                      value: {
                        requiredScopes: {},
                        optionalScopes: {
                          'wallet:eip155': {
                            accounts: ['wallet:eip155:0xdeadbeef'],
                          },
                        },
                        isMultichainOrigin: false,
                      },
                    },
                  ],
                },
              },
            }),
            type: 'wallet_requestPermissions',
          }),
        );
      });

      it('should return sessions scopes returned from calling ApprovalController.addAndShowApprovalRequest', async () => {
        const expectedPermissions = {
          [Caip25EndowmentPermissionName]: {
            caveats: [
              {
                type: Caip25CaveatType,
                value: {
                  requiredScopes: {},
                  optionalScopes: {
                    'wallet:eip155': {
                      accounts: ['wallet:eip155:0xdeadbeef'],
                    },
                  },
                  isMultichainOrigin: false,
                },
              },
            ],
          },
        };

        jest
          .spyOn(
            metamaskController.approvalController,
            'addAndShowApprovalRequest',
          )
          .mockResolvedValue({
            permissions: expectedPermissions,
          });

        const result = await metamaskController.requestCaip25Approval(
          'test.com',
          {},
        );

        expect(result).toStrictEqual(expectedPermissions);
      });
    });

    describe('requestApprovalPermittedChainsPermission', () => {
      it('requests approval', async () => {
        jest
          .spyOn(metamaskController, 'requestPermissionApproval')
          .mockResolvedValue();

        await metamaskController.requestApprovalPermittedChainsPermission(
          'test.com',
          '0x1',
        );

        expect(
<<<<<<< HEAD
          metamaskController.requestPermissionApproval,
        ).toHaveBeenCalledWith('test.com', {
          [PermissionNames.permittedChains]: {
            caveats: [
              {
                type: CaveatTypes.restrictNetworkSwitching,
                value: ['0x1'],
=======
          metamaskController.approvalController.addAndShowApprovalRequest,
        ).toHaveBeenCalledWith(
          expect.objectContaining({
            id: expect.stringMatching(/.{21}/u),
            origin: 'test.com',
            requestData: expect.objectContaining({
              metadata: {
                id: expect.stringMatching(/.{21}/u),
                origin: 'test.com',
              },
              permissions: {
                [Caip25EndowmentPermissionName]: {
                  caveats: [
                    {
                      type: Caip25CaveatType,
                      value: {
                        requiredScopes: {},
                        optionalScopes: {
                          'eip155:1': {
                            accounts: [],
                          },
                        },
                        isMultichainOrigin: false,
                      },
                    },
                  ],
                },
>>>>>>> 51bd58ea
              },
            ],
          },
        });
      });

      it('throws if the approval is rejected', async () => {
        jest
          .spyOn(metamaskController, 'requestPermissionApproval')
          .mockRejectedValue(new Error('approval rejected'));

        await expect(() =>
          metamaskController.requestApprovalPermittedChainsPermission(
            'test.com',
            '0x1',
          ),
        ).rejects.toThrow(new Error('approval rejected'));
      });
    });

    describe('requestPermittedChainsPermission', () => {
      it('throws if the origin is snapId', async () => {
        await expect(() =>
          metamaskController.requestPermittedChainsPermission({
            origin: 'npm:snap',
            chainId: '0x1',
          }),
        ).rejects.toThrow(
          new Error(
            'Cannot request permittedChains permission for Snaps with origin "npm:snap"',
          ),
        );
      });

      it('requests approval for permittedChains permissions from the ApprovalController if autoApprove: false', async () => {
        jest
          .spyOn(metamaskController, 'requestApprovalPermittedChainsPermission')
          .mockResolvedValue();
        jest
          .spyOn(metamaskController.permissionController, 'grantPermissions')
          .mockReturnValue();

        await metamaskController.requestPermittedChainsPermission({
          origin: 'test.com',
          chainId: '0x1',
          autoApprove: false,
        });

        expect(
          metamaskController.requestApprovalPermittedChainsPermission,
        ).toHaveBeenCalledWith('test.com', '0x1');
      });

      it('throws if permittedChains approval is rejected', async () => {
        jest
          .spyOn(metamaskController, 'requestApprovalPermittedChainsPermission')
          .mockRejectedValue(new Error('approval rejected'));

        await expect(() =>
          metamaskController.requestPermittedChainsPermission({
            origin: 'test.com',
            chainId: '0x1',
            autoApprove: false,
          }),
        ).rejects.toThrow(new Error('approval rejected'));
      });

      it('does not request approval for permittedChains permissions from the ApprovalController if autoApprove: true', async () => {
        jest
          .spyOn(metamaskController, 'requestApprovalPermittedChainsPermission')
          .mockResolvedValue();
        jest
          .spyOn(metamaskController.permissionController, 'grantPermissions')
          .mockReturnValue();

        await metamaskController.requestPermittedChainsPermission({
          origin: 'test.com',
          chainId: '0x1',
          autoApprove: true,
        });

        expect(
          metamaskController.requestApprovalPermittedChainsPermission,
        ).not.toHaveBeenCalled();
      });

      it('grants the CAIP-25 permission', async () => {
        jest
          .spyOn(metamaskController, 'requestApprovalPermittedChainsPermission')
          .mockResolvedValue();
        jest
          .spyOn(metamaskController.permissionController, 'grantPermissions')
          .mockReturnValue();

        await metamaskController.requestPermittedChainsPermission({
          origin: 'test.com',
          chainId: '0x1',
        });

        expect(
          metamaskController.permissionController.grantPermissions,
        ).toHaveBeenCalledWith({
          subject: { origin: 'test.com' },
          approvedPermissions: {
            [Caip25EndowmentPermissionName]: {
              caveats: [
                {
                  type: Caip25CaveatType,
                  value: {
                    requiredScopes: {},
                    optionalScopes: {
                      'eip155:1': {
                        accounts: [],
                      },
                    },
                    isMultichainOrigin: false,
                  },
                },
              ],
            },
          },
        });
      });

      it('throws if CAIP-25 permission grant fails', async () => {
        jest
          .spyOn(metamaskController, 'requestApprovalPermittedChainsPermission')
          .mockResolvedValue();
        jest
          .spyOn(metamaskController.permissionController, 'grantPermissions')
          .mockImplementation(() => {
            throw new Error('grant failed');
          });

        await expect(() =>
          metamaskController.requestPermittedChainsPermission({
            origin: 'test.com',
            chainId: '0x1',
          }),
        ).rejects.toThrow(new Error('grant failed'));
      });
    });

    describe('requestPermittedChainsPermissionIncremental', () => {
      it('throws if the origin is snapId', async () => {
        await expect(() =>
          metamaskController.requestPermittedChainsPermissionIncremental({
            origin: 'npm:snap',
            chainId: '0x1',
          }),
        ).rejects.toThrow(
          new Error(
            'Cannot request permittedChains permission for Snaps with origin "npm:snap"',
          ),
        );
      });

      it('gets the CAIP-25 caveat', async () => {
        jest
          .spyOn(metamaskController.permissionController, 'getCaveat')
          .mockReturnValue({
            value: {
              requiredScopes: {},
              optionalScopes: {},
              isMultichainOrigin: false,
            },
          });
        jest
          .spyOn(metamaskController, 'requestApprovalPermittedChainsPermission')
          .mockResolvedValue();
        jest
          .spyOn(metamaskController.permissionController, 'updateCaveat')
          .mockReturnValue();

        await metamaskController.requestPermittedChainsPermissionIncremental({
          origin: 'test.com',
          chainId: '0x1',
        });

        expect(
          metamaskController.permissionController.getCaveat,
        ).toHaveBeenCalledWith(
          'test.com',
          Caip25EndowmentPermissionName,
          Caip25CaveatType,
        );
      });

      it('throws if getting the caveat fails', async () => {
        jest
          .spyOn(metamaskController.permissionController, 'getCaveat')
          .mockReturnValue({
            value: {
              requiredScopes: {},
              optionalScopes: {},
              isMultichainOrigin: false,
            },
          });
        jest
          .spyOn(metamaskController, 'requestApprovalPermittedChainsPermission')
          .mockImplementation(() => {
            throw new Error('no caveat found');
          });

        await expect(() =>
          metamaskController.requestPermittedChainsPermissionIncremental({
            origin: 'test.com',
            chainId: '0x1',
            autoApprove: false,
          }),
        ).rejects.toThrow(new Error('no caveat found'));
      });

      it('requests permittedChains approval if autoApprove: false', async () => {
        jest
          .spyOn(metamaskController.permissionController, 'getCaveat')
          .mockReturnValue({
            value: {
              requiredScopes: {},
              optionalScopes: {},
              isMultichainOrigin: false,
            },
          });
        jest
          .spyOn(metamaskController, 'requestApprovalPermittedChainsPermission')
          .mockResolvedValue();
        jest
          .spyOn(metamaskController.permissionController, 'updateCaveat')
          .mockReturnValue();

        await metamaskController.requestPermittedChainsPermissionIncremental({
          origin: 'test.com',
          chainId: '0x1',
          autoApprove: false,
        });

        expect(
          metamaskController.requestApprovalPermittedChainsPermission,
        ).toHaveBeenCalledWith('test.com', '0x1');
      });

      it('throws if permittedChains approval is rejected', async () => {
        jest
          .spyOn(metamaskController.permissionController, 'getCaveat')
          .mockReturnValue({
            value: {
              requiredScopes: {},
              optionalScopes: {},
              isMultichainOrigin: false,
            },
          });
        jest
          .spyOn(metamaskController, 'requestApprovalPermittedChainsPermission')
          .mockRejectedValue(new Error('approval rejected'));

        await expect(() =>
          metamaskController.requestPermittedChainsPermissionIncremental({
            origin: 'test.com',
            chainId: '0x1',
            autoApprove: false,
          }),
        ).rejects.toThrow(new Error('approval rejected'));
      });

      it('does not request permittedChains approval if autoApprove: true', async () => {
        jest
          .spyOn(metamaskController.permissionController, 'getCaveat')
          .mockReturnValue({
            value: {
              requiredScopes: {},
              optionalScopes: {},
              isMultichainOrigin: false,
            },
          });
        jest
          .spyOn(metamaskController, 'requestApprovalPermittedChainsPermission')
          .mockResolvedValue();
        jest
          .spyOn(metamaskController.permissionController, 'updateCaveat')
          .mockReturnValue();

        await metamaskController.requestPermittedChainsPermissionIncremental({
          origin: 'test.com',
          chainId: '0x1',
          autoApprove: true,
        });

        expect(
          metamaskController.requestApprovalPermittedChainsPermission,
        ).not.toHaveBeenCalled();
      });

      it('updates the CAIP-25 permission', async () => {
        jest
          .spyOn(metamaskController.permissionController, 'getCaveat')
          .mockReturnValue({
            value: {
              requiredScopes: {},
              optionalScopes: {
                'eip155:5': {
                  accounts: ['eip155:5:0xdeadbeef'],
                },
              },
              isMultichainOrigin: false,
            },
          });
        jest
          .spyOn(metamaskController, 'requestApprovalPermittedChainsPermission')
          .mockResolvedValue();
        jest
          .spyOn(metamaskController.permissionController, 'updateCaveat')
          .mockReturnValue();

        await metamaskController.requestPermittedChainsPermissionIncremental({
          origin: 'test.com',
          chainId: '0x1',
        });

        expect(
          metamaskController.permissionController.updateCaveat,
        ).toHaveBeenCalledWith(
          'test.com',
          Caip25EndowmentPermissionName,
          Caip25CaveatType,
          {
            requiredScopes: {},
            optionalScopes: {
              'eip155:5': {
                accounts: ['eip155:5:0xdeadbeef'],
              },
              'eip155:1': {
                accounts: ['eip155:1:0xdeadbeef'],
              },
            },
            isMultichainOrigin: false,
          },
        );
      });

      it('throws if CAIP-25 permission update fails', async () => {
        jest
          .spyOn(metamaskController.permissionController, 'getCaveat')
          .mockReturnValue({
            value: {
              requiredScopes: {},
              optionalScopes: {},
              isMultichainOrigin: false,
            },
          });
        jest
          .spyOn(metamaskController, 'requestApprovalPermittedChainsPermission')
          .mockResolvedValue();
        jest
          .spyOn(metamaskController.permissionController, 'updateCaveat')
          .mockImplementation(() => {
            throw new Error('grant failed');
          });

        await expect(() =>
          metamaskController.requestPermittedChainsPermissionIncremental({
            origin: 'test.com',
            chainId: '0x1',
          }),
        ).rejects.toThrow(new Error('grant failed'));
      });
    });

    describe('#sortAccountsByLastSelected', () => {
      it('returns the keyring accounts in lastSelected order', () => {
        jest
          .spyOn(metamaskController.accountsController, 'listAccounts')
          .mockReturnValueOnce([
            {
              address: '0x7A2Bd22810088523516737b4Dc238A4bC37c23F2',
              id: '21066553-d8c8-4cdc-af33-efc921cd3ca9',
              metadata: {
                name: 'Test Account',
                lastSelected: 1,
                keyring: {
                  type: 'HD Key Tree',
                },
              },
              options: {},
              methods: ETH_EOA_METHODS,
              type: EthAccountType.Eoa,
            },
            {
              address: '0x7152f909e5EB3EF198f17e5Cb087c5Ced88294e3',
              id: '0bd7348e-bdfe-4f67-875c-de831a583857',
              metadata: {
                name: 'Test Account',
                keyring: {
                  type: 'HD Key Tree',
                },
              },
              options: {},
              methods: ETH_EOA_METHODS,
              type: EthAccountType.Eoa,
            },
            {
              address: '0xDe70d2FF1995DC03EF1a3b584e3ae14da020C616',
              id: 'ff8fda69-d416-4d25-80a2-efb77bc7d4ad',
              metadata: {
                name: 'Test Account',
                keyring: {
                  type: 'HD Key Tree',
                },
                lastSelected: 3,
              },
              options: {},
              methods: ETH_EOA_METHODS,
              type: EthAccountType.Eoa,
            },
            {
              address: '0x04eBa9B766477d8eCA77F5f0e67AE1863C95a7E3',
              id: '0bd7348e-bdfe-4f67-875c-de831a583857',
              metadata: {
                name: 'Test Account',
                lastSelected: 3,
                keyring: {
                  type: 'HD Key Tree',
                },
              },
              options: {},
              methods: ETH_EOA_METHODS,
              type: EthAccountType.Eoa,
            },
          ]);
        jest
          .spyOn(metamaskController, 'captureKeyringTypesWithMissingIdentities')
          .mockImplementation(() => {
            // noop
          });

        expect(
          metamaskController.sortAccountsByLastSelected([
            '0x7A2Bd22810088523516737b4Dc238A4bC37c23F2',
            '0x7152f909e5EB3EF198f17e5Cb087c5Ced88294e3',
            '0xDe70d2FF1995DC03EF1a3b584e3ae14da020C616',
            '0x04eBa9B766477d8eCA77F5f0e67AE1863C95a7E3',
          ]),
        ).toStrictEqual([
          '0xDe70d2FF1995DC03EF1a3b584e3ae14da020C616',
          '0x04eBa9B766477d8eCA77F5f0e67AE1863C95a7E3',
          '0x7A2Bd22810088523516737b4Dc238A4bC37c23F2',
          '0x7152f909e5EB3EF198f17e5Cb087c5Ced88294e3',
        ]);
      });

      it('throws if a keyring account is missing an address (case 1)', () => {
        const internalAccounts = [
          {
            address: '0x7152f909e5EB3EF198f17e5Cb087c5Ced88294e3',
            id: '0bd7348e-bdfe-4f67-875c-de831a583857',
            metadata: {
              name: 'Test Account',
              lastSelected: 2,
              keyring: {
                type: 'HD Key Tree',
              },
            },
            options: {},
            methods: ETH_EOA_METHODS,
            type: EthAccountType.Eoa,
          },
          {
            address: '0xDe70d2FF1995DC03EF1a3b584e3ae14da020C616',
            id: 'ff8fda69-d416-4d25-80a2-efb77bc7d4ad',
            metadata: {
              name: 'Test Account',
              lastSelected: 3,
              keyring: {
                type: 'HD Key Tree',
              },
            },
            options: {},
            methods: ETH_EOA_METHODS,
            type: EthAccountType.Eoa,
          },
        ];
        jest
          .spyOn(metamaskController.accountsController, 'listAccounts')
          .mockReturnValueOnce(internalAccounts);
        jest
          .spyOn(metamaskController, 'captureKeyringTypesWithMissingIdentities')
          .mockImplementation(() => {
            // noop
          });

        expect(() =>
          metamaskController.sortAccountsByLastSelected([
            '0x7A2Bd22810088523516737b4Dc238A4bC37c23F2',
            '0x7152f909e5EB3EF198f17e5Cb087c5Ced88294e3',
            '0xDe70d2FF1995DC03EF1a3b584e3ae14da020C616',
          ]),
        ).toThrow(
          'Missing identity for address: "0x7A2Bd22810088523516737b4Dc238A4bC37c23F2".',
        );
        expect(
          metamaskController.captureKeyringTypesWithMissingIdentities,
        ).toHaveBeenCalledWith(internalAccounts, [
          '0x7A2Bd22810088523516737b4Dc238A4bC37c23F2',
          '0x7152f909e5EB3EF198f17e5Cb087c5Ced88294e3',
          '0xDe70d2FF1995DC03EF1a3b584e3ae14da020C616',
        ]);
      });

      it('throws if a keyring account is missing an address (case 2)', () => {
        const internalAccounts = [
          {
            address: '0x7A2Bd22810088523516737b4Dc238A4bC37c23F2',
            id: 'cf8dace4-9439-4bd4-b3a8-88c821c8fcb3',
            metadata: {
              name: 'Test Account',
              lastSelected: 1,
              keyring: {
                type: 'HD Key Tree',
              },
            },
            options: {},
            methods: ETH_EOA_METHODS,
            type: EthAccountType.Eoa,
          },
          {
            address: '0xDe70d2FF1995DC03EF1a3b584e3ae14da020C616',
            id: 'ff8fda69-d416-4d25-80a2-efb77bc7d4ad',
            metadata: {
              name: 'Test Account',
              lastSelected: 3,
              keyring: {
                type: 'HD Key Tree',
              },
            },
            options: {},
            methods: ETH_EOA_METHODS,
            type: EthAccountType.Eoa,
          },
        ];
        jest
          .spyOn(metamaskController.accountsController, 'listAccounts')
          .mockReturnValueOnce(internalAccounts);
        jest
          .spyOn(metamaskController, 'captureKeyringTypesWithMissingIdentities')
          .mockImplementation(() => {
            // noop
          });

        expect(() =>
          metamaskController.sortAccountsByLastSelected([
            '0x7A2Bd22810088523516737b4Dc238A4bC37c23F2',
            '0x7152f909e5EB3EF198f17e5Cb087c5Ced88294e3',
            '0xDe70d2FF1995DC03EF1a3b584e3ae14da020C616',
          ]),
        ).toThrow(
          'Missing identity for address: "0x7152f909e5EB3EF198f17e5Cb087c5Ced88294e3".',
        );
        expect(
          metamaskController.captureKeyringTypesWithMissingIdentities,
        ).toHaveBeenCalledWith(internalAccounts, [
          '0x7A2Bd22810088523516737b4Dc238A4bC37c23F2',
          '0x7152f909e5EB3EF198f17e5Cb087c5Ced88294e3',
          '0xDe70d2FF1995DC03EF1a3b584e3ae14da020C616',
        ]);
      });
    });

    describe('NetworkConfiguration is removed', () => {
      it('should remove the permitted chain from all existing permissions', () => {
        jest
          .spyOn(metamaskController, 'removeAllScopePermissions')
          .mockReturnValue();

        metamaskController.controllerMessenger.publish(
          'NetworkController:networkRemoved',
          {
            chainId: '0xa',
          },
        );

        expect(
          metamaskController.removeAllScopePermissions,
        ).toHaveBeenCalledWith('eip155:10');
      });
    });

    describe('#getApi', () => {
      it('getState', () => {
        const getApi = metamaskController.getApi();
        const state = getApi.getState();
        expect(state).toStrictEqual(metamaskController.getState());
      });
    });

    describe('hardware keyrings', () => {
      beforeEach(async () => {
        await metamaskController.createNewVaultAndKeychain('test@123');
      });

      describe('connectHardware', () => {
        it('should throw if it receives an unknown device name', async () => {
          const result = metamaskController.connectHardware(
            'Some random device name',
            0,
            `m/44/0'/0'`,
          );

          await expect(result).rejects.toThrow(
            'MetamaskController:#withKeyringForDevice - Unknown device',
          );
        });

        it('should add the Trezor Hardware keyring and return the first page of accounts', async () => {
          const firstPage = await metamaskController.connectHardware(
            HardwareDeviceNames.trezor,
            0,
          );

          expect(
            metamaskController.keyringController.state.keyrings[1].type,
          ).toBe(TrezorKeyring.type);
          expect(firstPage).toStrictEqual(KNOWN_PUBLIC_KEY_ADDRESSES);
        });

        it('should add the Ledger Hardware keyring and return the first page of accounts', async () => {
          const firstPage = await metamaskController.connectHardware(
            HardwareDeviceNames.ledger,
            0,
          );

          expect(
            metamaskController.keyringController.state.keyrings[1].type,
          ).toBe(LedgerKeyring.type);
          expect(firstPage).toStrictEqual(KNOWN_PUBLIC_KEY_ADDRESSES);
        });
      });

      describe('checkHardwareStatus', () => {
        it('should throw if it receives an unknown device name', async () => {
          const result = metamaskController.checkHardwareStatus(
            'Some random device name',
            `m/44/0'/0'`,
          );
          await expect(result).rejects.toThrow(
            'MetamaskController:#withKeyringForDevice - Unknown device',
          );
        });

        [HardwareDeviceNames.trezor, HardwareDeviceNames.ledger].forEach(
          (device) => {
            describe(`using ${device}`, () => {
              it('should be unlocked by default', async () => {
                await metamaskController.connectHardware(device, 0);

                const status = await metamaskController.checkHardwareStatus(
                  device,
                );

                expect(status).toStrictEqual(true);
              });
            });
          },
        );
      });

      describe('getHardwareTypeForMetric', () => {
        it.each(['ledger', 'lattice', 'trezor', 'qr'])(
          'should return the correct type for %s',
          async (type) => {
            jest
              .spyOn(metamaskController.keyringController, 'withKeyring')
              .mockImplementation((_, fn) => fn({ type }));

            const result = await metamaskController.getHardwareTypeForMetric(
              '0x123',
            );

            expect(result).toBe(HardwareKeyringType[type]);
          },
        );

        it('should handle special case for oneKey', async () => {
          jest
            .spyOn(metamaskController.keyringController, 'withKeyring')
            .mockImplementation((_, fn) => {
              const keyring = {
                type: 'trezor',
                bridge: { minorVersion: ONE_KEY_VIA_TREZOR_MINOR_VERSION },
              };
              return fn(keyring);
            });

          const result = await metamaskController.getHardwareTypeForMetric(
            '0x123',
          );

          expect(result).toBe('OneKey Hardware');
        });
      });

      describe('forgetDevice', () => {
        it('should throw if it receives an unknown device name', async () => {
          const result = metamaskController.forgetDevice(
            'Some random device name',
          );
          await expect(result).rejects.toThrow(
            'MetamaskController:#withKeyringForDevice - Unknown device',
          );
        });

        it('should remove the identities when the device is forgotten', async () => {
          await metamaskController.connectHardware(
            HardwareDeviceNames.trezor,
            0,
          );
          await metamaskController.unlockHardwareWalletAccount(
            0,
            HardwareDeviceNames.trezor,
          );
          const hardwareKeyringAccount =
            metamaskController.keyringController.state.keyrings[1].accounts[0];

          await metamaskController.forgetDevice(HardwareDeviceNames.trezor);

          expect(
            Object.keys(
              metamaskController.preferencesController.state.identities,
            ),
          ).not.toContain(hardwareKeyringAccount);
          expect(
            metamaskController.accountsController
              .listAccounts()
              .some((account) => account.address === hardwareKeyringAccount),
          ).toStrictEqual(false);
        });

        it('should wipe all the keyring info', async () => {
          await metamaskController.connectHardware(
            HardwareDeviceNames.trezor,
            0,
          );

          await metamaskController.forgetDevice(HardwareDeviceNames.trezor);
          const keyrings =
            await metamaskController.keyringController.getKeyringsByType(
              KeyringType.trezor,
            );

          expect(keyrings[0].accounts).toStrictEqual([]);
          expect(keyrings[0].page).toStrictEqual(0);
          expect(keyrings[0].isUnlocked()).toStrictEqual(false);
        });
      });

      describe('unlockHardwareWalletAccount', () => {
        const accountToUnlock = 0;

        [HardwareDeviceNames.trezor, HardwareDeviceNames.ledger].forEach(
          (device) => {
            describe(`using ${device}`, () => {
              beforeEach(async () => {
                await metamaskController.connectHardware(device, 0);
              });

              it('should return the unlocked account', async () => {
                const { unlockedAccount } =
                  await metamaskController.unlockHardwareWalletAccount(
                    accountToUnlock,
                    device,
                  );

                expect(unlockedAccount).toBe(
                  KNOWN_PUBLIC_KEY_ADDRESSES[
                    accountToUnlock
                  ].address.toLowerCase(),
                );
              });

              it('should add the unlocked account to KeyringController', async () => {
                await metamaskController.unlockHardwareWalletAccount(
                  accountToUnlock,
                  device,
                );

                expect(
                  metamaskController.keyringController.state.keyrings[1]
                    .accounts,
                ).toStrictEqual([
                  KNOWN_PUBLIC_KEY_ADDRESSES[
                    accountToUnlock
                  ].address.toLowerCase(),
                ]);
              });

              it('should call preferencesController.setSelectedAddress', async () => {
                jest.spyOn(
                  metamaskController.preferencesController,
                  'setSelectedAddress',
                );

                await metamaskController.unlockHardwareWalletAccount(
                  accountToUnlock,
                  device,
                );

                expect(
                  metamaskController.preferencesController.setSelectedAddress,
                ).toHaveBeenCalledTimes(1);
              });

              it('should call preferencesController.setAccountLabel', async () => {
                jest.spyOn(
                  metamaskController.preferencesController,
                  'setAccountLabel',
                );

                await metamaskController.unlockHardwareWalletAccount(
                  accountToUnlock,
                  device,
                );

                expect(
                  metamaskController.preferencesController.setAccountLabel,
                ).toHaveBeenCalledTimes(1);
              });

              it('should call accountsController.getAccountByAddress', async () => {
                jest.spyOn(
                  metamaskController.accountsController,
                  'getAccountByAddress',
                );

                await metamaskController.unlockHardwareWalletAccount(
                  accountToUnlock,
                  device,
                );

                expect(
                  metamaskController.accountsController.getAccountByAddress,
                ).toHaveBeenCalledTimes(1);
              });

              it('should call accountsController.setAccountName', async () => {
                jest.spyOn(
                  metamaskController.accountsController,
                  'setAccountName',
                );

                await metamaskController.unlockHardwareWalletAccount(
                  accountToUnlock,
                  device,
                );

                expect(
                  metamaskController.accountsController.setAccountName,
                ).toHaveBeenCalledTimes(1);
              });
            });
          },
        );
      });
    });

    describe('getPrimaryKeyringMnemonic', () => {
      it('should return a mnemonic as a Uint8Array', () => {
        const mockMnemonic =
          'above mercy benefit hospital call oval domain student sphere interest argue shock';
        const mnemonicIndices = mockMnemonic
          .split(' ')
          .map((word) => englishWordlist.indexOf(word));
        const uint8ArrayMnemonic = new Uint8Array(
          new Uint16Array(mnemonicIndices).buffer,
        );

        const mockHDKeyring = {
          type: 'HD Key Tree',
          mnemonic: uint8ArrayMnemonic,
        };
        jest
          .spyOn(metamaskController.keyringController, 'getKeyringsByType')
          .mockReturnValue([mockHDKeyring]);

        const recoveredMnemonic =
          metamaskController.getPrimaryKeyringMnemonic();

        expect(recoveredMnemonic).toStrictEqual(uint8ArrayMnemonic);
      });
    });

    describe('#addNewAccount', () => {
      it('errors when an primary keyring is does not exist', async () => {
        const addNewAccount = metamaskController.addNewAccount();

        await expect(addNewAccount).rejects.toThrow('No HD keyring found');
      });
    });

    describe('#getSeedPhrase', () => {
      it('errors when no password is provided', async () => {
        await expect(metamaskController.getSeedPhrase()).rejects.toThrow(
          'KeyringController - Cannot unlock without a previous vault.',
        );
      });

      it('#addNewAccount', async () => {
        await metamaskController.createNewVaultAndKeychain('password');
        await metamaskController.addNewAccount(1);
        const getAccounts =
          await metamaskController.keyringController.getAccounts();
        expect(getAccounts).toHaveLength(2);
      });
    });

    describe('#resetAccount', () => {
      it('wipes transactions from only the correct network id and with the selected address', async () => {
        const selectedAddressMock =
          '0x0dcd5d886577d5081b0c52e242ef29e70be3e7bc';

        jest
          .spyOn(metamaskController.accountsController, 'getSelectedAccount')
          .mockReturnValue({ address: selectedAddressMock });

        jest.spyOn(metamaskController.txController, 'wipeTransactions');
        jest.spyOn(
          metamaskController.smartTransactionsController,
          'wipeSmartTransactions',
        );

        await metamaskController.resetAccount();

        expect(
          metamaskController.txController.wipeTransactions,
        ).toHaveBeenCalledTimes(1);
        expect(
          metamaskController.smartTransactionsController.wipeSmartTransactions,
        ).toHaveBeenCalledTimes(1);
        expect(
          metamaskController.txController.wipeTransactions,
        ).toHaveBeenCalledWith({
          address: selectedAddressMock,
          chainId: CHAIN_IDS.MAINNET,
        });
        expect(
          metamaskController.smartTransactionsController.wipeSmartTransactions,
        ).toHaveBeenCalledWith({
          address: selectedAddressMock,
          ignoreNetwork: false,
        });
      });
    });

    describe('#removeAccount', () => {
      let ret;
      const addressToRemove = '0x1';
      let mockKeyring;

      beforeEach(async () => {
        mockKeyring = {
          getAccounts: jest.fn().mockResolvedValue([]),
          destroy: jest.fn(),
        };
        jest
          .spyOn(metamaskController.keyringController, 'removeAccount')
          .mockReturnValue();
        jest
          .spyOn(metamaskController, 'removeAllAccountPermissions')
          .mockReturnValue();

        jest
          .spyOn(metamaskController.keyringController, 'getKeyringForAccount')
          .mockResolvedValue(mockKeyring);

        ret = await metamaskController.removeAccount(addressToRemove);
      });

      it('should call keyringController.removeAccount', async () => {
        expect(
          metamaskController.keyringController.removeAccount,
        ).toHaveBeenCalledWith(addressToRemove);
      });
      it('should call metamaskController.removeAllAccountPermissions', async () => {
        expect(
          metamaskController.removeAllAccountPermissions,
        ).toHaveBeenCalledWith(addressToRemove);
      });
      it('should return address', async () => {
        expect(ret).toStrictEqual('0x1');
      });
    });
    describe('#setupPhishingCommunication', () => {
      beforeEach(() => {
        jest.spyOn(metamaskController, 'safelistPhishingDomain');
        jest.spyOn(metamaskController, 'backToSafetyPhishingWarning');
        metamaskController.preferencesController.setUsePhishDetect(true);
      });
      afterEach(() => {
        jest.clearAllMocks();
      });
      it('creates a phishing stream with safelistPhishingDomain and backToSafetyPhishingWarning handler', async () => {
        const safelistPhishingDomainRequest = {
          name: 'metamask-phishing-safelist',
          data: {
            id: 1,
            method: 'safelistPhishingDomain',
            params: ['mockHostname'],
          },
        };
        const backToSafetyPhishingWarningRequest = {
          name: 'metamask-phishing-safelist',
          data: { id: 2, method: 'backToSafetyPhishingWarning', params: [] },
        };

        const { promise, resolve } = deferredPromise();
        const { promise: promiseStream, resolve: resolveStream } =
          deferredPromise();
        const streamTest = createThroughStream((chunk, _, cb) => {
          if (chunk.name !== 'metamask-phishing-safelist') {
            cb();
            return;
          }
          resolve();
          cb(null, chunk);
        });

        metamaskController.setupPhishingCommunication({
          connectionStream: streamTest,
        });

        streamTest.write(safelistPhishingDomainRequest, null, () => {
          expect(
            metamaskController.safelistPhishingDomain,
          ).toHaveBeenCalledWith('mockHostname');
        });
        streamTest.write(backToSafetyPhishingWarningRequest, null, () => {
          expect(
            metamaskController.backToSafetyPhishingWarning,
          ).toHaveBeenCalled();
          resolveStream();
        });

        await promise;
        streamTest.end();
        await promiseStream;
      });
    });

    describe('#setUpCookieHandlerCommunication', () => {
      let localMetaMaskController;
      beforeEach(() => {
        localMetaMaskController = new MetaMaskController({
          showUserConfirmation: noop,
          encryptor: mockEncryptor,
          initState: {
            ...cloneDeep(firstTimeState),
            MetaMetricsController: {
              metaMetricsId: 'MOCK_METRICS_ID',
              participateInMetaMetrics: true,
              dataCollectionForMarketing: true,
            },
          },
          initLangCode: 'en_US',
          platform: {
            showTransactionNotification: () => undefined,
            getVersion: () => 'foo',
          },
          browser: browserPolyfillMock,
          infuraProjectId: 'foo',
          isFirstMetaMaskControllerSetup: true,
        });
        jest.spyOn(localMetaMaskController, 'getCookieFromMarketingPage');
      });
      afterEach(() => {
        jest.clearAllMocks();
      });
      it('creates a cookie handler communication stream with getCookieFromMarketingPage handler', async () => {
        const attributionRequest = {
          name: METAMASK_COOKIE_HANDLER,
          data: {
            id: 1,
            method: 'getCookieFromMarketingPage',
            params: [{ ga_client_id: 'XYZ.ABC' }],
          },
        };

        const { promise, resolve } = deferredPromise();
        const { promise: promiseStream, resolve: resolveStream } =
          deferredPromise();
        const streamTest = createThroughStream((chunk, _, cb) => {
          if (chunk.name !== METAMASK_COOKIE_HANDLER) {
            cb();
            return;
          }
          resolve();
          cb(null, chunk);
        });

        localMetaMaskController.setUpCookieHandlerCommunication({
          connectionStream: streamTest,
        });

        streamTest.write(attributionRequest, null, () => {
          expect(
            localMetaMaskController.getCookieFromMarketingPage,
          ).toHaveBeenCalledWith({ ga_client_id: 'XYZ.ABC' });
          resolveStream();
        });

        await promise;
        streamTest.end();
        await promiseStream;
      });
    });

    describe('#setupUntrustedCommunicationEip1193', () => {
      beforeEach(() => {
        initializeMockMiddlewareLog();
        metamaskController.preferencesController.setSecurityAlertsEnabled(
          false,
        );
        jest
          .spyOn(metamaskController.onboardingController, 'state', 'get')
          .mockReturnValue({ completedOnboarding: true });
        metamaskController.preferencesController.setUsePhishDetect(true);
      });

      afterAll(() => {
        tearDownMockMiddlewareLog();
      });

      it('sets up phishing stream for untrusted communication', async () => {
        const phishingMessageSender = {
          url: 'http://test.metamask-phishing.io',
          tab: {},
        };

        const { promise, resolve } = deferredPromise();
        const streamTest = createThroughStream((chunk, _, cb) => {
          if (chunk.name !== 'phishing') {
            cb();
            return;
          }
          expect(chunk.data.hostname).toStrictEqual(
            new URL(phishingMessageSender.url).hostname,
          );
          resolve();
          cb();
        });

        metamaskController.setupUntrustedCommunicationEip1193({
          connectionStream: streamTest,
          sender: phishingMessageSender,
        });
        await promise;
        streamTest.end();
      });

      it('checks the sender hostname with the phishing controller', async () => {
        jest
          .spyOn(metamaskController.phishingController, 'maybeUpdateState')
          .mockReturnValue();

        jest
          .spyOn(metamaskController.phishingController, 'test')
          .mockReturnValue({ result: 'mock' });

        jest.spyOn(metamaskController, 'sendPhishingWarning').mockReturnValue();
        const phishingMessageSender = {
          url: 'http://test.metamask-phishing.io',
          tab: {},
        };

        const { resolve } = deferredPromise();
        const streamTest = createThroughStream((chunk, _, cb) => {
          if (chunk.name !== 'phishing') {
            cb();
            return;
          }
          expect(chunk.data.hostname).toStrictEqual(
            new URL(phishingMessageSender.url).hostname,
          );
          resolve();
          cb();
        });

        metamaskController.setupUntrustedCommunicationEip1193({
          connectionStream: streamTest,
          sender: phishingMessageSender,
        });

        expect(
          metamaskController.phishingController.maybeUpdateState,
        ).toHaveBeenCalled();
        expect(metamaskController.phishingController.test).toHaveBeenCalled();
        expect(metamaskController.sendPhishingWarning).toHaveBeenCalledWith(
          expect.anything(),
          'test.metamask-phishing.io',
        );
        streamTest.end();
      });

      it('adds a tabId, origin and networkClient to requests', async () => {
        const messageSender = {
          url: 'http://mycrypto.com',
          tab: { id: 456 },
        };
        const streamTest = createThroughStream((chunk, _, cb) => {
          if (chunk.data && chunk.data.method) {
            cb(null, chunk);
            return;
          }
          cb();
        });

        metamaskController.setupUntrustedCommunicationEip1193({
          connectionStream: streamTest,
          sender: messageSender,
        });

        const message = {
          id: 1999133338649204,
          jsonrpc: '2.0',
          method: 'eth_chainId',
        };
        await new Promise((resolve) => {
          streamTest.write(
            {
              name: 'metamask-provider',
              data: message,
            },
            null,
            () => {
              setTimeout(() => {
                expect(loggerMiddlewareMock.requests[0]).toHaveProperty(
                  'origin',
                  'http://mycrypto.com',
                );
                expect(loggerMiddlewareMock.requests[0]).toHaveProperty(
                  'tabId',
                  456,
                );
                expect(loggerMiddlewareMock.requests[0]).toHaveProperty(
                  'networkClientId',
                  'networkConfigurationId1',
                );
                resolve();
              });
            },
          );
        });
        streamTest.end();
      });

      it('should add only origin to request if tabId not provided', async () => {
        const messageSender = {
          url: 'http://mycrypto.com',
        };
        const streamTest = createThroughStream((chunk, _, cb) => {
          if (chunk.data && chunk.data.method) {
            cb(null, chunk);
            return;
          }
          cb();
        });

        metamaskController.setupUntrustedCommunicationEip1193({
          connectionStream: streamTest,
          sender: messageSender,
        });

        const message = {
          jsonrpc: '2.0',
          method: 'eth_chainId',
        };
        await new Promise((resolve) => {
          streamTest.write(
            {
              name: 'metamask-provider',
              data: message,
            },
            null,
            () => {
              setTimeout(() => {
                expect(loggerMiddlewareMock.requests[0]).not.toHaveProperty(
                  'tabId',
                );
                expect(loggerMiddlewareMock.requests[0]).toHaveProperty(
                  'origin',
                  'http://mycrypto.com',
                );
                resolve();
              });
            },
          );
        });
        streamTest.end();
      });

      it('should only process `metamask-provider` multiplex formatted messages', async () => {
        const messageSender = {
          url: 'http://mycrypto.com',
          tab: { id: 456 },
        };
        const streamTest = createThroughStream((chunk, _, cb) => {
          if (chunk.data && chunk.data.method) {
            cb(null, chunk);
            return;
          }
          cb();
        });

        metamaskController.setupUntrustedCommunicationEip1193({
          connectionStream: streamTest,
          sender: messageSender,
        });

        const message = {
          jsonrpc: '2.0',
          method: 'eth_chainId',
        };
        await new Promise((resolve) => {
          streamTest.write(
            {
              type: 'caip-x',
              data: {
                method: 'wallet_invokeMethod',
                params: {
                  scope: 'eip155:1',
                  request: message,
                },
              },
            },
            null,
            () => {
              setTimeout(() => {
                expect(loggerMiddlewareMock.requests).toHaveLength(0);
                resolve();
              });
            },
          );
        });
        await new Promise((resolve) => {
          streamTest.write(
            {
              name: 'metamask-provider',
              data: message,
            },
            null,
            () => {
              setTimeout(() => {
                expect(loggerMiddlewareMock.requests).toHaveLength(1);
                resolve();
              });
            },
          );
        });
        streamTest.end();
      });
    });

    describe('#setupUntrustedCommunicationCaip', () => {
      beforeEach(() => {
        initializeMockMiddlewareLog();
        jest
          .spyOn(metamaskController.onboardingController, 'state', 'get')
          .mockReturnValue({ completedOnboarding: true });
      });

      afterAll(() => {
        tearDownMockMiddlewareLog();
      });

      it('adds a tabId and origin to requests', async () => {
        const messageSender = {
          url: 'http://mycrypto.com',
          tab: { id: 456 },
        };
        const streamTest = createThroughStream((chunk, _, cb) => {
          if (chunk.data && chunk.data.method) {
            cb(null, chunk);
            return;
          }
          cb();
        });

        metamaskController.setupUntrustedCommunicationCaip({
          connectionStream: streamTest,
          sender: messageSender,
        });

        const message = {
          jsonrpc: '2.0',
          method: 'eth_chainId',
        };
        await new Promise((resolve) => {
          streamTest.write(
            {
              type: 'caip-x',
              data: {
                method: 'wallet_invokeMethod',
                params: {
                  scope: 'eip155:1',
                  request: message,
                },
              },
            },
            null,
            () => {
              setTimeout(() => {
                expect(loggerMiddlewareMock.requests[0]).toHaveProperty(
                  'origin',
                  'http://mycrypto.com',
                );
                expect(loggerMiddlewareMock.requests[0]).toHaveProperty(
                  'tabId',
                  456,
                );
                resolve();
              });
            },
          );
        });
        streamTest.end();
      });

      it('should add only origin to request if tabId not provided', async () => {
        const messageSender = {
          url: 'http://mycrypto.com',
        };
        const streamTest = createThroughStream((chunk, _, cb) => {
          if (chunk.data && chunk.data.method) {
            cb(null, chunk);
            return;
          }
          cb();
        });

        metamaskController.setupUntrustedCommunicationCaip({
          connectionStream: streamTest,
          sender: messageSender,
        });

        const message = {
          jsonrpc: '2.0',
          method: 'eth_chainId',
        };
        await new Promise((resolve) => {
          streamTest.write(
            {
              type: 'caip-x',
              data: {
                method: 'wallet_invokeMethod',
                params: {
                  scope: 'eip155:1',
                  request: message,
                },
              },
            },
            null,
            () => {
              setTimeout(() => {
                expect(loggerMiddlewareMock.requests[0]).not.toHaveProperty(
                  'tabId',
                );
                expect(loggerMiddlewareMock.requests[0]).toHaveProperty(
                  'origin',
                  'http://mycrypto.com',
                );
                resolve();
              });
            },
          );
        });
        streamTest.end();
      });

      it('should only process `caip-x` CAIP formatted messages', async () => {
        const messageSender = {
          url: 'http://mycrypto.com',
          tab: { id: 456 },
        };
        const streamTest = createThroughStream((chunk, _, cb) => {
          if (chunk.data && chunk.data.method) {
            cb(null, chunk);
            return;
          }
          cb();
        });

        metamaskController.setupUntrustedCommunicationCaip({
          connectionStream: streamTest,
          sender: messageSender,
        });

        const message = {
          jsonrpc: '2.0',
          method: 'eth_chainId',
        };
        await new Promise((resolve) => {
          streamTest.write(
            {
              name: 'metamask-provider',
              data: message,
            },
            null,
            () => {
              setTimeout(() => {
                expect(loggerMiddlewareMock.requests).toHaveLength(0);
                resolve();
              });
            },
          );
        });
        await new Promise((resolve) => {
          streamTest.write(
            {
              type: 'caip-x',
              data: {
                method: 'wallet_invokeMethod',
                params: {
                  scope: 'eip155:1',
                  request: message,
                },
              },
            },
            null,
            () => {
              setTimeout(() => {
                expect(loggerMiddlewareMock.requests).toHaveLength(1);
                resolve();
              });
            },
          );
        });
        streamTest.end();
      });
    });

    describe('#setupTrustedCommunication', () => {
      it('sets up controller JSON-RPC api for trusted communication', async () => {
        const messageSender = {
          url: 'http://mycrypto.com',
          tab: {},
        };
        const { promise, resolve } = deferredPromise();
        const streamTest = createThroughStream((chunk, _, cb) => {
          expect(chunk.name).toStrictEqual('controller');
          resolve();
          cb();
        });

        metamaskController.setupTrustedCommunication(streamTest, messageSender);

        await promise;
        streamTest.end();
      });

      it('uses a new multiplex to set up a connection', () => {
        jest.spyOn(metamaskController, 'setupControllerConnection');

        const streamTest = createThroughStream((chunk, _, cb) => {
          cb(chunk);
        });

        metamaskController.setupTrustedCommunication(streamTest, {});

        expect(metamaskController.setupControllerConnection).toHaveBeenCalled();
        expect(
          metamaskController.setupControllerConnection,
        ).toHaveBeenCalledWith(
          expect.objectContaining({
            _name: 'controller',
            _parent: expect.any(ObjectMultiplex),
          }),
        );
      });

      const createTestStream = () => {
        const {
          promise: onFinishedCallbackPromise,
          resolve: onFinishedCallbackResolve,
        } = deferredPromise();
        const { promise: onStreamEndPromise, resolve: onStreamEndResolve } =
          deferredPromise();
        const testStream = createThroughStream((chunk, _, cb) => {
          expect(chunk.name).toStrictEqual('controller');
          onStreamEndResolve();
          cb();
        });

        return {
          onFinishedCallbackPromise,
          onStreamEndPromise,
          onFinishedCallbackResolve,
          testStream,
        };
      };

      it('sets up a controller connection which emits a controllerConnectionChanged event when the controller connection is created and ended, and activeControllerConnections are updated accordingly', async () => {
        const mockControllerConnectionChangedHandler = jest.fn();

        const {
          onStreamEndPromise,
          onFinishedCallbackPromise,
          onFinishedCallbackResolve,
          testStream,
        } = createTestStream();

        metamaskController.on(
          'controllerConnectionChanged',
          (activeControllerConnections) => {
            mockControllerConnectionChangedHandler(activeControllerConnections);
            if (
              mockControllerConnectionChangedHandler.mock.calls.length === 2
            ) {
              onFinishedCallbackResolve();
            }
          },
        );

        expect(metamaskController.activeControllerConnections).toBe(0);

        metamaskController.setupTrustedCommunication(testStream, {});

        expect(mockControllerConnectionChangedHandler).toHaveBeenCalledTimes(1);
        expect(mockControllerConnectionChangedHandler).toHaveBeenLastCalledWith(
          1,
        );

        expect(metamaskController.activeControllerConnections).toBe(1);

        await onStreamEndPromise;
        testStream.end();

        await onFinishedCallbackPromise;

        expect(metamaskController.activeControllerConnections).toBe(0);
        expect(mockControllerConnectionChangedHandler).toHaveBeenCalledTimes(2);
        expect(mockControllerConnectionChangedHandler).toHaveBeenLastCalledWith(
          0,
        );
      });

      it('can be called multiple times to set up multiple controller connections, which can be ended independently', async () => {
        const mockControllerConnectionChangedHandler = jest.fn();

        const testStreams = [
          createTestStream(),
          createTestStream(),
          createTestStream(),
          createTestStream(),
          createTestStream(),
        ];
        metamaskController.on(
          'controllerConnectionChanged',
          (activeControllerConnections) => {
            const initialChangeHandlerCallCount =
              mockControllerConnectionChangedHandler.mock.calls.length;
            mockControllerConnectionChangedHandler(activeControllerConnections);

            if (
              initialChangeHandlerCallCount === 5 &&
              activeControllerConnections === 4
            ) {
              testStreams[1].onFinishedCallbackResolve();
            }
            if (
              initialChangeHandlerCallCount === 7 &&
              activeControllerConnections === 2
            ) {
              testStreams[3].onFinishedCallbackResolve();
              testStreams[4].onFinishedCallbackResolve();
            }
            if (
              initialChangeHandlerCallCount === 9 &&
              activeControllerConnections === 0
            ) {
              testStreams[2].onFinishedCallbackResolve();
              testStreams[0].onFinishedCallbackResolve();
            }
          },
        );

        metamaskController.setupTrustedCommunication(
          testStreams[0].testStream,
          {},
        );
        metamaskController.setupTrustedCommunication(
          testStreams[1].testStream,
          {},
        );
        metamaskController.setupTrustedCommunication(
          testStreams[2].testStream,
          {},
        );
        metamaskController.setupTrustedCommunication(
          testStreams[3].testStream,
          {},
        );
        metamaskController.setupTrustedCommunication(
          testStreams[4].testStream,
          {},
        );

        expect(metamaskController.activeControllerConnections).toBe(5);

        await testStreams[1].promise;
        testStreams[1].testStream.end();

        await testStreams[1].onFinishedCallbackPromise;

        expect(metamaskController.activeControllerConnections).toBe(4);

        await testStreams[3].promise;
        testStreams[3].testStream.end();

        await testStreams[4].promise;
        testStreams[4].testStream.end();

        await testStreams[3].onFinishedCallbackPromise;
        await testStreams[4].onFinishedCallbackPromise;

        expect(metamaskController.activeControllerConnections).toBe(2);

        await testStreams[2].promise;
        testStreams[2].testStream.end();

        await testStreams[0].promise;
        testStreams[0].testStream.end();

        await testStreams[2].onFinishedCallbackPromise;
        await testStreams[0].onFinishedCallbackPromise;

        expect(metamaskController.activeControllerConnections).toBe(0);
      });

      // this test could be improved by testing for actual behavior of handlers,
      // without touching rawListeners from test
      it('attaches listeners for trusted communication streams and removes them as streams close', async () => {
        jest
          .spyOn(metamaskController, 'triggerNetworkrequests')
          .mockImplementation();
        jest
          .spyOn(metamaskController.onboardingController, 'state', 'get')
          .mockReturnValue({ completedOnboarding: true });
        const mockControllerConnectionChangedHandler = jest.fn();

        const testStreams = [
          createTestStream(),
          createTestStream(2),
          createTestStream(3),
          createTestStream(4),
          createTestStream(5),
        ];
        const baseUpdateListenerCount =
          metamaskController.rawListeners('update').length;

        metamaskController.on(
          'controllerConnectionChanged',
          (activeControllerConnections) => {
            const initialChangeHandlerCallCount =
              mockControllerConnectionChangedHandler.mock.calls.length;
            mockControllerConnectionChangedHandler(activeControllerConnections);
            if (
              initialChangeHandlerCallCount === 8 &&
              activeControllerConnections === 1
            ) {
              testStreams[1].onFinishedCallbackResolve();
              testStreams[3].onFinishedCallbackResolve();
              testStreams[4].onFinishedCallbackResolve();
              testStreams[2].onFinishedCallbackResolve();
            }
            if (
              initialChangeHandlerCallCount === 9 &&
              activeControllerConnections === 0
            ) {
              testStreams[0].onFinishedCallbackResolve();
            }
          },
        );

        metamaskController.setupTrustedCommunication(
          testStreams[0].testStream,
          {},
        );
        metamaskController.setupTrustedCommunication(
          testStreams[1].testStream,
          {},
        );
        metamaskController.setupTrustedCommunication(
          testStreams[2].testStream,
          {},
        );
        metamaskController.setupTrustedCommunication(
          testStreams[3].testStream,
          {},
        );
        metamaskController.setupTrustedCommunication(
          testStreams[4].testStream,
          {},
        );

        await testStreams[1].promise;

        expect(metamaskController.rawListeners('update')).toHaveLength(
          baseUpdateListenerCount + 5,
        );

        testStreams[1].testStream.end();
        await testStreams[3].promise;
        testStreams[3].testStream.end();
        testStreams[3].testStream.end();

        await testStreams[4].promise;
        testStreams[4].testStream.end();
        await testStreams[2].promise;
        testStreams[2].testStream.end();
        await testStreams[1].onFinishedCallbackPromise;
        await testStreams[3].onFinishedCallbackPromise;
        await testStreams[4].onFinishedCallbackPromise;
        await testStreams[2].onFinishedCallbackPromise;
        expect(metamaskController.rawListeners('update')).toHaveLength(
          baseUpdateListenerCount + 1,
        );

        await testStreams[0].promise;
        testStreams[0].testStream.end();

        await testStreams[0].onFinishedCallbackPromise;

        expect(metamaskController.rawListeners('update')).toHaveLength(
          baseUpdateListenerCount,
        );
      });
    });

    describe('#markPasswordForgotten', () => {
      it('adds and sets forgottenPassword to config data to true', () => {
        metamaskController.markPasswordForgotten(noop);
        const state = metamaskController.getState();
        expect(state.forgottenPassword).toStrictEqual(true);
      });
    });

    describe('#unMarkPasswordForgotten', () => {
      it('adds and sets forgottenPassword to config data to false', () => {
        metamaskController.unMarkPasswordForgotten(noop);
        const state = metamaskController.getState();
        expect(state.forgottenPassword).toStrictEqual(false);
      });
    });

    describe('#_onKeyringControllerUpdate', () => {
      const accounts = [
        '0x603E83442BA54A2d0E080c34D6908ec228bef59f',
        '0xDe95cE6E727692286E02A931d074efD1E5E2f03c',
      ];

      it('should do nothing if there are no keyrings in state', async () => {
        jest
          .spyOn(
            metamaskController.accountTrackerController,
            'syncWithAddresses',
          )
          .mockReturnValue();

        const oldState = metamaskController.getState();
        await metamaskController._onKeyringControllerUpdate({ keyrings: [] });

        expect(
          metamaskController.accountTrackerController.syncWithAddresses,
        ).not.toHaveBeenCalled();
        expect(metamaskController.getState()).toStrictEqual(oldState);
      });

      it('should sync addresses if there are keyrings in state', async () => {
        jest
          .spyOn(
            metamaskController.accountTrackerController,
            'syncWithAddresses',
          )
          .mockReturnValue();

        const oldState = metamaskController.getState();
        await metamaskController._onKeyringControllerUpdate({
          keyrings: [
            {
              accounts,
            },
          ],
        });

        expect(
          metamaskController.accountTrackerController.syncWithAddresses,
        ).toHaveBeenCalledWith(accounts);
        expect(metamaskController.getState()).toStrictEqual(oldState);
      });

      it('should NOT update selected address if already unlocked', async () => {
        jest
          .spyOn(
            metamaskController.accountTrackerController,
            'syncWithAddresses',
          )
          .mockReturnValue();

        const oldState = metamaskController.getState();
        await metamaskController._onKeyringControllerUpdate({
          isUnlocked: true,
          keyrings: [
            {
              accounts,
            },
          ],
        });

        expect(
          metamaskController.accountTrackerController.syncWithAddresses,
        ).toHaveBeenCalledWith(accounts);
        expect(metamaskController.getState()).toStrictEqual(oldState);
      });

      it('filter out non-EVM addresses prior to calling syncWithAddresses', async () => {
        jest
          .spyOn(
            metamaskController.accountTrackerController,
            'syncWithAddresses',
          )
          .mockReturnValue();

        const oldState = metamaskController.getState();
        await metamaskController._onKeyringControllerUpdate({
          keyrings: [
            {
              accounts: [
                ...accounts,
                // Non-EVM address which should not be used by syncWithAddresses
                'bc1ql49ydapnjafl5t2cp9zqpjwe6pdgmxy98859v2',
              ],
            },
          ],
        });

        expect(
          metamaskController.accountTrackerController.syncWithAddresses,
        ).toHaveBeenCalledWith(accounts);
        expect(metamaskController.getState()).toStrictEqual(oldState);
      });
    });

    describe('getTokenStandardAndDetails', () => {
      it('gets token data from the token list if available, and with a balance retrieved by fetchTokenBalance', async () => {
        const providerResultStub = {
          eth_getCode: '0x123',
          eth_call:
            '0x00000000000000000000000000000000000000000000000029a2241af62c0000',
        };
        const { provider } = createTestProviderTools({
          scaffold: providerResultStub,
          networkId: '5',
          chainId: '5',
        });

        const tokenData = {
          decimals: 18,
          symbol: 'DAI',
        };

        metamaskController.tokenListController.update(() => {
          return {
            tokenList: {
              '0x6b175474e89094c44da98b954eedeac495271d0f': tokenData,
            },
          };
        });

        metamaskController.provider = provider;
        const tokenDetails =
          await metamaskController.getTokenStandardAndDetails(
            '0x6B175474E89094C44Da98b954EedeAC495271d0F',
            '0xf0d172594caedee459b89ad44c94098e474571b6',
          );

        expect(tokenDetails.standard).toStrictEqual('ERC20');
        expect(tokenDetails.decimals).toStrictEqual(String(tokenData.decimals));
        expect(tokenDetails.symbol).toStrictEqual(tokenData.symbol);
        expect(tokenDetails.balance).toStrictEqual('3000000000000000000');
      });

      it('gets token data from tokens if available, and with a balance retrieved by fetchTokenBalance', async () => {
        const providerResultStub = {
          eth_getCode: '0x123',
          eth_call:
            '0x00000000000000000000000000000000000000000000000029a2241af62c0000',
        };
        const { provider } = createTestProviderTools({
          scaffold: providerResultStub,
          networkId: '5',
          chainId: '5',
        });

        const tokenData = {
          decimals: 18,
          symbol: 'FOO',
        };

        await metamaskController.tokensController.addTokens([
          {
            address: '0x6b175474e89094c44da98b954eedeac495271d0f',
            ...tokenData,
          },
        ]);

        metamaskController.provider = provider;
        const tokenDetails =
          await metamaskController.getTokenStandardAndDetails(
            '0x6B175474E89094C44Da98b954EedeAC495271d0F',
            '0xf0d172594caedee459b89ad44c94098e474571b6',
          );

        expect(tokenDetails.standard).toStrictEqual('ERC20');
        expect(tokenDetails.decimals).toStrictEqual(String(tokenData.decimals));
        expect(tokenDetails.symbol).toStrictEqual(tokenData.symbol);
        expect(tokenDetails.balance).toStrictEqual('3000000000000000000');
      });

      it('gets token data from contract-metadata if available, and with a balance retrieved by fetchTokenBalance', async () => {
        const providerResultStub = {
          eth_getCode: '0x123',
          eth_call:
            '0x00000000000000000000000000000000000000000000000029a2241af62c0000',
        };
        const { provider } = createTestProviderTools({
          scaffold: providerResultStub,
          networkId: '5',
          chainId: '5',
        });

        metamaskController.provider = provider;
        const tokenDetails =
          await metamaskController.getTokenStandardAndDetails(
            '0x6B175474E89094C44Da98b954EedeAC495271d0F',
            '0xf0d172594caedee459b89ad44c94098e474571b6',
          );

        expect(tokenDetails.standard).toStrictEqual('ERC20');
        expect(tokenDetails.decimals).toStrictEqual('18');
        expect(tokenDetails.symbol).toStrictEqual('DAI');
        expect(tokenDetails.balance).toStrictEqual('3000000000000000000');
      });

      it('gets token data from the blockchain, via the assetsContractController, if not available through other sources', async () => {
        const providerResultStub = {
          eth_getCode: '0x123',
          eth_call:
            '0x00000000000000000000000000000000000000000000000029a2241af62c0000',
        };
        const { provider } = createTestProviderTools({
          scaffold: providerResultStub,
          networkId: '5',
          chainId: '5',
        });

        const tokenData = {
          standard: 'ERC20',
          decimals: 18,
          symbol: 'DAI',
          balance: '333',
        };

        metamaskController.tokenListController.update(() => {
          return {
            tokenList: {
              '0x6b175474e89094c44da98b954eedeac495271d0f': {},
            },
          };
        });

        metamaskController.provider = provider;

        jest
          .spyOn(
            metamaskController.assetsContractController,
            'getTokenStandardAndDetails',
          )
          .mockReturnValue(tokenData);

        const tokenDetails =
          await metamaskController.getTokenStandardAndDetails(
            '0xNotInTokenList',
            '0xf0d172594caedee459b89ad44c94098e474571b6',
          );

        expect(tokenDetails.standard).toStrictEqual(
          tokenData.standard.toUpperCase(),
        );
        expect(tokenDetails.decimals).toStrictEqual(String(tokenData.decimals));
        expect(tokenDetails.symbol).toStrictEqual(tokenData.symbol);
        expect(tokenDetails.balance).toStrictEqual(tokenData.balance);
      });

      it('gets token data from the blockchain, via the assetsContractController, if it is in the token list but is an ERC721', async () => {
        const providerResultStub = {
          eth_getCode: '0x123',
          eth_call:
            '0x00000000000000000000000000000000000000000000000029a2241af62c0000',
        };
        const { provider } = createTestProviderTools({
          scaffold: providerResultStub,
          networkId: '5',
          chainId: '5',
        });

        const tokenData = {
          standard: 'ERC721',
          decimals: 18,
          symbol: 'DAI',
          balance: '333',
        };

        metamaskController.tokenListController.update(() => {
          return {
            tokenList: {
              '0xaaa75474e89094c44da98b954eedeac495271d0f': tokenData,
            },
          };
        });

        metamaskController.provider = provider;

        jest
          .spyOn(
            metamaskController.assetsContractController,
            'getTokenStandardAndDetails',
          )
          .mockReturnValue(tokenData);

        const tokenDetails =
          await metamaskController.getTokenStandardAndDetails(
            '0xAAA75474e89094c44da98b954eedeac495271d0f',
            '0xf0d172594caedee459b89ad44c94098e474571b6',
          );

        expect(tokenDetails.standard).toStrictEqual(
          tokenData.standard.toUpperCase(),
        );
        expect(tokenDetails.decimals).toStrictEqual(String(tokenData.decimals));
        expect(tokenDetails.symbol).toStrictEqual(tokenData.symbol);
        expect(tokenDetails.balance).toStrictEqual(tokenData.balance);
      });

      it('gets token data from the blockchain, via the assetsContractController, if it is in the token list but is an ERC1155', async () => {
        const providerResultStub = {
          eth_getCode: '0x123',
          eth_call:
            '0x00000000000000000000000000000000000000000000000029a2241af62c0000',
        };
        const { provider } = createTestProviderTools({
          scaffold: providerResultStub,
          networkId: '5',
          chainId: '5',
        });

        const tokenData = {
          standard: 'ERC1155',
          decimals: 18,
          symbol: 'DAI',
          balance: '1',
        };

        metamaskController.tokenListController.update(() => {
          return {
            tokenList: {
              '0xaaa75474e89094c44da98b954eedeac495271d0f': tokenData,
            },
          };
        });

        metamaskController.provider = provider;

        jest
          .spyOn(
            metamaskController.assetsContractController,
            'getTokenStandardAndDetails',
          )
          .mockReturnValue(tokenData);

        const spyOnFetchERC1155Balance = jest
          .spyOn(tokenUtils, 'fetchERC1155Balance')
          .mockReturnValue({ _hex: '0x1' });

        const tokenDetails =
          await metamaskController.getTokenStandardAndDetails(
            '0xAAA75474e89094c44da98b954eedeac495271d0f',
            '0xf0d172594caedee459b89ad44c94098e474571b6',
          );

        expect(spyOnFetchERC1155Balance).toHaveBeenCalled();
        expect(tokenDetails.standard).toStrictEqual(
          tokenData.standard.toUpperCase(),
        );
        expect(tokenDetails.decimals).toStrictEqual(String(tokenData.decimals));
        expect(tokenDetails.symbol).toStrictEqual(tokenData.symbol);
        expect(tokenDetails.balance).toStrictEqual(tokenData.balance);
      });
    });

    describe('getTokenSymbol', () => {
      it('should gets token symbol for given address', async () => {
        const providerResultStub = {
          eth_getCode: '0x123',
          eth_call:
            '0x00000000000000000000000000000000000000000000000029a2241af62c0000',
        };
        const { provider } = createTestProviderTools({
          scaffold: providerResultStub,
          networkId: '5',
          chainId: '5',
        });

        const tokenData = {
          standard: 'ERC20',
          decimals: 18,
          symbol: 'DAI',
          balance: '333',
        };

        metamaskController.tokenListController.update(() => {
          return {
            tokenList: {
              '0x6b175474e89094c44da98b954eedeac495271d0f': {},
            },
          };
        });

        metamaskController.provider = provider;

        jest
          .spyOn(
            metamaskController.assetsContractController,
            'getTokenStandardAndDetails',
          )
          .mockReturnValue(tokenData);

        const tokenSymbol = await metamaskController.getTokenSymbol(
          '0xNotInTokenList',
        );

        expect(tokenSymbol).toStrictEqual(tokenData.symbol);
      });

      it('should return null for given token address', async () => {
        const providerResultStub = {
          eth_getCode: '0x123',
          eth_call:
            '0x00000000000000000000000000000000000000000000000029a2241af62c0000',
        };
        const { provider } = createTestProviderTools({
          scaffold: providerResultStub,
          networkId: '5',
          chainId: '5',
        });

        metamaskController.tokenListController.update(() => {
          return {
            tokenList: {
              '0x6b175474e89094c44da98b954eedeac495271d0f': {},
            },
          };
        });

        metamaskController.provider = provider;

        jest
          .spyOn(
            metamaskController.assetsContractController,
            'getTokenStandardAndDetails',
          )
          .mockImplementation(() => {
            throw new Error('error');
          });

        const tokenSymbol = await metamaskController.getTokenSymbol(
          '0xNotInTokenList',
        );

        expect(tokenSymbol).toStrictEqual(null);
      });
    });

    describe('incoming transactions', () => {
      it('starts incoming transaction polling if incomingTransactionsPreferences is enabled for that chainId', async () => {
        expect(
          TransactionController.prototype.startIncomingTransactionPolling,
        ).not.toHaveBeenCalled();

        await simulatePreferencesChange({
          incomingTransactionsPreferences: {
            [MAINNET_CHAIN_ID]: true,
          },
        });

        expect(
          TransactionController.prototype.startIncomingTransactionPolling,
        ).toHaveBeenCalledTimes(1);
      });

      it('stops incoming transaction polling if incomingTransactionsPreferences is disabled for that chainId', async () => {
        expect(
          TransactionController.prototype.stopIncomingTransactionPolling,
        ).not.toHaveBeenCalled();

        await simulatePreferencesChange({
          incomingTransactionsPreferences: {
            [MAINNET_CHAIN_ID]: false,
          },
        });

        expect(
          TransactionController.prototype.stopIncomingTransactionPolling,
        ).toHaveBeenCalledTimes(1);
      });

      it('updates incoming transactions when changing account', async () => {
        expect(
          TransactionController.prototype.updateIncomingTransactions,
        ).not.toHaveBeenCalled();

        metamaskController.controllerMessenger.publish(
          'AccountsController:selectedAccountChange',
          TEST_INTERNAL_ACCOUNT,
        );

        expect(
          TransactionController.prototype.updateIncomingTransactions,
        ).toHaveBeenCalledTimes(1);
      });

      it('updates incoming transactions when changing network', async () => {
        expect(
          TransactionController.prototype.updateIncomingTransactions,
        ).not.toHaveBeenCalled();

        await ControllerMessenger.prototype.subscribe.mock.calls
          .filter((args) => args[0] === 'NetworkController:networkDidChange')
          .slice(-1)[0][1]();

        expect(
          TransactionController.prototype.updateIncomingTransactions,
        ).toHaveBeenCalledTimes(1);
      });
    });

    describe('MultichainRatesController start/stop', () => {
      const mockEvmAccount = createMockInternalAccount();
      const mockNonEvmAccount = {
        ...mockEvmAccount,
        id: '21690786-6abd-45d8-a9f0-9ff1d8ca76a1',
        type: BtcAccountType.P2wpkh,
        methods: [BtcMethod.SendBitcoin],
        address: 'bc1qar0srrr7xfkvy5l643lydnw9re59gtzzwf5mdq',
      };
      const mockCurrency = 'CAD';

      beforeEach(() => {
        jest.spyOn(metamaskController.multichainRatesController, 'start');
        jest.spyOn(metamaskController.multichainRatesController, 'stop');
      });

      afterEach(() => {
        jest.clearAllMocks();
      });

      it('starts MultichainRatesController if selected account is changed to non-EVM', async () => {
        expect(
          metamaskController.multichainRatesController.start,
        ).not.toHaveBeenCalled();

        metamaskController.controllerMessenger.publish(
          'AccountsController:selectedAccountChange',
          mockNonEvmAccount,
        );

        expect(
          metamaskController.multichainRatesController.start,
        ).toHaveBeenCalledTimes(1);
      });

      it('stops MultichainRatesController if selected account is changed to EVM', async () => {
        expect(
          metamaskController.multichainRatesController.start,
        ).not.toHaveBeenCalled();

        metamaskController.controllerMessenger.publish(
          'AccountsController:selectedAccountChange',
          mockNonEvmAccount,
        );

        expect(
          metamaskController.multichainRatesController.start,
        ).toHaveBeenCalledTimes(1);

        metamaskController.controllerMessenger.publish(
          'AccountsController:selectedAccountChange',
          mockEvmAccount,
        );
        expect(
          metamaskController.multichainRatesController.start,
        ).toHaveBeenCalledTimes(1);
        expect(
          metamaskController.multichainRatesController.stop,
        ).toHaveBeenCalledTimes(1);
      });

      it('does not start MultichainRatesController if selected account is changed to EVM', async () => {
        expect(
          metamaskController.multichainRatesController.start,
        ).not.toHaveBeenCalled();

        metamaskController.controllerMessenger.publish(
          'AccountsController:selectedAccountChange',
          mockEvmAccount,
        );

        expect(
          metamaskController.multichainRatesController.start,
        ).not.toHaveBeenCalled();
      });

      it('starts MultichainRatesController if selected account is non-EVM account during initialization', async () => {
        jest.spyOn(RatesController.prototype, 'start');
        const localMetamaskController = new MetaMaskController({
          showUserConfirmation: noop,
          encryptor: mockEncryptor,
          initState: {
            ...cloneDeep(firstTimeState),
            AccountsController: {
              internalAccounts: {
                accounts: {
                  [mockNonEvmAccount.id]: mockNonEvmAccount,
                  [mockEvmAccount.id]: mockEvmAccount,
                },
                selectedAccount: mockNonEvmAccount.id,
              },
            },
          },
          initLangCode: 'en_US',
          platform: {
            showTransactionNotification: () => undefined,
            getVersion: () => 'foo',
          },
          browser: browserPolyfillMock,
          infuraProjectId: 'foo',
          isFirstMetaMaskControllerSetup: true,
        });

        expect(
          localMetamaskController.multichainRatesController.start,
        ).toHaveBeenCalled();
      });

      it('calls setFiatCurrency when the `currentCurrency` has changed', async () => {
        jest.spyOn(RatesController.prototype, 'setFiatCurrency');
        const localMetamaskController = new MetaMaskController({
          showUserConfirmation: noop,
          encryptor: mockEncryptor,
          initState: {
            ...cloneDeep(firstTimeState),
            AccountsController: {
              internalAccounts: {
                accounts: {
                  [mockNonEvmAccount.id]: mockNonEvmAccount,
                  [mockEvmAccount.id]: mockEvmAccount,
                },
                selectedAccount: mockNonEvmAccount.id,
              },
            },
          },
          initLangCode: 'en_US',
          platform: {
            showTransactionNotification: () => undefined,
            getVersion: () => 'foo',
          },
          browser: browserPolyfillMock,
          infuraProjectId: 'foo',
          isFirstMetaMaskControllerSetup: true,
        });

        metamaskController.controllerMessenger.publish(
          'CurrencyRateController:stateChange',
          { currentCurrency: mockCurrency },
        );

        expect(
          localMetamaskController.multichainRatesController.setFiatCurrency,
        ).toHaveBeenCalledWith(mockCurrency);
      });
    });

    describe('MultichainBalancesController', () => {
      const mockEvmAccount = createMockInternalAccount();
      const mockNonEvmAccount = {
        ...mockEvmAccount,
        id: '21690786-6abd-45d8-a9f0-9ff1d8ca76a1',
        type: BtcAccountType.P2wpkh,
        methods: [BtcMethod.SendBitcoin],
        address: 'bc1qar0srrr7xfkvy5l643lydnw9re59gtzzwf5mdq',
        // We need to have a "Snap account" account here, since the MultichainBalancesController will
        // filter it out otherwise!
        metadata: {
          name: 'Bitcoin Account',
          importTime: Date.now(),
          keyring: {
            type: KeyringType.snap,
          },
          snap: {
            id: 'npm:@metamask/bitcoin-wallet-snap',
          },
        },
      };
      let localMetamaskController;
      let spyBalancesTrackerUpdateBalance;

      beforeEach(() => {
        jest.useFakeTimers();
        jest.spyOn(MultichainBalancesController.prototype, 'updateBalances');
        jest
          .spyOn(MultichainBalancesController.prototype, 'updateBalance')
          .mockResolvedValue();
        spyBalancesTrackerUpdateBalance = jest
          .spyOn(MultichainBalancesTracker.prototype, 'updateBalance')
          .mockResolvedValue();
        localMetamaskController = new MetaMaskController({
          showUserConfirmation: noop,
          encryptor: mockEncryptor,
          initState: {
            ...cloneDeep(firstTimeState),
            AccountsController: {
              internalAccounts: {
                accounts: {
                  [mockNonEvmAccount.id]: mockNonEvmAccount,
                  [mockEvmAccount.id]: mockEvmAccount,
                },
                selectedAccount: mockNonEvmAccount.id,
              },
            },
          },
          initLangCode: 'en_US',
          platform: {
            showTransactionNotification: () => undefined,
            getVersion: () => 'foo',
          },
          browser: browserPolyfillMock,
          infuraProjectId: 'foo',
          isFirstMetaMaskControllerSetup: true,
        });
      });

      afterEach(() => {
        jest.clearAllMocks();
        jest.useRealTimers();
      });

      it('calls updateBalances during startup', async () => {
        expect(
          localMetamaskController.multichainBalancesController.updateBalances,
        ).toHaveBeenCalled();
      });

      it('calls updateBalances after the interval has passed', async () => {
        // 1st call is during startup:
        // updatesBalances is going to call updateBalance for the only non-EVM
        // account that we have
        expect(
          localMetamaskController.multichainBalancesController.updateBalances,
        ).toHaveBeenCalledTimes(1);
        expect(spyBalancesTrackerUpdateBalance).toHaveBeenCalledTimes(1);
        expect(spyBalancesTrackerUpdateBalance).toHaveBeenCalledWith(
          mockNonEvmAccount.id,
        );

        // Wait for "block time", so balances will have to be refreshed
        jest.advanceTimersByTime(
          MULTICHAIN_BALANCES_UPDATE_TIME[BtcAccountType.P2wpkh],
        );

        // Check that we tried to fetch the balances more than once
        // NOTE: For now, this method might be called a lot more than just twice, but this
        // method has some internal logic to prevent fetching the balance too often if we
        // consider the balance to be "up-to-date"
        expect(
          spyBalancesTrackerUpdateBalance.mock.calls.length,
        ).toBeGreaterThan(1);
        expect(spyBalancesTrackerUpdateBalance).toHaveBeenLastCalledWith(
          mockNonEvmAccount.id,
        );
      });
    });

    describe('RemoteFeatureFlagController', () => {
      let localMetamaskController;

      beforeEach(() => {
        localMetamaskController = new MetaMaskController({
          showUserConfirmation: noop,
          encryptor: mockEncryptor,
          initState: {
            ...cloneDeep(firstTimeState),
            PreferencesController: {
              useExternalServices: false,
            },
          },
          initLangCode: 'en_US',
          platform: {
            showTransactionNotification: () => undefined,
            getVersion: () => 'foo',
          },
          browser: browserPolyfillMock,
          infuraProjectId: 'foo',
          isFirstMetaMaskControllerSetup: true,
        });
      });

      afterEach(() => {
        jest.clearAllMocks();
      });

      it('should initialize RemoteFeatureFlagController in disabled state when useExternalServices is false', async () => {
        const { remoteFeatureFlagController, preferencesController } =
          localMetamaskController;

        expect(preferencesController.state.useExternalServices).toBe(false);
        expect(remoteFeatureFlagController.state).toStrictEqual({
          remoteFeatureFlags: {},
          cacheTimestamp: 0,
        });
      });

      it('should disable feature flag fetching when useExternalServices is disabled', async () => {
        const { remoteFeatureFlagController } = localMetamaskController;

        // First enable external services
        await simulatePreferencesChange({
          useExternalServices: true,
        });

        // Then disable them
        await simulatePreferencesChange({
          useExternalServices: false,
        });

        expect(remoteFeatureFlagController.state).toStrictEqual({
          remoteFeatureFlags: {},
          cacheTimestamp: 0,
        });
      });

      it('should handle errors during feature flag updates', async () => {
        const { remoteFeatureFlagController } = localMetamaskController;
        const mockError = new Error('Failed to fetch');

        jest
          .spyOn(remoteFeatureFlagController, 'updateRemoteFeatureFlags')
          .mockRejectedValue(mockError);

        await simulatePreferencesChange({
          useExternalServices: true,
        });

        expect(remoteFeatureFlagController.state).toStrictEqual({
          remoteFeatureFlags: {},
          cacheTimestamp: 0,
        });
      });

      it('should maintain feature flag state across preference toggles', async () => {
        const { remoteFeatureFlagController } = localMetamaskController;
        const mockFlags = { testFlag: true };

        jest
          .spyOn(remoteFeatureFlagController, 'updateRemoteFeatureFlags')
          .mockResolvedValue(mockFlags);

        // Enable external services
        await simulatePreferencesChange({
          useExternalServices: true,
        });

        // Disable external services
        await simulatePreferencesChange({
          useExternalServices: false,
        });

        // Verify state is cleared
        expect(remoteFeatureFlagController.state).toStrictEqual({
          remoteFeatureFlags: {},
          cacheTimestamp: 0,
        });
      });
    });

    describe('_getConfigForRemoteFeatureFlagRequest', () => {
      it('returns config in mapping', async () => {
        const result =
          await metamaskController._getConfigForRemoteFeatureFlagRequest();
        expect(result).toStrictEqual({
          distribution: 'main',
          environment: 'dev',
        });
      });

      it('returna config when not matching default mapping', async () => {
        process.env.METAMASK_BUILD_TYPE = 'beta';
        process.env.METAMASK_ENVIRONMENT = ENVIRONMENT.RELEASE_CANDIDATE;

        const result =
          await metamaskController._getConfigForRemoteFeatureFlagRequest();
        expect(result).toStrictEqual({
          distribution: 'main',
          environment: 'rc',
        });
      });
    });
  });

  describe('onFeatureFlagResponseReceived', () => {
    const metamaskController = new MetaMaskController({
      showUserConfirmation: noop,
      encryptor: mockEncryptor,
      initState: cloneDeep(firstTimeState),
      initLangCode: 'en_US',
      platform: {
        showTransactionNotification: () => undefined,
        getVersion: () => 'foo',
      },
      browser: browserPolyfillMock,
      infuraProjectId: 'foo',
      isFirstMetaMaskControllerSetup: true,
    });

    beforeEach(() => {
      jest.spyOn(
        metamaskController.tokenBalancesController,
        'setIntervalLength',
      );
    });

    afterEach(() => {
      jest.clearAllMocks();
    });

    it('should not set the interval length if the pollInterval is 0', () => {
      metamaskController.onFeatureFlagResponseReceived({
        multiChainAssets: {
          pollInterval: 0,
        },
      });
      expect(
        metamaskController.tokenBalancesController.setIntervalLength,
      ).not.toHaveBeenCalled();
    });

    it('should set the interval length if the pollInterval is greater than 0', () => {
      const pollInterval = 10;
      metamaskController.onFeatureFlagResponseReceived({
        multiChainAssets: {
          pollInterval,
        },
      });
      expect(
        metamaskController.tokenBalancesController.setIntervalLength,
      ).toHaveBeenCalledWith(pollInterval * SECOND);
    });
  });

  describe('MV3 Specific behaviour', () => {
    beforeAll(async () => {
      mockIsManifestV3.mockReturnValue(true);
      globalThis.isFirstTimeProfileLoaded = true;
    });

    beforeEach(async () => {
      jest.spyOn(MetaMaskController.prototype, 'resetStates');
    });

    it('should reset state', () => {
      browserPolyfillMock.storage.session.set.mockReset();

      const metamaskController = new MetaMaskController({
        showUserConfirmation: noop,
        encryptor: mockEncryptor,
        initState: cloneDeep(firstTimeState),
        initLangCode: 'en_US',
        platform: {
          showTransactionNotification: () => undefined,
          getVersion: () => 'foo',
        },
        browser: browserPolyfillMock,
        infuraProjectId: 'foo',
        isFirstMetaMaskControllerSetup: true,
      });

      expect(metamaskController.resetStates).toHaveBeenCalledTimes(1);
      expect(browserPolyfillMock.storage.session.set).toHaveBeenCalledTimes(1);
      expect(browserPolyfillMock.storage.session.set).toHaveBeenCalledWith({
        isFirstMetaMaskControllerSetup: false,
      });
    });

    it('in mv3, it should not reset states if isFirstMetaMaskControllerSetup is false', () => {
      browserPolyfillMock.storage.session.set.mockReset();

      const metamaskController = new MetaMaskController({
        showUserConfirmation: noop,
        encryptor: mockEncryptor,
        initState: cloneDeep(firstTimeState),
        initLangCode: 'en_US',
        platform: {
          showTransactionNotification: () => undefined,
          getVersion: () => 'foo',
        },
        browser: browserPolyfillMock,
        infuraProjectId: 'foo',
        isFirstMetaMaskControllerSetup: false,
      });

      expect(metamaskController.resetStates).not.toHaveBeenCalled();
      expect(browserPolyfillMock.storage.session.set).not.toHaveBeenCalled();
    });
  });

  describe('MetaMetrics & authentication dependencies', () => {
    let metamaskController;
    let mockPerformSignIn;
    let mockPerformSignOut;

    const arrangeControllerState = (stateOverrides) => {
      metamaskController = new MetaMaskController({
        showUserConfirmation: noop,
        encryptor: mockEncryptor,
        initState: { ...cloneDeep(firstTimeState), ...stateOverrides },
        initLangCode: 'en_US',
        platform: {
          showTransactionNotification: () => undefined,
          getVersion: () => 'foo',
        },
        browser: browserPolyfillMock,
        infuraProjectId: 'foo',
        isFirstMetaMaskControllerSetup: true,
      });

      mockPerformSignIn = jest
        .spyOn(metamaskController.authenticationController, 'performSignIn')
        .mockResolvedValue();
      mockPerformSignOut = jest
        .spyOn(metamaskController.authenticationController, 'performSignOut')
        .mockResolvedValue();
    };

    it('should sign in the user if MetaMetrics is enabled and the user is not signed in', async () => {
      arrangeControllerState({
        MetaMetricsController: {
          participateInMetaMetrics: false,
        },
        AuthenticationController: {
          isSignedIn: false,
        },
      });

      metamaskController.controllerMessenger.publish(
        'MetaMetricsController:stateChange',
        {
          participateInMetaMetrics: true,
        },
      );

      expect(mockPerformSignIn).toHaveBeenCalledTimes(1);
      expect(mockPerformSignOut).not.toHaveBeenCalled();
    });

    it('should sign out the user if MetaMetrics is disabled and the user is signed in but profile syncing is disabled', async () => {
      arrangeControllerState({
        MetaMetricsController: {
          participateInMetaMetrics: true,
        },
        AuthenticationController: {
          isSignedIn: true,
        },
        UserStorageController: {
          isProfileSyncingEnabled: false,
        },
      });

      metamaskController.controllerMessenger.publish(
        'MetaMetricsController:stateChange',
        {
          participateInMetaMetrics: false,
        },
      );

      expect(mockPerformSignIn).not.toHaveBeenCalled();
      expect(mockPerformSignOut).toHaveBeenCalledTimes(1);
    });

    it('should not sign in the user if MetaMetrics is enabled and the user is already signed in', async () => {
      arrangeControllerState({
        MetaMetricsController: {
          participateInMetaMetrics: false,
        },
        AuthenticationController: {
          isSignedIn: true,
        },
      });

      metamaskController.controllerMessenger.publish(
        'MetaMetricsController:stateChange',
        {
          participateInMetaMetrics: true,
        },
      );

      expect(mockPerformSignIn).not.toHaveBeenCalled();
      expect(mockPerformSignOut).not.toHaveBeenCalled();
    });

    it('should not sign out the user if MetaMetrics is disabled and the user is not signed in', async () => {
      arrangeControllerState({
        MetaMetricsController: {
          participateInMetaMetrics: true,
        },
        AuthenticationController: {
          isSignedIn: false,
        },
      });

      metamaskController.controllerMessenger.publish(
        'MetaMetricsController:stateChange',
        {
          participateInMetaMetrics: false,
        },
      );

      expect(mockPerformSignIn).not.toHaveBeenCalled();
      expect(mockPerformSignOut).not.toHaveBeenCalled();
    });

    it('should not sign out the user if MetaMetrics is disabled and profile syncing is enabled', async () => {
      arrangeControllerState({
        MetaMetricsController: {
          participateInMetaMetrics: true,
        },
        AuthenticationController: {
          isSignedIn: true,
        },
        UserStorageController: {
          isProfileSyncingEnabled: true,
        },
      });

      metamaskController.controllerMessenger.publish(
        'MetaMetricsController:stateChange',
        {
          participateInMetaMetrics: false,
        },
      );

      expect(mockPerformSignIn).not.toHaveBeenCalled();
      expect(mockPerformSignOut).not.toHaveBeenCalled();
    });
  });
});<|MERGE_RESOLUTION|>--- conflicted
+++ resolved
@@ -1017,7 +1017,7 @@
     });
 
     describe('#requestCaip25Approval', () => {
-      it('requests approval with well formed id and origin', async () => {
+      it('requests approval', async () => {
         jest
           .spyOn(
             metamaskController.approvalController,
@@ -1694,47 +1694,31 @@
         );
 
         expect(
-<<<<<<< HEAD
           metamaskController.requestPermissionApproval,
-        ).toHaveBeenCalledWith('test.com', {
-          [PermissionNames.permittedChains]: {
-            caveats: [
-              {
-                type: CaveatTypes.restrictNetworkSwitching,
-                value: ['0x1'],
-=======
-          metamaskController.approvalController.addAndShowApprovalRequest,
         ).toHaveBeenCalledWith(
-          expect.objectContaining({
-            id: expect.stringMatching(/.{21}/u),
-            origin: 'test.com',
-            requestData: expect.objectContaining({
-              metadata: {
-                id: expect.stringMatching(/.{21}/u),
-                origin: 'test.com',
-              },
-              permissions: {
-                [Caip25EndowmentPermissionName]: {
-                  caveats: [
-                    {
-                      type: Caip25CaveatType,
-                      value: {
-                        requiredScopes: {},
-                        optionalScopes: {
-                          'eip155:1': {
-                            accounts: [],
-                          },
-                        },
-                        isMultichainOrigin: false,
+          'test.com',
+          {
+            [Caip25EndowmentPermissionName]: {
+              caveats: [
+                {
+                  type: Caip25CaveatType,
+                  value: {
+                    requiredScopes: {},
+                    optionalScopes: {
+                      'eip155:1': {
+                        accounts: [],
                       },
                     },
-                  ],
+                    isMultichainOrigin: false,
+                  },
                 },
->>>>>>> 51bd58ea
-              },
-            ],
-          },
-        });
+              ],
+            },
+          },
+          {
+            isLegacySwitchEthereumChain: true,
+          },
+        );
       });
 
       it('throws if the approval is rejected', async () => {
