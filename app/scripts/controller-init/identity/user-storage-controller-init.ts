--- conflicted
+++ resolved
@@ -68,12 +68,6 @@
         },
       },
     },
-<<<<<<< HEAD
-    env: {
-      isAccountSyncingEnabled: true,
-    },
-=======
->>>>>>> 4c122d36
   });
 
   return {
