--- conflicted
+++ resolved
@@ -35,10 +35,7 @@
  * @param request.removeAllConnections - Function to remove all connections for
  * a given origin.
  * @param request.preinstalledSnaps - The list of preinstalled Snaps.
-<<<<<<< HEAD
-=======
  * @param request.trackEvent - Event tracking hook.
->>>>>>> 626e8e3c
  * @returns The initialized controller.
  */
 export const SnapControllerInit: ControllerInitFunction<
@@ -51,10 +48,7 @@
   persistedState,
   removeAllConnections,
   preinstalledSnaps,
-<<<<<<< HEAD
-=======
   trackEvent,
->>>>>>> 626e8e3c
 }) => {
   const allowLocalSnaps = getBooleanFlag(process.env.ALLOW_LOCAL_SNAPS);
   const requireAllowlist = getBooleanFlag(process.env.REQUIRE_SNAPS_ALLOWLIST);
