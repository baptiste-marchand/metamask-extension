import {
  CHAIN_IDS,
  type PublishBatchHookRequest,
  type PublishBatchHookTransaction,
  TransactionController,
  TransactionControllerMessenger,
  TransactionMeta,
} from '@metamask/transaction-controller';
import SmartTransactionsController from '@metamask/smart-transactions-controller';
import { SmartTransactionStatuses } from '@metamask/smart-transactions-controller/dist/types';
import { Hex } from '@metamask/utils';
import {
  getChainSupportsSmartTransactions,
  getFeatureFlagsByChainId,
  getIsSmartTransaction,
  getSmartTransactionsPreferenceEnabled,
  isHardwareWallet,
} from '../../../../shared/modules/selectors';
import {
  SmartTransactionHookMessenger,
  submitSmartTransactionHook,
  submitBatchSmartTransactionHook,
} from '../../lib/transaction/smart-transactions';
import { getTransactionById } from '../../lib/transaction/util';
import { trace } from '../../../../shared/lib/trace';

import {
  handlePostTransactionBalanceUpdate,
  handleTransactionAdded,
  handleTransactionApproved,
  handleTransactionConfirmed,
  handleTransactionDropped,
  handleTransactionFailed,
  handleTransactionRejected,
  handleTransactionSubmitted,
} from '../../lib/transaction/metrics';
import {
  ControllerInitFunction,
  ControllerInitRequest,
  ControllerInitResult,
} from '../types';
import { TransactionControllerInitMessenger } from '../messengers/transaction-controller-messenger';
import { ControllerFlatState } from '../controller-list';
import { TransactionMetricsRequest } from '../../../../shared/types/metametrics';
import { Delegation7702PublishHook } from '../../lib/transaction/hooks/delegation-7702-publish';

export const TransactionControllerInit: ControllerInitFunction<
  TransactionController,
  TransactionControllerMessenger,
  TransactionControllerInitMessenger
> = (request) => {
  const {
    controllerMessenger,
    initMessenger,
    getFlatState,
    getGlobalChainId,
    getPermittedAccounts,
    getTransactionMetricsRequest,
    updateAccountBalanceForTransactionNetwork,
    persistedState,
  } = request;

  const {
    gasFeeController,
    keyringController,
    networkController,
    onboardingController,
    preferencesController,
    smartTransactionsController,
  } = getControllers(request);

  const controller: TransactionController = new TransactionController({
    getCurrentNetworkEIP1559Compatibility: () =>
      // @ts-expect-error Controller type does not support undefined return value
      initMessenger.call('NetworkController:getEIP1559Compatibility'),
    getCurrentAccountEIP1559Compatibility: async () => true,
    // @ts-expect-error Mismatched types
    getExternalPendingTransactions: (address) =>
      getExternalPendingTransactions(smartTransactionsController(), address),
    getGasFeeEstimates: (...args) =>
      gasFeeController().fetchGasFeeEstimates(...args),
    getNetworkClientRegistry: (...args) =>
      networkController().getNetworkClientRegistry(...args),
    getNetworkState: () => networkController().state,
    // @ts-expect-error Controller type does not support undefined return value
    getPermittedAccounts,
    // @ts-expect-error Preferences controller uses Record rather than specific type
    getSavedGasFees: () => {
      const globalChainId = getGlobalChainId();
      return preferencesController().state.advancedGasFee[globalChainId];
    },
    incomingTransactions: {
      etherscanApiKeysByChainId: {
        // @ts-expect-error Controller does not support undefined values
        [CHAIN_IDS.MAINNET]: process.env.ETHERSCAN_API_KEY,
        // @ts-expect-error Controller does not support undefined values
        [CHAIN_IDS.SEPOLIA]: process.env.ETHERSCAN_API_KEY,
      },
      includeTokenTransfers: false,
      isEnabled: () =>
        preferencesController().state.useExternalServices &&
        onboardingController().state.completedOnboarding,
      queryEntireHistory: false,
      updateTransactions: false,
    },
    isAutomaticGasFeeUpdateEnabled: () => true,
    isFirstTimeInteractionEnabled: () =>
      preferencesController().state.securityAlertsEnabled,
    isSimulationEnabled: () =>
      preferencesController().state.useTransactionSimulations,
    messenger: controllerMessenger,
    pendingTransactions: {
      isResubmitEnabled: () => {
        const uiState = getUIState(getFlatState());
        return !(
          getSmartTransactionsPreferenceEnabled(uiState) &&
          getChainSupportsSmartTransactions(uiState)
        );
      },
    },
    publicKeyEIP7702: process.env.EIP_7702_PUBLIC_KEY as Hex | undefined,
    testGasFeeFlows: Boolean(process.env.TEST_GAS_FEE_FLOWS === 'true'),
    // @ts-expect-error Controller uses string for names rather than enum
    trace,
    hooks: {
      beforePublish: (transactionMeta: TransactionMeta) => {
        const response = initMessenger.call(
          'InstitutionalSnapController:publishHook',
          transactionMeta,
        );
        return response;
      },

      beforeCheckPendingTransactions: (transactionMeta: TransactionMeta) => {
        const response = initMessenger.call(
          'InstitutionalSnapController:beforeCheckPendingTransactionHook',
          transactionMeta,
        );

        return response;
      },
      // @ts-expect-error Controller type does not support undefined return value
      publish: (transactionMeta, signedTx) =>
        publishHook({
          flatState: getFlatState(),
          initMessenger,
          signedTx,
          smartTransactionsController: smartTransactionsController(),
          transactionController: controller,
          transactionMeta,
<<<<<<< HEAD
          rawTx,
        ),
=======
        }),
>>>>>>> 4c122d36
      publishBatch: async (_request: PublishBatchHookRequest) =>
        await publishBatchSmartTransactionHook({
          transactionController: controller,
          smartTransactionsController: smartTransactionsController(),
          hookControllerMessenger:
            initMessenger as SmartTransactionHookMessenger,
          flatState: getFlatState(),
          transactions: _request.transactions as PublishBatchHookTransaction[],
        }),
    },
    // @ts-expect-error Keyring controller expects TxData returned but TransactionController expects TypedTransaction
    sign: (...args) => keyringController().signTransaction(...args),
    state: persistedState.TransactionController,
  });

  addTransactionControllerListeners(
    initMessenger,
    getTransactionMetricsRequest,
    updateAccountBalanceForTransactionNetwork,
  );

  const api = getApi(controller);

  return { controller, api, memStateKey: 'TxController' };
};

function getApi(
  controller: TransactionController,
): ControllerInitResult<TransactionController>['api'] {
  return {
    abortTransactionSigning:
      controller.abortTransactionSigning.bind(controller),
    getLayer1GasFee: controller.getLayer1GasFee.bind(controller),
    getTransactions: controller.getTransactions.bind(controller),
    isAtomicBatchSupported: controller.isAtomicBatchSupported.bind(controller),
    updateAtomicBatchData: controller.updateAtomicBatchData.bind(controller),
    updateBatchTransactions:
      controller.updateBatchTransactions.bind(controller),
    updateEditableParams: controller.updateEditableParams.bind(controller),
    updatePreviousGasParams:
      controller.updatePreviousGasParams.bind(controller),
    updateSelectedGasFeeToken:
      controller.updateSelectedGasFeeToken.bind(controller),
    updateTransactionGasFees:
      controller.updateTransactionGasFees.bind(controller),
    updateTransactionSendFlowHistory:
      controller.updateTransactionSendFlowHistory.bind(controller),
  };
}

function getControllers(
  request: ControllerInitRequest<
    TransactionControllerMessenger,
    TransactionControllerInitMessenger
  >,
) {
  return {
    gasFeeController: () => request.getController('GasFeeController'),
    keyringController: () => request.getController('KeyringController'),
    networkController: () => request.getController('NetworkController'),
    onboardingController: () => request.getController('OnboardingController'),
    preferencesController: () => request.getController('PreferencesController'),
    smartTransactionsController: () =>
      request.getController('SmartTransactionsController'),
    transactionUpdateController: () =>
      request.getController('TransactionUpdateController'),
    institutionalSnapController: () =>
      request.getController('InstitutionalSnapController'),
  };
}

<<<<<<< HEAD
function getSmartTransactionCommonParams(flatState: ControllerFlatState) {
  // UI state is required to support shared selectors to avoid duplicate logic in frontend and backend.
  // Ideally all backend logic would instead rely on messenger event / state subscriptions.
  const uiState = getUIState(flatState);

  // @ts-expect-error Smart transaction selector types does not match controller state
  const isSmartTransaction = getIsSmartTransaction(uiState);

  // @ts-expect-error Smart transaction selector types does not match controller state
  const featureFlags = getFeatureFlagsByChainId(uiState);

  const isHardwareWalletAccount = isHardwareWallet(uiState);

  return {
    isSmartTransaction,
    featureFlags,
    isHardwareWalletAccount,
  };
}

function publishSmartTransactionHook(
  transactionController: TransactionController,
  smartTransactionsController: SmartTransactionsController,
  hookControllerMessenger: SmartTransactionHookMessenger,
=======
function getSmartTransactionCommonParams(
>>>>>>> 4c122d36
  flatState: ControllerFlatState,
  chainId?: string,
) {
<<<<<<< HEAD
  const { isSmartTransaction, featureFlags, isHardwareWalletAccount } =
    getSmartTransactionCommonParams(flatState);
=======
  // UI state is required to support shared selectors to avoid duplicate logic in frontend and backend.
  // Ideally all backend logic would instead rely on messenger event / state subscriptions.
  const uiState = getUIState(flatState);

  // @ts-expect-error Smart transaction selector types does not match controller state
  const isSmartTransaction = getIsSmartTransaction(uiState, chainId);

  // @ts-expect-error Smart transaction selector types does not match controller state
  const featureFlags = getFeatureFlagsByChainId(uiState, chainId);

  const isHardwareWalletAccount = isHardwareWallet(uiState);

  return {
    isSmartTransaction,
    featureFlags,
    isHardwareWalletAccount,
  };
}

async function publishHook({
  flatState,
  initMessenger,
  signedTx,
  smartTransactionsController,
  transactionController,
  transactionMeta,
}: {
  flatState: ControllerFlatState;
  initMessenger: TransactionControllerInitMessenger;
  signedTx: string;
  smartTransactionsController: SmartTransactionsController;
  transactionController: TransactionController;
  transactionMeta: TransactionMeta;
}) {
  const result = await publishSmartTransactionHook(
    transactionController,
    smartTransactionsController,
    initMessenger,
    flatState,
    transactionMeta,
    signedTx as Hex,
  );

  if (result?.transactionHash) {
    return result;
  }

  const hook = new Delegation7702PublishHook({
    isAtomicBatchSupported: transactionController.isAtomicBatchSupported.bind(
      transactionController,
    ),
    messenger: initMessenger,
  }).getHook();

  return await hook(transactionMeta, signedTx);
}

async function publishSmartTransactionHook(
  transactionController: TransactionController,
  smartTransactionsController: SmartTransactionsController,
  hookControllerMessenger: SmartTransactionHookMessenger,
  flatState: ControllerFlatState,
  transactionMeta: TransactionMeta,
  signedTransactionInHex: Hex,
) {
  const { isSmartTransaction, featureFlags, isHardwareWalletAccount } =
    getSmartTransactionCommonParams(flatState, transactionMeta.chainId);
>>>>>>> 4c122d36

  if (!isSmartTransaction) {
    // Will cause TransactionController to publish to the RPC provider as normal.
    return { transactionHash: undefined };
  }

<<<<<<< HEAD
  return submitSmartTransactionHook({
=======
  return await submitSmartTransactionHook({
>>>>>>> 4c122d36
    transactionMeta,
    signedTransactionInHex,
    transactionController,
    smartTransactionsController,
    controllerMessenger: hookControllerMessenger,
    isSmartTransaction,
    isHardwareWallet: isHardwareWalletAccount,
<<<<<<< HEAD
=======
    // @ts-expect-error Smart transaction selector return type does not match FeatureFlags type from hook
    featureFlags,
  });
}

function publishBatchSmartTransactionHook({
  transactionController,
  smartTransactionsController,
  hookControllerMessenger,
  flatState,
  transactions,
}: {
  transactionController: TransactionController;
  smartTransactionsController: SmartTransactionsController;
  hookControllerMessenger: SmartTransactionHookMessenger;
  flatState: ControllerFlatState;
  transactions: PublishBatchHookTransaction[];
}) {
  // Get transactionMeta based on the last transaction ID
  const lastTransaction = transactions[transactions.length - 1];
  const transactionMeta = getTransactionById(
    lastTransaction.id ?? '',
    transactionController,
  );

  // If we couldn't find the transaction, we should handle that gracefully
  if (!transactionMeta) {
    throw new Error(
      `publishBatchSmartTransactionHook: Could not find transaction with id ${lastTransaction.id}`,
    );
  }

  const { isSmartTransaction, featureFlags, isHardwareWalletAccount } =
    getSmartTransactionCommonParams(flatState, transactionMeta.chainId);

  if (!isSmartTransaction) {
    throw new Error(
      'publishBatchSmartTransactionHook: Smart Transaction is required for batch submissions',
    );
  }

  return submitBatchSmartTransactionHook({
    transactions,
    transactionController,
    smartTransactionsController,
    controllerMessenger: hookControllerMessenger,
    isSmartTransaction,
    isHardwareWallet: isHardwareWalletAccount,
>>>>>>> 4c122d36
    // @ts-expect-error Smart transaction selector return type does not match FeatureFlags type from hook
    featureFlags,
    transactionMeta,
  });
}

function publishBatchSmartTransactionHook({
  transactionController,
  smartTransactionsController,
  hookControllerMessenger,
  flatState,
  transactions,
}: {
  transactionController: TransactionController;
  smartTransactionsController: SmartTransactionsController;
  hookControllerMessenger: SmartTransactionHookMessenger;
  flatState: ControllerFlatState;
  transactions: PublishBatchHookTransaction[];
}) {
  const { isSmartTransaction, featureFlags, isHardwareWalletAccount } =
    getSmartTransactionCommonParams(flatState);

  if (!isSmartTransaction) {
    // Will cause TransactionController to publish to the RPC provider as normal.
    throw new Error(
      'publishBatchSmartTransactionHook: Smart Transaction is required for batch submissions',
    );
  }

  // Get transactionMeta based on the last transaction ID
  const lastTransaction = transactions[transactions.length - 1];
  const transactionMeta = getTransactionById(
    lastTransaction.id ?? '',
    transactionController,
  );

  // If we couldn't find the transaction, we should handle that gracefully
  if (!transactionMeta) {
    throw new Error(
      `publishBatchSmartTransactionHook: Could not find transaction with id ${lastTransaction.id}`,
    );
  }

  return submitBatchSmartTransactionHook({
    transactions,
    transactionController,
    smartTransactionsController,
    controllerMessenger: hookControllerMessenger,
    isSmartTransaction,
    isHardwareWallet: isHardwareWalletAccount,
    // @ts-expect-error Smart transaction selector return type does not match FeatureFlags type from hook
    featureFlags,
    transactionMeta,
  });
}

function getExternalPendingTransactions(
  smartTransactionsController: SmartTransactionsController,
  address: string,
) {
  return smartTransactionsController.getTransactions({
    addressFrom: address,
    status: SmartTransactionStatuses.PENDING,
  });
}

function addTransactionControllerListeners(
  initMessenger: TransactionControllerInitMessenger,
  getTransactionMetricsRequest: () => TransactionMetricsRequest,
  updateAccountBalanceForTransactionNetwork: (
    transactionMeta: TransactionMeta,
  ) => void,
) {
  const transactionMetricsRequest = getTransactionMetricsRequest();

  initMessenger.subscribe(
    'TransactionController:unapprovedTransactionAdded',
    updateAccountBalanceForTransactionNetwork,
  );

  initMessenger.subscribe(
    'TransactionController:transactionConfirmed',
    updateAccountBalanceForTransactionNetwork,
  );

  initMessenger.subscribe(
    'TransactionController:postTransactionBalanceUpdated',
    handlePostTransactionBalanceUpdate.bind(null, transactionMetricsRequest),
  );

  initMessenger.subscribe(
    'TransactionController:unapprovedTransactionAdded',
    (transactionMeta) =>
      handleTransactionAdded(transactionMetricsRequest, { transactionMeta }),
  );

  initMessenger.subscribe(
    'TransactionController:transactionApproved',
    handleTransactionApproved.bind(null, transactionMetricsRequest),
  );

  initMessenger.subscribe(
    'TransactionController:transactionDropped',
    handleTransactionDropped.bind(null, transactionMetricsRequest),
  );

  initMessenger.subscribe(
    'TransactionController:transactionConfirmed',
    // @ts-expect-error Error is string in metrics code but TransactionError in TransactionMeta type from controller
    handleTransactionConfirmed.bind(null, transactionMetricsRequest),
  );

  initMessenger.subscribe(
    'TransactionController:transactionFailed',
    handleTransactionFailed.bind(null, transactionMetricsRequest),
  );

  initMessenger.subscribe(
    'TransactionController:transactionNewSwap',
    ({ transactionMeta }) =>
      // TODO: This can be called internally by the TransactionController
      // since Swaps Controller registers this action handler
      initMessenger.call('SwapsController:setTradeTxId', transactionMeta.id),
  );

  initMessenger.subscribe(
    'TransactionController:transactionNewSwapApproval',
    ({ transactionMeta }) =>
      // TODO: This can be called internally by the TransactionController
      // since Swaps Controller registers this action handler
      initMessenger.call('SwapsController:setApproveTxId', transactionMeta.id),
  );

  initMessenger.subscribe(
    'TransactionController:transactionRejected',
    handleTransactionRejected.bind(null, transactionMetricsRequest),
  );

  initMessenger.subscribe(
    'TransactionController:transactionSubmitted',
    handleTransactionSubmitted.bind(null, transactionMetricsRequest),
  );
}

function getUIState(flatState: ControllerFlatState) {
  return { metamask: flatState };
}<|MERGE_RESOLUTION|>--- conflicted
+++ resolved
@@ -148,12 +148,7 @@
           smartTransactionsController: smartTransactionsController(),
           transactionController: controller,
           transactionMeta,
-<<<<<<< HEAD
-          rawTx,
-        ),
-=======
         }),
->>>>>>> 4c122d36
       publishBatch: async (_request: PublishBatchHookRequest) =>
         await publishBatchSmartTransactionHook({
           transactionController: controller,
@@ -225,41 +220,10 @@
   };
 }
 
-<<<<<<< HEAD
-function getSmartTransactionCommonParams(flatState: ControllerFlatState) {
-  // UI state is required to support shared selectors to avoid duplicate logic in frontend and backend.
-  // Ideally all backend logic would instead rely on messenger event / state subscriptions.
-  const uiState = getUIState(flatState);
-
-  // @ts-expect-error Smart transaction selector types does not match controller state
-  const isSmartTransaction = getIsSmartTransaction(uiState);
-
-  // @ts-expect-error Smart transaction selector types does not match controller state
-  const featureFlags = getFeatureFlagsByChainId(uiState);
-
-  const isHardwareWalletAccount = isHardwareWallet(uiState);
-
-  return {
-    isSmartTransaction,
-    featureFlags,
-    isHardwareWalletAccount,
-  };
-}
-
-function publishSmartTransactionHook(
-  transactionController: TransactionController,
-  smartTransactionsController: SmartTransactionsController,
-  hookControllerMessenger: SmartTransactionHookMessenger,
-=======
 function getSmartTransactionCommonParams(
->>>>>>> 4c122d36
   flatState: ControllerFlatState,
   chainId?: string,
 ) {
-<<<<<<< HEAD
-  const { isSmartTransaction, featureFlags, isHardwareWalletAccount } =
-    getSmartTransactionCommonParams(flatState);
-=======
   // UI state is required to support shared selectors to avoid duplicate logic in frontend and backend.
   // Ideally all backend logic would instead rely on messenger event / state subscriptions.
   const uiState = getUIState(flatState);
@@ -327,18 +291,13 @@
 ) {
   const { isSmartTransaction, featureFlags, isHardwareWalletAccount } =
     getSmartTransactionCommonParams(flatState, transactionMeta.chainId);
->>>>>>> 4c122d36
 
   if (!isSmartTransaction) {
     // Will cause TransactionController to publish to the RPC provider as normal.
     return { transactionHash: undefined };
   }
 
-<<<<<<< HEAD
-  return submitSmartTransactionHook({
-=======
   return await submitSmartTransactionHook({
->>>>>>> 4c122d36
     transactionMeta,
     signedTransactionInHex,
     transactionController,
@@ -346,8 +305,6 @@
     controllerMessenger: hookControllerMessenger,
     isSmartTransaction,
     isHardwareWallet: isHardwareWalletAccount,
-<<<<<<< HEAD
-=======
     // @ts-expect-error Smart transaction selector return type does not match FeatureFlags type from hook
     featureFlags,
   });
@@ -396,57 +353,6 @@
     controllerMessenger: hookControllerMessenger,
     isSmartTransaction,
     isHardwareWallet: isHardwareWalletAccount,
->>>>>>> 4c122d36
-    // @ts-expect-error Smart transaction selector return type does not match FeatureFlags type from hook
-    featureFlags,
-    transactionMeta,
-  });
-}
-
-function publishBatchSmartTransactionHook({
-  transactionController,
-  smartTransactionsController,
-  hookControllerMessenger,
-  flatState,
-  transactions,
-}: {
-  transactionController: TransactionController;
-  smartTransactionsController: SmartTransactionsController;
-  hookControllerMessenger: SmartTransactionHookMessenger;
-  flatState: ControllerFlatState;
-  transactions: PublishBatchHookTransaction[];
-}) {
-  const { isSmartTransaction, featureFlags, isHardwareWalletAccount } =
-    getSmartTransactionCommonParams(flatState);
-
-  if (!isSmartTransaction) {
-    // Will cause TransactionController to publish to the RPC provider as normal.
-    throw new Error(
-      'publishBatchSmartTransactionHook: Smart Transaction is required for batch submissions',
-    );
-  }
-
-  // Get transactionMeta based on the last transaction ID
-  const lastTransaction = transactions[transactions.length - 1];
-  const transactionMeta = getTransactionById(
-    lastTransaction.id ?? '',
-    transactionController,
-  );
-
-  // If we couldn't find the transaction, we should handle that gracefully
-  if (!transactionMeta) {
-    throw new Error(
-      `publishBatchSmartTransactionHook: Could not find transaction with id ${lastTransaction.id}`,
-    );
-  }
-
-  return submitBatchSmartTransactionHook({
-    transactions,
-    transactionController,
-    smartTransactionsController,
-    controllerMessenger: hookControllerMessenger,
-    isSmartTransaction,
-    isHardwareWallet: isHardwareWalletAccount,
     // @ts-expect-error Smart transaction selector return type does not match FeatureFlags type from hook
     featureFlags,
     transactionMeta,
