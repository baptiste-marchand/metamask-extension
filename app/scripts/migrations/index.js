--- conflicted
+++ resolved
@@ -156,10 +156,7 @@
   require('./132'),
   require('./133'),
   require('./133.1'),
-<<<<<<< HEAD
-=======
   require('./134'),
->>>>>>> f8a1d4fc
 ];
 
 export default migrations;