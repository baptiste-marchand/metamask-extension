--- conflicted
+++ resolved
@@ -108,16 +108,6 @@
     assetsRates: false,
   },
   BridgeController: {
-<<<<<<< HEAD
-    bridgeFeatureFlags: {
-      extensionConfig: {
-        support: false,
-        chains: {},
-      },
-      mobileConfig: false,
-    },
-=======
->>>>>>> 626e8e3c
     assetExchangeRates: false,
     quoteRequest: {
       walletAddress: false,
@@ -390,13 +380,8 @@
     userOperations: false,
   },
   UserStorageController: {
-<<<<<<< HEAD
-    isProfileSyncingEnabled: true,
-    isProfileSyncingUpdateLoading: false,
-=======
     isBackupAndSyncEnabled: true,
     isBackupAndSyncUpdateLoading: false,
->>>>>>> 626e8e3c
     isAccountSyncingEnabled: true,
     hasAccountSyncingSyncedAtLeastOnce: false,
     isAccountSyncingReadyToBeDispatched: false,
