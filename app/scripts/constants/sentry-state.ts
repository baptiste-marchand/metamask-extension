import { AllProperties } from '../../../shared/modules/object.utils';

export const MMI_SENTRY_BACKGROUND_STATE = {
  MMIController: {
    opts: true,
  },
  CustodyController: {
    store: true,
  },
  MmiConfigurationController: {
    store: true,
    configurationClient: true,
  },
};

// This describes the subset of background controller state attached to errors
// sent to Sentry These properties have some potential to be useful for
// debugging, and they do not contain any identifiable information.
export const SENTRY_BACKGROUND_STATE = {
  AccountsController: {
    internalAccounts: {
      accounts: false,
      selectedAccount: false,
    },
  },
  AccountTracker: {
    accounts: false,
    accountsByChainId: false,
    currentBlockGasLimit: true,
    currentBlockGasLimitByChainId: true,
  },
  AddressBookController: {
    addressBook: false,
  },
  AlertController: {
    alertEnabledness: true,
    unconnectedAccountAlertShownOrigins: false,
    web3ShimUsageOrigins: false,
  },
  AnnouncementController: {
    announcements: false,
  },
  AuthenticationController: {
    isSignedIn: false,
  },
  NetworkOrderController: {
    orderedNetworkList: [],
  },
  AccountOrderController: {
    pinnedAccountList: [],
    hiddenAccountList: [],
  },
  AppMetadataController: {
    currentAppVersion: true,
    currentMigrationVersion: true,
    previousAppVersion: true,
    previousMigrationVersion: true,
  },
  ApprovalController: {
    approvalFlows: false,
    pendingApprovals: false,
    pendingApprovalCount: false,
  },
  AppStateController: {
    browserEnvironment: true,
    connectedStatusPopoverHasBeenShown: true,
    currentPopupId: false,
    onboardingDate: false,
    currentExtensionPopupId: false,
    defaultHomeActiveTabName: true,
    fullScreenGasPollTokens: true,
    hadAdvancedGasFeesSetPriorToMigration92_3: true,
    nftsDetectionNoticeDismissed: true,
    nftsDropdownState: true,
    notificationGasPollTokens: true,
    outdatedBrowserWarningLastShown: true,
    popupGasPollTokens: true,
    qrHardware: true,
    recoveryPhraseReminderHasBeenShown: true,
    recoveryPhraseReminderLastShown: true,
    showBetaHeader: true,
    showPermissionsTour: true,
    showNetworkBanner: true,
    showAccountBanner: true,
    switchedNetworkDetails: false,
    switchedNetworkNeverShowMessage: false,
    showTestnetMessageInDropdown: true,
    surveyLinkLastClickedOrClosed: true,
    snapsInstallPrivacyWarningShown: true,
    termsOfUseLastAgreed: true,
    timeoutMinutes: true,
    trezorModel: true,
    usedNetworks: true,
  },
  MultichainBalancesController: {
    balances: false,
  },
<<<<<<< HEAD
=======
  BridgeController: {
    bridgeState: {
      bridgeFeatureFlags: {
        extensionSupport: false,
        destNetworkAllowlist: [],
        srcNetworkAllowlist: [],
      },
    },
  },
>>>>>>> f3548885
  CronjobController: {
    jobs: false,
  },
  CurrencyController: {
    currentCurrency: true,
    currencyRates: true,
  },
  DecryptMessageController: {
    unapprovedDecryptMsgs: false,
    unapprovedDecryptMsgCount: true,
  },
  EncryptionPublicKeyController: {
    unapprovedEncryptionPublicKeyMsgs: false,
    unapprovedEncryptionPublicKeyMsgCount: true,
  },
  EnsController: {
    ensResolutionsByAddress: false,
    ensEntries: false,
  },
  GasFeeController: {
    estimatedGasFeeTimeBounds: true,
    gasEstimateType: true,
    gasFeeEstimates: true,
    gasFeeEstimatesByChainId: true,
    nonRPCGasFeeApisDisabled: false,
  },
  KeyringController: {
    isUnlocked: true,
    keyrings: false,
  },
  LoggingController: {
    logs: false,
  },
  NotificationServicesController: {
    subscriptionAccountsSeen: false,
    isMetamaskNotificationsFeatureSeen: false,
    isNotificationServicesEnabled: false,
    isFeatureAnnouncementsEnabled: false,
    metamaskNotificationsList: false,
    metamaskNotificationsReadList: false,
    isCheckingAccountsPresence: false,
    isFetchingMetamaskNotifications: false,
    isUpdatingMetamaskNotifications: false,
    isUpdatingMetamaskNotificationsAccount: false,
  },
  MetaMetricsController: {
    eventsBeforeMetricsOptIn: false,
    fragments: false,
    metaMetricsId: true,
    participateInMetaMetrics: true,
    previousUserTraits: false,
    segmentApiCalls: false,
    traits: false,
    dataCollectionForMarketing: false,
  },
  NameController: {
    names: false,
    nameSources: false,
    useExternalNameSources: false,
  },
  NetworkController: {
    networkConfigurations: false,
    networksMetadata: true,
    selectedNetworkClientId: false,
  },
  NftController: {
    allNftContracts: false,
    allNfts: false,
    ignoredNfts: false,
  },
  NotificationController: {
    notifications: false,
  },
  OnboardingController: {
    completedOnboarding: true,
    firstTimeFlowType: true,
    onboardingTabs: false,
    seedPhraseBackedUp: true,
  },
  PPOMController: {
    securityAlertsEnabled: false,
    storageMetadata: [],
    versionInfo: [],
  },
  PermissionController: {
    subjects: false,
  },
  PermissionLogController: {
    permissionActivityLog: false,
    permissionHistory: false,
  },
  PhishingController: {},
  PreferencesController: {
    advancedGasFee: true,
    currentLocale: true,
    dismissSeedBackUpReminder: true,
    featureFlags: true,
    forgottenPassword: true,
    identities: false,
    incomingTransactionsPreferences: true,
    isIpfsGatewayEnabled: false,
    ipfsGateway: false,
    knownMethodData: false,
    ledgerTransportType: true,
    lostIdentities: false,
    openSeaEnabled: true,
    preferences: {
      autoLockTimeLimit: true,
      hideZeroBalanceTokens: true,
      redesignedConfirmationsEnabled: true,
      redesignedTransactionsEnabled: false,
      isRedesignedConfirmationsDeveloperEnabled: false,
      showExtensionInFullSizeView: true,
      showFiatInTestnets: true,
      showTestNetworks: true,
      smartTransactionsOptInStatus: true,
      useNativeCurrencyAsPrimaryCurrency: true,
      petnamesEnabled: true,
      showConfirmationAdvancedDetails: true,
    },
    useExternalServices: false,
    selectedAddress: false,
    snapRegistryList: false,
    theme: true,
    signatureSecurityAlertResponses: false,
    use4ByteResolution: true,
    useAddressBarEnsResolution: true,
    useBlockie: true,
    useCurrencyRateCheck: true,
    useMultiAccountBalanceChecker: true,
    useNftDetection: true,
    useNonceField: true,
    usePhishDetect: true,
    useTokenDetection: true,
    useRequestQueue: true,
    useTransactionSimulations: true,
    enableMV3TimestampSave: true,
  },
  NotificationServicesPushController: {
    fcmToken: false,
  },
  MultichainRatesController: {
    fiatCurrency: true,
    rates: true,
    cryptocurrencies: true,
  },
  QueuedRequestController: {
    queuedRequestCount: true,
  },
  SelectedNetworkController: { domains: false },
  SignatureController: {
    unapprovedPersonalMsgCount: true,
    unapprovedPersonalMsgs: false,
    unapprovedTypedMessages: false,
    unapprovedTypedMessagesCount: true,
  },
  SmartTransactionsController: {
    smartTransactionsState: {
      fees: {
        approvalTxFees: true,
        tradeTxFees: true,
      },
      liveness: true,
      smartTransactions: false,
      userOptIn: true,
      userOptInV2: true,
    },
  },
  SnapController: {
    unencryptedSnapStates: false,
    snapStates: false,
    snaps: false,
  },
  SnapInterfaceController: {
    interfaces: false,
  },
  SnapInsightsController: {
    insights: false,
  },
  SnapsRegistry: {
    database: false,
    lastUpdated: false,
    databaseUnavailable: false,
  },
  SubjectMetadataController: {
    subjectMetadata: false,
  },
  SwapsController: {
    swapsState: {
      approveTxId: false,
      customApproveTxData: false,
      customGasPrice: true,
      customMaxFeePerGas: true,
      customMaxGas: true,
      customMaxPriorityFeePerGas: true,
      errorKey: true,
      fetchParams: true,
      quotes: false,
      quotesLastFetched: true,
      quotesPollingLimitEnabled: true,
      routeState: true,
      saveFetchedQuotes: true,
      selectedAggId: true,
      swapsFeatureFlags: true,
      swapsFeatureIsLive: true,
      swapsQuotePrefetchingRefreshTime: true,
      swapsQuoteRefreshTime: true,
      swapsStxBatchStatusRefreshTime: true,
      swapsStxStatusDeadline: true,
      swapsStxGetTransactionsRefreshTime: true,
      swapsStxMaxFeeMultiplier: true,
      swapsUserFeeLevel: true,
      tokens: false,
      topAggId: false,
      tradeTxId: false,
    },
  },
  TokenDetectionController: {
    [AllProperties]: false,
  },
  TokenListController: {
    preventPollingOnNetworkRestart: true,
    tokenList: false,
    tokensChainsCache: {
      [AllProperties]: false,
    },
  },
  TokenRatesController: {
    marketData: false,
  },
  TokensController: {
    allDetectedTokens: {
      [AllProperties]: false,
    },
    allIgnoredTokens: {
      [AllProperties]: false,
    },
    allTokens: {
      [AllProperties]: false,
    },
    detectedTokens: false,
    ignoredTokens: false,
    tokens: false,
  },
  TransactionController: {
    transactions: false,
    lastFetchedBlockNumbers: false,
    methodData: false,
  },
  TxController: {
    transactions: false,
  },
  UserOperationController: {
    userOperations: false,
  },
  UserStorageController: {
    isProfileSyncingEnabled: true,
    isProfileSyncingUpdateLoading: false,
  },
  ///: BEGIN:ONLY_INCLUDE_IF(build-mmi)
  ...MMI_SENTRY_BACKGROUND_STATE,
  ///: END:ONLY_INCLUDE_IF
};

const flattenedBackgroundStateMask = Object.values(
  SENTRY_BACKGROUND_STATE,
).reduce((partialBackgroundState, controllerState: object) => {
  return {
    ...partialBackgroundState,
    ...controllerState,
  };
}, {});

// This describes the subset of Redux state attached to errors sent to Sentry
// These properties have some potential to be useful for debugging, and they do
// not contain any identifiable information.
export const SENTRY_UI_STATE = {
  gas: true,
  history: true,
  metamask: {
    ...flattenedBackgroundStateMask,
    // This property comes from the background but isn't in controller state
    isInitialized: true,
    // These properties are in the `metamask` slice but not in the background state
    customNonceValue: true,
    isAccountMenuOpen: true,
    isNetworkMenuOpen: true,
    nextNonce: true,
    pendingTokens: false,
    welcomeScreenSeen: true,
    confirmationExchangeRates: true,
    useSafeChainsListValidation: true,
    watchEthereumAccountEnabled: false,
    bitcoinSupportEnabled: false,
    bitcoinTestnetSupportEnabled: false,
    ///: BEGIN:ONLY_INCLUDE_IF(keyring-snaps)
    addSnapAccountEnabled: false,
    snapsAddSnapAccountModalDismissed: false,
    ///: END:ONLY_INCLUDE_IF
    switchedNetworkDetails: false,
    switchedNetworkNeverShowMessage: false,
    newPrivacyPolicyToastClickedOrClosed: false,
    newPrivacyPolicyToastShownDate: false,
  },
  unconnectedAccount: true,
};<|MERGE_RESOLUTION|>--- conflicted
+++ resolved
@@ -95,8 +95,6 @@
   MultichainBalancesController: {
     balances: false,
   },
-<<<<<<< HEAD
-=======
   BridgeController: {
     bridgeState: {
       bridgeFeatureFlags: {
@@ -106,7 +104,6 @@
       },
     },
   },
->>>>>>> f3548885
   CronjobController: {
     jobs: false,
   },
