--- conflicted
+++ resolved
@@ -49,13 +49,10 @@
 import { getCurrentChainId } from '../../shared/modules/selectors/networks';
 import { createCaipStream } from '../../shared/modules/caip-stream';
 import getFetchWithTimeout from '../../shared/modules/fetch-with-timeout';
-<<<<<<< HEAD
-=======
 import {
   METHOD_DISPLAY_STATE_CORRUPTION_ERROR,
   KNOWN_STATE_CORRUPTION_ERRORS,
 } from './lib/state-corruption-errors';
->>>>>>> 626e8e3c
 import { PersistenceManager } from './lib/stores/persistence-manager';
 import ExtensionStore from './lib/stores/extension-store';
 import ReadOnlyNetworkStore from './lib/stores/read-only-network-store';
@@ -442,10 +439,6 @@
   try {
     await isInitialized;
 
-<<<<<<< HEAD
-  // This is set in `setupController`, which is called as part of initialization
-  connectWindowPostMessage(...args);
-=======
     // This is set in `setupController`, which is called as part of initialization
     connectWindowPostMessage(...args);
   } catch (error) {
@@ -480,15 +473,10 @@
       }
     }
   }
->>>>>>> 626e8e3c
 });
 browser.runtime.onConnectExternal.addListener(async (...args) => {
   // Queue up connection attempts here, waiting until after initialization
   await isInitialized;
-<<<<<<< HEAD
-
-=======
->>>>>>> 626e8e3c
   // This is set in `setupController`, which is called as part of initialization
   connectExternallyConnectable(...args);
 });
@@ -611,31 +599,8 @@
     preinstalledSnaps,
   );
 
-<<<<<<< HEAD
-    const overrides = inTest
-      ? {
-          keyrings: {
-            trezorBridge: FakeTrezorBridge,
-            ledgerBridge: FakeLedgerBridge,
-          },
-        }
-      : {};
-
-    const preinstalledSnaps = await loadPreinstalledSnaps();
-
-    setupController(
-      initState,
-      initLangCode,
-      overrides,
-      isFirstMetaMaskControllerSetup,
-      initData.meta,
-      offscreenPromise,
-      preinstalledSnaps,
-    );
-=======
   // `setupController` sets up the `controller` object, so we can use it now:
   maybeDetectPhishing(controller);
->>>>>>> 626e8e3c
 
   if (!isManifestV3) {
     await loadPhishingWarningPage();
@@ -660,20 +625,6 @@
       return await new Response(decompressedStream).json();
     }
 
-    return await response.json();
-  });
-
-  return Promise.all(promises);
-}
-
-/**
- * Loads the preinstalled snaps from urls and returns them as an array.
- * It fails if any Snap fails to load in the expected time range.
- */
-async function loadPreinstalledSnaps() {
-  const fetchWithTimeout = getFetchWithTimeout();
-  const promises = PREINSTALLED_SNAPS_URLS.map(async (url) => {
-    const response = await fetchWithTimeout(url);
     return await response.json();
   });
 
