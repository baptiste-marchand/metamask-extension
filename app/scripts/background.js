/**
 * @file The entry point for the web extension singleton process.
 */

// Disabled to allow setting up initial state hooks first

// This import sets up global functions required for Sentry to function.
// It must be run first in case an error is thrown later during initialization.
import './lib/setup-initial-state-hooks';

import EventEmitter from 'events';
import { finished, pipeline } from 'readable-stream';
import debounce from 'debounce-stream';
import log from 'loglevel';
import browser from 'webextension-polyfill';
import { storeAsStream } from '@metamask/obs-store';
import { isObject } from '@metamask/utils';
import { ApprovalType } from '@metamask/controller-utils';
import PortStream from 'extension-port-stream';

import { ethErrors } from 'eth-rpc-errors';
import {
  ENVIRONMENT_TYPE_POPUP,
  ENVIRONMENT_TYPE_NOTIFICATION,
  ENVIRONMENT_TYPE_FULLSCREEN,
  EXTENSION_MESSAGES,
  PLATFORM_FIREFOX,
  MESSAGE_TYPE,
  ///: BEGIN:ONLY_INCLUDE_IF(keyring-snaps)
  SNAP_MANAGE_ACCOUNTS_CONFIRMATION_TYPES,
  ///: END:ONLY_INCLUDE_IF
} from '../../shared/constants/app';
import {
  REJECT_NOTIFICATION_CLOSE,
  REJECT_NOTIFICATION_CLOSE_SIG,
  MetaMetricsEventCategory,
  MetaMetricsEventName,
  MetaMetricsUserTrait,
} from '../../shared/constants/metametrics';
import { checkForLastErrorAndLog } from '../../shared/modules/browser-runtime.utils';
import { isManifestV3 } from '../../shared/modules/mv3.utils';
import { maskObject } from '../../shared/modules/object.utils';
import { FIXTURE_STATE_METADATA_VERSION } from '../../test/e2e/default-fixture';
import migrations from './migrations';
import Migrator from './lib/migrator';
import ExtensionPlatform from './platforms/extension';
import LocalStore from './lib/local-store';
import ReadOnlyNetworkStore from './lib/network-store';
import { SENTRY_BACKGROUND_STATE } from './lib/setupSentry';

import createStreamSink from './lib/createStreamSink';
import NotificationManager, {
  NOTIFICATION_MANAGER_EVENTS,
} from './lib/notification-manager';
import MetamaskController, {
  METAMASK_CONTROLLER_EVENTS,
} from './metamask-controller';
import rawFirstTimeState from './first-time-state';
import getFirstPreferredLangCode from './lib/get-first-preferred-lang-code';
import getObjStructure from './lib/getObjStructure';
import setupEnsIpfsResolver from './lib/ens-ipfs/setup';
import {
  deferredPromise,
  getPlatform,
  shouldEmitDappViewedEvent,
} from './lib/util';
import { generateSkipOnboardingState } from './skip-onboarding';
import { createOffscreen } from './offscreen';

/* eslint-enable import/first */

import { TRIGGER_TYPES } from './controllers/metamask-notifications/constants/notification-schema';

// eslint-disable-next-line @metamask/design-tokens/color-no-hex
const BADGE_COLOR_APPROVAL = '#0376C9';
// eslint-disable-next-line @metamask/design-tokens/color-no-hex
const BADGE_COLOR_NOTIFICATION = '#D73847';
const BADGE_LABEL_APPROVAL = '\u22EF'; // unicode ellipsis
const BADGE_MAX_NOTIFICATION_COUNT = 9;

// Setup global hook for improved Sentry state snapshots during initialization
const inTest = process.env.IN_TEST;
const localStore = inTest ? new ReadOnlyNetworkStore() : new LocalStore();
global.stateHooks.getMostRecentPersistedState = () =>
  localStore.mostRecentRetrievedState;

const { sentry } = global;
let firstTimeState = { ...rawFirstTimeState };

const metamaskInternalProcessHash = {
  [ENVIRONMENT_TYPE_POPUP]: true,
  [ENVIRONMENT_TYPE_NOTIFICATION]: true,
  [ENVIRONMENT_TYPE_FULLSCREEN]: true,
};

const metamaskBlockedPorts = ['trezor-connect'];

log.setLevel(process.env.METAMASK_DEBUG ? 'debug' : 'info', false);

const platform = new ExtensionPlatform();
const notificationManager = new NotificationManager();

let openPopupCount = 0;
let notificationIsOpen = false;
let uiIsTriggering = false;
const openMetamaskTabsIDs = {};
const requestAccountTabIds = {};
let controller;
let versionedData;
const tabOriginMapping = {};

if (inTest || process.env.METAMASK_DEBUG) {
  global.stateHooks.metamaskGetState = localStore.get.bind(localStore);
}

const phishingPageUrl = new URL(process.env.PHISHING_WARNING_PAGE_URL);

const ONE_SECOND_IN_MILLISECONDS = 1_000;
// Timeout for initializing phishing warning page.
const PHISHING_WARNING_PAGE_TIMEOUT = ONE_SECOND_IN_MILLISECONDS;

// Event emitter for state persistence
export const statePersistenceEvents = new EventEmitter();

/**
 * This deferred Promise is used to track whether initialization has finished.
 *
 * It is very important to ensure that `resolveInitialization` is *always*
 * called once initialization has completed, and that `rejectInitialization` is
 * called if initialization fails in an unrecoverable way.
 */
const {
  promise: isInitialized,
  resolve: resolveInitialization,
  reject: rejectInitialization,
} = deferredPromise();

/**
 * Sends a message to the dapp(s) content script to signal it can connect to MetaMask background as
 * the backend is not active. It is required to re-connect dapps after service worker re-activates.
 * For non-dapp pages, the message will be sent and ignored.
 */
const sendReadyMessageToTabs = async () => {
  const tabs = await browser.tabs
    .query({
      /**
       * Only query tabs that our extension can run in. To do this, we query for all URLs that our
       * extension can inject scripts in, which is by using the "<all_urls>" value and __without__
       * the "tabs" manifest permission. If we included the "tabs" permission, this would also fetch
       * URLs that we'd not be able to inject in, e.g. chrome://pages, chrome://extension, which
       * is not what we'd want.
       *
       * You might be wondering, how does the "url" param work without the "tabs" permission?
       *
       * @see {@link https://bugs.chromium.org/p/chromium/issues/detail?id=661311#c1}
       *  "If the extension has access to inject scripts into Tab, then we can return the url
       *   of Tab (because the extension could just inject a script to message the location.href)."
       */
      url: '<all_urls>',
      windowType: 'normal',
    })
    .then((result) => {
      checkForLastErrorAndLog();
      return result;
    })
    .catch(() => {
      checkForLastErrorAndLog();
    });

  /** @todo we should only sendMessage to dapp tabs, not all tabs. */
  for (const tab of tabs) {
    browser.tabs
      .sendMessage(tab.id, {
        name: EXTENSION_MESSAGES.READY,
      })
      .then(() => {
        checkForLastErrorAndLog();
      })
      .catch(() => {
        // An error may happen if the contentscript is blocked from loading,
        // and thus there is no runtime.onMessage handler to listen to the message.
        checkForLastErrorAndLog();
      });
  }
};

// These are set after initialization
let connectRemote;
let connectExternalExtension;
let connectExternalCaip;

browser.runtime.onConnect.addListener(async (...args) => {
  // Queue up connection attempts here, waiting until after initialization
  await isInitialized;

  // This is set in `setupController`, which is called as part of initialization
  connectRemote(...args);
});
browser.runtime.onConnectExternal.addListener(async (...args) => {
  // Queue up connection attempts here, waiting until after initialization
  await isInitialized;
  // This is set in `setupController`, which is called as part of initialization
  const port = args[0];

  if (port.sender.tab?.id && process.env.BARAD_DUR) {
    connectExternalCaip(...args);
  } else {
    connectExternalExtension(...args);
  }
});

function saveTimestamp() {
  const timestamp = new Date().toISOString();

  browser.storage.session.set({ timestamp });
}

/**
 * @typedef {import('@metamask/transaction-controller').TransactionMeta} TransactionMeta
 */

/**
 * The data emitted from the MetaMaskController.store EventEmitter, also used to initialize the MetaMaskController. Available in UI on React state as state.metamask.
 *
 * @typedef MetaMaskState
 * @property {boolean} isInitialized - Whether the first vault has been created.
 * @property {boolean} isUnlocked - Whether the vault is currently decrypted and accounts are available for selection.
 * @property {boolean} isAccountMenuOpen - Represents whether the main account selection UI is currently displayed.
 * @property {boolean} isNetworkMenuOpen - Represents whether the main network selection UI is currently displayed.
 * @property {object} identities - An object matching lower-case hex addresses to Identity objects with "address" and "name" (nickname) keys.
 * @property {object} networkConfigurations - A list of network configurations, containing RPC provider details (eg chainId, rpcUrl, rpcPreferences).
 * @property {Array} addressBook - A list of previously sent to addresses.
 * @property {object} marketData - A map from chain ID -> contract address -> an object containing the token's market data.
 * @property {Array} tokens - Tokens held by the current user, including their balances.
 * @property {object} send - TODO: Document
 * @property {boolean} useBlockie - Indicates preferred user identicon format. True for blockie, false for Jazzicon.
 * @property {object} featureFlags - An object for optional feature flags.
 * @property {boolean} welcomeScreen - True if welcome screen should be shown.
 * @property {string} currentLocale - A locale string matching the user's preferred display language.
 * @property {object} providerConfig - The current selected network provider.
 * @property {string} providerConfig.rpcUrl - The address for the RPC API, if using an RPC API.
 * @property {string} providerConfig.type - An identifier for the type of network selected, allows MetaMask to use custom provider strategies for known networks.
 * @property {string} networkStatus - Either "unknown", "available", "unavailable", or "blocked", depending on the status of the currently selected network.
 * @property {object} accounts - An object mapping lower-case hex addresses to objects with "balance" and "address" keys, both storing hex string values.
 * @property {object} accountsByChainId - An object mapping lower-case hex addresses to objects with "balance" and "address" keys, both storing hex string values keyed by chain id.
 * @property {hex} currentBlockGasLimit - The most recently seen block gas limit, in a lower case hex prefixed string.
 * @property {object} currentBlockGasLimitByChainId - The most recently seen block gas limit, in a lower case hex prefixed string keyed by chain id.
 * @property {object} unapprovedMsgs - An object of messages pending approval, mapping a unique ID to the options.
 * @property {number} unapprovedMsgCount - The number of messages in unapprovedMsgs.
 * @property {object} unapprovedPersonalMsgs - An object of messages pending approval, mapping a unique ID to the options.
 * @property {number} unapprovedPersonalMsgCount - The number of messages in unapprovedPersonalMsgs.
 * @property {object} unapprovedEncryptionPublicKeyMsgs - An object of messages pending approval, mapping a unique ID to the options.
 * @property {number} unapprovedEncryptionPublicKeyMsgCount - The number of messages in EncryptionPublicKeyMsgs.
 * @property {object} unapprovedDecryptMsgs - An object of messages pending approval, mapping a unique ID to the options.
 * @property {number} unapprovedDecryptMsgCount - The number of messages in unapprovedDecryptMsgs.
 * @property {object} unapprovedTypedMsgs - An object of messages pending approval, mapping a unique ID to the options.
 * @property {number} unapprovedTypedMsgCount - The number of messages in unapprovedTypedMsgs.
 * @property {number} pendingApprovalCount - The number of pending request in the approval controller.
 * @property {Keyring[]} keyrings - An array of keyring descriptions, summarizing the accounts that are available for use, and what keyrings they belong to.
 * @property {string} selectedAddress - A lower case hex string of the currently selected address.
 * @property {string} currentCurrency - A string identifying the user's preferred display currency, for use in showing conversion rates.
 * @property {number} currencyRates - An object mapping of nativeCurrency to conversion rate and date
 * @property {boolean} forgottenPassword - Returns true if the user has initiated the password recovery screen, is recovering from seed phrase.
 */

/**
 * @typedef VersionedData
 * @property {MetaMaskState} data - The data emitted from MetaMask controller, or used to initialize it.
 * @property {number} version - The latest migration version that has been run.
 */

/**
 * Initializes the MetaMask controller, and sets up all platform configuration.
 *
 * @returns {Promise} Setup complete.
 */
async function initialize() {
  try {
    const offscreenPromise = isManifestV3 ? createOffscreen() : null;

    const initData = await loadStateFromPersistence();

    const initState = initData.data;
    const initLangCode = await getFirstPreferredLangCode();

    let isFirstMetaMaskControllerSetup;

    if (isManifestV3) {
      // Save the timestamp immediately and then every `SAVE_TIMESTAMP_INTERVAL`
      // miliseconds. This keeps the service worker alive.
      if (initState.PreferencesController?.enableMV3TimestampSave !== false) {
        const SAVE_TIMESTAMP_INTERVAL_MS = 2 * 1000;

        saveTimestamp();
        setInterval(saveTimestamp, SAVE_TIMESTAMP_INTERVAL_MS);
      }

      const sessionData = await browser.storage.session.get([
        'isFirstMetaMaskControllerSetup',
      ]);

      isFirstMetaMaskControllerSetup =
        sessionData?.isFirstMetaMaskControllerSetup === undefined;
      await browser.storage.session.set({ isFirstMetaMaskControllerSetup });
    }

    setupController(
      initState,
      initLangCode,
      {},
      isFirstMetaMaskControllerSetup,
      initData.meta,
      offscreenPromise,
    );
    if (!isManifestV3) {
      await loadPhishingWarningPage();
    }
    await sendReadyMessageToTabs();
    log.info('MetaMask initialization complete.');

    resolveInitialization();
  } catch (error) {
    rejectInitialization(error);
  }
}

/**
 * An error thrown if the phishing warning page takes too long to load.
 */
class PhishingWarningPageTimeoutError extends Error {
  constructor() {
    super('Timeout failed');
  }
}

/**
 * Load the phishing warning page temporarily to ensure the service
 * worker has been registered, so that the warning page works offline.
 */
async function loadPhishingWarningPage() {
  let iframe;
  try {
    const extensionStartupPhishingPageUrl = new URL(
      process.env.PHISHING_WARNING_PAGE_URL,
    );
    // The `extensionStartup` hash signals to the phishing warning page that it should not bother
    // setting up streams for user interaction. Otherwise this page load would cause a console
    // error.
    extensionStartupPhishingPageUrl.hash = '#extensionStartup';

    iframe = window.document.createElement('iframe');
    iframe.setAttribute('src', extensionStartupPhishingPageUrl.href);
    iframe.setAttribute('sandbox', 'allow-scripts allow-same-origin');

    // Create "deferred Promise" to allow passing resolve/reject to event handlers
    let deferredResolve;
    let deferredReject;
    const loadComplete = new Promise((resolve, reject) => {
      deferredResolve = resolve;
      deferredReject = reject;
    });

    // The load event is emitted once loading has completed, even if the loading failed.
    // If loading failed we can't do anything about it, so we don't need to check.
    iframe.addEventListener('load', deferredResolve);

    // This step initiates the page loading.
    window.document.body.appendChild(iframe);

    // This timeout ensures that this iframe gets cleaned up in a reasonable
    // timeframe, and ensures that the "initialization complete" message
    // doesn't get delayed too long.
    setTimeout(
      () => deferredReject(new PhishingWarningPageTimeoutError()),
      PHISHING_WARNING_PAGE_TIMEOUT,
    );
    await loadComplete;
  } catch (error) {
    if (error instanceof PhishingWarningPageTimeoutError) {
      console.warn(
        'Phishing warning page timeout; page not guaranteed to work offline.',
      );
    } else {
      console.error('Failed to initialize phishing warning page', error);
    }
  } finally {
    if (iframe) {
      iframe.remove();
    }
  }
}

//
// State and Persistence
//

/**
 * Loads any stored data, prioritizing the latest storage strategy.
 * Migrates that data schema in case it was last loaded on an older version.
 *
 * @returns {Promise<MetaMaskState>} Last data emitted from previous instance of MetaMask.
 */
export async function loadStateFromPersistence() {
  // migrations
  const migrator = new Migrator({
    migrations,
    defaultVersion: process.env.SKIP_ONBOARDING
      ? FIXTURE_STATE_METADATA_VERSION
      : null,
  });
  migrator.on('error', console.warn);

  if (process.env.SKIP_ONBOARDING) {
    const skipOnboardingStateOverrides = await generateSkipOnboardingState();
    firstTimeState = { ...firstTimeState, ...skipOnboardingStateOverrides };
  }

  // read from disk
  // first from preferred, async API:
  versionedData =
    (await localStore.get()) || migrator.generateInitialState(firstTimeState);

  // check if somehow state is empty
  // this should never happen but new error reporting suggests that it has
  // for a small number of users
  // https://github.com/metamask/metamask-extension/issues/3919
  if (versionedData && !versionedData.data) {
    // unable to recover, clear state
    versionedData = migrator.generateInitialState(firstTimeState);
    sentry.captureMessage('MetaMask - Empty vault found - unable to recover');
  }

  // report migration errors to sentry
  migrator.on('error', (err) => {
    // get vault structure without secrets
    const vaultStructure = getObjStructure(versionedData);
    sentry.captureException(err, {
      // "extra" key is required by Sentry
      extra: { vaultStructure },
    });
  });

  // migrate data
  versionedData = await migrator.migrateData(versionedData);
  if (!versionedData) {
    throw new Error('MetaMask - migrator returned undefined');
  } else if (!isObject(versionedData.meta)) {
    throw new Error(
      `MetaMask - migrator metadata has invalid type '${typeof versionedData.meta}'`,
    );
  } else if (typeof versionedData.meta.version !== 'number') {
    throw new Error(
      `MetaMask - migrator metadata version has invalid type '${typeof versionedData
        .meta.version}'`,
    );
  } else if (!isObject(versionedData.data)) {
    throw new Error(
      `MetaMask - migrator data has invalid type '${typeof versionedData.data}'`,
    );
  }
  // this initializes the meta/version data as a class variable to be used for future writes
  localStore.setMetadata(versionedData.meta);

  // write to disk
  localStore.set(versionedData.data);

  // return just the data
  return versionedData;
}

/**
 * Emit event of DappViewed,
 * which should only be tracked only after a user opts into metrics and connected to the dapp
 *
 * @param {string} origin - URL of visited dapp
 */
function emitDappViewedMetricEvent(origin) {
  const { metaMetricsId } = controller.metaMetricsController.state;
  if (!shouldEmitDappViewedEvent(metaMetricsId)) {
    return;
  }

  const permissions = controller.controllerMessenger.call(
    'PermissionController:getPermissions',
    origin,
  );
  const numberOfConnectedAccounts =
    permissions?.eth_accounts?.caveats[0]?.value.length;
  if (!numberOfConnectedAccounts) {
    return;
  }

  const preferencesState = controller.controllerMessenger.call(
    'PreferencesController:getState',
  );
  const numberOfTotalAccounts = Object.keys(preferencesState.identities).length;

  controller.metaMetricsController.trackEvent({
    event: MetaMetricsEventName.DappViewed,
    category: MetaMetricsEventCategory.InpageProvider,
    referrer: {
      url: origin,
    },
    properties: {
      is_first_visit: false,
      number_of_accounts: numberOfTotalAccounts,
      number_of_accounts_connected: numberOfConnectedAccounts,
    },
  });
}

/**
 * Track dapp connection when loaded and permissioned
 *
 * @param {Port} remotePort - The port provided by a new context.
 */
function trackDappView(remotePort) {
  if (!remotePort.sender || !remotePort.sender.tab || !remotePort.sender.url) {
    return;
  }
  const tabId = remotePort.sender.tab.id;
  const url = new URL(remotePort.sender.url);
  const { origin } = url;

  // store the orgin to corresponding tab so it can provide infor for onActivated listener
  if (!Object.keys(tabOriginMapping).includes(tabId)) {
    tabOriginMapping[tabId] = origin;
  }

  const isConnectedToDapp = controller.controllerMessenger.call(
    'PermissionController:hasPermissions',
    origin,
  );

  // when open a new tab, this event will trigger twice, only 2nd time is with dapp loaded
  const isTabLoaded = remotePort.sender.tab.title !== 'New Tab';

  // *** Emit DappViewed metric event when ***
  // - refresh the dapp
  // - open dapp in a new tab
  if (isConnectedToDapp && isTabLoaded) {
    emitDappViewedMetricEvent(origin);
  }
}

/**
 * Initializes the MetaMask Controller with any initial state and default language.
 * Configures platform-specific error reporting strategy.
 * Streams emitted state updates to platform-specific storage strategy.
 * Creates platform listeners for new Dapps/Contexts, and sets up their data connections to the controller.
 *
 * @param {object} initState - The initial state to start the controller with, matches the state that is emitted from the controller.
 * @param {string} initLangCode - The region code for the language preferred by the current user.
 * @param {object} overrides - object with callbacks that are allowed to override the setup controller logic
 * @param isFirstMetaMaskControllerSetup
 * @param {object} stateMetadata - Metadata about the initial state and migrations, including the most recent migration version
 * @param {Promise<void>} offscreenPromise - A promise that resolves when the offscreen document has finished initialization.
 */
export function setupController(
  initState,
  initLangCode,
  overrides,
  isFirstMetaMaskControllerSetup,
  stateMetadata,
  offscreenPromise,
) {
  //
  // MetaMask Controller
  //

  controller = new MetamaskController({
    infuraProjectId: process.env.INFURA_PROJECT_ID,
    // User confirmation callbacks:
    showUserConfirmation: triggerUi,
    // initial state
    initState,
    // initial locale code
    initLangCode,
    // platform specific api
    platform,
    notificationManager,
    browser,
    getRequestAccountTabIds: () => {
      return requestAccountTabIds;
    },
    getOpenMetamaskTabsIds: () => {
      return openMetamaskTabsIDs;
    },
    localStore,
    overrides,
    isFirstMetaMaskControllerSetup,
    currentMigrationVersion: stateMetadata.version,
    featureFlags: {},
    offscreenPromise,
  });

  setupEnsIpfsResolver({
    getCurrentChainId: () =>
      controller.networkController.state.providerConfig.chainId,
    getIpfsGateway: controller.preferencesController.getIpfsGateway.bind(
      controller.preferencesController,
    ),
    getUseAddressBarEnsResolution: () =>
      controller.preferencesController.store.getState()
        .useAddressBarEnsResolution,
    provider: controller.provider,
  });

  // setup state persistence
  pipeline(
    storeAsStream(controller.store),
    debounce(1000),
    createStreamSink(async (state) => {
      await localStore.set(state);
      statePersistenceEvents.emit('state-persisted', state);
    }),
    (error) => {
      log.error('MetaMask - Persistence pipeline failed', error);
    },
  );

  setupSentryGetStateGlobal(controller);

  const isClientOpenStatus = () => {
    return (
      openPopupCount > 0 ||
      Boolean(Object.keys(openMetamaskTabsIDs).length) ||
      notificationIsOpen
    );
  };

  const onCloseEnvironmentInstances = (isClientOpen, environmentType) => {
    // if all instances of metamask are closed we call a method on the controller to stop gasFeeController polling
    if (isClientOpen === false) {
      controller.onClientClosed();
      // otherwise we want to only remove the polling tokens for the environment type that has closed
    } else {
      // in the case of fullscreen environment a user might have multiple tabs open so we don't want to disconnect all of
      // its corresponding polling tokens unless all tabs are closed.
      if (
        environmentType === ENVIRONMENT_TYPE_FULLSCREEN &&
        Boolean(Object.keys(openMetamaskTabsIDs).length)
      ) {
        return;
      }
      controller.onEnvironmentTypeClosed(environmentType);
    }
  };

  /**
   * A runtime.Port object, as provided by the browser:
   *
   * @see https://developer.mozilla.org/en-US/Add-ons/WebExtensions/API/runtime/Port
   * @typedef Port
   * @type Object
   */

  /**
   * Connects a Port to the MetaMask controller via a multiplexed duplex stream.
   * This method identifies trusted (MetaMask) interfaces, and connects them differently from untrusted (web pages).
   *
   * @param {Port} remotePort - The port provided by a new context.
   */
  connectRemote = async (remotePort) => {
    const processName = remotePort.name;

    if (metamaskBlockedPorts.includes(remotePort.name)) {
      return;
    }

    let isMetaMaskInternalProcess = false;
    const sourcePlatform = getPlatform();
    const senderUrl = remotePort.sender?.url
      ? new URL(remotePort.sender.url)
      : null;

    if (sourcePlatform === PLATFORM_FIREFOX) {
      isMetaMaskInternalProcess = metamaskInternalProcessHash[processName];
    } else {
      isMetaMaskInternalProcess =
        senderUrl?.origin === `chrome-extension://${browser.runtime.id}`;
    }

    if (isMetaMaskInternalProcess) {
      const portStream =
        overrides?.getPortStream?.(remotePort) || new PortStream(remotePort);
      // communication with popup
      controller.isClientOpen = true;
      controller.setupTrustedCommunication(portStream, remotePort.sender);

      if (processName === ENVIRONMENT_TYPE_POPUP) {
        openPopupCount += 1;
        finished(portStream, () => {
          openPopupCount -= 1;
          const isClientOpen = isClientOpenStatus();
          controller.isClientOpen = isClientOpen;
          onCloseEnvironmentInstances(isClientOpen, ENVIRONMENT_TYPE_POPUP);
        });
      }

      if (processName === ENVIRONMENT_TYPE_NOTIFICATION) {
        notificationIsOpen = true;

        finished(portStream, () => {
          notificationIsOpen = false;
          const isClientOpen = isClientOpenStatus();
          controller.isClientOpen = isClientOpen;
          onCloseEnvironmentInstances(
            isClientOpen,
            ENVIRONMENT_TYPE_NOTIFICATION,
          );
        });
      }

      if (processName === ENVIRONMENT_TYPE_FULLSCREEN) {
        const tabId = remotePort.sender.tab.id;
        openMetamaskTabsIDs[tabId] = true;

        finished(portStream, () => {
          delete openMetamaskTabsIDs[tabId];
          const isClientOpen = isClientOpenStatus();
          controller.isClientOpen = isClientOpen;
          onCloseEnvironmentInstances(
            isClientOpen,
            ENVIRONMENT_TYPE_FULLSCREEN,
          );
        });
      }
    } else if (
      senderUrl &&
      senderUrl.origin === phishingPageUrl.origin &&
      senderUrl.pathname === phishingPageUrl.pathname
    ) {
      const portStream =
        overrides?.getPortStream?.(remotePort) || new PortStream(remotePort);
      controller.setupPhishingCommunication({
        connectionStream: portStream,
      });
    } else {
      // this is triggered when a new tab is opened, or origin(url) is changed
      if (remotePort.sender && remotePort.sender.tab && remotePort.sender.url) {
        const tabId = remotePort.sender.tab.id;
        const url = new URL(remotePort.sender.url);
        const { origin } = url;

        trackDappView(remotePort);

        remotePort.onMessage.addListener((msg) => {
          if (
            msg.data &&
            msg.data.method === MESSAGE_TYPE.ETH_REQUEST_ACCOUNTS
          ) {
            requestAccountTabIds[origin] = tabId;
          }
        });
      }
      connectExternalExtension(remotePort);
    }
  };

  // communication with page or other extension
  connectExternalExtension = (remotePort) => {
<<<<<<< HEAD
    const portStream =
      overrides?.getPortStream?.(remotePort) || new PortStream(remotePort);
    controller.setupUntrustedCommunicationEip1193({
      connectionStream: portStream,
      sender: remotePort.sender,
    });
  };

  connectExternalCaip = async (remotePort) => {
    if (metamaskBlockedPorts.includes(remotePort.name)) {
      return;
    }

    // this is triggered when a new tab is opened, or origin(url) is changed
    if (remotePort.sender && remotePort.sender.tab && remotePort.sender.url) {
      const tabId = remotePort.sender.tab.id;
      const url = new URL(remotePort.sender.url);
      const { origin } = url;

      trackDappView(remotePort);

      // TODO: remove this when we separate the legacy and multichain rpc pipelines
      remotePort.onMessage.addListener((msg) => {
        if (
          msg.type === 'caip-x' &&
          msg.data &&
          msg.data.method === MESSAGE_TYPE.ETH_REQUEST_ACCOUNTS
        ) {
          requestAccountTabIds[origin] = tabId;
        }
      });
    }

    const portStream =
      overrides?.getPortStream?.(remotePort) || new PortStream(remotePort);
=======
    const portStream =
      overrides?.getPortStream?.(remotePort) || new PortStream(remotePort);
    controller.setupUntrustedCommunicationEip1193({
      connectionStream: portStream,
      sender: remotePort.sender,
    });
  };

  connectExternalCaip = async (remotePort) => {
    if (metamaskBlockedPorts.includes(remotePort.name)) {
      return;
    }

    // this is triggered when a new tab is opened, or origin(url) is changed
    if (remotePort.sender && remotePort.sender.tab && remotePort.sender.url) {
      trackDappView(remotePort);
    }

    const portStream =
      overrides?.getPortStream?.(remotePort) || new PortStream(remotePort);
>>>>>>> 0f161843

    controller.setupUntrustedCommunicationCaip({
      connectionStream: portStream,
      sender: remotePort.sender,
    });
  };

  if (overrides?.registerConnectListeners) {
    overrides.registerConnectListeners(connectRemote, connectExternalExtension);
  }

  //
  // User Interface setup
  //
  updateBadge();

  controller.decryptMessageController.hub.on(
    METAMASK_CONTROLLER_EVENTS.UPDATE_BADGE,
    updateBadge,
  );
  controller.encryptionPublicKeyController.hub.on(
    METAMASK_CONTROLLER_EVENTS.UPDATE_BADGE,
    updateBadge,
  );
  controller.signatureController.hub.on(
    METAMASK_CONTROLLER_EVENTS.UPDATE_BADGE,
    updateBadge,
  );
  controller.appStateController.on(
    METAMASK_CONTROLLER_EVENTS.UPDATE_BADGE,
    updateBadge,
  );

  controller.controllerMessenger.subscribe(
    METAMASK_CONTROLLER_EVENTS.APPROVAL_STATE_CHANGE,
    updateBadge,
  );

  controller.controllerMessenger.subscribe(
    METAMASK_CONTROLLER_EVENTS.QUEUED_REQUEST_STATE_CHANGE,
    updateBadge,
  );

  controller.controllerMessenger.subscribe(
    METAMASK_CONTROLLER_EVENTS.METAMASK_NOTIFICATIONS_LIST_UPDATED,
    updateBadge,
  );

  controller.controllerMessenger.subscribe(
    METAMASK_CONTROLLER_EVENTS.METAMASK_NOTIFICATIONS_MARK_AS_READ,
    updateBadge,
  );

  controller.controllerMessenger.subscribe(
    METAMASK_CONTROLLER_EVENTS.NOTIFICATIONS_STATE_CHANGE,
    updateBadge,
  );

  controller.txController.initApprovals();

  /**
   * Updates the Web Extension's "badge" number, on the little fox in the toolbar.
   * The number reflects the current number of pending transactions or message signatures needing user approval.
   */
  function updateBadge() {
    const pendingApprovalCount = getPendingApprovalCount();
    const unreadNotificationsCount = getUnreadNotificationsCount();

    let label = '';
    let badgeColor = BADGE_COLOR_APPROVAL;

    if (pendingApprovalCount) {
      label = BADGE_LABEL_APPROVAL;
    } else if (unreadNotificationsCount > 0) {
      label =
        unreadNotificationsCount > BADGE_MAX_NOTIFICATION_COUNT
          ? `${BADGE_MAX_NOTIFICATION_COUNT}+`
          : String(unreadNotificationsCount);
      badgeColor = BADGE_COLOR_NOTIFICATION;
    }

    try {
      const badgeText = { text: label };
      const badgeBackgroundColor = { color: badgeColor };

      if (isManifestV3) {
        browser.action.setBadgeText(badgeText);
        browser.action.setBadgeBackgroundColor(badgeBackgroundColor);
      } else {
        browser.browserAction.setBadgeText(badgeText);
        browser.browserAction.setBadgeBackgroundColor(badgeBackgroundColor);
      }
    } catch (error) {
      console.error('Error updating browser badge:', error);
    }
  }

  function getPendingApprovalCount() {
    try {
      let pendingApprovalCount =
        controller.appStateController.waitingForUnlock.length +
        controller.approvalController.getTotalApprovalCount();

      if (controller.preferencesController.getUseRequestQueue()) {
        pendingApprovalCount +=
          controller.queuedRequestController.state.queuedRequestCount;
      }
      return pendingApprovalCount;
    } catch (error) {
      console.error('Failed to get pending approval count:', error);
      return 0;
    }
  }

  function getUnreadNotificationsCount() {
    try {
      const { isMetamaskNotificationsEnabled, isFeatureAnnouncementsEnabled } =
        controller.metamaskNotificationsController.state;

      const snapNotificationCount = Object.values(
        controller.notificationController.state.notifications,
      ).filter((notification) => notification.readDate === null).length;

      const featureAnnouncementCount = isFeatureAnnouncementsEnabled
        ? controller.metamaskNotificationsController.state.metamaskNotificationsList.filter(
            (notification) =>
              !notification.isRead &&
              notification.type === TRIGGER_TYPES.FEATURES_ANNOUNCEMENT,
          ).length
        : 0;

      const walletNotificationCount = isMetamaskNotificationsEnabled
        ? controller.metamaskNotificationsController.state.metamaskNotificationsList.filter(
            (notification) =>
              !notification.isRead &&
              notification.type !== TRIGGER_TYPES.FEATURES_ANNOUNCEMENT,
          ).length
        : 0;

      const unreadNotificationsCount =
        snapNotificationCount +
        featureAnnouncementCount +
        walletNotificationCount;

      return unreadNotificationsCount;
    } catch (error) {
      console.error('Failed to get unread notifications count:', error);
      return 0;
    }
  }

  notificationManager.on(
    NOTIFICATION_MANAGER_EVENTS.POPUP_CLOSED,
    ({ automaticallyClosed }) => {
      if (!automaticallyClosed) {
        rejectUnapprovedNotifications();
      } else if (getPendingApprovalCount() > 0) {
        triggerUi();
      }

      updateBadge();
    },
  );

  function rejectUnapprovedNotifications() {
    controller.signatureController.rejectUnapproved(
      REJECT_NOTIFICATION_CLOSE_SIG,
    );
    controller.decryptMessageController.rejectUnapproved(
      REJECT_NOTIFICATION_CLOSE,
    );
    controller.encryptionPublicKeyController.rejectUnapproved(
      REJECT_NOTIFICATION_CLOSE,
    );

    // Finally, resolve snap dialog approvals on Flask and reject all the others managed by the ApprovalController.
    Object.values(controller.approvalController.state.pendingApprovals).forEach(
      ({ id, type }) => {
        switch (type) {
          case ApprovalType.SnapDialogAlert:
          case ApprovalType.SnapDialogPrompt:
            controller.approvalController.accept(id, null);
            break;
          case ApprovalType.SnapDialogConfirmation:
            controller.approvalController.accept(id, false);
            break;
          ///: BEGIN:ONLY_INCLUDE_IF(keyring-snaps)
          case SNAP_MANAGE_ACCOUNTS_CONFIRMATION_TYPES.confirmAccountCreation:
          case SNAP_MANAGE_ACCOUNTS_CONFIRMATION_TYPES.confirmAccountRemoval:
          case SNAP_MANAGE_ACCOUNTS_CONFIRMATION_TYPES.showSnapAccountRedirect:
            controller.approvalController.accept(id, false);
            break;
          ///: END:ONLY_INCLUDE_IF
          default:
            controller.approvalController.reject(
              id,
              ethErrors.provider.userRejectedRequest(),
            );
            break;
        }
      },
    );
  }

  // Updates the snaps registry and check for newly blocked snaps to block if the user has at least one snap installed that isn't preinstalled.
  if (
    Object.values(controller.snapController.state.snaps).some(
      (snap) => !snap.preinstalled,
    )
  ) {
    controller.snapController.updateBlockedSnaps();
  }
}

//
// Etc...
//

/**
 * Opens the browser popup for user confirmation
 */
async function triggerUi() {
  const tabs = await platform.getActiveTabs();
  const currentlyActiveMetamaskTab = Boolean(
    tabs.find((tab) => openMetamaskTabsIDs[tab.id]),
  );
  // Vivaldi is not closing port connection on popup close, so openPopupCount does not work correctly
  // To be reviewed in the future if this behaviour is fixed - also the way we determine isVivaldi variable might change at some point
  const isVivaldi =
    tabs.length > 0 &&
    tabs[0].extData &&
    tabs[0].extData.indexOf('vivaldi_tab') > -1;
  if (
    !uiIsTriggering &&
    (isVivaldi || openPopupCount === 0) &&
    !currentlyActiveMetamaskTab
  ) {
    uiIsTriggering = true;
    try {
      const currentPopupId = controller.appStateController.getCurrentPopupId();
      await notificationManager.showPopup(
        (newPopupId) =>
          controller.appStateController.setCurrentPopupId(newPopupId),
        currentPopupId,
      );
    } finally {
      uiIsTriggering = false;
    }
  }
}

// It adds the "App Installed" event into a queue of events, which will be tracked only after a user opts into metrics.
const addAppInstalledEvent = () => {
  if (controller) {
    controller.metaMetricsController.updateTraits({
      [MetaMetricsUserTrait.InstallDateExt]: new Date()
        .toISOString()
        .split('T')[0], // yyyy-mm-dd
    });
    controller.metaMetricsController.addEventBeforeMetricsOptIn({
      category: MetaMetricsEventCategory.App,
      event: MetaMetricsEventName.AppInstalled,
      properties: {},
    });
    return;
  }
  setTimeout(() => {
    // If the controller is not set yet, we wait and try to add the "App Installed" event again.
    addAppInstalledEvent();
  }, 500);
};

// On first install, open a new tab with MetaMask
async function onInstall() {
  const storeAlreadyExisted = Boolean(await localStore.get());
  // If the store doesn't exist, then this is the first time running this script,
  // and is therefore an install
  if (process.env.IN_TEST) {
    addAppInstalledEvent();
  } else if (!storeAlreadyExisted && !process.env.METAMASK_DEBUG) {
    addAppInstalledEvent();
    platform.openExtensionInBrowser();
  }
  onNavigateToTab();
}

function onNavigateToTab() {
  browser.tabs.onActivated.addListener((onActivatedTab) => {
    if (controller) {
      const { tabId } = onActivatedTab;
      const currentOrigin = tabOriginMapping[tabId];
      // *** Emit DappViewed metric event when ***
      // - navigate to a connected dapp
      if (currentOrigin) {
        const connectSitePermissions =
          controller.permissionController.state.subjects[currentOrigin];
        // when the dapp is not connected, connectSitePermissions is undefined
        const isConnectedToDapp = connectSitePermissions !== undefined;
        if (isConnectedToDapp) {
          emitDappViewedMetricEvent(currentOrigin);
        }
      }
    }
  });
}

function setupSentryGetStateGlobal(store) {
  global.stateHooks.getSentryAppState = function () {
    const backgroundState = store.memStore.getState();
    return maskObject(backgroundState, SENTRY_BACKGROUND_STATE);
  };
}

async function initBackground() {
  await onInstall();
  initialize().catch(log.error);
}

if (!process.env.SKIP_BACKGROUND_INITIALIZATION) {
  initBackground();
}<|MERGE_RESOLUTION|>--- conflicted
+++ resolved
@@ -760,7 +760,6 @@
 
   // communication with page or other extension
   connectExternalExtension = (remotePort) => {
-<<<<<<< HEAD
     const portStream =
       overrides?.getPortStream?.(remotePort) || new PortStream(remotePort);
     controller.setupUntrustedCommunicationEip1193({
@@ -776,48 +775,11 @@
 
     // this is triggered when a new tab is opened, or origin(url) is changed
     if (remotePort.sender && remotePort.sender.tab && remotePort.sender.url) {
-      const tabId = remotePort.sender.tab.id;
-      const url = new URL(remotePort.sender.url);
-      const { origin } = url;
-
       trackDappView(remotePort);
-
-      // TODO: remove this when we separate the legacy and multichain rpc pipelines
-      remotePort.onMessage.addListener((msg) => {
-        if (
-          msg.type === 'caip-x' &&
-          msg.data &&
-          msg.data.method === MESSAGE_TYPE.ETH_REQUEST_ACCOUNTS
-        ) {
-          requestAccountTabIds[origin] = tabId;
-        }
-      });
     }
 
     const portStream =
       overrides?.getPortStream?.(remotePort) || new PortStream(remotePort);
-=======
-    const portStream =
-      overrides?.getPortStream?.(remotePort) || new PortStream(remotePort);
-    controller.setupUntrustedCommunicationEip1193({
-      connectionStream: portStream,
-      sender: remotePort.sender,
-    });
-  };
-
-  connectExternalCaip = async (remotePort) => {
-    if (metamaskBlockedPorts.includes(remotePort.name)) {
-      return;
-    }
-
-    // this is triggered when a new tab is opened, or origin(url) is changed
-    if (remotePort.sender && remotePort.sender.tab && remotePort.sender.url) {
-      trackDappView(remotePort);
-    }
-
-    const portStream =
-      overrides?.getPortStream?.(remotePort) || new PortStream(remotePort);
->>>>>>> 0f161843
 
     controller.setupUntrustedCommunicationCaip({
       connectionStream: portStream,
