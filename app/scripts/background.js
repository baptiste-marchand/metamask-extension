/**
 * @file The entry point for the web extension singleton process.
 */

// Disabled to allow setting up initial state hooks first

// This import sets up global functions required for Sentry to function.
// It must be run first in case an error is thrown later during initialization.
import './lib/setup-initial-state-hooks';

import EventEmitter from 'events';
import { finished, pipeline } from 'readable-stream';
import debounce from 'debounce-stream';
import log from 'loglevel';
import browser from 'webextension-polyfill';
import { storeAsStream } from '@metamask/obs-store';
<<<<<<< HEAD
import { isObject } from '@metamask/utils';
///: BEGIN:ONLY_INCLUDE_IF(snaps)
=======
import { hasProperty, isObject } from '@metamask/utils';
>>>>>>> 4e2596f2
import { ApprovalType } from '@metamask/controller-utils';
import PortStream from 'extension-port-stream';

import { ethErrors } from 'eth-rpc-errors';
import {
  ENVIRONMENT_TYPE_POPUP,
  ENVIRONMENT_TYPE_NOTIFICATION,
  ENVIRONMENT_TYPE_FULLSCREEN,
  EXTENSION_MESSAGES,
  PLATFORM_FIREFOX,
  MESSAGE_TYPE,
  ///: BEGIN:ONLY_INCLUDE_IF(keyring-snaps)
  SNAP_MANAGE_ACCOUNTS_CONFIRMATION_TYPES,
  ///: END:ONLY_INCLUDE_IF
} from '../../shared/constants/app';
import {
  REJECT_NOTIFICATION_CLOSE,
  REJECT_NOTIFICATION_CLOSE_SIG,
  MetaMetricsEventCategory,
  MetaMetricsEventName,
  MetaMetricsUserTrait,
} from '../../shared/constants/metametrics';
import { checkForLastErrorAndLog } from '../../shared/modules/browser-runtime.utils';
import { isManifestV3 } from '../../shared/modules/mv3.utils';
import { maskObject } from '../../shared/modules/object.utils';
import { FIXTURE_STATE_METADATA_VERSION } from '../../test/e2e/default-fixture';
import migrations from './migrations';
import Migrator from './lib/migrator';
import ExtensionPlatform from './platforms/extension';
import LocalStore from './lib/local-store';
import ReadOnlyNetworkStore from './lib/network-store';
import { SENTRY_BACKGROUND_STATE } from './lib/setupSentry';

import createStreamSink from './lib/createStreamSink';
import NotificationManager, {
  NOTIFICATION_MANAGER_EVENTS,
} from './lib/notification-manager';
import MetamaskController, {
  METAMASK_CONTROLLER_EVENTS,
} from './metamask-controller';
import rawFirstTimeState from './first-time-state';
import getFirstPreferredLangCode from './lib/get-first-preferred-lang-code';
import getObjStructure from './lib/getObjStructure';
import setupEnsIpfsResolver from './lib/ens-ipfs/setup';
import {
  deferredPromise,
  getPlatform,
  shouldEmitDappViewedEvent,
} from './lib/util';
import { generateSkipOnboardingState } from './skip-onboarding';
import { createOffscreen } from './offscreen';

/* eslint-enable import/first */

import { TRIGGER_TYPES } from './controllers/metamask-notifications/constants/notification-schema';

// eslint-disable-next-line @metamask/design-tokens/color-no-hex
const BADGE_COLOR_APPROVAL = '#0376C9';
// eslint-disable-next-line @metamask/design-tokens/color-no-hex
const BADGE_COLOR_NOTIFICATION = '#D73847';
const BADGE_LABEL_APPROVAL = '\u22EF'; // unicode ellipsis
const BADGE_MAX_NOTIFICATION_COUNT = 9;

// Setup global hook for improved Sentry state snapshots during initialization
const inTest = process.env.IN_TEST;
const localStore = inTest ? new ReadOnlyNetworkStore() : new LocalStore();
global.stateHooks.getMostRecentPersistedState = () =>
  localStore.mostRecentRetrievedState;

const { sentry } = global;
let firstTimeState = { ...rawFirstTimeState };

const metamaskInternalProcessHash = {
  [ENVIRONMENT_TYPE_POPUP]: true,
  [ENVIRONMENT_TYPE_NOTIFICATION]: true,
  [ENVIRONMENT_TYPE_FULLSCREEN]: true,
};

const metamaskBlockedPorts = ['trezor-connect'];

log.setLevel(process.env.METAMASK_DEBUG ? 'debug' : 'info', false);

const platform = new ExtensionPlatform();
const notificationManager = new NotificationManager();

let openPopupCount = 0;
let notificationIsOpen = false;
let uiIsTriggering = false;
const openMetamaskTabsIDs = {};
const requestAccountTabIds = {};
let controller;
let versionedData;
const tabOriginMapping = {};

if (inTest || process.env.METAMASK_DEBUG) {
  global.stateHooks.metamaskGetState = localStore.get.bind(localStore);
}

const phishingPageUrl = new URL(process.env.PHISHING_WARNING_PAGE_URL);

const ONE_SECOND_IN_MILLISECONDS = 1_000;
// Timeout for initializing phishing warning page.
const PHISHING_WARNING_PAGE_TIMEOUT = ONE_SECOND_IN_MILLISECONDS;

// Event emitter for state persistence
export const statePersistenceEvents = new EventEmitter();

/**
 * This deferred Promise is used to track whether initialization has finished.
 *
 * It is very important to ensure that `resolveInitialization` is *always*
 * called once initialization has completed, and that `rejectInitialization` is
 * called if initialization fails in an unrecoverable way.
 */
const {
  promise: isInitialized,
  resolve: resolveInitialization,
  reject: rejectInitialization,
} = deferredPromise();

/**
 * Sends a message to the dapp(s) content script to signal it can connect to MetaMask background as
 * the backend is not active. It is required to re-connect dapps after service worker re-activates.
 * For non-dapp pages, the message will be sent and ignored.
 */
const sendReadyMessageToTabs = async () => {
  const tabs = await browser.tabs
    .query({
      /**
       * Only query tabs that our extension can run in. To do this, we query for all URLs that our
       * extension can inject scripts in, which is by using the "<all_urls>" value and __without__
       * the "tabs" manifest permission. If we included the "tabs" permission, this would also fetch
       * URLs that we'd not be able to inject in, e.g. chrome://pages, chrome://extension, which
       * is not what we'd want.
       *
       * You might be wondering, how does the "url" param work without the "tabs" permission?
       *
       * @see {@link https://bugs.chromium.org/p/chromium/issues/detail?id=661311#c1}
       *  "If the extension has access to inject scripts into Tab, then we can return the url
       *   of Tab (because the extension could just inject a script to message the location.href)."
       */
      url: '<all_urls>',
      windowType: 'normal',
    })
    .then((result) => {
      checkForLastErrorAndLog();
      return result;
    })
    .catch(() => {
      checkForLastErrorAndLog();
    });

  /** @todo we should only sendMessage to dapp tabs, not all tabs. */
  for (const tab of tabs) {
    browser.tabs
      .sendMessage(tab.id, {
        name: EXTENSION_MESSAGES.READY,
      })
      .then(() => {
        checkForLastErrorAndLog();
      })
      .catch(() => {
        // An error may happen if the contentscript is blocked from loading,
        // and thus there is no runtime.onMessage handler to listen to the message.
        checkForLastErrorAndLog();
      });
  }
};

// These are set after initialization
let connectRemote;
let connectExternalExtension;
let connectExternalCaip;

browser.runtime.onConnect.addListener(async (...args) => {
  // Queue up connection attempts here, waiting until after initialization
  await isInitialized;

  // This is set in `setupController`, which is called as part of initialization
  connectRemote(...args);
});
browser.runtime.onConnectExternal.addListener(async (...args) => {
  // Queue up connection attempts here, waiting until after initialization
  await isInitialized;
  // This is set in `setupController`, which is called as part of initialization
  const port = args[0];

  if (port.sender.tab?.id && process.env.BARAD_DUR) {
    connectExternalCaip(...args);
  } else {
    connectExternalExtension(...args);
  }
});

function saveTimestamp() {
  const timestamp = new Date().toISOString();

  browser.storage.session.set({ timestamp });
}

/**
 * @typedef {import('@metamask/transaction-controller').TransactionMeta} TransactionMeta
 */

/**
 * The data emitted from the MetaMaskController.store EventEmitter, also used to initialize the MetaMaskController. Available in UI on React state as state.metamask.
 *
 * @typedef MetaMaskState
 * @property {boolean} isInitialized - Whether the first vault has been created.
 * @property {boolean} isUnlocked - Whether the vault is currently decrypted and accounts are available for selection.
 * @property {boolean} isAccountMenuOpen - Represents whether the main account selection UI is currently displayed.
 * @property {boolean} isNetworkMenuOpen - Represents whether the main network selection UI is currently displayed.
 * @property {object} identities - An object matching lower-case hex addresses to Identity objects with "address" and "name" (nickname) keys.
 * @property {object} networkConfigurations - A list of network configurations, containing RPC provider details (eg chainId, rpcUrl, rpcPreferences).
 * @property {Array} addressBook - A list of previously sent to addresses.
 * @property {object} marketData - A map from chain ID -> contract address -> an object containing the token's market data.
 * @property {Array} tokens - Tokens held by the current user, including their balances.
 * @property {object} send - TODO: Document
 * @property {boolean} useBlockie - Indicates preferred user identicon format. True for blockie, false for Jazzicon.
 * @property {object} featureFlags - An object for optional feature flags.
 * @property {boolean} welcomeScreen - True if welcome screen should be shown.
 * @property {string} currentLocale - A locale string matching the user's preferred display language.
 * @property {object} providerConfig - The current selected network provider.
 * @property {string} providerConfig.rpcUrl - The address for the RPC API, if using an RPC API.
 * @property {string} providerConfig.type - An identifier for the type of network selected, allows MetaMask to use custom provider strategies for known networks.
 * @property {string} networkStatus - Either "unknown", "available", "unavailable", or "blocked", depending on the status of the currently selected network.
 * @property {object} accounts - An object mapping lower-case hex addresses to objects with "balance" and "address" keys, both storing hex string values.
 * @property {object} accountsByChainId - An object mapping lower-case hex addresses to objects with "balance" and "address" keys, both storing hex string values keyed by chain id.
 * @property {hex} currentBlockGasLimit - The most recently seen block gas limit, in a lower case hex prefixed string.
 * @property {object} currentBlockGasLimitByChainId - The most recently seen block gas limit, in a lower case hex prefixed string keyed by chain id.
 * @property {object} unapprovedMsgs - An object of messages pending approval, mapping a unique ID to the options.
 * @property {number} unapprovedMsgCount - The number of messages in unapprovedMsgs.
 * @property {object} unapprovedPersonalMsgs - An object of messages pending approval, mapping a unique ID to the options.
 * @property {number} unapprovedPersonalMsgCount - The number of messages in unapprovedPersonalMsgs.
 * @property {object} unapprovedEncryptionPublicKeyMsgs - An object of messages pending approval, mapping a unique ID to the options.
 * @property {number} unapprovedEncryptionPublicKeyMsgCount - The number of messages in EncryptionPublicKeyMsgs.
 * @property {object} unapprovedDecryptMsgs - An object of messages pending approval, mapping a unique ID to the options.
 * @property {number} unapprovedDecryptMsgCount - The number of messages in unapprovedDecryptMsgs.
 * @property {object} unapprovedTypedMsgs - An object of messages pending approval, mapping a unique ID to the options.
 * @property {number} unapprovedTypedMsgCount - The number of messages in unapprovedTypedMsgs.
 * @property {number} pendingApprovalCount - The number of pending request in the approval controller.
 * @property {Keyring[]} keyrings - An array of keyring descriptions, summarizing the accounts that are available for use, and what keyrings they belong to.
 * @property {string} selectedAddress - A lower case hex string of the currently selected address.
 * @property {string} currentCurrency - A string identifying the user's preferred display currency, for use in showing conversion rates.
 * @property {number} currencyRates - An object mapping of nativeCurrency to conversion rate and date
 * @property {boolean} forgottenPassword - Returns true if the user has initiated the password recovery screen, is recovering from seed phrase.
 */

/**
 * @typedef VersionedData
 * @property {MetaMaskState} data - The data emitted from MetaMask controller, or used to initialize it.
 * @property {number} version - The latest migration version that has been run.
 */

/**
 * Initializes the MetaMask controller, and sets up all platform configuration.
 *
 * @returns {Promise} Setup complete.
 */
async function initialize() {
  try {
    const offscreenPromise = isManifestV3 ? createOffscreen() : null;

    const initData = await loadStateFromPersistence();

    const initState = initData.data;
    const initLangCode = await getFirstPreferredLangCode();

    let isFirstMetaMaskControllerSetup;

    if (isManifestV3) {
      // Save the timestamp immediately and then every `SAVE_TIMESTAMP_INTERVAL`
      // miliseconds. This keeps the service worker alive.
      if (initState.PreferencesController?.enableMV3TimestampSave !== false) {
        const SAVE_TIMESTAMP_INTERVAL_MS = 2 * 1000;

        saveTimestamp();
        setInterval(saveTimestamp, SAVE_TIMESTAMP_INTERVAL_MS);
      }

      const sessionData = await browser.storage.session.get([
        'isFirstMetaMaskControllerSetup',
      ]);

      isFirstMetaMaskControllerSetup =
        sessionData?.isFirstMetaMaskControllerSetup === undefined;
      await browser.storage.session.set({ isFirstMetaMaskControllerSetup });
    }

    setupController(
      initState,
      initLangCode,
      {},
      isFirstMetaMaskControllerSetup,
      initData.meta,
      offscreenPromise,
    );
    if (!isManifestV3) {
      await loadPhishingWarningPage();
    }
    await sendReadyMessageToTabs();
    log.info('MetaMask initialization complete.');

    resolveInitialization();
  } catch (error) {
    rejectInitialization(error);
  }
}

/**
 * An error thrown if the phishing warning page takes too long to load.
 */
class PhishingWarningPageTimeoutError extends Error {
  constructor() {
    super('Timeout failed');
  }
}

/**
 * Load the phishing warning page temporarily to ensure the service
 * worker has been registered, so that the warning page works offline.
 */
async function loadPhishingWarningPage() {
  let iframe;
  try {
    const extensionStartupPhishingPageUrl = new URL(
      process.env.PHISHING_WARNING_PAGE_URL,
    );
    // The `extensionStartup` hash signals to the phishing warning page that it should not bother
    // setting up streams for user interaction. Otherwise this page load would cause a console
    // error.
    extensionStartupPhishingPageUrl.hash = '#extensionStartup';

    iframe = window.document.createElement('iframe');
    iframe.setAttribute('src', extensionStartupPhishingPageUrl.href);
    iframe.setAttribute('sandbox', 'allow-scripts allow-same-origin');

    // Create "deferred Promise" to allow passing resolve/reject to event handlers
    let deferredResolve;
    let deferredReject;
    const loadComplete = new Promise((resolve, reject) => {
      deferredResolve = resolve;
      deferredReject = reject;
    });

    // The load event is emitted once loading has completed, even if the loading failed.
    // If loading failed we can't do anything about it, so we don't need to check.
    iframe.addEventListener('load', deferredResolve);

    // This step initiates the page loading.
    window.document.body.appendChild(iframe);

    // This timeout ensures that this iframe gets cleaned up in a reasonable
    // timeframe, and ensures that the "initialization complete" message
    // doesn't get delayed too long.
    setTimeout(
      () => deferredReject(new PhishingWarningPageTimeoutError()),
      PHISHING_WARNING_PAGE_TIMEOUT,
    );
    await loadComplete;
  } catch (error) {
    if (error instanceof PhishingWarningPageTimeoutError) {
      console.warn(
        'Phishing warning page timeout; page not guaranteed to work offline.',
      );
    } else {
      console.error('Failed to initialize phishing warning page', error);
    }
  } finally {
    if (iframe) {
      iframe.remove();
    }
  }
}

//
// State and Persistence
//

/**
 * Loads any stored data, prioritizing the latest storage strategy.
 * Migrates that data schema in case it was last loaded on an older version.
 *
 * @returns {Promise<MetaMaskState>} Last data emitted from previous instance of MetaMask.
 */
export async function loadStateFromPersistence() {
  // migrations
  const migrator = new Migrator({
    migrations,
    defaultVersion: process.env.SKIP_ONBOARDING
      ? FIXTURE_STATE_METADATA_VERSION
      : null,
  });
  migrator.on('error', console.warn);

  if (process.env.SKIP_ONBOARDING) {
    const skipOnboardingStateOverrides = await generateSkipOnboardingState();
    firstTimeState = { ...firstTimeState, ...skipOnboardingStateOverrides };
  }

  // read from disk
  // first from preferred, async API:
  versionedData =
    (await localStore.get()) || migrator.generateInitialState(firstTimeState);

  // check if somehow state is empty
  // this should never happen but new error reporting suggests that it has
  // for a small number of users
  // https://github.com/metamask/metamask-extension/issues/3919
  if (versionedData && !versionedData.data) {
    // unable to recover, clear state
    versionedData = migrator.generateInitialState(firstTimeState);
    sentry.captureMessage('MetaMask - Empty vault found - unable to recover');
  }

  // report migration errors to sentry
  migrator.on('error', (err) => {
    // get vault structure without secrets
    const vaultStructure = getObjStructure(versionedData);
    sentry.captureException(err, {
      // "extra" key is required by Sentry
      extra: { vaultStructure },
    });
  });

  // migrate data
  versionedData = await migrator.migrateData(versionedData);
  if (!versionedData) {
    throw new Error('MetaMask - migrator returned undefined');
  } else if (!isObject(versionedData.meta)) {
    throw new Error(
      `MetaMask - migrator metadata has invalid type '${typeof versionedData.meta}'`,
    );
  } else if (typeof versionedData.meta.version !== 'number') {
    throw new Error(
      `MetaMask - migrator metadata version has invalid type '${typeof versionedData
        .meta.version}'`,
    );
  } else if (!isObject(versionedData.data)) {
    throw new Error(
      `MetaMask - migrator data has invalid type '${typeof versionedData.data}'`,
    );
  }
  // this initializes the meta/version data as a class variable to be used for future writes
  localStore.setMetadata(versionedData.meta);

  // write to disk
  localStore.set(versionedData.data);

  // return just the data
  return versionedData;
}

/**
 * Emit event of DappViewed,
 * which should only be tracked only after a user opts into metrics and connected to the dapp
 *
 * @param {string} origin - URL of visited dapp
 */
function emitDappViewedMetricEvent(origin) {
  const { metaMetricsId } = controller.metaMetricsController.state;
  if (!shouldEmitDappViewedEvent(metaMetricsId)) {
    return;
  }

  const permissions = controller.controllerMessenger.call(
    'PermissionController:getPermissions',
    origin,
  );
  const numberOfConnectedAccounts =
    permissions?.eth_accounts?.caveats[0]?.value.length;
  if (!numberOfConnectedAccounts) {
    return;
  }

  const preferencesState = controller.controllerMessenger.call(
    'PreferencesController:getState',
  );
  const numberOfTotalAccounts = Object.keys(preferencesState.identities).length;

  controller.metaMetricsController.trackEvent({
    event: MetaMetricsEventName.DappViewed,
    category: MetaMetricsEventCategory.InpageProvider,
    referrer: {
      url: origin,
    },
    properties: {
      is_first_visit: false,
      number_of_accounts: numberOfTotalAccounts,
      number_of_accounts_connected: numberOfConnectedAccounts,
    },
  });
}

/**
 * Track dapp connection when loaded and permissioned
 *
 * @param {Port} remotePort - The port provided by a new context.
 */
function trackDappView(remotePort) {
  if (!remotePort.sender || !remotePort.sender.tab || !remotePort.sender.url) {
    return;
  }
  const tabId = remotePort.sender.tab.id;
  const url = new URL(remotePort.sender.url);
  const { origin } = url;

  // store the orgin to corresponding tab so it can provide infor for onActivated listener
  if (!Object.keys(tabOriginMapping).includes(tabId)) {
    tabOriginMapping[tabId] = origin;
  }

  const isConnectedToDapp = controller.controllerMessenger.call(
    'PermissionController:hasPermissions',
    origin,
  );

  // when open a new tab, this event will trigger twice, only 2nd time is with dapp loaded
  const isTabLoaded = remotePort.sender.tab.title !== 'New Tab';

  // *** Emit DappViewed metric event when ***
  // - refresh the dapp
  // - open dapp in a new tab
  if (isConnectedToDapp && isTabLoaded) {
    emitDappViewedMetricEvent(origin);
  }
}

/**
 * Initializes the MetaMask Controller with any initial state and default language.
 * Configures platform-specific error reporting strategy.
 * Streams emitted state updates to platform-specific storage strategy.
 * Creates platform listeners for new Dapps/Contexts, and sets up their data connections to the controller.
 *
 * @param {object} initState - The initial state to start the controller with, matches the state that is emitted from the controller.
 * @param {string} initLangCode - The region code for the language preferred by the current user.
 * @param {object} overrides - object with callbacks that are allowed to override the setup controller logic
 * @param isFirstMetaMaskControllerSetup
 * @param {object} stateMetadata - Metadata about the initial state and migrations, including the most recent migration version
 * @param {Promise<void>} offscreenPromise - A promise that resolves when the offscreen document has finished initialization.
 */
export function setupController(
  initState,
  initLangCode,
  overrides,
  isFirstMetaMaskControllerSetup,
  stateMetadata,
  offscreenPromise,
) {
  //
  // MetaMask Controller
  //

  controller = new MetamaskController({
    infuraProjectId: process.env.INFURA_PROJECT_ID,
    // User confirmation callbacks:
    showUserConfirmation: triggerUi,
    // initial state
    initState,
    // initial locale code
    initLangCode,
    // platform specific api
    platform,
    notificationManager,
    browser,
    getRequestAccountTabIds: () => {
      return requestAccountTabIds;
    },
    getOpenMetamaskTabsIds: () => {
      return openMetamaskTabsIDs;
    },
    localStore,
    overrides,
    isFirstMetaMaskControllerSetup,
    currentMigrationVersion: stateMetadata.version,
    featureFlags: {},
    offscreenPromise,
  });

  setupEnsIpfsResolver({
    getCurrentChainId: () =>
      controller.networkController.state.providerConfig.chainId,
    getIpfsGateway: controller.preferencesController.getIpfsGateway.bind(
      controller.preferencesController,
    ),
    getUseAddressBarEnsResolution: () =>
      controller.preferencesController.store.getState()
        .useAddressBarEnsResolution,
    provider: controller.provider,
  });

  // setup state persistence
  pipeline(
    storeAsStream(controller.store),
    debounce(1000),
    createStreamSink(async (state) => {
      await localStore.set(state);
      statePersistenceEvents.emit('state-persisted', state);
    }),
    (error) => {
      log.error('MetaMask - Persistence pipeline failed', error);
    },
  );

  setupSentryGetStateGlobal(controller);

  const isClientOpenStatus = () => {
    return (
      openPopupCount > 0 ||
      Boolean(Object.keys(openMetamaskTabsIDs).length) ||
      notificationIsOpen
    );
  };

  const onCloseEnvironmentInstances = (isClientOpen, environmentType) => {
    // if all instances of metamask are closed we call a method on the controller to stop gasFeeController polling
    if (isClientOpen === false) {
      controller.onClientClosed();
      // otherwise we want to only remove the polling tokens for the environment type that has closed
    } else {
      // in the case of fullscreen environment a user might have multiple tabs open so we don't want to disconnect all of
      // its corresponding polling tokens unless all tabs are closed.
      if (
        environmentType === ENVIRONMENT_TYPE_FULLSCREEN &&
        Boolean(Object.keys(openMetamaskTabsIDs).length)
      ) {
        return;
      }
      controller.onEnvironmentTypeClosed(environmentType);
    }
  };

  /**
   * A runtime.Port object, as provided by the browser:
   *
   * @see https://developer.mozilla.org/en-US/Add-ons/WebExtensions/API/runtime/Port
   * @typedef Port
   * @type Object
   */

  /**
   * Connects a Port to the MetaMask controller via a multiplexed duplex stream.
   * This method identifies trusted (MetaMask) interfaces, and connects them differently from untrusted (web pages).
   *
   * @param {Port} remotePort - The port provided by a new context.
   */
  connectRemote = async (remotePort) => {
    const processName = remotePort.name;

    if (metamaskBlockedPorts.includes(remotePort.name)) {
      return;
    }

    let isMetaMaskInternalProcess = false;
    const sourcePlatform = getPlatform();
    const senderUrl = remotePort.sender?.url
      ? new URL(remotePort.sender.url)
      : null;

    if (sourcePlatform === PLATFORM_FIREFOX) {
      isMetaMaskInternalProcess = metamaskInternalProcessHash[processName];
    } else {
      isMetaMaskInternalProcess =
        senderUrl?.origin === `chrome-extension://${browser.runtime.id}`;
    }

    if (isMetaMaskInternalProcess) {
      const portStream =
        overrides?.getPortStream?.(remotePort) || new PortStream(remotePort);
      // communication with popup
      controller.isClientOpen = true;
      controller.setupTrustedCommunication(portStream, remotePort.sender);

      if (processName === ENVIRONMENT_TYPE_POPUP) {
        openPopupCount += 1;
        finished(portStream, () => {
          openPopupCount -= 1;
          const isClientOpen = isClientOpenStatus();
          controller.isClientOpen = isClientOpen;
          onCloseEnvironmentInstances(isClientOpen, ENVIRONMENT_TYPE_POPUP);
        });
      }

      if (processName === ENVIRONMENT_TYPE_NOTIFICATION) {
        notificationIsOpen = true;

        finished(portStream, () => {
          notificationIsOpen = false;
          const isClientOpen = isClientOpenStatus();
          controller.isClientOpen = isClientOpen;
          onCloseEnvironmentInstances(
            isClientOpen,
            ENVIRONMENT_TYPE_NOTIFICATION,
          );
        });
      }

      if (processName === ENVIRONMENT_TYPE_FULLSCREEN) {
        const tabId = remotePort.sender.tab.id;
        openMetamaskTabsIDs[tabId] = true;

        finished(portStream, () => {
          delete openMetamaskTabsIDs[tabId];
          const isClientOpen = isClientOpenStatus();
          controller.isClientOpen = isClientOpen;
          onCloseEnvironmentInstances(
            isClientOpen,
            ENVIRONMENT_TYPE_FULLSCREEN,
          );
        });
      }
    } else if (
      senderUrl &&
      senderUrl.origin === phishingPageUrl.origin &&
      senderUrl.pathname === phishingPageUrl.pathname
    ) {
      const portStream =
        overrides?.getPortStream?.(remotePort) || new PortStream(remotePort);
      controller.setupPhishingCommunication({
        connectionStream: portStream,
      });
    } else {
      // this is triggered when a new tab is opened, or origin(url) is changed
      if (remotePort.sender && remotePort.sender.tab && remotePort.sender.url) {
        const tabId = remotePort.sender.tab.id;
        const url = new URL(remotePort.sender.url);
        const { origin } = url;

        trackDappView(remotePort);

        remotePort.onMessage.addListener((msg) => {
          if (
            msg.data &&
            msg.data.method === MESSAGE_TYPE.ETH_REQUEST_ACCOUNTS
          ) {
            requestAccountTabIds[origin] = tabId;
          }
        });
      }
      connectExternalExtension(remotePort);
    }
  };

  // communication with page or other extension
  connectExternalExtension = (remotePort) => {
    const portStream =
      overrides?.getPortStream?.(remotePort) || new PortStream(remotePort);
    controller.setupUntrustedCommunicationEip1193({
      connectionStream: portStream,
      sender: remotePort.sender,
    });
  };

  connectExternalCaip = async (remotePort) => {
    if (metamaskBlockedPorts.includes(remotePort.name)) {
      return;
    }

    // this is triggered when a new tab is opened, or origin(url) is changed
    if (remotePort.sender && remotePort.sender.tab && remotePort.sender.url) {
      const tabId = remotePort.sender.tab.id;
      const url = new URL(remotePort.sender.url);
      const { origin } = url;

      trackDappView(remotePort);

      // TODO: remove this when we separate the legacy and multichain rpc pipelines
      remotePort.onMessage.addListener((msg) => {
        if (
          msg.type === 'caip-x' &&
          msg.data &&
          msg.data.method === MESSAGE_TYPE.ETH_REQUEST_ACCOUNTS
        ) {
          requestAccountTabIds[origin] = tabId;
        }
      });
    }

    const portStream =
      overrides?.getPortStream?.(remotePort) || new PortStream(remotePort);

    controller.setupUntrustedCommunicationCaip({
      connectionStream: portStream,
      sender: remotePort.sender,
    });
  };

  if (overrides?.registerConnectListeners) {
    overrides.registerConnectListeners(connectRemote, connectExternalExtension);
  }

  //
  // User Interface setup
  //
  updateBadge();

  controller.decryptMessageController.hub.on(
    METAMASK_CONTROLLER_EVENTS.UPDATE_BADGE,
    updateBadge,
  );
  controller.encryptionPublicKeyController.hub.on(
    METAMASK_CONTROLLER_EVENTS.UPDATE_BADGE,
    updateBadge,
  );
  controller.signatureController.hub.on(
    METAMASK_CONTROLLER_EVENTS.UPDATE_BADGE,
    updateBadge,
  );
  controller.appStateController.on(
    METAMASK_CONTROLLER_EVENTS.UPDATE_BADGE,
    updateBadge,
  );

  controller.controllerMessenger.subscribe(
    METAMASK_CONTROLLER_EVENTS.APPROVAL_STATE_CHANGE,
    updateBadge,
  );

  controller.controllerMessenger.subscribe(
    METAMASK_CONTROLLER_EVENTS.QUEUED_REQUEST_STATE_CHANGE,
    updateBadge,
  );

  controller.controllerMessenger.subscribe(
    METAMASK_CONTROLLER_EVENTS.METAMASK_NOTIFICATIONS_LIST_UPDATED,
    updateBadge,
  );

  controller.controllerMessenger.subscribe(
    METAMASK_CONTROLLER_EVENTS.METAMASK_NOTIFICATIONS_MARK_AS_READ,
    updateBadge,
  );

  controller.controllerMessenger.subscribe(
    METAMASK_CONTROLLER_EVENTS.NOTIFICATIONS_STATE_CHANGE,
    updateBadge,
  );

  controller.txController.initApprovals();

  /**
   * Updates the Web Extension's "badge" number, on the little fox in the toolbar.
   * The number reflects the current number of pending transactions or message signatures needing user approval.
   */
  function updateBadge() {
    const pendingApprovalCount = getPendingApprovalCount();
    const unreadNotificationsCount = getUnreadNotificationsCount();

    let label = '';
    let badgeColor = BADGE_COLOR_APPROVAL;

    if (pendingApprovalCount) {
      label = BADGE_LABEL_APPROVAL;
    } else if (unreadNotificationsCount > 0) {
      label =
        unreadNotificationsCount > BADGE_MAX_NOTIFICATION_COUNT
          ? `${BADGE_MAX_NOTIFICATION_COUNT}+`
          : String(unreadNotificationsCount);
      badgeColor = BADGE_COLOR_NOTIFICATION;
    }

    try {
      const badgeText = { text: label };
      const badgeBackgroundColor = { color: badgeColor };

      if (isManifestV3) {
        browser.action.setBadgeText(badgeText);
        browser.action.setBadgeBackgroundColor(badgeBackgroundColor);
      } else {
        browser.browserAction.setBadgeText(badgeText);
        browser.browserAction.setBadgeBackgroundColor(badgeBackgroundColor);
      }
    } catch (error) {
      console.error('Error updating browser badge:', error);
    }
  }

  function getPendingApprovalCount() {
    try {
      let pendingApprovalCount =
        controller.appStateController.waitingForUnlock.length +
        controller.approvalController.getTotalApprovalCount();

      if (controller.preferencesController.getUseRequestQueue()) {
        pendingApprovalCount +=
          controller.queuedRequestController.state.queuedRequestCount;
      }
      return pendingApprovalCount;
    } catch (error) {
      console.error('Failed to get pending approval count:', error);
      return 0;
    }
  }

  function getUnreadNotificationsCount() {
    try {
      const { isMetamaskNotificationsEnabled, isFeatureAnnouncementsEnabled } =
        controller.metamaskNotificationsController.state;

      const snapNotificationCount = Object.values(
        controller.notificationController.state.notifications,
      ).filter((notification) => notification.readDate === null).length;

      const featureAnnouncementCount = isFeatureAnnouncementsEnabled
        ? controller.metamaskNotificationsController.state.metamaskNotificationsList.filter(
            (notification) =>
              !notification.isRead &&
              notification.type === TRIGGER_TYPES.FEATURES_ANNOUNCEMENT,
          ).length
        : 0;

      const walletNotificationCount = isMetamaskNotificationsEnabled
        ? controller.metamaskNotificationsController.state.metamaskNotificationsList.filter(
            (notification) =>
              !notification.isRead &&
              notification.type !== TRIGGER_TYPES.FEATURES_ANNOUNCEMENT,
          ).length
        : 0;

      const unreadNotificationsCount =
        snapNotificationCount +
        featureAnnouncementCount +
        walletNotificationCount;

      return unreadNotificationsCount;
    } catch (error) {
      console.error('Failed to get unread notifications count:', error);
      return 0;
    }
  }

  notificationManager.on(
    NOTIFICATION_MANAGER_EVENTS.POPUP_CLOSED,
    ({ automaticallyClosed }) => {
      if (!automaticallyClosed) {
        rejectUnapprovedNotifications();
      } else if (getPendingApprovalCount() > 0) {
        triggerUi();
      }

      updateBadge();
    },
  );

  function rejectUnapprovedNotifications() {
    controller.signatureController.rejectUnapproved(
      REJECT_NOTIFICATION_CLOSE_SIG,
    );
    controller.decryptMessageController.rejectUnapproved(
      REJECT_NOTIFICATION_CLOSE,
    );
    controller.encryptionPublicKeyController.rejectUnapproved(
      REJECT_NOTIFICATION_CLOSE,
    );

    // Finally, resolve snap dialog approvals on Flask and reject all the others managed by the ApprovalController.
    Object.values(controller.approvalController.state.pendingApprovals).forEach(
      ({ id, type }) => {
        switch (type) {
          case ApprovalType.SnapDialogAlert:
          case ApprovalType.SnapDialogPrompt:
            controller.approvalController.accept(id, null);
            break;
          case ApprovalType.SnapDialogConfirmation:
            controller.approvalController.accept(id, false);
            break;
          ///: BEGIN:ONLY_INCLUDE_IF(keyring-snaps)
          case SNAP_MANAGE_ACCOUNTS_CONFIRMATION_TYPES.confirmAccountCreation:
          case SNAP_MANAGE_ACCOUNTS_CONFIRMATION_TYPES.confirmAccountRemoval:
          case SNAP_MANAGE_ACCOUNTS_CONFIRMATION_TYPES.showSnapAccountRedirect:
            controller.approvalController.accept(id, false);
            break;
          ///: END:ONLY_INCLUDE_IF
          default:
            controller.approvalController.reject(
              id,
              ethErrors.provider.userRejectedRequest(),
            );
            break;
        }
      },
    );
  }

  // Updates the snaps registry and check for newly blocked snaps to block if the user has at least one snap installed that isn't preinstalled.
  if (
    Object.values(controller.snapController.state.snaps).some(
      (snap) => !snap.preinstalled,
    )
  ) {
    controller.snapController.updateBlockedSnaps();
  }
}

//
// Etc...
//

/**
 * Opens the browser popup for user confirmation
 */
async function triggerUi() {
  const tabs = await platform.getActiveTabs();
  const currentlyActiveMetamaskTab = Boolean(
    tabs.find((tab) => openMetamaskTabsIDs[tab.id]),
  );
  // Vivaldi is not closing port connection on popup close, so openPopupCount does not work correctly
  // To be reviewed in the future if this behaviour is fixed - also the way we determine isVivaldi variable might change at some point
  const isVivaldi =
    tabs.length > 0 &&
    tabs[0].extData &&
    tabs[0].extData.indexOf('vivaldi_tab') > -1;
  if (
    !uiIsTriggering &&
    (isVivaldi || openPopupCount === 0) &&
    !currentlyActiveMetamaskTab
  ) {
    uiIsTriggering = true;
    try {
      const currentPopupId = controller.appStateController.getCurrentPopupId();
      await notificationManager.showPopup(
        (newPopupId) =>
          controller.appStateController.setCurrentPopupId(newPopupId),
        currentPopupId,
      );
    } finally {
      uiIsTriggering = false;
    }
  }
}

// It adds the "App Installed" event into a queue of events, which will be tracked only after a user opts into metrics.
const addAppInstalledEvent = () => {
  if (controller) {
    controller.metaMetricsController.updateTraits({
      [MetaMetricsUserTrait.InstallDateExt]: new Date()
        .toISOString()
        .split('T')[0], // yyyy-mm-dd
    });
    controller.metaMetricsController.addEventBeforeMetricsOptIn({
      category: MetaMetricsEventCategory.App,
      event: MetaMetricsEventName.AppInstalled,
      properties: {},
    });
    return;
  }
  setTimeout(() => {
    // If the controller is not set yet, we wait and try to add the "App Installed" event again.
    addAppInstalledEvent();
  }, 500);
};

// On first install, open a new tab with MetaMask
async function onInstall() {
  const storeAlreadyExisted = Boolean(await localStore.get());
  // If the store doesn't exist, then this is the first time running this script,
  // and is therefore an install
  if (process.env.IN_TEST) {
    addAppInstalledEvent();
  } else if (!storeAlreadyExisted && !process.env.METAMASK_DEBUG) {
    addAppInstalledEvent();
    platform.openExtensionInBrowser();
  }
  onNavigateToTab();
}

function onNavigateToTab() {
  browser.tabs.onActivated.addListener((onActivatedTab) => {
    if (controller) {
      const { tabId } = onActivatedTab;
      const currentOrigin = tabOriginMapping[tabId];
      // *** Emit DappViewed metric event when ***
      // - navigate to a connected dapp
      if (currentOrigin) {
        const connectSitePermissions =
          controller.permissionController.state.subjects[currentOrigin];
        // when the dapp is not connected, connectSitePermissions is undefined
        const isConnectedToDapp = connectSitePermissions !== undefined;
        if (isConnectedToDapp) {
          emitDappViewedMetricEvent(currentOrigin);
        }
      }
    }
  });
}

function setupSentryGetStateGlobal(store) {
  global.stateHooks.getSentryAppState = function () {
    const backgroundState = store.memStore.getState();
    return maskObject(backgroundState, SENTRY_BACKGROUND_STATE);
  };
}

async function initBackground() {
  await onInstall();
  initialize().catch(log.error);
}

if (!process.env.SKIP_BACKGROUND_INITIALIZATION) {
  initBackground();
}<|MERGE_RESOLUTION|>--- conflicted
+++ resolved
@@ -14,12 +14,7 @@
 import log from 'loglevel';
 import browser from 'webextension-polyfill';
 import { storeAsStream } from '@metamask/obs-store';
-<<<<<<< HEAD
 import { isObject } from '@metamask/utils';
-///: BEGIN:ONLY_INCLUDE_IF(snaps)
-=======
-import { hasProperty, isObject } from '@metamask/utils';
->>>>>>> 4e2596f2
 import { ApprovalType } from '@metamask/controller-utils';
 import PortStream from 'extension-port-stream';
 
