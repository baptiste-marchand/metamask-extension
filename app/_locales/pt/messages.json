{
  "QRHardwareInvalidTransactionTitle": {
    "message": "Erro"
  },
  "QRHardwareMismatchedSignId": {
    "message": "Os dados da transação são inconsistentes. Verifique os detalhes da transação."
  },
  "QRHardwarePubkeyAccountOutOfRange": {
    "message": "Não há mais contas. Se você gostaria de acessar outra conta não listada abaixo, reconecte sua carteira de hardware e selecione-a."
  },
  "QRHardwareScanInstructions": {
    "message": "Posicione o código QR na frente da sua câmera. A tela está desfocada, mas isso não afetará a leitura."
  },
  "QRHardwareSignRequestCancel": {
    "message": "Recusar"
  },
  "QRHardwareSignRequestDescription": {
    "message": "Depois de ter assinado com a sua carteira, clique em \"Receber assinatura\""
  },
  "QRHardwareSignRequestGetSignature": {
    "message": "Receber assinatura"
  },
  "QRHardwareSignRequestSubtitle": {
    "message": "Leia o código QR com a sua carteira"
  },
  "QRHardwareSignRequestTitle": {
    "message": "Solicitar assinatura"
  },
  "QRHardwareUnknownQRCodeTitle": {
    "message": "Erro"
  },
  "QRHardwareUnknownWalletQRCode": {
    "message": "Código QR inválido. Leia o código QR de sincronização da carteira de hardware."
  },
  "QRHardwareWalletImporterTitle": {
    "message": "Ler código QR"
  },
  "QRHardwareWalletSteps1Description": {
    "message": "Você pode escolher abaixo em uma lista de parceiros oficiais que aceitam códigos QR."
  },
  "QRHardwareWalletSteps1Title": {
    "message": "Conecte sua carteira de hardware QR"
  },
  "SIWEAddressInvalid": {
    "message": "O endereço na solicitação de entrada não coincide com o endereço da conta que você está usando para entrar."
  },
  "SIWEDomainInvalidText": {
    "message": "O site em que você está tentando entrar não coincide com o domínio na solicitação. Prossiga com cautela."
  },
  "SIWEDomainInvalidTitle": {
    "message": "Solicitação de site enganosa."
  },
  "SIWEDomainWarningBody": {
    "message": "O site ($1) está solicitando que você entre no domínio incorreto. Pode-se tratar de um ataque de phishing.",
    "description": "$1 represents the website domain"
  },
  "SIWEDomainWarningLabel": {
    "message": "Inseguro"
  },
  "SIWELabelChainID": {
    "message": "ID da cadeia:"
  },
  "SIWELabelExpirationTime": {
    "message": "Expira em:"
  },
  "SIWELabelIssuedAt": {
    "message": "Emitido em:"
  },
  "SIWELabelMessage": {
    "message": "Mensagem:"
  },
  "SIWELabelNonce": {
    "message": "Nonce:"
  },
  "SIWELabelNotBefore": {
    "message": "Não antes de:"
  },
  "SIWELabelRequestID": {
    "message": "ID da solicitação:"
  },
  "SIWELabelResources": {
    "message": "Recursos: $1",
    "description": "$1 represents the number of resources"
  },
  "SIWELabelURI": {
    "message": "URI:"
  },
  "SIWELabelVersion": {
    "message": "Versão:"
  },
  "SIWESiteRequestSubtitle": {
    "message": "Este site está solicitando entrada com"
  },
  "SIWESiteRequestTitle": {
    "message": "Solicitação de entrada"
  },
  "SIWEWarningSubtitle": {
    "message": "Para confirmar que você entende, marque:"
  },
  "SIWEWarningTitle": {
    "message": "Tem certeza?"
  },
  "about": {
    "message": "Sobre"
  },
  "accept": {
    "message": "Aceitar"
  },
  "acceptTermsOfUse": {
    "message": "Eu li e concordo com os $1",
    "description": "$1 is the `terms` message"
  },
  "accessAndSpendNoticeNFT": {
    "message": "$1 pode(m) acessar e usar esse ativo",
    "description": "$1 is the url of the site requesting ability to spend"
  },
  "accessYourWalletWithSRP": {
    "message": "Acesse sua carteira com sua Frase de Recuperação Secreta"
  },
  "accessYourWalletWithSRPDescription": {
    "message": "A MetaMask não consegue recuperar sua senha. Usaremos sua Frase de Recuperação Secreta para validar sua posse, restaurar sua carteira e definir uma nova senha. Primeiro, insira a Frase de Recuperação Secreta que você recebeu ao criar sua carteira. $1",
    "description": "$1 is the words 'Learn More' from key 'learnMore', separated here so that it can be added as a link"
  },
  "accessingYourCamera": {
    "message": "Acessando sua câmera..."
  },
  "account": {
    "message": "Conta"
  },
  "accountActivity": {
    "message": "Atividade da conta"
  },
  "accountActivityText": {
    "message": "Selecione as contas das quais deseja receber notificações:"
  },
  "accountDetails": {
    "message": "Detalhes da conta"
  },
  "accountIdenticon": {
    "message": "Identicon da conta"
  },
  "accountIsntConnectedToastText": {
    "message": "$1 não está conectado a $2"
  },
  "accountName": {
    "message": "Nome da conta"
  },
  "accountNameDuplicate": {
    "message": "Esse nome de conta já existe",
    "description": "This is an error message shown when the user enters a new account name that matches an existing account name"
  },
  "accountNameReserved": {
    "message": "Esse nome de conta está reservado",
    "description": "This is an error message shown when the user enters a new account name that is reserved for future use"
  },
  "accountOptions": {
    "message": "Opções da conta"
  },
  "accountSelectionRequired": {
    "message": "Você precisa selecionar uma conta!"
  },
  "accountTypeNotSupported": {
    "message": "Tipo de conta não compatível"
  },
  "accounts": {
    "message": "Contas"
  },
  "accountsConnected": {
    "message": "Contas conectadas"
  },
  "active": {
    "message": "Ativo"
  },
  "activity": {
    "message": "Atividade"
  },
  "activityLog": {
    "message": "Registro de atividades"
  },
  "add": {
    "message": "Adicionar"
  },
  "addANetwork": {
    "message": "Adicionar uma rede"
  },
  "addANetworkManually": {
    "message": "Adicionar uma rede manualmente"
  },
  "addANickname": {
    "message": "Adicionar um apelido"
  },
  "addAccount": {
    "message": "Adicionar conta"
  },
  "addAccountToMetaMask": {
    "message": "Adicionar conta à MetaMask"
  },
  "addAcquiredTokens": {
    "message": "Adicione os tokens que você adquiriu usando a MetaMask"
  },
  "addAlias": {
    "message": "Adicionar pseudônimo"
  },
  "addBlockExplorer": {
    "message": "Adicionar um explorador de blocos"
  },
  "addContact": {
    "message": "Adicionar contato"
  },
  "addCustomNetwork": {
    "message": "Adicionar rede personalizada"
  },
  "addEthereumChainConfirmationDescription": {
    "message": "Isso permitirá que essa rede seja usada dentro da MetaMask."
  },
  "addEthereumChainConfirmationRisks": {
    "message": "A MetaMask não verifica redes personalizadas."
  },
  "addEthereumChainConfirmationRisksLearnMore": {
    "message": "Saiba mais sobre $1.",
    "description": "$1 is a link with text that is provided by the 'addEthereumChainConfirmationRisksLearnMoreLink' key"
  },
  "addEthereumChainConfirmationRisksLearnMoreLink": {
    "message": "golpes e riscos de segurança nas redes",
    "description": "Link text for the 'addEthereumChainConfirmationRisksLearnMore' translation key"
  },
  "addEthereumChainConfirmationTitle": {
    "message": "Permitir que este site adicione uma rede?"
  },
  "addEthereumChainWarningModalHeader": {
    "message": "Adicione esse provedor de RPC apenas se tiver certeza de que é confiável. $1",
    "description": "$1 is addEthereumChainWarningModalHeaderPartTwo passed separately so that it can be bolded"
  },
  "addEthereumChainWarningModalHeaderPartTwo": {
    "message": "Provedores mal-intencionados podem mentir sobre o estado da blockchain e registrar a atividade da sua rede."
  },
  "addEthereumChainWarningModalListHeader": {
    "message": "É importante que o seu provedor seja confiável, pois ele tem poder para:"
  },
  "addEthereumChainWarningModalListPointOne": {
    "message": "Ver suas contas e endereços IP e cruzá-los"
  },
  "addEthereumChainWarningModalListPointThree": {
    "message": "Exibir saldos de conta e outros estados na rede"
  },
  "addEthereumChainWarningModalListPointTwo": {
    "message": "Transmitir suas transações"
  },
  "addEthereumChainWarningModalTitle": {
    "message": "Você está adicionando um novo provedor RPC para a Mainnet da Ethereum"
  },
  "addFriendsAndAddresses": {
    "message": "Adicionar amigos e endereços confiáveis"
  },
  "addFromAListOfPopularNetworks": {
    "message": "Adicione a partir de uma lista de redes populares ou adicione uma rede manualmente. Interaja apenas com entidades de sua confiança."
  },
  "addHardwareWallet": {
    "message": "Adicionar carteira de hardware"
  },
  "addIPFSGateway": {
    "message": "Adicione seu gateway IPFS preferencial"
  },
  "addImportAccount": {
    "message": "Adicionar conta ou carteira de hardware"
  },
  "addMemo": {
    "message": "Adicionar observação"
  },
  "addMoreNetworks": {
    "message": "adicionar mais redes manualmente"
  },
  "addNetwork": {
    "message": "Adicionar rede"
  },
  "addNetworkTooltipWarning": {
    "message": "Esta conexão de rede depende de terceiros. Esta conexão pode ser menos confiável ou permitir que terceiros rastreiem atividades. $1",
    "description": "$1 is Learn more link"
  },
  "addNewAccount": {
    "message": "Adicionar uma nova conta Ethereum"
  },
  "addNewBitcoinAccount": {
    "message": "Adicionar uma nova conta Bitcoin (Beta)"
  },
  "addNewBitcoinTestnetAccount": {
    "message": "Adicionar uma nova conta Bitcoin (Testnet)"
  },
  "addNewToken": {
    "message": "Adicionar novo token"
  },
  "addNft": {
    "message": "Adicionar NFT"
  },
  "addNfts": {
    "message": "Adicionar NFTs"
  },
  "addRpcUrl": {
    "message": "Adicionar URL da RPC"
  },
  "addSnapAccountToggle": {
    "message": "Ativar \"Adicionar Snap da conta (Beta)\""
  },
  "addSnapAccountsDescription": {
    "message": "Ao ativar este recurso, você terá a opção de adicionar os novos Snaps de conta (Beta) direto da sua lista de contas. Se você instalar um Snap de conta, lembre-se de que ele é um serviço terceirizado."
  },
  "addSuggestedNFTs": {
    "message": "Adicionar NFTs sugeridos"
  },
  "addSuggestedTokens": {
    "message": "Adicionar tokens sugeridos"
  },
  "addToken": {
    "message": "Adicionar token"
  },
  "addTokenByContractAddress": {
    "message": "Não consegue encontrar um token? Você pode adicioná-lo manualmente colando seu endereço. Os endereços de contrato do token se encontram em $1",
    "description": "$1 is a blockchain explorer for a specific network, e.g. Etherscan for Ethereum"
  },
  "addUrl": {
    "message": "Adicionar URL"
  },
  "addingAccount": {
    "message": "Adicionando conta"
  },
  "addingCustomNetwork": {
    "message": "Adicionar rede"
  },
  "addingTokens": {
    "message": "Adicionando tokens"
  },
  "additionalNetworks": {
    "message": "Redes adicionais"
  },
  "additionalRpcUrl": {
    "message": "URL da RPC adicional"
  },
  "address": {
    "message": "Endereço"
  },
  "addressCopied": {
    "message": "Endereço copiado!"
  },
  "advanced": {
    "message": "Avançado"
  },
  "advancedBaseGasFeeToolTip": {
    "message": "Quando a sua transação for incluída no bloco, qualquer diferença entre a sua taxa-base máxima e a taxa-base real será reembolsada. O cálculo do valor total é feito da seguinte forma: taxa-base máxima (em GWEI) * limite de gás."
  },
  "advancedConfiguration": {
    "message": "Configurações avançadas"
  },
  "advancedDetailsDataDesc": {
    "message": "Dados"
  },
  "advancedDetailsHexDesc": {
    "message": "Hexadecimal"
  },
  "advancedDetailsNonceDesc": {
    "message": "Nonce"
  },
  "advancedDetailsNonceTooltip": {
    "message": "Esse é o número de transação de uma conta. O nonce da primeira transação é 0 e aumenta em ordem sequencial."
  },
  "advancedGasFeeDefaultOptIn": {
    "message": "Salvar esses valores como padrão para a rede $1.",
    "description": "$1 is the current network name."
  },
  "advancedGasFeeModalTitle": {
    "message": "Taxa de gás avançada"
  },
  "advancedGasPriceTitle": {
    "message": "Preço do gás"
  },
  "advancedPriorityFeeToolTip": {
    "message": "A taxa de prioridade (ou seja, \"gorjeta do minerador\") vai diretamente para os mineradores e os incentiva a priorizar a sua transação."
  },
  "agreeTermsOfUse": {
    "message": "Concordo com os $1 da MetaMask",
    "description": "$1 is the `terms` link"
  },
  "airgapVault": {
    "message": "AirGap Vault"
  },
  "alert": {
    "message": "Alerta"
  },
  "alertActionBuy": {
    "message": "Comprar ETH"
  },
  "alertActionUpdateGas": {
    "message": "Atualizar limite de gás"
  },
  "alertActionUpdateGasFee": {
    "message": "Atualizar taxa"
  },
  "alertActionUpdateGasFeeLevel": {
    "message": "Atualizar opções de gás"
  },
  "alertBannerMultipleAlertsDescription": {
    "message": "Se você aprovar esta solicitação, um terceiro conhecido por aplicar golpes poderá se apropriar de todos os seus ativos."
  },
  "alertBannerMultipleAlertsTitle": {
    "message": "Vários alertas!"
  },
  "alertDisableTooltip": {
    "message": "Isso pode ser alterado em \"Configurações > Alertas\""
  },
  "alertMessageGasEstimateFailed": {
    "message": "Não conseguimos fornecer uma taxa precisa, e essa estimativa pode estar alta. Sugerimos que você informe um limite de gás personalizado, mas há o risco de a transação falhar mesmo assim."
  },
  "alertMessageGasFeeLow": {
    "message": "Ao escolher uma taxa baixa, a expectativa é de transações mais lentas e tempos de espera maiores. Para transações mais rápidas, escolha as opções de taxa Mercado ou Agressiva."
  },
  "alertMessageGasTooLow": {
    "message": "Para continuar com essa transação, você precisará aumentar o limite de gás para 21000 ou mais."
  },
  "alertMessageInsufficientBalance": {
    "message": "Você não tem ETH suficiente em sua conta para pagar as taxas de transação."
  },
  "alertMessageNetworkBusy": {
    "message": "Os preços do gás são altos e as estimativas são menos precisas."
  },
  "alertMessageNoGasPrice": {
    "message": "Não podemos prosseguir com essa transação até você atualizar manualmente a taxa."
  },
  "alertMessagePendingTransactions": {
    "message": "Essa transação não será processada até que a transação anterior seja concluída. Saiba como cancelar ou acelerar uma transação."
  },
  "alertMessageSignInDomainMismatch": {
    "message": "O site solicitante não é o mesmo em que você está entrando. Isso pode se tratar de uma tentativa de roubar suas credenciais de login."
  },
  "alertMessageSignInWrongAccount": {
    "message": "Este site está pedindo que você entre usando a conta incorreta."
  },
  "alertMessageSigningOrSubmitting": {
    "message": "Essa transação só será processada quando sua transação anterior for concluída."
  },
  "alertModalAcknowledge": {
    "message": "Eu reconheço o risco e ainda quero prosseguir"
  },
  "alertModalDetails": {
    "message": "Detalhes do alerta"
  },
  "alertModalReviewAllAlerts": {
    "message": "Conferir todos os alertas"
  },
  "alertReasonGasEstimateFailed": {
    "message": "Taxa imprecisa"
  },
  "alertReasonGasFeeLow": {
    "message": "Velocidade lenta"
  },
  "alertReasonGasTooLow": {
    "message": "Baixo limite de gás"
  },
  "alertReasonInsufficientBalance": {
    "message": "Fundos insuficientes"
  },
  "alertReasonNetworkBusy": {
    "message": "Rede ocupada"
  },
  "alertReasonNoGasPrice": {
    "message": "Estimativa de taxa indisponível"
  },
  "alertReasonPendingTransactions": {
    "message": "Transação pendente"
  },
  "alertReasonSignIn": {
    "message": "Solicitação de entrada suspeita"
  },
  "alertReasonWrongAccount": {
    "message": "Conta incorreta"
  },
  "alertSettingsUnconnectedAccount": {
    "message": "Navegando em um site com uma conta não conectada selecionada"
  },
  "alertSettingsUnconnectedAccountDescription": {
    "message": "Esse alerta é exibido no pop-up quando você estiver navegando em um site conectado da web3, mas a conta atualmente selecionada não estiver conectada."
  },
  "alertSettingsWeb3ShimUsage": {
    "message": "Quando um site tenta usar a API window.web3 removida"
  },
  "alertSettingsWeb3ShimUsageDescription": {
    "message": "Esse alerta é exibido no pop-up quando você estiver navegando em um site que tente usar a API window.web3 removida, e que consequentemente possa apresentar problemas."
  },
  "alerts": {
    "message": "Alertas"
  },
  "all": {
    "message": "Tudo"
  },
  "allCustodianAccountsConnectedSubtitle": {
    "message": "Você já conectou todas as sua contas custodiantes ou não tem nenhuma conta para conectar ao MetaMask Institutional."
  },
  "allCustodianAccountsConnectedTitle": {
    "message": "Nenhuma conta disponível para conectar"
  },
  "allOfYour": {
    "message": "Todos os seus $1",
    "description": "$1 is the symbol or name of the token that the user is approving spending"
  },
  "allPermissions": {
    "message": "Todas as permissões"
  },
  "allTimeHigh": {
    "message": "Alta histórica"
  },
  "allTimeLow": {
    "message": "Baixa histórica"
  },
  "allYourNFTsOf": {
    "message": "Todos os seus NFTs de $1",
    "description": "$1 is a link to contract on the block explorer when we're not able to retrieve a erc721 or erc1155 name"
  },
  "allow": {
    "message": "Permitir"
  },
  "allowMmiToConnectToCustodian": {
    "message": "Isso permite que o MMI se conecte ao $1 para importar suas contas."
  },
  "allowNotifications": {
    "message": "Permitir notificações"
  },
  "allowSpendToken": {
    "message": "Você dá permissão para acessar seus $1?",
    "description": "$1 is the symbol of the token that are requesting to spend"
  },
  "allowWithdrawAndSpend": {
    "message": "Permitir que $1 saque e gaste até o seguinte valor:",
    "description": "The url of the site that requested permission to 'withdraw and spend'"
  },
  "amount": {
    "message": "Valor"
  },
  "amountReceived": {
    "message": "Valor recebido"
  },
  "amountSent": {
    "message": "Valor enviado"
  },
  "andForListItems": {
    "message": "$1 e $2",
    "description": "$1 is the first item, $2 is the last item in a list of items. Used in Snap Install Warning modal."
  },
  "andForTwoItems": {
    "message": "$1 e $2",
    "description": "$1 is the first item, $2 is the second item. Used in Snap Install Warning modal."
  },
  "appDescription": {
    "message": "Uma carteira de Ethereum no seu navegador",
    "description": "The description of the application"
  },
  "appName": {
    "message": "MetaMask",
    "description": "The name of the application"
  },
  "appNameBeta": {
    "message": "MetaMask Beta",
    "description": "The name of the application (Beta)"
  },
  "appNameFlask": {
    "message": "MetaMask Flask",
    "description": "The name of the application (Flask)"
  },
  "appNameMmi": {
    "message": "MetaMask Institutional",
    "description": "The name of the application (MMI)"
  },
  "approve": {
    "message": "Aprovar limite de gastos"
  },
  "approveAllTokensTitle": {
    "message": "Permitir acesso e transferência de todos os seus $1?",
    "description": "$1 is the symbol of the token for which the user is granting approval"
  },
  "approveAllTokensTitleWithoutSymbol": {
    "message": "Permitir acesso e transferência de todos os seus NFTs de $1?",
    "description": "$1 a link to contract on the block explorer when we're not able to retrieve a erc721 or erc1155 name"
  },
  "approveButtonText": {
    "message": "Aprovar"
  },
  "approveIncreaseAllowance": {
    "message": "Aumentar limite de gastos de $1",
    "description": "The token symbol that is being approved"
  },
  "approveSpendingCap": {
    "message": "Aprovar limite de gastos de $1",
    "description": "The token symbol that is being approved"
  },
  "approveTokenDescription": {
    "message": "Isso permite que terceiros acessem e transfiram os seguintes NFTs sem aviso prévio até que você revogue o acesso."
  },
  "approveTokenDescriptionWithoutSymbol": {
    "message": "Isso permite que um terceiro acesse e transfira todos os seus NFTs de $1 sem aviso até que você revogue esse acesso.",
    "description": "$1 is a link to contract on the block explorer when we're not able to retrieve a erc721 or erc1155 name"
  },
  "approveTokenTitle": {
    "message": "Permitir acesso e transferência de seu $1?",
    "description": "$1 is the symbol of the token for which the user is granting approval"
  },
  "approved": {
    "message": "Aprovado"
  },
  "approvedAsset": {
    "message": "Ativo aprovado"
  },
  "approvedOn": {
    "message": "Aprovada em $1",
    "description": "$1 is the approval date for a permission"
  },
  "approvedOnForAccounts": {
    "message": "Aprovada em $1 para $2",
    "description": "$1 is the approval date for a permission. $2 is the AvatarGroup component displaying account images."
  },
  "areYouSure": {
    "message": "Tem certeza?"
  },
  "asset": {
    "message": "Ativo"
  },
  "assetOptions": {
    "message": "Opções do ativo"
  },
  "attemptSendingAssets": {
    "message": "Você poderá perder seus ativos se tentar enviá-los a partir de outra rede. Transfira fundos entre redes com segurança usando uma ponte."
  },
  "attemptSendingAssetsWithPortfolio": {
    "message": "Você poderá perder seus ativos se tentar enviá-los a partir de outra rede. Transfira os fundos com segurança entre redes usando uma ponte, como $1"
  },
  "attemptToCancelSwapForFree": {
    "message": "Tentar cancelar a troca sem custo"
  },
  "attributes": {
    "message": "Atributos"
  },
  "attributions": {
    "message": "Atribuições"
  },
  "auroraRpcDeprecationMessage": {
    "message": "A URL de RPC (Chamadas de Procedimento Remoto) da Infura não suporta mais Aurora."
  },
  "authorizedPermissions": {
    "message": "Você concedeu as seguintes permissões"
  },
  "autoDetectTokens": {
    "message": "Detectar tokens automaticamente"
  },
  "autoDetectTokensDescription": {
    "message": "Usamos APIs de terceiros para detectar e exibir novos tokens enviados à sua carteira. Desative essa opção se não quiser que o app extraia dados desses serviços automaticamente. $1",
    "description": "$1 is a link to a support article"
  },
  "autoLockTimeLimit": {
    "message": "Timer com bloqueio automático (minutos)"
  },
  "autoLockTimeLimitDescription": {
    "message": "Defina o tempo ocioso, em minutos, antes de a MetaMask ser bloqueada."
  },
  "average": {
    "message": "Média"
  },
  "awaitingApproval": {
    "message": "Aguardando aprovação..."
  },
  "back": {
    "message": "Voltar"
  },
  "backupApprovalInfo": {
    "message": "Esse código secreto é obrigatório para recuperar sua carteira caso você perca seu dispositivo, esqueça sua senha, precise reinstalar a MetaMask ou queira acessar sua carteira em outro dispositivo."
  },
  "backupApprovalNotice": {
    "message": "Faça backup da Frase de Recuperação Secreta para manter sua carteira e seus fundos em segurança."
  },
  "backupKeyringSnapReminder": {
    "message": "Confirme se você consegue acessar por conta própria as contas criadas por esse Snap antes de removê-las"
  },
  "backupNow": {
    "message": "Fazer backup agora"
  },
  "balance": {
    "message": "Saldo"
  },
  "balanceOutdated": {
    "message": "O saldo pode estar desatualizado"
  },
  "baseFee": {
    "message": "Taxa-base"
  },
  "basic": {
    "message": "Básico"
  },
  "basicConfigurationBannerCTA": {
    "message": "Ativar funcionalidade básica"
  },
  "basicConfigurationBannerTitle": {
    "message": "A funcionalidade básica está desativada"
  },
  "basicConfigurationDescription": {
    "message": "A MetaMask oferece recursos básicos como detalhes de token e configurações de gás por meio de serviços de internet. Quando você usa serviços de internet, seu endereço IP é compartilhado, neste caso com a MetaMask. É exatamente igual a quando você visita qualquer site. A MetaMask usa esses dados temporariamente e nunca os vende. Você pode usar uma VPN ou desligar esses serviços, mas isso poderá afetar sua experiência com a MetaMask. Para saber mais, leia nossa $1.",
    "description": "$1 is to be replaced by the message for privacyMsg, and will link to https://consensys.io/privacy-policy"
  },
  "basicConfigurationLabel": {
    "message": "Funcionalidade básica"
  },
  "basicConfigurationModalCheckbox": {
    "message": "Entendo e quero continuar"
  },
  "basicConfigurationModalDisclaimerOff": {
    "message": "Isso significa que você não otimizará totalmente seu tempo na MetaMask. Os recursos básicos (como detalhes de tokens, configurações ideias de gás e outros) não estarão disponíveis."
  },
  "basicConfigurationModalDisclaimerOn": {
    "message": "Para otimizar seu tempo na MetaMask, você precisará ativar este recurso. As funções básicas (como detalhes dos tokens, configurações ideais de gás e outras) são importantes para a experiência na web3."
  },
  "basicConfigurationModalHeadingOff": {
    "message": "Desativar funcionalidade básica"
  },
  "basicConfigurationModalHeadingOn": {
    "message": "Ativar funcionalidade básica"
  },
  "beCareful": {
    "message": "Tenha cuidado"
  },
  "beta": {
    "message": "Beta"
  },
  "betaHeaderText": {
    "message": "Esta é uma versão beta. Pedimos que relatem os bugs $1",
    "description": "$1 represents the word 'here' in a hyperlink"
  },
  "betaMetamaskInstitutionalVersion": {
    "message": "Versão beta do MetaMask Institutional"
  },
  "betaMetamaskVersion": {
    "message": "Versão Beta da MetaMask"
  },
  "betaTerms": {
    "message": "Termos de uso do Beta"
  },
  "betaWalletCreationSuccessReminder1": {
    "message": "O MetaMask Beta não pode recuperar a sua Frase de Recuperação Secreta."
  },
  "betaWalletCreationSuccessReminder2": {
    "message": "O MetaMask Beta nunca pedirá sua Frase de Recuperação Secreta."
  },
  "billionAbbreviation": {
    "message": "B",
    "description": "Shortened form of 'billion'"
  },
  "bitcoinActivityNotSupported": {
    "message": "Atividades com Bitcoin não são suportadas"
  },
  "bitcoinSupportSectionTitle": {
    "message": "Bitcoin"
  },
  "bitcoinSupportToggleDescription": {
    "message": "Ativar esse recurso lhe dará a opção de adicionar uma conta Bitcoin à sua extensão da MetaMask derivada de sua Frase de Recuperação Secreta existente. Este é um recurso beta experimental, portanto seu uso será por sua conta e risco. Para nos dar seu feedback sobre esta nova experiência Bitcoin, preencha este $1.",
    "description": "$1 is the link to a product feedback form"
  },
  "bitcoinSupportToggleTitle": {
    "message": "Ative \"Adicionar uma nova conta Bitcoin (Beta)\""
  },
  "bitcoinTestnetSupportToggleDescription": {
    "message": "Ao ativar esse recurso, você terá a opção de adicionar uma conta Bitcoin para a rede de teste."
  },
  "bitcoinTestnetSupportToggleTitle": {
    "message": "Ative \"Adicionar uma nova conta Bitcoin (Testnet)\""
  },
  "blockExplorerAccountAction": {
    "message": "Conta",
    "description": "This is used with viewOnEtherscan and viewInExplorer e.g View Account in Explorer"
  },
  "blockExplorerAssetAction": {
    "message": "Ativo",
    "description": "This is used with viewOnEtherscan and viewInExplorer e.g View Asset in Explorer"
  },
  "blockExplorerSwapAction": {
    "message": "Troca",
    "description": "This is used with viewOnEtherscan e.g View Swap on Etherscan"
  },
  "blockExplorerUrl": {
    "message": "URL do explorador de blocos"
  },
  "blockExplorerUrlDefinition": {
    "message": "O URL usado como explorador de blocos para essa rede."
  },
  "blockExplorerView": {
    "message": "Exibir conta em $1",
    "description": "$1 replaced by URL for custom block explorer"
  },
  "blockaid": {
    "message": "Blockaid"
  },
  "blockaidAlertInfo": {
    "message": "Não é recomendável prosseguir com esta solicitação."
  },
  "blockaidDescriptionApproveFarming": {
    "message": "Se você aprovar essa solicitação, algum terceiro conhecido por aplicar golpes poderá tomar todos os seus ativos."
  },
  "blockaidDescriptionBlurFarming": {
    "message": "Se você aprovar essa solicitação, alguém poderá roubar seus ativos listados na Blur."
  },
  "blockaidDescriptionErrored": {
    "message": "Devido a um erro, não foi possível verificar os alertas de segurança. Prossiga somente se você confiar em todos os endereços envolvidos."
  },
  "blockaidDescriptionMaliciousDomain": {
    "message": "Você está interagindo com um domínio mal-intencionado. Se você aprovar essa solicitação, poderá perder seus ativos."
  },
  "blockaidDescriptionMightLoseAssets": {
    "message": "Se você aprovar essa solicitação, poderá perder seus ativos."
  },
  "blockaidDescriptionSeaportFarming": {
    "message": "Se você aprovar essa solicitação, alguém poderá roubar seus ativos listados na OpenSea."
  },
  "blockaidDescriptionTransferFarming": {
    "message": "Se você aprovar essa solicitação, algum terceiro conhecido por aplicar golpes poderá tomar todos os seus ativos."
  },
  "blockaidDescriptionWarning": {
    "message": "Este pedido pode ser fraudulento. Continue somente se você confiar em todos os endereços envolvidos."
  },
  "blockaidMessage": {
    "message": "Proteção de privacidade: nenhum dado é compartilhado com terceiros. Disponível em Arbitrum, Avalanche, BNB Chain, Mainnet da Ethereum, Linea, Optimism, Polygon, Base e Sepolia."
  },
  "blockaidTitleDeceptive": {
    "message": "Esta solicitação é enganosa"
  },
  "blockaidTitleMayNotBeSafe": {
    "message": "Tenha cautela"
  },
  "blockaidTitleSuspicious": {
    "message": "Esta solicitação é suspeita"
  },
  "blockies": {
    "message": "Blockies"
  },
  "boughtFor": {
    "message": "Comprado para"
  },
  "bridge": {
    "message": "Ponte"
  },
  "bridgeDontSend": {
    "message": "Usar uma ponte, não enviar"
  },
  "browserNotSupported": {
    "message": "Seu navegador não é compatível..."
  },
  "buildContactList": {
    "message": "Crie sua lista de contatos"
  },
  "builtAroundTheWorld": {
    "message": "A MetaMask é concebida e desenvolvida em todo o mundo."
  },
  "busy": {
    "message": "Ocupado"
  },
  "buyAndSell": {
    "message": "Comprar e vender"
  },
  "buyAsset": {
    "message": "Comprar $1",
    "description": "$1 is the ticker symbol of a an asset the user is being prompted to purchase"
  },
  "buyMoreAsset": {
    "message": "Comprar mais $1",
    "description": "$1 is the ticker symbol of a an asset the user is being prompted to purchase"
  },
  "buyNow": {
    "message": "Comprar agora"
  },
  "buyToken": {
    "message": "Comprar $1",
    "description": "$1 is the token symbol"
  },
  "bytes": {
    "message": "Bytes"
  },
  "canToggleInSettings": {
    "message": "Você pode reativar essa notificação em Configurações -> Alertas."
  },
  "cancel": {
    "message": "Cancelar"
  },
  "cancelPopoverTitle": {
    "message": "Cancelar transação"
  },
  "cancelSpeedUp": {
    "message": "cancelar ou acelerar uma transação."
  },
  "cancelSpeedUpLabel": {
    "message": "Essa taxa de gás vai $1 a original.",
    "description": "$1 is text 'replace' in bold"
  },
  "cancelSpeedUpTransactionTooltip": {
    "message": "Para $1 uma transação, a taxa de gás deve ser aumentada em pelo menos 10% para que seja reconhecida pela rede.",
    "description": "$1 is string 'cancel' or 'speed up'"
  },
  "cancelled": {
    "message": "Cancelada"
  },
  "chainId": {
    "message": "ID da cadeia"
  },
  "chainIdDefinition": {
    "message": "O ID da cadeia usado para assinar transações para essa rede."
  },
  "chainIdExistsErrorMsg": {
    "message": "Esse ID da cadeia é usado pela rede $1."
  },
  "chainListReturnedDifferentTickerSymbol": {
    "message": "O símbolo deste token não corresponde ao nome ou ID da cadeia inseridos para a rede. Muitos tokens populares apresentam símbolos semelhantes, que podem ser usados por golpistas para induzir você ao erro de enviar um token mais valioso em troca. Verifique todos os detalhes antes de continuar."
  },
  "chooseYourNetwork": {
    "message": "Escolha sua rede"
  },
  "chooseYourNetworkDescription": {
    "message": "Usamos a Infura como nosso provedor de chamadas de procedimento remoto (RPC) para oferecermos o acesso mais confiável e privado possível aos dados do Ethereum. Você pode escolher sua própria RPC, mas lembre-se de que qualquer RPC receberá seu endereço IP e da carteira de Ethereum para realizar transações. Leia nosso $1 para saber mais sobre como a Infura trata os dados.",
    "description": "$1 is a link to the privacy policy"
  },
  "chromeRequiredForHardwareWallets": {
    "message": "Você precisa usar a MetaMask no Google Chrome para se conectar com a sua carteira de hardware."
  },
  "circulatingSupply": {
    "message": "Suprimento em circulação"
  },
  "clear": {
    "message": "Limpar"
  },
  "clearActivity": {
    "message": "Limpar dados de atividades e nonce"
  },
  "clearActivityButton": {
    "message": "Limpar dados da aba de atividades"
  },
  "clearActivityDescription": {
    "message": "Isso redefinirá o nonce da conta e apagará os dados da aba de atividades em sua carteira. Somente a conta e rede atuais serão afetadas. Seus saldos e transações recebidas não mudarão."
  },
  "click": {
    "message": "Clique"
  },
  "clickToConnectLedgerViaWebHID": {
    "message": "Clique aqui para conectar seu Ledger por meio do WebHID",
    "description": "Text that can be clicked to open a browser popup for connecting the ledger device via webhid"
  },
  "clickToManuallyAdd": {
    "message": "Sempre é possível adicionar tokens manualmente."
  },
  "close": {
    "message": "Fechar"
  },
  "closeExtension": {
    "message": "Fechar extensão"
  },
  "closeWindowAnytime": {
    "message": "Você pode fechar esta janela a qualquer momento."
  },
  "coingecko": {
    "message": "CoinGecko"
  },
  "collectionName": {
    "message": "Nome da coleção"
  },
  "comboNoOptions": {
    "message": "Nenhuma opção encontrada",
    "description": "Default text shown in the combo field dropdown if no options."
  },
  "configureSnapPopupDescription": {
    "message": "Você está saindo da MetaMask para configurar esse snap."
  },
  "configureSnapPopupInstallDescription": {
    "message": "Você está saindo da MetaMask para instalar esse snap."
  },
  "configureSnapPopupInstallTitle": {
    "message": "Instalar snap"
  },
  "configureSnapPopupLink": {
    "message": "Clique neste link para continuar:"
  },
  "configureSnapPopupTitle": {
    "message": "Configurar snap"
  },
  "confirm": {
    "message": "Confirmar"
  },
  "confirmAlertModalAcknowledgeMultiple": {
    "message": "Confirmo que recebi os alertas e ainda quero prosseguir"
  },
  "confirmAlertModalAcknowledgeSingle": {
    "message": "Reconheço o alerta e quero prosseguir mesmo assim"
  },
  "confirmAlertModalDetails": {
    "message": "Se você fizer login, um terceiro conhecido por aplicar golpes poderá se apropriar de todos os seus ativos. Confira os alertas antes de prosseguir."
  },
  "confirmAlertModalTitle": {
    "message": "Seus ativos podem estar em risco"
  },
  "confirmConnectCustodianRedirect": {
    "message": "Você será redirecionado para $1 ao clicar em continuar."
  },
  "confirmConnectCustodianText": {
    "message": "Para conectar suas contas, faça login em sua conta $1 e clique no botão \"conectar ao MMI\"."
  },
  "confirmConnectionTitle": {
    "message": "Confirmar conexão ao $1"
  },
  "confirmDeletion": {
    "message": "Confirmar exclusão"
  },
  "confirmFieldPaymaster": {
    "message": "Taxa paga por"
  },
  "confirmFieldTooltipPaymaster": {
    "message": "A taxa dessa transação será paga pelo contrato inteligente do tesoureiro."
  },
  "confirmPassword": {
    "message": "Confirmar a senha"
  },
  "confirmRecoveryPhrase": {
    "message": "Confirmar Frase de Recuperação Secreta"
  },
  "confirmRpcUrlDeletionMessage": {
    "message": "Tem certeza de que deseja excluir o URL da RPC? Suas informações não serão salvas para essa rede."
  },
  "confirmTitleDescPermitSignature": {
    "message": "Este site quer permissão para gastar seus tokens."
  },
  "confirmTitleDescSIWESignature": {
    "message": "Um site quer que você faça login para comprovar que é titular desta conta."
  },
  "confirmTitleDescSignature": {
    "message": "Confirme esta mensagem somente se você aprova o conteúdo e confia no site solicitante."
  },
  "confirmTitlePermitSignature": {
    "message": "Solicitação de limite de gastos"
  },
  "confirmTitleSIWESignature": {
    "message": "Solicitação de entrada"
  },
  "confirmTitleSignature": {
    "message": "Solicitação de assinatura"
  },
  "confirmTitleTransaction": {
    "message": "Solicitação de transação"
  },
  "confirmed": {
    "message": "Confirmada"
  },
  "confusableUnicode": {
    "message": "'$1' é similar a '$2'."
  },
  "confusableZeroWidthUnicode": {
    "message": "Foi encontrado um caractere de tamanho zero."
  },
  "confusingEnsDomain": {
    "message": "Detectamos um caractere ambíguo no nome ENS. Verifique o nome ENS para evitar um possível golpe."
  },
  "connect": {
    "message": "Conectar"
  },
  "connectAccount": {
    "message": "Conectar conta"
  },
  "connectAccountOrCreate": {
    "message": "Conectar conta ou criar nova"
  },
  "connectAccounts": {
    "message": "Conectar contas"
  },
  "connectCustodialAccountMenu": {
    "message": "Conectar conta custodiada"
  },
  "connectCustodialAccountMsg": {
    "message": "Escolha a custodiante que deseja conectar para adicionar ou atualizar um token."
  },
  "connectCustodialAccountTitle": {
    "message": "Contas custodiadas"
  },
  "connectCustodianAccounts": {
    "message": "Conectar contas $1"
  },
  "connectManually": {
    "message": "Conectar manualmente ao site atual"
  },
  "connectMoreAccounts": {
    "message": "Conectar mais contas"
  },
  "connectSnap": {
    "message": "Conectar $1",
    "description": "$1 is the snap for which a connection is being requested."
  },
  "connectWithMetaMask": {
    "message": "Conectar-se com a MetaMask"
  },
  "connectedAccounts": {
    "message": "Contas conectadas"
  },
  "connectedAccountsDescriptionPlural": {
    "message": "Você tem $1 contas conectadas a este site.",
    "description": "$1 is the number of accounts"
  },
  "connectedAccountsDescriptionSingular": {
    "message": "Você tem 1 conta conectada a este site."
  },
  "connectedAccountsEmptyDescription": {
    "message": "A MetaMask não está conectada a esse site. Para conectar-se a um site da web3, encontre e clique no botão \"conectar\"."
  },
  "connectedAccountsListTooltip": {
    "message": "$1 pode ver o saldo, endereço e atividade da conta, além das transações sugeridas para aprovar para contas conectadas.",
    "description": "$1 is the origin name"
  },
  "connectedAccountsToast": {
    "message": "As contas conectadas foram atualizadas"
  },
  "connectedSites": {
    "message": "Sites conectados"
  },
  "connectedSitesDescription": {
    "message": "$1 está conectada a esses sites. Eles podem visualizar o endereço da sua conta.",
    "description": "$1 is the account name"
  },
  "connectedSitesEmptyDescription": {
    "message": "$1 não está conectada a nenhum site.",
    "description": "$1 is the account name"
  },
  "connectedSnapAndNoAccountDescription": {
    "message": "A MetaMask está conectada a este site, mas nenhuma conta está conectada ainda"
  },
  "connectedWith": {
    "message": "Conectado com"
  },
  "connecting": {
    "message": "Conectando"
  },
  "connectingTo": {
    "message": "Conectando a $1"
  },
  "connectingToDeprecatedNetwork": {
    "message": "'$1' está sendo descontinuada e poderá não funcionar. Tente outra rede."
  },
  "connectingToGoerli": {
    "message": "Conectando à rede de teste Goerli"
  },
  "connectingToLineaGoerli": {
    "message": "Conectando à rede de teste Linea Goerli"
  },
  "connectingToLineaMainnet": {
    "message": "Conectando-se à Mainnet do Linea"
  },
  "connectingToLineaSepolia": {
    "message": "Conectando à rede de teste Linea Sepolia"
  },
  "connectingToMainnet": {
    "message": "Conectando à Mainnet da Ethereum"
  },
  "connectingToSepolia": {
    "message": "Conectando à rede de teste Sepolia"
  },
  "connectionFailed": {
    "message": "Falha na conexão"
  },
  "connectionFailedDescription": {
    "message": "Falha ao buscar $1. Verifique sua rede e tente de novo.",
    "description": "$1 is the name of the snap being fetched."
  },
  "connectionRequest": {
    "message": "Solicitação de conexão"
  },
  "contactUs": {
    "message": "Fale conosco"
  },
  "contacts": {
    "message": "Contatos"
  },
  "contentFromSnap": {
    "message": "Conteúdo de $1",
    "description": "$1 represents the name of the snap"
  },
  "continue": {
    "message": "Continuar"
  },
  "continueMmiOnboarding": {
    "message": "Continuar integração com o MetaMask Institutional"
  },
  "continueToWallet": {
    "message": "Prosseguir para a carteira"
  },
  "contract": {
    "message": "Contrato"
  },
  "contractAddress": {
    "message": "Endereço do contrato"
  },
  "contractAddressError": {
    "message": "Você está enviando tokens ao endereço de contrato do token. Isso pode resultar na perda desses tokens."
  },
  "contractDeployment": {
    "message": "Implementação do contrato"
  },
  "contractDescription": {
    "message": "Para se proteger contra golpistas, reserve um momento para verificar os detalhes do terceiro."
  },
  "contractInteraction": {
    "message": "Interação com o contrato"
  },
  "contractNFT": {
    "message": "Contrato de NFT"
  },
  "contractRequestingAccess": {
    "message": "Terceiro solicitando acesso"
  },
  "contractRequestingSignature": {
    "message": "Terceiro solicitando assinatura"
  },
  "contractRequestingSpendingCap": {
    "message": "Terceiro solicitando limite de gastos"
  },
  "contractTitle": {
    "message": "Detalhes do terceiro"
  },
  "contractToken": {
    "message": "Contrato do token"
  },
  "convertTokenToNFTDescription": {
    "message": "Detectamos que esse ativo é um NFT. A MetaMask agora oferece suporte nativo a NFTs. Gostaria de removê-lo de sua lista de tokens e adicioná-lo como NFT?"
  },
  "convertTokenToNFTExistDescription": {
    "message": "Detectamos que esse ativo foi adicionado como NFT. Deseja removê-lo da sua lista de tokens?"
  },
  "coolWallet": {
    "message": "CoolWallet"
  },
  "copiedExclamation": {
    "message": "Copiado."
  },
  "copyAddress": {
    "message": "Copiar endereço para a área de transferência"
  },
  "copyPrivateKey": {
    "message": "Copiar chave privada"
  },
  "copyRawTransactionData": {
    "message": "Copiar dados brutos da transação"
  },
  "copyToClipboard": {
    "message": "Copiar para a área de transferência"
  },
  "copyTransactionId": {
    "message": "Copiar ID da transação"
  },
  "create": {
    "message": "Criar"
  },
  "createNewWallet": {
    "message": "Criar uma nova carteira"
  },
  "createPassword": {
    "message": "Criar senha"
  },
  "createSnapAccountDescription": {
    "message": "$1 quer adicionar uma nova conta à MetaMask."
  },
  "createSnapAccountTitle": {
    "message": "Criar conta"
  },
  "creatorAddress": {
    "message": "Endereço do criador"
  },
  "crossChainSwapsLink": {
    "message": "Faça trocas entre redes com o MetaMask Portfolio"
  },
  "cryptoCompare": {
    "message": "CryptoCompare"
  },
  "currencyConversion": {
    "message": "Conversão de moeda"
  },
  "currencyRateCheckToggle": {
    "message": "Exibir saldo e verificador de preços de tokens"
  },
  "currencyRateCheckToggleDescription": {
    "message": "Usamos as APIs $1 e $2 para mostrar o seu saldo e o preço dos tokens. $3",
    "description": "$1 represents Coingecko, $2 represents CryptoCompare and $3 represents Privacy Policy"
  },
  "currencySymbol": {
    "message": "Símbolo da moeda"
  },
  "currencySymbolDefinition": {
    "message": "O símbolo do ticker exibido para a moeda dessa rede."
  },
  "currentAccountNotConnected": {
    "message": "Sua conta atual não está conectada"
  },
  "currentExtension": {
    "message": "Página atual da extensão"
  },
  "currentLanguage": {
    "message": "Idioma atual"
  },
  "currentRpcUrlDeprecated": {
    "message": "O atual URL da RPC para essa rede foi descontinuado."
  },
  "currentTitle": {
    "message": "Atual:"
  },
  "currentlyUnavailable": {
    "message": "Indisponível nessa rede"
  },
  "curveHighGasEstimate": {
    "message": "Gráfico de estimativa agressiva de gás"
  },
  "curveLowGasEstimate": {
    "message": "Gráfico de estimativa reduzida de gás"
  },
  "curveMediumGasEstimate": {
    "message": "Gráfico de estimativa de gás do mercado"
  },
  "custodian": {
    "message": "Custodiante"
  },
  "custodianAccountAddedDesc": {
    "message": "Agora você pode usar suas contas no MetaMask Institutional."
  },
  "custodianAccountAddedTitle": {
    "message": "As $1 contas selecionadas foram adicionadas."
  },
  "custodianQRCodeScan": {
    "message": "Leia o QR code com seu app da $1 para dispositivos móveis"
  },
  "custodianQRCodeScanDescription": {
    "message": "Ou faça login em sua conta $1 e clique no botão \"Conectar ao MMI\""
  },
  "custodianReplaceRefreshTokenChangedFailed": {
    "message": "Acesse $1 e clique no botão \"Conectar ao MMI\" dentro da respectiva interface de usuário para reconectar suas contas ao MMI."
  },
  "custodianReplaceRefreshTokenChangedSubtitle": {
    "message": "Agora você pode usar suas contas custodiantes no MetaMask Institutional."
  },
  "custodianReplaceRefreshTokenChangedTitle": {
    "message": "Seu token custodiante foi atualizado"
  },
  "custodianReplaceRefreshTokenSubtitle": {
    "message": "Isso substituirá o token custodiante para o seguinte endereço:"
  },
  "custodianReplaceRefreshTokenTitle": {
    "message": "Substituir token custodiante"
  },
  "custodyDeeplinkDescription": {
    "message": "Aprove a transação no app $1. Quando forem dadas todas as aprovações de custódia exigidas, a transação será concluída. Veja o status no seu app $1."
  },
  "custodyRefreshTokenModalDescription": {
    "message": "Por favor, acesse $1 e clique no botão \"Conectar ao MMI\" dentro da respectiva interface de usuário para conectar suas contas ao MMI novamente."
  },
  "custodyRefreshTokenModalDescription1": {
    "message": "Seu custodiante emite um token que autentica a extensão MetaMask Institutional, permitindo que você conecte suas contas."
  },
  "custodyRefreshTokenModalDescription2": {
    "message": "Esse token expira após um determinado período por motivos de segurança. Isso exige que você reconecte ao MMI."
  },
  "custodyRefreshTokenModalSubtitle": {
    "message": "Por que estou vendo isso?"
  },
  "custodyRefreshTokenModalTitle": {
    "message": "A sessão do seu custodiante expirou"
  },
  "custodySessionExpired": {
    "message": "Sessão de custodiante expirada."
  },
  "custodyWrongChain": {
    "message": "Essa conta não está configurada para uso com $1"
  },
  "custom": {
    "message": "Avançado"
  },
  "customContentSearch": {
    "message": "Pesquise uma rede previamente adicionada"
  },
  "customGasSettingToolTipMessage": {
    "message": "Use $1 para personalizar o preço do gás. Isso pode parecer confuso se você não estiver familiarizado. Interaja por sua conta e risco.",
    "description": "$1 is key 'advanced' (text: 'Advanced') separated here so that it can be passed in with bold font-weight"
  },
  "customSpendLimit": {
    "message": "Limite de gastos personalizado"
  },
  "customSpendingCap": {
    "message": "Limite de gastos personalizado"
  },
  "customToken": {
    "message": "Token personalizado"
  },
  "customTokenWarningInNonTokenDetectionNetwork": {
    "message": "A detecção de tokens ainda não está disponível nesta rede. Por favor, importe o token manualmente e certifique-se de que ele é confiável. Saiba mais sobre $1"
  },
  "customTokenWarningInTokenDetectionNetwork": {
    "message": "Qualquer pessoa pode criar um token, inclusive versões falsas de tokens existentes. Saiba mais sobre $1"
  },
  "customTokenWarningInTokenDetectionNetworkWithTDOFF": {
    "message": "Certifique-se de que confia no token antes de importá-lo. Saiba como evitar $1. Você também pode ativar a detecção de tokens $2."
  },
  "customerSupport": {
    "message": "suporte ao cliente"
  },
  "customizeYourNotifications": {
    "message": "Personalize suas notificações"
  },
  "customizeYourNotificationsText": {
    "message": "Ative os tipos de notificação que deseja receber:"
  },
  "dappRequestedSpendingCap": {
    "message": "Limite de gastos solicitado pelo site"
  },
  "dappSuggested": {
    "message": "Site sugerido"
  },
  "dappSuggestedGasSettingToolTipMessage": {
    "message": "$1 sugeriu esse preço.",
    "description": "$1 is url for the dapp that has suggested gas settings"
  },
  "dappSuggestedHigh": {
    "message": "Site sugerido"
  },
  "dappSuggestedHighShortLabel": {
    "message": "Site (alto)"
  },
  "dappSuggestedShortLabel": {
    "message": "Site"
  },
  "dappSuggestedTooltip": {
    "message": "$1 recomendou esse preço.",
    "description": "$1 represents the Dapp's origin"
  },
  "darkTheme": {
    "message": "Escuro"
  },
  "data": {
    "message": "Dados"
  },
  "dataCollectionForMarketing": {
    "message": "Coleta de dados para marketing"
  },
  "dataCollectionForMarketingDescription": {
    "message": "Usaremos o MetaMetrics para saber como você interage com nossas comunicações de marketing. Poderemos compartilhar novidades relevantes (como recursos de produtos e outros materiais)."
  },
  "dataCollectionWarningPopoverButton": {
    "message": "OK"
  },
  "dataCollectionWarningPopoverDescription": {
    "message": "Você desativou a coleta de dados para fins de marketing. Isso é aplicável apenas a este dispositivo. Se você usa a MetaMask em outros dispositivos, desative-a neles também."
  },
  "dataHex": {
    "message": "Hex"
  },
  "dataUnavailable": {
    "message": "dados não disponíveis"
  },
  "dateCreated": {
    "message": "Data de criação"
  },
  "dcent": {
    "message": "D'Cent"
  },
  "decimal": {
    "message": "Decimal do token"
  },
  "decimalsMustZerotoTen": {
    "message": "Decimais devem ser no mínimo 0 e não passar de 36."
  },
  "decrypt": {
    "message": "Descriptografar"
  },
  "decryptCopy": {
    "message": "Copiar mensagem criptografada"
  },
  "decryptInlineError": {
    "message": "Essa mensagem não pode ser descriptografada devido ao seguinte erro: $1",
    "description": "$1 is error message"
  },
  "decryptMessageNotice": {
    "message": "$1 gostaria de ler essa mensagem para concluir sua ação",
    "description": "$1 is the web3 site name"
  },
  "decryptMetamask": {
    "message": "Descriptografar mensagem"
  },
  "decryptRequest": {
    "message": "Solicitação de descriptografia"
  },
  "defaultRpcUrl": {
    "message": "URL padrão da RPC"
  },
  "delete": {
    "message": "Excluir"
  },
  "deleteContact": {
    "message": "Excluir contato"
  },
  "deleteNetwork": {
    "message": "Excluir rede?"
  },
  "deleteNetworkIntro": {
    "message": "Se excluir essa rede, você precisará adicioná-la novamente para ver seus ativos nela"
  },
  "deleteNetworkTitle": {
    "message": "Excluir rede $1?",
    "description": "$1 represents the name of the network"
  },
  "deleteRpcUrl": {
    "message": "Excluir URL da RPC"
  },
  "deposit": {
    "message": "Depositar"
  },
  "deprecatedGoerliNtwrkMsg": {
    "message": "Devido a atualizações no sistema Ethereum, a rede de teste Goerli será descontinuada em breve."
  },
  "deprecatedNetwork": {
    "message": "Essa rede foi descontinuada"
  },
  "deprecatedNetworkButtonMsg": {
    "message": "Entendi"
  },
  "deprecatedNetworkDescription": {
    "message": "A rede à qual você está tentando conectar-se não é mais suportada pela MetaMask. $1"
  },
  "description": {
    "message": "Descrição"
  },
  "descriptionFromSnap": {
    "message": "Descrição de $1",
    "description": "$1 represents the name of the snap"
  },
  "details": {
    "message": "Detalhes"
  },
  "developerOptions": {
    "message": "Opções para desenvolvedores"
  },
  "disabledGasOptionToolTipMessage": {
    "message": "“$1” está desativado porque não satisfaz o aumento mínimo de 10% em relação à taxa de gás original.",
    "description": "$1 is gas estimate type which can be market or aggressive"
  },
  "disconnect": {
    "message": "Desconectar"
  },
  "disconnectAllAccounts": {
    "message": "Desconectar todas as contas"
  },
  "disconnectAllAccountsConfirmationDescription": {
    "message": "Quer mesmo desconectar? Você pode perder a funcionalidade do site."
  },
  "disconnectAllAccountsText": {
    "message": "contas"
  },
  "disconnectAllSnapsText": {
    "message": "Snaps"
  },
  "disconnectAllText": {
    "message": "Se desconectar $1 de $2, você precisará reconectar para usar novamente.",
    "description": "$1 will map to `disconnectAllAccountsText` or `disconnectAllSnapsText`, $2 represents the website hostname"
  },
  "disconnectAllTitle": {
    "message": "Desconectar $1",
    "description": "$1 will map to `disconnectAllAccountsText` or `disconnectAllSnapsText`"
  },
  "disconnectPrompt": {
    "message": "Desconectar $1"
  },
  "disconnectThisAccount": {
    "message": "Desconectar esta conta"
  },
  "disconnectedAllAccountsToast": {
    "message": "Todas as contas foram desconectadas de $1",
    "description": "$1 is name of the dapp`"
  },
  "disconnectedSingleAccountToast": {
    "message": "$1 desconectada de $2",
    "description": "$1 is name of the name and $2 represents the dapp name`"
  },
  "discoverSnaps": {
    "message": "Descobrir Snaps",
    "description": "Text that links to the Snaps website. Displayed in a banner on Snaps list page in settings."
  },
  "dismiss": {
    "message": "Descartar"
  },
  "dismissReminderDescriptionField": {
    "message": "Ative isso para descartar a mensagem de lembrete de backup da Frase de Recuperação Secreta. Recomendamos enfaticamente que você faça o backup da sua Frase de Recuperação Secreta para evitar a perda de fundos"
  },
  "dismissReminderField": {
    "message": "Descartar o lembrete de backup da Frase de Recuperação Secreta"
  },
  "displayNftMedia": {
    "message": "Exibir arquivos de mídia de NFTs"
  },
  "displayNftMediaDescription": {
    "message": "Exibir arquivos de mídia e dados de NFTs expõe seu endereço IP à OpenSea ou outros terceiros. Isso pode possibilitar que invasores associem seu endereço IP ao seu endereço Ethereum. A detecção automática de NFTs depende dessa configuração e ficará indisponível quando ela estiver desativada."
  },
  "doNotShare": {
    "message": "Não compartilhe isso com ninguém"
  },
  "domain": {
    "message": "Domínio"
  },
  "domainNotSupportedOnNetwork": {
    "message": "A rede não suporta a consulta de domínio"
  },
  "done": {
    "message": "Concluído"
  },
  "dontShowThisAgain": {
    "message": "Não exibir isso novamente"
  },
  "downArrow": {
    "message": "seta para baixo"
  },
  "downloadGoogleChrome": {
    "message": "Baixar o Google Chrome"
  },
  "downloadNow": {
    "message": "Baixar agora"
  },
  "downloadStateLogs": {
    "message": "Baixar logs de estado"
  },
  "dragAndDropBanner": {
    "message": "Você pode arrastar as redes para reordená-las. "
  },
  "dropped": {
    "message": "Abandonada"
  },
  "edit": {
    "message": "Editar"
  },
  "editANickname": {
    "message": "Editar apelido"
  },
  "editAddressNickname": {
    "message": "Editar apelido do endereço"
  },
  "editCancellationGasFeeModalTitle": {
    "message": "Editar taxa de gás por cancelamento"
  },
  "editContact": {
    "message": "Editar contato"
  },
  "editGasFeeModalTitle": {
    "message": "Editar taxa de gás"
  },
  "editGasLimitOutOfBounds": {
    "message": "O limite de gás deve ser de pelo menos $1"
  },
  "editGasLimitOutOfBoundsV2": {
    "message": "O limite de gás deve ser superior a $1 e inferior a $2",
    "description": "$1 is the minimum limit for gas and $2 is the maximum limit"
  },
  "editGasLimitTooltip": {
    "message": "O limite de gás são as unidades máximas de gás que você está disposto a utilizar. Unidades de gás são um multiplicador para “Taxa de prioridade máxima” e “Taxa máxima”."
  },
  "editGasMaxBaseFeeGWEIImbalance": {
    "message": "A taxa-base máxima não pode ser inferior à taxa de prioridade"
  },
  "editGasMaxBaseFeeHigh": {
    "message": "A taxa-base máxima está mais elevada que o necessário"
  },
  "editGasMaxBaseFeeLow": {
    "message": "A taxa-base máxima está baixa para as condições atuais da rede"
  },
  "editGasMaxFeeHigh": {
    "message": "A taxa máxima está mais elevada que o necessário"
  },
  "editGasMaxFeeLow": {
    "message": "A taxa máxima está muito baixa para as condições da rede"
  },
  "editGasMaxFeePriorityImbalance": {
    "message": "A taxa máxima não pode ser inferior à taxa de prioridade máxima"
  },
  "editGasMaxPriorityFeeBelowMinimum": {
    "message": "A taxa de prioridade máxima deve ser superior a 0 GWEI"
  },
  "editGasMaxPriorityFeeBelowMinimumV2": {
    "message": "A taxa de prioridade deve ser superior a 0."
  },
  "editGasMaxPriorityFeeHigh": {
    "message": "A taxa de prioridade máxima está mais alta que o necessário. Talvez você pague mais que o necessário."
  },
  "editGasMaxPriorityFeeHighV2": {
    "message": "A taxa de prioridade está mais alta que o necessário. Talvez você pague mais que o necessário"
  },
  "editGasMaxPriorityFeeLow": {
    "message": "A taxa de prioridade máxima está baixa para as condições atuais da rede"
  },
  "editGasMaxPriorityFeeLowV2": {
    "message": "A taxa de prioridade está baixa para as condições atuais da rede"
  },
  "editGasPriceTooLow": {
    "message": "O preço do gás deve ser superior a 0"
  },
  "editGasPriceTooltip": {
    "message": "Essa rede requer um campo de \"preço do gás\" ao enviar uma transação. O preço do gás é o valor pago por unidade de gás."
  },
  "editGasSubTextAmountLabel": {
    "message": "Valor máximo:",
    "description": "This is meant to be used as the $1 substitution editGasSubTextAmount"
  },
  "editGasSubTextFeeLabel": {
    "message": "Taxa máxima:"
  },
  "editGasTitle": {
    "message": "Editar prioridade"
  },
  "editGasTooLow": {
    "message": "Tempo de processamento desconhecido"
  },
  "editNetworkLink": {
    "message": "editar a rede original"
  },
  "editNonceField": {
    "message": "Editar nonce"
  },
  "editNonceMessage": {
    "message": "Esse é um recurso avançado; use com cautela."
  },
  "editPermission": {
    "message": "Editar permissão"
  },
  "editSpeedUpEditGasFeeModalTitle": {
    "message": "Editar taxa de gás para aceleração"
  },
  "enable": {
    "message": "Ativar"
  },
  "enableAutoDetect": {
    "message": " Ativar detecção automática"
  },
  "enableFromSettings": {
    "message": " Ative nas Configurações."
  },
  "enableSnap": {
    "message": "Ativar"
  },
  "enableToken": {
    "message": "ativar $1",
    "description": "$1 is a token symbol, e.g. ETH"
  },
  "enabled": {
    "message": "Ativado"
  },
  "enabledNetworks": {
    "message": "Redes habilitadas"
  },
  "encryptionPublicKeyNotice": {
    "message": "$1 gostaria da sua chave pública de criptografia. Ao consentir, este site conseguirá redigir mensagens criptografadas para você.",
    "description": "$1 is the web3 site name"
  },
  "encryptionPublicKeyRequest": {
    "message": "Solicitar chave pública de criptografia"
  },
  "endpointReturnedDifferentChainId": {
    "message": "O URL da RPC inserido retornou um ID de cadeia diferente ($1). Atualize o ID da cadeia para que corresponda ao URL da RPC da rede que você está tentando adicionar.",
    "description": "$1 is the return value of eth_chainId from an RPC endpoint"
  },
  "enhancedTokenDetectionAlertMessage": {
    "message": "A detecção aprimorada de tokens está disponível no momento em $1. $2"
  },
  "ensDomainsSettingDescriptionIntroduction": {
    "message": "A MetaMask permite que você veja domínios ENS direto na barra de endereços do seu navegador. Veja como funciona:"
  },
  "ensDomainsSettingDescriptionOutroduction": {
    "message": "Tenha em mente que usar esse recurso expõe seu endereço IP a serviços de IPFS de terceiros."
  },
  "ensDomainsSettingDescriptionPart1": {
    "message": "A MetaMask verifica o contrato ENS da Ethereum para encontrar o código conectado ao nome ENS."
  },
  "ensDomainsSettingDescriptionPart2": {
    "message": "Se o código estiver vinculado ao IPFS, você poderá ver o conteúdo associado a ele (geralmente um site)."
  },
  "ensDomainsSettingTitle": {
    "message": "Exibir domínios ENS na barra de endereço"
  },
  "ensIllegalCharacter": {
    "message": "Caractere inválido para ENS."
  },
  "ensRegistrationError": {
    "message": "Erro no registro do nome ENS"
  },
  "ensUnknownError": {
    "message": "Falha na busca de ENS."
  },
  "enterANumber": {
    "message": "Insira um número"
  },
  "enterCustodianToken": {
    "message": "Insira seu token $1 ou adicione um novo"
  },
  "enterMaxSpendLimit": {
    "message": "Digite um limite máximo de gastos"
  },
  "enterOptionalPassword": {
    "message": "Insira a senha opcional"
  },
  "enterPasswordContinue": {
    "message": "Insira a senha para continuar"
  },
  "enterTokenNameOrAddress": {
    "message": "Insira o nome do token ou cole o endereço"
  },
  "enterYourPassword": {
    "message": "Insira sua senha"
  },
  "errorCode": {
    "message": "Código: $1",
    "description": "Displayed error code for debugging purposes. $1 is the error code"
  },
  "errorDetails": {
    "message": "Detalhes do erro",
    "description": "Title for collapsible section that displays error details for debugging purposes"
  },
  "errorGettingSafeChainList": {
    "message": "Erro ao obter uma lista segura da cadeia. Por favor, prossiga com cautela."
  },
  "errorMessage": {
    "message": "Mensagem: $1",
    "description": "Displayed error message for debugging purposes. $1 is the error message"
  },
  "errorName": {
    "message": "Código: $1",
    "description": "Displayed error name for debugging purposes. $1 is the error name"
  },
  "errorPageMessage": {
    "message": "Recarregue a página para tentar novamente ou entre em contato com o suporte $1.",
    "description": "Message displayed on generic error page in the fullscreen or notification UI, $1 is a clickable link with text defined by the 'here' key. The link will open to a form where users can file support tickets."
  },
  "errorPagePopupMessage": {
    "message": "Feche e reabra o pop-up para tentar novamente ou entre em contato com o suporte $1.",
    "description": "Message displayed on generic error page in the popup UI, $1 is a clickable link with text defined by the 'here' key. The link will open to a form where users can file support tickets."
  },
  "errorPageTitle": {
    "message": "A MetaMask encontrou um erro",
    "description": "Title of generic error page"
  },
  "errorStack": {
    "message": "Lista:",
    "description": "Title for error stack, which is displayed for debugging purposes"
  },
  "errorWhileConnectingToRPC": {
    "message": "Erro ao conectar à rede personalizada."
  },
  "errorWithSnap": {
    "message": "Erro com $1",
    "description": "$1 represents the name of the snap"
  },
  "estimatedFee": {
    "message": "Taxa estimada"
  },
  "estimatedFeeTooltip": {
    "message": "Valor pago para processar a transação na rede."
  },
  "ethGasPriceFetchWarning": {
    "message": "O preço de backup do gás é fornecido porque a estimativa de gás principal está indisponível no momento."
  },
  "ethereumProviderAccess": {
    "message": "Conceder ao Ethereum acesso de provedor a $1",
    "description": "The parameter is the name of the requesting origin"
  },
  "ethereumPublicAddress": {
    "message": "Endereço público Ethereum"
  },
  "etherscan": {
    "message": "Etherscan"
  },
  "etherscanView": {
    "message": "Ver conta no Etherscan"
  },
  "etherscanViewOn": {
    "message": "Ver no Etherscan"
  },
  "existingChainId": {
    "message": "As informações que você inseriu estão associadas a um ID de cadeia existente."
  },
  "existingRequestsBannerAlertDesc": {
    "message": "Para visualizar e confirmar sua solicitação mais recente, primeiro é necessário aprovar ou recusar as solicitações existentes."
  },
  "existingRpcUrl": {
    "message": "Este URL está associado a outro ID de cadeia."
  },
  "expandView": {
    "message": "Expandir exibição"
  },
  "experimental": {
    "message": "Experimental"
  },
  "extendWalletWithSnaps": {
    "message": "Explore Snaps desenvolvidos pela comunidade para personalizar sua experiência na web3",
    "description": "Banner description displayed on Snaps list page in Settings when less than 6 Snaps is installed."
  },
  "extensionInsallCompleteDescription": {
    "message": "Volte à integração do produto MetaMask Institutional para conectar suas contas custodiadas ou autocustodiadas."
  },
  "extensionInsallCompleteTitle": {
    "message": "Instalação de extensão concluída"
  },
  "externalExtension": {
    "message": "Extensão externa"
  },
  "externalNameSourcesSetting": {
    "message": "Apelidos propostos"
  },
  "externalNameSourcesSettingDescription": {
    "message": "Buscaremos os apelidos propostos para os endereços com os quais você interage em fontes terceirizadas como Etherscan, Infura e Lens Protocol. Essas fontes poderão ver esses endereços e o seu endereço IP. O endereço da sua conta não será exposto a terceiros."
  },
  "failed": {
    "message": "Falha"
  },
  "failedToFetchChainId": {
    "message": "Não foi possível buscar o ID da cadeia. Seu URL da RPC está correto?"
  },
  "failedToFetchTickerSymbolData": {
    "message": "Dados de verificação do símbolo do ticker indisponíveis no momento. Certifique-se de que o símbolo inserido está correto. Isso afetará as taxas de conversão indicadas para essa rede"
  },
  "failureMessage": {
    "message": "Ocorreu algum erro e não conseguimos concluir a ação"
  },
  "fast": {
    "message": "Rápido"
  },
  "feeAssociatedRequest": {
    "message": "Há uma taxa associada a essa solicitação."
  },
  "feeDetails": {
    "message": "Detalhes da taxa"
  },
  "fiat": {
    "message": "Fiduciária",
    "description": "Exchange type"
  },
  "fileImportFail": {
    "message": "A importação de arquivo não está funcionando? Clique aqui!",
    "description": "Helps user import their account from a JSON file"
  },
  "findTheRightChainId": {
    "message": "Encontre a opção correta em:"
  },
  "flaskWelcomeUninstall": {
    "message": "você deve desinstalar essa extensão",
    "description": "This request is shown on the Flask Welcome screen. It is intended for non-developers, and will be bolded."
  },
  "flaskWelcomeWarning1": {
    "message": "O Flask é para desenvolvedores experimentarem novas APIs instáveis. A menos que você seja um desenvolvedor ou beta tester, $1.",
    "description": "This is a warning shown on the Flask Welcome screen, intended to encourage non-developers not to proceed any further. $1 is the bolded message 'flaskWelcomeUninstall'"
  },
  "flaskWelcomeWarning2": {
    "message": "Não damos garantias sobre a segurança ou a estabilidade dessa extensão. As novas APIs oferecidas pelo Flask não estão protegidas contra ataques de phishing, ou seja, qualquer site ou snap que requeira o Flask pode ser uma tentativa mal-intencionada de roubar seus ativos.",
    "description": "This explains the risks of using MetaMask Flask"
  },
  "flaskWelcomeWarning3": {
    "message": "Todas as APIs do Flask são experimentais. Elas podem ser alteradas ou removidas sem aviso prévio, ou podem permanecer no Flask indefinidamente, sem jamais serem migradas para a MetaMask estável. Use-as com cautela.",
    "description": "This message warns developers about unstable Flask APIs"
  },
  "flaskWelcomeWarning4": {
    "message": "Certifique-se de desativar sua extensão MetaMask regular ao usar o Flask.",
    "description": "This message calls to pay attention about multiple versions of MetaMask running on the same site (Flask + Prod)"
  },
  "flaskWelcomeWarningAcceptButton": {
    "message": "Eu aceito os riscos",
    "description": "this text is shown on a button, which the user presses to confirm they understand the risks of using Flask"
  },
  "floatAmountToken": {
    "message": "A quantidade de tokens deve ser um número inteiro"
  },
  "followUsOnTwitter": {
    "message": "Siga-nos no Twitter"
  },
  "forbiddenIpfsGateway": {
    "message": "Gateway IPFS proibido: especifique um gateway de CID"
  },
  "forgetDevice": {
    "message": "Esquecer este dispositivo"
  },
  "forgotPassword": {
    "message": "Esqueceu a senha?"
  },
  "form": {
    "message": "formulário"
  },
  "from": {
    "message": "De"
  },
  "fromAddress": {
    "message": "De: $1",
    "description": "$1 is the address to include in the From label. It is typically shortened first using shortenAddress"
  },
  "fromTokenLists": {
    "message": "Das listas de tokens: $1"
  },
  "function": {
    "message": "Função: $1"
  },
  "functionApprove": {
    "message": "Função: aprovar"
  },
  "functionSetApprovalForAll": {
    "message": "Função: SetApprovalForAll"
  },
  "functionType": {
    "message": "Tipo de função"
  },
  "fundYourWallet": {
    "message": "Adicione valores à sua carteira"
  },
  "fundYourWalletDescription": {
    "message": "Comece adicionando $1 à sua carteira.",
    "description": "$1 is the token symbol"
  },
  "gas": {
    "message": "Gás"
  },
  "gasDisplayAcknowledgeDappButtonText": {
    "message": "Editar taxa de gás sugerida"
  },
  "gasDisplayDappWarning": {
    "message": "Essa taxa de gás foi sugerida por $1. Sua substituição pode causar um problema com a sua transação. Entre em contato com $1 se tiver perguntas.",
    "description": "$1 represents the Dapp's origin"
  },
  "gasIsETH": {
    "message": "O gás é $1 "
  },
  "gasLimit": {
    "message": "Limite de gás"
  },
  "gasLimitInfoTooltipContent": {
    "message": "O limite de gás é o valor máximo das unidades de gás que você está disposto a gastar."
  },
  "gasLimitRecommended": {
    "message": "O limite de gás recomendado é de $1. Um limite de gás inferior pode resultar em falha."
  },
  "gasLimitTooLow": {
    "message": "O limite de gás deve ser de pelo menos 21000"
  },
  "gasLimitTooLowWithDynamicFee": {
    "message": "O limite de gás deve ser de pelo menos $1",
    "description": "$1 is the custom gas limit, in decimal."
  },
  "gasLimitV2": {
    "message": "Limite de gás"
  },
  "gasOption": {
    "message": "Opção de gás"
  },
  "gasPrice": {
    "message": "Preço do gás (GWEI)"
  },
  "gasPriceExcessive": {
    "message": "Sua taxa de gás está desnecessariamente alta. Considere reduzir o valor."
  },
  "gasPriceExcessiveInput": {
    "message": "O preço do gás está excessivo"
  },
  "gasPriceExtremelyLow": {
    "message": "O preço do gás está extremamente baixo"
  },
  "gasPriceFetchFailed": {
    "message": "Ocorreu uma falha na estimativa do preço do gás devido a um erro na rede."
  },
  "gasPriceInfoTooltipContent": {
    "message": "O preço do gás especifica o valor de Ether que você está disposto a pagar para cada unidade de gás."
  },
  "gasTimingHoursShort": {
    "message": "$1 h",
    "description": "$1 represents a number of hours"
  },
  "gasTimingLow": {
    "message": "Lento"
  },
  "gasTimingMinutesShort": {
    "message": "$1 min",
    "description": "$1 represents a number of minutes"
  },
  "gasTimingSecondsShort": {
    "message": "$1 s",
    "description": "$1 represents a number of seconds"
  },
  "gasUsed": {
    "message": "Gás usado"
  },
  "general": {
    "message": "Geral"
  },
  "generalCameraError": {
    "message": "Não pudemos acessar sua câmera. Por favor, tente de novo."
  },
  "generalCameraErrorTitle": {
    "message": "Algo deu errado..."
  },
  "genericExplorerView": {
    "message": "Ver conta na $1"
  },
  "getStartedWithNFTs": {
    "message": "Adquira $1 para comprar NFTs",
    "description": "$1 is the token symbol"
  },
  "getStartedWithNFTsDescription": {
    "message": "Comece sua jornada com NFTs adicionando $1 à sua carteira.",
    "description": "$1 is the token symbol"
  },
  "goBack": {
    "message": "Voltar"
  },
  "goToSite": {
    "message": "Ir ao site"
  },
  "goerli": {
    "message": "Rede de teste Goerli"
  },
  "gotIt": {
    "message": "Entendi"
  },
  "grantedToWithColon": {
    "message": "Concedido a:"
  },
  "gwei": {
    "message": "GWEI"
  },
  "hardware": {
    "message": "Hardware"
  },
  "hardwareWalletConnected": {
    "message": "Carteira de hardware conectada"
  },
  "hardwareWalletLegacyDescription": {
    "message": "(antigo)",
    "description": "Text representing the MEW path"
  },
  "hardwareWalletSupportLinkConversion": {
    "message": "clique aqui"
  },
  "hardwareWallets": {
    "message": "Conecte uma carteira de hardware"
  },
  "hardwareWalletsInfo": {
    "message": "As integrações com carteiras de hardware usam chamadas de API para servidores externos, os quais podem ver seu endereço IP e os endereços de contratos inteligentes com os quais você interage."
  },
  "hardwareWalletsMsg": {
    "message": "Selecione uma carteira de hardware que você gostaria de usar com a MetaMask."
  },
  "here": {
    "message": "aqui",
    "description": "as in -click here- for more information (goes with troubleTokenBalances)"
  },
  "hexData": {
    "message": "Dados hexa"
  },
  "hiddenAccounts": {
    "message": "Contas ocultas"
  },
  "hide": {
    "message": "Ocultar"
  },
  "hideAccount": {
    "message": "Ocultar conta"
  },
  "hideFullTransactionDetails": {
    "message": "Ocultar detalhes completos da transação"
  },
  "hideSeedPhrase": {
    "message": "Ocultar frase-semente"
  },
  "hideSentitiveInfo": {
    "message": "Ocultar informações confidenciais"
  },
  "hideToken": {
    "message": "Ocultar token"
  },
  "hideTokenPrompt": {
    "message": "Ocultar token?"
  },
  "hideTokenSymbol": {
    "message": "Ocultar $1",
    "description": "$1 is the symbol for a token (e.g. 'DAI')"
  },
  "hideZeroBalanceTokens": {
    "message": "Ocultar tokens sem saldo"
  },
  "high": {
    "message": "Agressiva"
  },
  "highGasSettingToolTipMessage": {
    "message": "Alta probabilidade, mesmo em mercados voláteis. Use $1 para cobrir picos no tráfego da rede devido a situações como drops de NFTs populares.",
    "description": "$1 is key 'high' (text: 'Aggressive') separated here so that it can be passed in with bold font-weight"
  },
  "highLowercase": {
    "message": "alta"
  },
  "highestCurrentBid": {
    "message": "Maior lance atual"
  },
  "highestFloorPrice": {
    "message": "Maior preço mínimo"
  },
  "history": {
    "message": "Histórico"
  },
  "holdToRevealContent1": {
    "message": "Sua Frase de Recuperação Secreta concede $1",
    "description": "$1 is a bolded text with the message from 'holdToRevealContent2'"
  },
  "holdToRevealContent2": {
    "message": "acesso total à sua carteira e fundos.",
    "description": "Is the bolded text in 'holdToRevealContent1'"
  },
  "holdToRevealContent3": {
    "message": "Não compartilhe isso com ninguém. $1 $2",
    "description": "$1 is a message from 'holdToRevealContent4' and $2 is a text link with the message from 'holdToRevealContent5'"
  },
  "holdToRevealContent4": {
    "message": "O Suporte da MetaMask não solicita essa informação,",
    "description": "Part of 'holdToRevealContent3'"
  },
  "holdToRevealContent5": {
    "message": "mas os phishers talvez solicitem.",
    "description": "The text link in 'holdToRevealContent3'"
  },
  "holdToRevealContentPrivateKey1": {
    "message": "Sua chave privada oferece a $1",
    "description": "$1 is a bolded text with the message from 'holdToRevealContentPrivateKey2'"
  },
  "holdToRevealContentPrivateKey2": {
    "message": "acesso total à sua carteira e fundos.",
    "description": "Is the bolded text in 'holdToRevealContentPrivateKey2'"
  },
  "holdToRevealLockedLabel": {
    "message": "círculo \"segure para revelar\" bloqueado"
  },
  "holdToRevealPrivateKey": {
    "message": "Segure para revelar a chave privada"
  },
  "holdToRevealPrivateKeyTitle": {
    "message": "Mantenha sua chave privada em segurança"
  },
  "holdToRevealSRP": {
    "message": "Segure para revelar a FRS"
  },
  "holdToRevealSRPTitle": {
    "message": "Mantenha sua FRS em segurança"
  },
  "holdToRevealUnlockedLabel": {
    "message": "círculo \"segure para revelar\" desbloqueado"
  },
  "id": {
    "message": "ID"
  },
  "ignoreAll": {
    "message": "Ignorar tudo"
  },
  "ignoreTokenWarning": {
    "message": "Se você ocultar tokens, eles não serão exibidos em sua carteira. No entanto, você ainda pode pesquisá-los para adicioná-los."
  },
  "imToken": {
    "message": "imToken"
  },
  "import": {
    "message": "Importar",
    "description": "Button to import an account from a selected file"
  },
  "importAccount": {
    "message": "Importar conta"
  },
  "importAccountError": {
    "message": "Erro de importação de conta."
  },
  "importAccountErrorIsSRP": {
    "message": "Você inseriu uma Frase de Recuperação Secreta (ou mnemônica). Para importar uma conta aqui, você precisa inserir uma chave privada, que é uma sequência hexadecimal de 64 caracteres."
  },
  "importAccountErrorNotAValidPrivateKey": {
    "message": "Essa chave privada não é válida. Você inseriu uma sequência hexadecimal, mas seu tamanho deve ser de 64 caracteres."
  },
  "importAccountErrorNotHexadecimal": {
    "message": "Essa chave privada não é válida. Você deve inserir uma sequência hexadecimal de 64 caracteres."
  },
  "importAccountJsonLoading1": {
    "message": "É esperado que a importação do JSON leve alguns minutos e trave a MetaMask."
  },
  "importAccountJsonLoading2": {
    "message": "Pedimos desculpas, e vamos acelerar esse processo futuramente."
  },
  "importAccountMsg": {
    "message": "Contas importadas não serão associadas à sua Frase de Recuperação Secreta na MetaMask. Saiba mais sobre contas importadas"
  },
  "importMyWallet": {
    "message": "Importar minha carteira"
  },
  "importNFT": {
    "message": "Importar NFT"
  },
  "importNFTAddressToolTip": {
    "message": "Na OpenSea, por exemplo, na página de NFTs em Detalhes, há um hiperlink de valor em azul rotulado \"Endereço do Contrato\". Clicando nele, você será levado ao endereço do contrato no Etherscan. Na parte superior esquerda da página há um ícone rotulado \"Contrato\", e, à direita, uma longa linha de letras e números. Esse é o endereço do contrato que criou seu NFT. Clique no ícone \"copiar\" à direita do endereço para adicioná-lo à sua área de transferência."
  },
  "importNFTPage": {
    "message": "página Importar NFT"
  },
  "importNFTTokenIdToolTip": {
    "message": "O ID de um NFT é um identificador único, pois não há dois NFTs iguais. Novamente, na OpenSea, esse número se encontra em \"Detalhes\". Anote-o ou copie-o para sua área de transferência."
  },
  "importSelectedTokens": {
    "message": "Importar tokens selecionados?"
  },
  "importSelectedTokensDescription": {
    "message": "Somente os tokens que você selecionou serão exibidos em sua carteira. Você pode importar os tokens ocultos a qualquer momento pesquisando por eles."
  },
  "importTokenQuestion": {
    "message": "Importar token?"
  },
  "importTokenWarning": {
    "message": "Qualquer pessoa pode criar um token com qualquer nome, incluindo versões falsas de tokens existentes. Adicione e negocie por sua conta e risco!"
  },
  "importTokensCamelCase": {
    "message": "Importar tokens"
  },
  "importTokensError": {
    "message": "Não foi possível importar os tokens. Volte a tentar mais tarde."
  },
  "importWithCount": {
    "message": "Importar $1",
    "description": "$1 will the number of detected tokens that are selected for importing, if all of them are selected then $1 will be all"
  },
  "imported": {
    "message": "Importada",
    "description": "status showing that an account has been fully loaded into the keyring"
  },
  "inYourSettings": {
    "message": "em suas Configurações"
  },
  "infuraBlockedNotification": {
    "message": "Não foi possível conectar a MetaMask ao servidor da blockchain. Revise possíveis motivos $1.",
    "description": "$1 is a clickable link with with text defined by the 'here' key"
  },
  "initialTransactionConfirmed": {
    "message": "Sua transação inicial foi confirmada pela rede. Clique em OK para voltar."
  },
  "inputLogicEmptyState": {
    "message": "Somente insira um número com o qual esteja confortável de o terceiro gastar agora ou no futuro. Você pode aumentar o limite de gastos a qualquer momento."
  },
  "inputLogicEqualOrSmallerNumber": {
    "message": "Isso permite que o terceiro gaste $1 do seu saldo atual.",
    "description": "$1 is the current token balance in the account and the name of the current token"
  },
  "inputLogicHigherNumber": {
    "message": "Isso permite que o terceiro gaste todo o seu saldo de tokens até atingir o limite ou até você revogar o limite de gastos. Se a intenção não é essa, considere definir um limite de gastos menor."
  },
  "insightWarning": {
    "message": "aviso"
  },
  "insightWarningCheckboxMessage": {
    "message": "$1 a solicitação de $2",
    "description": "$1 is the action i.e. sign, confirm. $2 is the origin making the request."
  },
  "insightWarningContentPlural": {
    "message": "Revise os $1 antes de $2. Sua $3 é irreversível depois de realizada.",
    "description": "$1 the 'insightWarnings' message (2 warnings) representing warnings, $2 is the action (i.e. signing) and $3 is the result (i.e. signature, transaction)"
  },
  "insightWarningContentSingular": {
    "message": "Revise o $1 antes de $2. Sua $3 é irreversível depois de realizada.",
    "description": "$1 is the 'insightWarning' message (1 warning), $2 is the action (i.e. signing) and $3 is the result (i.e. signature, transaction)"
  },
  "insightWarningHeader": {
    "message": "Essa solicitação pode ser arriscada"
  },
  "insightWarnings": {
    "message": "avisos"
  },
  "insightsFromSnap": {
    "message": "Insights de $1",
    "description": "$1 represents the name of the snap"
  },
  "install": {
    "message": "Instalar"
  },
  "installExtension": {
    "message": "Instalar extensão"
  },
  "installExtensionDescription": {
    "message": "A versão em conformidade institucional da principal carteira web3 do mundo, a MetaMask."
  },
  "installOrigin": {
    "message": "Origem da instalação"
  },
  "installRequest": {
    "message": "Adicionar à MetaMask"
  },
  "installedOn": {
    "message": "Instalado em $1",
    "description": "$1 is the date when the snap has been installed"
  },
  "insufficientBalance": {
    "message": "Saldo insuficiente."
  },
  "insufficientCurrencyBuyOrDeposit": {
    "message": "Você não tem $1 suficiente em sua conta para pagar as taxas de transação da rede $2. $3 ou deposite de outra conta.",
    "description": "$1 is the native currency of the network, $2 is the name of the current network, $3 is the key 'buy' + the ticker symbol of the native currency of the chain wrapped in a button"
  },
  "insufficientCurrencyBuyOrReceive": {
    "message": "Você não tem $1 suficiente em sua conta para pagar as taxas de transação na rede $2. $3 ou $4 de outra conta.",
    "description": "$1 is the native currency of the network, $2 is the name of the current network, $3 is the key 'buy' + the ticker symbol of the native currency of the chain wrapped in a button, $4 is the key 'deposit' button"
  },
  "insufficientCurrencyDeposit": {
    "message": "Você não tem $1 suficiente em sua conta para pagar as taxas de transação na rede $2. Deposite $1 de outra conta.",
    "description": "$1 is the native currency of the network, $2 is the name of the current network"
  },
  "insufficientFunds": {
    "message": "Fundos insuficientes."
  },
  "insufficientFundsForGas": {
    "message": "Fundos insuficientes para o gás"
  },
  "insufficientTokens": {
    "message": "Tokens insuficientes."
  },
  "interactingWith": {
    "message": "Interagindo com"
  },
  "interactingWithTransactionDescription": {
    "message": "Este é o contrato com o qual você está interagindo. Proteja-se contra golpistas verificando os detalhes."
  },
  "invalidAddress": {
    "message": "Endereço inválido"
  },
  "invalidAddressRecipient": {
    "message": "O endereço do destinatário é inválido "
  },
  "invalidAddressRecipientNotEthNetwork": {
    "message": "Não é uma rede de ETH; configurar em minúsculas"
  },
  "invalidAssetType": {
    "message": "Esse ativo é um NFT e precisa ser adicionado novamente à página Importar NFT, encontrada na aba NFTs."
  },
  "invalidBlockExplorerURL": {
    "message": "URL inválido do explorador de blocos"
  },
  "invalidChainIdTooBig": {
    "message": "ID de cadeia inválido. O ID de cadeia é muito grande."
  },
  "invalidCustomNetworkAlertContent1": {
    "message": "O ID de cadeia da rede personalizada “$1” precisa ser digitado novamente.",
    "description": "$1 is the name/identifier of the network."
  },
  "invalidCustomNetworkAlertContent2": {
    "message": "Para proteger você contra provedores de rede mal-intencionados ou defeituosos, os IDs de cadeia agora são obrigatórios para todas as redes personalizadas."
  },
  "invalidCustomNetworkAlertContent3": {
    "message": "Acesse Configurações > Rede e informe o ID da cadeia. Encontre os IDs de cadeia das redes mais populares em $1.",
    "description": "$1 is a link to https://chainid.network"
  },
  "invalidCustomNetworkAlertTitle": {
    "message": "Rede personalizada inválida"
  },
  "invalidHexNumber": {
    "message": "Número hexadecimal inválido."
  },
  "invalidHexNumberLeadingZeros": {
    "message": "Número hexadecimal inválido. Remova os zeros à esquerda."
  },
  "invalidIpfsGateway": {
    "message": "Gateway IPFS inválido: o valor deve ser um URL válido"
  },
  "invalidNumber": {
    "message": "Número inválido. Insira um número decimal ou um hexadecimal com o prefixo '0x'."
  },
  "invalidNumberLeadingZeros": {
    "message": "Número inválido. Remova os zeros à esquerda."
  },
  "invalidRPC": {
    "message": "URL da RPC inválido"
  },
  "invalidSeedPhrase": {
    "message": "Frase de Recuperação Secreta inválida"
  },
  "invalidSeedPhraseCaseSensitive": {
    "message": "Entrada inválida! A Frase de Recuperação Secreta diferencia maiúsculas de minúsculas."
  },
  "ipfsGateway": {
    "message": "Gateway IPFS"
  },
  "ipfsGatewayDescription": {
    "message": "A MetaMask usa serviços terceirizados para exibir imagens de seus NFTs armazenados no IPFS, exibir informações relacionadas a endereços ENS inseridos na barra de endereço do seu navegador e buscar ícones para diferentes tokens. Seu endereço IP pode ser exposto a esses serviços ao usá-los."
  },
  "ipfsToggleModalDescriptionOne": {
    "message": "Usamos serviços terceirizados para exibir imagens de seus NFTs armazenados no IPFS, exibir informações relacionadas a endereços ENS inseridos na barra de endereço do seu navegador e buscar ícones para diferentes tokens. Seu endereço IP pode ser exposto a esses serviços durante o uso deles."
  },
  "ipfsToggleModalDescriptionTwo": {
    "message": "Ao selecionar Confirmar, é ativada a resolução IPFS. Você pode desativá-la a qualquer momento em $1.",
    "description": "$1 is the method to turn off ipfs"
  },
  "ipfsToggleModalSettings": {
    "message": "Configurações > Segurança e Privacidade"
  },
  "isSigningOrSubmitting": {
    "message": "Uma transação anterior ainda está sendo assinada ou enviada"
  },
  "jazzAndBlockies": {
    "message": "Jazzicons e Blockies são dois estilos diferentes de ícones únicos que ajudam você a identificar uma conta num relance."
  },
  "jazzicons": {
    "message": "Jazzicons"
  },
  "jsDeliver": {
    "message": "jsDeliver"
  },
  "jsonFile": {
    "message": "Arquivo JSON",
    "description": "format for importing an account"
  },
  "keyringAccountName": {
    "message": "Nome da conta"
  },
  "keyringAccountPublicAddress": {
    "message": "Endereço público"
  },
  "keyringSnapRemovalResult1": {
    "message": "$1 $2removido",
    "description": "Displays the result after removal of a keyring snap. $1 is the snap name, $2 is whether it is successful or not"
  },
  "keyringSnapRemovalResultNotSuccessful": {
    "message": "não ",
    "description": "Displays the `not` word in $2."
  },
  "keyringSnapRemoveConfirmation": {
    "message": "Digite $1 para confirmar que deseja remover esse Snap:",
    "description": "Asks user to input the name nap prior to deleting the snap. $1 is the snap name"
  },
  "keystone": {
    "message": "Keystone"
  },
  "knownAddressRecipient": {
    "message": "Endereço de contrato conhecido."
  },
  "knownTokenWarning": {
    "message": "Essa ação editará os tokens já listados na sua carteira, que podem ser usados para praticar phishing contra você. Só aprove se você tiver certeza de que quer alterar o que esses tokens representam. Saiba mais sobre $1"
  },
  "l1Fee": {
    "message": "Taxa da L1"
  },
  "l1FeeTooltip": {
    "message": "Taxa de gás da L1"
  },
  "l2Fee": {
    "message": "Taxa da L2"
  },
  "l2FeeTooltip": {
    "message": "Taxa de gás da L2"
  },
  "lastConnected": {
    "message": "Última conexão"
  },
  "lastSold": {
    "message": "Última venda"
  },
  "lavaDomeCopyWarning": {
    "message": "Para sua segurança, não é possível selecionar este texto no momento."
  },
  "layer1Fees": {
    "message": "Taxas de camada 1"
  },
  "layer2Fees": {
    "message": "Taxas da Camada 2"
  },
  "learnCancelSpeeedup": {
    "message": "Saiba como $1",
    "description": "$1 is link to cancel or speed up transactions"
  },
  "learnMore": {
    "message": "saiba mais"
  },
  "learnMoreAboutGas": {
    "message": "Quer $1 sobre gás?",
    "description": "$1 will be replaced by the learnMore translation key"
  },
  "learnMoreKeystone": {
    "message": "Saiba mais"
  },
  "learnMoreUpperCase": {
    "message": "Saiba mais"
  },
  "learnMoreUpperCaseWithDot": {
    "message": "Saiba mais."
  },
  "learnScamRisk": {
    "message": "golpes e riscos de segurança."
  },
  "learnToBridge": {
    "message": "Aprenda a usar uma ponte"
  },
  "leaveMetaMask": {
    "message": "Sair da MetaMask?"
  },
  "leaveMetaMaskDesc": {
    "message": "Você está prestes a visitar um site fora da MetaMask. Confirme o URL antes de continuar."
  },
  "ledgerAccountRestriction": {
    "message": "Você precisa usar sua última conta antes de adicionar uma nova."
  },
  "ledgerConnectionInstructionCloseOtherApps": {
    "message": "Encerre qualquer outro software conectado ao seu dispositivo e, em seguida, clique aqui para atualizar."
  },
  "ledgerConnectionInstructionHeader": {
    "message": "Antes de clicar em confirmar:"
  },
  "ledgerConnectionInstructionStepFour": {
    "message": "Ative \"dados de contrato inteligente\" ou \"assinatura cega\" no seu dispositivo Ledger."
  },
  "ledgerConnectionInstructionStepThree": {
    "message": "Certifique-se de conectar o seu dispositivo Ledger e de selecionar o app Ethereum."
  },
  "ledgerDeviceOpenFailureMessage": {
    "message": "Ocorreu uma falha ao abrir o dispositivo Ledger. Seu Ledger pode não estar conectado a outros softwares. Feche o Ledger Live ou outros aplicativos conectados ao seu dispositivo Ledger e tente reconectar."
  },
  "ledgerErrorConnectionIssue": {
    "message": "Reconecte sua Ledger, abra o app ETH e tente novamente."
  },
  "ledgerErrorDevicedLocked": {
    "message": "Sua Ledger está bloqueada. Desbloqueie-a e tente novamente."
  },
  "ledgerErrorEthAppNotOpen": {
    "message": "Para resolver o problema, abra o aplicativo ETH em seu dispositivo e tente novamente."
  },
  "ledgerErrorTransactionDataNotPadded": {
    "message": "Os dados de entrada da transação Ethereum não têm padding suficiente."
  },
  "ledgerLiveApp": {
    "message": "Ledger Live App"
  },
  "ledgerLocked": {
    "message": "Não é possível conectar ao dispositivo Ledger. Certifique-se de que seu dispositivo esteja desbloqueado e que o aplicativo Ethereum esteja aberto."
  },
  "ledgerTimeout": {
    "message": "O Ledger Live está demorando muito para responder ou a conexão expirou. Certifique-se de que o aplicativo do Ledger Live esteja aberto e que seu dispositivo esteja desbloqueado."
  },
  "ledgerWebHIDNotConnectedErrorMessage": {
    "message": "O dispositivo Ledger não foi conectado. Se deseja conectar seu Ledger, clique em \"Continuar\" novamente e aprove a conexão HID",
    "description": "An error message shown to the user during the hardware connect flow."
  },
  "levelArrow": {
    "message": "seta de nível"
  },
  "lightTheme": {
    "message": "Claro"
  },
  "likeToImportToken": {
    "message": "Gostaria de importar esse token?"
  },
  "likeToImportTokens": {
    "message": "Gostaria de importar esses tokens?"
  },
  "lineaGoerli": {
    "message": "Rede de teste Linea Goerli"
  },
  "lineaMainnet": {
    "message": "Mainnet do Linea"
  },
  "lineaSepolia": {
    "message": "Rede de teste Linea Sepolia"
  },
  "link": {
    "message": "Link"
  },
  "links": {
    "message": "Links"
  },
  "loadMore": {
    "message": "Carregar mais"
  },
  "loading": {
    "message": "Carregando..."
  },
  "loadingScreenHardwareWalletMessage": {
    "message": "Por favor, conclua a transação na carteira de hardware."
  },
  "loadingScreenSnapMessage": {
    "message": "Por favor, conclua a transação no Snap."
  },
  "loadingTokens": {
    "message": "Carregando tokens..."
  },
  "localhost": {
    "message": "Host local 8545"
  },
  "lock": {
    "message": "Bloquear"
  },
  "lockMetaMask": {
    "message": "Bloquear a MetaMask"
  },
  "lockTimeInvalid": {
    "message": "O tempo de bloqueio deve ser um número entre 0 e 10080"
  },
  "logo": {
    "message": "Logotipo do $1",
    "description": "$1 is the name of the ticker"
  },
  "low": {
    "message": "Baixa"
  },
  "lowGasSettingToolTipMessage": {
    "message": "Use $1 para aguardar um preço mais baixo. As estimativas de tempo são muito menos exatas, pois os preços são relativamente imprevisíveis.",
    "description": "$1 is key 'low' separated here so that it can be passed in with bold font-weight"
  },
  "lowLowercase": {
    "message": "baixa"
  },
  "lowPriorityMessage": {
    "message": "Futuras transações serão colocadas depois dessa na fila."
  },
  "mainnet": {
    "message": "Mainnet da Ethereum"
  },
  "mainnetToken": {
    "message": "Esse endereço coincide com um endereço de token conhecido na Mainnet da Ethereum. Verifique novamente o endereço do contrato e a rede do token que você está tentando adicionar."
  },
  "makeAnotherSwap": {
    "message": "Criar nova troca"
  },
  "makeSureNoOneWatching": {
    "message": "Certifique-se de que ninguém está olhando",
    "description": "Warning to users to be care while creating and saving their new Secret Recovery Phrase"
  },
  "marketCap": {
    "message": "Capitalização de mercado"
  },
  "marketDetails": {
    "message": "Detalhes do mercado"
  },
  "max": {
    "message": "Máximo"
  },
  "maxBaseFee": {
    "message": "Taxa-base máxima"
  },
  "maxFee": {
    "message": "Taxa máxima"
  },
  "maxFeeTooltip": {
    "message": "Uma taxa máxima fornecida para pagar pela transação."
  },
  "maxPriorityFee": {
    "message": "Taxa de prioridade máxima"
  },
  "medium": {
    "message": "Mercado"
  },
  "mediumGasSettingToolTipMessage": {
    "message": "Use $1 para um processamento rápido pelo preço atual de mercado.",
    "description": "$1 is key 'medium' (text: 'Market') separated here so that it can be passed in with bold font-weight"
  },
  "memo": {
    "message": "memorando"
  },
  "message": {
    "message": "Mensagem"
  },
  "metaMaskConnectStatusParagraphOne": {
    "message": "Agora você tem mais controle sobre as conexões da sua conta na MetaMask."
  },
  "metaMaskConnectStatusParagraphThree": {
    "message": "Clique para gerenciar suas contas conectadas."
  },
  "metaMaskConnectStatusParagraphTwo": {
    "message": "O botão de status da conexão mostra se o website que você está visitando está conectado à conta selecionada no momento."
  },
  "metadataModalSourceTooltip": {
    "message": "$1 está hospedado no npm e $2 é o identificador específico deste Snap.",
    "description": "$1 is the snap name and $2 is the snap NPM id."
  },
  "metamaskInstitutionalVersion": {
    "message": "Versão MetaMask Institutional"
  },
  "metamaskNotificationsAreOff": {
    "message": "As notificações de carteiras estão inativas no momento."
  },
  "metamaskPortfolio": {
    "message": "MetaMask Portfolio."
  },
  "metamaskSwapsOfflineDescription": {
    "message": "O recurso de Trocas da MetaMask está em manutenção. Verifique novamente mais tarde."
  },
  "metamaskVersion": {
    "message": "Versão da MetaMask"
  },
  "methodData": {
    "message": "Método"
  },
<<<<<<< HEAD
=======
  "methodDataTransactionDesc": {
    "message": "Função executada com base nos dados de entrada decodificados."
  },
>>>>>>> b960add2
  "methodNotSupported": {
    "message": "Não suportado com esta conta."
  },
  "metrics": {
    "message": "Métricas"
  },
  "millionAbbreviation": {
    "message": "M",
    "description": "Shortened form of 'million'"
  },
  "mismatchAccount": {
    "message": "Sua conta selecionada ($1) é diferente da conta que está tentando assinar ($2)"
  },
  "mismatchedChainLinkText": {
    "message": "verifique os detalhes da rede",
    "description": "Serves as link text for the 'mismatchedChain' key. This text will be embedded inside the translation for that key."
  },
  "mismatchedChainRecommendation": {
    "message": "Recomendamos que você $1 antes de prosseguir.",
    "description": "$1 is a clickable link with text defined by the 'mismatchedChainLinkText' key. The link will open to instructions for users to validate custom network details."
  },
  "mismatchedNetworkName": {
    "message": "De acordo com os nossos registros, o nome da rede pode não corresponder a este ID de cadeia."
  },
  "mismatchedNetworkSymbol": {
    "message": "O símbolo de moeda enviado não corresponde ao esperado para este ID de cadeia."
  },
  "mismatchedRpcChainId": {
    "message": "A rede personalizada retornou um ID de cadeia que não coincide com o ID de cadeia enviado."
  },
  "mismatchedRpcUrl": {
    "message": "De acordo com os nossos registros, o valor de URL da RPC enviado não corresponde a um provedor conhecido para este ID de cadeia."
  },
  "missingSetting": {
    "message": "Não consegue encontrar uma configuração?"
  },
  "missingSettingRequest": {
    "message": "Solicite aqui"
  },
  "mmiBuiltAroundTheWorld": {
    "message": "O MetaMask Institutional é projetado e desenvolvido ao redor do mundo."
  },
  "mmiNewNFTDetectedInNFTsTabMessage": {
    "message": "Permita que o MetaMask Institutional detecte e exiba NFTs automaticamente na sua carteira."
  },
  "mmiPasswordSetupDetails": {
    "message": "Essa senha desbloqueará somente sua extensão MetaMask Institutional."
  },
  "more": {
    "message": "mais"
  },
  "multipleSnapConnectionWarning": {
    "message": "$1 quer usar Snaps de $2",
    "description": "$1 is the dapp and $2 is the number of snaps it wants to connect to."
  },
  "mustSelectOne": {
    "message": "Selecione pelo menos 1 token."
  },
  "name": {
    "message": "Nome"
  },
  "nameAddressLabel": {
    "message": "Endereço",
    "description": "Label above address field in name component modal."
  },
  "nameInstructionsNew": {
    "message": "Se você conhece esse endereço, dê um apelido a ele para reconhecê-lo posteriormente.",
    "description": "Instruction text in name component modal when value is not recognised."
  },
  "nameInstructionsRecognized": {
    "message": "Esse endereço tem um apelido padrão, mas você pode editá-lo ou explorar outras sugestões.",
    "description": "Instruction text in name component modal when value is recognized but not saved."
  },
  "nameInstructionsSaved": {
    "message": "Você já adicionou um apelido para esse endereço. Você pode editá-lo ou ver outros apelidos sugeridos.",
    "description": "Instruction text in name component modal when value is saved."
  },
  "nameLabel": {
    "message": "Apelido",
    "description": "Label above name input field in name component modal."
  },
  "nameModalMaybeProposedName": {
    "message": "Talvez: $1",
    "description": "$1 is the proposed name"
  },
  "nameModalTitleNew": {
    "message": "Endereço desconhecido",
    "description": "Title of the modal created by the name component when value is not recognised."
  },
  "nameModalTitleRecognized": {
    "message": "Endereço reconhecido",
    "description": "Title of the modal created by the name component when value is recognized but not saved."
  },
  "nameModalTitleSaved": {
    "message": "Endereço salvo",
    "description": "Title of the modal created by the name component when value is saved."
  },
  "nameProviderProposedBy": {
    "message": "Proposto por $1",
    "description": "$1 is the name of the provider"
  },
  "nameProvider_ens": {
    "message": "Serviço de nomes Ethereum (ENS)"
  },
  "nameProvider_etherscan": {
    "message": "Etherscan"
  },
  "nameProvider_lens": {
    "message": "Lens Protocol"
  },
  "nameProvider_token": {
    "message": "MetaMask"
  },
  "nameSetPlaceholder": {
    "message": "Escolha um apelido...",
    "description": "Placeholder text for name input field in name component modal."
  },
  "nativeNetworkPermissionRequestDescription": {
    "message": "$1 solicita sua aprovação para:",
    "description": "$1 represents dapp name"
  },
  "nativePermissionRequestDescription": {
    "message": "Deseja que este site faça o seguinte?",
    "description": "Description below header used on Permission Connect screen for native permissions."
  },
  "nativeToken": {
    "message": "O token nativo dessa rede é $1. Esse é o token usado para taxas de gás.",
    "description": "$1 represents the name of the native token on the current network"
  },
  "nativeTokenScamWarningConversion": {
    "message": "Editar detalhes da rede"
  },
  "nativeTokenScamWarningDescription": {
    "message": "Esta rede não corresponde ao seu ID da cadeia ou nome associado. Como muitos tokens populares usam o nome $1, ele é visado para golpes. Golpistas podem enganar você para que envie a eles alguma moeda mais valiosa em troca. Confirme todas as informações antes de prosseguir.",
    "description": "$1 represents the currency name"
  },
  "nativeTokenScamWarningTitle": {
    "message": "Isto é um possível golpe"
  },
  "needHelp": {
    "message": "Precisa de ajuda? Contate $1",
    "description": "$1 represents `needHelpLinkText`, the text which goes in the help link"
  },
  "needHelpFeedback": {
    "message": "Compartilhe seu feedback"
  },
  "needHelpLinkText": {
    "message": "Suporte da MetaMask"
  },
  "needHelpSubmitTicket": {
    "message": "Envie um chamado"
  },
  "needImportFile": {
    "message": "É preciso selecionar um arquivo para importar.",
    "description": "User is important an account and needs to add a file to continue"
  },
  "negativeETH": {
    "message": "Não é possível enviar valores negativos de ETH."
  },
  "negativeOrZeroAmountToken": {
    "message": "Não é possível enviar valores negativos ou zerados de ativos."
  },
  "network": {
    "message": "Ethereum:"
  },
  "networkAddedSuccessfully": {
    "message": "Rede adicionada com sucesso!"
  },
  "networkDetails": {
    "message": "Detalhes da rede"
  },
  "networkIsBusy": {
    "message": "A rede está ocupada. Os preços de gás estão altos e as estimativas estão menos exatas."
  },
  "networkMenu": {
    "message": "Menu da rede"
  },
  "networkMenuHeading": {
    "message": "Selecione uma rede"
  },
  "networkName": {
    "message": "Nome da rede"
  },
  "networkNameArbitrum": {
    "message": "Arbitrum"
  },
  "networkNameAvalanche": {
    "message": "Avalanche"
  },
  "networkNameBSC": {
    "message": "BSC"
  },
  "networkNameBase": {
    "message": "Base"
  },
  "networkNameBitcoin": {
    "message": "Bitcoin"
  },
  "networkNameDefinition": {
    "message": "O nome associado a essa rede."
  },
  "networkNameEthereum": {
    "message": "rede"
  },
  "networkNameGoerli": {
    "message": "Goerli"
  },
  "networkNameLinea": {
    "message": "Linea"
  },
  "networkNameOpMainnet": {
    "message": "Mainnet da OP"
  },
  "networkNamePolygon": {
    "message": "Polygon"
  },
  "networkNameTestnet": {
    "message": "Testnet"
  },
  "networkNameZkSyncEra": {
    "message": "zkSync Era"
  },
  "networkOptions": {
    "message": "Opções da rede"
  },
  "networkProvider": {
    "message": "Provedor de rede"
  },
  "networkSettingsChainIdDescription": {
    "message": "O ID da cadeia é usado para assinar transações. É preciso ser igual ao ID da cadeia retornado pela rede. Você pode informar um número decimal ou um número hexadecimal com prefixo “0x”, mas exibiremos o número em casas decimais."
  },
  "networkStatus": {
    "message": "Status da rede"
  },
  "networkStatusBaseFeeTooltip": {
    "message": "A taxa-base é definida pela rede e muda a cada 13 ou 14 segundos. Nossas opções $1 e $2 têm em conta os aumentos súbitos.",
    "description": "$1 and $2 are bold text for Medium and Aggressive respectively."
  },
  "networkStatusPriorityFeeTooltip": {
    "message": "Intervalo das taxas de prioridade (ou seja, a \"gorjeta do minerador\"). Esse valor vai para os mineradores e os incentiva a priorizar sua transação."
  },
  "networkStatusStabilityFeeTooltip": {
    "message": "As taxas de gás estão $1 em relação às últimas 72 horas.",
    "description": "$1 is networks stability value - stable, low, high"
  },
  "networkSwitchConnectionError": {
    "message": "Não podemos conectar a $1",
    "description": "$1 represents the network name"
  },
  "networkURL": {
    "message": "URL da rede"
  },
  "networkURLDefinition": {
    "message": "O URL usado para acessar essa rede."
  },
  "networks": {
    "message": "Redes"
  },
  "nevermind": {
    "message": "Desistir"
  },
  "new": {
    "message": "Novo!"
  },
  "newAccount": {
    "message": "Nova conta"
  },
  "newAccountNumberName": {
    "message": "Conta $1",
    "description": "Default name of next account to be created on create account screen"
  },
  "newContact": {
    "message": "Novo contato"
  },
  "newContract": {
    "message": "Novo contrato"
  },
  "newNFTDetectedInImportNFTsMessageStrongText": {
    "message": "Configurações > Segurança e privacidade"
  },
  "newNFTDetectedInImportNFTsMsg": {
    "message": "Para usar o OpenSea para ver seus NFTs, ative \"Exibir arquivos de mídia de NFTs\" em $1.",
    "description": "$1 is used for newNFTDetectedInImportNFTsMessageStrongText"
  },
  "newNFTDetectedInNFTsTabMessage": {
    "message": "Permita que a MetaMask detecte e exiba NFTs automaticamente na sua carteira."
  },
  "newNFTsAutodetected": {
    "message": "Detecção automática de NFTs"
  },
  "newNetworkAdded": {
    "message": "“$1” foi adicionado com sucesso!"
  },
  "newNetworkEdited": {
    "message": "“$1” foi editada com sucesso!"
  },
  "newNftAddedMessage": {
    "message": "O NFT foi adicionado com sucesso!"
  },
  "newPassword": {
    "message": "Nova senha (no mínimo 8 caracteres)"
  },
  "newPrivacyPolicyActionButton": {
    "message": "Saiba mais"
  },
  "newPrivacyPolicyTitle": {
    "message": "Atualizamos nossa política de privacidade"
  },
  "newTokensImportedMessage": {
    "message": "Você importou $1 com sucesso.",
    "description": "$1 is the string of symbols of all the tokens imported"
  },
  "newTokensImportedTitle": {
    "message": "Token importado"
  },
  "next": {
    "message": "Próximo"
  },
  "nextNonceWarning": {
    "message": "Nonce é maior que o nonce sugerido de $1",
    "description": "The next nonce according to MetaMask's internal logic"
  },
  "nftAddFailedMessage": {
    "message": "O NFT não pôde ser adicionado, pois os dados de propriedade não coincidem. Certifique-se de ter inserido as informações corretas."
  },
  "nftAddressError": {
    "message": "Esse token é um NFT. Adicione-o à $1",
    "description": "$1 is a clickable link with text defined by the 'importNFTPage' key"
  },
  "nftAlreadyAdded": {
    "message": "O NFT já foi adicionado."
  },
  "nftAutoDetectionEnabled": {
    "message": "Detecção automática de NFTs ativada"
  },
  "nftDisclaimer": {
    "message": "Aviso legal: a MetaMask obtém o arquivo de mídia do URL de origem. Às vezes, esse URL é modificado pelo marketplace onde o NFT foi mintado."
  },
  "nftOptions": {
    "message": "Opções de NFT"
  },
  "nftTokenIdPlaceholder": {
    "message": "Insira o ID do token"
  },
  "nftWarningContent": {
    "message": "Você está concedendo acesso a $1, incluindo o que você vier a possuir no futuro. A parte na outra ponta pode transferir esses NFTs da sua carteira a qualquer momento, sem solicitar, até você revogar essa aprovação. $2",
    "description": "$1 is nftWarningContentBold bold part, $2 is Learn more link"
  },
  "nftWarningContentBold": {
    "message": "todos os seus NFTs $1",
    "description": "$1 is name of the collection"
  },
  "nftWarningContentGrey": {
    "message": "Prossiga com cautela."
  },
  "nfts": {
    "message": "NFTs"
  },
  "nftsPreviouslyOwned": {
    "message": "Detidos anteriormente"
  },
  "nickname": {
    "message": "Apelido"
  },
  "noAccountsFound": {
    "message": "Nenhuma conta encontrada para a pesquisa efetuada"
  },
  "noAddressForName": {
    "message": "Não foi configurado nenhum endereço para esse nome."
  },
  "noConnectedAccountDescription": {
    "message": "Selecione uma conta que você deseja usar neste site para continuar."
  },
  "noConnectedAccountTitle": {
    "message": "A MetaMask não está conectada a este site"
  },
  "noConversionDateAvailable": {
    "message": "Não há uma data de conversão de moeda disponível"
  },
  "noConversionRateAvailable": {
    "message": "Não há uma taxa de conversão disponível"
  },
  "noDomainResolution": {
    "message": "Nenhuma resolução fornecida para o domínio."
  },
  "noHardwareWalletOrSnapsSupport": {
    "message": "Snaps, e a maioria das carteiras de hardware, não funcionarão com a versão atual do navegador."
  },
  "noNFTs": {
    "message": "Nenhum NFT até agora"
  },
  "noNetworksFound": {
    "message": "Nenhuma rede encontrada para a pesquisa efetuada"
  },
  "noSnaps": {
    "message": "Você não tem nenhum snap instalado."
  },
  "noThanks": {
    "message": "Não, obrigado"
  },
  "noTransactions": {
    "message": "Você não tem transações"
  },
  "noWebcamFound": {
    "message": "A webcam do seu computador não foi encontrada. Tente novamente."
  },
  "noWebcamFoundTitle": {
    "message": "Webcam não encontrada"
  },
  "nonCustodialAccounts": {
    "message": "O MetaMask Institutional permite que você use contas não custodiadas. Se você planeja usá-las, faça backup da sua Frase de Recuperação Secreta."
  },
  "nonce": {
    "message": "Nonce"
  },
  "nonceField": {
    "message": "Personalizar o nonce da transação"
  },
  "nonceFieldDesc": {
    "message": "Ative esta opção para alterar o nonce (número da transação) ao enviar ativos. Use com cautela, pois este é um recurso avançado."
  },
  "nonceFieldHeading": {
    "message": "Nonce personalizado"
  },
  "notBusy": {
    "message": "Não ocupado"
  },
  "notCurrentAccount": {
    "message": "Essa é a conta correta? É diferente da conta atualmente selecionada na sua carteira"
  },
  "notEnoughBalance": {
    "message": "Saldo insuficiente"
  },
  "notEnoughGas": {
    "message": "Não há gás suficiente"
  },
  "note": {
    "message": "Observação"
  },
  "notePlaceholder": {
    "message": "O aprovador verá essa observação ao aprovar a transação no custodiante."
  },
  "notificationDetail": {
    "message": "Detalhes"
  },
  "notificationDetailBaseFee": {
    "message": "Taxa-base (GWEI)"
  },
  "notificationDetailGasLimit": {
    "message": "Limite de gás (unidades)"
  },
  "notificationDetailGasUsed": {
    "message": "Gás utilizado (unidades)"
  },
  "notificationDetailMaxFee": {
    "message": "Taxa máxima por gás"
  },
  "notificationDetailNetwork": {
    "message": "Rede"
  },
  "notificationDetailNetworkFee": {
    "message": "Taxa de rede"
  },
  "notificationDetailPriorityFee": {
    "message": "Taxa de prioridade (GWEI)"
  },
  "notificationItemCheckBlockExplorer": {
    "message": "Verifique no BlockExplorer"
  },
  "notificationItemCollection": {
    "message": "Coleção"
  },
  "notificationItemConfirmed": {
    "message": "Confirmado"
  },
  "notificationItemError": {
    "message": "Não é possível obter as taxas no momento"
  },
  "notificationItemFrom": {
    "message": "De"
  },
  "notificationItemLidoStakeReadyToBeWithdrawn": {
    "message": "Saque pronto"
  },
  "notificationItemLidoStakeReadyToBeWithdrawnMessage": {
    "message": "Você já pode sacar seus $1 sem staking"
  },
  "notificationItemLidoWithdrawalRequestedMessage": {
    "message": "Sua solicitação de remover $1 do staking foi enviada"
  },
  "notificationItemNFTReceivedFrom": {
    "message": "NFT recebido de"
  },
  "notificationItemNFTSentTo": {
    "message": "NFT enviado para"
  },
  "notificationItemNetwork": {
    "message": "Rede"
  },
  "notificationItemRate": {
    "message": "Cotação (taxa inclusa)"
  },
  "notificationItemReceived": {
    "message": "Recebido"
  },
  "notificationItemReceivedFrom": {
    "message": "Recebido de"
  },
  "notificationItemSent": {
    "message": "Enviado"
  },
  "notificationItemSentTo": {
    "message": "Enviado para"
  },
  "notificationItemStakeCompleted": {
    "message": "Staking concluído"
  },
  "notificationItemStaked": {
    "message": "Staking executado"
  },
  "notificationItemStakingProvider": {
    "message": "Provedor de staking"
  },
  "notificationItemStatus": {
    "message": "Status"
  },
  "notificationItemSwapped": {
    "message": "Swap executado"
  },
  "notificationItemSwappedFor": {
    "message": "por"
  },
  "notificationItemTo": {
    "message": "Para"
  },
  "notificationItemTransactionId": {
    "message": "ID da transação"
  },
  "notificationItemUnStakeCompleted": {
    "message": "Retirada de staking concluída"
  },
  "notificationItemUnStaked": {
    "message": "Retirada de staking executada"
  },
  "notificationItemUnStakingRequested": {
    "message": "Retirada de staking solicitada"
  },
  "notificationTransactionFailedMessage": {
    "message": "Falha na transação $1! $2",
    "description": "Content of the browser notification that appears when a transaction fails"
  },
  "notificationTransactionFailedMessageMMI": {
    "message": "Falha na transação! $1",
    "description": "Content of the browser notification that appears when a transaction fails in MMI"
  },
  "notificationTransactionFailedTitle": {
    "message": "Falha na transação",
    "description": "Title of the browser notification that appears when a transaction fails"
  },
  "notificationTransactionSuccessMessage": {
    "message": "Transação $1 confirmada!",
    "description": "Content of the browser notification that appears when a transaction is confirmed"
  },
  "notificationTransactionSuccessTitle": {
    "message": "Transação confirmada",
    "description": "Title of the browser notification that appears when a transaction is confirmed"
  },
  "notificationTransactionSuccessView": {
    "message": "Ver em $1",
    "description": "Additional content in a notification that appears when a transaction is confirmed and has a block explorer URL."
  },
  "notifications": {
    "message": "Notificações"
  },
  "notificationsDropLedgerFirefoxDescription": {
    "message": "O Firefox não oferece mais suporte ao U2F, então a Ledger não funcionará com a MetaMask no Firefox. Em vez disso, experimente a MetaMask no Google Chrome.",
    "description": "Description of a notification in the 'See What's New' popup. Describes that ledger will not longer be supported for firefox users and they should use MetaMask on chrome for ledger support instead."
  },
  "notificationsDropLedgerFirefoxTitle": {
    "message": "Suporte à Ledger descontinuado no Firefox",
    "description": "Title for a notification in the 'See What's New' popup. Tells firefox users that ledger support is being dropped."
  },
  "notificationsFeatureToggle": {
    "message": "Ativar notificações da carteira",
    "description": "Experimental feature title"
  },
  "notificationsFeatureToggleDescription": {
    "message": "Isso habilita as notificações da carteira, como enviar/receber valores ou NFTs e avisos de recursos.",
    "description": "Description of the experimental notifications feature"
  },
  "notificationsMarkAllAsRead": {
    "message": "Marcar todas como lidas"
  },
  "notificationsPageEmptyTitle": {
    "message": "Não há nada aqui"
  },
  "notificationsPageErrorContent": {
    "message": "Tente acessar esta página novamente."
  },
  "notificationsPageErrorTitle": {
    "message": "Ocorreu um erro"
  },
  "notificationsPageNoNotificationsContent": {
    "message": "Você ainda não recebeu nenhuma notificação."
  },
  "notificationsSettingsBoxError": {
    "message": "Ocorreu um erro. Tente novamente."
  },
  "notificationsSettingsPageAllowNotifications": {
    "message": "Fique por dentro do que acontece na sua carteira com as notificações. Para isso, nós usamos um perfil para sincronizar algumas configurações entre seus dispositivos. $1"
  },
  "notificationsSettingsPageAllowNotificationsLink": {
    "message": "Saiba como protegemos sua privacidade enquanto usa este recurso."
  },
  "numberOfNewTokensDetectedPlural": {
    "message": "$1 novos tokens encontrados nesta conta",
    "description": "$1 is the number of new tokens detected"
  },
  "numberOfNewTokensDetectedSingular": {
    "message": "1 novo token encontrado nesta conta"
  },
  "numberOfTokens": {
    "message": "Número de tokens"
  },
  "ofTextNofM": {
    "message": "de"
  },
  "off": {
    "message": "Desativado"
  },
  "offlineForMaintenance": {
    "message": "Offline para manutenção"
  },
  "ok": {
    "message": "Ok"
  },
  "on": {
    "message": "Ativado"
  },
  "onboardedMetametricsAccept": {
    "message": "Concordo"
  },
  "onboardedMetametricsDisagree": {
    "message": "Não, obrigado"
  },
  "onboardedMetametricsKey1": {
    "message": "Últimos desenvolvimentos"
  },
  "onboardedMetametricsKey2": {
    "message": "Recursos de produtos"
  },
  "onboardedMetametricsKey3": {
    "message": "Outros materiais promocionais relevantes"
  },
  "onboardedMetametricsLink": {
    "message": "MetaMetrics"
  },
  "onboardedMetametricsParagraph1": {
    "message": "Além do $1, gostaríamos de usar dados para entender como você interage com comunicações de marketing.",
    "description": "$1 represents the 'onboardedMetametricsLink' locale string"
  },
  "onboardedMetametricsParagraph2": {
    "message": "Isso nos ajuda a personalizar o que compartilhamos com você, como:"
  },
  "onboardedMetametricsParagraph3": {
    "message": "Lembre-se, nunca vendemos os dados que você fornece e você pode desativar quando quiser."
  },
  "onboardedMetametricsTitle": {
    "message": "Ajude-nos a melhorar sua experiência"
  },
  "onboardingAdvancedPrivacyIPFSDescription": {
    "message": "O gateway IPFS possibilita acessar e visualizar dados hospedados por terceiros. Você pode adicionar um gateway IPFS personalizado ou continuar usando o padrão."
  },
  "onboardingAdvancedPrivacyIPFSInvalid": {
    "message": "Favor inserir um URL válido"
  },
  "onboardingAdvancedPrivacyIPFSTitle": {
    "message": "Adicionar gateway IPFS personalizado"
  },
  "onboardingAdvancedPrivacyIPFSValid": {
    "message": "O URL do gateway IPFS é válido"
  },
  "onboardingAdvancedPrivacyNetworkButton": {
    "message": "Adicionar rede personalizada"
  },
  "onboardingAdvancedPrivacyNetworkDescription": {
    "message": "Usamos a Infura como nosso provedor de chamadas de procedimento remoto (RPC) para oferecermos o acesso mais confiável e privado possível aos dados do Ethereum. Você pode escolher sua própria RPC, mas lembre-se de que qualquer RPC receberá seu endereço IP e da carteira de Ethereum para realizar transações. Leia nosso $1 para saber mais sobre como a Infura trata os dados."
  },
  "onboardingAdvancedPrivacyNetworkTitle": {
    "message": "Escolha sua rede"
  },
  "onboardingCreateWallet": {
    "message": "Criar uma nova carteira"
  },
  "onboardingImportWallet": {
    "message": "Importar uma carteira existente"
  },
  "onboardingMetametricsAgree": {
    "message": "Concordo"
  },
  "onboardingMetametricsDescription": {
    "message": "Gostaríamos de coletar dados básicos de uso para melhorar a MetaMask. Saiba que nunca vendemos os dados que você fornece aqui."
  },
  "onboardingMetametricsDescription2": {
    "message": "Quando coletamos as métricas, elas sempre são..."
  },
  "onboardingMetametricsInfuraTerms": {
    "message": "Informaremos a você se decidirmos usar esses dados para outras finalidades. Você pode analisar nossa $1 para obter mais informações. Lembre-se: você pode acessar as configurações e revogar a permissão a qualquer momento.",
    "description": "$1 represents `onboardingMetametricsInfuraTermsPolicy`"
  },
  "onboardingMetametricsInfuraTermsPolicy": {
    "message": "Política de Privacidade"
  },
  "onboardingMetametricsModalTitle": {
    "message": "Adicionar rede personalizada"
  },
  "onboardingMetametricsNeverCollect": {
    "message": "$1 cliques e visualizações no app são armazenados, mas outros detalhes (como seu endereço público) não são.",
    "description": "$1 represents `onboardingMetametricsNeverCollectEmphasis`"
  },
  "onboardingMetametricsNeverCollectEmphasis": {
    "message": "Privadas:"
  },
  "onboardingMetametricsNeverCollectIP": {
    "message": "$1 usamos temporariamente o seu endereço IP para detectar uma localização geral (como seu país ou região), mas ele nunca é armazenado.",
    "description": "$1 represents `onboardingMetametricsNeverCollectIPEmphasis`"
  },
  "onboardingMetametricsNeverCollectIPEmphasis": {
    "message": "Gerais:"
  },
  "onboardingMetametricsNeverSellData": {
    "message": "$1 você decide se quer compartilhar ou excluir seus dados de uso nas configurações, a qualquer momento.",
    "description": "$1 represents `onboardingMetametricsNeverSellDataEmphasis`"
  },
  "onboardingMetametricsNeverSellDataEmphasis": {
    "message": "Opcionais:"
  },
  "onboardingMetametricsPrivacyDescription": {
    "message": "Saiba como protegemos sua privacidade durante a coleta de dados de utilização relacionados ao seu perfil."
  },
  "onboardingMetametricsTitle": {
    "message": "Ajude-nos a melhorar a MetaMask"
  },
  "onboardingMetametricsUseDataCheckbox": {
    "message": "Usaremos esses dados para saber como você interage com nossas comunicações de marketing. Podemos compartilhar novidades relevantes (como recursos de produtos)."
  },
  "onboardingPinExtensionBillboardAccess": {
    "message": "Acesso total"
  },
  "onboardingPinExtensionBillboardDescription": {
    "message": "Essas extensões podem ver e alterar informações"
  },
  "onboardingPinExtensionBillboardDescription2": {
    "message": "neste site."
  },
  "onboardingPinExtensionBillboardTitle": {
    "message": "Extensões"
  },
  "onboardingPinExtensionChrome": {
    "message": "Clique no ícone da extensão do navegador"
  },
  "onboardingPinExtensionDescription": {
    "message": "Fixe a MetaMask no seu navegador de modo que seja acessível e fácil de visualizar as confirmações das transações."
  },
  "onboardingPinExtensionDescription2": {
    "message": "Você pode abrir a MetaMask clicando na extensão e acessando a sua carteira com apenas um clique."
  },
  "onboardingPinExtensionDescription3": {
    "message": "Clique no ícone da extensão do navegador para acessá-la instantaneamente"
  },
  "onboardingPinExtensionLabel": {
    "message": "Fixar a MetaMask"
  },
  "onboardingPinExtensionStep1": {
    "message": "1"
  },
  "onboardingPinExtensionStep2": {
    "message": "2"
  },
  "onboardingPinExtensionTitle": {
    "message": "Sua instalação da MetaMask está concluída!"
  },
  "onboardingPinMmiExtensionLabel": {
    "message": "Fixar MetaMask Institutional"
  },
  "onboardingUsePhishingDetectionDescription": {
    "message": "Os alertas de detecção de phishing dependem de comunicação com $1. O jsDeliver terá acesso ao seu endereço IP. Veja $2.",
    "description": "The $1 is the word 'jsDeliver', from key 'jsDeliver' and $2 is the words Privacy Policy from key 'privacyMsg', both separated here so that it can be wrapped as a link"
  },
  "oneDayAbbreviation": {
    "message": "1D",
    "description": "Shortened form of '1 day'"
  },
  "oneMonthAbbreviation": {
    "message": "1M",
    "description": "Shortened form of '1 month'"
  },
  "oneWeekAbbreviation": {
    "message": "1S",
    "description": "Shortened form of '1 week'"
  },
  "oneYearAbbreviation": {
    "message": "1A",
    "description": "Shortened form of '1 year'"
  },
  "onekey": {
    "message": "OneKey"
  },
  "onlyAddTrustedNetworks": {
    "message": "Um provedor de rede mal-intencionado pode mentir sobre o estado da blockchain e registrar as atividades da sua rede. Adicione somente as redes personalizadas em que você confia."
  },
  "onlyConnectTrust": {
    "message": "Conecte-se somente com sites em que você confia. $1",
    "description": "Text displayed above the buttons for connection confirmation. $1 is the link to the learn more web page."
  },
  "openCustodianApp": {
    "message": "Abrir aplicativo $1",
    "description": "The $1 is the name of the Custodian that will be open"
  },
  "openFullScreenForLedgerWebHid": {
    "message": "Abra o app em tela cheia para conectar seu Ledger.",
    "description": "Shown to the user on the confirm screen when they are viewing MetaMask in a popup window but need to connect their ledger via webhid."
  },
  "openInBlockExplorer": {
    "message": "Abrir no explorador de blocos"
  },
  "openSeaNew": {
    "message": "OpenSea"
  },
  "operationFailed": {
    "message": "Falha na operação"
  },
  "optional": {
    "message": "Opcional"
  },
  "optionalWithParanthesis": {
    "message": "(Opcional)"
  },
  "options": {
    "message": "Opções"
  },
  "or": {
    "message": "ou"
  },
  "origin": {
    "message": "Origem"
  },
  "osTheme": {
    "message": "Sistema"
  },
  "otherSnaps": {
    "message": "outros snaps",
    "description": "Used in the 'permission_rpc' message."
  },
  "outdatedBrowserNotification": {
    "message": "Seu navegador está desatualizado. Se não o atualizar, você não conseguirá baixar patches de segurança e obter novos recursos da MetaMask."
  },
  "padlock": {
    "message": "Cadeado"
  },
  "parameters": {
    "message": "Parâmetros"
  },
  "participateInMetaMetrics": {
    "message": "Participar da MetaMetrics"
  },
  "participateInMetaMetricsDescription": {
    "message": "Participe da MetaMetrics para ajudar a melhorar a MetaMask"
  },
  "password": {
    "message": "Senha"
  },
  "passwordMmiTermsWarning": {
    "message": "Compreendo que o MetaMask Institutional não pode recuperar essa senha para mim. $1"
  },
  "passwordNotLongEnough": {
    "message": "A senha não é longa o suficiente"
  },
  "passwordSetupDetails": {
    "message": "Essa senha desbloqueará sua carteira MetaMask apenas neste dispositivo. A MetaMask não é capaz de recuperar essa senha."
  },
  "passwordStrength": {
    "message": "Segurança da senha: $1",
    "description": "Return password strength to the user when user wants to create password."
  },
  "passwordStrengthDescription": {
    "message": "Uma senha forte pode aumentar a segurança da sua carteira caso seu dispositivo seja roubado ou comprometido."
  },
  "passwordTermsWarning": {
    "message": "Compreendo que a MetaMask não é capaz de recuperar essa senha para mim. $1"
  },
  "passwordsDontMatch": {
    "message": "As senhas não coincidem"
  },
  "pasteJWTToken": {
    "message": "Cole ou solte seu token aqui:"
  },
  "pastePrivateKey": {
    "message": "Cole aqui a sequência de caracteres da sua chave privada:",
    "description": "For importing an account from a private key"
  },
  "paymasterInUse": {
    "message": "O gás desta transação será pago por um tesoureiro.",
    "description": "Alert shown in transaction confirmation if paymaster in use."
  },
  "pending": {
    "message": "Pendente"
  },
  "pendingTransactionInfo": {
    "message": "Essa transação só será processada quando a anterior estiver concluída."
  },
  "pendingTransactionMultiple": {
    "message": "Você tem ($1) transações pendentes."
  },
  "pendingTransactionSingle": {
    "message": "Você tem (1) transação pendente.",
    "description": "$1 is count of pending transactions"
  },
  "permissionDetails": {
    "message": "Detalhes da permissão"
  },
  "permissionRequest": {
    "message": "Solicitação de permissão"
  },
  "permissionRequested": {
    "message": "Solicitada agora"
  },
  "permissionRequestedForAccounts": {
    "message": "Solicitada agora para $1",
    "description": "Permission cell status for requested permission including accounts, rendered as AvatarGroup which is $1."
  },
  "permissionRevoked": {
    "message": "Revogada nesta atualização"
  },
  "permissionRevokedForAccounts": {
    "message": "Revogada nessa atualização para $1",
    "description": "Permission cell status for revoked permission including accounts, rendered as AvatarGroup which is $1."
  },
  "permission_accessNamedSnap": {
    "message": "Conectar a $1.",
    "description": "The description for the `wallet_snap` permission. $1 is the human-readable name of the snap."
  },
  "permission_accessNetwork": {
    "message": "Acesse a internet.",
    "description": "The description of the `endowment:network-access` permission."
  },
  "permission_accessNetworkDescription": {
    "message": "Permita que $1 acesse a internet. Isso pode ser usado para enviar e receber dados de servidores de terceiros.",
    "description": "An extended description of the `endowment:network-access` permission. $1 is the snap name."
  },
  "permission_accessSnap": {
    "message": "Conecte-se ao snap $1.",
    "description": "The description for the `wallet_snap` permission. $1 is the name of the snap."
  },
  "permission_accessSnapDescription": {
    "message": "Permitir que o site ou snap interaja com $1.",
    "description": "The description for the `wallet_snap_*` permission. $1 is the name of the Snap."
  },
  "permission_cronjob": {
    "message": "Agende e execute ações periódicas.",
    "description": "The description for the `snap_cronjob` permission"
  },
  "permission_cronjobDescription": {
    "message": "Permita que $1 realize ações que são executadas periodicamente em horários, datas ou intervalos fixos. Isso pode ser usado para disparar interações ou notificações sensíveis ao tempo.",
    "description": "An extended description for the `snap_cronjob` permission. $1 is the snap name."
  },
  "permission_dialog": {
    "message": "Exibir janelas de diálogo na MetaMask.",
    "description": "The description for the `snap_dialog` permission"
  },
  "permission_dialogDescription": {
    "message": "Permita que $1 exiba pop-ups da MetaMask com texto personalizado, campo para entrada de informações e botões para aprovar ou recusar uma ação.\nPode ser usado, por exemplo, para criar alertas, confirmações e fluxos de adesão para um Snap.",
    "description": "An extended description for the `snap_dialog` permission. $1 is the snap name."
  },
  "permission_ethereumAccounts": {
    "message": "Ver endereço, saldo da conta, atividade e iniciar transações",
    "description": "The description for the `eth_accounts` permission"
  },
  "permission_ethereumProvider": {
    "message": "Acesse o provedor do Ethereum.",
    "description": "The description for the `endowment:ethereum-provider` permission"
  },
  "permission_ethereumProviderDescription": {
    "message": "Permita que $1 se comunique diretamente com a MetaMask, para que possa ler dados da blockchain e sugerir mensagens e transações.",
    "description": "An extended description for the `endowment:ethereum-provider` permission. $1 is the snap name."
  },
  "permission_getEntropy": {
    "message": "Derivar chaves arbitrárias únicas para $1.",
    "description": "The description for the `snap_getEntropy` permission. $1 is the snap name."
  },
  "permission_getEntropyDescription": {
    "message": "Permita que $1 derive chaves arbitrárias únicas para $1 sem as expor. Essas chaves são separadas das suas contas na MetaMask e não estão relacionadas às suas chaves privadas ou à Frase de Recuperação Secreta. Os outros Snaps não podem acessar essas informações.",
    "description": "An extended description for the `snap_getEntropy` permission. $1 is the snap name."
  },
  "permission_getLocale": {
    "message": "Ver seu idioma de preferência.",
    "description": "The description for the `snap_getLocale` permission"
  },
  "permission_getLocaleDescription": {
    "message": "Permita que $1 acesse seu idioma de preferência a partir de suas configurações da MetaMask. Isso pode ser usado para traduzir e exibir o conteúdo de $1 usando seu idioma.",
    "description": "An extended description for the `snap_getLocale` permission. $1 is the snap name."
  },
  "permission_homePage": {
    "message": "Exibe uma tela personalizada",
    "description": "The description for the `endowment:page-home` permission"
  },
  "permission_homePageDescription": {
    "message": "Permite que $1 exiba uma tela inicial personalizada na MetaMask. Isso pode ser usado para interfaces de usuário, configurações e painéis.",
    "description": "An extended description for the `endowment:page-home` permission. $1 is the snap name."
  },
  "permission_keyring": {
    "message": "Permita solicitações para adicionar e controlar contas Ethereum",
    "description": "The description for the `endowment:keyring` permission"
  },
  "permission_keyringDescription": {
    "message": "Permita que $1 receba solicitações para adicionar ou remover contas, além de assinar e realizar transações em nome dessas contas.",
    "description": "An extended description for the `endowment:keyring` permission. $1 is the snap name."
  },
  "permission_lifecycleHooks": {
    "message": "Usar ganchos de ciclo de vida.",
    "description": "The description for the `endowment:lifecycle-hooks` permission"
  },
  "permission_lifecycleHooksDescription": {
    "message": "Permita que $1 use ganchos de ciclo de vida para executar códigos em momentos específicos durante seu ciclo de vida.",
    "description": "An extended description for the `endowment:lifecycle-hooks` permission. $1 is the snap name."
  },
  "permission_manageAccounts": {
    "message": "Adicionar e controlar contas Ethereum",
    "description": "The description for `snap_manageAccounts` permission"
  },
  "permission_manageAccountsDescription": {
    "message": "Permita que $1 adicione ou remova contas Ethereum e, depois, realize transações e assine com essas contas.",
    "description": "An extended description for the `snap_manageAccounts` permission. $1 is the snap name."
  },
  "permission_manageBip32Keys": {
    "message": "Gerenciar contas de $1.",
    "description": "The description for the `snap_getBip32Entropy` permission. $1 is a derivation path, e.g. 'm/44'/0'/0' (secp256k1)'."
  },
  "permission_manageBip44AndBip32KeysDescription": {
    "message": "Permita que $1 gerencie contas e ativos na rede solicitada. Essas contas são derivadas e passam por backup usando sua Frase de Recuperação Secreta (sem a revelar). Com o poder de derivar chaves, $1 pode dar suporte a uma variedade de protocolos da blockchain além da Ethereum (EVMs).",
    "description": "An extended description for the `snap_getBip44Entropy` and `snap_getBip44Entropy` permissions. $1 is the snap name."
  },
  "permission_manageBip44Keys": {
    "message": "Gerenciar contas de $1.",
    "description": "The description for the `snap_getBip44Entropy` permission. $1 is the name of a protocol, e.g. 'Filecoin'."
  },
  "permission_manageState": {
    "message": "Armazenar e gerenciar dados pertinentes em seu dispositivo.",
    "description": "The description for the `snap_manageState` permission"
  },
  "permission_manageStateDescription": {
    "message": "Permita que $1 armazene, atualize e recupere dados de forma segura com criptografia. Outros Snaps não podem acessar essas informações.",
    "description": "An extended description for the `snap_manageState` permission. $1 is the snap name."
  },
  "permission_nameLookup": {
    "message": "Fornecer consultas de domínios e endereços.",
    "description": "The description for the `endowment:name-lookup` permission."
  },
  "permission_nameLookupDescription": {
    "message": "Permitir que o Snap busque e exiba consultas de endereços e domínios em diferentes partes da IU da MetaMask.",
    "description": "An extended description for the `endowment:name-lookup` permission."
  },
  "permission_notifications": {
    "message": "Mostrar notificações.",
    "description": "The description for the `snap_notify` permission"
  },
  "permission_notificationsDescription": {
    "message": "Permita que $1 exiba notificações dentro da MetaMask. Um breve texto de notificação pode ser disparado por um Snap para informações acionáveis ou sensíveis ao tempo.",
    "description": "An extended description for the `snap_notify` permission. $1 is the snap name."
  },
  "permission_rpc": {
    "message": "Permitir que $1 se comunique diretamente com $2.",
    "description": "The description for the `endowment:rpc` permission. $1 is 'other snaps' or 'websites', $2 is the snap name."
  },
  "permission_rpcDescription": {
    "message": "Permita que $1 envie mensagens a $2 e receba resposta de $2.",
    "description": "An extended description for the `endowment:rpc` permission. $1 is 'other snaps' or 'websites', $2 is the snap name."
  },
  "permission_rpcDescriptionOriginList": {
    "message": "$1 e $2",
    "description": "A list of allowed origins where $2 is the last origin of the list and $1 is the rest of the list separated by ','."
  },
  "permission_signatureInsight": {
    "message": "Exibir o modal de insights de assinatura.",
    "description": "The description for the `endowment:signature-insight` permission"
  },
  "permission_signatureInsightDescription": {
    "message": "Permita que $1 exiba um modal com insights sobre solicitações de assinatura antes de aprová-las. Isso pode ser usado para soluções de segurança e antiphishing.",
    "description": "An extended description for the `endowment:signature-insight` permission. $1 is the snap name."
  },
  "permission_signatureInsightOrigin": {
    "message": "Veja as origens de sites que iniciam solicitações de assinatura",
    "description": "The description for the `signatureOrigin` caveat, to be used with the `endowment:signature-insight` permission"
  },
  "permission_signatureInsightOriginDescription": {
    "message": "Permita que $1 veja a origem (URI) dos sites que iniciam solicitações de assinatura. Isso pode ser usado para soluções de segurança e antiphishing.",
    "description": "An extended description for the `signatureOrigin` caveat, to be used with the `endowment:signature-insight` permission. $1 is the snap name."
  },
  "permission_transactionInsight": {
    "message": "Busque e exiba insights de transações.",
    "description": "The description for the `endowment:transaction-insight` permission"
  },
  "permission_transactionInsightDescription": {
    "message": "Permita que $1 decodifique transações e exiba informações dentro da interface da MetaMask. Isso pode ser usado para soluções de segurança e antiphishing.",
    "description": "An extended description for the `endowment:transaction-insight` permission. $1 is the snap name."
  },
  "permission_transactionInsightOrigin": {
    "message": "Verá as origens dos sites que sugerem transações",
    "description": "The description for the `transactionOrigin` caveat, to be used with the `endowment:transaction-insight` permission"
  },
  "permission_transactionInsightOriginDescription": {
    "message": "Permita que $1 veja a origem (URI) dos sites que sugerirem transações. Isso pode ser usado para soluções de segurança e antiphishing.",
    "description": "An extended description for the `transactionOrigin` caveat, to be used with the `endowment:transaction-insight` permission. $1 is the snap name."
  },
  "permission_unknown": {
    "message": "Permissão desconhecida: $1",
    "description": "$1 is the name of a requested permission that is not recognized."
  },
  "permission_viewBip32PublicKeys": {
    "message": "Ver sua chave pública para $1 ($2).",
    "description": "The description for the `snap_getBip32PublicKey` permission. $1 is a derivation path, e.g. 'm/44'/0'/0''. $2 is the elliptic curve name, e.g. 'secp256k1'."
  },
  "permission_viewBip32PublicKeysDescription": {
    "message": "Permita que $2 veja suas chaves públicas (e endereços) referentes a $1. Isso não concede nenhum tipo de controle das contas ou ativos.",
    "description": "An extended description for the `snap_getBip32PublicKey` permission. $1 is a derivation path (name). $2 is the snap name."
  },
  "permission_viewNamedBip32PublicKeys": {
    "message": "Veja sua chave pública para $1.",
    "description": "The description for the `snap_getBip32PublicKey` permission. $1 is a name for the derivation path, e.g., 'Ethereum accounts'."
  },
  "permission_walletSwitchEthereumChain": {
    "message": "Troque e use a seguinte rede",
    "description": "The label for the `wallet_switchEthereumChain` permission"
  },
  "permission_webAssembly": {
    "message": "Suporte a WebAssembly.",
    "description": "The description of the `endowment:webassembly` permission."
  },
  "permission_webAssemblyDescription": {
    "message": "Permita que $1 acesse ambientes de execução de baixo nível via WebAssembly.",
    "description": "An extended description of the `endowment:webassembly` permission. $1 is the snap name."
  },
  "permissions": {
    "message": "Permissões"
  },
  "permissionsPageEmptyContent": {
    "message": "Não há nada aqui"
  },
  "permissionsPageEmptySubContent": {
    "message": "Aqui você pode ver as permissões que deu aos snaps instalados ou sites conectados."
  },
  "permissionsPageTourDescription": {
    "message": "Este é o seu painel de controle para gerenciar as permissões dadas aos sites conectados e snaps instalados."
  },
  "permissionsPageTourTitle": {
    "message": "Sites conectados agora são permissões"
  },
  "permitSimulationDetailInfo": {
    "message": "Você está autorizando o consumidor a gastar esta quantidade de tokens de sua conta."
  },
  "personalAddressDetected": {
    "message": "Endereço pessoal detectado. Insira o endereço de contrato do token."
  },
  "petnamesEnabledToggle": {
    "message": "Permitir apelidos"
  },
  "petnamesEnabledToggleDescription": {
    "message": "Isso permite que você atribua um apelido a qualquer endereço. Sempre que possível, vamos sugerir nomes para os endereços com os quais você interage."
  },
  "pinExtensionDescription": {
    "message": "Navegue até o menu da extensão e fixe o MetaMask Institutional para acessar facilmente."
  },
  "pinExtensionTitle": {
    "message": "Fixar extensão"
  },
  "pinToTop": {
    "message": "Fixar ao topo"
  },
  "pleaseConfirm": {
    "message": "Por favor, confirme"
  },
  "plusMore": {
    "message": "E mais $1",
    "description": "$1 is the number of additional items"
  },
  "plusXMore": {
    "message": "E mais $1",
    "description": "$1 is a number of additional but unshown items in a list- this message will be shown in place of those items"
  },
  "popularCustomNetworks": {
    "message": "Redes personalizadas populares"
  },
  "popularNetworkAddToolTip": {
    "message": "Algumas dessas redes dependem de terceiros. As conexões podem ser menos confiáveis ​​ou permitir que terceiros rastreiem atividades. $1",
    "description": "$1 is Learn more link"
  },
  "portfolio": {
    "message": "Portfólio"
  },
  "portfolioDashboard": {
    "message": "Painel do portfólio"
  },
  "preparingSwap": {
    "message": "Preparando troca..."
  },
  "prev": {
    "message": "Anterior"
  },
  "price": {
    "message": "Preço"
  },
  "priceUnavailable": {
    "message": "preço não disponível"
  },
  "primaryCurrencySetting": {
    "message": "Moeda principal"
  },
  "primaryCurrencySettingDescription": {
    "message": "Selecione Nativa para priorizar a exibição de valores na moeda nativa da cadeia (por ex., ETH). Selecione Fiduciária para priorizar a exibição de valores na moeda fiduciária selecionada."
  },
  "primaryType": {
    "message": "Tipo primário"
  },
  "priorityFee": {
    "message": "Taxa de prioridade"
  },
  "priorityFeeProperCase": {
    "message": "Taxa de prioridade"
  },
  "privacy": {
    "message": "Privacidade"
  },
  "privacyMsg": {
    "message": "Política de Privacidade"
  },
  "privateKey": {
    "message": "Chave Privada",
    "description": "select this type of file to use to import an account"
  },
  "privateKeyCopyWarning": {
    "message": "Chave privada de $1",
    "description": "$1 represents the account name"
  },
  "privateKeyHidden": {
    "message": "A chave privada está oculta",
    "description": "Explains that the private key input is hidden"
  },
  "privateKeyShow": {
    "message": "Exibir/ocultar a inserção da chave privada",
    "description": "Describes a toggle that is used to show or hide the private key input"
  },
  "privateKeyShown": {
    "message": "Esta chave privada está sendo exibida",
    "description": "Explains that the private key input is being shown"
  },
  "privateKeyWarning": {
    "message": "Atenção: jamais revele essa chave. Qualquer pessoa com acesso às suas chaves privadas poderá roubar os ativos de sua conta."
  },
  "privateNetwork": {
    "message": "Rede privada"
  },
  "proceedWithTransaction": {
    "message": "Quero prosseguir mesmo assim"
  },
  "productAnnouncements": {
    "message": "Anúncios de produtos"
  },
  "profileSync": {
    "message": "Sincronização de perfil"
  },
  "profileSyncConfirmation": {
    "message": "Se você desativar a sincronização de perfil, não poderá receber notificações."
  },
  "profileSyncDescription": {
    "message": "Cria um perfil que a MetaMask usa para sincronizar algumas configurações entre seus dispositivos. Isso é necessário para receber notificações. $1."
  },
  "profileSyncPrivacyLink": {
    "message": "Saiba como protegemos sua privacidade"
  },
  "proposedApprovalLimit": {
    "message": "Limite de aprovação proposto"
  },
  "provide": {
    "message": "Fornecer"
  },
  "publicAddress": {
    "message": "Endereço público"
  },
  "pushPlatformNotificationsFundsReceivedDescription": {
    "message": "Você recebeu $1 $2"
  },
  "pushPlatformNotificationsFundsReceivedDescriptionDefault": {
    "message": "Você recebeu alguns tokens"
  },
  "pushPlatformNotificationsFundsReceivedTitle": {
    "message": "Fundos recebidos"
  },
  "pushPlatformNotificationsFundsSentDescription": {
    "message": "Você enviou $1 $2 com sucesso"
  },
  "pushPlatformNotificationsFundsSentDescriptionDefault": {
    "message": "Você enviou alguns tokens com sucesso"
  },
  "pushPlatformNotificationsFundsSentTitle": {
    "message": "Fundos enviados"
  },
  "pushPlatformNotificationsNftReceivedDescription": {
    "message": "Você recebeu novos NFTs"
  },
  "pushPlatformNotificationsNftReceivedTitle": {
    "message": "NFT recebido"
  },
  "pushPlatformNotificationsNftSentDescription": {
    "message": "Você enviou um NFT com sucesso"
  },
  "pushPlatformNotificationsNftSentTitle": {
    "message": "NFT enviado"
  },
  "pushPlatformNotificationsStakingLidoStakeCompletedDescription": {
    "message": "Seu staking na Lido foi bem-sucedido"
  },
  "pushPlatformNotificationsStakingLidoStakeCompletedTitle": {
    "message": "Staking concluído"
  },
  "pushPlatformNotificationsStakingLidoStakeReadyToBeWithdrawnDescription": {
    "message": "Seu staking na Lido está pronto para ser retirado"
  },
  "pushPlatformNotificationsStakingLidoStakeReadyToBeWithdrawnTitle": {
    "message": "Staking pronto para ser retirado"
  },
  "pushPlatformNotificationsStakingLidoWithdrawalCompletedDescription": {
    "message": "Sua retirada da Lido foi bem-sucedida"
  },
  "pushPlatformNotificationsStakingLidoWithdrawalCompletedTitle": {
    "message": "Retirada concluída"
  },
  "pushPlatformNotificationsStakingLidoWithdrawalRequestedDescription": {
    "message": "Sua solicitação de retirada da Lido foi enviada"
  },
  "pushPlatformNotificationsStakingLidoWithdrawalRequestedTitle": {
    "message": "Retirada solicitada"
  },
  "pushPlatformNotificationsStakingRocketpoolStakeCompletedDescription": {
    "message": "Seu staking na Rocket Pool foi bem-sucedido"
  },
  "pushPlatformNotificationsStakingRocketpoolStakeCompletedTitle": {
    "message": "Staking concluído"
  },
  "pushPlatformNotificationsStakingRocketpoolUnstakeCompletedDescription": {
    "message": "Sua retirada de staking na Rocket Pool foi bem-sucedida"
  },
  "pushPlatformNotificationsStakingRocketpoolUnstakeCompletedTitle": {
    "message": "Retirada de staking concluída"
  },
  "pushPlatformNotificationsSwapCompletedDescription": {
    "message": "Sua troca na MetaMask foi bem-sucedida"
  },
  "pushPlatformNotificationsSwapCompletedTitle": {
    "message": "Troca concluída"
  },
  "queued": {
    "message": "Na fila"
  },
  "quoteRate": {
    "message": "Taxa de cotação"
  },
  "rank": {
    "message": "Classificação"
  },
  "reAddAccounts": {
    "message": "readicione outras contas"
  },
  "reAdded": {
    "message": "readicionar"
  },
  "readdToken": {
    "message": "Você poderá adicionar esse token novamente no futuro indo até “Importar token” no menu de opções das suas contas."
  },
  "receive": {
    "message": "Receber"
  },
  "recipientAddressPlaceholder": {
    "message": "Insira o endereço público (0x) ou o nome ENS"
  },
  "recipientAddressPlaceholderFlask": {
    "message": "Insira o endereço público (0x) ou nome do domínio"
  },
  "recommendedGasLabel": {
    "message": "Recomendado"
  },
  "recoveryPhraseReminderBackupStart": {
    "message": "Comece aqui"
  },
  "recoveryPhraseReminderConfirm": {
    "message": "Entendi"
  },
  "recoveryPhraseReminderHasBackedUp": {
    "message": "Sempre mantenha a sua Frase de Recuperação Secreta em um lugar seguro e secreto"
  },
  "recoveryPhraseReminderHasNotBackedUp": {
    "message": "Precisa fazer backup da sua Frase de Recuperação Secreta novamente?"
  },
  "recoveryPhraseReminderItemOne": {
    "message": "Nunca compartilhe a sua Frase de Recuperação Secreta com ninguém"
  },
  "recoveryPhraseReminderItemTwo": {
    "message": "A equipe da MetaMask jamais pedirá sua Frase de Recuperação Secreta"
  },
  "recoveryPhraseReminderSubText": {
    "message": "Sua Frase de Recuperação Secreta controla todas as suas contas."
  },
  "recoveryPhraseReminderTitle": {
    "message": "Proteja seus fundos"
  },
  "redesignedConfirmationsEnabledToggle": {
    "message": "Solicitações de assinatura aprimoradas"
  },
  "redesignedConfirmationsToggleDescription": {
    "message": "Ative para ver as solicitações de assinatura em um formato aprimorado."
  },
  "redesignedTransactionsEnabledToggle": {
    "message": "Solicitações de transação aprimoradas"
  },
  "redesignedTransactionsToggleDescription": {
    "message": "Ative esta opção para ver as solicitações de transação em formato aprimorado."
  },
  "refreshList": {
    "message": "Atualizar lista"
  },
  "reject": {
    "message": "Recusar"
  },
  "rejectAll": {
    "message": "Recusar todas"
  },
  "rejectRequestsDescription": {
    "message": "Você está prestes a recusar em lote $1 solicitações."
  },
  "rejectRequestsN": {
    "message": "Recusar $1 solicitações"
  },
  "rejectTxsDescription": {
    "message": "Você está prestes a recusar $1 transações em massa."
  },
  "rejectTxsN": {
    "message": "Recusar $1 transações"
  },
  "rejected": {
    "message": "Recusada"
  },
  "remember": {
    "message": "Lembre-se:"
  },
  "remove": {
    "message": "Remover"
  },
  "removeAccount": {
    "message": "Remover conta"
  },
  "removeAccountDescription": {
    "message": "Essa conta será removida da sua carteira. Antes de continuar, você precisa garantir que tem a Frase de Recuperação Secreta original ou chave privada para essa conta importada. Você pode importar ou criar contas novamente a partir do menu suspenso da conta. "
  },
  "removeJWT": {
    "message": "Remover token custodiante"
  },
  "removeJWTDescription": {
    "message": "Tem certeza de que deseja remover este token? Todas as contas atribuídas a ele também serão removidas da extensão: "
  },
  "removeKeyringSnap": {
    "message": "Remover esse Snap removerá estas contas da MetaMask:"
  },
  "removeKeyringSnapToolTip": {
    "message": "O Snap controla as contas e, ao removê-lo, as contas também serão removidas da MetaMask, mas permanecerão na blockchain."
  },
  "removeNFT": {
    "message": "Remover NFT"
  },
  "removeNftErrorMessage": {
    "message": "Não foi possível remover este NFT."
  },
  "removeNftMessage": {
    "message": "O NFT foi removido com sucesso!"
  },
  "removeSnap": {
    "message": "Remover Snap"
  },
  "removeSnapAccountDescription": {
    "message": "Se você prosseguir, essa conta não estará mais disponível na MetaMask."
  },
  "removeSnapAccountTitle": {
    "message": "Remover conta"
  },
  "removeSnapConfirmation": {
    "message": "Tem certeza de que deseja remover $1?",
    "description": "$1 represents the name of the snap"
  },
  "removeSnapDescription": {
    "message": "Essa ação excluirá o snap, os dados dele e revogará as permissões concedidas."
  },
  "replace": {
    "message": "substituir"
  },
  "reportIssue": {
    "message": "Comunicar um problema"
  },
  "requestFlaggedAsMaliciousFallbackCopyReason": {
    "message": "O provedor de segurança não compartilhou mais detalhes"
  },
  "requestFlaggedAsMaliciousFallbackCopyReasonTitle": {
    "message": "Solicitação sinalizada como mal-intencionada"
  },
  "requestFrom": {
    "message": "Solicitação de"
  },
  "requestFromInfo": {
    "message": "Este é o site solicitando sua assinatura."
  },
  "requestFromTransactionDescription": {
    "message": "Este é o site solicitando sua confirmação."
  },
  "requestMayNotBeSafe": {
    "message": "A solicitação pode não ser segura"
  },
  "requestMayNotBeSafeError": {
    "message": "O provedor de segurança não detectou nenhuma atividade mal-intencionada. Ainda assim, pode não ser seguro continuar."
  },
  "requestNotVerified": {
    "message": "Solicitação não verificada"
  },
  "requestNotVerifiedError": {
    "message": "Por causa de um erro, essa solicitação não foi verificada pelo provedor de segurança. Prossiga com cautela."
  },
  "requestsAwaitingAcknowledgement": {
    "message": "solicitações aguardando confirmação"
  },
  "required": {
    "message": "Obrigatório"
  },
  "reset": {
    "message": "Redefinir"
  },
  "resetWallet": {
    "message": "Redefinir carteira"
  },
  "resetWalletSubHeader": {
    "message": "A MetaMask não mantém cópia de sua senha. Se estiver enfrentando problemas para desbloquear sua conta, você precisará redefinir sua carteira. É possível fazer isso informando a Frase de Recuperação Secreta usada ao configurar sua carteira."
  },
  "resetWalletUsingSRP": {
    "message": "Essa ação excluirá sua carteira atual e a Frase de Recuperação Secreta deste dispositivo, juntamente com a lista de contas que você tem curadoria. Após redefinir com a Frase de Recuperação Secreta, você verá uma lista de contas baseadas na Frase de Recuperação Secreta que você usou para redefinir. Essa nova lista incluirá automaticamente novas contas que tenham saldo. Você também poderá $1 criadas anteriormente. Contas personalizadas importadas precisarão ser $2, e quaisquer tokens personalizados adicionados a uma conta também precisarão ser $3."
  },
  "resetWalletWarning": {
    "message": "Certifique-se de usar a frase secreta de recuperação correta antes de prosseguir. Você não poderá desfazer isso."
  },
  "restartMetamask": {
    "message": "Reiniciar a MetaMask"
  },
  "restore": {
    "message": "Restaurar"
  },
  "restoreUserData": {
    "message": "Restaurar dados do usuário"
  },
  "resultPageError": {
    "message": "Erro"
  },
  "resultPageErrorDefaultMessage": {
    "message": "Falha na operação."
  },
  "resultPageSuccess": {
    "message": "Sucesso"
  },
  "resultPageSuccessDefaultMessage": {
    "message": "A operação foi concluída com sucesso."
  },
  "retryTransaction": {
    "message": "Tentar transação novamente"
  },
  "reusedTokenNameWarning": {
    "message": "Um token aqui reutiliza um símbolo de outro token que você acompanha; isso pode causar confusão ou induzir a erros."
  },
  "revealSeedWords": {
    "message": "Revelar Frase de Recuperação Secreta"
  },
  "revealSeedWordsDescription1": {
    "message": "A $1 concede $2",
    "description": "This is a sentence consisting of link using 'revealSeedWordsSRPName' as $1 and bolded text using 'revealSeedWordsDescription3' as $2."
  },
  "revealSeedWordsDescription2": {
    "message": "A MetaMask é uma $1. Isso significa que você é o proprietário da sua FRS.",
    "description": "$1 is text link with the message from 'revealSeedWordsNonCustodialWallet'"
  },
  "revealSeedWordsDescription3": {
    "message": "acesso total à sua carteira e fundos.\n"
  },
  "revealSeedWordsNonCustodialWallet": {
    "message": "carteira não custodiada"
  },
  "revealSeedWordsQR": {
    "message": "QR"
  },
  "revealSeedWordsSRPName": {
    "message": "Frase de Recuperação Secreta (FRS)"
  },
  "revealSeedWordsText": {
    "message": "Texto"
  },
  "revealSeedWordsWarning": {
    "message": "Certifique-se de que ninguém está olhando a sua tela. $1",
    "description": "$1 is bolded text using the message from 'revealSeedWordsWarning2'"
  },
  "revealSeedWordsWarning2": {
    "message": "O Suporte da MetaMask nunca solicitará essa informação.",
    "description": "The bolded texted in the second part of 'revealSeedWordsWarning'"
  },
  "revealSensitiveContent": {
    "message": "Revelar conteúdo confidencial"
  },
  "revealTheSeedPhrase": {
    "message": "Revelar a frase-semente"
  },
  "reviewAlerts": {
    "message": "Conferir alertas"
  },
  "reviewPermissions": {
    "message": "Revisar permissões"
  },
  "revokeAllTokensTitle": {
    "message": "Revogar permissão de acesso e transferência de todos os seus $1?",
    "description": "$1 is the symbol of the token for which the user is revoking approval"
  },
  "revokeAllTokensTitleWithoutSymbol": {
    "message": "Revogar a permissão para acessar e transferir todos os seus NFTs de $1?",
    "description": "$1 is a link to contract on the block explorer when we're not able to retrieve a erc721 or erc1155 name"
  },
  "revokeApproveForAllDescription": {
    "message": "Isso revoga a permissão de terceiros para acessar e transferir todos os seus $1 sem aviso prévio.",
    "description": "$1 is either a string or link of a given token symbol or name"
  },
  "revokeApproveForAllDescriptionWithoutSymbol": {
    "message": "Isso revoga a permissão de um terceiro para acessar e transferir todos os seus NFTs de $1 sem aviso.",
    "description": "$1 is a link to contract on the block explorer when we're not able to retrieve a erc721 or erc1155 name"
  },
  "revokePermission": {
    "message": "Revogar permissão"
  },
  "revokeSpendingCap": {
    "message": "Revogar limite de gastos de seu $1",
    "description": "$1 is a token symbol"
  },
  "revokeSpendingCapTooltipText": {
    "message": "Esse terceiro não poderá gastar mais nenhum dos seus tokens atuais ou futuros."
  },
  "rpcUrl": {
    "message": "Novo URL da RPC"
  },
  "safeTransferFrom": {
    "message": "Transferência segura de"
  },
  "save": {
    "message": "Salvar"
  },
  "scanInstructions": {
    "message": "Posicione o código QR na frente da sua câmera"
  },
  "scanQrCode": {
    "message": "Ler código QR"
  },
  "scrollDown": {
    "message": "Role para baixo"
  },
  "search": {
    "message": "Pesquisar"
  },
  "searchAccounts": {
    "message": "Pesquisar contas"
  },
  "searchNfts": {
    "message": "Pesquisar NFTs"
  },
  "searchTokens": {
    "message": "Pesquisar tokens"
  },
  "secretRecoveryPhrase": {
    "message": "Frase de Recuperação Secreta"
  },
  "secureWallet": {
    "message": "Carteira segura"
  },
  "security": {
    "message": "Segurança"
  },
  "securityAlert": {
    "message": "Alerta de segurança de $1 e $2"
  },
  "securityAlerts": {
    "message": "Alertas de segurança"
  },
  "securityAlertsDescription": {
    "message": "Esse recurso alerta você sobre atividades mal-intencionadas analisando ativamente as solicitações de transações e assinaturas. $1",
    "description": "Link to learn more about security alerts"
  },
  "securityAndPrivacy": {
    "message": "Segurança e Privacidade"
  },
  "securityProviderPoweredBy": {
    "message": "Com tecnologia da $1",
    "description": "The security provider that is providing data"
  },
  "seeDetails": {
    "message": "Ver detalhes"
  },
  "seedPhraseConfirm": {
    "message": "Confirmar Frase de Recuperação Secreta"
  },
  "seedPhraseEnterMissingWords": {
    "message": "Confirmar Frase de Recuperação Secreta"
  },
  "seedPhraseIntroNotRecommendedButtonCopy": {
    "message": "Lembre-me mais tarde (não recomendado)"
  },
  "seedPhraseIntroRecommendedButtonCopy": {
    "message": "Proteger minha carteira (recomendado)"
  },
  "seedPhraseIntroSidebarBulletOne": {
    "message": "Anote e guarde em vários locais secretos."
  },
  "seedPhraseIntroSidebarBulletTwo": {
    "message": "Guarde em um cofre de banco."
  },
  "seedPhraseIntroSidebarCopyOne": {
    "message": "A sua Frase de Recuperação Secreta é uma frase de 12 palavras que é a “chave-mestra” para a sua carteira e seus fundos"
  },
  "seedPhraseIntroSidebarCopyThree": {
    "message": "Caso alguém lhe peça a sua frase de recuperação, essa pessoa provavelmente está tentando dar um golpe em você e roubar os fundos da sua carteira"
  },
  "seedPhraseIntroSidebarCopyTwo": {
    "message": "Jamais compartilhe a sua Frase de Recuperação Secreta, nem mesmo com a MetaMask!"
  },
  "seedPhraseIntroSidebarTitleOne": {
    "message": "O que é uma Frase de Recuperação Secreta?"
  },
  "seedPhraseIntroSidebarTitleThree": {
    "message": "Devo compartilhar minha Frase de Recuperação Secreta?"
  },
  "seedPhraseIntroSidebarTitleTwo": {
    "message": "Como salvo minha Frase de Recuperação Secreta?"
  },
  "seedPhraseIntroTitle": {
    "message": "Proteja sua carteira"
  },
  "seedPhraseIntroTitleCopy": {
    "message": "Antes de iniciar, assista a esse vídeo curto para aprender sobre sua Frase de Recuperação Secreta e sobre como manter sua carteira segura."
  },
  "seedPhraseReq": {
    "message": "As Frases de Recuperação Secretas contêm 12, 15, 18, 21 ou 24 palavras"
  },
  "seedPhraseWriteDownDetails": {
    "message": "Anote essa Frase de Recuperação Secreta de 12 palavras e guarde-a em algum lugar de sua confiança ao qual somente você tenha acesso."
  },
  "seedPhraseWriteDownHeader": {
    "message": "Anote sua Frase de Recuperação Secreta"
  },
  "select": {
    "message": "Selecionar"
  },
  "selectAccounts": {
    "message": "Selecione a(s) conta(s) para usar nesse site"
  },
  "selectAccountsForSnap": {
    "message": "Selecione a(s) conta(s) para usar com esse snap"
  },
  "selectAll": {
    "message": "Selecionar tudo"
  },
  "selectAllAccounts": {
    "message": "Selecionar todas as contas"
  },
  "selectAnAccount": {
    "message": "Selecione uma conta"
  },
  "selectAnAccountAlreadyConnected": {
    "message": "Essa conta já foi conectada à MetaMask"
  },
  "selectAnAccountHelp": {
    "message": "Selecione as contas custodiantes para usar no MetaMask Institutional."
  },
  "selectEnableDisplayMediaPrivacyPreference": {
    "message": "Ativar Exibir arquivos de mídia de NFTs"
  },
  "selectHdPath": {
    "message": "Selecione o caminho do disco rígido"
  },
  "selectJWT": {
    "message": "Selecionar token"
  },
  "selectNFTPrivacyPreference": {
    "message": "Ativar detecção automática de NFTs"
  },
  "selectPathHelp": {
    "message": "Se as contas que você esperava não forem exibidas, tente mudar o caminho do HD ou a rede atualmente selecionada."
  },
  "selectType": {
    "message": "Selecione o tipo"
  },
  "selectingAllWillAllow": {
    "message": "Selecionar todos permitirá que esse site visualize todas as suas contas atuais. Certifique-se de confiar nesse site."
  },
  "send": {
    "message": "Enviar"
  },
  "sendBugReport": {
    "message": "Envie-nos um relatório de bugs."
  },
  "sendNoContactsConversionText": {
    "message": "clique aqui"
  },
  "sendNoContactsDescription": {
    "message": "Contatos permitem que você envie transações de forma segura para outra conta diversas vezes. Para criar um contato, $1",
    "description": "$1 represents the action text 'click here'"
  },
  "sendNoContactsTitle": {
    "message": "Você ainda não tem nenhum contato"
  },
  "sendSelectReceiveAsset": {
    "message": "Selecionar ativo para receber"
  },
  "sendSelectSendAsset": {
    "message": "Selecionar ativo para enviar"
  },
  "sendSpecifiedTokens": {
    "message": "Enviar $1",
    "description": "Symbol of the specified token"
  },
  "sendSwapSubmissionWarning": {
    "message": "Clicar neste botão iniciará imediatamente sua transação de swap. Confira os detalhes da sua transação antes de prosseguir."
  },
  "sendTokenAsToken": {
    "message": "Enviar $1 como $2",
    "description": "Used in the transaction display list to describe a swap and send. $1 and $2 are the symbols of tokens in involved in the swap."
  },
  "sendingAsset": {
    "message": "Enviando $1"
  },
  "sendingDisabled": {
    "message": "O envio de ativos NFT ERC-1155 ainda não é aceito."
  },
  "sendingNativeAsset": {
    "message": "Enviando $1",
    "description": "$1 represents the native currency symbol for the current network (e.g. ETH or BNB)"
  },
  "sendingToTokenContractWarning": {
    "message": "Aviso: você está prestes a enviar a um contrato de token que pode resultar em perda de fundos. $1",
    "description": "$1 is a clickable link with text defined by the 'learnMoreUpperCase' key. The link will open to a support article regarding the known contract address warning"
  },
  "sendingZeroAmount": {
    "message": "Você está enviando 0 $1."
  },
  "sepolia": {
    "message": "Rede de teste Sepolia"
  },
  "setAdvancedPrivacySettingsDetails": {
    "message": "A MetaMask utiliza esses serviços terceirizados de confiança para aumentar a usabilidade e a segurança dos produtos."
  },
  "setApprovalForAll": {
    "message": "Definir aprovação para todos"
  },
  "setApprovalForAllTitle": {
    "message": "Aprovar $1 sem limite de gastos",
    "description": "The token symbol that is being approved"
  },
  "settingAddSnapAccount": {
    "message": "Adicionar Snap da conta"
  },
  "settings": {
    "message": "Configurações"
  },
  "settingsSearchMatchingNotFound": {
    "message": "Nenhum resultado correspondente encontrado."
  },
  "settingsSubHeadingSignaturesAndTransactions": {
    "message": "Solicitações de assinaturas e transações"
  },
  "show": {
    "message": "Exibir"
  },
  "showAccount": {
    "message": "Exibir conta"
  },
  "showExtensionInFullSizeView": {
    "message": "Exibir extensão na visão de tamanho real"
  },
  "showExtensionInFullSizeViewDescription": {
    "message": "Ative esta opção para tornar a visão de tamanho real o seu padrão ao clicar no ícone da extensão."
  },
  "showFiatConversionInTestnets": {
    "message": "Exibir conversão nas redes de teste"
  },
  "showFiatConversionInTestnetsDescription": {
    "message": "Selecione essa opção para exibir a conversão de moeda fiduciária nas redes de teste"
  },
  "showHexData": {
    "message": "Exibir dados hexa"
  },
  "showHexDataDescription": {
    "message": "Selecione essa opção para exibir o campo de dados hexa na tela de envio"
  },
  "showIncomingTransactions": {
    "message": "Exibir transações recebidas"
  },
  "showIncomingTransactionsDescription": {
    "message": "Isso depende de $1, que terá acesso ao seu endereço Ethereum e ao seu endereço IP. $2",
    "description": "$1 is the link to etherscan url and $2 is the link to the privacy policy of consensys APIs"
  },
  "showIncomingTransactionsExplainer": {
    "message": "Isso depende de diferentes APIs de terceiros para cada rede, o que expõe seu endereço Ethereum e seu endereço IP."
  },
  "showLess": {
    "message": "Mostrar menos"
  },
  "showMore": {
    "message": "Exibir mais"
  },
  "showNft": {
    "message": "Exibir NFT"
  },
  "showPermissions": {
    "message": "Exibir permissões"
  },
  "showPrivateKey": {
    "message": "Exibir chave privada"
  },
  "showTestnetNetworks": {
    "message": "Exibir redes de teste"
  },
  "showTestnetNetworksDescription": {
    "message": "Selecione essa opção para exibir redes de teste na lista de redes"
  },
  "sigRequest": {
    "message": "Solicitação de assinatura"
  },
  "sign": {
    "message": "Assinar"
  },
  "signatureRequest": {
    "message": "Solicitação de assinatura"
  },
  "signatureRequestGuidance": {
    "message": "Assine essa mensagem apenas se entende integralmente o conteúdo e confia no site solicitante."
  },
  "signed": {
    "message": "Assinado"
  },
  "signin": {
    "message": "Entrar"
  },
  "signing": {
    "message": "Assinando"
  },
  "signingInWith": {
    "message": "Assinando com"
  },
  "simulationDetailsFailed": {
    "message": "Houve um erro ao carregar sua estimativa."
  },
  "simulationDetailsFiatNotAvailable": {
    "message": "Não disponível"
  },
  "simulationDetailsIncomingHeading": {
    "message": "Você recebe"
  },
  "simulationDetailsNoBalanceChanges": {
    "message": "Nenhuma alteração prevista para sua carteira"
  },
  "simulationDetailsOutgoingHeading": {
    "message": "Você envia"
  },
  "simulationDetailsTitle": {
    "message": "Alterações estimadas"
  },
  "simulationDetailsTitleTooltip": {
    "message": "As alterações estimadas podem acontecer se você prosseguir com essa transação. É apenas uma previsão, não uma garantia."
  },
  "simulationDetailsTotalFiat": {
    "message": "Total = $1",
    "description": "$1 is the total amount in fiat currency on one side of the transaction"
  },
  "simulationDetailsTransactionReverted": {
    "message": "Essa transação provavelmente falhará"
  },
  "simulationErrorMessageV2": {
    "message": "Não conseguimos estimar o preço do gás. Pode haver um erro no contrato, e essa transação poderá falhar."
  },
  "simulationsSettingDescription": {
    "message": "Ative para estimar as alterações de saldo das transações antes de confirmá-las. Isso não garante o resultado das suas transações. $1"
  },
  "simulationsSettingSubHeader": {
    "message": "Estimar alterações de saldo"
  },
  "siweIssued": {
    "message": "Emitido"
  },
  "siweNetwork": {
    "message": "Rede"
  },
  "siweRequestId": {
    "message": "ID da solicitação"
  },
  "siweResources": {
    "message": "Recursos"
  },
  "siweSignatureSimulationDetailInfo": {
    "message": "Você está fazendo login em um site e não há alterações previstas em sua conta."
  },
  "siweURI": {
    "message": "URL"
  },
  "skip": {
    "message": "Pular"
  },
  "skipAccountSecurity": {
    "message": "Pular a segurança da conta?"
  },
  "skipAccountSecurityDetails": {
    "message": "Compreendo que, até fazer o backup da minha Frase de Recuperação Secreta, poderei perder minhas contas e todos os ativos contidos nela."
  },
  "smartContracts": {
    "message": "Contratos inteligentes"
  },
  "smartSwapsErrorNotEnoughFunds": {
    "message": "Fundos insuficientes para uma troca inteligente."
  },
  "smartSwapsErrorUnavailable": {
    "message": "As trocas inteligentes estão temporariamente indisponíveis."
  },
  "smartTransactionCancelled": {
    "message": "Sua transação foi cancelada"
  },
  "smartTransactionCancelledDescription": {
    "message": "Não foi possível concluir sua transação. Ela foi cancelada para evitar que você pague taxas de gás desnecessárias."
  },
  "smartTransactionError": {
    "message": "Falha na transação"
  },
  "smartTransactionErrorDescription": {
    "message": "Mudanças repentinas no mercado podem provocar falhas. Se o problema continuar, fale com o suporte ao cliente da MetaMask."
  },
  "smartTransactionPending": {
    "message": "Enviando sua transação"
  },
  "smartTransactionSuccess": {
    "message": "Sua transação foi concluída"
  },
  "smartTransactionTakingTooLong": {
    "message": "Desculpe pela espera"
  },
  "smartTransactionTakingTooLongDescription": {
    "message": "Se a sua transação não for finalizada em $1, ela será cancelada e você não pagará gás.",
    "description": "$1 is remaining time in seconds"
  },
  "smartTransactions": {
    "message": "Transações inteligentes"
  },
  "smartTransactionsBenefit1": {
    "message": "99,5% de taxa de sucesso"
  },
  "smartTransactionsBenefit2": {
    "message": "Faz você economizar dinheiro"
  },
  "smartTransactionsBenefit3": {
    "message": "Atualizações em tempo real"
  },
  "smartTransactionsDescription": {
    "message": "Desbloqueie taxas de sucesso maiores, proteção contra front running e melhor visibilidade com as transações inteligentes."
  },
  "smartTransactionsDescription2": {
    "message": "Disponível somente na Ethereum. Ative ou desative a qualquer momento nas configurações. $1",
    "description": "$1 is an external link to learn more about Smart Transactions"
  },
  "smartTransactionsOptItModalTitle": {
    "message": "Proteção de transações aprimorada"
  },
  "snapAccountCreated": {
    "message": "Conta criada"
  },
  "snapAccountCreatedDescription": {
    "message": "Sua nova conta está pronta para ser usada!"
  },
  "snapAccountCreationFailed": {
    "message": "Falha na criação da conta"
  },
  "snapAccountCreationFailedDescription": {
    "message": "$1 não conseguiu criar uma conta para você.",
    "description": "$1 is the snap name"
  },
  "snapAccountRedirectFinishSigningTitle": {
    "message": "Finalizar assinatura"
  },
  "snapAccountRedirectSiteDescription": {
    "message": "Siga as instruções de $1"
  },
  "snapAccountRemovalFailed": {
    "message": "Falha na remoção da conta"
  },
  "snapAccountRemovalFailedDescription": {
    "message": "$1 não conseguiu remover essa conta para você.",
    "description": "$1 is the snap name"
  },
  "snapAccountRemoved": {
    "message": "Conta removida"
  },
  "snapAccountRemovedDescription": {
    "message": "Essa conta não estará mais disponível para uso na MetaMask."
  },
  "snapAccounts": {
    "message": "Snaps da conta"
  },
  "snapAccountsDescription": {
    "message": "Contas controladas por Snaps de terceiros."
  },
  "snapConnectTo": {
    "message": "Conectar-se a $1",
    "description": "$1 is the website URL or a Snap name. Used for Snaps pre-approved connections."
  },
  "snapConnectionPermissionDescription": {
    "message": "Permitir conexão automática de $1 com $2 sem a sua aprovação.",
    "description": "Used for Snap pre-approved connections. $1 is the Snap name, $2 is a website URL."
  },
  "snapConnectionWarning": {
    "message": "$1 quer usar $2",
    "description": "$2 is the snap and $1 is the dapp requesting connection to the snap."
  },
  "snapContent": {
    "message": "Esse conteúdo vem de $1",
    "description": "This is shown when a snap shows transaction insight information in the confirmation UI. $1 is a link to the snap's settings page with the link text being the name of the snap."
  },
  "snapDetailWebsite": {
    "message": "Site"
  },
  "snapHomeMenu": {
    "message": "Menu inicial do Snap"
  },
  "snapInstallRequest": {
    "message": "Ao instalar $1, serão dadas as permissões a seguir.",
    "description": "$1 is the snap name."
  },
  "snapInstallSuccess": {
    "message": "Instalação concluída"
  },
  "snapInstallWarningCheck": {
    "message": "$1 quer permissão para fazer o seguinte:",
    "description": "Warning message used in popup displayed on snap install. $1 is the snap name."
  },
  "snapInstallWarningHeading": {
    "message": "Prossiga com cautela"
  },
  "snapInstallWarningPermissionDescriptionForBip32View": {
    "message": "Permita que $1 veja suas chaves públicas (e endereços). Isso não concede nenhum tipo de controle das contas ou ativos.",
    "description": "An extended description for the `snap_getBip32PublicKey` permission used for tooltip on Snap Install Warning screen (popup/modal). $1 is the snap name."
  },
  "snapInstallWarningPermissionDescriptionForEntropy": {
    "message": "Permita que o Snap $1 gerencie contas e ativos nas redes solicitadas. Essas contas são derivadas e passam por backup usando sua Frase de Recuperação Secreta (sem a revelar). Com o poder de derivar chaves, $1 pode dar suporte a uma variedade de protocolos da blockchain além da Ethereum (EVMs).",
    "description": "An extended description for the `snap_getBip44Entropy` and `snap_getBip44Entropy` permissions used for tooltip on Snap Install Warning screen (popup/modal). $1 is the snap name."
  },
  "snapInstallWarningPermissionNameForEntropy": {
    "message": "Gerenciar contas $1",
    "description": "Permission name used for the Permission Cell component displayed on warning popup when installing a Snap. $1 is list of account types."
  },
  "snapInstallWarningPermissionNameForViewPublicKey": {
    "message": "Ver sua chave pública para $1",
    "description": "Permission name used for the Permission Cell component displayed on warning popup when installing a Snap. $1 is list of account types."
  },
  "snapInstallationErrorDescription": {
    "message": "$1 não pôde ser instalado.",
    "description": "Error description used when snap installation fails. $1 is the snap name."
  },
  "snapInstallationErrorTitle": {
    "message": "Falha na instalação",
    "description": "Error title used when snap installation fails."
  },
  "snapResultError": {
    "message": "Erro"
  },
  "snapResultSuccess": {
    "message": "Sucesso"
  },
  "snapResultSuccessDescription": {
    "message": "$1 está pronto para ser usado"
  },
  "snapUpdateAlertDescription": {
    "message": "Baixe a última versão de $1",
    "description": "Description used in Snap update alert banner when snap update is available. $1 is the Snap name."
  },
  "snapUpdateAvailable": {
    "message": "Atualização disponível"
  },
  "snapUpdateErrorDescription": {
    "message": "$1 não pôde ser atualizado.",
    "description": "Error description used when snap update fails. $1 is the snap name."
  },
  "snapUpdateErrorTitle": {
    "message": "Falha na atualização",
    "description": "Error title used when snap update fails."
  },
  "snapUpdateRequest": {
    "message": "Ao atualizar $1, serão dadas as permissões a seguir.",
    "description": "$1 is the Snap name."
  },
  "snapUpdateSuccess": {
    "message": "Atualização concluída"
  },
  "snapUrlIsBlocked": {
    "message": "Esse Snap deseja levar você a um site bloqueado. $1."
  },
  "snaps": {
    "message": "Snaps"
  },
  "snapsConnected": {
    "message": "Snaps conectados"
  },
  "snapsNoInsight": {
    "message": "O snap não retornou nenhum insight"
  },
  "snapsPrivacyWarningFirstMessage": {
    "message": "Você reconhece que qualquer Snap instalado é um Serviço Terceirizado, a menos que identificado de outra forma, conforme definido nos $1 da Consensys. Seu uso de Serviços Terceirizados é regido por termos e condições separados, estabelecidos pelo prestador de Serviços Terceirizados. A Consensys não faz recomendação de uso de nenhum Snap a nenhuma pessoa específica por qualquer motivo específico. Você acessa, confia e usa o Serviço Terceirizado por sua conta e risco. A Consensys se isenta de toda e qualquer responsabilidade por perdas relacionadas ao seu uso de Serviços Terceirizados.",
    "description": "First part of a message in popup modal displayed when installing a snap for the first time. $1 is terms of use link."
  },
  "snapsPrivacyWarningSecondMessage": {
    "message": "Informações compartilhadas com Serviços de Terceiros serão coletadas diretamente por eles, de acordo com políticas de privacidade próprias. Por favor, consulte-as para obter mais informações.",
    "description": "Second part of a message in popup modal displayed when installing a snap for the first time."
  },
  "snapsPrivacyWarningThirdMessage": {
    "message": "A Consensys não tem acesso às informações que você compartilha com Serviços Terceirizados.",
    "description": "Third part of a message in popup modal displayed when installing a snap for the first time."
  },
  "snapsSettings": {
    "message": "Configurações de Snaps"
  },
  "snapsTermsOfUse": {
    "message": "Termos de Uso"
  },
  "snapsToggle": {
    "message": "O snap só será executado se estiver ativado"
  },
  "snapsUIError": {
    "message": "Contate os criadores de $1 para receber mais suporte.",
    "description": "This is shown when the insight snap throws an error. $1 is the snap name"
  },
  "someNetworksMayPoseSecurity": {
    "message": "Algumas redes podem representar riscos de segurança e/ou privacidade. Tenha os riscos em mente antes de adicionar e usar uma rede."
  },
  "somethingDoesntLookRight": {
    "message": "Alguma coisa não parece certa? $1",
    "description": "A false positive message for users to contact support. $1 is a link to the support page."
  },
  "somethingIsWrong": {
    "message": "Algo deu errado. Tente recarregar a página."
  },
  "somethingWentWrong": {
    "message": "Ops! Algo deu errado."
  },
  "source": {
    "message": "Fonte"
  },
  "speed": {
    "message": "Velocidade"
  },
  "speedUp": {
    "message": "Acelerar"
  },
  "speedUpCancellation": {
    "message": "Acelerar esse cancelamento"
  },
  "speedUpExplanation": {
    "message": "Atualizamos a taxa de gás baseada nas condições atuais da rede e a aumentamos em pelo menos 10% (exigido pela rede)."
  },
  "speedUpPopoverTitle": {
    "message": "Acelerar transação"
  },
  "speedUpTooltipText": {
    "message": "Nova taxa de gás"
  },
  "speedUpTransaction": {
    "message": "Acelerar essa transação"
  },
  "spendLimitInsufficient": {
    "message": "Limite de gastos insuficiente"
  },
  "spendLimitInvalid": {
    "message": "Limite de gastos inválido; o número precisa ser positivo"
  },
  "spendLimitPermission": {
    "message": "Permissão de limite de gasto"
  },
  "spendLimitRequestedBy": {
    "message": "Limite de gastos solicitado por $1",
    "description": "Origin of the site requesting the spend limit"
  },
  "spendLimitTooLarge": {
    "message": "O limite de gastos está alto demais"
  },
  "spender": {
    "message": "Consumidor"
  },
  "spendingCap": {
    "message": "Limite de gastos"
  },
  "spendingCapError": {
    "message": "Erro: insira somente números"
  },
  "spendingCapErrorDescription": {
    "message": "Somente insira um número com o qual esteja confortável de $1 acessar agora ou no futuro. Você pode aumentar o limite de tokens a qualquer momento.",
    "description": "$1 is origin of the site requesting the token limit"
  },
  "spendingCapRequest": {
    "message": "Solicitação de limite de gastos para seu $1"
  },
  "srpInputNumberOfWords": {
    "message": "Eu tenho uma frase com $1 palavras",
    "description": "This is the text for each option in the dropdown where a user selects how many words their secret recovery phrase has during import. The $1 is the number of words (either 12, 15, 18, 21, or 24)."
  },
  "srpPasteFailedTooManyWords": {
    "message": "Ocorreu uma falha ao colar porque há mais de 24 palavras. A Frase de Recuperação Secreta pode ter no máximo 24 palavras.",
    "description": "Description of SRP paste error when the pasted content has too many words"
  },
  "srpPasteTip": {
    "message": "Você pode colar a sua frase secreta de recuperação inteira em qualquer campo",
    "description": "Our secret recovery phrase input is split into one field per word. This message explains to users that they can paste their entire secrete recovery phrase into any field, and we will handle it correctly."
  },
  "srpSecurityQuizGetStarted": {
    "message": "Começar"
  },
  "srpSecurityQuizImgAlt": {
    "message": "Um olho com um buraco de fechadura no centro, e três campos de senha flutuando"
  },
  "srpSecurityQuizIntroduction": {
    "message": "Para revelar sua Frase de Recuperação Secreta, você precisa responder corretamente duas perguntas"
  },
  "srpSecurityQuizQuestionOneQuestion": {
    "message": "Se você perder sua Frase de Recuperação Secreta, a MetaMask..."
  },
  "srpSecurityQuizQuestionOneRightAnswer": {
    "message": "Não poderá ajudar"
  },
  "srpSecurityQuizQuestionOneRightAnswerDescription": {
    "message": "Anote-a, grave-a em metal ou guarde-a em diversos lugares secretos para que nunca a perca. Se perdê-la, é para sempre."
  },
  "srpSecurityQuizQuestionOneRightAnswerTitle": {
    "message": "Certo! Ninguém pode ajudar a recuperar sua Frase de Recuperação Secreta"
  },
  "srpSecurityQuizQuestionOneWrongAnswer": {
    "message": "Poderá recuperá-la para você"
  },
  "srpSecurityQuizQuestionOneWrongAnswerDescription": {
    "message": "Se você perder sua Frase de Recuperação Secreta, é para sempre. Ninguém consegue ajudar a recuperá-la, não importa o que digam."
  },
  "srpSecurityQuizQuestionOneWrongAnswerTitle": {
    "message": "Errado! Ninguém consegue recuperar sua Frase de Recuperação Secreta"
  },
  "srpSecurityQuizQuestionTwoQuestion": {
    "message": "Se alguém, até mesmo um atendente do Suporte, pedir sua Frase de Recuperação Secreta..."
  },
  "srpSecurityQuizQuestionTwoRightAnswer": {
    "message": "Você estará sendo vítima de um golpe"
  },
  "srpSecurityQuizQuestionTwoRightAnswerDescription": {
    "message": "Qualquer pessoa que afirme precisar da sua Frase de Recuperação Secreta está mentindo. Se você informar a frase a ela, seus ativos serão roubados."
  },
  "srpSecurityQuizQuestionTwoRightAnswerTitle": {
    "message": "Correto! Compartilhar sua Frase de Recuperação Secreta nunca é uma boa ideia"
  },
  "srpSecurityQuizQuestionTwoWrongAnswer": {
    "message": "Você deverá revelar"
  },
  "srpSecurityQuizQuestionTwoWrongAnswerDescription": {
    "message": "Qualquer pessoa que afirme precisar da sua Frase de Recuperação Secreta está mentindo. Se você informar a frase a ela, seus ativos serão roubados."
  },
  "srpSecurityQuizQuestionTwoWrongAnswerTitle": {
    "message": "Não! Não compartilhe sua Frase de Recuperação Secreta com ninguém, nunca"
  },
  "srpSecurityQuizTitle": {
    "message": "Quiz de segurança"
  },
  "srpToggleShow": {
    "message": "Exibir/Ocultar esta palavra da Frase de Recuperação Secreta",
    "description": "Describes a toggle that is used to show or hide a single word of the secret recovery phrase"
  },
  "srpWordHidden": {
    "message": "Esta palavra está oculta",
    "description": "Explains that a word in the secret recovery phrase is hidden"
  },
  "srpWordShown": {
    "message": "Esta palavra está sendo exibida",
    "description": "Explains that a word in the secret recovery phrase is being shown"
  },
  "stable": {
    "message": "Estável"
  },
  "stableLowercase": {
    "message": "estável"
  },
  "stake": {
    "message": "Stake"
  },
  "startYourJourney": {
    "message": "Comece sua jornada com $1",
    "description": "$1 is the token symbol"
  },
  "startYourJourneyDescription": {
    "message": "Comece sua jornada na web3 adicionando $1 à sua conta.",
    "description": "$1 is the token symbol"
  },
  "stateLogError": {
    "message": "Erro ao recuperar os logs de estado."
  },
  "stateLogFileName": {
    "message": "Logs de estado da MetaMask"
  },
  "stateLogs": {
    "message": "Logs de estado"
  },
  "stateLogsDescription": {
    "message": "Logs de estado podem conter o seu endereço e transações enviadas da sua conta pública."
  },
  "status": {
    "message": "Status"
  },
  "statusNotConnected": {
    "message": "Não conectado"
  },
  "statusNotConnectedAccount": {
    "message": "Nenhuma conta conectada"
  },
  "step1LatticeWallet": {
    "message": "Conecte seu Lattice1"
  },
  "step1LatticeWalletMsg": {
    "message": "Você pode conectar a MetaMask ao seu dispositivo Lattice1 quando ele estiver configurado e online. Desbloqueie seu dispositivo e tenha o ID do seu dispositivo em mãos.",
    "description": "$1 represents the `hardwareWalletSupportLinkConversion` localization key"
  },
  "step1LedgerWallet": {
    "message": "Baixar o aplicativo do Ledger"
  },
  "step1LedgerWalletMsg": {
    "message": "Baixe, configure e insira sua senha para desbloquear $1.",
    "description": "$1 represents the `ledgerLiveApp` localization value"
  },
  "step1TrezorWallet": {
    "message": "Conecte sua Trezor"
  },
  "step1TrezorWalletMsg": {
    "message": "Conecte sua Trezor diretamente ao seu computador e a desbloqueie. Certifique-se de usar a frase secreta correta.",
    "description": "$1 represents the `hardwareWalletSupportLinkConversion` localization key"
  },
  "step2LedgerWallet": {
    "message": "Conecte sua Ledger"
  },
  "step2LedgerWalletMsg": {
    "message": "Conecte sua Ledger diretamente ao seu computador, depois a desbloqueie e abra o app do Ethereum.",
    "description": "$1 represents the `hardwareWalletSupportLinkConversion` localization key"
  },
  "stillGettingMessage": {
    "message": "Ainda está recebendo essa mensagem?"
  },
  "strong": {
    "message": "Forte"
  },
  "stxCancelled": {
    "message": "A troca teria falhado"
  },
  "stxCancelledDescription": {
    "message": "Sua transação teria falhado e foi cancelada para protegê-lo contra o pagamento de taxas de gás desnecessárias."
  },
  "stxCancelledSubDescription": {
    "message": "Tente trocar novamente. Estaremos aqui para proteger você contra riscos semelhantes no futuro."
  },
  "stxEstimatedCompletion": {
    "message": "Conclusão estimada em até $1",
    "description": "$1 is remeaning time in minutes and seconds, e.g. 0:10"
  },
  "stxFailure": {
    "message": "Falha na troca"
  },
  "stxFailureDescription": {
    "message": "Mudanças repentinas no mercado podem causar falhas. Se o problema persistir, entre em contato com $1.",
    "description": "This message is shown to a user if their swap fails. The $1 will be replaced by support.metamask.io"
  },
  "stxOptInDescription": {
    "message": "Ative as Transações Inteligentes para fazer transações mais confiáveis ​​e seguras na Mainnet da Ethereum. $1"
  },
  "stxPendingPrivatelySubmittingSwap": {
    "message": "Enviando sua troca de forma privada..."
  },
  "stxPendingPubliclySubmittingSwap": {
    "message": "Enviando sua troca de forma pública..."
  },
  "stxSuccess": {
    "message": "Troca concluída!"
  },
  "stxSuccessDescription": {
    "message": "Seu $1 já está disponível.",
    "description": "$1 is a token symbol, e.g. ETH"
  },
  "stxSwapCompleteIn": {
    "message": "A troca será concluída em <",
    "description": "'<' means 'less than', e.g. Swap will complete in < 2:59"
  },
  "stxTryingToCancel": {
    "message": "Tentando cancelar sua transação..."
  },
  "stxUnknown": {
    "message": "Status desconhecido"
  },
  "stxUnknownDescription": {
    "message": "Uma transação foi bem-sucedida, mas não temos certeza do que se trata. Isso pode ter ocorrido em razão do envio de outra transação enquanto essa troca era processada."
  },
  "stxUserCancelled": {
    "message": "Troca cancelada"
  },
  "stxUserCancelledDescription": {
    "message": "Sua transação foi cancelada e você não pagou nenhuma taxa de gás desnecessária."
  },
  "submit": {
    "message": "Enviar"
  },
  "submitted": {
    "message": "Enviada"
  },
  "suggestedBySnap": {
    "message": "Sugerido por $1",
    "description": "$1 is the snap name"
  },
  "suggestedTokenName": {
    "message": "Nome sugerido:"
  },
  "suggestedTokenSymbol": {
    "message": "Símbolo do ticker sugerido:"
  },
  "support": {
    "message": "Suporte"
  },
  "supportCenter": {
    "message": "Visite a nossa Central de Suporte"
  },
  "surveyConversion": {
    "message": "Responda à nossa pesquisa"
  },
  "surveyTitle": {
    "message": "Molde o futuro da MetaMask"
  },
  "swap": {
    "message": "Troca"
  },
  "swapAdjustSlippage": {
    "message": "Ajustar slippage"
  },
  "swapAggregator": {
    "message": "Agregador"
  },
  "swapAllowSwappingOf": {
    "message": "Permitir troca de $1",
    "description": "Shows a user that they need to allow a token for swapping on their hardware wallet"
  },
  "swapAmountReceived": {
    "message": "Valor garantido"
  },
  "swapAmountReceivedInfo": {
    "message": "Esse é o valor mínimo que você receberá. Você pode receber mais, dependendo do slippage."
  },
  "swapAndSend": {
    "message": "Executar swap e enviar"
  },
  "swapAnyway": {
    "message": "Trocar mesmo assim"
  },
  "swapApproval": {
    "message": "Aprovar $1 para trocas",
    "description": "Used in the transaction display list to describe a transaction that is an approve call on a token that is to be swapped.. $1 is the symbol of a token that has been approved."
  },
  "swapApproveNeedMoreTokens": {
    "message": "Você precisa de mais $1 $2 para concluir essa troca",
    "description": "Tells the user how many more of a given token they need for a specific swap. $1 is an amount of tokens and $2 is the token symbol."
  },
  "swapAreYouStillThere": {
    "message": "Ainda está aí?"
  },
  "swapAreYouStillThereDescription": {
    "message": "Estamos prontos para exibir as últimas cotações quando quiser continuar"
  },
  "swapBuildQuotePlaceHolderText": {
    "message": "Nenhum token disponível correspondente a $1",
    "description": "Tells the user that a given search string does not match any tokens in our token lists. $1 can be any string of text"
  },
  "swapConfirmWithHwWallet": {
    "message": "Confirme com sua carteira de hardware"
  },
  "swapContinueSwapping": {
    "message": "Continuar trocando"
  },
  "swapContractDataDisabledErrorDescription": {
    "message": "No aplicativo do Ethereum em seu Ledger, vá para \"Configurações\" e habilite os dados do contrato. Em seguida, tente sua troca novamente."
  },
  "swapContractDataDisabledErrorTitle": {
    "message": "Os dados do contrato não estão ativados em seu Ledger"
  },
  "swapCustom": {
    "message": "personalizado"
  },
  "swapDecentralizedExchange": {
    "message": "Corretora descentralizada"
  },
  "swapDirectContract": {
    "message": "Contrato direto"
  },
  "swapEditLimit": {
    "message": "Editar limite"
  },
  "swapEnableDescription": {
    "message": "Isso é obrigatório e dá à MetaMask permissão para trocar o seu $1.",
    "description": "Gives the user info about the required approval transaction for swaps. $1 will be the symbol of a token being approved for swaps."
  },
  "swapEnableTokenForSwapping": {
    "message": "Isso vai $1 para trocas",
    "description": "$1 is for the 'enableToken' key, e.g. 'enable ETH'"
  },
  "swapEnterAmount": {
    "message": "Insira um valor"
  },
  "swapEstimatedNetworkFees": {
    "message": "Taxas de rede estimadas"
  },
  "swapEstimatedNetworkFeesInfo": {
    "message": "Essa é a estimativa da taxa de rede que será usada para concluir sua troca. O valor real pode mudar conforme as condições de rede."
  },
  "swapFailedErrorDescriptionWithSupportLink": {
    "message": "Falhas na transação acontecem, e estamos aqui para ajudar. Se esse problema persistir, você pode entrar em contato com o nosso Suporte em $1 para receber assistência adicional.",
    "description": "This message is shown to a user if their swap fails. The $1 will be replaced by support.metamask.io"
  },
  "swapFailedErrorTitle": {
    "message": "Falha na troca"
  },
  "swapFetchingQuote": {
    "message": "Buscando cotação"
  },
  "swapFetchingQuoteNofN": {
    "message": "Obtendo cotação $1 de $2",
    "description": "A count of possible quotes shown to the user while they are waiting for quotes to be fetched. $1 is the number of quotes already loaded, and $2 is the total number of resources that we check for quotes. Keep in mind that not all resources will have a quote for a particular swap."
  },
  "swapFetchingQuotes": {
    "message": "Buscando cotações..."
  },
  "swapFetchingQuotesErrorDescription": {
    "message": "Hmmm, ocorreu algum erro. Tente novamente. Ou, se os erros persistirem, entre em contato com o Suporte."
  },
  "swapFetchingQuotesErrorTitle": {
    "message": "Erro ao obter cotações"
  },
  "swapFetchingTokens": {
    "message": "Obtendo tokens..."
  },
  "swapFromTo": {
    "message": "A troca de $1 por $2",
    "description": "Tells a user that they need to confirm on their hardware wallet a swap of 2 tokens. $1 is a source token and $2 is a destination token"
  },
  "swapGasFeesDetails": {
    "message": "As taxas de gás são estimadas e oscilam com base no tráfego da rede e na complexidade da transação."
  },
  "swapGasFeesLearnMore": {
    "message": "Saiba mais sobre as taxas de gás"
  },
  "swapGasFeesSplit": {
    "message": "As taxas de gás da tela anterior estão divididas entre essas duas transações."
  },
  "swapGasFeesSummary": {
    "message": "As taxas de gás são pagas aos mineradores de criptoativos que processam as transações na rede de $1. A MetaMask não lucra com taxas de gás.",
    "description": "$1 is the selected network, e.g. Ethereum or BSC"
  },
  "swapHighSlippage": {
    "message": "Slippage alto"
  },
  "swapHighSlippageWarning": {
    "message": "O valor de slippage está muito alto."
  },
  "swapIncludesMMFee": {
    "message": "Inclui uma taxa de $1% da MetaMask.",
    "description": "Provides information about the fee that metamask takes for swaps. $1 is a decimal number."
  },
  "swapIncludesMMFeeAlt": {
    "message": "A cotação reflete a taxa de $1% da MetaMask",
    "description": "Provides information about the fee that metamask takes for swaps using the latest copy. $1 is a decimal number."
  },
  "swapIncludesMetaMaskFeeViewAllQuotes": {
    "message": "Inclui uma taxa de $1% da MetaMask – $2",
    "description": "Provides information about the fee that metamask takes for swaps. $1 is a decimal number and $2 is a link to view all quotes."
  },
  "swapLearnMore": {
    "message": "Saiba mais sobre as trocas"
  },
  "swapLiquiditySourceInfo": {
    "message": "Pesquisamos várias fontes de liquidez (corretoras, agregadores e formadores de mercado profissionais) para comparar taxas de câmbio e taxas de rede."
  },
  "swapLowSlippage": {
    "message": "Slippage baixo"
  },
  "swapLowSlippageError": {
    "message": "A transação pode falhar; o slippage máximo está baixo demais."
  },
  "swapMaxSlippage": {
    "message": "Slippage máximo"
  },
  "swapMetaMaskFee": {
    "message": "Taxa da MetaMask"
  },
  "swapMetaMaskFeeDescription": {
    "message": "A taxa de $1% é automaticamente contabilizada nessa cotação. Você a paga em troca de uma licença para usar o software de agregação de informações sobre provedores de liquidez da MetaMask.",
    "description": "Provides information about the fee that metamask takes for swaps. $1 is a decimal number."
  },
  "swapNQuotesWithDot": {
    "message": "$1 cotações.",
    "description": "$1 is the number of quotes that the user can select from when opening the list of quotes on the 'view quote' screen"
  },
  "swapNewQuoteIn": {
    "message": "Novas cotações em $1",
    "description": "Tells the user the amount of time until the currently displayed quotes are update. $1 is a time that is counting down from 1:00 to 0:00"
  },
  "swapNoTokensAvailable": {
    "message": "Nenhum token disponível correspondente a $1",
    "description": "Tells the user that a given search string does not match any tokens in our token lists. $1 can be any string of text"
  },
  "swapOnceTransactionHasProcess": {
    "message": "Seu $1 será adicionado à sua conta quando essa transação for processada.",
    "description": "This message communicates the token that is being transferred. It is shown on the awaiting swap screen. The $1 will be a token symbol."
  },
  "swapPriceDifference": {
    "message": "Você está prestes a trocar $1 $2 (~$3) por $4 $5 (~$6).",
    "description": "This message represents the price slippage for the swap.  $1 and $4 are a number (ex: 2.89), $2 and $5 are symbols (ex: ETH), and $3 and $6 are fiat currency amounts."
  },
  "swapPriceDifferenceTitle": {
    "message": "Diferença de preço de aproximadamente $1%",
    "description": "$1 is a number (ex: 1.23) that represents the price difference."
  },
  "swapPriceImpactTooltip": {
    "message": "O impacto do preço é a diferença entre o preço de mercado atual e o valor recebido quando é executada a transação. O impacto do preço é resultado do tamanho da sua transação relativo ao tamanho do pool de liquidez."
  },
  "swapPriceUnavailableDescription": {
    "message": "O impacto no preço não pôde ser determinado devido à ausência de dados sobre o preço de mercado. Confirme que você está satisfeito com a quantidade de tokens que você está prestes a receber antes de fazer a troca."
  },
  "swapPriceUnavailableTitle": {
    "message": "Verifique o preço antes de prosseguir"
  },
  "swapProcessing": {
    "message": "Processando"
  },
  "swapQuoteDetails": {
    "message": "Detalhes da cotação"
  },
  "swapQuoteNofM": {
    "message": "$1 de $2",
    "description": "A count of possible quotes shown to the user while they are waiting for quotes to be fetched. $1 is the number of quotes already loaded, and $2 is the total number of resources that we check for quotes. Keep in mind that not all resources will have a quote for a particular swap."
  },
  "swapQuoteSource": {
    "message": "Fonte da cotação"
  },
  "swapQuotesExpiredErrorDescription": {
    "message": "Solicite novas cotações para receber as taxas mais recentes."
  },
  "swapQuotesExpiredErrorTitle": {
    "message": "Cotações vencidas"
  },
  "swapQuotesNotAvailableDescription": {
    "message": "Reduza o tamanho da sua negociação ou use um token diferente."
  },
  "swapQuotesNotAvailableErrorDescription": {
    "message": "Experimente ajustar a quantidade ou as configurações de slippage e tente novamente."
  },
  "swapQuotesNotAvailableErrorTitle": {
    "message": "Não há cotações disponíveis"
  },
  "swapRate": {
    "message": "Preço"
  },
  "swapReceiving": {
    "message": "Recebendo"
  },
  "swapReceivingInfoTooltip": {
    "message": "Essa é uma estimativa. O valor exato dependerá do slippage."
  },
  "swapRequestForQuotation": {
    "message": "Solicitação de cotação"
  },
  "swapReviewSwap": {
    "message": "Revisar troca"
  },
  "swapSearchNameOrAddress": {
    "message": "Pesquise o nome ou cole o endereço"
  },
  "swapSelect": {
    "message": "Selecione"
  },
  "swapSelectAQuote": {
    "message": "Selecione uma cotação"
  },
  "swapSelectAToken": {
    "message": "Selecionar token"
  },
  "swapSelectQuotePopoverDescription": {
    "message": "Abaixo estão todas as cotações reunidas de diversas fontes de liquidez."
  },
  "swapSelectToken": {
    "message": "Selecionar token"
  },
  "swapShowLatestQuotes": {
    "message": "Exibir últimas cotações"
  },
  "swapSlippageHighDescription": {
    "message": "O slippage inserido ($1%) é considerado muito alto e pode resultar em uma taxa ruim",
    "description": "$1 is the amount of % for slippage"
  },
  "swapSlippageHighTitle": {
    "message": "Slippage alto"
  },
  "swapSlippageLowDescription": {
    "message": "Um valor assim baixo ($1%) pode resultar em falha na troca",
    "description": "$1 is the amount of % for slippage"
  },
  "swapSlippageLowTitle": {
    "message": "Slippage baixo"
  },
  "swapSlippageNegative": {
    "message": "O slippage deve ser maior ou igual a zero"
  },
  "swapSlippageNegativeDescription": {
    "message": "O slippage deve ser maior ou igual a zero"
  },
  "swapSlippageNegativeTitle": {
    "message": "Aumente o slippage para continuar"
  },
  "swapSlippageOverLimitDescription": {
    "message": "A tolerância ao slippage deve ser de 15% ou menos. Qualquer valor superior resultará em uma taxa ruim."
  },
  "swapSlippageOverLimitTitle": {
    "message": "Slippage muito alto"
  },
  "swapSlippagePercent": {
    "message": "$1%",
    "description": "$1 is the amount of % for slippage"
  },
  "swapSlippageTooltip": {
    "message": "Chamamos de \"slippage\" quando o preço muda entre o momento de realização da ordem e sua confirmação. Sua troca será cancelada automaticamente se o slippage exceder sua configuração de \"tolerância a slippage\"."
  },
  "swapSlippageZeroDescription": {
    "message": "Há menos provedores de cotação com slippage zero, o que resultará em uma cotação menos competitiva."
  },
  "swapSlippageZeroTitle": {
    "message": "Buscando provedores de slippage zero"
  },
  "swapSource": {
    "message": "Fonte de liquidez"
  },
  "swapSuggested": {
    "message": "Troca sugerida"
  },
  "swapSuggestedGasSettingToolTipMessage": {
    "message": "Trocas são transações complexas e urgentes. Recomendamos essa taxa de gás para atingir o equilíbrio ideal entre o custo e a confiança de uma troca bem-sucedida."
  },
  "swapSwapFrom": {
    "message": "Trocar de"
  },
  "swapSwapSwitch": {
    "message": "Alternar ordem dos tokens"
  },
  "swapSwapTo": {
    "message": "Trocar por"
  },
  "swapToConfirmWithHwWallet": {
    "message": "para confirmar com a sua carteira de hardware"
  },
  "swapTokenAddedManuallyDescription": {
    "message": "Verifique esse token em $1 e certifique-se de que é o token que você deseja negociar.",
    "description": "$1 points the user to etherscan as a place they can verify information about a token. $1 is replaced with the translation for \"etherscan\""
  },
  "swapTokenAddedManuallyTitle": {
    "message": "Token adicionado manualmente"
  },
  "swapTokenAvailable": {
    "message": "Seu $1 foi adicionado à sua conta.",
    "description": "This message is shown after a swap is successful and communicates the exact amount of tokens the user has received for a swap. The $1 is a decimal number of tokens followed by the token symbol."
  },
  "swapTokenBalanceUnavailable": {
    "message": "Não foi possível obter seu saldo de $1",
    "description": "This message communicates to the user that their balance of a given token is currently unavailable. $1 will be replaced by a token symbol"
  },
  "swapTokenNotAvailable": {
    "message": "O token não está disponível para troca nesta região"
  },
  "swapTokenToToken": {
    "message": "Trocar $1 por $2",
    "description": "Used in the transaction display list to describe a swap. $1 and $2 are the symbols of tokens in involved in a swap."
  },
  "swapTokenVerificationAddedManually": {
    "message": "Esse token foi adicionado manualmente."
  },
  "swapTokenVerificationMessage": {
    "message": "Sempre confirme o endereço do token no $1.",
    "description": "Points the user to Etherscan as a place they can verify information about a token. $1 is replaced with the translation for \"Etherscan\" followed by an info icon that shows more info on hover."
  },
  "swapTokenVerificationOnlyOneSource": {
    "message": "Verificado somente em 1 fonte."
  },
  "swapTokenVerificationSources": {
    "message": "Verificado em $1 fontes.",
    "description": "Indicates the number of token information sources that recognize the symbol + address. $1 is a decimal number."
  },
  "swapTokenVerifiedOn1SourceDescription": {
    "message": "$1 só foi verificado em 1 fonte. Considere verificá-lo em $2 antes de prosseguir.",
    "description": "$1 is a token name, $2 points the user to etherscan as a place they can verify information about a token. $1 is replaced with the translation for \"etherscan\""
  },
  "swapTokenVerifiedOn1SourceTitle": {
    "message": "Token potencialmente inautêntico"
  },
  "swapTooManyDecimalsError": {
    "message": "$1 permite até $2 decimais",
    "description": "$1 is a token symbol and $2 is the max. number of decimals allowed for the token"
  },
  "swapTransactionComplete": {
    "message": "Transação concluída"
  },
  "swapTwoTransactions": {
    "message": "2 transações"
  },
  "swapUnknown": {
    "message": "Desconhecido"
  },
  "swapVerifyTokenExplanation": {
    "message": "Vários tokens podem usar o mesmo nome e símbolo. Confira $1 para verificar se esse é o token que você está buscando.",
    "description": "This appears in a tooltip next to the verifyThisTokenOn message. It gives the user more information about why they should check the token on a block explorer. $1 will be the name or url of the block explorer, which will be the translation of 'etherscan' or a block explorer url specified for a custom network."
  },
  "swapYourTokenBalance": {
    "message": "$1 $2 disponível para troca",
    "description": "Tells the user how much of a token they have in their balance. $1 is a decimal number amount of tokens, and $2 is a token symbol"
  },
  "swapZeroSlippage": {
    "message": "0% de slippage"
  },
  "swapsAdvancedOptions": {
    "message": "Opções avançadas"
  },
  "swapsExcessiveSlippageWarning": {
    "message": "O valor de slippage está muito alto e resultará em uma taxa ruim. Reduza sua tolerância a slippage para um valor inferior a 15%."
  },
  "swapsMaxSlippage": {
    "message": "Tolerância a slippage"
  },
  "swapsNotEnoughForTx": {
    "message": "Não há $1 suficiente para concluir essa transação",
    "description": "Tells the user that they don't have enough of a token for a proposed swap. $1 is a token symbol"
  },
  "swapsNotEnoughToken": {
    "message": "$1 insuficiente",
    "description": "Tells the user that they don't have enough of a token for a proposed swap. $1 is a token symbol"
  },
  "swapsViewInActivity": {
    "message": "Ver na atividade"
  },
  "switch": {
    "message": "Alternar"
  },
  "switchEthereumChainConfirmationDescription": {
    "message": "Isso alternará a rede selecionada dentro da MetaMask para uma rede adicionada anteriormente:"
  },
  "switchEthereumChainConfirmationTitle": {
    "message": "Permitir que esse site alterne a rede?"
  },
  "switchInputCurrency": {
    "message": "Alternar moeda de entrada"
  },
  "switchNetwork": {
    "message": "Alternar rede"
  },
  "switchNetworks": {
    "message": "Alternar redes"
  },
  "switchToNetwork": {
    "message": "Alternar para $1",
    "description": "$1 represents the custom network that has previously been added"
  },
  "switchToThisAccount": {
    "message": "Alternar para esta conta"
  },
  "switchedNetworkToastDecline": {
    "message": "Não exibir novamente"
  },
  "switchedNetworkToastMessage": {
    "message": "$1 agora está ativa na $2",
    "description": "$1 represents the account name, $2 represents the network name"
  },
  "switchedTo": {
    "message": "Você alternou para"
  },
  "switchingNetworksCancelsPendingConfirmations": {
    "message": "A alternância de redes cancelará todas as confirmações pendentes"
  },
  "symbol": {
    "message": "Símbolo"
  },
  "symbolBetweenZeroTwelve": {
    "message": "O símbolo deve ter 11 caracteres ou menos."
  },
  "tenPercentIncreased": {
    "message": "10% de aumento"
  },
  "terms": {
    "message": "Termos de Uso"
  },
  "termsOfService": {
    "message": "Termos de Serviço"
  },
  "termsOfUseAgreeText": {
    "message": " Eu concordo com os Termos de Uso, que se aplicam ao meu uso da MetaMask e de todos os seus recursos"
  },
  "termsOfUseFooterText": {
    "message": "Favor rolar para ler todas as seções"
  },
  "termsOfUseTitle": {
    "message": "Nossos Termos de Uso foram atualizados"
  },
  "testNetworks": {
    "message": "Redes de teste"
  },
  "theme": {
    "message": "Tema"
  },
  "themeDescription": {
    "message": "Escolha o seu tema preferido para a MetaMask."
  },
  "thingsToKeep": {
    "message": "Informações importantes:"
  },
  "thirdPartySoftware": {
    "message": "Aviso de software de terceiros",
    "description": "Title of a popup modal displayed when installing a snap for the first time."
  },
  "thisCollection": {
    "message": "esta coleção"
  },
  "threeMonthsAbbreviation": {
    "message": "3M",
    "description": "Shortened form of '3 months'"
  },
  "time": {
    "message": "Hora"
  },
  "tips": {
    "message": "Dicas"
  },
  "to": {
    "message": "Para"
  },
  "toAddress": {
    "message": "Para: $1",
    "description": "$1 is the address to include in the To label. It is typically shortened first using shortenAddress"
  },
  "toggleRequestQueueDescription": {
    "message": "Isso permite que você selecione uma rede para cada site em vez de uma única rede selecionada para todos eles. O recurso evitará que você alterne manualmente entre redes, o que pode atrapalhar sua experiência de usuário em determinados sites."
  },
  "toggleRequestQueueField": {
    "message": "Selecionar redes para cada site"
  },
  "toggleRequestQueueOff": {
    "message": "Não"
  },
  "toggleRequestQueueOn": {
    "message": "Sim"
  },
  "token": {
    "message": "Token"
  },
  "tokenAddress": {
    "message": "Endereço do token"
  },
  "tokenAlreadyAdded": {
    "message": "Esse token já foi adicionado."
  },
  "tokenAutoDetection": {
    "message": "Detecção automática de tokens"
  },
  "tokenContractAddress": {
    "message": "Endereço de contrato do token"
  },
  "tokenDecimal": {
    "message": "Decimal do token"
  },
  "tokenDecimalFetchFailed": {
    "message": "É necessário o decimal do token. Encontre-o em: $1"
  },
  "tokenDecimalTitle": {
    "message": "Decimal do token:"
  },
  "tokenDetails": {
    "message": "Dados do token"
  },
  "tokenFoundTitle": {
    "message": "1 novo token encontrado"
  },
  "tokenId": {
    "message": "ID do token"
  },
  "tokenList": {
    "message": "Listas de tokens"
  },
  "tokenScamSecurityRisk": {
    "message": "golpes e riscos de segurança envolvendo tokens"
  },
  "tokenShowUp": {
    "message": "Seus tokens podem não aparecer automaticamente em sua carteira."
  },
  "tokenStandard": {
    "message": "Padrão de token"
  },
  "tokenSymbol": {
    "message": "Símbolo do token"
  },
  "tokens": {
    "message": "Tokens"
  },
  "tokensFoundTitle": {
    "message": "$1 novos tokens encontrados",
    "description": "$1 is the number of new tokens detected"
  },
  "tokensInCollection": {
    "message": "Tokens em coleção"
  },
  "tooltipApproveButton": {
    "message": "Estou ciente"
  },
  "tooltipSatusConnected": {
    "message": "conectada"
  },
  "tooltipSatusConnectedUpperCase": {
    "message": "Conectado"
  },
  "tooltipSatusNotConnected": {
    "message": "não conectada"
  },
  "total": {
    "message": "Total"
  },
  "totalVolume": {
    "message": "Volume total"
  },
  "transaction": {
    "message": "transação"
  },
  "transactionCancelAttempted": {
    "message": "Cancelamento da transação tentado com taxa de gás de $1 às $2"
  },
  "transactionCancelSuccess": {
    "message": "Transação cancelada às $2"
  },
  "transactionConfirmed": {
    "message": "Transação confirmada às $2."
  },
  "transactionCreated": {
    "message": "Transação criada com valor de $1 às $2."
  },
  "transactionDataFunction": {
    "message": "Função"
  },
  "transactionDetailDappGasMoreInfo": {
    "message": "Site sugerido"
  },
  "transactionDetailDappGasTooltip": {
    "message": "Edite para usar a taxa de gás recomendada pela MetaMask com base no bloco mais recente."
  },
  "transactionDetailGasHeading": {
    "message": "Taxa de gás estimada"
  },
  "transactionDetailGasTooltipConversion": {
    "message": "Saiba mais sobre as taxas de gás"
  },
  "transactionDetailGasTooltipExplanation": {
    "message": "As taxas de gás são definidas pela rede e oscilam com base no tráfego da rede e na complexidade da transação."
  },
  "transactionDetailGasTooltipIntro": {
    "message": "As taxas de gás são pagas aos mineradores de criptoativos que processam as transações na rede de $1. A MetaMask não lucra com taxas de gás."
  },
  "transactionDetailGasTotalSubtitle": {
    "message": "Valor + taxa de gás"
  },
  "transactionDetailLayer2GasHeading": {
    "message": "Taxa de gás de camada 2"
  },
  "transactionDetailMultiLayerTotalSubtitle": {
    "message": "Valor + taxas"
  },
  "transactionDropped": {
    "message": "Transação abandonada às $2."
  },
  "transactionError": {
    "message": "Erro de transação. Exceção gerada no código do contrato."
  },
  "transactionErrorNoContract": {
    "message": "Tentando chamar uma função em um endereço que não está no contrato."
  },
  "transactionErrored": {
    "message": "A transação encontrou um erro."
  },
  "transactionFailed": {
    "message": "Falha na transação"
  },
  "transactionFee": {
    "message": "Taxa de transação"
  },
  "transactionHistoryBaseFee": {
    "message": "Taxa-base (GWEI)"
  },
  "transactionHistoryL1GasLabel": {
    "message": "Taxa de gás L1 total"
  },
  "transactionHistoryL2GasLimitLabel": {
    "message": "Limite de gás L2"
  },
  "transactionHistoryL2GasPriceLabel": {
    "message": "Preço do gás L2"
  },
  "transactionHistoryMaxFeePerGas": {
    "message": "Taxa máxima por gás"
  },
  "transactionHistoryPriorityFee": {
    "message": "Taxa de prioridade (GWEI)"
  },
  "transactionHistoryTotalGasFee": {
    "message": "Taxa de gás total"
  },
  "transactionNote": {
    "message": "Observação da transação"
  },
  "transactionResubmitted": {
    "message": "Transação reenviada com taxa de gás aumentada para $1 às $2"
  },
  "transactionSettings": {
    "message": "Configurações da transação"
  },
  "transactionSubmitted": {
    "message": "Transação enviada com taxa de gás estimada de $1 às $2."
  },
  "transactionUpdated": {
    "message": "Transação atualizada às $2."
  },
  "transactions": {
    "message": "Transações"
  },
  "transfer": {
    "message": "Transferir"
  },
  "transferFrom": {
    "message": "Transferir de"
  },
  "trillionAbbreviation": {
    "message": "T",
    "description": "Shortened form of 'trillion'"
  },
  "troubleConnectingToLedgerU2FOnFirefox": {
    "message": "Estamos com problemas para conectar o seu Ledger. $1",
    "description": "$1 is a link to the wallet connection guide;"
  },
  "troubleConnectingToLedgerU2FOnFirefox2": {
    "message": "Revise nosso guia de conexão de carteiras de hardware e tente de novo.",
    "description": "$1 of the ledger wallet connection guide"
  },
  "troubleConnectingToLedgerU2FOnFirefoxLedgerSolution": {
    "message": "Se você está usando a versão mais recente do Firefox, talvez esteja com um problema relacionado ao Firefox ter abandonado o suporte ao U2F. Saiba como corrigir esse problema $1.",
    "description": "It is a link to the ledger website for the workaround."
  },
  "troubleConnectingToLedgerU2FOnFirefoxLedgerSolution2": {
    "message": "aqui",
    "description": "Second part of the error message; It is a link to the ledger website for the workaround."
  },
  "troubleConnectingToWallet": {
    "message": "Tivemos dificuldade para conectar-nos à sua $1. Revise $2 e tente novamente.",
    "description": "$1 is the wallet device name; $2 is a link to wallet connection guide"
  },
  "troubleStarting": {
    "message": "A MetaMask teve problemas para iniciar. Esse erro pode ser intermitente, por isso tente reiniciar a extensão."
  },
  "trustSiteApprovePermission": {
    "message": "Ao conceder permissão, você estará autorizando que o $1 a seguir acesse seus fundos"
  },
  "tryAgain": {
    "message": "Tente novamente"
  },
  "turnOff": {
    "message": "Desativar"
  },
  "turnOffMetamaskNotificationsError": {
    "message": "Ocorreu um erro ao desativar as notificações. Tente novamente mais tarde."
  },
  "turnOn": {
    "message": "Ativar"
  },
  "turnOnMetamaskNotifications": {
    "message": "Ativar notificações"
  },
  "turnOnMetamaskNotificationsButton": {
    "message": "Ativar"
  },
  "turnOnMetamaskNotificationsError": {
    "message": "Ocorreu um erro ao criar as notificações. Tente novamente mais tarde."
  },
  "turnOnMetamaskNotificationsMessageFirst": {
    "message": "Fique por dentro do que acontece na sua carteira com notificações."
  },
  "turnOnMetamaskNotificationsMessagePrivacyBold": {
    "message": "Configurações > Notificações."
  },
  "turnOnMetamaskNotificationsMessagePrivacyLink": {
    "message": "Saiba como protegemos sua privacidade enquanto usa este recurso."
  },
  "turnOnMetamaskNotificationsMessageSecond": {
    "message": "Para usar as notificações da carteira, nós usamos um perfil para sincronizar algumas configurações entre seus dispositivos. $1"
  },
  "turnOnMetamaskNotificationsMessageThird": {
    "message": "Você pode desativar as notificações a qualquer momento em $1"
  },
  "turnOnTokenDetection": {
    "message": "Ativar detecção avançada de token"
  },
  "tutorial": {
    "message": "Tutorial"
  },
  "twelveHrTitle": {
    "message": "12 h:"
  },
  "typeYourSRP": {
    "message": "Digite sua Frase de Recuperação Secreta"
  },
  "u2f": {
    "message": "U2F",
    "description": "A name on an API for the browser to interact with devices that support the U2F protocol. On some browsers we use it to connect MetaMask to Ledger devices."
  },
  "unMatchedChain": {
    "message": "De acordo com nossos registros, este URL não corresponde a um provedor conhecido para este ID de cadeia."
  },
  "unapproved": {
    "message": "Não aprovado"
  },
  "units": {
    "message": "unidades"
  },
  "unknown": {
    "message": "Desconhecido"
  },
  "unknownCollection": {
    "message": "Coleção sem nome"
  },
  "unknownNetwork": {
    "message": "Rede privada desconhecida"
  },
  "unknownNetworkForKeyEntropy": {
    "message": "Rede desconhecida",
    "description": "Displayed on places like Snap install warning when regular name is not available."
  },
  "unknownQrCode": {
    "message": "Erro: não conseguimos identificar esse código QR"
  },
  "unlimited": {
    "message": "Ilimitado"
  },
  "unlock": {
    "message": "Desbloquear"
  },
  "unlockMessage": {
    "message": "A web descentralizada te aguarda"
  },
  "unpin": {
    "message": "Desafixar"
  },
  "unrecognizedChain": {
    "message": "Essa rede personalizada não foi reconhecida",
    "description": "$1 is a clickable link with text defined by the 'unrecognizedChanLinkText' key. The link will open to instructions for users to validate custom network details."
  },
  "unsendableAsset": {
    "message": "O envio de tokens NFT (ERC-721) não é suportado no momento",
    "description": "This is an error message we show the user if they attempt to send an NFT asset type, for which currently don't support sending"
  },
  "unverifiedContractAddressMessage": {
    "message": "Não conseguimos verificar esse contrato. Certifique-se de que você confia nesse endereço."
  },
  "upArrow": {
    "message": "seta para cima"
  },
  "update": {
    "message": "Atualizar"
  },
  "updateOrEditNetworkInformations": {
    "message": "Atualize suas informações ou"
  },
  "updateRequest": {
    "message": "Solicitação de atualização"
  },
  "updatedWithDate": {
    "message": "Atualizado em $1"
  },
  "uploadDropFile": {
    "message": "Solte seu arquivo aqui"
  },
  "uploadFile": {
    "message": "Fazer upload de arquivo"
  },
  "urlErrorMsg": {
    "message": "URLs precisam do prefixo HTTP/HTTPS adequado."
  },
  "urlExistsErrorMsg": {
    "message": "O ID da cadeia está sendo usado pela rede $1."
  },
  "use4ByteResolution": {
    "message": "Decodificar contratos inteligentes"
  },
  "use4ByteResolutionDescription": {
    "message": "Para melhorar a experiência do usuário, personalizamos a guia de atividades com mensagens baseadas nos contratos inteligentes com os quais você interage. A MetaMask usa um serviço chamado 4byte.directory para decodificar os dados e exibir a você uma versão de um contrato inteligente que é mais fácil de ler. Isso ajuda a reduzir suas chances de aprovar ações de contratos inteligentes mal-intencionados, mas pode resultar no compartilhamento do seu endereço IP."
  },
  "useMultiAccountBalanceChecker": {
    "message": "Agrupar solicitações de saldo de contas"
  },
  "useMultiAccountBalanceCheckerSettingDescription": {
    "message": "Obtenha atualizações de saldo mais rápidas ao reunir solicitações de saldo de conta. Isso nos permite buscar seus saldos de conta em conjunto, assim você recebe atualizações mais ágeis e tem uma experiência melhorada. Quando esse recurso está desativado, terceiros podem ter menor probabilidade de associar suas contas umas às outras."
  },
  "useNftDetection": {
    "message": "Detectar NFTs automaticamente"
  },
  "useNftDetectionDescriptionText": {
    "message": "Permita que a MetaMask use serviços de terceiros para adicionar os NFTs que você possui. A detecção automática de NFTs expõe seu endereço IP e o endereço da sua conta a esses serviços. Ativar esse recurso pode associar seu endereço IP ao seu endereço Ethereum e exibir NFTs falsos enviados por golpistas. Você pode adicionar tokens manualmente para evitar esse risco."
  },
  "usePhishingDetection": {
    "message": "Usar detecção de phishing"
  },
  "usePhishingDetectionDescription": {
    "message": "Exibir uma advertência para os domínios de phishing destinados a usuários do Ethereum"
  },
  "useSafeChainsListValidation": {
    "message": "Verificação de dados da rede"
  },
  "useSafeChainsListValidationDescription": {
    "message": "A MetaMask usa um serviço terceirizado chamado $1 para exibir dados precisos e padronizados das redes. Isso reduz suas chances de se conectar a uma rede mal-intencionada ou incorreta. Ao usar esse recurso, seu endereço IP é exposto à chainid.network."
  },
  "useSafeChainsListValidationWebsite": {
    "message": "chainid.network",
    "description": "useSafeChainsListValidationWebsite is separated from the rest of the text so that we can bold the third party service name in the middle of them"
  },
  "useSiteSuggestion": {
    "message": "Usar sugestão do site"
  },
  "useTokenDetectionPrivacyDesc": {
    "message": "A exibição automática de tokens enviados para a sua conta envolve a comunicação com servidores de terceiros para buscar as imagens dos tokens. Esses servidores terão acesso ao seu endereço IP."
  },
  "usedByClients": {
    "message": "Usado por diversos clientes diferentes"
  },
  "userName": {
    "message": "Nome de usuário"
  },
  "userOpContractDeployError": {
    "message": "A implementação do contrato a partir de uma conta de contrato inteligente não é suportada"
  },
  "verifyContractDetails": {
    "message": "Verificar dados do terceiro"
  },
  "verifyThisTokenOn": {
    "message": "Verifique esse token no $1",
    "description": "Points the user to etherscan as a place they can verify information about a token. $1 is replaced with the translation for \"etherscan\""
  },
  "verifyThisUnconfirmedTokenOn": {
    "message": "Verifique esse token no $1 e confirme que é o token que você deseja negociar.",
    "description": "Points the user to etherscan as a place they can verify information about a token. $1 is replaced with the translation for \"etherscan\""
  },
  "version": {
    "message": "Versão"
  },
  "view": {
    "message": "Ver"
  },
  "viewActivity": {
    "message": "Ver atividade"
  },
  "viewAllDetails": {
    "message": "Ver todos os detalhes"
  },
  "viewAllQuotes": {
    "message": "ver todas as cotações"
  },
  "viewContact": {
    "message": "Ver contato"
  },
  "viewDetails": {
    "message": "Ver detalhes"
  },
  "viewFullTransactionDetails": {
    "message": "Ver detalhes completos da transação"
  },
  "viewMore": {
    "message": "Ver mais"
  },
  "viewOnBlockExplorer": {
    "message": "Ver no explorador de blocos"
  },
  "viewOnCustomBlockExplorer": {
    "message": "Ver $1 em $2",
    "description": "$1 is the action type. e.g (Account, Transaction, Swap) and $2 is the Custom Block Explorer URL"
  },
  "viewOnEtherscan": {
    "message": "Ver $1 no Etherscan",
    "description": "$1 is the action type. e.g (Account, Transaction, Swap)"
  },
  "viewOnExplorer": {
    "message": "Ver no explorador"
  },
  "viewOnOpensea": {
    "message": "Ver na OpenSea"
  },
  "viewTransaction": {
    "message": "Ver transação"
  },
  "viewinCustodianApp": {
    "message": "Ver no app custodiante"
  },
  "viewinExplorer": {
    "message": "Ver $1 no explorador",
    "description": "$1 is the action type. e.g (Account, Transaction, Swap)"
  },
  "visitSite": {
    "message": "Visitar site"
  },
  "visitWebSite": {
    "message": "Visite nosso site"
  },
  "wallet": {
    "message": "Carteira"
  },
  "walletConnectionGuide": {
    "message": "nosso guia de conexão com a carteira de hardware"
  },
  "walletCreationSuccessDetail": {
    "message": "Você protegeu sua carteira com sucesso. Guarde sua Frase de Recuperação Secreta em segredo e em segurança — é sua responsabilidade!"
  },
  "walletCreationSuccessReminder1": {
    "message": "A MetaMask não é capaz de recuperar sua Frase de Recuperação Secreta."
  },
  "walletCreationSuccessReminder2": {
    "message": "A equipe da MetaMask jamais pedirá sua Frase de Recuperação Secreta."
  },
  "walletCreationSuccessReminder3": {
    "message": "$1 com ninguém, senão seus fundos poderão ser roubados",
    "description": "$1 is separated as walletCreationSuccessReminder3BoldSection so that we can bold it"
  },
  "walletCreationSuccessReminder3BoldSection": {
    "message": "Nunca compartilhe a sua Frase de Recuperação Secreta",
    "description": "This string is localized separately from walletCreationSuccessReminder3 so that we can bold it"
  },
  "walletCreationSuccessTitle": {
    "message": "Carteira criada com sucesso"
  },
  "wantToAddThisNetwork": {
    "message": "Desejar adicionar esta rede?"
  },
  "wantsToAddThisAsset": {
    "message": "Isso permite que o ativo a seguir seja adicionado à sua carteira."
  },
  "warning": {
    "message": "Atenção"
  },
  "warningFromSnap": {
    "message": "Aviso de $1",
    "description": "$1 represents the name of the snap"
  },
  "warningTooltipText": {
    "message": "$1 O terceiro pode gastar todo o seu saldo de tokens sem aviso ou consentimento. Proteja-se personalizando um limite de gastos menor.",
    "description": "$1 is a warning icon with text 'Be careful' in 'warning' colour"
  },
  "weak": {
    "message": "Fraca"
  },
  "web3": {
    "message": "Web3"
  },
  "web3ShimUsageNotification": {
    "message": "Percebemos que o site atual tentou usar a API window.web3 removida. Se o site parecer estar corrompido, clique em $1 para obter mais informações.",
    "description": "$1 is a clickable link."
  },
  "webhid": {
    "message": "WebHID",
    "description": "Refers to a interface for connecting external devices to the browser. Used for connecting ledger to the browser. Read more here https://developer.mozilla.org/en-US/docs/Web/API/WebHID_API"
  },
  "websites": {
    "message": "sites",
    "description": "Used in the 'permission_rpc' message."
  },
  "welcomeBack": {
    "message": "Boas-vindas de volta!"
  },
  "welcomeExploreDescription": {
    "message": "Armazene, envie e gaste criptomoedas e criptoativos."
  },
  "welcomeExploreTitle": {
    "message": "Explore aplicativos descentralizados"
  },
  "welcomeLoginDescription": {
    "message": "Use a sua MetaMask para fazer login em aplicativos descentralizados, sem necessidade de cadastro."
  },
  "welcomeLoginTitle": {
    "message": "Diga olá à sua carteira"
  },
  "welcomeToMetaMask": {
    "message": "Vamos começar"
  },
  "welcomeToMetaMaskIntro": {
    "message": "Com a confiança de milhões de usuários, a MetaMask é uma carteira segura que torna o mundo da Web3 acessível a todos."
  },
  "whatsNew": {
    "message": "Novidades",
    "description": "This is the title of a popup that gives users notifications about new features and updates to MetaMask."
  },
  "whatsThis": {
    "message": "O que é isso?"
  },
  "wrongChainId": {
    "message": "Este ID de cadeia não corresponde ao nome da rede."
  },
  "wrongNetworkName": {
    "message": "De acordo com os nossos registros, o nome da rede pode não corresponder a esta ID de cadeia."
  },
  "xOfYPending": {
    "message": "$1 de $2 pendente(s)",
    "description": "$1 and $2 are intended to be two numbers, where $2 is a total number of pending confirmations, and $1 is a count towards that total"
  },
  "yes": {
    "message": "Sim"
  },
  "you": {
    "message": "Você"
  },
  "youHaveAddedAll": {
    "message": "Você adicionou todas as redes populares. Você pode descobrir mais redes $1 Ou você pode $2",
    "description": "$1 is a link with the text 'here' and $2 is a button with the text 'add more networks manually'"
  },
  "youNeedToAllowCameraAccess": {
    "message": "Você precisa permitir o acesso à câmera para usar esse recurso."
  },
  "youSign": {
    "message": "Você está assinando"
  },
  "yourAccounts": {
    "message": "Suas contas"
  },
  "yourActivity": {
    "message": "Sua atividade"
  },
  "yourBalance": {
    "message": "Seu saldo"
  },
  "yourNFTmayBeAtRisk": {
    "message": "Seu NFT pode estar em risco"
  },
  "yourPrivateSeedPhrase": {
    "message": "Sua Frase de Recuperação Secreta"
  },
  "yourTransactionConfirmed": {
    "message": "Transação já confirmada"
  },
  "yourTransactionJustConfirmed": {
    "message": "Não pudemos cancelar sua transação antes de ser confirmada na blockchain."
  },
  "zeroGasPriceOnSpeedUpError": {
    "message": "O preço do gás está zerado na aceleração"
  }
}<|MERGE_RESOLUTION|>--- conflicted
+++ resolved
@@ -2785,12 +2785,9 @@
   "methodData": {
     "message": "Método"
   },
-<<<<<<< HEAD
-=======
   "methodDataTransactionDesc": {
     "message": "Função executada com base nos dados de entrada decodificados."
   },
->>>>>>> b960add2
   "methodNotSupported": {
     "message": "Não suportado com esta conta."
   },
