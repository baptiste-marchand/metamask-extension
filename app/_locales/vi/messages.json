--- conflicted
+++ resolved
@@ -1118,12 +1118,9 @@
   "confirmationAlertDetails": {
     "message": "Để bảo vệ tài sản của bạn, chúng tôi đề nghị bạn từ chối yêu cầu này."
   },
-<<<<<<< HEAD
-=======
   "confirmationAlertModalTitleDescription": {
     "message": "Tài sản của bạn có thể gặp rủi ro"
   },
->>>>>>> 4c122d36
   "confirmed": {
     "message": "Đã xác nhận"
   },
@@ -4053,12 +4050,9 @@
   "permitSimulationChange_receive": {
     "message": "Bạn nhận được"
   },
-<<<<<<< HEAD
-=======
   "permitSimulationChange_revoke2": {
     "message": "Thu hồi"
   },
->>>>>>> 4c122d36
   "permitSimulationChange_transfer": {
     "message": "Bạn gửi"
   },
