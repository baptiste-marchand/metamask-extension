--- conflicted
+++ resolved
@@ -41,12 +41,6 @@
   "QRHardwareWalletSteps1Title": {
     "message": "Kết nối với ví cứng QR của bạn"
   },
-<<<<<<< HEAD
-  "QRHardwareWalletSteps2Description": {
-    "message": "Ngrave Zero"
-  },
-=======
->>>>>>> ad7a5462
   "SIWEAddressInvalid": {
     "message": "Địa chỉ trong yêu cầu đăng nhập không trùng khớp với địa chỉ của tài khoản bạn đang sử dụng để đăng nhập."
   },
@@ -313,12 +307,9 @@
   "addUrl": {
     "message": "Thêm URL"
   },
-<<<<<<< HEAD
-=======
   "addingAccount": {
     "message": "Thêm tài khoản"
   },
->>>>>>> ad7a5462
   "addingCustomNetwork": {
     "message": "Thêm mạng"
   },
@@ -328,12 +319,6 @@
   "additionalNetworks": {
     "message": "Mạng bổ sung"
   },
-<<<<<<< HEAD
-  "additionalRpcUrl": {
-    "message": "URL RPC Bổ sung"
-  },
-=======
->>>>>>> ad7a5462
   "address": {
     "message": "Địa chỉ"
   },
@@ -1002,12 +987,6 @@
   "confirmConnectionTitle": {
     "message": "Xác nhận kết nối với $1"
   },
-<<<<<<< HEAD
-  "confirmDeletion": {
-    "message": "Xác nhận xóa"
-  },
-=======
->>>>>>> ad7a5462
   "confirmFieldPaymaster": {
     "message": "Phí được thanh toán bởi"
   },
@@ -1020,36 +999,13 @@
   "confirmRecoveryPhrase": {
     "message": "Xác nhận Cụm từ khôi phục bí mật"
   },
-<<<<<<< HEAD
-  "confirmRpcUrlDeletionMessage": {
-    "message": "Bạn có chắc chắn muốn xóa URL RPC? Thông tin của bạn sẽ không được lưu cho mạng này."
-  },
-  "confirmTitleDescContractInteractionTransaction": {
-    "message": "Chỉ xác nhận giao dịch này nếu bạn hoàn toàn hiểu nội dung và tin tưởng trang web yêu cầu."
-  },
   "confirmTitleDescPermitSignature": {
     "message": "Trang web này muốn được cấp quyền để chi tiêu số token của bạn."
   },
   "confirmTitleDescSIWESignature": {
     "message": "Một trang web yêu cầu bạn đăng nhập để chứng minh quyền sở hữu tài khoản này."
   },
-  "confirmTitleDescSignature": {
-    "message": "Chỉ xác nhận thông báo này nếu bạn chấp thuận nội dung và tin tưởng trang web yêu cầu."
-=======
-  "confirmTitleDescPermitSignature": {
-    "message": "Trang web này muốn được cấp quyền để chi tiêu số token của bạn."
-  },
-  "confirmTitleDescSIWESignature": {
-    "message": "Một trang web yêu cầu bạn đăng nhập để chứng minh quyền sở hữu tài khoản này."
-  },
   "confirmTitlePermitTokens": {
-    "message": "Yêu cầu hạn mức chi tiêu"
-  },
-  "confirmTitleSIWESignature": {
-    "message": "Yêu cầu đăng nhập"
->>>>>>> ad7a5462
-  },
-  "confirmTitlePermitSignature": {
     "message": "Yêu cầu hạn mức chi tiêu"
   },
   "confirmTitleSIWESignature": {
@@ -1516,9 +1472,6 @@
     "message": "Xóa mạng $1?",
     "description": "$1 represents the name of the network"
   },
-  "deleteRpcUrl": {
-    "message": "Xóa URL RPC"
-  },
   "deposit": {
     "message": "Nạp"
   },
@@ -1544,12 +1497,9 @@
   "details": {
     "message": "Chi tiết"
   },
-<<<<<<< HEAD
-=======
   "developerOptions": {
     "message": "Tùy chọn Nhà phát triển"
   },
->>>>>>> ad7a5462
   "disabledGasOptionToolTipMessage": {
     "message": "“$1” bị vô hiệu hóa vì không đạt mức tăng tối thiểu 10% so với phí gas ban đầu.",
     "description": "$1 is gas estimate type which can be market or aggressive"
@@ -1883,13 +1833,8 @@
   "existingChainId": {
     "message": "Thông tin bạn đã nhập được liên kết với một ID chuỗi hiện có."
   },
-<<<<<<< HEAD
-  "existingRpcUrl": {
-    "message": "URL này được liên kết với một ID chuỗi khác."
-=======
   "existingRequestsBannerAlertDesc": {
     "message": "Để xem và xác nhận yêu cầu gần đây nhất của bạn, trước tiên bạn cần phải chấp thuận hoặc từ chối các yêu cầu hiện có."
->>>>>>> ad7a5462
   },
   "expandView": {
     "message": "Chế độ xem mở rộng"
@@ -1942,9 +1887,6 @@
     "message": "Tính năng nhập tập tin không hoạt động? Nhấp vào đây!",
     "description": "Helps user import their account from a JSON file"
   },
-  "findTheRightChainId": {
-    "message": "Tìm ID chuỗi đúng trên:"
-  },
   "flaskWelcomeUninstall": {
     "message": "bạn nên gỡ cài đặt tiện ích mở rộng này",
     "description": "This request is shown on the Flask Welcome screen. It is intended for non-developers, and will be bolded."
@@ -3961,10 +3903,6 @@
     "message": "Một vài mạng trong số này phụ thuộc vào bên thứ ba. Kết nối có thể kém tin cậy hơn hoặc cho phép bên thứ ba theo dõi hoạt động. $1",
     "description": "$1 is Learn more link"
   },
-  "popularNetworkAddToolTip": {
-    "message": "Một vài mạng trong số này phụ thuộc vào bên thứ ba. Kết nối có thể kém tin cậy hơn hoặc cho phép bên thứ ba theo dõi hoạt động. $1",
-    "description": "$1 is Learn more link"
-  },
   "portfolio": {
     "message": "Danh mục đầu tư"
   },
@@ -5296,12 +5234,6 @@
   },
   "suggestedTokenName": {
     "message": "Tên đề xuất:"
-<<<<<<< HEAD
-  },
-  "suggestedTokenSymbol": {
-    "message": "Mã chứng khoán được đề xuất:"
-=======
->>>>>>> ad7a5462
   },
   "support": {
     "message": "Hỗ trợ"
@@ -6102,9 +6034,6 @@
     "message": "U2F",
     "description": "A name on an API for the browser to interact with devices that support the U2F protocol. On some browsers we use it to connect MetaMask to Ledger devices."
   },
-  "unMatchedChain": {
-    "message": "Theo hồ sơ của chúng tôi, URL này không khớp với nhà cung cấp đã biết cho ID chuỗi này."
-  },
   "unapproved": {
     "message": "Chưa chấp thuận"
   },
@@ -6383,12 +6312,6 @@
   "whatsThis": {
     "message": "Đây là gì?"
   },
-<<<<<<< HEAD
-  "wrongChainId": {
-    "message": "ID chuỗi này không khớp với tên mạng."
-  },
-=======
->>>>>>> ad7a5462
   "wrongNetworkName": {
     "message": "Theo hồ sơ của chúng tôi, tên mạng có thể không khớp chính xác với ID chuỗi này."
   },
