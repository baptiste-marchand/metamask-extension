--- conflicted
+++ resolved
@@ -402,8 +402,6 @@
     "message": "Tất cả NFT của bạn từ $1",
     "description": "$1 is a link to contract on the block explorer when we're not able to retrieve a erc721 or erc1155 name"
   },
-<<<<<<< HEAD
-=======
   "allow": {
     "message": "Cho phép"
   },
@@ -413,7 +411,6 @@
   "allowNotifications": {
     "message": "Cho phép thông báo"
   },
->>>>>>> ee3841d8
   "allowSpendToken": {
     "message": "Cấp quyền truy cập vào $1 của bạn?",
     "description": "$1 is the symbol of the token that are requesting to spend"
@@ -1982,8 +1979,6 @@
   "general": {
     "message": "Chung"
   },
-<<<<<<< HEAD
-=======
   "generalCameraError": {
     "message": "Chúng tôi không thể truy cập máy ảnh của bạn. Vui lòng thử lại một lần nữa."
   },
@@ -2001,7 +1996,6 @@
     "message": "Hãy bắt đầu với NFT bằng cách nạp một ít $1 vào ví của bạn.",
     "description": "$1 is the token symbol"
   },
->>>>>>> ee3841d8
   "goBack": {
     "message": "Quay Lại"
   },
@@ -3398,15 +3392,12 @@
   "onboardingMetametricsDataTermsLegacy": {
     "message": "Do đó, dữ liệu này được tổng hợp và ẩn danh theo các mục đích của Quy định bảo vệ dữ liệu chung (EU) 2016/679."
   },
-<<<<<<< HEAD
-=======
   "onboardingMetametricsDescription": {
     "message": "Chúng tôi muốn thu thập dữ liệu sử dụng và chẩn đoán cơ bản để cải tiến MetaMask. Xin lưu ý, chúng tôi không bao giờ bán dữ liệu mà bạn cung cấp ở đây."
   },
   "onboardingMetametricsDescription2": {
     "message": "Khi thu thập số liệu, chúng tôi sẽ luôn cam kết điều này..."
   },
->>>>>>> ee3841d8
   "onboardingMetametricsDescription2Legacy": {
     "message": "MetaMask sẽ..."
   },
@@ -3416,23 +3407,17 @@
   "onboardingMetametricsDisagree": {
     "message": "Không, cảm ơn"
   },
-<<<<<<< HEAD
-=======
   "onboardingMetametricsInfuraTerms": {
     "message": "Chúng tôi sẽ thông báo cho bạn nếu chúng tôi quyết định sử dụng dữ liệu này cho các mục đích khác. Bạn có thể xem lại $1 của chúng tôi để biết thêm thông tin. Lưu ý, bạn có thể truy cập cài đặt và chọn không tham gia bất kỳ lúc nào.",
     "description": "$1 represents `onboardingMetametricsInfuraTermsPolicy`"
   },
->>>>>>> ee3841d8
   "onboardingMetametricsInfuraTermsLegacy": {
     "message": "* Khi bạn sử dụng Infura làm nhà cung cấp RPC mặc định trong MetaMask, Infura sẽ thu thập địa chỉ IP và địa chỉ ví Ethereum của bạn khi bạn gửi giao dịch. Chúng tôi không lưu trữ thông tin này để cho phép hệ thống của chúng tôi liên kết hai loại dữ liệu đó. Để biết thêm thông tin về cách MetaMask và Infura tương tác trong việc thu thập dữ liệu, hãy xem bản cập nhật $1 của chúng tôi. Để biết thêm thông tin về các phương pháp bảo vệ quyền riêng tư của chúng tôi nói chung, hãy xem $2.",
     "description": "$1 represents `onboardingMetametricsInfuraTermsPolicyLink`, $2 represents `onboardingMetametricsInfuraTermsPolicy`"
   },
-<<<<<<< HEAD
-=======
   "onboardingMetametricsInfuraTermsPolicy": {
     "message": "Chính sách quyền riêng tư"
   },
->>>>>>> ee3841d8
   "onboardingMetametricsInfuraTermsPolicyLegacy": {
     "message": "Chính sách quyền riêng tư tại đây"
   },
@@ -3442,7 +3427,20 @@
   "onboardingMetametricsModalTitle": {
     "message": "Thêm mạng tùy chỉnh"
   },
-<<<<<<< HEAD
+  "onboardingMetametricsNeverCollect": {
+    "message": "$1 chỉ lưu trữ các lượt nhấn và lượt xem trên ứng dụng, các thông tin khác (chẳng hạn như địa chỉ công khai của bạn) sẽ không được lưu trữ.",
+    "description": "$1 represents `onboardingMetametricsNeverCollectEmphasis`"
+  },
+  "onboardingMetametricsNeverCollectEmphasis": {
+    "message": "Riêng tư:"
+  },
+  "onboardingMetametricsNeverCollectIP": {
+    "message": "$1 chúng tôi tạm thời sử dụng địa chỉ IP của bạn để xác định vị trí tổng quan (chẳng hạn như quốc gia hoặc khu vực của bạn), nhưng dữ liệu này sẽ không bao giờ được lưu trữ.",
+    "description": "$1 represents `onboardingMetametricsNeverCollectIPEmphasis`"
+  },
+  "onboardingMetametricsNeverCollectIPEmphasis": {
+    "message": "Chung:"
+  },
   "onboardingMetametricsNeverCollectIPLegacy": {
     "message": "$1 thu thập địa chỉ IP đầy đủ của bạn*",
     "description": "$1 represents `onboardingMetametricsNeverEmphasis`"
@@ -3454,32 +3452,6 @@
   "onboardingMetametricsNeverEmphasisLegacy": {
     "message": "Không bao giờ"
   },
-=======
-  "onboardingMetametricsNeverCollect": {
-    "message": "$1 chỉ lưu trữ các lượt nhấn và lượt xem trên ứng dụng, các thông tin khác (chẳng hạn như địa chỉ công khai của bạn) sẽ không được lưu trữ.",
-    "description": "$1 represents `onboardingMetametricsNeverCollectEmphasis`"
-  },
-  "onboardingMetametricsNeverCollectEmphasis": {
-    "message": "Riêng tư:"
-  },
-  "onboardingMetametricsNeverCollectIP": {
-    "message": "$1 chúng tôi tạm thời sử dụng địa chỉ IP của bạn để xác định vị trí tổng quan (chẳng hạn như quốc gia hoặc khu vực của bạn), nhưng dữ liệu này sẽ không bao giờ được lưu trữ.",
-    "description": "$1 represents `onboardingMetametricsNeverCollectIPEmphasis`"
-  },
-  "onboardingMetametricsNeverCollectIPEmphasis": {
-    "message": "Chung:"
-  },
-  "onboardingMetametricsNeverCollectIPLegacy": {
-    "message": "$1 thu thập địa chỉ IP đầy đủ của bạn*",
-    "description": "$1 represents `onboardingMetametricsNeverEmphasis`"
-  },
-  "onboardingMetametricsNeverCollectLegacy": {
-    "message": "$1 thu thập các thông tin mà chúng tôi không cần để cung cấp dịch vụ (chẳng hạn như khóa, địa chỉ, mã băm giao dịch hoặc số dư)",
-    "description": "$1 represents `onboardingMetametricsNeverEmphasis`"
-  },
-  "onboardingMetametricsNeverEmphasisLegacy": {
-    "message": "Không bao giờ"
-  },
   "onboardingMetametricsNeverSellData": {
     "message": "$1 bạn có thể chọn chia sẻ hoặc xóa dữ liệu sử dụng của mình trong phần cài đặt bất kỳ lúc nào.",
     "description": "$1 represents `onboardingMetametricsNeverSellDataEmphasis`"
@@ -3487,7 +3459,6 @@
   "onboardingMetametricsNeverSellDataEmphasis": {
     "message": "Không bắt buộc:"
   },
->>>>>>> ee3841d8
   "onboardingMetametricsNeverSellDataLegacy": {
     "message": "$1 không bao giờ bán dữ liệu!",
     "description": "$1 represents `onboardingMetametricsNeverEmphasis`"
@@ -3548,17 +3519,12 @@
     "message": "Một nhà cung cấp mạng độc hại có thể nói dối về trạng thái của chuỗi khối và ghi lại hoạt động của bạn trên mạng. Chỉ thêm các mạng tùy chỉnh mà bạn tin tưởng."
   },
   "onlyConnectTrust": {
-<<<<<<< HEAD
-    "message": "Chỉ kết nối với các trang web mà bạn tin tưởng.",
-    "description": "Text displayed above the buttons for connection confirmation. $1 is the link to the learn more web page."
-=======
     "message": "Chỉ kết nối với các trang web mà bạn tin tưởng. $1",
     "description": "Text displayed above the buttons for connection confirmation. $1 is the link to the learn more web page."
   },
   "openCustodianApp": {
     "message": "Mở ứng dụng $1",
     "description": "The $1 is the name of the Custodian that will be open"
->>>>>>> ee3841d8
   },
   "openFullScreenForLedgerWebHid": {
     "message": "Bật toàn màn hình để kết nối với thiết bị Ledger của bạn.",
@@ -3671,12 +3637,9 @@
   "permissionDetails": {
     "message": "Chi tiết Quyền"
   },
-<<<<<<< HEAD
-=======
   "permissionRequest": {
     "message": "Yêu cầu cấp quyền"
   },
->>>>>>> ee3841d8
   "permissionRequested": {
     "message": "Đã yêu cầu ngay"
   },
@@ -3898,8 +3861,6 @@
   "permissions": {
     "message": "Quyền"
   },
-<<<<<<< HEAD
-=======
   "permissionsPageEmptyContent": {
     "message": "Không có gì ở đây"
   },
@@ -3912,7 +3873,6 @@
   "permissionsPageTourTitle": {
     "message": "Các trang web đã kết nối hiện đã được cấp quyền"
   },
->>>>>>> ee3841d8
   "personalAddressDetected": {
     "message": "Đã tìm thấy địa chỉ cá nhân. Nhập địa chỉ hợp đồng token."
   },
@@ -4864,13 +4824,10 @@
   "snapDetailWebsite": {
     "message": "Trang web"
   },
-<<<<<<< HEAD
-=======
   "snapInstallRequest": {
     "message": "Cài đặt $1 sẽ cấp cho nó các quyền sau.",
     "description": "$1 is the snap name."
   },
->>>>>>> ee3841d8
   "snapInstallSuccess": {
     "message": "Cài đặt hoàn tất"
   },
@@ -5707,8 +5664,6 @@
   "switchedNetworkToastDecline": {
     "message": "Không hiển thị lại"
   },
-<<<<<<< HEAD
-=======
   "switchedNetworkToastMessage": {
     "message": "$1 hiện đang hoạt động trên $2",
     "description": "$1 represents the account name, $2 represents the network name"
@@ -5716,7 +5671,6 @@
   "switchedTo": {
     "message": "Bạn đã chuyển sang"
   },
->>>>>>> ee3841d8
   "switchingNetworksCancelsPendingConfirmations": {
     "message": "Khi bạn chuyển mạng, mọi xác nhận đang chờ xử lý sẽ bị hủy"
   },
