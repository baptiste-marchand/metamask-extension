{
  "QRHardwareInvalidTransactionTitle": {
    "message": "Erreur"
  },
  "QRHardwareMismatchedSignId": {
    "message": "Données de transaction incompatibles. Veuillez vérifier les détails de la transaction."
  },
  "QRHardwarePubkeyAccountOutOfRange": {
    "message": "Il n’y a plus de comptes. Si vous souhaitez accéder à un autre compte non répertorié ci-dessous, veuillez reconnecter votre portefeuille matériel et le sélectionner."
  },
  "QRHardwareScanInstructions": {
    "message": "Placez le code QR devant votre caméra. L’écran est flou, mais cela n’affectera pas la lecture."
  },
  "QRHardwareSignRequestCancel": {
    "message": "Rejeter"
  },
  "QRHardwareSignRequestDescription": {
    "message": "Après avoir signé avec votre portefeuille, cliquez sur « Obtenir la signature » pour recevoir la signature"
  },
  "QRHardwareSignRequestGetSignature": {
    "message": "Obtenir la signature"
  },
  "QRHardwareSignRequestSubtitle": {
    "message": "Veuillez scanner le code QR avec votre portefeuille"
  },
  "QRHardwareSignRequestTitle": {
    "message": "Demander la signature"
  },
  "QRHardwareUnknownQRCodeTitle": {
    "message": "Erreur"
  },
  "QRHardwareUnknownWalletQRCode": {
    "message": "Code QR invalide. Scannez le code QR de synchronisation du portefeuille matériel."
  },
  "QRHardwareWalletImporterTitle": {
    "message": "Scannez le code QR"
  },
  "QRHardwareWalletSteps1Description": {
    "message": "Vous pouvez choisir parmi une liste de partenaires officiels soutenant le code QR ci-dessous."
  },
  "QRHardwareWalletSteps1Title": {
    "message": "Connectez votre portefeuille électronique QR"
  },
  "QRHardwareWalletSteps2Description": {
    "message": "Ngrave Zero"
  },
  "about": {
    "message": "À propos"
  },
  "accept": {
    "message": "Accepter"
  },
  "acceptTermsOfUse": {
    "message": "J’ai lu et j’accepte les $1",
    "description": "$1 is the `terms` message"
  },
  "accessYourWalletWithSRP": {
    "message": "Accédez à votre portefeuille en utilisant votre phrase secrète de récupération"
  },
  "accessYourWalletWithSRPDescription": {
    "message": "MetaMask ne peut pas récupérer votre mot de passe. Nous utiliserons votre phrase secrète de récupération pour vérifier votre identité, restaurer votre portefeuille et définir un nouveau mot de passe. Veuillez tout d’abord saisir la phrase secrète de récupération qui vous a été fournie lorsque vous avez créé votre portefeuille. $1",
    "description": "$1 is the words 'Learn More' from key 'learnMore', separated here so that it can be added as a link"
  },
  "accessingYourCamera": {
    "message": "Accès à votre appareil photo..."
  },
  "account": {
    "message": "Compte"
  },
  "accountActivity": {
    "message": "Activité du compte"
  },
  "accountActivityText": {
    "message": "Sélectionnez les comptes pour lesquels vous souhaitez recevoir des notifications :"
  },
  "accountDetails": {
    "message": "Détails du compte"
  },
  "accountIdenticon": {
    "message": "Identicon de compte"
  },
  "accountIsntConnectedToastText": {
    "message": "$1 n’est pas connecté à $2"
  },
  "accountName": {
    "message": "Nom du compte"
  },
  "accountNameDuplicate": {
    "message": "Ce nom de compte existe déjà",
    "description": "This is an error message shown when the user enters a new account name that matches an existing account name"
  },
  "accountNameReserved": {
    "message": "Ce nom de compte est réservé",
    "description": "This is an error message shown when the user enters a new account name that is reserved for future use"
  },
  "accountOptions": {
    "message": "Options du compte"
  },
  "accountPermissionToast": {
    "message": "Les autorisations accordées au compte ont été mises à jour"
  },
  "accountSelectionRequired": {
    "message": "Vous devez sélectionner un compte !"
  },
  "accountTypeNotSupported": {
    "message": "Ce type de compte n’est pas pris en charge"
  },
  "accounts": {
    "message": "Comptes"
  },
  "accountsConnected": {
    "message": "Comptes connectés"
  },
  "accountsPermissionsTitle": {
    "message": "Consultez vos comptes et suggérez des transactions"
  },
  "accountsSmallCase": {
    "message": "comptes"
  },
  "active": {
    "message": "Actif"
  },
  "activity": {
    "message": "Activité"
  },
  "activityLog": {
    "message": "Log d’activité"
  },
  "add": {
    "message": "Ajouter"
  },
  "addACustomNetwork": {
    "message": "Ajouter un réseau personnalisé"
  },
  "addANetwork": {
    "message": "Ajouter un réseau"
  },
  "addANickname": {
    "message": "Ajouter un pseudo"
  },
  "addAUrl": {
    "message": "Ajouter une URL"
  },
  "addAccount": {
    "message": "Ajouter un compte"
  },
  "addAccountToMetaMask": {
    "message": "Ajouter un compte à MetaMask"
  },
  "addAcquiredTokens": {
    "message": "Ajouter les jetons que vous avez acquis par l’intermédiaire de MetaMask"
  },
  "addAlias": {
    "message": "Ajouter un alias"
  },
  "addBlockExplorer": {
    "message": "Ajouter un explorateur de blocs"
  },
  "addBlockExplorerUrl": {
    "message": "Ajouter une URL d’explorateur de blocs"
  },
  "addContact": {
    "message": "Ajouter un contact"
  },
  "addCustomNetwork": {
    "message": "Ajouter un réseau personnalisé"
  },
  "addEthereumChainWarningModalHeader": {
    "message": "N’ajoutez ce fournisseur de RPC que si vous lui faites confiance. $1",
    "description": "$1 is addEthereumChainWarningModalHeaderPartTwo passed separately so that it can be bolded"
  },
  "addEthereumChainWarningModalHeaderPartTwo": {
    "message": "Un fournisseur malveillant peut mentir quant à l’état de la blockchain et enregistrer votre activité sur le réseau."
  },
  "addEthereumChainWarningModalListHeader": {
    "message": "Il est important que votre fournisseur soit digne de confiance, car il peut :"
  },
  "addEthereumChainWarningModalListPointOne": {
    "message": "Voir vos comptes et les associer à votre adresse IP"
  },
  "addEthereumChainWarningModalListPointThree": {
    "message": "Afficher le solde des comptes et les opérations réalisées et inscrites sur le registre de la blockchain"
  },
  "addEthereumChainWarningModalListPointTwo": {
    "message": "Diffuser des informations sur vos transactions"
  },
  "addEthereumChainWarningModalTitle": {
    "message": "Vous êtes en train d’ajouter un nouveau fournisseur de RPC pour le réseau principal de la blockchain Ethereum"
  },
  "addEthereumWatchOnlyAccount": {
    "message": "Surveiller un compte Ethereum (Bêta)"
  },
  "addFriendsAndAddresses": {
    "message": "Ajoutez uniquement des amis et des adresses de confiance"
  },
  "addIPFSGateway": {
    "message": "Ajoutez votre passerelle IPFS préférée"
  },
  "addImportAccount": {
    "message": "Ajouter un compte ou un portefeuille matériel"
  },
  "addMemo": {
    "message": "Ajouter un mémo"
  },
  "addNetwork": {
    "message": "Ajouter un réseau"
  },
  "addNetworkConfirmationTitle": {
    "message": "Ajouter $1",
    "description": "$1 represents network name"
  },
  "addNewAccount": {
    "message": "Ajouter un nouveau compte Ethereum"
  },
  "addNft": {
    "message": "Ajouter un NFT"
  },
  "addNfts": {
    "message": "Ajouter des NFT"
  },
  "addRpcUrl": {
    "message": "Ajouter l’URL du RPC"
  },
  "addSnapAccountToggle": {
    "message": "Activer « Ajouter un Snap de compte (bêta) »"
  },
  "addSnapAccountsDescription": {
    "message": "En activant cette fonctionnalité, vous aurez la possibilité d’ajouter les nouveaux Snaps de compte bêta directement à partir de votre liste de comptes. Veuillez noter que les Snaps de compte sont des services fournis par des tiers."
  },
  "addSuggestedNFTs": {
    "message": "Ajouter les NFT suggérés"
  },
  "addSuggestedTokens": {
    "message": "Ajouter les jetons suggérés"
  },
  "addToken": {
    "message": "Ajouter le jeton"
  },
  "addTokenByContractAddress": {
    "message": "Vous n’arrivez pas à trouver un jeton ? Vous pouvez ajouter manuellement n’importe quel jeton en copiant et collant son adresse. Les adresses des contrats de jetons sont disponibles sur $1",
    "description": "$1 is a blockchain explorer for a specific network, e.g. Etherscan for Ethereum"
  },
  "addUrl": {
    "message": "Ajouter l'URL"
  },
  "addingAccount": {
    "message": "Ajouter un compte"
  },
  "addingCustomNetwork": {
    "message": "Ajout de réseau"
  },
  "additionalNetworks": {
    "message": "Réseaux supplémentaires"
  },
  "address": {
    "message": "Adresse"
  },
  "addressCopied": {
    "message": "Adresse copiée !"
  },
  "addressMismatch": {
    "message": "Inadéquation de l’adresse du site"
  },
  "addressMismatchOriginal": {
    "message": "URL actuelle : $1",
    "description": "$1 replaced by origin URL in confirmation request"
  },
  "addressMismatchPunycode": {
    "message": "Version Punycode : $1",
    "description": "$1 replaced by punycode version of the URL in confirmation request"
  },
  "advanced": {
    "message": "Paramètres avancés"
  },
  "advancedBaseGasFeeToolTip": {
    "message": "Lorsque votre transaction est intégrée au bloc, toute différence entre vos frais de base maximaux et les frais de base réels vous sera remboursée. Le montant total est calculé comme suit : frais de base maximaux (en GWEI) × limite de carburant."
  },
  "advancedDetailsDataDesc": {
    "message": "Données"
  },
  "advancedDetailsHexDesc": {
    "message": "Hexa"
  },
  "advancedDetailsNonceDesc": {
    "message": "Nonce"
  },
  "advancedDetailsNonceTooltip": {
    "message": "Il s’agit du nombre de transactions d’un compte. Le nonce de la première transaction est 0 et il augmente d’une manière séquentielle."
  },
  "advancedGasFeeDefaultOptIn": {
    "message": "Enregistrer ces valeurs comme valeurs par défaut pour le réseau $1.",
    "description": "$1 is the current network name."
  },
  "advancedGasFeeModalTitle": {
    "message": "Frais de carburant avancés"
  },
  "advancedGasPriceTitle": {
    "message": "Prix du gaz"
  },
  "advancedPriorityFeeToolTip": {
    "message": "Les frais de priorité (aussi appelés « pourboire du mineur ») vont directement aux mineurs et les incitent à accorder la priorité à votre transaction."
  },
  "aggregatedBalancePopover": {
    "message": "Cette valeur reflète la valeur de tous les jetons que vous possédez sur un réseau donné. Si vous préférez que cette valeur soit affichée en ETH ou dans d’autres monnaies, veuillez accéder à $1.",
    "description": "$1 represents the settings page"
  },
  "agreeTermsOfUse": {
    "message": "J’accepte les $1 de MetaMask",
    "description": "$1 is the `terms` link"
  },
  "airgapVault": {
    "message": "Coffre-fort AirGap"
  },
  "alert": {
    "message": "Alerte"
  },
  "alertActionBuyWithNativeCurrency": {
    "message": "Acheter $1"
  },
  "alertActionUpdateGas": {
    "message": "Mettre à jour la limite de gaz"
  },
  "alertActionUpdateGasFee": {
    "message": "Actualiser les frais"
  },
  "alertActionUpdateGasFeeLevel": {
    "message": "Mettre à jour les options de gaz"
  },
  "alertDisableTooltip": {
    "message": "Vous pouvez modifier ceci dans « Paramètres > Alertes »"
  },
  "alertMessageAddressMismatchWarning": {
    "message": "Les pirates informatiques imitent parfois les sites en modifiant légèrement l’adresse du site. Assurez-vous que vous interagissez avec le site voulu avant de continuer."
  },
  "alertMessageChangeInSimulationResults": {
    "message": "Les modifications estimées pour cette transaction ont été mises à jour. Examinez-les attentivement avant de poursuivre."
  },
  "alertMessageFirstTimeInteraction": {
    "message": "Vous interagissez avec cette adresse pour la première fois. Assurez-vous qu’elle est correcte avant de continuer."
  },
  "alertMessageGasEstimateFailed": {
    "message": "Nous ne sommes pas en mesure de déterminer le montant exact des frais et cette estimation peut être élevée. Nous vous suggérons d’entrer une limite de gaz personnalisée, mais la transaction pourrait quand même échouer."
  },
  "alertMessageGasFeeLow": {
    "message": "Si vous choisissez des frais peu élevés, attendez-vous à des transactions plus lentes et à des temps d’attente plus longs. Pour des transactions plus rapides, choisissez les options « Ordre au marché » ou « Agressif »."
  },
  "alertMessageGasTooLow": {
    "message": "Pour effectuer cette transaction, vous devez augmenter la limite de gaz à 21 000 ou plus."
  },
  "alertMessageInsufficientBalanceWithNativeCurrency": {
    "message": "Vous n’avez pas assez de $1 sur votre compte pour payer les frais de réseau."
  },
  "alertMessageNetworkBusy": {
    "message": "Les prix du gaz sont élevés et les estimations sont moins précises."
  },
  "alertMessageNoGasPrice": {
    "message": "Nous ne pouvons pas valider cette transaction tant que vous n’avez pas mis à jour manuellement les frais."
  },
  "alertMessageSignInDomainMismatch": {
    "message": "Le site auquel vous êtes en train de vous connecter n’est pas le site à l’origine de la demande. Il pourrait s’agir d’une tentative de vol de vos identifiants de connexion."
  },
  "alertMessageSignInWrongAccount": {
    "message": "Ce site vous demande de vous connecter en utilisant le mauvais compte."
  },
  "alertModalAcknowledge": {
    "message": "Je suis conscient du risque et je souhaite quand même continuer"
  },
  "alertModalDetails": {
    "message": "Détails de l’alerte"
  },
  "alertModalReviewAllAlerts": {
    "message": "Examiner toutes les alertes"
  },
  "alertReasonChangeInSimulationResults": {
    "message": "Les résultats ont changé"
  },
  "alertReasonFirstTimeInteraction": {
    "message": "1re interaction"
  },
  "alertReasonGasEstimateFailed": {
    "message": "Frais inexacts"
  },
  "alertReasonGasFeeLow": {
    "message": "Vitesse lente"
  },
  "alertReasonGasTooLow": {
    "message": "Limite de gaz trop basse"
  },
  "alertReasonInsufficientBalance": {
    "message": "Fonds insuffisants"
  },
  "alertReasonNetworkBusy": {
    "message": "Le réseau est occupé"
  },
  "alertReasonNoGasPrice": {
    "message": "Estimation des frais non disponible"
  },
  "alertReasonPendingTransactions": {
    "message": "Transaction en attente"
  },
  "alertReasonSignIn": {
    "message": "Demande de connexion suspecte"
  },
  "alertReasonWrongAccount": {
    "message": "Mauvais compte"
  },
  "alertSelectedAccountWarning": {
    "message": "Cette demande concerne un compte différent de celui que vous avez sélectionné dans votre portefeuille. Pour utiliser un autre compte, connectez-le au site."
  },
  "alerts": {
    "message": "Alertes"
  },
  "all": {
    "message": "Tout"
  },
  "allNetworks": {
    "message": "Tous les réseaux"
  },
  "allPermissions": {
    "message": "Toutes les autorisations"
  },
  "allTimeHigh": {
    "message": "Le plus haut niveau jamais atteint"
  },
  "allTimeLow": {
    "message": "Le plus bas niveau jamais atteint"
  },
  "allowNotifications": {
    "message": "Autoriser les notifications"
  },
  "allowWithdrawAndSpend": {
    "message": "Permettre à $1 de retirer et de dépenser jusqu’au montant suivant :",
    "description": "The url of the site that requested permission to 'withdraw and spend'"
  },
  "amount": {
    "message": "Montant"
  },
  "amountReceived": {
    "message": "Montant reçu"
  },
  "amountSent": {
    "message": "Montant envoyé"
  },
  "andForListItems": {
    "message": "$1, et $2",
    "description": "$1 is the first item, $2 is the last item in a list of items. Used in Snap Install Warning modal."
  },
  "andForTwoItems": {
    "message": "$1 et $2",
    "description": "$1 is the first item, $2 is the second item. Used in Snap Install Warning modal."
  },
  "appDescription": {
    "message": "Extension Ethereum pour navigateur",
    "description": "The description of the application"
  },
  "appName": {
    "message": "MetaMask",
    "description": "The name of the application"
  },
  "appNameBeta": {
    "message": "MetaMask Beta",
    "description": "The name of the application (Beta)"
  },
  "appNameFlask": {
    "message": "MetaMask Flask",
    "description": "The name of the application (Flask)"
  },
  "appNameMmi": {
    "message": "MetaMask institutionnel",
    "description": "The name of the application (MMI)"
  },
  "apply": {
    "message": "Appliquer"
  },
  "approve": {
    "message": "Approuver"
  },
  "approveButtonText": {
    "message": "Approuver"
  },
  "approveIncreaseAllowance": {
    "message": "Augmenter le plafond des dépenses de $1",
    "description": "The token symbol that is being approved"
  },
  "approveSpendingCap": {
    "message": "Approuver le plafond de dépenses de $1",
    "description": "The token symbol that is being approved"
  },
  "approved": {
    "message": "Approuvé"
  },
  "approvedOn": {
    "message": "Approuver le $1",
    "description": "$1 is the approval date for a permission"
  },
  "approvedOnForAccounts": {
    "message": "Approuvé le $1 pour $2",
    "description": "$1 is the approval date for a permission. $2 is the AvatarGroup component displaying account images."
  },
  "areYouSure": {
    "message": "En êtes-vous sûr(e) ?"
  },
  "asset": {
    "message": "Actif"
  },
  "assetMultipleNFTsBalance": {
    "message": "$1 NFT"
  },
  "assetOptions": {
    "message": "Options d’actifs"
  },
  "assetSingleNFTBalance": {
    "message": "$1 NFT"
  },
  "assets": {
    "message": "Actifs"
  },
  "assetsDescription": {
    "message": "Détection automatique des jetons dans votre portefeuille, affichage des NFT et mise à jour du solde de plusieurs comptes"
  },
  "attemptToCancelSwapForFree": {
    "message": "Tentative d’annuler gratuitement le swap"
  },
  "attributes": {
    "message": "Attributs"
  },
  "attributions": {
    "message": "Attributions"
  },
  "auroraRpcDeprecationMessage": {
    "message": "L’URL Infura RPC ne prend plus en charge Aurora."
  },
  "authorizedPermissions": {
    "message": "Vous avez accordé les autorisations suivantes"
  },
  "autoDetectTokens": {
    "message": "Détection automatique des jetons"
  },
  "autoDetectTokensDescription": {
    "message": "Nous utilisons des API tierces pour détecter et afficher les nouveaux jetons ajoutés à votre portefeuille. Désactivez cette option si vous ne souhaitez pas que l’application extraie des données de ces services. $1",
    "description": "$1 is a link to a support article"
  },
  "autoLockTimeLimit": {
    "message": "Minuterie de déconnexion automatique (minutes)"
  },
  "autoLockTimeLimitDescription": {
    "message": "Réglez la durée d’inactivité en minutes avant que MetaMask ne se déconnecte automatiquement."
  },
  "average": {
    "message": "Moyen"
  },
  "back": {
    "message": "Retour"
  },
  "backupApprovalInfo": {
    "message": "Ce code secret est requis pour récupérer votre portefeuille si jamais vous perdez votre appareil, oubliez votre mot de passe, devez réinstaller MetaMask ou souhaitez accéder à votre portefeuille depuis un autre appareil."
  },
  "backupApprovalNotice": {
    "message": "Sauvegardez votre phrase secrète de récupération pour garder votre portefeuille et vos fonds en sécurité."
  },
  "backupKeyringSnapReminder": {
    "message": "Assurez-vous que vous pouvez accéder à tous les comptes créés par ce snap avant de le supprimer"
  },
  "backupNow": {
    "message": "Sauvegarder maintenant"
  },
  "balance": {
    "message": "Solde"
  },
  "balanceOutdated": {
    "message": "Le solde n’est peut-être pas à jour"
  },
  "baseFee": {
    "message": "Frais de base"
  },
  "basic": {
    "message": "Général"
  },
  "basicConfigurationBannerCTA": {
    "message": "Activer la fonctionnalité de base"
  },
  "basicConfigurationBannerTitle": {
    "message": "La fonctionnalité de base est désactivée"
  },
  "basicConfigurationDescription": {
    "message": "MetaMask offre des fonctionnalités de base telles que l’affichage des détails des jetons et des paramètres de gaz par le biais de services Internet. Lorsque vous utilisez des services Internet, votre adresse IP est partagée avec le fournisseur de ces services, dans ce cas MetaMask. C’est la même chose que lorsque vous visitez un site web. MetaMask conserve ces données temporairement et ne les vend jamais. Vous pouvez utiliser un VPN ou désactiver ces services, mais cela peut affecter votre expérience avec MetaMask. Pour en savoir plus, lisez notre $1.",
    "description": "$1 is to be replaced by the message for privacyMsg, and will link to https://consensys.io/privacy-policy"
  },
  "basicConfigurationLabel": {
    "message": "Fonctionnalité de base"
  },
  "basicConfigurationModalCheckbox": {
    "message": "Je comprends et je veux continuer"
  },
  "basicConfigurationModalDisclaimerOff": {
    "message": "Cela signifie que vous n’optimiserez pas complètement votre temps sur MetaMask. Vous n’aurez pas accès aux fonctions de base (comme les détails des jetons, les réglages optimaux du gaz, et autres)."
  },
  "basicConfigurationModalDisclaimerOn": {
    "message": "Pour optimiser votre temps sur MetaMask, vous devez activer cette fonction. Les fonctions de base (comme les détails des jetons, les réglages optimaux du gaz, et autres) améliorent votre expérience Web3."
  },
  "basicConfigurationModalHeadingOff": {
    "message": "Désactiver la fonctionnalité de base"
  },
  "basicConfigurationModalHeadingOn": {
    "message": "Activer la fonctionnalité de base"
  },
  "bestPrice": {
    "message": "Meilleur prix"
  },
  "beta": {
    "message": "Bêta"
  },
  "betaHeaderText": {
    "message": "Il s’agit d’une version bêta. Veuillez signaler les bogues $1"
  },
  "betaMetamaskVersion": {
    "message": "Version MetaMask Beta"
  },
  "betaTerms": {
    "message": "Conditions d’utilisation de la version bêta"
  },
  "billionAbbreviation": {
    "message": "Mrd",
    "description": "Shortened form of 'billion'"
  },
  "bitcoinSupportSectionTitle": {
    "message": "Bitcoin"
  },
  "bitcoinSupportToggleDescription": {
    "message": "En activant cette fonctionnalité, vous aurez la possibilité d’ajouter un compte Bitcoin à votre extension MetaMask dérivée de votre phrase secrète de récupération existante. Toute utilisation de cette fonctionnalité bêta expérimentale se fait à vos risques et périls. Pour nous faire part de vos commentaires sur cette nouvelle expérience Bitcoin, veuillez remplir ce $1.",
    "description": "$1 is the link to a product feedback form"
  },
  "bitcoinSupportToggleTitle": {
    "message": "Activer « Ajouter un nouveau compte Bitcoin (Bêta) »"
  },
  "bitcoinTestnetSupportToggleDescription": {
    "message": "En activant cette fonctionnalité, vous aurez la possibilité d’ajouter un compte Bitcoin pour le réseau de test."
  },
  "bitcoinTestnetSupportToggleTitle": {
    "message": "Activer « Ajouter un nouveau compte Bitcoin (Testnet) »"
  },
  "blockExplorerAccountAction": {
    "message": "Compte",
    "description": "This is used with viewOnEtherscan and viewInExplorer e.g View Account in Explorer"
  },
  "blockExplorerAssetAction": {
    "message": "Actif",
    "description": "This is used with viewOnEtherscan and viewInExplorer e.g View Asset in Explorer"
  },
  "blockExplorerSwapAction": {
    "message": "Swap",
    "description": "This is used with viewOnEtherscan e.g View Swap on Etherscan"
  },
  "blockExplorerUrl": {
    "message": "URL de l’explorateur de blocs"
  },
  "blockExplorerUrlDefinition": {
    "message": "L’URL utilisée comme explorateur de blocs pour ce réseau."
  },
  "blockExplorerView": {
    "message": "Afficher le compte à $1",
    "description": "$1 replaced by URL for custom block explorer"
  },
  "blockaid": {
    "message": "BlockAid"
  },
  "blockaidAlertInfo": {
    "message": "Nous ne vous recommandons pas de donner suite à cette demande."
  },
  "blockaidDescriptionApproveFarming": {
    "message": "Si vous approuvez cette demande, un tiers connu pour ses activités frauduleuses pourrait s’emparer de tous vos actifs."
  },
  "blockaidDescriptionBlurFarming": {
    "message": "Si vous approuvez cette demande, quelqu’un pourrait s'emparer de vos actifs répertoriés sur Blur."
  },
  "blockaidDescriptionErrored": {
    "message": "En raison d’une erreur, nous n’avons pas pu vérifier les alertes de sécurité. Ne continuez que si vous faites confiance à toutes les adresses concernées."
  },
  "blockaidDescriptionMaliciousDomain": {
    "message": "Vous interagissez avec un domaine malveillant. Si vous approuvez cette demande, vous risquez de perdre vos actifs."
  },
  "blockaidDescriptionMightLoseAssets": {
    "message": "Si vous approuvez cette demande, vous risquez de perdre vos actifs."
  },
  "blockaidDescriptionSeaportFarming": {
    "message": "Si vous approuvez cette demande, quelqu’un pourrait s'emparer de vos actifs répertoriés sur OpenSea."
  },
  "blockaidDescriptionTransferFarming": {
    "message": "Si vous approuvez cette demande, un tiers connu pour ses activités frauduleuses pourrait s’emparer de tous vos actifs."
  },
  "blockaidMessage": {
    "message": "Protection de la vie privée : aucune donnée n’est partagée avec des tiers. Disponible sur Arbitrum, Avalanche, BNB chain, Linea, Optimism, Polygon, Base, Sepolia et le réseau principal Ethereum."
  },
  "blockaidTitleDeceptive": {
    "message": "Cette demande trompeuse"
  },
  "blockaidTitleMayNotBeSafe": {
    "message": "Soyez prudent"
  },
  "blockaidTitleSuspicious": {
    "message": "Cette demande suspecte"
  },
  "blockies": {
    "message": "Blockies"
  },
  "boughtFor": {
    "message": "Acheté pour"
  },
  "bridge": {
    "message": "Pont"
  },
  "bridgeAllowSwappingOf": {
    "message": "Autoriser l’accès exact à $1 $2 sur $3 pour l’établissement d’une passerelle",
    "description": "Shows a user that they need to allow a token for swapping on their hardware wallet"
  },
  "bridgeApproval": {
    "message": "Approuver $1 pour la passerelle",
    "description": "Used in the transaction display list to describe a transaction that is an approve call on a token that is to be bridged. $1 is the symbol of a token that has been approved."
  },
  "bridgeApprovalWarning": {
    "message": "Vous autorisez l’accès au montant spécifié, $1 $2. Le contrat n’aura pas accès à d’autres fonds."
  },
  "bridgeApprovalWarningForHardware": {
    "message": "Vous devrez autoriser l’accès à $1 $2 pour l’établissement d’une passerelle, puis approuver l’établissement d’une passerelle vers $2, ce qui nécessitera deux confirmations distinctes."
  },
  "bridgeCalculatingAmount": {
    "message": "Calcul en cours…"
  },
  "bridgeConfirmTwoTransactions": {
    "message": "Vous devrez confirmer 2 transactions sur votre portefeuille matériel :"
  },
  "bridgeEnterAmount": {
    "message": "Saisissez le montant"
  },
  "bridgeExplorerLinkViewOn": {
    "message": "Consulter sur $1"
  },
  "bridgeFetchNewQuotes": {
    "message": "Trouver une nouvelle cotation ?"
  },
  "bridgeFrom": {
    "message": "Passerelle depuis"
  },
  "bridgeFromTo": {
    "message": "Établir une passerelle pour transférer $1 $2 vers $3",
    "description": "Tells a user that they need to confirm on their hardware wallet a bridge. $1 is amount of source token, $2 is the source network, and $3 is the destination network"
  },
  "bridgeGasFeesSplit": {
    "message": "Les frais de réseau indiqués sur l’écran précédent comprennent les deux transactions et seront divisés."
  },
  "bridgeNetCost": {
    "message": "Coût net"
  },
  "bridgeQuoteExpired": {
    "message": "Votre cotation a expiré."
  },
  "bridgeSelectNetwork": {
    "message": "Sélectionner un réseau"
  },
  "bridgeSelectTokenAndAmount": {
    "message": "Sélectionnez le jeton et le montant"
  },
  "bridgeStepActionBridgeComplete": {
    "message": "$1 reçu sur $2",
    "description": "$1 is the amount of the destination asset, $2 is the name of the destination network"
  },
  "bridgeStepActionBridgePending": {
    "message": "Réception de $1 sur $2",
    "description": "$1 is the amount of the destination asset, $2 is the name of the destination network"
  },
  "bridgeStepActionSwapComplete": {
    "message": "A échangé $1 contre $2",
    "description": "$1 is the amount of the source asset, $2 is the amount of the destination asset"
  },
  "bridgeStepActionSwapPending": {
    "message": "Échange de $1 contre $2",
    "description": "$1 is the amount of the source asset, $2 is the amount of the destination asset"
  },
  "bridgeTerms": {
    "message": "Conditions d’utilisation"
  },
  "bridgeTimingMinutes": {
    "message": "$1 min",
    "description": "$1 is the ticker symbol of a an asset the user is being prompted to purchase"
  },
  "bridgeTo": {
    "message": "Passerelle vers"
  },
  "bridgeToChain": {
    "message": "Passerelle vers $1"
  },
  "bridgeTxDetailsBridging": {
    "message": "Établissement d’une passerelle"
  },
  "bridgeTxDetailsDelayedDescription": {
    "message": "Contactez"
  },
  "bridgeTxDetailsDelayedDescriptionSupport": {
    "message": "Assistance MetaMask"
  },
  "bridgeTxDetailsDelayedTitle": {
    "message": "Cela fait-il plus de 3 heures ?"
  },
  "bridgeTxDetailsNonce": {
    "message": "Nonce"
  },
  "bridgeTxDetailsStatus": {
    "message": "Statut"
  },
  "bridgeTxDetailsTimestamp": {
    "message": "Horodatage"
  },
  "bridgeTxDetailsTimestampValue": {
    "message": "Le $1 à $2",
    "description": "$1 is the date, $2 is the time"
  },
  "bridgeTxDetailsTokenAmountOnChain": {
    "message": "$1 $2 sur",
    "description": "$1 is the amount of the token, $2 is the ticker symbol of the token"
  },
  "bridgeTxDetailsTotalGasFee": {
    "message": "Montant total des frais de gaz"
  },
  "bridgeTxDetailsYouReceived": {
    "message": "Vous avez reçu"
  },
  "bridgeTxDetailsYouSent": {
    "message": "Vous avez envoyé"
  },
  "bridgeValidationInsufficientGasMessage": {
    "message": "Vous n’avez pas assez de $1 pour payer les frais de gaz pour cette passerelle. Saisissez un montant plus petit ou achetez plus de $1."
  },
  "bridgeValidationInsufficientGasTitle": {
    "message": "Vous avez besoin de plus de $1 pour payer les frais de gaz"
  },
  "bridging": {
    "message": "Établissement d’une passerelle"
  },
  "browserNotSupported": {
    "message": "Votre navigateur internet n’est pas compatible..."
  },
  "buildContactList": {
    "message": "Créez votre liste de contacts"
  },
  "builtAroundTheWorld": {
    "message": "MetaMask est conçu et établi dans le monde entier."
  },
  "bulletpoint": {
    "message": "·"
  },
  "busy": {
    "message": "Occupé"
  },
  "buyAndSell": {
    "message": "Acheter et vendre"
  },
  "buyMoreAsset": {
    "message": "Acheter plus de $1",
    "description": "$1 is the ticker symbol of a an asset the user is being prompted to purchase"
  },
  "buyNow": {
    "message": "Achetez maintenant"
  },
  "bytes": {
    "message": "Octets"
  },
  "canToggleInSettings": {
    "message": "Vous pouvez réactiver cette notification dans Paramètres > Alertes."
  },
  "cancel": {
    "message": "Annuler"
  },
  "cancelPopoverTitle": {
    "message": "Annuler la transaction"
  },
  "cancelSpeedUpLabel": {
    "message": "Ces gas fees vont $1 les frais initiaux.",
    "description": "$1 is text 'replace' in bold"
  },
  "cancelSpeedUpTransactionTooltip": {
    "message": "Pour $1 la transaction, les gas fees doivent être augmentés d’au moins 10 % pour être reconnus par le réseau.",
    "description": "$1 is string 'cancel' or 'speed up'"
  },
  "cancelled": {
    "message": "Annulé"
  },
  "chainId": {
    "message": "ID de chaîne"
  },
  "chainIdDefinition": {
    "message": "L’ID de chaîne utilisé pour signer les transactions pour ce réseau."
  },
  "chainIdExistsErrorMsg": {
    "message": "Cet ID de chaîne est actuellement utilisé par le réseau $1."
  },
  "chainListReturnedDifferentTickerSymbol": {
    "message": "Le symbole de ce jeton ne correspond pas au nom du réseau ou à l’ID de chaîne saisi. De nombreux jetons populaires utilisent des symboles similaires que les escrocs peuvent utiliser pour vous amener à leur envoyer un jeton de plus grande valeur en retour. Veuillez vérifier toutes les informations avant de continuer."
  },
  "chooseYourNetwork": {
    "message": "Choisissez votre réseau"
  },
  "chooseYourNetworkDescription": {
    "message": "Nous utilisons Infura comme fournisseur de RPC (Remote Procedure Call) pour vous fournir l’accès le plus fiable et le plus privé possible aux données Ethereum. Vous pouvez choisir votre propre RPC, mais n’oubliez pas que tout RPC a besoin d’accéder à votre adresse IP et à l’adresse de votre portefeuille Ethereum pour valider les transactions. Lisez notre $1 pour en savoir plus sur la façon dont Infura traite les données personnelles.",
    "description": "$1 is a link to the privacy policy"
  },
  "chromeRequiredForHardwareWallets": {
    "message": "Pour connecter votre portefeuille matériel, vous devez utiliser MetaMask pour Google Chrome."
  },
  "circulatingSupply": {
    "message": "Offre en circulation"
  },
  "clear": {
    "message": "Effacer"
  },
  "clearActivity": {
    "message": "Effacer les données d’activité et de nonce"
  },
  "clearActivityButton": {
    "message": "Effacer les données de l’onglet « Activité »"
  },
  "clearActivityDescription": {
    "message": "Cela réinitialise le nonce du compte et efface les données de l’onglet « Activité » dans votre portefeuille. Seuls le compte et le réseau actuels seront affectés. Aucun changement ne sera apporté aux soldes ou transactions entrantes."
  },
  "click": {
    "message": "Cliquez ici"
  },
  "clickToConnectLedgerViaWebHID": {
    "message": "Cliquez ici pour connecter votre Ledger via WebHID",
    "description": "Text that can be clicked to open a browser popup for connecting the ledger device via webhid"
  },
  "close": {
    "message": "Fermer"
  },
  "closeExtension": {
    "message": "Fermer l’extension"
  },
  "closeWindowAnytime": {
    "message": "Vous pouvez fermer cette fenêtre à tout moment."
  },
  "coingecko": {
    "message": "CoinGecko"
  },
  "collectionName": {
    "message": "Nom de la collection"
  },
  "comboNoOptions": {
    "message": "Aucune option trouvée",
    "description": "Default text shown in the combo field dropdown if no options."
  },
  "configureSnapPopupDescription": {
    "message": "Vous devez maintenant quitter MetaMask pour configurer ce snap."
  },
  "configureSnapPopupInstallDescription": {
    "message": "Vous devez maintenant quitter MetaMask pour installer ce snap."
  },
  "configureSnapPopupInstallTitle": {
    "message": "Installer le snap"
  },
  "configureSnapPopupLink": {
    "message": "Cliquez sur ce lien pour continuer :"
  },
  "configureSnapPopupTitle": {
    "message": "Configurer le snap"
  },
  "confirm": {
    "message": "Confirmer"
  },
  "confirmAlertModalAcknowledgeMultiple": {
    "message": "J’ai pris connaissance des alertes, mais je souhaite quand même continuer"
  },
  "confirmAlertModalAcknowledgeSingle": {
    "message": "J’ai pris connaissance de l’alerte, mais je souhaite quand même continuer"
  },
  "confirmFieldPaymaster": {
    "message": "Frais payés par"
  },
  "confirmFieldTooltipPaymaster": {
    "message": "Les frais de cette transaction seront payés par le contrat « Paymaster » intelligent."
  },
  "confirmPassword": {
    "message": "Confirmer le mot de passe"
  },
  "confirmRecoveryPhrase": {
    "message": "Confirmer la phrase secrète de récupération"
  },
  "confirmTitleApproveTransactionNFT": {
    "message": "Demande de retrait"
  },
  "confirmTitleDeployContract": {
    "message": "Déployer un contrat"
  },
  "confirmTitleDescApproveTransaction": {
    "message": "Ce site demande l’autorisation de retirer vos NFT"
  },
  "confirmTitleDescDeployContract": {
    "message": "Ce site veut que vous déployiez un contrat"
  },
  "confirmTitleDescERC20ApproveTransaction": {
    "message": "Ce site demande l’autorisation de retirer vos jetons"
  },
  "confirmTitleDescPermitSignature": {
    "message": "Ce site demande que vous lui accordiez l'autorisation de dépenser vos jetons."
  },
  "confirmTitleDescSIWESignature": {
    "message": "Un site vous demande de vous connecter pour prouver que vous êtes le titulaire de ce compte."
  },
  "confirmTitleDescSign": {
    "message": "Vérifiez les détails de la demande avant de confirmer."
  },
  "confirmTitlePermitTokens": {
    "message": "Demande de plafonnement des dépenses"
  },
  "confirmTitleRevokeApproveTransaction": {
    "message": "Retirer l'autorisation"
  },
  "confirmTitleSIWESignature": {
    "message": "Demande de connexion"
  },
  "confirmTitleSetApprovalForAllRevokeTransaction": {
    "message": "Retirer l'autorisation"
  },
  "confirmTitleSignature": {
    "message": "Demande de signature"
  },
  "confirmTitleTransaction": {
    "message": "Demande de transaction"
  },
  "confirmationAlertDetails": {
    "message": "Pour protéger vos actifs, nous vous suggérons de rejeter la demande."
  },
  "confirmationAlertModalTitle": {
    "message": "Cette demande est suspecte"
  },
  "confirmed": {
    "message": "Confirmé"
  },
  "confusableUnicode": {
    "message": "« $1 » est similaire à « $2 »."
  },
  "confusableZeroWidthUnicode": {
    "message": "Caractère de largeur nulle trouvé."
  },
  "confusingEnsDomain": {
    "message": "Nous avons détecté un caractère pouvant prêter à confusion dans le nom de l’ENS. Vérifiez le nom de l’ENS pour éviter toute fraude potentielle."
  },
  "congratulations": {
    "message": "Félicitations !"
  },
  "connect": {
    "message": "Connecter"
  },
  "connectAccount": {
    "message": "Connecter le compte"
  },
  "connectAccountOrCreate": {
    "message": "Connecter un compte ou en créer un nouveau"
  },
  "connectAccounts": {
    "message": "Connecter les comptes"
  },
  "connectManually": {
    "message": "Se connecter manuellement au site actuel"
  },
  "connectMoreAccounts": {
    "message": "Connecter d’autres comptes"
  },
  "connectSnap": {
    "message": "Connecter $1",
    "description": "$1 is the snap for which a connection is being requested."
  },
  "connectWithMetaMask": {
    "message": "Connectez-vous avec MetaMask"
  },
  "connectedAccounts": {
    "message": "Comptes connectés"
  },
  "connectedAccountsDescriptionPlural": {
    "message": "Vous avez $1 comptes connectés à ce site.",
    "description": "$1 is the number of accounts"
  },
  "connectedAccountsDescriptionSingular": {
    "message": "Vous avez 1 compte connecté à ce site."
  },
  "connectedAccountsEmptyDescription": {
    "message": "MetaMask n’est pas connecté à ce site. Pour vous connecter à un site web3, cliquez sur le bouton de connexion."
  },
  "connectedAccountsListTooltip": {
    "message": "$1 peut voir le solde, l’adresse et l’activité du compte, et suggérer des transactions à approuver pour les comptes connectés.",
    "description": "$1 is the origin name"
  },
  "connectedAccountsToast": {
    "message": "Les comptes connectés ont été mis à jour"
  },
  "connectedSites": {
    "message": "Sites connectés"
  },
  "connectedSitesAndSnaps": {
    "message": "Sites et Snaps connectés"
  },
  "connectedSitesDescription": {
    "message": "$1 est connecté à ces sites. Ils peuvent voir l’adresse de votre compte.",
    "description": "$1 is the account name"
  },
  "connectedSitesEmptyDescription": {
    "message": "$1 n’est connecté à aucun site.",
    "description": "$1 is the account name"
  },
  "connectedSnapAndNoAccountDescription": {
    "message": "MetaMask est connecté à ce site, mais aucun compte n’est encore connecté"
  },
  "connectedSnaps": {
    "message": "Snaps connectés"
  },
  "connectedWithAccount": {
    "message": "$1 comptes connectés",
    "description": "$1 represents account length"
  },
  "connectedWithAccountName": {
    "message": "Connecté avec $1",
    "description": "$1 represents account name"
  },
  "connectedWithNetwork": {
    "message": "$1 réseaux connectés",
    "description": "$1 represents network length"
  },
  "connectedWithNetworkName": {
    "message": "Connecté avec $1",
    "description": "$1 represents network name"
  },
  "connecting": {
    "message": "Connexion…"
  },
  "connectingTo": {
    "message": "Connexion à $1"
  },
  "connectingToDeprecatedNetwork": {
    "message": "Le réseau « $1 » sera bientôt abandonné et pourrait ne plus fonctionner. Essayez-en un autre."
  },
  "connectingToGoerli": {
    "message": "Connexion au testnet Goerli"
  },
  "connectingToLineaGoerli": {
    "message": "Connexion au réseau de test Linea Goerli"
  },
  "connectingToLineaMainnet": {
    "message": "Connexion au réseau principal de Linea"
  },
  "connectingToLineaSepolia": {
    "message": "Connexion au réseau de test Linea Sepolia"
  },
  "connectingToMainnet": {
    "message": "Connexion au réseau principal Ethereum"
  },
  "connectingToSepolia": {
    "message": "Connexion au réseau de test Sepolia"
  },
  "connectionDescription": {
    "message": "Ce site veut"
  },
  "connectionFailed": {
    "message": "Échec de la connexion"
  },
  "connectionFailedDescription": {
    "message": "L’extraction de $1 a échoué, vérifiez votre connexion réseau et réessayez.",
    "description": "$1 is the name of the snap being fetched."
  },
  "connectionRequest": {
    "message": "Demande de connexion"
  },
  "contactUs": {
    "message": "Nous contacter"
  },
  "contacts": {
    "message": "Contacts"
  },
  "contentFromSnap": {
    "message": "Contenu provenant de $1",
    "description": "$1 represents the name of the snap"
  },
  "continue": {
    "message": "Continuer"
  },
  "contract": {
    "message": "Contrat"
  },
  "contractAddress": {
    "message": "Adresse du contrat"
  },
  "contractAddressError": {
    "message": "Vous envoyez des jetons à l’adresse de contrat des jetons. Cela peut entraîner la perte des jetons en question."
  },
  "contractDeployment": {
    "message": "Déploiement de contrat"
  },
  "contractInteraction": {
    "message": "Interaction avec un contrat"
  },
  "convertTokenToNFTDescription": {
    "message": "Nous avons détecté que cet actif est un NFT. MetaMask prend désormais nativement en charge les NFT. Voulez-vous le retirer de votre liste de jetons et l’ajouter en tant que NFT ?"
  },
  "convertTokenToNFTExistDescription": {
    "message": "Nous avons détecté que cet actif a été ajouté en tant que NFT. Souhaitez-vous le retirer de votre liste de tokens ?"
  },
  "coolWallet": {
    "message": "CoolWallet"
  },
  "copiedExclamation": {
    "message": "Copié."
  },
  "copyAddress": {
    "message": "Copier l’addresse dans le presse-papier"
  },
  "copyAddressShort": {
    "message": "Copier l’adresse"
  },
  "copyPrivateKey": {
    "message": "Copier la clé privée"
  },
  "copyToClipboard": {
    "message": "Copier dans le presse-papier"
  },
  "copyTransactionId": {
    "message": "Copier le numéro de transaction"
  },
  "create": {
    "message": "Créer"
  },
  "createNewWallet": {
    "message": "Créer un nouveau portefeuille"
  },
  "createPassword": {
    "message": "Créer un mot de passe"
  },
  "createSnapAccountDescription": {
    "message": "$1 veut ajouter un nouveau compte à MetaMask."
  },
  "createSnapAccountTitle": {
    "message": "Créer un compte"
  },
  "creatorAddress": {
    "message": "Adresse du créateur"
  },
  "crossChainAggregatedBalancePopover": {
    "message": "Cette valeur reflète la valeur de tous les jetons que vous possédez sur tous les réseaux. Si vous préférez que cette valeur soit affichée en ETH ou dans d’autres monnaies, veuillez accéder à $1.",
    "description": "$1 represents the settings page"
  },
  "crossChainSwapsLink": {
    "message": "Échanges inter-réseaux avec MetaMask Portfolio"
  },
  "crossChainSwapsLinkNative": {
    "message": "Échanges inter-réseaux avec Bridge"
  },
  "cryptoCompare": {
    "message": "CryptoCompare"
  },
  "currencyConversion": {
    "message": "Conversion des devises"
  },
  "currencyRateCheckToggle": {
    "message": "Afficher le solde et le prix actuel du jeton"
  },
  "currencyRateCheckToggleDescription": {
    "message": "Nous utilisons les API $1 et $2 pour afficher le solde de votre compte et le prix du jeton. $3",
    "description": "$1 represents Coingecko, $2 represents CryptoCompare and $3 represents Privacy Policy"
  },
  "currencySymbol": {
    "message": "Symbole de la devise"
  },
  "currencySymbolDefinition": {
    "message": "Le code mnémo affiché pour la devise de ce réseau."
  },
  "currentAccountNotConnected": {
    "message": "Votre compte actuel n’est pas connecté"
  },
  "currentExtension": {
    "message": "Page d’extension actuelle"
  },
  "currentLanguage": {
    "message": "Langue actuelle"
  },
  "currentNetwork": {
    "message": "Réseau actuel",
    "description": "Speicifies to token network filter to filter by current Network. Will render when network nickname is not available"
  },
  "currentRpcUrlDeprecated": {
    "message": "L’URL actuelle du RPC pour ce réseau a été dépréciée."
  },
  "currentTitle": {
    "message": "Actuel :"
  },
  "currentlyUnavailable": {
    "message": "Indisponible sur ce réseau"
  },
  "curveHighGasEstimate": {
    "message": "Graphique d’estimation de gas agressif"
  },
  "curveLowGasEstimate": {
    "message": "Graphique d’estimation de gas basse"
  },
  "curveMediumGasEstimate": {
    "message": "Graphique d’estimation de gas du marché"
  },
  "custom": {
    "message": "Paramètres avancés"
  },
  "customGasSettingToolTipMessage": {
    "message": "Utilisez $1 pour personnaliser le prix du carburant. Cela peut porter à confusion si vous n’en avez pas l’habitude. Agissez avec prudence !",
    "description": "$1 is key 'advanced' (text: 'Advanced') separated here so that it can be passed in with bold font-weight"
  },
  "customSlippage": {
    "message": "Personnalisé"
  },
  "customSpendLimit": {
    "message": "Limite de dépenses personnalisée"
  },
  "customToken": {
    "message": "Jeton personnalisé"
  },
  "customTokenWarningInNonTokenDetectionNetwork": {
    "message": "La détection de token n’est pas encore disponible sur ce réseau. Veuillez importer le token manuellement et vous assurer que vous lui faites bien confiance. En savoir plus sur $1"
  },
  "customTokenWarningInTokenDetectionNetwork": {
    "message": "Tout un chacun peut créer un jeton, y compris créer de fausses copies de jetons existants. En savoir plus sur $1"
  },
  "customTokenWarningInTokenDetectionNetworkWithTDOFF": {
    "message": "Veuillez vous assurer que le jeton est authentique avant de l’importer. Apprenez à éviter $1. Vous pouvez également activer la détection des jetons $2."
  },
  "customerSupport": {
    "message": "service client"
  },
  "customizeYourNotifications": {
    "message": "Personnalisez vos notifications"
  },
  "customizeYourNotificationsText": {
    "message": "Activez les types de notifications que vous souhaitez recevoir :"
  },
  "dappSuggested": {
    "message": "Site suggéré"
  },
  "dappSuggestedGasSettingToolTipMessage": {
    "message": "$1 a suggéré ce prix.",
    "description": "$1 is url for the dapp that has suggested gas settings"
  },
  "dappSuggestedHigh": {
    "message": "Site suggéré"
  },
  "dappSuggestedHighShortLabel": {
    "message": "Site (élevé)"
  },
  "dappSuggestedShortLabel": {
    "message": "Site"
  },
  "dappSuggestedTooltip": {
    "message": "$1 a recommandé ce prix.",
    "description": "$1 represents the Dapp's origin"
  },
  "darkTheme": {
    "message": "Sombre"
  },
  "data": {
    "message": "Données"
  },
  "dataCollectionForMarketing": {
    "message": "Collecte de données à des fins de marketing"
  },
  "dataCollectionForMarketingDescription": {
    "message": "Nous utiliserons MetaMetrics pour savoir comment vous interagissez avec nos communications commerciales et pour partager avec vous des informations pertinentes (comme les caractéristiques des produits et d’autres contenus)."
  },
  "dataCollectionWarningPopoverButton": {
    "message": "OK"
  },
  "dataCollectionWarningPopoverDescription": {
    "message": "Vous avez désactivé la collecte de données à des fins de marketing. Cela ne s’applique qu’à cet appareil. Si vous utilisez MetaMask sur d’autres appareils, n’oubliez pas de désactiver cette fonctionnalité sur ces appareils aussi."
  },
  "dataUnavailable": {
    "message": "données non disponibles"
  },
  "dateCreated": {
    "message": "Date de création"
  },
  "dcent": {
    "message": "D’Cent"
  },
  "debitCreditPurchaseOptions": {
    "message": "Options d’achat par carte de débit ou de crédit"
  },
  "decimal": {
    "message": "Nombre de décimales du jeton"
  },
  "decimalsMustZerotoTen": {
    "message": "Les décimales doivent être plus grandes que 0 et inférieures à 36."
  },
  "decrypt": {
    "message": "Décrypter"
  },
  "decryptCopy": {
    "message": "Copier le message crypté"
  },
  "decryptInlineError": {
    "message": "Ce message ne peut pas être décrypté à la suite d’une erreur : $1",
    "description": "$1 is error message"
  },
  "decryptMessageNotice": {
    "message": "$1 souhaite lire ce message pour compléter votre action",
    "description": "$1 is the web3 site name"
  },
  "decryptMetamask": {
    "message": "Décrypter le message"
  },
  "decryptRequest": {
    "message": "Décrypter la demande"
  },
  "defaultRpcUrl": {
    "message": "URL par défaut du RPC"
  },
  "defaultSettingsSubTitle": {
    "message": "MetaMask utilise des paramètres par défaut pour établir un équilibre entre sécurité et facilité d’utilisation. Modifiez ces paramètres pour renforcer les mesures de protection de la confidentialité."
  },
  "defaultSettingsTitle": {
    "message": "Paramètres de confidentialité par défaut"
  },
  "delete": {
    "message": "Supprimer"
  },
  "deleteContact": {
    "message": "Supprimer le contact"
  },
  "deleteMetaMetricsData": {
    "message": "Supprimer les données MetaMetrics"
  },
  "deleteMetaMetricsDataDescription": {
    "message": "Cela supprimera les données historiques de MetaMetrics associées à votre utilisation de cet appareil. Aucun changement ne sera apporté à votre portefeuille et à vos comptes après la suppression de ces données. Ce processus peut prendre jusqu’à 30 jours. Veuillez consulter notre $1.",
    "description": "$1 will have text saying Privacy Policy "
  },
  "deleteMetaMetricsDataErrorDesc": {
    "message": "Cette demande ne peut être traitée pour l’instant, car un problème est survenu avec le serveur du système d’analyse, veuillez réessayer plus tard"
  },
  "deleteMetaMetricsDataErrorTitle": {
    "message": "Pour le moment, il nous est impossible de supprimer ces données"
  },
  "deleteMetaMetricsDataModalDesc": {
    "message": "Nous sommes sur le point de supprimer toutes vos données MetaMetrics. Êtes-vous sûr(e) de vouloir continuer ?"
  },
  "deleteMetaMetricsDataModalTitle": {
    "message": "Voulez-vous supprimer les données MetaMetrics ?"
  },
  "deleteMetaMetricsDataRequestedDescription": {
    "message": "Vous avez initié cette action le $1. Ce processus peut prendre jusqu’à 30 jours. Veuillez consulter notre $2",
    "description": "$1 will be the date on which teh deletion is requested and $2 will have text saying Privacy Policy "
  },
  "deleteNetworkIntro": {
    "message": "Si vous supprimez ce réseau, vous devrez l’ajouter à nouveau pour voir vos actifs sur ce réseau"
  },
  "deleteNetworkTitle": {
    "message": "Supprimer le réseau $1 ?",
    "description": "$1 represents the name of the network"
  },
  "depositCrypto": {
    "message": "Déposez des crypto-monnaies à partir d’un autre compte à l’aide d’une adresse de portefeuille ou d’un code QR."
  },
  "deprecatedGoerliNtwrkMsg": {
    "message": "Les mises à jour du système Ethereum rendront bientôt le testnet Goerli obsolète."
  },
  "deprecatedNetwork": {
    "message": "Ce réseau est obsolète"
  },
  "deprecatedNetworkButtonMsg": {
    "message": "J’ai compris"
  },
  "deprecatedNetworkDescription": {
    "message": "Le réseau auquel vous essayez de vous connecter n’est plus pris en charge par Metamask. $1"
  },
  "description": {
    "message": "Description"
  },
  "descriptionFromSnap": {
    "message": "Description provenant de $1",
    "description": "$1 represents the name of the snap"
  },
  "details": {
    "message": "Détails"
  },
  "developerOptions": {
    "message": "Options pour les développeurs"
  },
  "disabledGasOptionToolTipMessage": {
    "message": "« $1 » est désactivé parce qu’il ne correspond pas au minimum d’augmentation de 10 % par rapport aux gas fees initiaux.",
    "description": "$1 is gas estimate type which can be market or aggressive"
  },
  "disconnect": {
    "message": "Déconnecter"
  },
  "disconnectAllAccounts": {
    "message": "Déconnecter tous les comptes"
  },
  "disconnectAllAccountsConfirmationDescription": {
    "message": "Souhaitez-vous vraiment vous déconnecter ? Vous risquez de perdre certaines fonctionnalités du site."
  },
  "disconnectAllAccountsText": {
    "message": "comptes"
  },
  "disconnectAllDescriptionText": {
    "message": "Si vous vous déconnectez de ce site, vous devrez reconnecter vos comptes et réseaux pour pouvoir l’utiliser à nouveau."
  },
  "disconnectAllSnapsText": {
    "message": "Snaps"
  },
  "disconnectMessage": {
    "message": "Cela vous déconnectera de ce site"
  },
  "disconnectPrompt": {
    "message": "Déconnecter $1"
  },
  "disconnectThisAccount": {
    "message": "Déconnecter ce compte"
  },
  "disconnectedAllAccountsToast": {
    "message": "Tous les comptes ont été déconnectés de $1",
    "description": "$1 is name of the dapp`"
  },
  "disconnectedSingleAccountToast": {
    "message": "$1 déconnecté de $2",
    "description": "$1 is name of the name and $2 represents the dapp name`"
  },
  "discoverSnaps": {
    "message": "Découvrir des Snaps",
    "description": "Text that links to the Snaps website. Displayed in a banner on Snaps list page in settings."
  },
  "dismiss": {
    "message": "Annuler"
  },
  "dismissReminderDescriptionField": {
    "message": "Activez cette option pour annuler le message de rappel de sauvegarde de la phrase secrète de récupération. Nous vous recommandons fortement de sauvegarder votre phrase secrète de récupération pour éviter toute perte de fonds"
  },
  "dismissReminderField": {
    "message": "Annuler le rappel de sauvegarde de la phrase secrète de récupération"
  },
  "displayNftMedia": {
    "message": "Afficher les médias NFT"
  },
  "displayNftMediaDescription": {
    "message": "L’affichage des médias et des données NFT expose votre adresse IP à OpenSea ou à d’autres fournisseurs de services tiers. Cela permet à des hackers d’associer votre adresse IP à votre adresse Ethereum. La détection automatique des NFT dépend de ce paramètre et ne sera pas disponible lorsque celui-ci est désactivé."
  },
  "doNotShare": {
    "message": "Ne partagez ceci avec personne"
  },
  "domain": {
    "message": "Domaine"
  },
  "done": {
    "message": "Terminé"
  },
  "dontShowThisAgain": {
    "message": "Ne plus afficher ceci"
  },
  "downArrow": {
    "message": "flèche vers le bas"
  },
  "downloadGoogleChrome": {
    "message": "Télécharger Google Chrome"
  },
  "downloadNow": {
    "message": "Télécharger maintenant"
  },
  "downloadStateLogs": {
    "message": "Télécharger les journaux d’événements"
  },
  "dragAndDropBanner": {
    "message": "Vous pouvez faire glisser les réseaux pour les réorganiser. "
  },
  "dropped": {
    "message": "Déconnecté"
  },
  "duplicateContactTooltip": {
    "message": "Ce nom de contact est en conflit avec un compte ou un contact existant"
  },
  "duplicateContactWarning": {
    "message": "Vous avez des contacts en double"
  },
  "edit": {
    "message": "Modifier"
  },
  "editANickname": {
    "message": "Modifier le pseudo"
  },
  "editAccounts": {
    "message": "Modifier les comptes"
  },
  "editAddressNickname": {
    "message": "Modifier le pseudo de l’adresse"
  },
  "editCancellationGasFeeModalTitle": {
    "message": "Modifier les gas fees d’annulation"
  },
  "editContact": {
    "message": "Modifier le contact"
  },
  "editGasFeeModalTitle": {
    "message": "Modifier le prix du carburant"
  },
  "editGasLimitOutOfBounds": {
    "message": "La limite de carburant doit être d’au moins $1"
  },
  "editGasLimitOutOfBoundsV2": {
    "message": "La limite de carburant doit être supérieure à $1 et inférieure à $2",
    "description": "$1 is the minimum limit for gas and $2 is the maximum limit"
  },
  "editGasLimitTooltip": {
    "message": "La limite de carburant correspond au maximum d’unités de carburant que vous consentez à utiliser. Celles-ci servent de multiplicateur aux « Frais de priorité maximaux » et aux « Frais maximaux »."
  },
  "editGasMaxBaseFeeGWEIImbalance": {
    "message": "Les frais de base maximaux ne peuvent pas être inférieurs aux frais de priorité"
  },
  "editGasMaxBaseFeeHigh": {
    "message": "Les frais de base maximaux sont plus élevés que nécessaire"
  },
  "editGasMaxBaseFeeLow": {
    "message": "Les frais de base maximaux sont faibles par rapport aux conditions actuelles du réseau"
  },
  "editGasMaxFeeHigh": {
    "message": "Les frais maximaux sont plus élevés que nécessaire"
  },
  "editGasMaxFeeLow": {
    "message": "Les frais maximaux sont trop bas par rapport aux conditions du réseau"
  },
  "editGasMaxFeePriorityImbalance": {
    "message": "Les frais maximaux ne peuvent pas être inférieurs aux frais de priorité maximaux"
  },
  "editGasMaxPriorityFeeBelowMinimum": {
    "message": "Les frais de priorité maximaux doivent être supérieurs à 0 GWEI"
  },
  "editGasMaxPriorityFeeBelowMinimumV2": {
    "message": "Les frais de priorité doivent être supérieurs à 0."
  },
  "editGasMaxPriorityFeeHigh": {
    "message": "Les frais de priorité maximaux sont plus élevés que nécessaire. Vous risquez de payer plus que nécessaire."
  },
  "editGasMaxPriorityFeeHighV2": {
    "message": "Les frais de priorité sont plus élevés que nécessaire. Vous risquez de payer plus que nécessaire"
  },
  "editGasMaxPriorityFeeLow": {
    "message": "Les frais de priorité maximaux sont faibles par rapport aux conditions actuelles du réseau"
  },
  "editGasMaxPriorityFeeLowV2": {
    "message": "Les frais de priorité sont faibles par rapport aux conditions actuelles du réseau"
  },
  "editGasPriceTooLow": {
    "message": "Les frais de carburant doivent être supérieurs à 0"
  },
  "editGasPriceTooltip": {
    "message": "Ce réseau exige un champ « Prix du carburant » lors de la soumission d’une transaction. Le prix du carburant correspond au montant que vous paierez par unité de carburant."
  },
  "editGasSubTextFeeLabel": {
    "message": "Frais maximaux :"
  },
  "editGasTitle": {
    "message": "Modifier la priorité"
  },
  "editGasTooLow": {
    "message": "Délai de traitement inconnu"
  },
  "editInPortfolio": {
    "message": "Modifier dans Portfolio"
  },
  "editNetworkLink": {
    "message": "modifier le réseau d’origine"
  },
  "editNetworksTitle": {
    "message": "Modifier les réseaux"
  },
  "editNonceField": {
    "message": "Modifier le nonce"
  },
  "editNonceMessage": {
    "message": "Il s’agit d’une fonction avancée, à utiliser avec précaution."
  },
  "editPermission": {
    "message": "Modifier l’autorisation"
  },
  "editPermissions": {
    "message": "Modifier les autorisations"
  },
  "editSpeedUpEditGasFeeModalTitle": {
    "message": "Modifier les gas fees d’accélération"
  },
  "editSpendingCap": {
    "message": "Modifier le plafond des dépenses"
  },
  "editSpendingCapAccountBalance": {
    "message": "Solde du compte : $1 $2"
  },
  "editSpendingCapDesc": {
    "message": "Indiquez le montant maximum qui pourra être dépensé en votre nom."
  },
  "editSpendingCapError": {
    "message": "Le plafond des dépenses ne peut contenir plus de $1 chiffres décimaux. Supprimez les chiffres décimaux excédentaires pour continuer."
  },
  "editSpendingCapSpecialCharError": {
    "message": "Saisissez uniquement des chiffres"
  },
  "enableAutoDetect": {
    "message": " Activer la détection automatique"
  },
  "enableFromSettings": {
    "message": " Activez-la depuis les Paramètres."
  },
  "enableSnap": {
    "message": "Activer"
  },
  "enableToken": {
    "message": "activer $1",
    "description": "$1 is a token symbol, e.g. ETH"
  },
  "enabled": {
    "message": "Activé"
  },
  "enabledNetworks": {
    "message": "Réseaux activés"
  },
  "encryptionPublicKeyNotice": {
    "message": "$1 aimerait avoir votre clé publique de cryptage. En y consentant, ce site sera en mesure de vous composer des messages cryptés.",
    "description": "$1 is the web3 site name"
  },
  "encryptionPublicKeyRequest": {
    "message": "Demander la clé publique de cryptage"
  },
  "endpointReturnedDifferentChainId": {
    "message": "Le point terminal a renvoyé un ID de chaîne différent : $1",
    "description": "$1 is the return value of eth_chainId from an RPC endpoint"
  },
  "enhancedTokenDetectionAlertMessage": {
    "message": "La détection améliorée des jetons est actuellement disponible sur $1. $2"
  },
  "ensDomainsSettingDescriptionIntroduction": {
    "message": "MetaMask vous permet de voir les domaines ENS dans la barre d’adresse de votre navigateur. Voici comment cela fonctionne :"
  },
  "ensDomainsSettingDescriptionOutroduction": {
    "message": "Veuillez noter que l’utilisation de cette fonctionnalité expose votre adresse IP à des services tiers IPFS."
  },
  "ensDomainsSettingDescriptionPart1": {
    "message": "MetaMask vérifie le contrat ENS d’Ethereum pour trouver le code lié au nom de domaine ENS."
  },
  "ensDomainsSettingDescriptionPart2": {
    "message": "Si le code renvoie à un IPFS, vous pouvez voir le contenu qui y est associé (généralement un site web)."
  },
  "ensDomainsSettingTitle": {
    "message": "Afficher les domaines ENS dans la barre d’adresse"
  },
  "ensUnknownError": {
    "message": "La recherche d’ENS a échoué."
  },
  "enterANameToIdentifyTheUrl": {
    "message": "Saisissez un nom pour identifier l’URL"
  },
  "enterChainId": {
    "message": "Saisissez l’ID de chaîne"
  },
  "enterMaxSpendLimit": {
    "message": "Saisissez la limite de dépenses maximale"
  },
  "enterNetworkName": {
    "message": "Saisissez le nom du réseau"
  },
  "enterOptionalPassword": {
    "message": "Entrez le mot de passe facultatif"
  },
  "enterPasswordContinue": {
    "message": "Entrez votre mot de passe pour continuer"
  },
  "enterRpcUrl": {
    "message": "Saisissez l’URL du RPC"
  },
  "enterSymbol": {
    "message": "Saisissez le symbole"
  },
  "enterTokenNameOrAddress": {
    "message": "Saisissez le nom du jeton ou copiez-collez l’adresse"
  },
  "enterYourPassword": {
    "message": "Saisissez votre mot de passe"
  },
  "errorCode": {
    "message": "Code : $1",
    "description": "Displayed error code for debugging purposes. $1 is the error code"
  },
  "errorGettingSafeChainList": {
    "message": "Erreur lors de l’obtention de la liste des chaînes sécurisées, veuillez continuer avec précaution."
  },
  "errorMessage": {
    "message": "Message : $1",
    "description": "Displayed error message for debugging purposes. $1 is the error message"
  },
  "errorName": {
    "message": "Code : $1",
    "description": "Displayed error name for debugging purposes. $1 is the error name"
  },
  "errorPageContactSupport": {
    "message": "Contacter l’assistance",
    "description": "Button for contact MM support"
  },
  "errorPageDescribeUsWhatHappened": {
    "message": "Décrivez ce qui s’est passé",
    "description": "Button for submitting report to sentry"
  },
  "errorPageInfo": {
    "message": "Vos informations ne peuvent pas être affichées. Ne vous inquiétez pas, votre portefeuille et vos fonds sont en sécurité.",
    "description": "Information banner shown in the error page"
  },
  "errorPageMessageTitle": {
    "message": "Message d’erreur",
    "description": "Title for description, which is displayed for debugging purposes"
  },
  "errorPageSentryFormTitle": {
    "message": "Décrivez ce qui s’est passé",
    "description": "In sentry feedback form, The title at the top of the feedback form."
  },
  "errorPageSentryMessagePlaceholder": {
    "message": "Le fait de partager des détails tels que la façon dont nous pouvons reproduire le bogue nous aidera à résoudre le problème.",
    "description": "In sentry feedback form, The placeholder for the feedback description input field."
  },
  "errorPageSentrySuccessMessageText": {
    "message": "Merci. Nous y jetterons un coup d’œil prochainement.",
    "description": "In sentry feedback form, The message displayed after a successful feedback submission."
  },
  "errorPageTitle": {
    "message": "MetaMask a rencontré une erreur",
    "description": "Title of generic error page"
  },
  "errorPageTryAgain": {
    "message": "Réessayez",
    "description": "Button for try again"
  },
  "errorStack": {
    "message": "Stack :",
    "description": "Title for error stack, which is displayed for debugging purposes"
  },
  "errorWhileConnectingToRPC": {
    "message": "Une erreur s’est produite lors de la connexion au réseau personnalisé."
  },
  "errorWithSnap": {
    "message": "Erreur avec $1",
    "description": "$1 represents the name of the snap"
  },
  "estimatedFee": {
    "message": "Frais estimés"
  },
  "estimatedFeeTooltip": {
    "message": "Montant payé pour traiter la transaction sur le réseau."
  },
  "ethGasPriceFetchWarning": {
    "message": "Le prix de carburant de sauvegarde est fourni, car le service principal d’estimation du carburant est momentanément indisponible."
  },
  "ethereumProviderAccess": {
    "message": "Accorder au fournisseur d’Ethereum l’autorisation d’accéder à $1",
    "description": "The parameter is the name of the requesting origin"
  },
  "ethereumPublicAddress": {
    "message": "Adresse publique d’Ethereum"
  },
  "etherscan": {
    "message": "Etherscan"
  },
  "etherscanView": {
    "message": "Afficher le compte sur Etherscan"
  },
  "etherscanViewOn": {
    "message": "Afficher sur Etherscan"
  },
  "existingChainId": {
    "message": "Les informations que vous avez saisies sont associées à un ID de chaîne existant."
  },
  "existingRequestsBannerAlertDesc": {
    "message": "Pour afficher et confirmer votre demande la plus récente, vous devez d’abord approuver ou rejeter les demandes existantes."
  },
  "expandView": {
    "message": "Agrandir la vue"
  },
  "experimental": {
    "message": "Expérimental"
  },
  "exportYourData": {
    "message": "Exportez vos données"
  },
  "exportYourDataButton": {
    "message": "Télécharger"
  },
  "exportYourDataDescription": {
    "message": "Vous pouvez exporter des données telles que vos contacts et vos préférences."
  },
  "extendWalletWithSnaps": {
    "message": "Explorez les Snaps créés par la communauté pour personnaliser votre expérience web3",
    "description": "Banner description displayed on Snaps list page in Settings when less than 6 Snaps is installed."
  },
  "externalExtension": {
    "message": "Extension externe"
  },
  "externalNameSourcesSetting": {
    "message": "Pseudonymes proposés"
  },
  "externalNameSourcesSettingDescription": {
    "message": "Nous récupérons les pseudonymes proposés pour les adresses avec lesquelles vous interagissez auprès de sources tierces telles que Etherscan, Infura et Lens Protocol. Ces sources pourront voir ces adresses et votre adresse IP. L’adresse de votre compte ne sera pas divulguée à des tiers."
  },
  "failed": {
    "message": "Échec"
  },
  "failedToFetchChainId": {
    "message": "Impossible de récupérer l’ID de la chaîne. Votre URL de RPC est-elle correcte ?"
  },
  "failureMessage": {
    "message": "Un problème est survenu et nous n’avons pas pu mener à bien l’action"
  },
  "fast": {
    "message": "Rapide"
  },
  "feeDetails": {
    "message": "Détails des frais"
  },
  "fileImportFail": {
    "message": "L’importation de fichier ne fonctionne pas ? Cliquez ici !",
    "description": "Helps user import their account from a JSON file"
  },
  "flaskWelcomeUninstall": {
    "message": "vous devriez désinstaller cette extension",
    "description": "This request is shown on the Flask Welcome screen. It is intended for non-developers, and will be bolded."
  },
  "flaskWelcomeWarning1": {
    "message": "Flask permet aux développeurs d’expérimenter de nouvelles API instables. À moins que vous ne soyez développeur(-se) ou bêta testeur(-se), $1.",
    "description": "This is a warning shown on the Flask Welcome screen, intended to encourage non-developers not to proceed any further. $1 is the bolded message 'flaskWelcomeUninstall'"
  },
  "flaskWelcomeWarning2": {
    "message": "Nous ne garantissons ni la sécurité ni la stabilité de cette extension. Les nouvelles API proposées par Flask ne sont pas protégées contre les attaques d’hameçonnage, ce qui signifie que tout site ou snap nécessitant Flask pourrait être une tentative malveillante de voler vos actifs.",
    "description": "This explains the risks of using MetaMask Flask"
  },
  "flaskWelcomeWarning3": {
    "message": "Toutes les API de Flask sont expérimentales. Elles peuvent être modifiées ou supprimées sans préavis. Elles peuvent aussi rester sur Flask indéfiniment sans jamais être migrées vers le MetaMask stable. Utilisez-les à vos risques et périls.",
    "description": "This message warns developers about unstable Flask APIs"
  },
  "flaskWelcomeWarning4": {
    "message": "Assurez-vous de désactiver l’extension MetaMask que vous utilisez habituellement lorsque vous utilisez Flask.",
    "description": "This message calls to pay attention about multiple versions of MetaMask running on the same site (Flask + Prod)"
  },
  "flaskWelcomeWarningAcceptButton": {
    "message": "J’accepte les risques",
    "description": "this text is shown on a button, which the user presses to confirm they understand the risks of using Flask"
  },
  "floatAmountToken": {
    "message": "Le nombre de jetons doit être un nombre entier"
  },
  "followUsOnTwitter": {
    "message": "Suivez-nous sur Twitter"
  },
  "forbiddenIpfsGateway": {
    "message": "Passerelle IPFS interdite : veuillez spécifier une passerelle CID"
  },
  "forgetDevice": {
    "message": "Oublier cet appareil"
  },
  "forgotPassword": {
    "message": "Mot de passe oublié ?"
  },
  "form": {
    "message": "formulaire"
  },
  "from": {
    "message": "de"
  },
  "fromAddress": {
    "message": "De : $1",
    "description": "$1 is the address to include in the From label. It is typically shortened first using shortenAddress"
  },
  "fromTokenLists": {
    "message": "À partir des listes de tokens : $1"
  },
  "function": {
    "message": "Fonction : $1"
  },
  "fundingMethod": {
    "message": "Mode de financement"
  },
  "gas": {
    "message": "Carburant"
  },
  "gasDisplayAcknowledgeDappButtonText": {
    "message": "Modifier le prix de carburant suggéré"
  },
  "gasDisplayDappWarning": {
    "message": "Ce prix de carburant a été suggéré par $1. Si vous n’en tenez pas compte, vous risquez de rencontrer des difficultés lors de votre transaction. Veuillez contacter $1 pour toute question.",
    "description": "$1 represents the Dapp's origin"
  },
  "gasFee": {
    "message": "Frais de gaz"
  },
  "gasLimit": {
    "message": "Montant maximal des frais de transaction"
  },
  "gasLimitInfoTooltipContent": {
    "message": "La limite de carburant est la quantité maximale d’unités d’essence que vous consentez à dépenser."
  },
  "gasLimitRecommended": {
    "message": "La limite recommandée de gas est de $1. Si la limite de gas est inférieure à cette valeur, l’opération peut échouer."
  },
  "gasLimitTooLow": {
    "message": "La limite de carburant doit être d’au moins 21000"
  },
  "gasLimitTooLowWithDynamicFee": {
    "message": "La limite de carburant doit être d’au moins $1",
    "description": "$1 is the custom gas limit, in decimal."
  },
  "gasLimitV2": {
    "message": "Limite de carburant"
  },
  "gasOption": {
    "message": "Option de carburant"
  },
  "gasPrice": {
    "message": "Prix du gaz (GWEI)"
  },
  "gasPriceExcessive": {
    "message": "Vos frais de carburant sont inutilement élevés. Songez à les réduire."
  },
  "gasPriceExcessiveInput": {
    "message": "Le prix du gaz est excessif"
  },
  "gasPriceExtremelyLow": {
    "message": "Le prix du gaz est extrêmement bas"
  },
  "gasPriceFetchFailed": {
    "message": "L’estimation du prix du carburant a échoué en raison d’une erreur de réseau."
  },
  "gasPriceInfoTooltipContent": {
    "message": "Le prix du carburant indique la quantité d’Ether que vous acceptez de payer pour chaque unité de carburant."
  },
  "gasTimingHoursShort": {
    "message": "$1 h",
    "description": "$1 represents a number of hours"
  },
  "gasTimingLow": {
    "message": "Lente"
  },
  "gasTimingMinutesShort": {
    "message": "$1 min",
    "description": "$1 represents a number of minutes"
  },
  "gasTimingSecondsShort": {
    "message": "$1 s",
    "description": "$1 represents a number of seconds"
  },
  "gasUsed": {
    "message": "Gaz utilisé"
  },
  "general": {
    "message": "Général"
  },
  "generalCameraError": {
    "message": "Impossible d’accéder à votre appareil photo. Veuillez réessayer."
  },
  "generalCameraErrorTitle": {
    "message": "Quelque chose a mal tourné…"
  },
  "generalDescription": {
    "message": "Synchronisez les paramètres entre différents appareils, sélectionnez les préférences réseau et suivez les données relatives aux jetons"
  },
  "genericExplorerView": {
    "message": "Voir le compte sur $1"
  },
  "goBack": {
    "message": "Retour"
  },
  "goToSite": {
    "message": "Accéder au site"
  },
  "goerli": {
    "message": "Testnet Goerli"
  },
  "gotIt": {
    "message": "D’accord"
  },
  "grantExactAccess": {
    "message": "Accorder un accès exact"
  },
  "gwei": {
    "message": "GWEI"
  },
  "hardware": {
    "message": "Matériel"
  },
  "hardwareWalletConnected": {
    "message": "Portefeuille matériel connecté"
  },
  "hardwareWalletLegacyDescription": {
    "message": "(hérité)",
    "description": "Text representing the MEW path"
  },
  "hardwareWalletSupportLinkConversion": {
    "message": "cliquez ici"
  },
  "hardwareWallets": {
    "message": "Connecter un portefeuille matériel"
  },
  "hardwareWalletsInfo": {
    "message": "Les intégrations de portefeuilles matériels utilisent des appels API vers des serveurs externes qui peuvent voir votre adresse IP et les adresses des contrats intelligents avec lesquels vous interagissez."
  },
  "hardwareWalletsMsg": {
    "message": "Selectionnez le portefeuille matériel que vous voulez utiliser avec MetaMask"
  },
  "here": {
    "message": "ici",
    "description": "as in -click here- for more information (goes with troubleTokenBalances)"
  },
  "hexData": {
    "message": "Données Hex"
  },
  "hiddenAccounts": {
    "message": "Comptes cachés"
  },
  "hide": {
    "message": "Masquer"
  },
  "hideAccount": {
    "message": "Compte caché"
  },
  "hideAdvancedDetails": {
    "message": "Masquer les détails avancés"
  },
  "hideSeedPhrase": {
    "message": "Masquer la phrase mnémonique"
  },
  "hideSentitiveInfo": {
    "message": "Masquer les informations sensibles"
  },
  "hideTokenPrompt": {
    "message": "Masquer le jeton ?"
  },
  "hideTokenSymbol": {
    "message": "Masquer $1",
    "description": "$1 is the symbol for a token (e.g. 'DAI')"
  },
  "hideZeroBalanceTokens": {
    "message": "Masquer les jetons sans solde"
  },
  "high": {
    "message": "Agressif"
  },
  "highGasSettingToolTipMessage": {
    "message": "Utilisez $1 pour couvrir les envolées du trafic réseau dues à des événements tels que les chutes de NFT populaires.",
    "description": "$1 is key 'high' (text: 'Aggressive') separated here so that it can be passed in with bold font-weight"
  },
  "highLowercase": {
    "message": "élevé"
  },
  "highestCurrentBid": {
    "message": "Offre actuelle la plus élevée"
  },
  "highestFloorPrice": {
    "message": "Prix plancher le plus élevé"
  },
  "history": {
    "message": "Historique"
  },
  "holdToRevealContent1": {
    "message": "Votre phrase secrète de récupération donne $1",
    "description": "$1 is a bolded text with the message from 'holdToRevealContent2'"
  },
  "holdToRevealContent2": {
    "message": "un accès complet à votre portefeuille et à vos fonds.",
    "description": "Is the bolded text in 'holdToRevealContent1'"
  },
  "holdToRevealContent3": {
    "message": "Ne la partagez avec personne. $1 $2",
    "description": "$1 is a message from 'holdToRevealContent4' and $2 is a text link with the message from 'holdToRevealContent5'"
  },
  "holdToRevealContent4": {
    "message": "Le service d’assistance de MetaMask ne vous la demandera jamais,",
    "description": "Part of 'holdToRevealContent3'"
  },
  "holdToRevealContent5": {
    "message": "mais les hameçonneurs pourraient le faire.",
    "description": "The text link in 'holdToRevealContent3'"
  },
  "holdToRevealContentPrivateKey1": {
    "message": "Votre clé privée vous donne $1",
    "description": "$1 is a bolded text with the message from 'holdToRevealContentPrivateKey2'"
  },
  "holdToRevealContentPrivateKey2": {
    "message": "un accès illimité à votre portefeuille et à vos fonds.",
    "description": "Is the bolded text in 'holdToRevealContentPrivateKey2'"
  },
  "holdToRevealLockedLabel": {
    "message": "appuyez longuement pour révéler le cercle verrouillé"
  },
  "holdToRevealPrivateKey": {
    "message": "Appuyez longuement pour révéler la clé privée"
  },
  "holdToRevealPrivateKeyTitle": {
    "message": "Conservez votre clé privée en lieu sûr"
  },
  "holdToRevealSRP": {
    "message": "Appuyez longuement pour révéler la PSR"
  },
  "holdToRevealSRPTitle": {
    "message": "Conservez votre PSR en lieu sûr"
  },
  "holdToRevealUnlockedLabel": {
    "message": "appuyez longuement pour révéler le cercle déverrouillé"
  },
  "howNetworkFeesWorkExplanation": {
    "message": "Estimation des frais requis pour traiter la transaction. Le montant maximum des frais est de $1."
  },
  "howQuotesWork": {
    "message": "Comment fonctionnent les cotations"
  },
  "howQuotesWorkExplanation": {
    "message": "Cette cotation a le meilleur rendement parmi toutes celles que nous avons recherchées. Ce rendement est basé sur le taux de swap, qui comprend les frais d’établissement de passerelles et une commission MetaMask de $1 %, moins les frais de gaz. Les frais de gaz dépendent de l’activité du réseau et de la complexité de la transaction."
  },
  "id": {
    "message": "ID"
  },
  "ifYouGetLockedOut": {
    "message": "Si vous ne pouvez plus accéder à votre compte ou si vous changez d’appareil, vous perdrez vos fonds. Veillez à sauvegarder votre phrase secrète de récupération dans $1 ",
    "description": "$1 is the menu path to be shown with font weight bold"
  },
  "ignoreAll": {
    "message": "Ignorer tout"
  },
  "ignoreTokenWarning": {
    "message": "Si vous masquez des jetons, ils n’apparaîtront pas dans votre portefeuille. Cependant, vous pouvez toujours les ajouter en les recherchant."
  },
  "imToken": {
    "message": "imToken"
  },
  "import": {
    "message": "Importer",
    "description": "Button to import an account from a selected file"
  },
  "importAccountError": {
    "message": "Erreur d’importation de compte."
  },
  "importAccountErrorIsSRP": {
    "message": "Vous avez saisi une phrase secrète de récupération (ou mnémonique). Pour importer un compte ici, vous devez saisir une clé privée, qui est une chaîne hexadécimale de 64 caractères."
  },
  "importAccountErrorNotAValidPrivateKey": {
    "message": "Il ne s’agit pas d’une clé privée valide. Vous avez saisi une chaîne hexadécimale, mais elle doit comporter 64 caractères."
  },
  "importAccountErrorNotHexadecimal": {
    "message": "Il ne s’agit pas d’une clé privée valide. Vous devez saisir une chaîne hexadécimale de 64 caractères."
  },
  "importAccountJsonLoading1": {
    "message": "Cette importation JSON prendra quelques minutes et pourra faire planter MetaMask."
  },
  "importAccountJsonLoading2": {
    "message": "Désolé, nous essaierons d’accélérer ce processus à l’avenir."
  },
  "importAccountMsg": {
    "message": "Les comptes importés ne seront pas associés à la phrase secrète de récupération que vous avez créée au départ dans MetaMask. En savoir plus sur les comptes importés"
  },
  "importMyWallet": {
    "message": "Importer mon portefeuille"
  },
  "importNFT": {
    "message": "Importer le NFT"
  },
  "importNFTAddressToolTip": {
    "message": "Sur OpenSea, par exemple, sur la page des NFT, dans la section Détails, se trouve une valeur avec un hyperlien bleu intitulée « Adresse de contrat ». Si vous cliquez dessus, vous serez redirigé vers l’adresse du contrat sur Etherscan. En haut à gauche de cette page, il devrait y avoir une icône intitulée « Contrat » et à droite, une longue chaîne de lettres et de chiffres. C’est l’adresse du contrat qui a créé votre NFT. Cliquez sur l’icône « Copier » à droite de l’adresse pour la copier dans votre presse-papiers."
  },
  "importNFTPage": {
    "message": "page Importer des NFT"
  },
  "importNFTTokenIdToolTip": {
    "message": "L’ID d’un NFT est un identifiant unique puisqu’il n’y a pas deux NFT identiques. Encore une fois, sur OpenSea, ce numéro se trouve dans la section « Détails ». Prenez-en note ou copiez-le dans votre presse-papiers."
  },
  "importSelectedTokens": {
    "message": "Voulez-vous importer les jetons sélectionnés ?"
  },
  "importSelectedTokensDescription": {
    "message": "Seuls les jetons que vous avez sélectionnés apparaîtront dans votre portefeuille. Vous pourrez toujours importer des jetons masqués en les recherchant."
  },
  "importTokenQuestion": {
    "message": "Importer un jeton ?"
  },
  "importTokenWarning": {
    "message": "Tout un chacun peut créer un jeton avec n’importe quel nom, y compris de fausses versions de jetons existants. Ajoutez et échangez avec prudence !"
  },
  "importTokensCamelCase": {
    "message": "Importer des jetons"
  },
  "importTokensError": {
    "message": "Impossible d’importer les jetons. Veuillez ressayer plus tard."
  },
  "importWithCount": {
    "message": "Importer $1",
    "description": "$1 will the number of detected tokens that are selected for importing, if all of them are selected then $1 will be all"
  },
  "imported": {
    "message": "Importé",
    "description": "status showing that an account has been fully loaded into the keyring"
  },
  "inYourSettings": {
    "message": "dans vos paramètres"
  },
  "included": {
    "message": "inclus"
  },
  "infuraBlockedNotification": {
    "message": "MetaMask ne peut pas se connecter à l’hôte de la blockchain. Vérifiez les éventuelles raisons $1.",
    "description": "$1 is a clickable link with with text defined by the 'here' key"
  },
  "initialTransactionConfirmed": {
    "message": "Votre transaction initiale a été confirmée par le réseau. Cliquez sur OK pour retourner à l’écran précédent."
  },
  "insightsFromSnap": {
    "message": "Aperçus $1",
    "description": "$1 represents the name of the snap"
  },
  "install": {
    "message": "Installez"
  },
  "installOrigin": {
    "message": "Installer Origin"
  },
  "installRequest": {
    "message": "Ajouter à MetaMask"
  },
  "installedOn": {
    "message": "Installé le $1",
    "description": "$1 is the date when the snap has been installed"
  },
  "insufficientBalance": {
    "message": "Solde insuffisant."
  },
  "insufficientFunds": {
    "message": "Fonds insuffisants."
  },
  "insufficientFundsForGas": {
    "message": "Fonds insuffisants pour le carburant"
  },
  "insufficientTokens": {
    "message": "Jetons insuffisants."
  },
  "interactingWith": {
    "message": "Interagir avec"
  },
  "interactingWithTransactionDescription": {
    "message": "Ceci est le contrat avec lequel vous interagissez. Vérifiez les détails pour éviter les arnaques."
  },
  "invalidAddress": {
    "message": "Adresse invalide"
  },
  "invalidAddressRecipient": {
    "message": "L’adresse du destinataire n’est pas valide"
  },
  "invalidAssetType": {
    "message": "Cet actif est un NFT et doit être ajouté de nouveau à la page Importer des NFT qui se trouve sous l’onglet NFT"
  },
  "invalidChainIdTooBig": {
    "message": "ID de chaîne invalide. L’ID de la chaîne est trop grand."
  },
  "invalidCustomNetworkAlertContent1": {
    "message": "L’ID de la chaîne pour le réseau personnalisé « $1 » doit être saisi à nouveau.",
    "description": "$1 is the name/identifier of the network."
  },
  "invalidCustomNetworkAlertContent2": {
    "message": "Pour vous protéger des fournisseurs de réseau malveillants ou défectueux, les ID de chaîne sont désormais obligatoires pour tous les réseaux personnalisés."
  },
  "invalidCustomNetworkAlertContent3": {
    "message": "Allez dans Paramètres > Réseau et saisissez l’ID de chaîne. Vous trouverez les ID de chaîne des réseaux les plus courants sur $1.",
    "description": "$1 is a link to https://chainid.network"
  },
  "invalidCustomNetworkAlertTitle": {
    "message": "Réseau personnalisé invalide"
  },
  "invalidHexNumber": {
    "message": "Numéro hexadécimal invalide."
  },
  "invalidHexNumberLeadingZeros": {
    "message": "Numéro hexadécimal invalide. Supprimez tous les zéros non significatifs."
  },
  "invalidIpfsGateway": {
    "message": "Passerelle IPFS invalide : la valeur doit être une URL valide"
  },
  "invalidNumber": {
    "message": "Numéro invalide. Saisissez un nombre décimal ou hexadécimal avec le préfixe « 0x »."
  },
  "invalidNumberLeadingZeros": {
    "message": "Numéro invalide. Supprimez tous les zéros en tête."
  },
  "invalidRPC": {
    "message": "URL RPC invalide"
  },
  "invalidSeedPhrase": {
    "message": "Phrase secrète de récupération invalide"
  },
  "invalidSeedPhraseCaseSensitive": {
    "message": "Entrée invalide ! La phrase secrète de récupération est sensible à la casse."
  },
  "ipfsGateway": {
    "message": "Passerelle IPFS"
  },
  "ipfsGatewayDescription": {
    "message": "MetaMask utilise des services tiers pour afficher des images de vos NFT stockés sur IPFS, des informations relatives aux adresses ENS saisies dans la barre d’adresse de votre navigateur et l’icône des différents jetons. Votre adresse IP peut être exposée si vous avez recours à ces services."
  },
  "ipfsToggleModalDescriptionOne": {
    "message": "Nous utilisons des services tiers pour afficher des images de vos NFT stockés sur IPFS, affichons des informations relatives aux adresses ENS saisies dans la barre d’adresse de votre navigateur et récupérons les icônes des différents jetons. Votre adresse IP peut être exposée si vous avez recours à ces services."
  },
  "ipfsToggleModalDescriptionTwo": {
    "message": "En sélectionnant « Confirmer », vous activez la résolution IPFS. Vous pouvez désactiver cette option à tout moment dans $1.",
    "description": "$1 is the method to turn off ipfs"
  },
  "ipfsToggleModalSettings": {
    "message": "Paramètres > Sécurité et confidentialité"
  },
  "isSigningOrSubmitting": {
    "message": "Une transaction antérieure est toujours en cours de signature ou d’envoi"
  },
  "jazzAndBlockies": {
    "message": "Les Jazzicons et les Blockies sont deux styles différents d’icônes uniques qui vous aident à identifier un compte en un coup d’œil."
  },
  "jazzicons": {
    "message": "Jazzicons"
  },
  "jsonFile": {
    "message": "Fichier JSON",
    "description": "format for importing an account"
  },
  "keepReminderOfSRP": {
    "message": "Conservez votre phrase secrète de récupération dans un endroit sûr. Si vous la perdez, personne ne pourra vous aider à la récupérer. Pire encore, vous ne pourrez plus jamais accéder à votre portefeuille. $1",
    "description": "$1 is a learn more link"
  },
  "keyringAccountName": {
    "message": "Nom du compte"
  },
  "keyringAccountPublicAddress": {
    "message": "Adresse publique"
  },
  "keyringSnapRemovalResult1": {
    "message": "$1 $2 supprimé",
    "description": "Displays the result after removal of a keyring snap. $1 is the snap name, $2 is whether it is successful or not"
  },
  "keyringSnapRemovalResultNotSuccessful": {
    "message": "pas ",
    "description": "Displays the `not` word in $2."
  },
  "keyringSnapRemoveConfirmation": {
    "message": "Saisissez $1 pour confirmer que vous souhaitez supprimer ce snap :",
    "description": "Asks user to input the name nap prior to deleting the snap. $1 is the snap name"
  },
  "keystone": {
    "message": "Keystone"
  },
  "knownAddressRecipient": {
    "message": "Adresse contractuelle connue."
  },
  "knownTokenWarning": {
    "message": "Cette action modifiera les jetons déjà présents dans votre portefeuille, et risque de favoriser les tentatives d’hameçonnage. N’approuvez que si vous êtes certain·e de vouloir modifier ce que ces jetons représentent. En savoir plus sur $1"
  },
  "l1Fee": {
    "message": "Frais L1"
  },
  "l1FeeTooltip": {
    "message": "Frais de gaz L1"
  },
  "l2Fee": {
    "message": "Frais L2"
  },
  "l2FeeTooltip": {
    "message": "Frais de gaz L2"
  },
  "lastConnected": {
    "message": "Dernière connexion"
  },
  "lastSold": {
    "message": "Dernière vente"
  },
  "lavaDomeCopyWarning": {
    "message": "Pour votre sécurité, vous ne pouvez pas sélectionner ce texte actuellement."
  },
  "layer1Fees": {
    "message": "Frais de couche 1 (L1)"
  },
  "layer2Fees": {
    "message": "Frais de couche 2"
  },
  "learnHow": {
    "message": "Découvrir comment"
  },
  "learnMore": {
    "message": "En savoir plus"
  },
  "learnMoreAboutGas": {
    "message": "Vous voulez $1 sur les frais de gaz ?",
    "description": "$1 will be replaced by the learnMore translation key"
  },
  "learnMoreAboutPrivacy": {
    "message": "En savoir plus sur les bonnes pratiques en matière de protection des données personnelles."
  },
  "learnMoreKeystone": {
    "message": "En savoir plus"
  },
  "learnMoreUpperCase": {
    "message": "En savoir plus"
  },
  "learnMoreUpperCaseWithDot": {
    "message": "En savoir plus."
  },
  "learnScamRisk": {
    "message": "hameçonnages et risques de sécurité."
  },
  "leaveMetaMask": {
    "message": "Voulez-vous quitter MetaMask ?"
  },
  "leaveMetaMaskDesc": {
    "message": "Vous allez visiter un site externe à MetaMask. Vérifiez l’URL avant de continuer."
  },
  "ledgerAccountRestriction": {
    "message": "Vous devez d’abord utiliser le dernier compte que vous avez créé avant de pouvoir en ajouter un nouveau."
  },
  "ledgerConnectionInstructionCloseOtherApps": {
    "message": "Fermez tout autre logiciel connecté à votre appareil, puis cliquez ici pour actualiser."
  },
  "ledgerConnectionInstructionHeader": {
    "message": "Avant de cliquer sur confirmer :"
  },
  "ledgerConnectionInstructionStepFour": {
    "message": "Activez les « données de contrat intelligent » ou la « signature aveugle » sur votre dispositif Ledger."
  },
  "ledgerConnectionInstructionStepThree": {
    "message": "Assurez-vous que votre dispositif Ledger est branché et sélectionnez l'application Ethereum."
  },
  "ledgerDeviceOpenFailureMessage": {
    "message": "Le dispositif Ledger n’a pas pu s’ouvrir. Il est peut-être connecté à d’autres logiciels. Veuillez fermer Ledger Live ou toute autre application déjà connectée à celui-ci, puis essayez de vous reconnecter."
  },
  "ledgerErrorConnectionIssue": {
    "message": "Reconnectez votre Ledger, ouvrez l’application ETH et réessayez."
  },
  "ledgerErrorDevicedLocked": {
    "message": "Votre Ledger est verrouillé. Déverrouillez-le et réessayez."
  },
  "ledgerErrorEthAppNotOpen": {
    "message": "Pour résoudre le problème, ouvrez l’application ETH sur votre appareil et réessayez."
  },
  "ledgerErrorTransactionDataNotPadded": {
    "message": "Les données d’entrée de la transaction Ethereum ne sont pas suffisamment étoffées."
  },
  "ledgerLiveApp": {
    "message": "Appli Ledger Live"
  },
  "ledgerLocked": {
    "message": "Impossible de se connecter au dispositif Ledger. Veuillez vous assurer que votre périphérique est déverrouillé et que l’application Ethereum est ouverte."
  },
  "ledgerTimeout": {
    "message": "Ledger Live met trop de temps à répondre ou la connexion est interrompue. Assurez-vous que l’application Ledger Live est bien ouverte et que votre appareil est déverrouillé."
  },
  "ledgerWebHIDNotConnectedErrorMessage": {
    "message": "Le dispositif Ledger n’est pas connecté. Si vous souhaitez le connecter, veuillez cliquer à nouveau sur « Continuer » et approuver la connexion au HID",
    "description": "An error message shown to the user during the hardware connect flow."
  },
  "levelArrow": {
    "message": "flèche de niveau"
  },
  "lightTheme": {
    "message": "Clair"
  },
  "likeToImportToken": {
    "message": "Voulez-vous importer ce jeton ?"
  },
  "likeToImportTokens": {
    "message": "Souhaitez-vous ajouter ces jetons ?"
  },
  "lineaGoerli": {
    "message": "Réseau de test Linea Goerli"
  },
  "lineaMainnet": {
    "message": "Le réseau principal de Linea"
  },
  "lineaSepolia": {
    "message": "Réseau de test Linea Sepolia"
  },
  "link": {
    "message": "Associer"
  },
  "linkCentralizedExchanges": {
    "message": "Liez votre compte Coinbase ou Binance pour transférer gratuitement des crypto-monnaies vers MetaMask."
  },
  "links": {
    "message": "Liens"
  },
  "loadMore": {
    "message": "Charger plus"
  },
  "loading": {
    "message": "Chargement..."
  },
  "loadingScreenSnapMessage": {
    "message": "Veuillez conclure la transaction sur le snap."
  },
  "loadingTokenList": {
    "message": "Chargement de la liste des jetons"
  },
  "localhost": {
    "message": "Localhost 8545"
  },
  "lock": {
    "message": "Déconnexion"
  },
  "lockMetaMask": {
    "message": "Verrouiller MetaMask"
  },
  "lockTimeInvalid": {
    "message": "Le temps de verrouillage doit être un nombre compris entre 0 et 10 080"
  },
  "logo": {
    "message": "Logo $1",
    "description": "$1 is the name of the ticker"
  },
  "low": {
    "message": "Bas"
  },
  "lowEstimatedReturnTooltipMessage": {
    "message": "Les frais s’élèveront à plus de $1 % du montant initial. Vérifiez le montant que vous recevrez et les frais de réseau."
  },
  "lowEstimatedReturnTooltipTitle": {
    "message": "Coût élevé"
  },
  "lowGasSettingToolTipMessage": {
    "message": "Utilisez $1 pour attendre un prix inférieur. Les estimations de temps sont nettement moins précises, car les prix sont relativement imprévisibles.",
    "description": "$1 is key 'low' separated here so that it can be passed in with bold font-weight"
  },
  "lowLowercase": {
    "message": "bas"
  },
  "mainnet": {
    "message": "Réseau principal Ethereum"
  },
  "mainnetToken": {
    "message": "Cette adresse correspond à une adresse connue du token Ethereum Mainnet. Revérifiez l’adresse du contrat et le réseau en cherchant le token que vous essayez d’ajouter."
  },
  "makeAnotherSwap": {
    "message": "Créer un nouveau swap"
  },
  "makeSureNoOneWatching": {
    "message": "Assurez-vous que personne ne regarde votre écran",
    "description": "Warning to users to be care while creating and saving their new Secret Recovery Phrase"
  },
  "manageDefaultSettings": {
    "message": "Gérer les paramètres de confidentialité par défaut"
  },
  "marketCap": {
    "message": "Capitalisation boursière"
  },
  "marketDetails": {
    "message": "Détails du marché"
  },
  "max": {
    "message": "Max."
  },
  "maxBaseFee": {
    "message": "Frais de base maximaux"
  },
  "maxFee": {
    "message": "Frais maximaux"
  },
  "maxFeeTooltip": {
    "message": "Frais maximums prévus pour le traitement de la transaction."
  },
  "maxPriorityFee": {
    "message": "Frais de priorité maximaux"
  },
  "medium": {
    "message": "Marché"
  },
  "mediumGasSettingToolTipMessage": {
    "message": "Utilisez $1 pour un traitement rapide au prix actuel du marché.",
    "description": "$1 is key 'medium' (text: 'Market') separated here so that it can be passed in with bold font-weight"
  },
  "memo": {
    "message": "note"
  },
  "message": {
    "message": "Message"
  },
  "metaMaskConnectStatusParagraphOne": {
    "message": "Vous avez maintenant davantage de contrôle sur les connexions de vos comptes dans MetaMask."
  },
  "metaMaskConnectStatusParagraphThree": {
    "message": "Cliquez pour gérer vos comptes connectés."
  },
  "metaMaskConnectStatusParagraphTwo": {
    "message": "Le bouton d’état de connexion indique si le site Web que vous visitez est connecté à votre compte actuellement sélectionné."
  },
  "metaMetricsIdNotAvailableError": {
    "message": "Comme vous n’avez jamais adhéré à MetaMetrics, il n’y a pas de données à supprimer ici."
  },
  "metadataModalSourceTooltip": {
    "message": "$1 est hébergé sur npm et $2 est l’identifiant unique de ce Snap.",
    "description": "$1 is the snap name and $2 is the snap NPM id."
  },
  "metamaskNotificationsAreOff": {
    "message": "Les notifications du portefeuille ne sont actuellement pas activées."
  },
  "metamaskSwapsOfflineDescription": {
    "message": "MetaMask Swaps est en cours de maintenance. Nous vous invitons à revenir plus tard."
  },
  "metamaskVersion": {
    "message": "Version de MetaMask"
  },
  "methodData": {
    "message": "Méthode"
  },
  "methodDataTransactionDesc": {
    "message": "Fonction exécutée en fonction des données d’entrée décodées."
  },
  "methodNotSupported": {
    "message": "Non pris en charge par ce compte."
  },
  "metrics": {
    "message": "Indicateurs"
  },
  "millionAbbreviation": {
    "message": "M",
    "description": "Shortened form of 'million'"
  },
  "mismatchedChainLinkText": {
    "message": "vérifier les détails du réseau",
    "description": "Serves as link text for the 'mismatchedChain' key. This text will be embedded inside the translation for that key."
  },
  "mismatchedChainRecommendation": {
    "message": "Nous vous recommandons de $1 avant de continuer.",
    "description": "$1 is a clickable link with text defined by the 'mismatchedChainLinkText' key. The link will open to instructions for users to validate custom network details."
  },
  "mismatchedNetworkName": {
    "message": "Selon nos informations, le nom du réseau peut ne pas correspondre exactement à l’ID de la chaîne."
  },
  "mismatchedNetworkSymbol": {
    "message": "Le symbole monétaire soumis ne correspond à cet ID de chaîne."
  },
  "mismatchedRpcChainId": {
    "message": "L’ID de chaîne renvoyé par le réseau personnalisé ne correspond pas à l’ID de chaîne fourni."
  },
  "mismatchedRpcUrl": {
    "message": "Selon nos informations, la valeur de l’URL RPC soumise ne correspond pas à un fournisseur connu pour cet ID de chaîne."
  },
  "missingSetting": {
    "message": "Vous ne trouvez pas un paramètre ?"
  },
  "missingSettingRequest": {
    "message": "Demandez ici"
  },
  "more": {
    "message": "plus"
  },
  "moreAccounts": {
    "message": "+ $1 comptes supplémentaires",
    "description": "$1 is the number of accounts"
  },
  "moreNetworks": {
    "message": "+ $1 réseaux supplémentaires",
    "description": "$1 is the number of networks"
  },
  "moreQuotes": {
    "message": "Plus de cotations"
  },
  "multichainAddEthereumChainConfirmationDescription": {
    "message": "Vous allez ajouter ce réseau à MetaMask et donner à ce site l’autorisation de l’utiliser."
  },
  "multipleSnapConnectionWarning": {
    "message": "$1 veut utiliser $2 Snaps",
    "description": "$1 is the dapp and $2 is the number of snaps it wants to connect to."
  },
  "mustSelectOne": {
    "message": "Vous devez sélectionner au moins 1 jeton."
  },
  "name": {
    "message": "Nom"
  },
  "nameAddressLabel": {
    "message": "Adresse",
    "description": "Label above address field in name component modal."
  },
  "nameAlreadyInUse": {
    "message": "Ce nom est déjà utilisé"
  },
  "nameInstructionsNew": {
    "message": "Si vous connaissez cette adresse, donnez-lui un pseudonyme pour l’identifier plus facilement à l’avenir.",
    "description": "Instruction text in name component modal when value is not recognised."
  },
  "nameInstructionsRecognized": {
    "message": "Cette adresse a un pseudonyme par défaut, mais vous pouvez le modifier ou consulter la liste des pseudonymes proposés.",
    "description": "Instruction text in name component modal when value is recognized but not saved."
  },
  "nameInstructionsSaved": {
    "message": "Vous avez déjà choisi un pseudonyme pour cette adresse. Vous pouvez le modifier ou consulter la liste des pseudonymes proposés.",
    "description": "Instruction text in name component modal when value is saved."
  },
  "nameLabel": {
    "message": "Pseudonyme",
    "description": "Label above name input field in name component modal."
  },
  "nameModalMaybeProposedName": {
    "message": "Peut-être : $1",
    "description": "$1 is the proposed name"
  },
  "nameModalTitleNew": {
    "message": "Adresse inconnue",
    "description": "Title of the modal created by the name component when value is not recognised."
  },
  "nameModalTitleRecognized": {
    "message": "Adresse reconnue",
    "description": "Title of the modal created by the name component when value is recognized but not saved."
  },
  "nameModalTitleSaved": {
    "message": "Adresse enregistrée",
    "description": "Title of the modal created by the name component when value is saved."
  },
  "nameProviderProposedBy": {
    "message": "Proposé par $1",
    "description": "$1 is the name of the provider"
  },
  "nameProvider_ens": {
    "message": "Service de noms Ethereum (ENS)"
  },
  "nameProvider_etherscan": {
    "message": "Etherscan"
  },
  "nameProvider_lens": {
    "message": "Lens Protocol"
  },
  "nameProvider_token": {
    "message": "MetaMask"
  },
  "nameSetPlaceholder": {
    "message": "Choisissez un pseudonyme…",
    "description": "Placeholder text for name input field in name component modal."
  },
  "nativeNetworkPermissionRequestDescription": {
    "message": "$1 vous demande votre approbation pour :",
    "description": "$1 represents dapp name"
  },
  "nativeTokenScamWarningConversion": {
    "message": "Modifier les détails du réseau"
  },
  "nativeTokenScamWarningDescription": {
    "message": "Le symbole du jeton natif ne correspond pas au symbole attendu pour le jeton natif du réseau associé à cet ID de chaîne. Vous avez saisi $1 alors que le symbole attendu pour le jeton est $2. Veuillez vérifier que vous êtes connecté à la bonne chaîne.",
    "description": "$1 represents the currency name, $2 represents the expected currency symbol"
  },
  "nativeTokenScamWarningDescriptionExpectedTokenFallback": {
    "message": "autre chose",
    "description": "graceful fallback for when token symbol isn't found"
  },
  "nativeTokenScamWarningTitle": {
    "message": "Il pourrait s’agir d’une arnaque",
    "description": "Title for nativeTokenScamWarningDescription"
  },
  "needHelp": {
    "message": "Vous avez besoin d’aide ? Contactez $1",
    "description": "$1 represents `needHelpLinkText`, the text which goes in the help link"
  },
  "needHelpFeedback": {
    "message": "Partagez vos commentaires"
  },
  "needHelpLinkText": {
    "message": "Assistance MetaMask"
  },
  "needHelpSubmitTicket": {
    "message": "Envoyer un ticket"
  },
  "needImportFile": {
    "message": "Vous devez sélectionner un fichier à importer.",
    "description": "User is important an account and needs to add a file to continue"
  },
  "negativeETH": {
    "message": "Vous ne pouvez envoyer des montants négatifs d’ETH."
  },
  "negativeOrZeroAmountToken": {
    "message": "Impossible d’envoyer des montants négatifs ou nuls."
  },
  "network": {
    "message": "Réseau :"
  },
  "networkDetails": {
    "message": "Détails du réseau"
  },
  "networkFee": {
    "message": "Frais de réseau"
  },
  "networkIsBusy": {
    "message": "Le réseau est occupé. Les gas fees sont élevés et les estimations sont moins précises."
  },
  "networkMenu": {
    "message": "Menu du réseau"
  },
  "networkMenuHeading": {
    "message": "Sélectionner un réseau"
  },
  "networkName": {
    "message": "Nom du réseau"
  },
  "networkNameArbitrum": {
    "message": "Arbitrum"
  },
  "networkNameAvalanche": {
    "message": "Avalanche"
  },
  "networkNameBSC": {
    "message": "BSC"
  },
  "networkNameBase": {
    "message": "Base"
  },
  "networkNameBitcoin": {
    "message": "Bitcoin"
  },
  "networkNameDefinition": {
    "message": "Le nom associé à ce réseau."
  },
  "networkNameEthereum": {
    "message": "Ethereum"
  },
  "networkNameGoerli": {
    "message": "Goerli"
  },
  "networkNameLinea": {
    "message": "Linea"
  },
  "networkNameOpMainnet": {
    "message": "Réseau principal OP"
  },
  "networkNamePolygon": {
    "message": "Polygon"
  },
  "networkNameSolana": {
    "message": "Solana"
  },
  "networkNameTestnet": {
    "message": "Testnet"
  },
  "networkNameZkSyncEra": {
    "message": "zkSync Era"
  },
  "networkOptions": {
    "message": "Options du réseau"
  },
  "networkPermissionToast": {
    "message": "Les autorisations réseau ont été mises à jour"
  },
  "networkProvider": {
    "message": "Fournisseur de réseau"
  },
  "networkStatus": {
    "message": "Statut du réseau"
  },
  "networkStatusBaseFeeTooltip": {
    "message": "Les frais de base sont fixés par le réseau et varient toutes les 13-14 secondes. Nos options $1 et $2 tiennent compte des augmentations soudaines.",
    "description": "$1 and $2 are bold text for Medium and Aggressive respectively."
  },
  "networkStatusPriorityFeeTooltip": {
    "message": "Éventail de frais de priorité (aussi appelés « pourboire du mineur »). Ils sont versés aux mineurs et les incitent à accorder la priorité à votre transaction."
  },
  "networkStatusStabilityFeeTooltip": {
    "message": "Le prix du carburant est de $1 au regard des 72 dernières heures.",
    "description": "$1 is networks stability value - stable, low, high"
  },
  "networkSwitchConnectionError": {
    "message": "Nous ne pouvons pas nous connecter à $1",
    "description": "$1 represents the network name"
  },
  "networkURL": {
    "message": "URL du réseau"
  },
  "networkURLDefinition": {
    "message": "L’URL utilisée pour accéder à ce réseau."
  },
  "networkUrlErrorWarning": {
    "message": "Les pirates informatiques imitent parfois les sites en modifiant légèrement l’adresse du site. Assurez-vous que vous interagissez avec le site voulu avant de continuer. Version Punycode : $1",
    "description": "$1 replaced by RPC URL for network"
  },
  "networks": {
    "message": "Réseaux"
  },
  "networksSmallCase": {
    "message": "réseaux"
  },
  "nevermind": {
    "message": "Abandonner"
  },
  "new": {
    "message": "Nouveau !"
  },
  "newAccount": {
    "message": "Nouveau compte"
  },
  "newAccountNumberName": {
    "message": "Compte $1",
    "description": "Default name of next account to be created on create account screen"
  },
  "newContact": {
    "message": "Nouveau contact"
  },
  "newContract": {
    "message": "Nouveau contrat"
  },
  "newNFTDetectedInImportNFTsMessageStrongText": {
    "message": "Paramètres > Sécurité et confidentialité"
  },
  "newNFTDetectedInImportNFTsMsg": {
    "message": "Pour afficher vos NFT en utilisant Opensea, activez l’option « Afficher les supports NFT » dans $1.",
    "description": "$1 is used for newNFTDetectedInImportNFTsMessageStrongText"
  },
  "newNFTDetectedInNFTsTabMessage": {
    "message": "Laissez MetaMask détecter et afficher automatiquement les NFT dans votre portefeuille."
  },
  "newNFTsAutodetected": {
    "message": "Détection automatique des NFT"
  },
  "newNetworkAdded": {
    "message": "« $1 » a été ajouté avec succès !"
  },
  "newNetworkEdited": {
    "message": "« $1 » a été modifié !"
  },
  "newNftAddedMessage": {
    "message": "Le NFT a été ajouté avec succès !"
  },
  "newPassword": {
    "message": "Nouveau mot de passe (min 8 caractères)"
  },
  "newPrivacyPolicyActionButton": {
    "message": "En savoir plus"
  },
  "newPrivacyPolicyTitle": {
    "message": "Nous avons mis à jour notre politique de confidentialité"
  },
  "newRpcUrl": {
    "message": "Nouvelle URL de RPC"
  },
  "newTokensImportedMessage": {
    "message": "Vous avez importé avec succès $1.",
    "description": "$1 is the string of symbols of all the tokens imported"
  },
  "newTokensImportedTitle": {
    "message": "Jeton importé"
  },
  "next": {
    "message": "Suivant"
  },
  "nftAddFailedMessage": {
    "message": "Ce NFT ne peut pas être ajouté, car les informations de propriété ne correspondent pas. Vérifiez que votre saisie est correcte."
  },
  "nftAddressError": {
    "message": "Ce token est un NFT. Ajouter sur la $1",
    "description": "$1 is a clickable link with text defined by the 'importNFTPage' key"
  },
  "nftAlreadyAdded": {
    "message": "Le NFT a déjà été ajouté."
  },
  "nftAutoDetectionEnabled": {
    "message": "Détection automatique des NFT activée"
  },
  "nftDisclaimer": {
    "message": "Avertissement : MetaMask importe le fichier multimédia de l'URL source. Cette URL est parfois modifiée par la place de marché sur laquelle le NFT a été minté."
  },
  "nftOptions": {
    "message": "Options NFT"
  },
  "nftTokenIdPlaceholder": {
    "message": "Saisissez l’identifiant du jeton"
  },
  "nftWarningContent": {
    "message": "Vous êtes en train d’accorder à un tiers l’autorisation d’accéder à $1 que vous possédez actuellement ou que vous pourrez posséder dans le futur. Tant que vous n’aurez pas révoqué cette autorisation, l’autre partie pourra transférer ces NFT de votre portefeuille à tout moment et sans demander votre consentement. $2",
    "description": "$1 is nftWarningContentBold bold part, $2 is Learn more link"
  },
  "nftWarningContentBold": {
    "message": "tous les NFT $1",
    "description": "$1 is name of the collection"
  },
  "nftWarningContentGrey": {
    "message": "Agissez avec prudence."
  },
  "nfts": {
    "message": "NFT"
  },
  "nftsPreviouslyOwned": {
    "message": "Précédemment possédés"
  },
  "nickname": {
    "message": "Pseudonyme"
  },
  "noAccountsFound": {
    "message": "Aucun compte trouvé pour la demande de recherche effectuée"
  },
  "noConnectedAccountTitle": {
    "message": "MetaMask n’est pas connecté à ce site"
  },
  "noConnectionDescription": {
    "message": "Pour vous connecter à un site, trouvez et sélectionnez le bouton « connecter ». N’oubliez pas que MetaMask ne peut se connecter qu’à des sites Web3"
  },
  "noConversionRateAvailable": {
    "message": "Aucun taux de conversion disponible"
  },
  "noDomainResolution": {
    "message": "Aucune résolution n’a été fournie pour le domaine."
  },
  "noHardwareWalletOrSnapsSupport": {
    "message": "Les Snaps et la plupart des portefeuilles matériels ne fonctionneront pas avec la version actuelle de votre navigateur."
  },
  "noNFTs": {
    "message": "Aucun NFT pour le moment"
  },
  "noNetworksFound": {
    "message": "Aucun réseau trouvé pour la requête donnée"
  },
  "noOptionsAvailableMessage": {
    "message": "Ce moyen d’échange n’est pas disponible pour le moment. Essayez de modifier le montant, le réseau ou le jeton et nous vous trouverons la meilleure option."
  },
  "noSnaps": {
    "message": "Aucun Snap installé"
  },
  "noThanks": {
    "message": "Non merci"
  },
  "noTransactions": {
    "message": "Vous n’avez aucune transaction"
  },
  "noWebcamFound": {
    "message": "La caméra de votre ordinateur n’a pas été trouvée. Veuillez réessayer."
  },
  "noWebcamFoundTitle": {
    "message": "Webcam introuvable"
  },
  "nonContractAddressAlertDesc": {
    "message": "Vous envoyez des données d’appel à une adresse qui n’est pas un contrat. Cela pourrait entraîner une perte de fonds. Assurez-vous que vous êtes en train d’utiliser la bonne adresse et le bon réseau avant de continuer."
  },
  "nonContractAddressAlertTitle": {
    "message": "Erreur potentielle"
  },
  "nonce": {
    "message": "Nonce"
  },
  "none": {
    "message": "Aucun"
  },
  "notBusy": {
    "message": "Pas occupé"
  },
  "notCurrentAccount": {
    "message": "S’agit-il du bon compte ? Il est différent de celui actuellement sélectionné dans votre portefeuille"
  },
  "notEnoughBalance": {
    "message": "Solde insuffisant"
  },
  "notEnoughGas": {
    "message": "Pas assez de gaz"
  },
  "notificationDetail": {
    "message": "Détails"
  },
  "notificationDetailBaseFee": {
    "message": "Frais de base (GWEI)"
  },
  "notificationDetailGasLimit": {
    "message": "Limite de gaz (unités)"
  },
  "notificationDetailGasUsed": {
    "message": "Gaz utilisé (unités)"
  },
  "notificationDetailMaxFee": {
    "message": "Frais maximaux par unité de gaz"
  },
  "notificationDetailNetwork": {
    "message": "Réseau"
  },
  "notificationDetailNetworkFee": {
    "message": "Frais de réseau"
  },
  "notificationDetailPriorityFee": {
    "message": "Frais de priorité (GWEI)"
  },
  "notificationItemCheckBlockExplorer": {
    "message": "Vérifier sur l’explorateur de blocs"
  },
  "notificationItemCollection": {
    "message": "Collection"
  },
  "notificationItemConfirmed": {
    "message": "Confirmé"
  },
  "notificationItemError": {
    "message": "Impossible de consulter la liste des frais pour l’instant"
  },
  "notificationItemFrom": {
    "message": "De la part de"
  },
  "notificationItemLidoStakeReadyToBeWithdrawn": {
    "message": "Retrait prêt à être effectué"
  },
  "notificationItemLidoStakeReadyToBeWithdrawnMessage": {
    "message": "Vous pouvez maintenant retirer vos $1 non stakés"
  },
  "notificationItemLidoWithdrawalRequestedMessage": {
    "message": "La demande que vous avez soumise pour déstaker vos $1 a été envoyée"
  },
  "notificationItemNFTReceivedFrom": {
    "message": "A reçu un NFT de"
  },
  "notificationItemNFTSentTo": {
    "message": "A envoyé un NFT à"
  },
  "notificationItemNetwork": {
    "message": "Réseau"
  },
  "notificationItemRate": {
    "message": "Taux (frais inclus)"
  },
  "notificationItemReceived": {
    "message": "Reçu"
  },
  "notificationItemReceivedFrom": {
    "message": "Reçu de la part de"
  },
  "notificationItemSent": {
    "message": "Envoyé"
  },
  "notificationItemSentTo": {
    "message": "Envoyé à"
  },
  "notificationItemStakeCompleted": {
    "message": "Staking terminé"
  },
  "notificationItemStaked": {
    "message": "Staké"
  },
  "notificationItemStakingProvider": {
    "message": "Fournisseur de services de staking"
  },
  "notificationItemStatus": {
    "message": "Statut"
  },
  "notificationItemSwapped": {
    "message": "Échangé"
  },
  "notificationItemSwappedFor": {
    "message": "contre"
  },
  "notificationItemTo": {
    "message": "Destinataire"
  },
  "notificationItemTransactionId": {
    "message": "ID de transaction"
  },
  "notificationItemUnStakeCompleted": {
    "message": "Annulation du staking terminée"
  },
  "notificationItemUnStaked": {
    "message": "Déstaké"
  },
  "notificationItemUnStakingRequested": {
    "message": "Demande d’annulation du staking"
  },
  "notificationTransactionFailedMessage": {
    "message": "La transaction $1 a échoué ! $2",
    "description": "Content of the browser notification that appears when a transaction fails"
  },
  "notificationTransactionFailedMessageMMI": {
    "message": "La transaction a échoué ! $1",
    "description": "Content of the browser notification that appears when a transaction fails in MMI"
  },
  "notificationTransactionFailedTitle": {
    "message": "Transaction non conclue",
    "description": "Title of the browser notification that appears when a transaction fails"
  },
  "notificationTransactionSuccessMessage": {
    "message": "La transaction $1 a été confirmée !",
    "description": "Content of the browser notification that appears when a transaction is confirmed"
  },
  "notificationTransactionSuccessTitle": {
    "message": "Transaction confirmée",
    "description": "Title of the browser notification that appears when a transaction is confirmed"
  },
  "notificationTransactionSuccessView": {
    "message": "Consulter sur $1",
    "description": "Additional content in a notification that appears when a transaction is confirmed and has a block explorer URL."
  },
  "notifications": {
    "message": "Notifications"
  },
  "notificationsFeatureToggle": {
    "message": "Activer les notifications du portefeuille",
    "description": "Experimental feature title"
  },
  "notificationsFeatureToggleDescription": {
    "message": "Cette option permet d’activer les notifications du portefeuille telles que l’envoi/la réception de fonds ou de NFT et les annonces liées aux fonctionnalités.",
    "description": "Description of the experimental notifications feature"
  },
  "notificationsMarkAllAsRead": {
    "message": "Marquer tout comme lu"
  },
  "notificationsPageEmptyTitle": {
    "message": "Rien à voir ici"
  },
  "notificationsPageErrorContent": {
    "message": "Essayez de visiter à nouveau cette page."
  },
  "notificationsPageErrorTitle": {
    "message": "Une erreur s’est produite"
  },
  "notificationsPageNoNotificationsContent": {
    "message": "Vous n’avez pas encore reçu de notifications."
  },
  "notificationsSettingsBoxError": {
    "message": "Un problème est survenu, veuillez réessayer."
  },
  "notificationsSettingsPageAllowNotifications": {
    "message": "Restez au courant de ce qui se passe dans votre portefeuille grâce aux notifications. Pour activer les notifications, nous utilisons un profil pour synchroniser certains paramètres entre vos appareils. $1"
  },
  "notificationsSettingsPageAllowNotificationsLink": {
    "message": "Découvrez comment nous protégeons vos données personnelles lorsque vous utilisez cette fonctionnalité."
  },
  "numberOfNewTokensDetectedPlural": {
    "message": "$1 nouveaux jetons trouvés dans ce compte",
    "description": "$1 is the number of new tokens detected"
  },
  "numberOfNewTokensDetectedSingular": {
    "message": "1 nouveau jeton trouvé dans ce compte"
  },
  "numberOfTokens": {
    "message": "Nombre de jetons"
  },
  "ofTextNofM": {
    "message": "de"
  },
  "off": {
    "message": "Désactivé"
  },
  "offlineForMaintenance": {
    "message": "Hors ligne à des fins de maintenance"
  },
  "ok": {
    "message": "OK"
  },
  "on": {
    "message": "Activé"
  },
  "onboardedMetametricsAccept": {
    "message": "J’accepte"
  },
  "onboardedMetametricsDisagree": {
    "message": "Non, merci"
  },
  "onboardedMetametricsKey1": {
    "message": "Dernières avancées"
  },
  "onboardedMetametricsKey2": {
    "message": "Caractéristiques du produit"
  },
  "onboardedMetametricsKey3": {
    "message": "Autres matériels promotionnels pertinents"
  },
  "onboardedMetametricsLink": {
    "message": "MetaMetrics"
  },
  "onboardedMetametricsParagraph1": {
    "message": "En plus de $1, nous aimerions utiliser les données pour comprendre comment vous interagissez avec les communications commerciales.",
    "description": "$1 represents the 'onboardedMetametricsLink' locale string"
  },
  "onboardedMetametricsParagraph2": {
    "message": "Cela nous aide à personnaliser les informations que nous partageons avec vous, comme :"
  },
  "onboardedMetametricsParagraph3": {
    "message": "N’oubliez pas que nous ne vendons jamais les données que vous nous fournissez et que vous pouvez vous désinscrire à tout moment."
  },
  "onboardedMetametricsTitle": {
    "message": "Aidez-nous à améliorer votre expérience utilisateur"
  },
  "onboardingAdvancedPrivacyIPFSDescription": {
    "message": "La passerelle IPFS vous permet d’accéder aux données hébergées par des tiers et de les visualiser. Vous pouvez ajouter une passerelle IPFS personnalisée ou continuer à utiliser la passerelle par défaut."
  },
  "onboardingAdvancedPrivacyIPFSInvalid": {
    "message": "Veuillez saisir une URL valide"
  },
  "onboardingAdvancedPrivacyIPFSTitle": {
    "message": "Ajouter une passerelle IPFS personnalisée"
  },
  "onboardingAdvancedPrivacyIPFSValid": {
    "message": "L’URL de la passerelle IPFS est valide"
  },
  "onboardingAdvancedPrivacyNetworkDescription": {
    "message": "Nous utilisons Infura comme fournisseur de RPC (Remote Procedure Call) pour vous fournir l’accès le plus fiable et le plus privé possible aux données Ethereum. Vous pouvez choisir votre propre RPC, mais n’oubliez pas que tout RPC a besoin d’accéder à votre adresse IP et à l’adresse de votre portefeuille Ethereum pour valider les transactions. Lisez notre $1 pour en savoir plus sur la façon dont Infura traite les données personnelles."
  },
  "onboardingAdvancedPrivacyNetworkTitle": {
    "message": "Choisissez votre réseau"
  },
  "onboardingCreateWallet": {
    "message": "Créer un nouveau portefeuille"
  },
  "onboardingImportWallet": {
    "message": "Importer un portefeuille existant"
  },
  "onboardingMetametricsAgree": {
    "message": "J’accepte"
  },
  "onboardingMetametricsDescription": {
    "message": "Nous aimerions recueillir des données d’utilisation et de diagnostic de base afin d’améliorer MetaMask. Sachez que nous ne vendons jamais les données que vous nous fournissez ici."
  },
  "onboardingMetametricsDescription2": {
    "message": "Lorsque nous recueillons des données, elles sont toujours…"
  },
  "onboardingMetametricsInfuraTerms": {
    "message": "Nous vous informerons si nous décidons d’utiliser ces données à d’autres fins. Pour plus d’informations, vous pouvez consulter notre $1. N’oubliez pas que vous pouvez aller dans les paramètres et vous désinscrire à tout moment.",
    "description": "$1 represents `onboardingMetametricsInfuraTermsPolicy`"
  },
  "onboardingMetametricsInfuraTermsPolicy": {
    "message": "Politique de confidentialité"
  },
  "onboardingMetametricsNeverCollect": {
    "message": "$1 les clics et les contenus visualisés sur l’application sont enregistrés, mais d’autres renseignements (comme votre adresse publique) ne le sont pas.",
    "description": "$1 represents `onboardingMetametricsNeverCollectEmphasis`"
  },
  "onboardingMetametricsNeverCollectEmphasis": {
    "message": "Privé :"
  },
  "onboardingMetametricsNeverCollectIP": {
    "message": "$1 nous utilisons votre adresse IP de temps en temps pour détecter votre emplacement général (comme votre pays ou votre région), mais nous ne l’enregistrons pas.",
    "description": "$1 represents `onboardingMetametricsNeverCollectIPEmphasis`"
  },
  "onboardingMetametricsNeverCollectIPEmphasis": {
    "message": "Général :"
  },
  "onboardingMetametricsNeverSellData": {
    "message": "$1 vous pouvez décider à tout moment de partager ou de supprimer vos données d’utilisation dans les paramètres.",
    "description": "$1 represents `onboardingMetametricsNeverSellDataEmphasis`"
  },
  "onboardingMetametricsNeverSellDataEmphasis": {
    "message": "Facultatif :"
  },
  "onboardingMetametricsPrivacyDescription": {
    "message": "Découvrez comment nous protégeons votre vie privée lors de la collecte de données d’utilisation pour votre profil."
  },
  "onboardingMetametricsTitle": {
    "message": "Aidez-nous à améliorer MetaMask"
  },
  "onboardingMetametricsUseDataCheckbox": {
    "message": "Nous utiliserons ces données pour savoir comment vous interagissez avec nos communications commerciales et pour partager avec vous des informations pertinentes (comme les caractéristiques des produits)."
  },
  "onboardingPinExtensionBillboardAccess": {
    "message": "Accès complet"
  },
  "onboardingPinExtensionBillboardDescription": {
    "message": "Ces extensions peuvent voir et modifier les informations"
  },
  "onboardingPinExtensionBillboardDescription2": {
    "message": "sur ce site."
  },
  "onboardingPinExtensionBillboardTitle": {
    "message": "Extensions"
  },
  "onboardingPinExtensionChrome": {
    "message": "Cliquez sur l’icône d’extension du navigateur"
  },
  "onboardingPinExtensionDescription": {
    "message": "Épinglez MetaMask dans votre navigateur pour qu’il soit accessible et qu’il soit facile de voir les confirmations de transaction."
  },
  "onboardingPinExtensionDescription2": {
    "message": "Vous pouvez ouvrir MetaMask en cliquant sur l’extension pour accéder à votre portefeuille en un seul clic."
  },
  "onboardingPinExtensionDescription3": {
    "message": "Cliquez sur l’icône d’extension du navigateur pour y accéder instantanément"
  },
  "onboardingPinExtensionLabel": {
    "message": "Épingler MetaMask"
  },
  "onboardingPinExtensionStep1": {
    "message": "1"
  },
  "onboardingPinExtensionStep2": {
    "message": "2"
  },
  "onboardingPinExtensionTitle": {
    "message": "Votre installation de MetaMask est terminée !"
  },
  "oneDayAbbreviation": {
    "message": "1 j",
    "description": "Shortened form of '1 day'"
  },
  "oneMonthAbbreviation": {
    "message": "1 mois",
    "description": "Shortened form of '1 month'"
  },
  "oneWeekAbbreviation": {
    "message": "1 sem.",
    "description": "Shortened form of '1 week'"
  },
  "oneYearAbbreviation": {
    "message": "1 an",
    "description": "Shortened form of '1 year'"
  },
  "onekey": {
    "message": "OneKey"
  },
  "onlyConnectTrust": {
    "message": "Ne vous connectez qu’aux sites auxquels vous faites confiance. $1",
    "description": "Text displayed above the buttons for connection confirmation. $1 is the link to the learn more web page."
  },
  "openFullScreenForLedgerWebHid": {
    "message": "Passez en plein écran pour connecter votre Ledger.",
    "description": "Shown to the user on the confirm screen when they are viewing MetaMask in a popup window but need to connect their ledger via webhid."
  },
  "openInBlockExplorer": {
    "message": "Ouvrir dans l’explorateur de blocs"
  },
  "optional": {
    "message": "Facultatif"
  },
  "options": {
    "message": "Options"
  },
  "origin": {
    "message": "Origine"
  },
  "osTheme": {
    "message": "Système"
  },
  "otherSnaps": {
    "message": "autres Snaps",
    "description": "Used in the 'permission_rpc' message."
  },
  "outdatedBrowserNotification": {
    "message": "Votre navigateur n’est pas à jour. Si vous ne mettez pas à jour votre navigateur, vous ne pourrez pas obtenir les correctifs de sécurité et profiter des nouvelles fonctionnalités de MetaMask."
  },
  "overrideContentSecurityPolicyHeader": {
    "message": "Remplacer l’en-tête Content-Security-Policy"
  },
  "overrideContentSecurityPolicyHeaderDescription": {
    "message": "Cette option est une solution de contournement pour un problème connu dans Firefox, où l’en-tête Content-Security-Policy d’une dapp peut empêcher l’extension de se charger correctement. La désactivation de cette option n’est pas recommandée, à moins qu’elle ne soit nécessaire pour assurer la compatibilité d’une page web spécifique."
  },
  "padlock": {
    "message": "Cadenas"
  },
  "participateInMetaMetrics": {
    "message": "Participer à MetaMetrics"
  },
  "participateInMetaMetricsDescription": {
    "message": "Participez à MetaMetrics pour nous aider à améliorer MetaMask"
  },
  "password": {
    "message": "Mot de passe"
  },
  "passwordNotLongEnough": {
    "message": "Mot de passe trop court"
  },
  "passwordSetupDetails": {
    "message": "Ce mot de passe permet de déverrouiller votre portefeuille MetaMask uniquement sur cet appareil. MetaMask ne peut pas récupérer ce mot de passe."
  },
  "passwordStrength": {
    "message": "Robustesse du mot de passe : $1",
    "description": "Return password strength to the user when user wants to create password."
  },
  "passwordStrengthDescription": {
    "message": "Un mot de passe robuste peut améliorer la sécurité de votre portefeuille en cas de vol ou de compromission de votre appareil."
  },
  "passwordTermsWarning": {
    "message": "Je comprends que MetaMask ne peut pas me récupérer ce mot de passe. $1"
  },
  "passwordsDontMatch": {
    "message": "Les mots de passe ne correspondent pas"
  },
  "pastePrivateKey": {
    "message": "Collez votre clé privée ici:",
    "description": "For importing an account from a private key"
  },
  "pending": {
    "message": "En attente"
  },
  "pendingTransactionAlertMessage": {
    "message": "La transaction précédente doit être finalisée avant que celle-ci ne soit traitée. $1",
    "description": "$1 represents the words 'how to cancel or speed up a transaction' in a hyperlink"
  },
  "pendingTransactionAlertMessageHyperlink": {
    "message": "Découvrez comment annuler ou accélérer une transaction.",
    "description": "The text for the hyperlink in the pending transaction alert message"
  },
  "permissionDetails": {
    "message": "Informations sur les autorisations"
  },
  "permissionFor": {
    "message": "Autorisation pour"
  },
  "permissionFrom": {
    "message": "Autorisation de"
  },
  "permissionRequested": {
    "message": "Demandé maintenant"
  },
  "permissionRequestedForAccounts": {
    "message": "Demandée maintenant pour $1",
    "description": "Permission cell status for requested permission including accounts, rendered as AvatarGroup which is $1."
  },
  "permissionRevoked": {
    "message": "Révoqué dans cette mise à jour"
  },
  "permissionRevokedForAccounts": {
    "message": "Révoquée dans cette mise à jour pour $1",
    "description": "Permission cell status for revoked permission including accounts, rendered as AvatarGroup which is $1."
  },
  "permission_accessNamedSnap": {
    "message": "Se connecter à $1.",
    "description": "The description for the `wallet_snap` permission. $1 is the human-readable name of the snap."
  },
  "permission_accessNetwork": {
    "message": "Accéder à internet.",
    "description": "The description of the `endowment:network-access` permission."
  },
  "permission_accessNetworkDescription": {
    "message": "Autoriser le Snap $1 à accéder à l’internet. Cela permet d’effectuer des transferts de données avec des serveurs tiers.",
    "description": "An extended description of the `endowment:network-access` permission. $1 is the snap name."
  },
  "permission_accessSnap": {
    "message": "Connexion au Snap $1.",
    "description": "The description for the `wallet_snap` permission. $1 is the name of the snap."
  },
  "permission_accessSnapDescription": {
    "message": "Autoriser le site Web ou le snap à interagir avec $1.",
    "description": "The description for the `wallet_snap_*` permission. $1 is the name of the Snap."
  },
  "permission_assets": {
    "message": "Afficher les actifs du compte dans MetaMask.",
    "description": "The description for the `endowment:assets` permission."
  },
  "permission_assetsDescription": {
    "message": "Autorisez $1 à fournir des informations sur les actifs au client MetaMask. Les actifs peuvent être sur chaîne ou hors chaîne.",
    "description": "An extended description for the `endowment:assets` permission. $1 is the name of the Snap."
  },
  "permission_cronjob": {
    "message": "Planifiez et exécutez des actions périodiques.",
    "description": "The description for the `snap_cronjob` permission"
  },
  "permission_cronjobDescription": {
    "message": "Autoriser le Snap $1 à effectuer des actions qui s’exécutent périodiquement à des heures, des dates ou des intervalles fixes. Cela permet d’envoyer des messages ou des notifications urgentes.",
    "description": "An extended description for the `snap_cronjob` permission. $1 is the snap name."
  },
  "permission_dialog": {
    "message": "Afficher les boîtes de dialogue dans MetaMask.",
    "description": "The description for the `snap_dialog` permission"
  },
  "permission_dialogDescription": {
    "message": "Autoriser le Snap $1 à afficher des fenêtres contextuelles MetaMask contenant du texte personnalisé, un champ de saisie et des boutons pour approuver ou rejeter une action.\nCela permet de créer par exemple des alertes, des confirmations et des flux d'adhésion pour un snap.",
    "description": "An extended description for the `snap_dialog` permission. $1 is the snap name."
  },
  "permission_ethereumAccounts": {
    "message": "Consultez l’adresse, le solde du compte et l’activité, et lancez des transactions",
    "description": "The description for the `eth_accounts` permission"
  },
  "permission_ethereumProvider": {
    "message": "Accéder au fournisseur d’Ethereum.",
    "description": "The description for the `endowment:ethereum-provider` permission"
  },
  "permission_ethereumProviderDescription": {
    "message": "Autorisez le Snap $1 à communiquer directement avec MetaMask, afin qu'il puisse lire les données de la blockchain et suggérer des messages et des transactions.",
    "description": "An extended description for the `endowment:ethereum-provider` permission. $1 is the snap name."
  },
  "permission_getEntropy": {
    "message": "Dériver des clés arbitraires uniques au Snap $1.",
    "description": "The description for the `snap_getEntropy` permission. $1 is the snap name."
  },
  "permission_getEntropyDescription": {
    "message": "Autoriser le Snap $1 à dériver des clés arbitraires uniques au Snap $1, sans les divulguer. Ces clés sont distinctes de votre ou vos comptes MetaMask et ne sont pas liées à vos clés privées ou à votre phrase secrète de récupération. Les autres snaps ne peuvent pas accéder à ces informations.",
    "description": "An extended description for the `snap_getEntropy` permission. $1 is the snap name."
  },
  "permission_getLocale": {
    "message": "Afficher votre langue préférée.",
    "description": "The description for the `snap_getLocale` permission"
  },
  "permission_getLocaleDescription": {
    "message": "Autoriser le Snap $1 à accéder à vos paramètres MetaMask pour qu’il puisse identifier votre langue préférée. Cela permet de localiser et d’afficher le contenu du Snap $1 dans votre langue.",
    "description": "An extended description for the `snap_getLocale` permission. $1 is the snap name."
  },
  "permission_getPreferences": {
    "message": "Vous pouvez consulter des informations telles que votre langue et votre monnaie fiat préférées.",
    "description": "The description for the `snap_getPreferences` permission"
  },
  "permission_getPreferencesDescription": {
    "message": "Autorisez $1 à accéder à des informations telles que votre langue et votre monnaie fiat préférées dans les paramètres de votre compte MetaMask. Cela permet à $1 d’afficher un contenu adapté à vos préférences. ",
    "description": "An extended description for the `snap_getPreferences` permission. $1 is the snap name."
  },
  "permission_homePage": {
    "message": "Afficher un écran personnalisé",
    "description": "The description for the `endowment:page-home` permission"
  },
  "permission_homePageDescription": {
    "message": "Laissez $1 afficher un écran d’accueil personnalisé dans MetaMask. Celui-ci peut être utilisé pour les interfaces utilisateur, la configuration et les tableaux de bord.",
    "description": "An extended description for the `endowment:page-home` permission. $1 is the snap name."
  },
  "permission_keyring": {
    "message": "Autoriser les demandes d’ajout et de gestion de comptes Ethereum",
    "description": "The description for the `endowment:keyring` permission"
  },
  "permission_keyringDescription": {
    "message": "Autoriser le Snap $1 à recevoir des demandes d’ajout ou de suppression de comptes et à signer des documents et effectuer des transactions au nom des détenteurs de ces comptes.",
    "description": "An extended description for the `endowment:keyring` permission. $1 is the snap name."
  },
  "permission_lifecycleHooks": {
    "message": "Utilisez les hooks de cycle de vie.",
    "description": "The description for the `endowment:lifecycle-hooks` permission"
  },
  "permission_lifecycleHooksDescription": {
    "message": "Autoriser le Snap $1 à utiliser des hooks de cycle de vie pour exécuter des codes à des moments spécifiques de son cycle de vie.",
    "description": "An extended description for the `endowment:lifecycle-hooks` permission. $1 is the snap name."
  },
  "permission_manageAccounts": {
    "message": "Ajouter et gérer des comptes Ethereum",
    "description": "The description for `snap_manageAccounts` permission"
  },
  "permission_manageAccountsDescription": {
    "message": "Autoriser le Snap $1 à ajouter ou supprimer des comptes Ethereum qui peuvent être utilisés pour effectuer des transactions et signer des documents.",
    "description": "An extended description for the `snap_manageAccounts` permission. $1 is the snap name."
  },
  "permission_manageBip32Keys": {
    "message": "Gérer les comptes du chemin $1.",
    "description": "The description for the `snap_getBip32Entropy` permission. $1 is a derivation path, e.g. 'm/44'/0'/0' (secp256k1)'."
  },
  "permission_manageBip44AndBip32KeysDescription": {
    "message": "Autoriser le Snap $1 à gérer des comptes et des actifs sur le réseau demandé. Ces comptes sont dérivés et sauvegardés à l’aide de votre phrase secrète de récupération (sans la divulguer). Grâce à sa capacité à dériver des clés, le Snap $1 peut prendre en charge des protocoles blockchain autres que les protocoles de la blockchain Ethereum (EVM).",
    "description": "An extended description for the `snap_getBip44Entropy` and `snap_getBip44Entropy` permissions. $1 is the snap name."
  },
  "permission_manageBip44Keys": {
    "message": "Gérer les comptes du protocole $1.",
    "description": "The description for the `snap_getBip44Entropy` permission. $1 is the name of a protocol, e.g. 'Filecoin'."
  },
  "permission_manageState": {
    "message": "Stockez et gérez ses données sur votre appareil.",
    "description": "The description for the `snap_manageState` permission"
  },
  "permission_manageStateDescription": {
    "message": "Autoriser le Snap $1 à stocker, mettre à jour et récupérer des données en toute sécurité en les chiffrant. Les autres snaps ne peuvent pas accéder à ces informations.",
    "description": "An extended description for the `snap_manageState` permission. $1 is the snap name."
  },
  "permission_nameLookup": {
    "message": "Permet de rechercher les noms de domaine et les adresses.",
    "description": "The description for the `endowment:name-lookup` permission."
  },
  "permission_nameLookupDescription": {
    "message": "Autorisez le Snap à récupérer et à afficher les adresses et les noms de domaine dans différentes parties de l’interface utilisateur de MetaMask.",
    "description": "An extended description for the `endowment:name-lookup` permission."
  },
  "permission_notifications": {
    "message": "Afficher les notifications.",
    "description": "The description for the `snap_notify` permission"
  },
  "permission_notificationsDescription": {
    "message": "Autoriser le Snap $1 à afficher des notifications dans MetaMask. Un court texte de notification peut être déclenché par un snap pour fournir des informations exploitables ou sensibles au facteur temps.",
    "description": "An extended description for the `snap_notify` permission. $1 is the snap name."
  },
  "permission_protocol": {
    "message": "Fournir des données de protocole pour une ou plusieurs chaînes.",
    "description": "The description for the `endowment:protocol` permission."
  },
  "permission_protocolDescription": {
    "message": "Autoriser $1 à fournir à MetaMask des données de protocole telles que des estimations des frais de gaz ou des informations sur les jetons.",
    "description": "An extended description for the `endowment:protocol` permission. $1 is the name of the Snap."
  },
  "permission_rpc": {
    "message": "Autoriser $1 à communiquer directement avec le Snap $2.",
    "description": "The description for the `endowment:rpc` permission. $1 is 'other snaps' or 'websites', $2 is the snap name."
  },
  "permission_rpcDescription": {
    "message": "Autoriser $1 à envoyer des messages au Snap $2 et à recevoir une réponse du Snap $2.",
    "description": "An extended description for the `endowment:rpc` permission. $1 is 'other snaps' or 'websites', $2 is the snap name."
  },
  "permission_rpcDescriptionOriginList": {
    "message": "$1 et $2",
    "description": "A list of allowed origins where $2 is the last origin of the list and $1 is the rest of the list separated by ','."
  },
  "permission_signatureInsight": {
    "message": "Afficher la fenêtre modale contenant des informations sur les demandes de signature.",
    "description": "The description for the `endowment:signature-insight` permission"
  },
  "permission_signatureInsightDescription": {
    "message": "Autoriser $1 à afficher une fenêtre modale contenant des informations sur toute demande de signature avant son approbation. Cela peut être utilisé pour mettre en place des mesures de sécurité et de lutte contre l’hameçonnage.",
    "description": "An extended description for the `endowment:signature-insight` permission. $1 is the snap name."
  },
  "permission_signatureInsightOrigin": {
    "message": "Voir l’origine des sites web qui soumettent une demande de signature",
    "description": "The description for the `signatureOrigin` caveat, to be used with the `endowment:signature-insight` permission"
  },
  "permission_signatureInsightOriginDescription": {
    "message": "Autoriser $1 à voir l’origine (URI) des sites web qui soumettent des demandes de signature. Cela peut être utilisé pour mettre en place des mesures de sécurité et de lutte contre l’hameçonnage.",
    "description": "An extended description for the `signatureOrigin` caveat, to be used with the `endowment:signature-insight` permission. $1 is the snap name."
  },
  "permission_transactionInsight": {
    "message": "Récupérez et affichez les aperçus de transaction.",
    "description": "The description for the `endowment:transaction-insight` permission"
  },
  "permission_transactionInsightDescription": {
    "message": "Autoriser le Snap $1 à décoder les transactions et à afficher des informations dans l'interface utilisateur de MetaMask. Cela peut être utilisé pour des solutions de sécurité et de lutte contre l'hameçonnage.",
    "description": "An extended description for the `endowment:transaction-insight` permission. $1 is the snap name."
  },
  "permission_transactionInsightOrigin": {
    "message": "Voir les sites web à l’origine des demandes de transaction",
    "description": "The description for the `transactionOrigin` caveat, to be used with the `endowment:transaction-insight` permission"
  },
  "permission_transactionInsightOriginDescription": {
    "message": "Autoriser le Snap $1 à voir l'origine (URI) des sites Web qui suggèrent des transactions. Cela permet de développer des solutions de sécurité et de lutte contre l'hameçonnage.",
    "description": "An extended description for the `transactionOrigin` caveat, to be used with the `endowment:transaction-insight` permission. $1 is the snap name."
  },
  "permission_unknown": {
    "message": "Autorisation inconnue : $1",
    "description": "$1 is the name of a requested permission that is not recognized."
  },
  "permission_viewBip32PublicKeys": {
    "message": "Consultez votre clé publique pour $1 ($2).",
    "description": "The description for the `snap_getBip32PublicKey` permission. $1 is a derivation path, e.g. 'm/44'/0'/0''. $2 is the elliptic curve name, e.g. 'secp256k1'."
  },
  "permission_viewBip32PublicKeysDescription": {
    "message": "Autoriser le Snap $2 à consulter vos clés publiques (et vos adresses) pour $1. Cela n’accorde pas l’autorisation de gérer les comptes ou les actifs.",
    "description": "An extended description for the `snap_getBip32PublicKey` permission. $1 is a derivation path (name). $2 is the snap name."
  },
  "permission_viewNamedBip32PublicKeys": {
    "message": "Afficher votre clé publique pour $1.",
    "description": "The description for the `snap_getBip32PublicKey` permission. $1 is a name for the derivation path, e.g., 'Ethereum accounts'."
  },
  "permission_walletSwitchEthereumChain": {
    "message": "Passer au réseau suivant et l’utiliser",
    "description": "The label for the `wallet_switchEthereumChain` permission"
  },
  "permission_webAssembly": {
    "message": "Prise en charge de WebAssembly.",
    "description": "The description of the `endowment:webassembly` permission."
  },
  "permission_webAssemblyDescription": {
    "message": "Autoriser le Snap $1 à accéder à des environnements d’exécution de faible niveau via WebAssembly.",
    "description": "An extended description of the `endowment:webassembly` permission. $1 is the snap name."
  },
  "permissions": {
    "message": "Autorisations"
  },
  "permissionsPageEmptyContent": {
    "message": "Rien à voir ici"
  },
  "permissionsPageEmptySubContent": {
    "message": "Ici, vous pouvez voir les autorisations que vous avez accordées aux Snaps installés ou aux sites connectés."
  },
  "permitSimulationChange_approve": {
    "message": "Plafond de dépenses"
  },
  "permitSimulationChange_bidding": {
    "message": "Vous enchérissez"
  },
  "permitSimulationChange_listing": {
    "message": "Vous mettez en vente"
  },
  "permitSimulationChange_nft_listing": {
    "message": "Prix de vente"
  },
  "permitSimulationChange_receive": {
    "message": "Vous recevez"
  },
  "permitSimulationChange_revoke": {
    "message": "Plafond de dépenses"
  },
  "permitSimulationChange_transfer": {
    "message": "Vous envoyez"
  },
  "permitSimulationDetailInfo": {
    "message": "Vous autorisez la dépenseur à dépenser ce nombre de jetons de votre compte."
  },
  "permittedChainToastUpdate": {
    "message": "$1 a accès à $2."
  },
  "personalAddressDetected": {
    "message": "Votre adresse personnelle a été détectée. Veuillez saisir à la place l’adresse du contrat du jeton."
  },
  "petnamesEnabledToggle": {
    "message": "Autoriser les pseudonymes"
  },
  "petnamesEnabledToggleDescription": {
    "message": "Cette option vous permet d’attribuer un pseudonyme à n’importe quelle adresse. Nous vous suggérerons, si possible, des pseudonymes que vous pourrez attribuer aux adresses avec lesquelles vous interagissez."
  },
  "pinToTop": {
    "message": "Épingler en haut de la page"
  },
  "pleaseConfirm": {
    "message": "Veuillez confirmer"
  },
  "plusMore": {
    "message": "+ $1 de plus",
    "description": "$1 is the number of additional items"
  },
  "plusXMore": {
    "message": "+ $1 de plus",
    "description": "$1 is a number of additional but unshown items in a list- this message will be shown in place of those items"
  },
  "popularNetworkAddToolTip": {
    "message": "Certains de ces réseaux dépendent de services tiers. Ils peuvent être moins fiables ou permettre à des tiers de suivre l’activité des utilisateurs. $1",
    "description": "$1 is Learn more link"
  },
  "popularNetworks": {
    "message": "Réseaux populaires"
  },
  "portfolio": {
    "message": "Portefeuille"
  },
  "preparingSwap": {
    "message": "Préparation du swap..."
  },
  "prev": {
    "message": "Préc."
  },
  "price": {
    "message": "Prix"
  },
  "priceUnavailable": {
    "message": "prix non disponible"
  },
  "primaryType": {
    "message": "Type principal"
  },
  "priorityFee": {
    "message": "Frais de priorité"
  },
  "priorityFeeProperCase": {
    "message": "Frais de priorité"
  },
  "privacy": {
    "message": "Confidentialité"
  },
  "privacyMsg": {
    "message": "Politique de confidentialité"
  },
  "privateKey": {
    "message": "Clé privée",
    "description": "select this type of file to use to import an account"
  },
  "privateKeyCopyWarning": {
    "message": "Clé privée pour $1",
    "description": "$1 represents the account name"
  },
  "privateKeyHidden": {
    "message": "La clé privée est masquée",
    "description": "Explains that the private key input is hidden"
  },
  "privateKeyShow": {
    "message": "Afficher/masquer le champ de saisie de la clé privée",
    "description": "Describes a toggle that is used to show or hide the private key input"
  },
  "privateKeyShown": {
    "message": "Cette clé privée est affichée",
    "description": "Explains that the private key input is being shown"
  },
  "privateKeyWarning": {
    "message": "Avertissement : ne divulguez jamais cette clé, quiconque possède vos clés privées peut voler tous les actifs de votre compte."
  },
  "privateNetwork": {
    "message": "Réseau privé"
  },
  "proceedWithTransaction": {
    "message": "Je veux tout de même continuer"
  },
  "productAnnouncements": {
    "message": "Annonces de produits"
  },
  "profileSync": {
    "message": "Synchronisation du profil"
  },
  "profileSyncConfirmation": {
    "message": "Si vous désactivez la synchronisation du profil, vous ne pourrez plus recevoir de notifications."
  },
  "profileSyncDescription": {
    "message": "Crée un profil que MetaMask utilise pour synchroniser certains paramètres entre vos appareils. Ceci est nécessaire pour activer des notifications. $1."
  },
  "profileSyncPrivacyLink": {
    "message": "Découvrez comment nous protégeons vos données personnelles"
  },
  "proposedApprovalLimit": {
    "message": "Limite d’approbation proposée"
  },
  "provide": {
    "message": "Fournir"
  },
  "publicAddress": {
    "message": "Adresse publique"
  },
  "pushPlatformNotificationsFundsReceivedDescription": {
    "message": "Vous avez reçu $1 $2"
  },
  "pushPlatformNotificationsFundsReceivedDescriptionDefault": {
    "message": "Vous avez reçu des jetons"
  },
  "pushPlatformNotificationsFundsReceivedTitle": {
    "message": "Fonds reçus"
  },
  "pushPlatformNotificationsFundsSentDescription": {
    "message": "Vous avez envoyé avec succès $1 $2"
  },
  "pushPlatformNotificationsFundsSentDescriptionDefault": {
    "message": "Vous avez envoyé avec succès des jetons"
  },
  "pushPlatformNotificationsFundsSentTitle": {
    "message": "Fonds envoyés"
  },
  "pushPlatformNotificationsNftReceivedDescription": {
    "message": "Vous avez reçu de nouveaux NFT"
  },
  "pushPlatformNotificationsNftReceivedTitle": {
    "message": "NFT reçu"
  },
  "pushPlatformNotificationsNftSentDescription": {
    "message": "Vous avez envoyé avec succès un NFT"
  },
  "pushPlatformNotificationsNftSentTitle": {
    "message": "NFT envoyé"
  },
  "pushPlatformNotificationsStakingLidoStakeCompletedDescription": {
    "message": "Votre staking Lido a été effectué avec succès"
  },
  "pushPlatformNotificationsStakingLidoStakeCompletedTitle": {
    "message": "Staking terminé"
  },
  "pushPlatformNotificationsStakingLidoStakeReadyToBeWithdrawnDescription": {
    "message": "Vous pouvez désormais retirer vos récompenses de staking Lido"
  },
  "pushPlatformNotificationsStakingLidoStakeReadyToBeWithdrawnTitle": {
    "message": "Retirer les récompenses de staking Lido"
  },
  "pushPlatformNotificationsStakingLidoWithdrawalCompletedDescription": {
    "message": "Votre retrait Lido a été effectué avec succès"
  },
  "pushPlatformNotificationsStakingLidoWithdrawalCompletedTitle": {
    "message": "Retrait effectué"
  },
  "pushPlatformNotificationsStakingLidoWithdrawalRequestedDescription": {
    "message": "Votre demande de retrait Lido a été envoyée"
  },
  "pushPlatformNotificationsStakingLidoWithdrawalRequestedTitle": {
    "message": "La demande de retrait a été envoyée"
  },
  "pushPlatformNotificationsStakingRocketpoolStakeCompletedDescription": {
    "message": "Votre staking RocketPool a été effectué avec succès"
  },
  "pushPlatformNotificationsStakingRocketpoolStakeCompletedTitle": {
    "message": "Staking terminé"
  },
  "pushPlatformNotificationsStakingRocketpoolUnstakeCompletedDescription": {
    "message": "L’annulation du staking RocketPool a été effectuée avec succès"
  },
  "pushPlatformNotificationsStakingRocketpoolUnstakeCompletedTitle": {
    "message": "Annulation du staking terminée"
  },
  "pushPlatformNotificationsSwapCompletedDescription": {
    "message": "Votre swap MetaMask a été effectué avec succès"
  },
  "pushPlatformNotificationsSwapCompletedTitle": {
    "message": "Swap terminé"
  },
  "queued": {
    "message": "En attente"
  },
  "quoteRate": {
    "message": "Cotation"
  },
  "quotedReceiveAmount": {
    "message": "$1 reçoit le montant"
  },
  "quotedTotalCost": {
    "message": "Coût total de $1"
  },
  "rank": {
    "message": "Rang"
  },
  "rateIncludesMMFee": {
    "message": "Le taux inclut des frais de $1 %"
  },
  "reAddAccounts": {
    "message": "ajouter de nouveau tous les autres comptes"
  },
  "reAdded": {
    "message": "ajouté à nouveau"
  },
  "readdToken": {
    "message": "Vous pourrez ajouter à nouveau ce jeton en allant sur « Ajouter un jeton » dans le menu des options de votre compte."
  },
  "receive": {
    "message": "Recevoir"
  },
  "receiveCrypto": {
    "message": "Recevoir des crypto-monnaies"
  },
  "recipientAddressPlaceholderNew": {
    "message": "Saisissez l’adresse publique (0x) ou le nom de domaine"
  },
  "recommendedGasLabel": {
    "message": "Recommandé"
  },
  "recoveryPhraseReminderBackupStart": {
    "message": "Commencez ici"
  },
  "recoveryPhraseReminderConfirm": {
    "message": "C’est compris !"
  },
  "recoveryPhraseReminderHasBackedUp": {
    "message": "Conservez toujours votre phrase secrète de récupération dans un endroit sûr et secret"
  },
  "recoveryPhraseReminderHasNotBackedUp": {
    "message": "Vous avez besoin de sauvegarder à nouveau votre phrase secrète de récupération ?"
  },
  "recoveryPhraseReminderItemOne": {
    "message": "Ne partagez jamais votre phrase secrète de récupération avec qui que ce soit"
  },
  "recoveryPhraseReminderItemTwo": {
    "message": "L’équipe MetaMask ne vous demandera jamais votre phrase secrète de récupération"
  },
  "recoveryPhraseReminderSubText": {
    "message": "Votre phrase secrète de récupération contrôle tous vos comptes."
  },
  "recoveryPhraseReminderTitle": {
    "message": "Protégez vos fonds"
  },
  "refreshList": {
    "message": "Rafraîchir la liste"
  },
  "reject": {
    "message": "Rejeter"
  },
  "rejectAll": {
    "message": "Refuser tout"
  },
  "rejectRequestsDescription": {
    "message": "Vous êtes sur le point de rejeter une série de demandes de $1."
  },
  "rejectRequestsN": {
    "message": "Rejeter les demandes de $1"
  },
  "rejectTxsDescription": {
    "message": "Vous êtes sur le point de rejeter en groupe les transactions $1."
  },
  "rejectTxsN": {
    "message": "Rejeter les transactions $1"
  },
  "rejected": {
    "message": "Rejeté"
  },
  "rememberSRPIfYouLooseAccess": {
    "message": "N’oubliez pas que si vous perdez votre phrase secrète de récupération, vous perdez l’accès à votre portefeuille. $1 pour sécuriser cet ensemble de mots et éviter de perdre l’accès à vos fonds."
  },
  "reminderSet": {
    "message": "Rappel défini !"
  },
  "remove": {
    "message": "Supprimer"
  },
  "removeAccount": {
    "message": "Suprimer le compte"
  },
  "removeAccountDescription": {
    "message": "Ce compte va être supprimé de votre portefeuille. Veuillez vérifier que vous avez la phrase secrète de récupération originale de ce compte ou la clé privée pour ce compte importé avant de continuer. Vous pouvez importer ou créer à nouveau des comptes à partir du menu des comptes. "
  },
  "removeKeyringSnap": {
    "message": "En supprimant ce snap, vous supprimerez ces comptes de MetaMask :"
  },
  "removeKeyringSnapToolTip": {
    "message": "Les comptes sont gérés par ce snap. Si vous le supprimez, les comptes seront supprimés de MetaMask, mais pas de la blockchain."
  },
  "removeNFT": {
    "message": "Supprimer le NFT"
  },
  "removeNftErrorMessage": {
    "message": "Nous n’avons pas pu supprimer ce NFT."
  },
  "removeNftMessage": {
    "message": "Le NFT a été supprimé avec succès !"
  },
  "removeSnap": {
    "message": "Supprimer le Snap"
  },
  "removeSnapAccountDescription": {
    "message": "Si vous continuez, ce compte ne sera plus disponible dans MetaMask."
  },
  "removeSnapAccountTitle": {
    "message": "Supprimer le compte"
  },
  "removeSnapConfirmation": {
    "message": "Voulez-vous vraiment supprimer $1 ?",
    "description": "$1 represents the name of the snap"
  },
  "removeSnapDescription": {
    "message": "Cette action supprimera le snap, ses données et révoquera vos autorisations."
  },
  "replace": {
    "message": "remplacer"
  },
  "reportIssue": {
    "message": "Signaler un problème"
  },
  "requestFrom": {
    "message": "Demande de"
  },
  "requestFromInfo": {
    "message": "C'est le site qui vous demande votre signature."
  },
  "requestFromInfoSnap": {
    "message": "Il s’agit du Snap qui demande votre signature."
  },
  "requestFromTransactionDescription": {
    "message": "Il s’agit du site qui demande votre confirmation."
  },
  "requestingFor": {
    "message": "Demande de"
  },
  "requestingForAccount": {
    "message": "Demande de $1",
    "description": "Name of Account"
  },
  "requestingForNetwork": {
    "message": "Demande pour $1",
    "description": "Name of Network"
  },
  "required": {
    "message": "Obligatoire"
  },
  "reset": {
    "message": "Reinitialiser"
  },
  "resetWallet": {
    "message": "Réinitialiser le portefeuille"
  },
  "resetWalletSubHeader": {
    "message": "MetaMask ne conserve pas de copie de votre mot de passe. Si vous avez des difficultés à déverrouiller votre compte, vous devrez réinitialiser votre portefeuille. Vous pouvez le faire en fournissant la phrase de récupération secrète que vous avez saisie lors de la configuration de votre portefeuille."
  },
  "resetWalletUsingSRP": {
    "message": "Cette action supprimera votre portefeuille actuel et votre phrase de récupération secrète de cet appareil, ainsi que la liste des comptes que vous avez sélectionnés. Après la réinitialisation avec une phrase de récupération secrète, vous verrez une liste de comptes basés sur la phrase de récupération secrète que vous utilisez pour réinitialiser. Cette nouvelle liste comprendra automatiquement les comptes qui ont un solde. Vous pourrez également $1 créé auparavant. Les comptes personnalisés que vous avez importés devront être $2 et tous les jetons personnalisés que vous avez ajoutés à un compte devront également être $3."
  },
  "resetWalletWarning": {
    "message": "Vérifiez que vous avez saisi correctement la phrase de récupération secrète avant de continuer. Vous ne pourrez pas annuler cette action."
  },
  "restartMetamask": {
    "message": "Redémarrer MetaMask"
  },
  "restore": {
    "message": "Restaurer"
  },
  "restoreUserData": {
    "message": "Restaurer les données de l’utilisateur"
  },
  "resultPageError": {
    "message": "Erreur"
  },
  "resultPageErrorDefaultMessage": {
    "message": "L’opération a échoué."
  },
  "resultPageSuccess": {
    "message": "Réussite"
  },
  "resultPageSuccessDefaultMessage": {
    "message": "L’opération a été effectuée avec succès."
  },
  "retryTransaction": {
    "message": "Retenter la transaction"
  },
  "reusedTokenNameWarning": {
    "message": "L’un de ces jetons réutilise le symbole d’un autre jeton que vous surveillez, ce qui peut être déroutant ou trompeur."
  },
  "revealSeedWords": {
    "message": "Révéler la phrase secrète de récupération"
  },
  "revealSeedWordsDescription1": {
    "message": "La $1 donne $2",
    "description": "This is a sentence consisting of link using 'revealSeedWordsSRPName' as $1 and bolded text using 'revealSeedWordsDescription3' as $2."
  },
  "revealSeedWordsDescription2": {
    "message": "MetaMask est un $1. Cela signifie que vous êtes le seul à connaître votre PSR.",
    "description": "$1 is text link with the message from 'revealSeedWordsNonCustodialWallet'"
  },
  "revealSeedWordsDescription3": {
    "message": "un accès complet à votre portefeuille et à vos fonds.\n"
  },
  "revealSeedWordsNonCustodialWallet": {
    "message": "portefeuille non dépositaire"
  },
  "revealSeedWordsQR": {
    "message": "QR"
  },
  "revealSeedWordsSRPName": {
    "message": "Phrase secrète de récupération (PSR)"
  },
  "revealSeedWordsText": {
    "message": "Texte"
  },
  "revealSeedWordsWarning": {
    "message": "Assurez-vous que personne ne regarde votre écran. $1",
    "description": "$1 is bolded text using the message from 'revealSeedWordsWarning2'"
  },
  "revealSeedWordsWarning2": {
    "message": "Le service d’assistance de MetaMask ne vous la demandera jamais.",
    "description": "The bolded texted in the second part of 'revealSeedWordsWarning'"
  },
  "revealSensitiveContent": {
    "message": "Révéler les contenus sensibles"
  },
  "revealTheSeedPhrase": {
    "message": "Révéler la phrase mnémonique"
  },
  "review": {
    "message": "Examiner"
  },
  "reviewAlert": {
    "message": "Examiner l’alerte"
  },
  "reviewAlerts": {
    "message": "Examiner les alertes"
  },
  "reviewPermissions": {
    "message": "Revoir les autorisations"
  },
  "revokePermission": {
    "message": "Retirer l'autorisation"
  },
  "revokeSimulationDetailsDesc": {
    "message": "Vous révoquez l’autorisation que vous avez accordée à quelqu’un d’autre de dépenser des jetons à partir de votre compte."
  },
  "rpcNameOptional": {
    "message": "Nom du RPC (facultatif)"
  },
  "rpcUrl": {
    "message": "Nouvelle URL de RPC"
  },
  "safeTransferFrom": {
    "message": "Transfert sécurisé depuis"
  },
  "save": {
    "message": "Enregistrer"
  },
  "scanInstructions": {
    "message": "Placez le code QR devant votre appareil photo"
  },
  "scanQrCode": {
    "message": "Scannez le code QR"
  },
  "scrollDown": {
    "message": "Faites défiler vers le bas"
  },
  "search": {
    "message": "Rechercher"
  },
  "searchAccounts": {
    "message": "Rechercher des comptes"
  },
  "searchNfts": {
    "message": "Recherche de NFT"
  },
  "searchTokens": {
    "message": "Rechercher des jetons"
  },
  "searchTokensByNameOrAddress": {
    "message": "Recherche de jetons par nom ou par adresse"
  },
  "secretRecoveryPhrase": {
    "message": "Phrase secrète de récupération"
  },
  "secureWallet": {
    "message": "Portefeuille sécurisé"
  },
  "security": {
    "message": "Sécurité"
  },
  "securityAlert": {
    "message": "Alerte de sécurité provenant de $1 et de $2"
  },
  "securityAlerts": {
    "message": "Alertes de sécurité"
  },
  "securityAlertsDescription": {
    "message": "Cette fonctionnalité vous alerte en cas d’activité malveillante en examinant activement les demandes de transaction et de signature. $1",
    "description": "Link to learn more about security alerts"
  },
  "securityAndPrivacy": {
    "message": "Sécurité et confidentialité"
  },
  "securityDescription": {
    "message": "Réduisez le risque de rejoindre des réseaux dangereux et protégez vos comptes"
  },
  "securityMessageLinkForNetworks": {
    "message": "arnaques et risques de piratage informatique"
  },
  "securityPrivacyPath": {
    "message": "Paramètres > Sécurité et confidentialité."
  },
  "securityProviderPoweredBy": {
    "message": "Service fourni par $1",
    "description": "The security provider that is providing data"
  },
  "seeAllPermissions": {
    "message": "Voir toutes les autorisations",
    "description": "Used for revealing more content (e.g. permission list, etc.)"
  },
  "seeDetails": {
    "message": "Voir les détails"
  },
  "seedPhraseConfirm": {
    "message": "Confirmer la phrase secrète de récupération"
  },
  "seedPhraseEnterMissingWords": {
    "message": "Confirmer la phrase secrète de récupération"
  },
  "seedPhraseIntroNotRecommendedButtonCopy": {
    "message": "Me le rappeler plus tard (non recommandé)"
  },
  "seedPhraseIntroRecommendedButtonCopy": {
    "message": "Sécuriser mon portefeuille (recommandé)"
  },
  "seedPhraseIntroSidebarBulletOne": {
    "message": "Notez-la et conservez-la dans plusieurs endroits secrets."
  },
  "seedPhraseIntroSidebarBulletTwo": {
    "message": "Stocker dans un coffre-fort."
  },
  "seedPhraseIntroSidebarCopyOne": {
    "message": "Votre phrase secrète de récupération est une formule de 12 mots qui constitue la « clé maîtresse » de votre portefeuille et de vos fonds"
  },
  "seedPhraseIntroSidebarCopyThree": {
    "message": "Si quelqu’un vous demande votre phrase de récupération, il est probable qu’il essaie de vous arnaquer pour dérober les fonds de votre portefeuille"
  },
  "seedPhraseIntroSidebarCopyTwo": {
    "message": "Ne partagez jamais, au grand jamais, votre phrase secrète de récupération, pas même avec MetaMask !"
  },
  "seedPhraseIntroSidebarTitleOne": {
    "message": "Qu’est-ce qu’une phrase secrète de récupération ?"
  },
  "seedPhraseIntroSidebarTitleThree": {
    "message": "Dois-je partager ma phrase secrète de récupération ?"
  },
  "seedPhraseIntroSidebarTitleTwo": {
    "message": "Comment puis-je sauvegarder ma phrase secrète de récupération ?"
  },
  "seedPhraseIntroTitle": {
    "message": "Sécuriser votre portefeuille"
  },
  "seedPhraseReq": {
    "message": "Les phrases secrètes de récupération sont composées de 12, 15, 18, 21 ou 24 mots"
  },
  "seedPhraseWriteDownDetails": {
    "message": "Notez cette phrase secrète de récupération de 12 mots et stockez-la dans un endroit de confiance où vous seul avez accès."
  },
  "seedPhraseWriteDownHeader": {
    "message": "Notez votre phrase secrète de récupération"
  },
  "select": {
    "message": "Sélectionner"
  },
  "selectAccounts": {
    "message": "Sélectionnez le(s) compte(s) à utiliser sur ce site"
  },
  "selectAccountsForSnap": {
    "message": "Sélectionnez le(s) compte(s) à utiliser avec ce snap"
  },
  "selectAll": {
    "message": "Tout sélectionner"
  },
  "selectAnAccount": {
    "message": "Sélectionner un compte"
  },
  "selectAnAccountAlreadyConnected": {
    "message": "Ce compte a déjà été connecté à MetaMask"
  },
  "selectEnableDisplayMediaPrivacyPreference": {
    "message": "Activer l’option « Afficher les supports NFT »"
  },
  "selectHdPath": {
    "message": "Sélectionner le chemin HD"
  },
  "selectNFTPrivacyPreference": {
    "message": "Activez la détection automatique des NFT"
  },
  "selectPathHelp": {
    "message": "Si vous ne voyez pas les comptes auxquels vous vous attendez, essayez de changer le chemin d’accès au portefeuille HD ou le réseau sélectionné."
  },
  "selectRpcUrl": {
    "message": "Sélectionner l’URL du RPC"
  },
  "selectType": {
    "message": "Sélectionner le type"
  },
  "selectedAccountMismatch": {
    "message": "Compte différent sélectionné"
  },
  "selectingAllWillAllow": {
    "message": "En sélectionnant tout, vous autorisez ce site à voir tous vos comptes actuels. Assurez-vous de bien avoir confiance en ce site."
  },
  "send": {
    "message": "Envoyer"
  },
  "sendBugReport": {
    "message": "Envoyez-nous un rapport de bogue."
  },
  "sendNoContactsConversionText": {
    "message": "cliquez ici"
  },
  "sendNoContactsDescription": {
    "message": "Les contacts vous permettent d’envoyer en toute sécurité plusieurs transactions vers un autre compte. Pour créer un contact, $1",
    "description": "$1 represents the action text 'click here'"
  },
  "sendNoContactsTitle": {
    "message": "Vous n’avez aucun contact"
  },
  "sendSelectReceiveAsset": {
    "message": "Sélectionnez l’actif que vous recevrez"
  },
  "sendSelectSendAsset": {
    "message": "Sélectionnez l’actif que vous voulez envoyer"
  },
  "sendSpecifiedTokens": {
    "message": "Envoyer $1",
    "description": "Symbol of the specified token"
  },
  "sendSwapSubmissionWarning": {
    "message": "En cliquant sur ce bouton, vous entamez immédiatement l’opération d’échange. Veuillez vérifier les détails de votre transaction avant de continuer."
  },
  "sendTokenAsToken": {
    "message": "Échanger des $1 contre des $2 et les envoyer",
    "description": "Used in the transaction display list to describe a swap and send. $1 and $2 are the symbols of tokens in involved in the swap."
  },
  "sendingAsset": {
    "message": "Envoi de $1"
  },
  "sendingDisabled": {
    "message": "L’envoi d’actifs ERC-1155 NFT n’est pas encore pris en charge."
  },
  "sendingNativeAsset": {
    "message": "Envoi de $1",
    "description": "$1 represents the native currency symbol for the current network (e.g. ETH or BNB)"
  },
  "sendingToTokenContractWarning": {
    "message": "Attention : vous êtes sur le point d’envoyer des jetons à l’adresse d’un contrat de jetons qui pourrait entraîner une perte de fonds. $1",
    "description": "$1 is a clickable link with text defined by the 'learnMoreUpperCase' key. The link will open to a support article regarding the known contract address warning"
  },
  "sepolia": {
    "message": "Réseau de test Sepolia"
  },
  "setApprovalForAll": {
    "message": "Définir l’approbation pour tous"
  },
  "setApprovalForAllRedesignedTitle": {
    "message": "Demande de retrait"
  },
  "setApprovalForAllTitle": {
    "message": "Approuver $1 sans limite de dépenses",
    "description": "The token symbol that is being approved"
  },
  "settingAddSnapAccount": {
    "message": "Ajouter un compte Snap"
  },
  "settings": {
    "message": "Paramètres"
  },
  "settingsOptimisedForEaseOfUseAndSecurity": {
    "message": "Les paramètres sont optimisés pour sécuriser l’application et faciliter son utilisation. Vous pouvez modifier les paramètres à tout moment."
  },
  "settingsSearchMatchingNotFound": {
    "message": "Aucun résultat correspondant trouvé."
  },
  "settingsSubHeadingSignaturesAndTransactions": {
    "message": "Demandes de signature et de transaction"
  },
  "show": {
    "message": "Afficher"
  },
  "showAccount": {
    "message": "Afficher le compte"
  },
  "showAdvancedDetails": {
    "message": "Afficher les détails avancés"
  },
  "showExtensionInFullSizeView": {
    "message": "Afficher l’extension en taille réelle"
  },
  "showExtensionInFullSizeViewDescription": {
    "message": "Activez cette option si vous voulez que l’extension s’affiche en taille réelle lorsque vous cliquez sur l’icône de l’extension."
  },
  "showFiatConversionInTestnets": {
    "message": "Afficher la conversion sur les testnets"
  },
  "showFiatConversionInTestnetsDescription": {
    "message": "Sélectionnez cette option pour afficher la conversion des monnaies fiduciaires sur Testnets."
  },
  "showHexData": {
    "message": "Afficher les données Hex"
  },
  "showHexDataDescription": {
    "message": "Selectionner ici pour afficher le champs de données hex dans l’écran d’envoi"
  },
  "showIncomingTransactions": {
    "message": "Afficher les transactions entrantes"
  },
  "showIncomingTransactionsDescription": {
    "message": "Sélectionnez ceci pour utiliser Etherscan afin d’afficher les transactions entrantes dans la liste des transactions",
    "description": "$1 is the link to etherscan url and $2 is the link to the privacy policy of consensys APIs"
  },
  "showIncomingTransactionsExplainer": {
    "message": "Ce processus fait appel à différentes API tierces pour chaque réseau et expose ainsi votre adresse Ethereum et votre adresse IP."
  },
  "showLess": {
    "message": "Afficher moins"
  },
  "showMore": {
    "message": "Afficher plus"
  },
  "showNativeTokenAsMainBalance": {
    "message": "Afficher le solde principal en jeton natif"
  },
  "showNft": {
    "message": "Afficher le NFT"
  },
  "showPermissions": {
    "message": "Afficher les autorisations"
  },
  "showPrivateKey": {
    "message": "Afficher la clé privée"
  },
  "showTestnetNetworks": {
    "message": "Afficher les réseaux de test"
  },
  "showTestnetNetworksDescription": {
    "message": "Sélectionnez ceci pour afficher les réseaux de test dans la liste des réseaux"
  },
  "sign": {
    "message": "Signer"
  },
  "signatureRequest": {
    "message": "Demande de Signature"
  },
  "signature_decoding_bid_nft_tooltip": {
    "message": "Le NFT sera affiché dans votre portefeuille si l’offre est acceptée."
  },
  "signature_decoding_list_nft_tooltip": {
    "message": "Ne vous attendez à des changements que si quelqu’un achète vos NFT."
  },
  "signed": {
    "message": "Signé"
  },
  "signing": {
    "message": "Signature"
  },
  "signingInWith": {
    "message": "Se connecter avec"
  },
  "signingWith": {
    "message": "Signer avec"
  },
  "simulationApproveHeading": {
    "message": "Retirer"
  },
  "simulationDetailsApproveDesc": {
    "message": "Vous donnez à quelqu’un d’autre l’autorisation de retirer des NFT de votre compte."
  },
  "simulationDetailsERC20ApproveDesc": {
    "message": "Vous accordez à quelqu’un d’autre l’autorisation de dépenser ce montant qui sera débité de votre compte."
  },
  "simulationDetailsFiatNotAvailable": {
    "message": "Non disponible"
  },
  "simulationDetailsIncomingHeading": {
    "message": "Vous recevez"
  },
  "simulationDetailsNoChanges": {
    "message": "Aucun changement"
  },
  "simulationDetailsOutgoingHeading": {
    "message": "Vous envoyez"
  },
  "simulationDetailsRevokeSetApprovalForAllDesc": {
    "message": "Vous révoquez l’autorisation que vous avez accordée à quelqu’un d’autre de retirer des NFT de votre compte."
  },
  "simulationDetailsSetApprovalForAllDesc": {
    "message": "Vous accordez à quelqu’un d’autre l’autorisation de retirer des NFT de votre compte."
  },
  "simulationDetailsTitle": {
    "message": "Changements estimés"
  },
  "simulationDetailsTitleTooltip": {
    "message": "Les changements estimés représentent ce qui pourrait se produire si vous effectuez cette transaction. Il s’agit juste d’une estimation fournie à des fins d’information."
  },
  "simulationDetailsTotalFiat": {
    "message": "Total = $1",
    "description": "$1 is the total amount in fiat currency on one side of the transaction"
  },
  "simulationDetailsTransactionReverted": {
    "message": "Cette transaction va probablement échouer"
  },
  "simulationDetailsUnavailable": {
    "message": "Non disponible"
  },
  "simulationErrorMessageV2": {
    "message": "Nous n’avons pas pu estimer le prix de carburant. Par conséquent, il se peut qu’il y ait une erreur dans le contrat et que cette transaction échoue."
  },
  "simulationsSettingDescription": {
    "message": "Activez cette option pour estimer les changements de solde des transactions et des signatures avant de les confirmer. Ces estimations sont fournies à titre indicatif et n’engagent en rien les parties à la transaction. $1"
  },
  "simulationsSettingSubHeader": {
    "message": "Estimer les changements de solde"
  },
  "singleNetwork": {
    "message": "1 réseau"
  },
  "siweIssued": {
    "message": "Émis"
  },
  "siweNetwork": {
    "message": "Réseau"
  },
  "siweRequestId": {
    "message": "Demander un ID"
  },
  "siweResources": {
    "message": "Ressources"
  },
  "siweURI": {
    "message": "URL"
  },
  "skip": {
    "message": "Ignorer"
  },
  "skipAccountSecurity": {
    "message": "Sauter le réglage des paramètres de sécurité du compte ?"
  },
  "skipAccountSecurityDetails": {
    "message": "Je suis conscient(e) que tant que je n’aurai pas sauvegardé ma phrase secrète de récupération, je risque de perdre mes comptes et tous leurs actifs."
  },
  "slideBridgeDescription": {
    "message": "Faites le tour des 9 chaînes, depuis votre portefeuille"
  },
  "slideBridgeTitle": {
    "message": "Prêt à établir une passerelle ?"
  },
  "slideCashOutDescription": {
    "message": "Vendez vos crypto-monnaies et recevez de l’argent"
  },
  "slideCashOutTitle": {
    "message": "Effectuez des retraits avec MetaMask"
  },
  "slideDebitCardTitle": {
    "message": "Carte de débit MetaMask"
  },
  "slideFundWalletTitle": {
    "message": "Approvisionnez votre portefeuille"
  },
  "smartContracts": {
    "message": "Contrats intelligents"
  },
  "smartSwapsErrorNotEnoughFunds": {
    "message": "Fonds insuffisants pour souscrire un contrat de swap intelligent."
  },
  "smartSwapsErrorUnavailable": {
    "message": "Les contrats de swap intelligents sont temporairement indisponibles."
  },
  "smartTransactionCancelled": {
    "message": "Votre transaction a été annulée"
  },
  "smartTransactionCancelledDescription": {
    "message": "Votre transaction n’a pas pu être effectuée, elle a donc été annulée pour vous éviter de payer inutilement des frais de gaz."
  },
  "smartTransactionError": {
    "message": "Votre transaction a échoué"
  },
  "smartTransactionErrorDescription": {
    "message": "Des changements soudains sur le marché peuvent entraîner des échecs de transaction. Si le problème persiste, contactez le service d’assistance à la clientèle de MetaMask."
  },
  "smartTransactionPending": {
    "message": "Soumettre votre transaction"
  },
  "smartTransactionSuccess": {
    "message": "Votre transaction est terminée"
  },
  "smartTransactions": {
    "message": "Transactions intelligentes"
  },
  "smartTransactionsEnabledDescription": {
    "message": " et la protection de la MEV. Désormais activées par défaut."
  },
  "smartTransactionsEnabledLink": {
    "message": "Taux de réussite plus élevés"
  },
  "smartTransactionsEnabledTitle": {
    "message": "Les transactions sont devenues plus intelligentes"
  },
  "snapAccountCreated": {
    "message": "Le compte a été créé"
  },
  "snapAccountCreatedDescription": {
    "message": "Votre nouveau compte est prêt à être utilisé !"
  },
  "snapAccountCreationFailed": {
    "message": "La création du compte a échoué"
  },
  "snapAccountCreationFailedDescription": {
    "message": "$1 n’a pas réussi à créer un compte pour vous.",
    "description": "$1 is the snap name"
  },
  "snapAccountRedirectFinishSigningTitle": {
    "message": "Finaliser la signature"
  },
  "snapAccountRedirectSiteDescription": {
    "message": "Suivez les instructions de $1"
  },
  "snapAccountRemovalFailed": {
    "message": "La suppression du compte a échoué"
  },
  "snapAccountRemovalFailedDescription": {
    "message": "$1 n’a pas réussi à supprimer ce compte pour vous.",
    "description": "$1 is the snap name"
  },
  "snapAccountRemoved": {
    "message": "Compte supprimé"
  },
  "snapAccountRemovedDescription": {
    "message": "Ce compte ne pourra plus être utilisé dans MetaMask."
  },
  "snapAccounts": {
    "message": "Snaps de compte"
  },
  "snapAccountsDescription": {
    "message": "Comptes contrôlés par des Snaps tiers."
  },
  "snapConnectTo": {
    "message": "Connexion à $1",
    "description": "$1 is the website URL or a Snap name. Used for Snaps pre-approved connections."
  },
  "snapConnectionPermissionDescription": {
    "message": "Laissez $1 se connecter automatiquement à $2 sans votre approbation.",
    "description": "Used for Snap pre-approved connections. $1 is the Snap name, $2 is a website URL."
  },
  "snapConnectionWarning": {
    "message": "$1 veut utiliser $2",
    "description": "$2 is the snap and $1 is the dapp requesting connection to the snap."
  },
  "snapContent": {
    "message": "Ce contenu provient de $1",
    "description": "This is shown when a snap shows transaction insight information in the confirmation UI. $1 is a link to the snap's settings page with the link text being the name of the snap."
  },
  "snapDetailWebsite": {
    "message": "Site web"
  },
  "snapHomeMenu": {
    "message": "Menu d’accueil du Snap"
  },
  "snapInstallRequest": {
    "message": "L’installation de $1 lui accorde les autorisations suivantes.",
    "description": "$1 is the snap name."
  },
  "snapInstallSuccess": {
    "message": "Installation terminée"
  },
  "snapInstallWarningCheck": {
    "message": "Le Snap $1 demande l’autorisation de faire ce qui suit :",
    "description": "Warning message used in popup displayed on snap install. $1 is the snap name."
  },
  "snapInstallWarningHeading": {
    "message": "Agissez avec prudence"
  },
  "snapInstallWarningPermissionDescriptionForBip32View": {
    "message": "Autoriser le Snap $1 à consulter vos clés publiques (et vos adresses). Cela n’accorde pas l’autorisation de gérer les comptes ou les actifs.",
    "description": "An extended description for the `snap_getBip32PublicKey` permission used for tooltip on Snap Install Warning screen (popup/modal). $1 is the snap name."
  },
  "snapInstallWarningPermissionDescriptionForEntropy": {
    "message": "Autoriser le Snap $1 à gérer des comptes et des actifs sur le(s) réseau(x) demandé(s). Ces comptes sont dérivés et sauvegardés à l'aide de votre phrase secrète de récupération (sans la divulguer). Grâce à sa capacité à dériver des clés, le Snap $1 peut prendre en charge des protocoles blockchain autres que les protocoles de la blockchain Ethereum (EVM).",
    "description": "An extended description for the `snap_getBip44Entropy` and `snap_getBip44Entropy` permissions used for tooltip on Snap Install Warning screen (popup/modal). $1 is the snap name."
  },
  "snapInstallWarningPermissionNameForEntropy": {
    "message": "Gérer les comptes $1",
    "description": "Permission name used for the Permission Cell component displayed on warning popup when installing a Snap. $1 is list of account types."
  },
  "snapInstallWarningPermissionNameForViewPublicKey": {
    "message": "Afficher la clé publique pour $1",
    "description": "Permission name used for the Permission Cell component displayed on warning popup when installing a Snap. $1 is list of account types."
  },
  "snapInstallationErrorDescription": {
    "message": "$1 n’a pas pu être installé.",
    "description": "Error description used when snap installation fails. $1 is the snap name."
  },
  "snapInstallationErrorTitle": {
    "message": "L’installation a échoué",
    "description": "Error title used when snap installation fails."
  },
  "snapResultError": {
    "message": "Erreur"
  },
  "snapResultSuccess": {
    "message": "Réussi"
  },
  "snapResultSuccessDescription": {
    "message": "$1 est prêt à être utilisé"
  },
  "snapUpdateAlertDescription": {
    "message": "Obtenez la dernière version de $1",
    "description": "Description used in Snap update alert banner when snap update is available. $1 is the Snap name."
  },
  "snapUpdateAvailable": {
    "message": "Une mise à jour est disponible"
  },
  "snapUpdateErrorDescription": {
    "message": "La mise à jour de $1 a échoué.",
    "description": "Error description used when snap update fails. $1 is the snap name."
  },
  "snapUpdateErrorTitle": {
    "message": "La mise à jour a échoué",
    "description": "Error title used when snap update fails."
  },
  "snapUpdateRequest": {
    "message": "La mise à jour de $1 lui accorde les autorisations suivantes.",
    "description": "$1 is the Snap name."
  },
  "snapUpdateSuccess": {
    "message": "Mise à jour terminée"
  },
  "snapUrlIsBlocked": {
    "message": "Ce Snap veut vous emmener sur un site bloqué. $1."
  },
  "snaps": {
    "message": "Snaps"
  },
  "snapsConnected": {
    "message": "Snaps connectés"
  },
  "snapsNoInsight": {
    "message": "Le snap n’a renvoyé aucun aperçu"
  },
  "snapsPrivacyWarningFirstMessage": {
    "message": "Vous reconnaissez que tout Snap que vous installez (sauf indication contraire) est un « Service tiers » tel que défini dans les $1 de Consensys. L’utilisation des services tiers est régie par des conditions distinctes définies par les fournisseurs de services tiers. Consensys ne recommande pas à des personnes particulières d’utiliser un Snap pour des raisons particulières. Si vous décidez d’utiliser un service tiers, vous le faites à vos propres risques. Consensys décline toute responsabilité pour toute perte liée à l’utilisation des services tiers.",
    "description": "First part of a message in popup modal displayed when installing a snap for the first time. $1 is terms of use link."
  },
  "snapsPrivacyWarningSecondMessage": {
    "message": "Toute information que vous partagez avec des services tiers sera collectée directement par ces services tiers conformément à leur politique de confidentialité. Pour plus d’informations, veuillez consulter leur politique de confidentialité.",
    "description": "Second part of a message in popup modal displayed when installing a snap for the first time."
  },
  "snapsPrivacyWarningThirdMessage": {
    "message": "Consensys n’a pas accès aux informations que vous partagez avec les fournisseurs de services tiers.",
    "description": "Third part of a message in popup modal displayed when installing a snap for the first time."
  },
  "snapsSettings": {
    "message": "Paramètres du Snap"
  },
  "snapsTermsOfUse": {
    "message": "Conditions d’utilisation"
  },
  "snapsToggle": {
    "message": "Un snap ne s’exécute que s’il est activé"
  },
  "snapsUIError": {
    "message": "L’interface utilisateur (IU) spécifiée par le snap n’est pas valide.",
    "description": "This is shown when the insight snap throws an error. $1 is the snap name"
  },
<<<<<<< HEAD
=======
  "someNetworks": {
    "message": "$1 réseaux"
  },
>>>>>>> 71d92770
  "somethingDoesntLookRight": {
    "message": "On dirait que quelque chose ne va pas ? $1",
    "description": "A false positive message for users to contact support. $1 is a link to the support page."
  },
  "somethingIsWrong": {
    "message": "Un problème est survenu. Essayez de recharger la page."
  },
  "somethingWentWrong": {
    "message": "Oups !  Quelque chose a mal tourné. "
  },
  "sortBy": {
    "message": "Trier par"
  },
  "sortByAlphabetically": {
    "message": "Ordre alphabétique (de A à Z)"
  },
  "sortByDecliningBalance": {
    "message": "Solde décroissant (du solde le plus élevé au solde le moins élevé en $1)",
    "description": "Indicates a descending order based on token fiat balance. $1 is the preferred currency symbol"
  },
  "source": {
    "message": "Source"
  },
  "speed": {
    "message": "Vitesse"
  },
  "speedUp": {
    "message": "Accélérer"
  },
  "speedUpCancellation": {
    "message": "Accélérer cette annulation"
  },
  "speedUpExplanation": {
    "message": "Nous avons mis à jour le prix du carburant selon les conditions actuelles du réseau et l’avons augmenté d’au moins 10 % (requis par le réseau)."
  },
  "speedUpPopoverTitle": {
    "message": "Accélérer la transaction"
  },
  "speedUpTooltipText": {
    "message": "Nouveau prix de carburant"
  },
  "speedUpTransaction": {
    "message": "Accélérez cette transaction"
  },
  "spendLimitInsufficient": {
    "message": "Limite de dépenses insuffisante"
  },
  "spendLimitInvalid": {
    "message": "Limite de dépenses invalide ; cela doit être une valeur positive"
  },
  "spendLimitPermission": {
    "message": "Autorisation de limite de dépenses"
  },
  "spendLimitRequestedBy": {
    "message": "Limite de dépenses demandée par $1",
    "description": "Origin of the site requesting the spend limit"
  },
  "spendLimitTooLarge": {
    "message": "Limite de dépenses trop élevée"
  },
  "spender": {
    "message": "Dépenseur"
  },
  "spenderTooltipDesc": {
    "message": "Il s’agit de l’adresse qui pourra retirer vos NFT."
  },
  "spenderTooltipERC20ApproveDesc": {
    "message": "Il s’agit de l’adresse qui pourra dépenser vos jetons en votre nom."
  },
  "spendingCap": {
    "message": "Plafond de dépenses"
  },
  "srpInputNumberOfWords": {
    "message": "J’ai une phrase de $1 mots",
    "description": "This is the text for each option in the dropdown where a user selects how many words their secret recovery phrase has during import. The $1 is the number of words (either 12, 15, 18, 21, or 24)."
  },
  "srpPasteFailedTooManyWords": {
    "message": "Le collage a échoué parce que la phrase contenait plus de 24 mots. Une phrase secrète de récupération peut contenir un maximum de 24 mots.",
    "description": "Description of SRP paste error when the pasted content has too many words"
  },
  "srpPasteTip": {
    "message": "Vous pouvez coller toute votre phrase de récupération secrète dans n’importe quel champ",
    "description": "Our secret recovery phrase input is split into one field per word. This message explains to users that they can paste their entire secrete recovery phrase into any field, and we will handle it correctly."
  },
  "srpSecurityQuizGetStarted": {
    "message": "Commencer"
  },
  "srpSecurityQuizImgAlt": {
    "message": "Un œil avec un trou de serrure au centre et trois champs de mots de passe flottants"
  },
  "srpSecurityQuizIntroduction": {
    "message": "Pour révéler votre Phrase secrète de récupération, vous devez répondre correctement à deux questions"
  },
  "srpSecurityQuizQuestionOneQuestion": {
    "message": "Si vous perdez votre Phrase secrète de récupération, MetaMask..."
  },
  "srpSecurityQuizQuestionOneRightAnswer": {
    "message": "Ne pourra pas vous aider"
  },
  "srpSecurityQuizQuestionOneRightAnswerDescription": {
    "message": "Gravez-la sur une plaque en métal ou inscrivez-la sur plusieurs bouts de papier et cachez-les dans différents endroits secrets pour ne jamais la perdre. Si vous la perdez, il n'y a aucun moyen de la récupérer."
  },
  "srpSecurityQuizQuestionOneRightAnswerTitle": {
    "message": "En effet ! Personne ne peut vous aider à récupérer votre Phrase secrète de récupération."
  },
  "srpSecurityQuizQuestionOneWrongAnswer": {
    "message": "Pourra la récupérer pour vous"
  },
  "srpSecurityQuizQuestionOneWrongAnswerDescription": {
    "message": "Personne ne peut vous aider à récupérer votre Phrase secrète de récupération si jamais vous la perdez."
  },
  "srpSecurityQuizQuestionOneWrongAnswerTitle": {
    "message": "C'est faux ! Personne ne peut vous aider à récupérer votre Phrase secrète de récupération."
  },
  "srpSecurityQuizQuestionTwoQuestion": {
    "message": "Si un membre du service d'assistance ou toute autre personne vous demande votre Phrase secrète de récupération..."
  },
  "srpSecurityQuizQuestionTwoRightAnswer": {
    "message": "Ne la lui fournissez pas, car cette personne essaie de vous arnaquer."
  },
  "srpSecurityQuizQuestionTwoRightAnswerDescription": {
    "message": "Toute personne qui vous demande votre Phrase secrète de récupération, que ce soit pour des raisons de sécurité ou autre, essaie de vous arnaquer."
  },
  "srpSecurityQuizQuestionTwoRightAnswerTitle": {
    "message": "C'est exact ! Vous ne devez jamais partager votre Phrase secrète de récupération avec qui que ce soit."
  },
  "srpSecurityQuizQuestionTwoWrongAnswer": {
    "message": "Vous devez la lui fournir"
  },
  "srpSecurityQuizQuestionTwoWrongAnswerDescription": {
    "message": "Toute personne qui vous demande votre Phrase secrète de récupération, que ce soit pour des raisons de sécurité ou autre, essaie de vous arnaquer."
  },
  "srpSecurityQuizQuestionTwoWrongAnswerTitle": {
    "message": "C'est faux ! Vous ne devez jamais partager votre Phrase secrète de récupération avec qui que ce soit."
  },
  "srpSecurityQuizTitle": {
    "message": "Quiz sur la sécurité"
  },
  "srpToggleShow": {
    "message": "Afficher / Masquer ce mot de la phrase de récupération secrète",
    "description": "Describes a toggle that is used to show or hide a single word of the secret recovery phrase"
  },
  "srpWordHidden": {
    "message": "Ce mot est caché",
    "description": "Explains that a word in the secret recovery phrase is hidden"
  },
  "srpWordShown": {
    "message": "Ce mot est affiché",
    "description": "Explains that a word in the secret recovery phrase is being shown"
  },
  "stable": {
    "message": "Stable"
  },
  "stableLowercase": {
    "message": "stable"
  },
  "stake": {
    "message": "Staker"
  },
  "stateLogError": {
    "message": "Erreur lors du chargement des journaux d’état."
  },
  "stateLogFileName": {
    "message": "Journaux d’événements de MetaMask"
  },
  "stateLogs": {
    "message": "Journaux d’événements"
  },
  "stateLogsDescription": {
    "message": "Les journaux d’état contiennent les adresses publiques de vos comptes et vos transactions envoyées."
  },
  "status": {
    "message": "État"
  },
  "statusNotConnected": {
    "message": "Non connecté"
  },
  "statusNotConnectedAccount": {
    "message": "Aucun compte connecté"
  },
  "step1LatticeWallet": {
    "message": "Connectez votre Lattice1"
  },
  "step1LatticeWalletMsg": {
    "message": "Vous pouvez connecter MetaMask à votre dispositif Lattice1 une fois qu’il est configuré et en ligne. Déverrouillez votre appareil et préparez son ID.",
    "description": "$1 represents the `hardwareWalletSupportLinkConversion` localization key"
  },
  "step1LedgerWallet": {
    "message": "Télécharger l’application Ledger"
  },
  "step1LedgerWalletMsg": {
    "message": "Téléchargez, configurez et saisissez votre mot de passe pour déverrouiller $1.",
    "description": "$1 represents the `ledgerLiveApp` localization value"
  },
  "step1OneKeyWallet": {
    "message": "Connecter votre portefeuille OneKey"
  },
  "step1OneKeyWalletMsg": {
    "message": "Branchez votre OneKey directement sur votre ordinateur et déverrouillez-le. Veillez à utiliser la bonne phrase secrète.",
    "description": "$1 represents the `hardwareWalletSupportLinkConversion` localization key"
  },
  "step1TrezorWallet": {
    "message": "Connecter le portefeuille Trezor"
  },
  "step1TrezorWalletMsg": {
    "message": "Connecter votre Trezor directement sur votre ordinateur et déverrouillez-le. Assurez-vous que vous utilisez la bonne phrase de chiffrement.",
    "description": "$1 represents the `hardwareWalletSupportLinkConversion` localization key"
  },
  "step2LedgerWallet": {
    "message": "Connecter le portefeuille Ledger"
  },
  "step2LedgerWalletMsg": {
    "message": "Connectez votre portefeuille directement à votre ordinateur. Déverrouillez votre Ledger et ouvrez l’application Ethereum.",
    "description": "$1 represents the `hardwareWalletSupportLinkConversion` localization key"
  },
  "stillGettingMessage": {
    "message": "Vous recevez toujours ce message ?"
  },
  "strong": {
    "message": "Robuste"
  },
  "stxCancelled": {
    "message": "Le swap aurait échoué"
  },
  "stxCancelledDescription": {
    "message": "Votre transaction aurait échoué et a été annulée pour vous éviter de payer inutilement des frais de transaction."
  },
  "stxCancelledSubDescription": {
    "message": "Réessayez le swap. Nous serons là pour vous protéger contre des risques similaires la prochaine fois."
  },
  "stxFailure": {
    "message": "Échec du swap"
  },
  "stxFailureDescription": {
    "message": "Les fluctuations soudaines du marché peuvent provoquer des échecs. Si le problème persiste, veuillez contacter $1.",
    "description": "This message is shown to a user if their swap fails. The $1 will be replaced by support.metamask.io"
  },
  "stxPendingPrivatelySubmittingSwap": {
    "message": "Soumission privée de votre Swap..."
  },
  "stxPendingPubliclySubmittingSwap": {
    "message": "Soumission publique de votre Swap..."
  },
  "stxSuccess": {
    "message": "Swap terminé !"
  },
  "stxSuccessDescription": {
    "message": "Votre $1 est maintenant disponible.",
    "description": "$1 is a token symbol, e.g. ETH"
  },
  "stxSwapCompleteIn": {
    "message": "Le Swap sera effectué dans <",
    "description": "'<' means 'less than', e.g. Swap will complete in < 2:59"
  },
  "stxTryingToCancel": {
    "message": "Tentative d’annulation de votre transaction..."
  },
  "stxUnknown": {
    "message": "État inconnu"
  },
  "stxUnknownDescription": {
    "message": "Une transaction a réussi, mais nous ne la reconnaissons pas. Cela peut être dû à la soumission d’une autre transaction pendant le traitement de ce swap."
  },
  "stxUserCancelled": {
    "message": "Swap annulé"
  },
  "stxUserCancelledDescription": {
    "message": "Votre transaction a été annulée et vous avez évité ainsi de payer inutilement des frais de transaction."
  },
  "submit": {
    "message": "Envoyer"
  },
  "submitted": {
    "message": "Envoyé"
  },
  "suggestedBySnap": {
    "message": "Suggéré par $1",
    "description": "$1 is the snap name"
  },
  "suggestedCurrencySymbol": {
    "message": "Symbole monétaire suggéré :"
  },
  "suggestedTokenName": {
    "message": "Nom suggéré :"
  },
  "support": {
    "message": "Assistance"
  },
  "supportCenter": {
    "message": "Visitez notre centre d’aide"
  },
  "supportMultiRpcInformation": {
    "message": "Nous prenons désormais en charge plusieurs RPC pour un même réseau. Votre RPC le plus récent a été sélectionné par défaut afin de résoudre les problèmes liés à des informations contradictoires."
  },
  "surveyConversion": {
    "message": "Répondez à notre sondage"
  },
  "surveyTitle": {
    "message": "Façonnez l’avenir de MetaMask"
  },
  "swap": {
    "message": "Swap"
  },
  "swapAdjustSlippage": {
    "message": "Ajuster l’effet de glissement"
  },
  "swapAggregator": {
    "message": "Agrégateur"
  },
  "swapAllowSwappingOf": {
    "message": "Autoriser le swap de $1",
    "description": "Shows a user that they need to allow a token for swapping on their hardware wallet"
  },
  "swapAmountReceived": {
    "message": "Montant garanti"
  },
  "swapAmountReceivedInfo": {
    "message": "Il s’agit du montant minimal que vous recevrez. Vous pouvez recevoir plus en fonction du glissement."
  },
  "swapAndSend": {
    "message": "Échanger et envoyer"
  },
  "swapAnyway": {
    "message": "Procéder de toute façon au swap"
  },
  "swapApproval": {
    "message": "Approuver $1 pour les swaps",
    "description": "Used in the transaction display list to describe a transaction that is an approve call on a token that is to be swapped.. $1 is the symbol of a token that has been approved."
  },
  "swapApproveNeedMoreTokens": {
    "message": "Vous avez besoin de $1 $2 de plus pour effectuer ce swap",
    "description": "Tells the user how many more of a given token they need for a specific swap. $1 is an amount of tokens and $2 is the token symbol."
  },
  "swapAreYouStillThere": {
    "message": "Êtes-vous toujours là ?"
  },
  "swapAreYouStillThereDescription": {
    "message": "Si vous le souhaitez, nous sommes prêts à vous présenter les dernières cotations"
  },
  "swapConfirmWithHwWallet": {
    "message": "Confirmez avec votre portefeuille matériel"
  },
  "swapContinueSwapping": {
    "message": "Continuer à faire des swaps"
  },
  "swapContractDataDisabledErrorDescription": {
    "message": "Dans l’application Ethereum de votre Ledger, allez dans « Paramètres » et autorisez les données de contrat. Ensuite, retentez votre swap."
  },
  "swapContractDataDisabledErrorTitle": {
    "message": "Les données de contrat ne sont pas activées sur votre Ledger"
  },
  "swapCustom": {
    "message": "personnaliser"
  },
  "swapDecentralizedExchange": {
    "message": "Échange décentralisé"
  },
  "swapDirectContract": {
    "message": "Contrat direct"
  },
  "swapEditLimit": {
    "message": "Modifier la limite"
  },
  "swapEnableDescription": {
    "message": "Cette information est nécessaire et autorise MetaMask à effectuer le swap de vos $1.",
    "description": "Gives the user info about the required approval transaction for swaps. $1 will be the symbol of a token being approved for swaps."
  },
  "swapEnableTokenForSwapping": {
    "message": "Ce sera $1 pour le swap",
    "description": "$1 is for the 'enableToken' key, e.g. 'enable ETH'"
  },
  "swapEnterAmount": {
    "message": "Saisissez le montant"
  },
  "swapEstimatedNetworkFees": {
    "message": "Frais de réseau estimés"
  },
  "swapEstimatedNetworkFeesInfo": {
    "message": "Il s’agit d’une estimation des frais de réseau qui seront utilisés pour effectuer votre swap. Le montant réel peut varier en fonction des conditions du réseau."
  },
  "swapFailedErrorDescriptionWithSupportLink": {
    "message": "Sachez que les transactions peuvent échouer et que nous sommes là pour vous aider. Si ce problème persiste, vous pouvez contacter notre service clientèle au $1 pour plus d’assistance.",
    "description": "This message is shown to a user if their swap fails. The $1 will be replaced by support.metamask.io"
  },
  "swapFailedErrorTitle": {
    "message": "Échec du swap"
  },
  "swapFetchingQuote": {
    "message": "Récupération de la cotation"
  },
  "swapFetchingQuoteNofN": {
    "message": "Récupération de cotation $1 sur $2",
    "description": "A count of possible quotes shown to the user while they are waiting for quotes to be fetched. $1 is the number of quotes already loaded, and $2 is the total number of resources that we check for quotes. Keep in mind that not all resources will have a quote for a particular swap."
  },
  "swapFetchingQuotes": {
    "message": "Récupération des cotations…"
  },
  "swapFetchingQuotesErrorDescription": {
    "message": "Hum… un problème est survenu. Réessayez et si les erreurs persistent, contactez le service client."
  },
  "swapFetchingQuotesErrorTitle": {
    "message": "Erreur lors de la récupération des cotations"
  },
  "swapFromTo": {
    "message": "Le swap de $1 vers $2",
    "description": "Tells a user that they need to confirm on their hardware wallet a swap of 2 tokens. $1 is a source token and $2 is a destination token"
  },
  "swapGasFeesDetails": {
    "message": "Les frais de carburant sont estimés et fluctueront selon le trafic réseau et la complexité de la transaction."
  },
  "swapGasFeesExplanation": {
    "message": "MetaMask ne tire aucun profit des frais de gaz. Ces frais sont des estimations et peuvent changer en fonction de l’activité du réseau et de la complexité de la transaction. En savoir plus $1.",
    "description": "$1 is a link (text in link can be found at 'swapGasFeesSummaryLinkText')"
  },
  "swapGasFeesExplanationLinkText": {
    "message": "ici",
    "description": "Text for link in swapGasFeesExplanation"
  },
  "swapGasFeesLearnMore": {
    "message": "En savoir plus sur les frais de carburant"
  },
  "swapGasFeesSplit": {
    "message": "Les frais de carburant indiqués dans l’écran précédent sont répartis entre ces deux transactions."
  },
  "swapGasFeesSummary": {
    "message": "Les frais de carburant sont payés aux mineurs de cryptomonnaies qui traitent les transactions sur le réseau $1. MetaMask ne tire aucun profit des frais de carburant.",
    "description": "$1 is the selected network, e.g. Ethereum or BSC"
  },
  "swapGasIncludedTooltipExplanation": {
    "message": "Cette cotation incorpore les frais de gaz en ajustant le nombre de jetons envoyés ou reçus. Vous pouvez recevoir des ETH dans une transaction séparée sur votre liste d’activités."
  },
  "swapGasIncludedTooltipExplanationLinkText": {
    "message": "En savoir plus sur les frais de gaz"
  },
  "swapHighSlippage": {
    "message": "Important effet de glissement"
  },
  "swapIncludesGasAndMetaMaskFee": {
    "message": "Inclut les frais de gaz et les frais MetaMask qui s’élèvent à $1 %",
    "description": "Provides information about the fee that metamask takes for swaps. $1 is a decimal number."
  },
  "swapIncludesMMFee": {
    "message": "Comprend des frais MetaMask à hauteur de $1 %.",
    "description": "Provides information about the fee that metamask takes for swaps. $1 is a decimal number."
  },
  "swapIncludesMMFeeAlt": {
    "message": "La cotation inclut les frais de change de MetaMask qui s’élèvent à $1 %",
    "description": "Provides information about the fee that metamask takes for swaps using the latest copy. $1 is a decimal number."
  },
  "swapIncludesMetaMaskFeeViewAllQuotes": {
    "message": "Comprend des frais MetaMask à hauteur de $1 % – $2",
    "description": "Provides information about the fee that metamask takes for swaps. $1 is a decimal number and $2 is a link to view all quotes."
  },
  "swapLearnMore": {
    "message": "En savoir plus sur les swaps"
  },
  "swapLiquiditySourceInfo": {
    "message": "Nous consultons différentes sources de liquidité (bourses, agrégateurs et teneurs de marché professionnels) pour comparer les taux de change et les frais de réseau."
  },
  "swapLowSlippage": {
    "message": "Faible effet de glissement"
  },
  "swapMaxSlippage": {
    "message": "Glissement maximal"
  },
  "swapMetaMaskFee": {
    "message": "Frais MetaMask"
  },
  "swapMetaMaskFeeDescription": {
    "message": "Des frais de $1 % sont automatiquement ajoutés à ce devis. Ces frais vous sont facturés en échange d'une licence d'utilisation du logiciel d'agrégation d'informations sur les fournisseurs de liquidités de MetaMask.",
    "description": "Provides information about the fee that metamask takes for swaps. $1 is a decimal number."
  },
  "swapNQuotesWithDot": {
    "message": "$1 cotations.",
    "description": "$1 is the number of quotes that the user can select from when opening the list of quotes on the 'view quote' screen"
  },
  "swapNewQuoteIn": {
    "message": "Nouvelles cotations dans $1",
    "description": "Tells the user the amount of time until the currently displayed quotes are update. $1 is a time that is counting down from 1:00 to 0:00"
  },
  "swapNoTokensAvailable": {
    "message": "Aucun jeton disponible correspondant à $1",
    "description": "Tells the user that a given search string does not match any tokens in our token lists. $1 can be any string of text"
  },
  "swapOnceTransactionHasProcess": {
    "message": "Vos $1 seront ajoutés à votre compte une fois que cette transaction sera traitée.",
    "description": "This message communicates the token that is being transferred. It is shown on the awaiting swap screen. The $1 will be a token symbol."
  },
  "swapPriceDifference": {
    "message": "Vous êtes sur le point d’effectuer un swap de $1 $2 (~$3) contre $4 $5 (~$6).",
    "description": "This message represents the price slippage for the swap.  $1 and $4 are a number (ex: 2.89), $2 and $5 are symbols (ex: ETH), and $3 and $6 are fiat currency amounts."
  },
  "swapPriceDifferenceTitle": {
    "message": "Différence de prix de ~$1",
    "description": "$1 is a number (ex: 1.23) that represents the price difference."
  },
  "swapPriceUnavailableDescription": {
    "message": "L’incidence sur les prix n’a pas pu être déterminée faute de données suffisantes sur les prix du marché. Veuillez confirmer que vous êtes satisfait·e du nombre de jetons que vous êtes sur le point de recevoir avant de procéder au swap."
  },
  "swapPriceUnavailableTitle": {
    "message": "Vérifiez votre taux avant de poursuivre"
  },
  "swapProcessing": {
    "message": "Traitement en cours"
  },
  "swapQuoteDetails": {
    "message": "Détails de la cotation"
  },
  "swapQuoteNofM": {
    "message": "$1 sur $2",
    "description": "A count of possible quotes shown to the user while they are waiting for quotes to be fetched. $1 is the number of quotes already loaded, and $2 is the total number of resources that we check for quotes. Keep in mind that not all resources will have a quote for a particular swap."
  },
  "swapQuoteSource": {
    "message": "Origine de la cotation"
  },
  "swapQuotesExpiredErrorDescription": {
    "message": "Veuillez demander de nouvelles cotations pour obtenir les derniers taux."
  },
  "swapQuotesExpiredErrorTitle": {
    "message": "Les cotations ont expiré"
  },
  "swapQuotesNotAvailableDescription": {
    "message": "Réduisez le montant de la transaction ou utilisez un autre jeton."
  },
  "swapQuotesNotAvailableErrorDescription": {
    "message": "Essayez d’ajuster le montant ou les paramètres de glissement, puis réessayez."
  },
  "swapQuotesNotAvailableErrorTitle": {
    "message": "Aucune cotation disponible"
  },
  "swapRate": {
    "message": "Taux"
  },
  "swapReceiving": {
    "message": "Réception"
  },
  "swapReceivingInfoTooltip": {
    "message": "Il s’agit d’une estimation. Le montant exact dépend du glissement."
  },
  "swapRequestForQuotation": {
    "message": "Demande de cotation"
  },
  "swapSelect": {
    "message": "Sélectionner"
  },
  "swapSelectAQuote": {
    "message": "Sélectionnez une cotation"
  },
  "swapSelectAToken": {
    "message": "Sélectionnez un jeton"
  },
  "swapSelectQuotePopoverDescription": {
    "message": "Vous trouverez ci-dessous toutes les cotations obtenues auprès de multiples sources de liquidité."
  },
  "swapSelectToken": {
    "message": "Sélectionner le jeton"
  },
  "swapShowLatestQuotes": {
    "message": "Afficher les dernières cotations"
  },
  "swapSlippageHighDescription": {
    "message": "L’effet de glissement saisi ($1 %) est considéré comme très élevé et peut donner lieu à un taux de change désavantageux",
    "description": "$1 is the amount of % for slippage"
  },
  "swapSlippageHighTitle": {
    "message": "Important effet de glissement"
  },
  "swapSlippageLowDescription": {
    "message": "Une valeur aussi faible ($1 %) peut entraîner l’échec de l’accord de swap",
    "description": "$1 is the amount of % for slippage"
  },
  "swapSlippageLowTitle": {
    "message": "Faible effet de glissement"
  },
  "swapSlippageNegativeDescription": {
    "message": "Le slippage doit être supérieur ou égal à zéro"
  },
  "swapSlippageNegativeTitle": {
    "message": "Augmentez le slippage pour continuer"
  },
  "swapSlippageOverLimitDescription": {
    "message": "La tolérance au slippage doit être inférieure ou égale à 15 %. Une tolérance plus élevée peut se traduire par un taux de change désavantageux."
  },
  "swapSlippageOverLimitTitle": {
    "message": "Slippage très élevé"
  },
  "swapSlippagePercent": {
    "message": "$1 %",
    "description": "$1 is the amount of % for slippage"
  },
  "swapSlippageTooltip": {
    "message": "Si le prix fluctue entre le moment où vous placez un ordre et le moment où il est exécuté, on parle alors d’un « effet de glissement » ou « slippage ». Votre swap sera automatiquement annulé si ce phénomène dépasse le « seuil de glissement toléré » que vous avez fixé."
  },
  "swapSlippageZeroDescription": {
    "message": "Il y a moins de prestataires de services d’investissement sans slippage, ce qui se traduit par une cotation moins compétitive."
  },
  "swapSlippageZeroTitle": {
    "message": "Recherche de prestataires de services d’investissement sans slippage"
  },
  "swapSource": {
    "message": "Source de liquidité"
  },
  "swapSuggested": {
    "message": "Swap proposé"
  },
  "swapSuggestedGasSettingToolTipMessage": {
    "message": "Les swaps sont des transactions complexes et soumises à une contrainte de temps. Nous recommandons ce prix de carburant pour assurer un bon équilibre entre le coût et la garantie d’un swap réussi."
  },
  "swapSwapFrom": {
    "message": "Swap de"
  },
  "swapSwapSwitch": {
    "message": "Inverser l’échange de jetons"
  },
  "swapSwapTo": {
    "message": "Swap vers"
  },
  "swapToConfirmWithHwWallet": {
    "message": "pour confirmer avec votre portefeuille matériel"
  },
  "swapTokenAddedManuallyDescription": {
    "message": "Vérifiez ce jeton sur $1 et assurez-vous qu’il s’agit bien du jeton que vous souhaitez échanger.",
    "description": "$1 points the user to etherscan as a place they can verify information about a token. $1 is replaced with the translation for \"etherscan\""
  },
  "swapTokenAddedManuallyTitle": {
    "message": "Jeton ajouté manuellement"
  },
  "swapTokenAvailable": {
    "message": "Votre $1 a été ajouté à votre compte.",
    "description": "This message is shown after a swap is successful and communicates the exact amount of tokens the user has received for a swap. The $1 is a decimal number of tokens followed by the token symbol."
  },
  "swapTokenBalanceUnavailable": {
    "message": "Nous n’avons pas pu récupérer votre solde de $1",
    "description": "This message communicates to the user that their balance of a given token is currently unavailable. $1 will be replaced by a token symbol"
  },
  "swapTokenNotAvailable": {
    "message": "Impossible d’échanger ce jeton dans cette région"
  },
  "swapTokenToToken": {
    "message": "Swap de $1 vers $2",
    "description": "Used in the transaction display list to describe a swap. $1 and $2 are the symbols of tokens in involved in a swap."
  },
  "swapTokenVerifiedOn1SourceDescription": {
    "message": "$1 n’a été vérifié que par 1 source. Envisagez de le vérifier auprès de $2 sources avant de continuer.",
    "description": "$1 is a token name, $2 points the user to etherscan as a place they can verify information about a token. $1 is replaced with the translation for \"etherscan\""
  },
  "swapTokenVerifiedOn1SourceTitle": {
    "message": "Jeton potentiellement inauthentique"
  },
  "swapTokenVerifiedSources": {
    "message": "Confirmé par $1 sources. Vérifier sur $2.",
    "description": "$1 the number of sources that have verified the token, $2 points the user to a block explorer as a place they can verify information about the token."
  },
  "swapTooManyDecimalsError": {
    "message": "$1 accepte jusqu’à $2 décimales",
    "description": "$1 is a token symbol and $2 is the max. number of decimals allowed for the token"
  },
  "swapTransactionComplete": {
    "message": "Transaction terminée"
  },
  "swapTwoTransactions": {
    "message": "2 transactions"
  },
  "swapUnknown": {
    "message": "Inconnu"
  },
  "swapZeroSlippage": {
    "message": "0 % de glissement"
  },
  "swapsMaxSlippage": {
    "message": "Tolérance au slippage"
  },
  "swapsNotEnoughToken": {
    "message": "Pas assez de $1",
    "description": "Tells the user that they don't have enough of a token for a proposed swap. $1 is a token symbol"
  },
  "swapsViewInActivity": {
    "message": "Afficher dans l’activité"
  },
  "switch": {
    "message": "Changer"
  },
  "switchEthereumChainConfirmationDescription": {
    "message": "Ceci permet de remplacer le réseau sélectionné dans MetaMask par un réseau précédemment ajouté :"
  },
  "switchEthereumChainConfirmationTitle": {
    "message": "Autoriser ce site à changer de réseau ?"
  },
  "switchInputCurrency": {
    "message": "Changer la devise"
  },
  "switchNetwork": {
    "message": "Changer de réseau"
  },
  "switchNetworks": {
    "message": "Changer de réseau"
  },
  "switchToNetwork": {
    "message": "Passer à $1",
    "description": "$1 represents the custom network that has previously been added"
  },
  "switchToThisAccount": {
    "message": "Basculer vers ce compte"
  },
  "switchedNetworkToastDecline": {
    "message": "Ne plus afficher"
  },
  "switchedNetworkToastMessage": {
    "message": "$1 est maintenant actif sur $2",
    "description": "$1 represents the account name, $2 represents the network name"
  },
  "switchedNetworkToastMessageNoOrigin": {
    "message": "Vous êtes en train d’utiliser $1",
    "description": "$1 represents the network name"
  },
  "switchingNetworksCancelsPendingConfirmations": {
    "message": "Le changement de réseau annulera toutes les confirmations en attente"
  },
  "symbol": {
    "message": "Symbole"
  },
  "symbolBetweenZeroTwelve": {
    "message": "Le symbole doit comporter 11 caractères ou moins."
  },
  "tenPercentIncreased": {
    "message": "Augmentation de 10 %"
  },
  "terms": {
    "message": "Conditions d’utilisation"
  },
  "termsOfService": {
    "message": "Conditions de service"
  },
  "termsOfUseAgreeText": {
    "message": " J’accepte les conditions d’utilisation de MetaMask et de ses fonctionnalités"
  },
  "termsOfUseFooterText": {
    "message": "Faites défiler pour lire toutes les sections"
  },
  "termsOfUseTitle": {
    "message": "Nos conditions d’utilisation ont été mises à jour"
  },
  "testnets": {
    "message": "Testnets"
  },
  "theme": {
    "message": "Thème"
  },
  "themeDescription": {
    "message": "Choisissez votre thème MetaMask préféré."
  },
  "thirdPartySoftware": {
    "message": "Avis sur les logiciels développés par des tiers",
    "description": "Title of a popup modal displayed when installing a snap for the first time."
  },
  "threeMonthsAbbreviation": {
    "message": "3 mois",
    "description": "Shortened form of '3 months'"
  },
  "time": {
    "message": "Temps"
  },
  "tips": {
    "message": "Dons"
  },
  "tipsForUsingAWallet": {
    "message": "Conseils pour l’utilisation d’un portefeuille"
  },
  "tipsForUsingAWalletDescription": {
    "message": "L’ajout de jetons permet de débloquer d’autres moyens d’utiliser le Web3."
  },
  "to": {
    "message": "Destinataire"
  },
  "toAddress": {
    "message": "Vers : $1",
    "description": "$1 is the address to include in the To label. It is typically shortened first using shortenAddress"
  },
  "toggleDecodeDescription": {
    "message": "Nous utilisons les services de 4byte.directory et de Sourcify pour décoder et afficher des données de transaction plus compréhensibles. Cela vous aide à comprendre le résultat des transactions en cours et passées, mais peut entraîner le partage de votre adresse IP."
  },
  "token": {
    "message": "Jeton"
  },
  "tokenAddress": {
    "message": "Adresse du token"
  },
  "tokenAlreadyAdded": {
    "message": "Ce jeton a déjà été ajouté."
  },
  "tokenAutoDetection": {
    "message": "Détection automatique des jetons"
  },
  "tokenContractAddress": {
    "message": "Adresse du contrat de jeton"
  },
  "tokenDecimal": {
    "message": "Nombre de décimales du jeton"
  },
  "tokenDecimalFetchFailed": {
    "message": "La décimale du jeton est requise. Trouvez-la sur : $1"
  },
  "tokenDetails": {
    "message": "Détails du token"
  },
  "tokenFoundTitle": {
    "message": "1 nouveau jeton trouvé"
  },
  "tokenId": {
    "message": "ID de token"
  },
  "tokenList": {
    "message": "Listes de jetons"
  },
  "tokenMarketplace": {
    "message": "Marché des jetons"
  },
  "tokenScamSecurityRisk": {
    "message": "les arnaques et les risques de piratage informatique"
  },
  "tokenStandard": {
    "message": "Jeton standard"
  },
  "tokenSymbol": {
    "message": "Symbole du jeton"
  },
  "tokens": {
    "message": "Jetons"
  },
  "tokensFoundTitle": {
    "message": "$1 nouveaux jetons trouvés",
    "description": "$1 is the number of new tokens detected"
  },
  "tokensInCollection": {
    "message": "Jetons dans la collection"
  },
  "tooltipApproveButton": {
    "message": "Je comprends"
  },
  "tooltipSatusConnected": {
    "message": "connecté"
  },
  "tooltipSatusConnectedUpperCase": {
    "message": "Connecté"
  },
  "tooltipSatusNotConnected": {
    "message": "non connecté"
  },
  "total": {
    "message": "Total"
  },
  "totalVolume": {
    "message": "Volume total"
  },
  "transaction": {
    "message": "transaction"
  },
  "transactionCancelAttempted": {
    "message": "Tentative d’annulation de la transaction avec un prix de carburant de $1 à $2"
  },
  "transactionCancelSuccess": {
    "message": "Transaction annulée avec succès à $2"
  },
  "transactionConfirmed": {
    "message": "Transaction confirmée sur $2."
  },
  "transactionCreated": {
    "message": "Transaction créée avec une valeur de $1 sur $2."
  },
  "transactionDataFunction": {
    "message": "Fonction"
  },
  "transactionDetailGasHeading": {
    "message": "Frais de carburant estimés"
  },
  "transactionDetailMultiLayerTotalSubtitle": {
    "message": "Montant + frais"
  },
  "transactionDropped": {
    "message": "Transaction abandonnée sur $2."
  },
  "transactionError": {
    "message": "Erreur de transaction. Une exception a été rencontrée dans l’exécution du code du contrat."
  },
  "transactionErrorNoContract": {
    "message": "Tentative d’appel de fonction sur une adresse qui n’apparaît pas dans le contrat."
  },
  "transactionErrored": {
    "message": "La transaction a rencontré une erreur."
  },
  "transactionFailedBannerMessage": {
    "message": "Cette transaction vous aurait occasionné des frais supplémentaires, c’est pourquoi nous l’avons annulée. Votre argent est toujours dans votre portefeuille."
  },
  "transactionFlowNetwork": {
    "message": "Réseau"
  },
  "transactionHistoryBaseFee": {
    "message": "Frais de base (GWEI)"
  },
  "transactionHistoryL1GasLabel": {
    "message": "Total des frais de transaction L1"
  },
  "transactionHistoryL2GasLimitLabel": {
    "message": "Montant maximal des frais de transaction L2"
  },
  "transactionHistoryL2GasPriceLabel": {
    "message": "Prix du gaz L2"
  },
  "transactionHistoryMaxFeePerGas": {
    "message": "Frais maximaux par unité de gaz"
  },
  "transactionHistoryPriorityFee": {
    "message": "Frais de priorité (GWEI)"
  },
  "transactionHistoryTotalGasFee": {
    "message": "Total des frais de transaction"
  },
  "transactionResubmitted": {
    "message": "La transaction a été soumise à nouveau avec une augmentation du prix du gaz, désormais de $1 à $2"
  },
  "transactionSettings": {
    "message": "Paramètres de la transaction"
  },
  "transactionSubmitted": {
    "message": "Transaction envoyée sur $2."
  },
  "transactionUpdated": {
    "message": "Transaction mise à jour sur $2."
  },
  "transactions": {
    "message": "Transactions"
  },
  "transfer": {
    "message": "Transfert"
  },
  "transferCrypto": {
    "message": "Transférer des crypto-monnaies"
  },
  "transferFrom": {
    "message": "Transfert depuis"
  },
  "transferRequest": {
    "message": "Demande de transfert"
  },
  "trillionAbbreviation": {
    "message": "B",
    "description": "Shortened form of 'trillion'"
  },
  "troubleConnectingToLedgerU2FOnFirefox": {
    "message": "Nous avons des difficultés à connecter votre Ledger. $1",
    "description": "$1 is a link to the wallet connection guide;"
  },
  "troubleConnectingToLedgerU2FOnFirefox2": {
    "message": "Consultez notre guide de connexion au portefeuille matériel et réessayez.",
    "description": "$1 of the ledger wallet connection guide"
  },
  "troubleConnectingToLedgerU2FOnFirefoxLedgerSolution": {
    "message": "Si vous utilisez la dernière version de Firefox, il se peut que vous rencontriez un problème, car Firefox ne prend plus en charge la norme d’authentification U2F. Découvrez $1 comment vous pouvez résoudre ce problème.",
    "description": "It is a link to the ledger website for the workaround."
  },
  "troubleConnectingToLedgerU2FOnFirefoxLedgerSolution2": {
    "message": "ici",
    "description": "Second part of the error message; It is a link to the ledger website for the workaround."
  },
  "troubleConnectingToWallet": {
    "message": "Nous avons eu des difficultés à nous connecter à votre $1. Essayez de vérifier votre $2 et réessayez.",
    "description": "$1 is the wallet device name; $2 is a link to wallet connection guide"
  },
  "troubleStarting": {
    "message": "Impossible de démarrer MetaMask. Cette erreur peut être occasionnelle, essayez donc de redémarrer lextension."
  },
  "tryAgain": {
    "message": "Réessayez"
  },
  "turnOff": {
    "message": "Désactiver"
  },
  "turnOffMetamaskNotificationsError": {
    "message": "Une erreur s’est produite lors de la désactivation des notifications. Veuillez réessayer plus tard."
  },
  "turnOn": {
    "message": "Activer"
  },
  "turnOnMetamaskNotifications": {
    "message": "Activer les notifications"
  },
  "turnOnMetamaskNotificationsButton": {
    "message": "Activer"
  },
  "turnOnMetamaskNotificationsError": {
    "message": "Une erreur s’est produite lors de la création des notifications. Veuillez réessayer plus tard."
  },
  "turnOnMetamaskNotificationsMessageFirst": {
    "message": "Restez au courant de ce qui se passe dans votre portefeuille grâce aux notifications."
  },
  "turnOnMetamaskNotificationsMessagePrivacyBold": {
    "message": "Paramètres > Notifications."
  },
  "turnOnMetamaskNotificationsMessagePrivacyLink": {
    "message": "Découvrez comment nous protégeons vos données personnelles lorsque vous utilisez cette fonctionnalité."
  },
  "turnOnMetamaskNotificationsMessageSecond": {
    "message": "Pour activer les notifications du portefeuille, nous utilisons un profil pour synchroniser certains paramètres entre vos appareils. $1"
  },
  "turnOnMetamaskNotificationsMessageThird": {
    "message": "Vous pouvez désactiver les notifications à tout moment dans $1"
  },
  "turnOnTokenDetection": {
    "message": "Activer la détection améliorée des jetons"
  },
  "tutorial": {
    "message": "Tutoriel"
  },
  "twelveHrTitle": {
    "message": "12 h :"
  },
  "typeYourSRP": {
    "message": "Saisissez votre phrase secrète de récupération"
  },
  "u2f": {
    "message": "U2F",
    "description": "A name on an API for the browser to interact with devices that support the U2F protocol. On some browsers we use it to connect MetaMask to Ledger devices."
  },
  "unapproved": {
    "message": "Non autorisé"
  },
  "units": {
    "message": "unités"
  },
  "unknown": {
    "message": "Inconnu"
  },
  "unknownCollection": {
    "message": "Collection sans nom"
  },
  "unknownNetworkForKeyEntropy": {
    "message": "Réseau inconnu",
    "description": "Displayed on places like Snap install warning when regular name is not available."
  },
  "unknownQrCode": {
    "message": "Erreur : nous n’avons pas pu identifier le code QR"
  },
  "unlimited": {
    "message": "Illimité"
  },
  "unlock": {
    "message": "Déverrouiller"
  },
  "unlockMessage": {
    "message": "Le web décentralisé vous attend"
  },
  "unpin": {
    "message": "Détacher"
  },
  "unrecognizedChain": {
    "message": "Ce réseau personnalisé n’est pas reconnu",
    "description": "$1 is a clickable link with text defined by the 'unrecognizedChanLinkText' key. The link will open to instructions for users to validate custom network details."
  },
  "unsendableAsset": {
    "message": "L’envoi de jetons NFT (ERC-721) n’est pas pris en charge actuellement",
    "description": "This is an error message we show the user if they attempt to send an NFT asset type, for which currently don't support sending"
  },
  "upArrow": {
    "message": "flèche vers le haut"
  },
  "update": {
    "message": "Mise à jour"
  },
  "updateEthereumChainConfirmationDescription": {
    "message": "Ce site demande à mettre à jour l’URL par défaut de votre réseau. Vous pouvez modifier les paramètres par défaut et les informations du réseau à tout moment."
  },
  "updateNetworkConfirmationTitle": {
    "message": "Mettre à jour $1",
    "description": "$1 represents network name"
  },
  "updateOrEditNetworkInformations": {
    "message": "Mettez à jour vos informations ou"
  },
  "updateRequest": {
    "message": "Demande de mise à jour"
  },
  "updatedRpcForNetworks": {
    "message": "Les RPC du réseau ont été mis à jour"
  },
  "uploadDropFile": {
    "message": "Déposez votre fichier ici"
  },
  "uploadFile": {
    "message": "Télécharger le fichier"
  },
  "urlErrorMsg": {
    "message": "Les URLs requièrent un préfixe HTTP/HTTPS approprié."
  },
  "use4ByteResolution": {
    "message": "Décoder les contrats intelligents"
  },
  "useMultiAccountBalanceChecker": {
    "message": "Demandes d’informations concernant le solde de plusieurs comptes"
  },
  "useMultiAccountBalanceCheckerSettingDescription": {
    "message": "Bénéficiez d’une mise à jour plus rapide des soldes en regroupant les demandes d’informations concernant le solde des comptes. Cela nous permet de récupérer plus rapidement les informations dont nous avons besoin pour mettre à jour le solde de vos comptes. En désactivant cette fonctionnalité, vous limitez la capacité des tiers à établir un lien entre vos différents comptes."
  },
  "useNftDetection": {
    "message": "Détection automatique des NFT"
  },
  "useNftDetectionDescriptionText": {
    "message": "Laissez MetaMask ajouter les NFT que vous possédez en utilisant des services tiers. La détection automatique des NFT révèle votre adresse IP et l’adresse de votre compte à ces services. Si vous activez cette fonctionnalité, un lien pourrait être établi entre votre adresse IP et votre adresse Ethereum, et entrainer l’affichage de faux NFT parachutés par des arnaqueurs. Vous pouvez ajouter des jetons manuellement pour éviter ce risque."
  },
  "usePhishingDetection": {
    "message": "Utiliser la fonction anti-hameçonnage"
  },
  "usePhishingDetectionDescription": {
    "message": "Cela permet d’afficher un avertissement pour les domaines d’hameçonnage ciblant les utilisateurs d’Ethereum"
  },
  "useSafeChainsListValidation": {
    "message": "Vérification des détails du réseau"
  },
  "useSafeChainsListValidationDescription": {
    "message": "MetaMask utilise un service tiers appelé $1 pour afficher des détails précis et standardisés concernant les réseaux. Vous limitez ainsi les risques de vous connecter à un réseau malveillant ou au mauvais réseau. En utilisant cette fonctionnalité, vous exposez votre adresse IP à chainid.network."
  },
  "useSafeChainsListValidationWebsite": {
    "message": "chainid.network",
    "description": "useSafeChainsListValidationWebsite is separated from the rest of the text so that we can bold the third party service name in the middle of them"
  },
  "useTokenDetectionPrivacyDesc": {
    "message": "L’affichage automatique des tokens envoyés sur votre compte implique une communication avec des serveurs externes afin de récupérer les images des tokens. Ces serveurs auront accès à votre adresse IP."
  },
  "usedByClients": {
    "message": "Utilisé par plusieurs clients différents"
  },
  "userName": {
    "message": "Nom d’utilisateur"
  },
  "userOpContractDeployError": {
    "message": "Le déploiement de contrats à partir d’un compte de contrat intelligent n’est pas pris en charge"
  },
  "version": {
    "message": "Version"
  },
  "view": {
    "message": "Affichez"
  },
  "viewActivity": {
    "message": "Voir l’activité"
  },
  "viewAllQuotes": {
    "message": "afficher toutes les cotations"
  },
  "viewContact": {
    "message": "Voir le contact"
  },
  "viewDetails": {
    "message": "Afficher les détails"
  },
  "viewMore": {
    "message": "Afficher plus"
  },
  "viewOnBlockExplorer": {
    "message": "Afficher sur l’explorateur de blocs"
  },
  "viewOnCustomBlockExplorer": {
    "message": "Afficher $1 à $2",
    "description": "$1 is the action type. e.g (Account, Transaction, Swap) and $2 is the Custom Block Explorer URL"
  },
  "viewOnEtherscan": {
    "message": "Afficher $1 sur Etherscan",
    "description": "$1 is the action type. e.g (Account, Transaction, Swap)"
  },
  "viewOnExplorer": {
    "message": "Afficher sur l’explorateur"
  },
  "viewOnOpensea": {
    "message": "Afficher sur Opensea"
  },
  "viewTransaction": {
    "message": "Voir la transaction"
  },
  "viewinExplorer": {
    "message": "Voir $1 dans l’explorateur",
    "description": "$1 is the action type. e.g (Account, Transaction, Swap)"
  },
  "visitSite": {
    "message": "Visiter le site"
  },
  "visitWebSite": {
    "message": "Visitez notre site web"
  },
  "wallet": {
    "message": "Portefeuille"
  },
  "walletConnectionGuide": {
    "message": "notre guide de connexion des portefeuilles matériels"
  },
  "walletProtectedAndReadyToUse": {
    "message": "Votre portefeuille est protégé et prêt à être utilisé. Vous trouverez votre phrase secrète de récupération dans $1 ",
    "description": "$1 is the menu path to be shown with font weight bold"
  },
  "wantToAddThisNetwork": {
    "message": "Voulez-vous ajouter ce réseau ?"
  },
  "wantsToAddThisAsset": {
    "message": "$1 veut ajouter cet actif à votre portefeuille."
  },
  "warning": {
    "message": "Avertissement"
  },
  "warningFromSnap": {
    "message": "Avertissement provenant de $1",
    "description": "$1 represents the name of the snap"
  },
  "watchEthereumAccountsDescription": {
    "message": "En activant cette option, vous pourrez surveiller des comptes Ethereum via une adresse publique ou un nom ENS. Pour nous faire part de vos commentaires sur cette fonctionnalité bêta, veuillez remplir ce $1.",
    "description": "$1 is the link to a product feedback form"
  },
  "watchEthereumAccountsToggle": {
    "message": "Surveiller des comptes Ethereum (Bêta)"
  },
  "watchOutMessage": {
    "message": "Méfiez-vous de $1.",
    "description": "$1 is a link with text that is provided by the 'securityMessageLinkForNetworks' key"
  },
  "weak": {
    "message": "Faible"
  },
  "web3": {
    "message": "Web3"
  },
  "web3ShimUsageNotification": {
    "message": "Nous avons remarqué que ce site Web a essayé d’utiliser l’API window.web3 supprimée. Si le site semble être défectueux, veuillez cliquer sur $1 pour plus d’informations.",
    "description": "$1 is a clickable link."
  },
  "webhid": {
    "message": "WebHID",
    "description": "Refers to a interface for connecting external devices to the browser. Used for connecting ledger to the browser. Read more here https://developer.mozilla.org/en-US/docs/Web/API/WebHID_API"
  },
  "websites": {
    "message": "sites Web",
    "description": "Used in the 'permission_rpc' message."
  },
  "welcomeBack": {
    "message": "Nous sommes heureux de vous revoir !"
  },
  "welcomeExploreDescription": {
    "message": "Stockez, envoyez et dépensez des cryptomonnaies et des actifs."
  },
  "welcomeExploreTitle": {
    "message": "Explorer des applications décentralisées"
  },
  "welcomeLoginDescription": {
    "message": "Utilisez votre MetaMask pour vous connecter à des applications décentralisées. Nul besoin de vous inscrire !"
  },
  "welcomeLoginTitle": {
    "message": "Dites bonjour à votre portefeuille"
  },
  "welcomeToMetaMask": {
    "message": "C’est parti !"
  },
  "welcomeToMetaMaskIntro": {
    "message": "MetaMask est un portefeuille sécurisé utilisé par des millions de personnes qui rend l’univers du web3 accessible à toutes et à tous."
  },
  "whatsThis": {
    "message": "Qu’est-ce que c’est ?"
  },
  "willApproveAmountForBridging": {
    "message": "Cela permettra d’approuver $1 pour l’établissement d’une passerelle."
  },
  "willApproveAmountForBridgingHardware": {
    "message": "Vous devrez confirmer deux transactions sur votre portefeuille matériel."
  },
  "withdrawing": {
    "message": "Retrait en cours"
  },
  "wrongNetworkName": {
    "message": "Selon nos informations, il se peut que le nom du réseau ne corresponde pas exactement à l’ID de chaîne."
  },
  "yes": {
    "message": "Oui"
  },
  "you": {
    "message": "Vous"
  },
  "youDeclinedTheTransaction": {
    "message": "Vous avez refusé la transaction."
  },
  "youNeedToAllowCameraAccess": {
    "message": "Vous devez autoriser l’accès à votre appareil pour utiliser cette fonctionnalité."
  },
  "yourAccounts": {
    "message": "Vos comptes"
  },
  "yourActivity": {
    "message": "Votre activité"
  },
  "yourBalance": {
    "message": "Votre solde"
  },
  "yourBalanceIsAggregated": {
    "message": "Votre solde est agrégé"
  },
  "yourNFTmayBeAtRisk": {
    "message": "Il peut y avoir des risques associés à votre NFT"
  },
  "yourNetworks": {
    "message": "Vos réseaux"
  },
  "yourPrivateSeedPhrase": {
    "message": "Votre phrase secrète de récupération privée"
  },
  "yourTransactionConfirmed": {
    "message": "Transaction déjà confirmée"
  },
  "yourTransactionJustConfirmed": {
    "message": "Nous n'avons pas pu annuler votre transaction avant qu'elle ne soit confirmée sur la blockchain."
  },
  "yourWalletIsReady": {
    "message": "Votre portefeuille est prêt"
  },
  "zeroGasPriceOnSpeedUpError": {
    "message": "Prix de carburant zéro sur l’accélération"
  }
}<|MERGE_RESOLUTION|>--- conflicted
+++ resolved
@@ -4943,12 +4943,9 @@
     "message": "L’interface utilisateur (IU) spécifiée par le snap n’est pas valide.",
     "description": "This is shown when the insight snap throws an error. $1 is the snap name"
   },
-<<<<<<< HEAD
-=======
   "someNetworks": {
     "message": "$1 réseaux"
   },
->>>>>>> 71d92770
   "somethingDoesntLookRight": {
     "message": "On dirait que quelque chose ne va pas ? $1",
     "description": "A false positive message for users to contact support. $1 is a link to the support page."
