{
  "QRHardwareInvalidTransactionTitle": {
    "message": "Erreur"
  },
  "QRHardwareMismatchedSignId": {
    "message": "Données de transaction incompatibles. Veuillez vérifier les détails de la transaction."
  },
  "QRHardwarePubkeyAccountOutOfRange": {
    "message": "Il n’y a plus de comptes. Si vous souhaitez accéder à un autre compte non répertorié ci-dessous, veuillez reconnecter votre portefeuille matériel et le sélectionner."
  },
  "QRHardwareScanInstructions": {
    "message": "Placez le code QR devant votre caméra. L’écran est flou, mais cela n’affectera pas la lecture."
  },
  "QRHardwareSignRequestCancel": {
    "message": "Rejeter"
  },
  "QRHardwareSignRequestDescription": {
    "message": "Après avoir signé avec votre portefeuille, cliquez sur « Obtenir la signature » pour recevoir la signature"
  },
  "QRHardwareSignRequestGetSignature": {
    "message": "Obtenir la signature"
  },
  "QRHardwareSignRequestSubtitle": {
    "message": "Veuillez scanner le code QR avec votre portefeuille"
  },
  "QRHardwareSignRequestTitle": {
    "message": "Demander la signature"
  },
  "QRHardwareUnknownQRCodeTitle": {
    "message": "Erreur"
  },
  "QRHardwareUnknownWalletQRCode": {
    "message": "Code QR invalide. Scannez le code QR de synchronisation du portefeuille matériel."
  },
  "QRHardwareWalletImporterTitle": {
    "message": "Scannez le code QR"
  },
  "QRHardwareWalletSteps1Description": {
    "message": "Connectez un portefeuille matériel sécurisé par air gap qui communique via des codes QR. Les portefeuilles de ce type officiellement pris en charge sont les suivants :"
  },
  "QRHardwareWalletSteps1Title": {
    "message": "Portefeuille matériel avec code QR"
  },
  "QRHardwareWalletSteps2Description": {
    "message": "Ngrave (bientôt disponible)"
  },
  "SIWEAddressInvalid": {
    "message": "L'adresse figurant dans la demande de connexion ne correspond pas à l'adresse du compte que vous utilisez pour vous connecter."
  },
  "SIWEDomainInvalid": {
    "message": "Le nom de domaine du site Web auquel vous tentez de vous connecter ($1) ne correspond pas au nom de domaine indiqué dans la demande de connexion. Procédez avec prudence.",
    "description": "$1 represents the website domain"
  },
  "SIWEDomainWarningBody": {
    "message": "Le site Web ($1) vous demande de vous connecter au mauvais nom domaine. Il peut s'agir d'une tentative d'hameçonnage.",
    "description": "$1 represents the website domain"
  },
  "SIWELabelChainID": {
    "message": "Identifiant de la chaîne :"
  },
  "SIWELabelExpirationTime": {
    "message": "Expire à :"
  },
  "SIWELabelIssuedAt": {
    "message": "Émis à :"
  },
  "SIWELabelMessage": {
    "message": "Message :"
  },
  "SIWELabelNonce": {
    "message": "Nonce :"
  },
  "SIWELabelNotBefore": {
    "message": "Pas avant :"
  },
  "SIWELabelRequestID": {
    "message": "Identifiant de la demande :"
  },
  "SIWELabelResources": {
    "message": "Ressources : $1",
    "description": "$1 represents the number of resources"
  },
  "SIWELabelURI": {
    "message": "URI :"
  },
  "SIWELabelVersion": {
    "message": "Version :"
  },
  "SIWESiteRequestSubtitle": {
    "message": "Ce site vous demande de vous connecter avec"
  },
  "SIWESiteRequestTitle": {
    "message": "Demande de connexion"
  },
  "SIWEWarningSubtitle": {
    "message": "Veuillez confirmer que vous avez bien compris en cochant :"
  },
  "SIWEWarningTitle": {
    "message": "En êtes-vous sûr(e) ?"
  },
  "about": {
    "message": "À propos"
  },
  "acceptTermsOfUse": {
    "message": "J’ai lu et j’accepte les $1",
    "description": "$1 is the `terms` message"
  },
  "accessAndSpendNotice": {
    "message": "$1 peut accéder et dépenser jusqu’à ce montant maximal",
    "description": "$1 is the url of the site requesting ability to spend"
  },
  "accessAndSpendNoticeNFT": {
    "message": "$1 peut accéder à cet actif et le dépenser",
    "description": "$1 is the url of the site requesting ability to spend"
  },
  "accessYourWalletWithSRP": {
    "message": "Accédez à votre portefeuille en utilisant votre phrase secrète de récupération"
  },
  "accessYourWalletWithSRPDescription": {
    "message": "MetaMask ne peut pas récupérer votre mot de passe. Nous utiliserons votre phrase secrète de récupération pour vérifier votre identité, restaurer votre portefeuille et définir un nouveau mot de passe. Veuillez tout d’abord saisir la phrase secrète de récupération qui vous a été fournie lorsque vous avez créé votre portefeuille. $1",
    "description": "$1 is the words 'Learn More' from key 'learnMore', separated here so that it can be added as a link"
  },
  "accessingYourCamera": {
    "message": "Accès à votre appareil photo..."
  },
  "account": {
    "message": "Compte"
  },
  "accountDetails": {
    "message": "Détails du compte"
  },
  "accountIdenticon": {
    "message": "Identicon de compte"
  },
  "accountName": {
    "message": "Nom du compte"
  },
  "accountNameDuplicate": {
    "message": "Ce nom de compte existe déjà",
    "description": "This is an error message shown when the user enters a new account name that matches an existing account name"
  },
  "accountOptions": {
    "message": "Options du compte"
  },
  "accountSelectionRequired": {
    "message": "Vous devez sélectionner un compte !"
  },
  "active": {
    "message": "Actif"
  },
  "activity": {
    "message": "Activité"
  },
  "activityLog": {
    "message": "Log d’activité"
  },
  "add": {
    "message": "Ajouter"
  },
  "addANetwork": {
    "message": "Ajouter un réseau"
  },
  "addANetworkManually": {
    "message": "Ajouter manuellement un réseau"
  },
  "addANickname": {
    "message": "Ajouter un pseudo"
  },
  "addAcquiredTokens": {
    "message": "Ajouter les jetons que vous avez acquis par l’intermédiaire de MetaMask"
  },
  "addAlias": {
    "message": "Ajouter un alias"
  },
  "addBlockExplorer": {
    "message": "Ajouter un explorateur de blocs"
  },
  "addContact": {
    "message": "Ajouter un contact"
  },
  "addCustomToken": {
    "message": "Ajouter un jeton personnalisé"
  },
  "addCustomTokenByContractAddress": {
    "message": "Vous ne trouvez pas de jeton ? Vous pouvez ajouter manuellement n’importe quel jeton avec son adresse par copier-coller. Les adresses des contrats de jetons sont disponibles sur $1.",
    "description": "$1 is a blockchain explorer for a specific network, e.g. Etherscan for Ethereum"
  },
  "addEthereumChainConfirmationDescription": {
    "message": "Cela permettra d’utiliser ce réseau dans MetaMask."
  },
  "addEthereumChainConfirmationRisks": {
    "message": "MetaMask ne vérifie pas les réseaux personnalisés."
  },
  "addEthereumChainConfirmationRisksLearnMore": {
    "message": "En savoir plus sur $1.",
    "description": "$1 is a link with text that is provided by the 'addEthereumChainConfirmationRisksLearnMoreLink' key"
  },
  "addEthereumChainConfirmationRisksLearnMoreLink": {
    "message": "les risques de fraude et de sécurité des réseaux",
    "description": "Link text for the 'addEthereumChainConfirmationRisksLearnMore' translation key"
  },
  "addEthereumChainConfirmationTitle": {
    "message": "Autoriser ce site à ajouter un réseau ?"
  },
  "addFriendsAndAddresses": {
    "message": "Ajoutez uniquement des amis et des adresses de confiance"
  },
  "addFromAListOfPopularNetworks": {
    "message": "Ajoutez à partir d’une liste de réseaux populaires ou ajoutez un réseau manuellement. Interagissez uniquement avec les entités en lesquelles vous avez confiance."
  },
  "addMemo": {
    "message": "Ajouter un mémo"
  },
  "addMoreNetworks": {
    "message": "ajouter manuellement d’autres réseaux"
  },
  "addNetwork": {
    "message": "Ajouter un réseau"
  },
  "addNetworkTooltipWarning": {
    "message": "Cette connexion réseau repose sur des tiers. Elle peut être moins fiable ou permettre à des tiers de suivre l’activité des utilisateurs. $1",
    "description": "$1 is Learn more link"
  },
  "addSuggestedTokens": {
    "message": "Ajouter les jetons suggérés"
  },
  "addToken": {
    "message": "Ajouter le jeton"
  },
  "address": {
    "message": "Adresse"
  },
  "addressBookIcon": {
    "message": "Icône du carnet d’adresses"
  },
  "advanced": {
    "message": "Paramètres avancés"
  },
  "advancedBaseGasFeeToolTip": {
    "message": "Lorsque votre transaction est intégrée au bloc, toute différence entre vos frais de base maximaux et les frais de base réels vous sera remboursée. Le montant total est calculé comme suit : frais de base maximaux (en GWEI) × limite de carburant."
  },
  "advancedGasFeeDefaultOptIn": {
    "message": "Enregistrer ces $1 comme valeur par défaut pour « Avancé »"
  },
  "advancedGasFeeDefaultOptOut": {
    "message": "Toujours utiliser par défaut ces valeurs et les paramètres avancés."
  },
  "advancedGasFeeModalTitle": {
    "message": "Frais de carburant avancés"
  },
  "advancedGasPriceTitle": {
    "message": "Prix du gaz"
  },
  "advancedOptions": {
    "message": "Options avancées"
  },
  "advancedPriorityFeeToolTip": {
    "message": "Les frais de priorité (aussi appelés « pourboire du mineur ») vont directement aux mineurs et les incitent à accorder la priorité à votre transaction."
  },
  "affirmAgree": {
    "message": "Je suis d’accord"
  },
  "airgapVault": {
    "message": "Coffre-fort AirGap"
  },
  "airgapVaultTutorial": {
    "message": " (Tutoriels)"
  },
  "alertDisableTooltip": {
    "message": "Vous pouvez modifier ceci dans « Paramètres > Alertes »"
  },
  "alertSettingsUnconnectedAccount": {
    "message": "Navigation sur un site Web avec un compte non connecté sélectionné"
  },
  "alertSettingsUnconnectedAccountDescription": {
    "message": "Cette alerte s’affiche dans le pop-up lorsque vous naviguez sur un site web3 connecté, mais que le compte actuellement sélectionné n’est pas connecté."
  },
  "alertSettingsWeb3ShimUsage": {
    "message": "Lorsqu’un site Web tente d’utiliser l’API window.web3 supprimée"
  },
  "alertSettingsWeb3ShimUsageDescription": {
    "message": "Cette alerte s’affiche dans le pop-up lorsque vous naviguez sur un site qui tente d’utiliser l’API window.web3 supprimée, et qui peut par conséquent être défaillant."
  },
  "alerts": {
    "message": "Alertes"
  },
  "allOfYour": {
    "message": "Tous vos $1",
    "description": "$1 is the symbol or name of the token that the user is approving spending"
  },
  "allowExternalExtensionTo": {
    "message": "Autoriser cette extension externe à :"
  },
  "allowSpendToken": {
    "message": "Donner l’autorisation d’accéder à votre $1 ?",
    "description": "$1 is the symbol of the token that are requesting to spend"
  },
  "allowThisSiteTo": {
    "message": "Autoriser ce site à :"
  },
  "allowWithdrawAndSpend": {
    "message": "Permettre à $1 de retirer et de dépenser jusqu’au montant suivant :",
    "description": "The url of the site that requested permission to 'withdraw and spend'"
  },
  "amount": {
    "message": "Montant"
  },
  "appDescription": {
    "message": "Extension Ethereum pour navigateur",
    "description": "The description of the application"
  },
  "appName": {
    "message": "MetaMask",
    "description": "The name of the application"
  },
  "appNameBeta": {
    "message": "MetaMask Beta",
    "description": "The name of the application (Beta)"
  },
  "appNameFlask": {
    "message": "MetaMask Flask",
    "description": "The name of the application (Flask)"
  },
  "approve": {
    "message": "Approuver"
  },
  "approveAllTokensTitle": {
    "message": "Voulez-vous lui accorder l'autorisation d'accéder et de transférer tous vos $1 ?",
    "description": "$1 is the symbol of the token for which the user is granting approval"
  },
  "approveAndInstall": {
    "message": "Approuver et installer"
  },
  "approveAndUpdate": {
    "message": "Approuver et mettre à jour"
  },
  "approveButtonText": {
    "message": "Approuver"
  },
  "approveSpendLimit": {
    "message": "Approuver la limite de dépenses de $1",
    "description": "The token symbol that is being approved"
  },
  "approved": {
    "message": "Approuvé"
  },
  "approvedAmountWithColon": {
    "message": "Montant approuvé :"
  },
  "approvedAsset": {
    "message": "Actif approuvé"
  },
  "approvedOn": {
    "message": "Approuver le $1",
    "description": "$1 is the approval date for a permission"
  },
  "areYouSure": {
    "message": "En êtes-vous sûr(e) ?"
  },
  "asset": {
    "message": "Actif"
  },
  "assetOptions": {
    "message": "Options d’actifs"
  },
  "assets": {
    "message": "Actifs"
  },
  "attemptSendingAssets": {
    "message": "Si vous essayez d’envoyer des actifs directement d’un réseau à un autre, une perte permanente des actifs pourrait en résulter. Assurez-vous d’utiliser une passerelle."
  },
  "attemptToCancel": {
    "message": "Tenter d’annuler ?"
  },
  "attemptToCancelDescription": {
    "message": "Faire une demande d’annulation ne garantit pas que votre transaction originale sera bien annulée. Dans le cas où l’annulation réussit, vous payerez les frais de transaction indiqués ci-dessus."
  },
  "attemptingConnect": {
    "message": "Tentative de connexion au réseau"
  },
  "attributions": {
    "message": "Attributions"
  },
  "authorizedPermissions": {
    "message": "Vous avez accordé les autorisations suivantes"
  },
  "autoLockTimeLimit": {
    "message": "Minuterie de déconnexion automatique (minutes)"
  },
  "autoLockTimeLimitDescription": {
    "message": "Réglez la durée d’inactivité en minutes avant que MetaMask ne se déconnecte automatiquement."
  },
  "average": {
    "message": "Moyen"
  },
  "back": {
    "message": "Retour"
  },
  "backToAll": {
    "message": "Retour à Tous"
  },
  "backup": {
    "message": "Sauvegarder"
  },
  "backupApprovalInfo": {
    "message": "Ce code secret est requis pour récupérer votre portefeuille si jamais vous perdez votre appareil, oubliez votre mot de passe, devez réinstaller MetaMask ou souhaitez accéder à votre portefeuille depuis un autre appareil."
  },
  "backupApprovalNotice": {
    "message": "Sauvegardez votre phrase de récupération secret pour garder votre portefeuille et vos fonds en sécurité."
  },
  "backupNow": {
    "message": "Sauvegarder maintenant"
  },
  "backupUserData": {
    "message": "Sauvegardez vos données"
  },
  "backupUserDataDescription": {
    "message": "Vous pouvez sauvegarder les paramètres de l’utilisateur qui contiennent les préférences et les adresses de compte dans un fichier JSON."
  },
  "balance": {
    "message": "Solde"
  },
  "balanceOutdated": {
    "message": "Le solde n’est peut-être pas à jour"
  },
  "baseFee": {
    "message": "Frais de base"
  },
  "basic": {
    "message": "Général"
  },
  "beCareful": {
    "message": "Soyez prudent"
  },
  "betaMetamaskDescription": {
    "message": "MetaMask est un portefeuille sécurisé utilisé par des millions de personnes qui rend l’univers du web3 accessible à toutes et à tous."
  },
  "betaMetamaskDescriptionExplanation": {
    "message": "Utilisez cette version pour tester les futures fonctionnalités avant leur lancement. Votre utilisation et vos commentaires nous aident à développer la meilleure version possible de MetaMask. Votre utilisation de MetaMask Beta est conditionnée par notre norme $1, ainsi que par notre $2. Il s’agit de la version bêta, présentant un risque de bogues plus élevé. En continuant, vous acceptez et reconnaissez ce risque, ainsi que ceux mentionnés dans nos Conditions d’utilisation et nos Conditions bêta.",
    "description": "$1 represents localization item betaMetamaskDescriptionExplanationTermsLinkText.  $2 represents localization item betaMetamaskDescriptionExplanationBetaTermsLinkText"
  },
  "betaMetamaskDescriptionExplanationBetaTermsLinkText": {
    "message": "Conditions bêta supplémentaires"
  },
  "betaMetamaskDescriptionExplanationTermsLinkText": {
    "message": "Conditions d’utilisation"
  },
  "betaMetamaskVersion": {
    "message": "Version MetaMask Beta"
  },
  "betaPortfolioSite": {
    "message": "site de portefeuille bêta"
  },
  "betaWelcome": {
    "message": "Bienvenue sur MetaMask Bêta"
  },
  "blockExplorerAccountAction": {
    "message": "Compte",
    "description": "This is used with viewOnEtherscan and viewInExplorer e.g View Account in Explorer"
  },
  "blockExplorerAssetAction": {
    "message": "Actif",
    "description": "This is used with viewOnEtherscan and viewInExplorer e.g View Asset in Explorer"
  },
  "blockExplorerSwapAction": {
    "message": "Swap",
    "description": "This is used with viewOnEtherscan e.g View Swap on Etherscan"
  },
  "blockExplorerUrl": {
    "message": "URL de l’explorateur de blocs"
  },
  "blockExplorerUrlDefinition": {
    "message": "L’URL utilisée comme explorateur de blocs pour ce réseau."
  },
  "blockExplorerView": {
    "message": "Afficher le compte à $1",
    "description": "$1 replaced by URL for custom block explorer"
  },
  "blockies": {
    "message": "Blockies"
  },
  "browserNotSupported": {
    "message": "Votre navigateur internet n’est pas compatible..."
  },
  "buildContactList": {
    "message": "Créez votre liste de contacts"
  },
  "builtAroundTheWorld": {
    "message": "MetaMask est conçu et établi dans le monde entier."
  },
  "busy": {
    "message": "Occupé"
  },
  "buy": {
    "message": "Acheter"
  },
  "buyAsset": {
    "message": "Acheter $1",
    "description": "$1 is the ticker symbol of a an asset the user is being prompted to purchase"
  },
  "buyCryptoWithCoinbasePay": {
    "message": "Achetez des $1 avec Coinbase Pay",
    "description": "$1 represents the crypto symbol to be purchased"
  },
  "buyCryptoWithCoinbasePayDescription": {
    "message": "Vous pouvez facilement acheter et transférer des cryptomonnaies en utilisant votre compte Coinbase.",
    "description": "$1 represents the crypto symbol to be purchased"
  },
  "buyCryptoWithMoonPay": {
    "message": "Acheter $1 avec MoonPay",
    "description": "$1 represents the cypto symbol to be purchased"
  },
  "buyCryptoWithMoonPayDescription": {
    "message": "MoonPay prend en charge les moyens de paiement populaires, incluant Visa, Mastercard, Apple / Google / Samsung Pay et les virements bancaires dans plus de 145 pays. Les tokens sont déposés sur votre compte MetaMask."
  },
  "buyCryptoWithTransak": {
    "message": "Acheter $1 avec Transak",
    "description": "$1 represents the cypto symbol to be purchased"
  },
  "buyCryptoWithTransakDescription": {
    "message": "Transak prend en charge les cartes de crédit et de débit, Apple Pay, MobiKwik et les virements bancaires (selon l’emplacement) dans plus de 100 pays. Les tokens $1 sont directement déposés sur votre compte MetaMask.",
    "description": "$1 represents the crypto symbol to be purchased"
  },
  "buyWithWyre": {
    "message": "Acheter des $1 avec Wyre"
  },
  "buyWithWyreDescription": {
    "message": "Intégration facile pour les achats à hauteur de 1000 $. Vérification interactive et rapide des achats pour les comptes qui bénéficient d’un plafond de paiement élevé. Prise en charge des cartes de débit/crédit, d’Apple Pay et des virements bancaires. Disponible dans plus de 100 pays. Dépôt de jetons sur votre compte MetaMask."
  },
  "bytes": {
    "message": "Octets"
  },
  "canToggleInSettings": {
    "message": "Vous pouvez réactiver cette notification dans Paramètres > Alertes."
  },
  "cancel": {
    "message": "Annuler"
  },
  "cancelEdit": {
    "message": "Annuler la modification"
  },
  "cancelPopoverTitle": {
    "message": "Annuler la transaction"
  },
  "cancelSpeedUp": {
    "message": "annuler ou accélérer une transaction."
  },
  "cancelSpeedUpLabel": {
    "message": "Ces gas fees vont $1 les frais initiaux.",
    "description": "$1 is text 'replace' in bold"
  },
  "cancelSpeedUpTransactionTooltip": {
    "message": "Pour $1 la transaction, les gas fees doivent être augmentés d’au moins 10 % pour être reconnus par le réseau.",
    "description": "$1 is string 'cancel' or 'speed up'"
  },
  "cancelSwapForFee": {
    "message": "Annuler le swap pour ~$1",
    "description": "$1 could be e.g. $2.98, it is a cost for cancelling a Smart Transaction"
  },
  "cancelSwapForFree": {
    "message": "Annuler le swap gratuitement"
  },
  "cancellationGasFee": {
    "message": "Frais d’annulation de la transaction"
  },
  "cancelled": {
    "message": "Annulé"
  },
  "chainId": {
    "message": "ID de chaîne"
  },
  "chainIdDefinition": {
    "message": "L’ID de chaîne utilisé pour signer les transactions pour ce réseau."
  },
  "chainIdExistsErrorMsg": {
    "message": "Cet ID de chaîne est actuellement utilisé par le réseau $1."
  },
  "chainListReturnedDifferentTickerSymbol": {
    "message": "Le réseau avec l’ID de chaîne $1 peut utiliser un symbole de devise différent ($2) de celui que vous avez saisi. Veuillez vérifier avant de continuer.",
    "description": "$1 is the chain id currently entered in the network form and $2 is the return value of nativeCurrency.symbol from chainlist.network"
  },
  "chromeRequiredForHardwareWallets": {
    "message": "Pour connecter votre portefeuille matériel, vous devez utiliser MetaMask pour Google Chrome."
  },
  "clickToConnectLedgerViaWebHID": {
    "message": "Cliquez ici pour connecter votre Ledger via WebHID",
    "description": "Text that can be clicked to open a browser popup for connecting the ledger device via webhid"
  },
  "clickToManuallyAdd": {
    "message": "Cliquez ici pour ajouter les jetons manuellement."
  },
  "clickToRevealSeed": {
    "message": "Cliquez ici pour révéler des mots secrets"
  },
  "close": {
    "message": "Fermer"
  },
  "collectibleAddFailedMessage": {
    "message": "Ce NFT ne peut pas être ajouté, car les informations de propriété ne correspondent pas. Vérifiez que votre saisie est correcte."
  },
  "collectibleAddressError": {
    "message": "Ce token est un NFT. Ajouter sur la $1",
    "description": "$1 is a clickable link with text defined by the 'importNFTPage' key"
  },
  "confirm": {
    "message": "Confirmer"
  },
  "confirmPageDialogSetApprovalForAll": {
    "message": "Vous accordez l’accès à $1, y compris à ceux que vous pourriez posséder dans le futur. L’autre partie pourra transférer des NFT de votre portefeuille à tout moment sans demander votre consentement jusqu’à ce que vous révoquiez cette approbation. $2",
    "description": "$1 and $2 are bolded translations 'confirmPageDialogSetApprovalForAllPlaceholder1' and 'confirmPageDialogSetApprovalForAllPlaceholder2'"
  },
  "confirmPageDialogSetApprovalForAllPlaceholder1": {
    "message": "tous les NFT inclus dans ce contrat"
  },
  "confirmPageDialogSetApprovalForAllPlaceholder2": {
    "message": "Soyez prudent."
  },
  "confirmPassword": {
    "message": "Confirmer le mot de passe"
  },
  "confirmRecoveryPhrase": {
    "message": "Confirmer la phrase secrète de récupération"
  },
  "confirmSecretBackupPhrase": {
    "message": "Confirmez votre phrase mnémotechnique "
  },
  "confirmed": {
    "message": "Confirmé"
  },
  "confusableUnicode": {
    "message": "« $1 » est similaire à « $2 »."
  },
  "confusableZeroWidthUnicode": {
    "message": "Caractère de largeur nulle trouvé."
  },
  "confusingEnsDomain": {
    "message": "Nous avons détecté un caractère pouvant prêter à confusion dans le nom de l’ENS. Vérifiez le nom de l’ENS pour éviter toute fraude potentielle."
  },
  "congratulations": {
    "message": "Félicitations"
  },
  "connect": {
    "message": "Connecter"
  },
  "connectAccountOrCreate": {
    "message": "Connecter un compte ou en créer un nouveau"
  },
  "connectHardwareWallet": {
    "message": "Connecter un portefeuille matériel"
  },
  "connectManually": {
    "message": "Se connecter manuellement au site actuel"
  },
  "connectTo": {
    "message": "Connectez-vous à $1",
    "description": "$1 is the name/origin of a web3 site/application that the user can connect to metamask"
  },
  "connectToAll": {
    "message": "Connectez-vous à vos $1",
    "description": "$1 will be replaced by the translation of connectToAllAccounts"
  },
  "connectToAllAccounts": {
    "message": "comptes",
    "description": "will replace $1 in connectToAll, completing the sentence 'connect to all of your accounts', will be text that shows list of accounts on hover"
  },
  "connectToMultiple": {
    "message": "Connectez-vous à $1",
    "description": "$1 will be replaced by the translation of connectToMultipleNumberOfAccounts"
  },
  "connectToMultipleNumberOfAccounts": {
    "message": "$1 comptes",
    "description": "$1 is the number of accounts to which the web3 site/application is asking to connect; this will substitute $1 in connectToMultiple"
  },
  "connectWithMetaMask": {
    "message": "Connectez-vous avec MetaMask"
  },
  "connectedAccountsDescriptionPlural": {
    "message": "Vous avez $1 comptes connectés à ce site.",
    "description": "$1 is the number of accounts"
  },
  "connectedAccountsDescriptionSingular": {
    "message": "Vous avez 1 compte connecté à ce site."
  },
  "connectedAccountsEmptyDescription": {
    "message": "MetaMask n’est pas connecté à ce site. Pour vous connecter à un site web3, cliquez sur le bouton de connexion."
  },
  "connectedSites": {
    "message": "Sites connectés"
  },
  "connectedSitesDescription": {
    "message": "$1 est connecté à ces sites. Ils peuvent voir l’adresse de votre compte.",
    "description": "$1 is the account name"
  },
  "connectedSitesEmptyDescription": {
    "message": "$1 n’est connecté à aucun site.",
    "description": "$1 is the account name"
  },
  "connectedSnapSites": {
    "message": "Le snap $1 est connecté à ces sites. Ils ont accès aux autorisations énumérées ci-dessus.",
    "description": "$1 represents the name of the snap"
  },
  "connecting": {
    "message": "Connexion…"
  },
  "connectingTo": {
    "message": "Connexion à $1"
  },
  "connectingToGoerli": {
<<<<<<< HEAD
    "message": "Connexion au réseau de test Goerli"
=======
    "message": "Connexion au testnet Goerli"
>>>>>>> 300cb6e7
  },
  "connectingToMainnet": {
    "message": "Connexion au réseau principal Ethereum"
  },
  "connectingToSepolia": {
    "message": "Connexion au réseau de test Sepolia"
  },
  "contactUs": {
    "message": "Nous contacter"
  },
  "contacts": {
    "message": "Contacts"
  },
  "continue": {
    "message": "Continuer"
  },
  "continueToCoinbasePay": {
    "message": "Accéder à Coinbase Pay"
  },
  "continueToMoonPay": {
    "message": "Continuer vers MoonPay"
  },
  "continueToTransak": {
    "message": "Continuer vers Transak"
  },
  "continueToWyre": {
    "message": "Continuer vers Wyre"
  },
  "contract": {
    "message": "Contrat"
  },
  "contractAddress": {
    "message": "Adresse du contrat"
  },
  "contractAddressError": {
    "message": "Vous envoyez des jetons à l’adresse de contrat des jetons. Cela peut entraîner la perte des jetons en question."
  },
  "contractDeployment": {
    "message": "Déploiement de contrat"
  },
  "contractDescription": {
    "message": "Pour vous protéger des escrocs, prenez un moment pour vérifier les détails du contrat."
  },
  "contractInteraction": {
    "message": "Interaction avec un contrat"
  },
  "contractRequestingSpendingCap": {
    "message": "Contrat prévoyant un plafond de dépenses"
  },
  "contractTitle": {
    "message": "Détails du contrat"
  },
  "contractToken": {
    "message": "Contrat de jetons"
  },
  "convertTokenToNFTDescription": {
    "message": "Nous avons détecté que cet actif est un NFT. MetaMask prend désormais nativement en charge les NFT. Voulez-vous le retirer de votre liste de jetons et l’ajouter en tant que NFT ?"
  },
  "convertTokenToNFTExistDescription": {
    "message": "Nous avons détecté que cet actif a été ajouté en tant que NFT. Souhaitez-vous le retirer de votre liste de tokens ?"
  },
  "copiedExclamation": {
    "message": "Copié!"
  },
  "copyAddress": {
    "message": "Copier l’addresse dans le presse-papier"
  },
  "copyPrivateKey": {
    "message": "Ceci est votre clé privée (cliquez pour copier)"
  },
  "copyRawTransactionData": {
    "message": "Copier les données brutes de la transaction"
  },
  "copyToClipboard": {
    "message": "Copier dans le presse-papier"
  },
  "copyTransactionId": {
    "message": "Copier le numéro de transaction"
  },
  "create": {
    "message": "Créer"
  },
  "createAWallet": {
    "message": "Créer un portefeuille"
  },
  "createAccount": {
    "message": "Créer un compte"
  },
  "createNewWallet": {
    "message": "Créer un nouveau portefeuille"
  },
  "createPassword": {
    "message": "Créer un mot de passe"
  },
  "currencyConversion": {
    "message": "Conversion des devises"
  },
  "currencySymbol": {
    "message": "Symbole de la devise"
  },
  "currencySymbolDefinition": {
    "message": "Le code mnémo affiché pour la devise de ce réseau."
  },
  "currentAccountNotConnected": {
    "message": "Votre compte actuel n’est pas connecté"
  },
  "currentExtension": {
    "message": "Page d’extension actuelle"
  },
  "currentLanguage": {
    "message": "Langue actuelle"
  },
  "currentTitle": {
    "message": "Actuel :"
  },
  "currentlyUnavailable": {
    "message": "Indisponible sur ce réseau"
  },
  "curveHighGasEstimate": {
    "message": "Graphique d’estimation de gas agressif"
  },
  "curveLowGasEstimate": {
    "message": "Graphique d’estimation de gas basse"
  },
  "curveMediumGasEstimate": {
    "message": "Graphique d’estimation de gas du marché"
  },
  "custom": {
    "message": "Paramètres avancés"
  },
  "customContentSearch": {
    "message": "Chercher un réseau ajouté précédemment"
  },
  "customGasSettingToolTipMessage": {
    "message": "Utilisez $1 pour personnaliser le prix du carburant. Cela peut porter à confusion si vous n’en avez pas l’habitude. Agissez avec prudence !",
    "description": "$1 is key 'advanced' (text: 'Advanced') separated here so that it can be passed in with bold font-weight"
  },
  "customSpendLimit": {
    "message": "Limite de dépenses personnalisée"
  },
  "customSpendingCap": {
    "message": "Plafond de dépenses personnalisé"
  },
  "customToken": {
    "message": "Jeton personnalisé"
  },
  "customTokenWarningInNonTokenDetectionNetwork": {
    "message": "La détection de token n’est pas encore disponible sur ce réseau. Veuillez importer le token manuellement et vous assurer que vous lui faites bien confiance. En savoir plus sur $1"
  },
  "customTokenWarningInTokenDetectionNetwork": {
    "message": "Veuillez vous assurer que le jeton est authentique avant de l’importer. En savoir plus sur $1"
  },
  "customTokenWarningInTokenDetectionNetworkWithTDOFF": {
    "message": "Veuillez vous assurer que le jeton est authentique avant de l’importer. Apprenez à éviter $1. Vous pouvez également activer la détection des jetons $2."
  },
  "customerSupport": {
    "message": "service client"
  },
  "dappSuggested": {
    "message": "Site suggéré"
  },
  "dappSuggestedGasSettingToolTipMessage": {
    "message": "$1 a suggéré ce prix.",
    "description": "$1 is url for the dapp that has suggested gas settings"
  },
  "dappSuggestedShortLabel": {
    "message": "Site"
  },
  "dappSuggestedTooltip": {
    "message": "$1 a recommandé ce prix.",
    "description": "$1 represents the Dapp's origin"
  },
  "darkTheme": {
    "message": "Sombre"
  },
  "data": {
    "message": "Données"
  },
  "dataBackupFoundInfo": {
    "message": "Certaines données de votre compte ont été sauvegardées lors d’une précédente installation de MetaMask. Il peut s’agir de vos paramètres, contacts et jetons. Souhaitez-vous restaurer ces données maintenant ?"
  },
  "dataBackupSeemsCorrupt": {
    "message": "Impossible de restaurer vos données. Le fichier semble corrompu."
  },
  "dataHex": {
    "message": "Hex"
  },
  "decimal": {
    "message": "Nombre de décimales du jeton"
  },
  "decimalsMustZerotoTen": {
    "message": "Les décimales doivent être plus grandes que 0 et inférieures à 36."
  },
  "decrypt": {
    "message": "Décrypter"
  },
  "decryptCopy": {
    "message": "Copier le message crypté"
  },
  "decryptInlineError": {
    "message": "Ce message ne peut pas être décrypté à la suite d’une erreur : $1",
    "description": "$1 is error message"
  },
  "decryptMessageNotice": {
    "message": "$1 souhaite lire ce message pour compléter votre action",
    "description": "$1 is the web3 site name"
  },
  "decryptMetamask": {
    "message": "Décrypter le message"
  },
  "decryptRequest": {
    "message": "Décrypter la demande"
  },
  "delete": {
    "message": "Supprimer"
  },
  "deleteAccount": {
    "message": "Supprimer le compte"
  },
  "deleteNetwork": {
    "message": "Supprimer le réseau ?"
  },
  "deleteNetworkDescription": {
    "message": "Souhaitez-vous vraiment supprimer ce réseau ?"
  },
  "depositCrypto": {
    "message": "Effectuer un dépôt de $1",
    "description": "$1 represents the crypto symbol to be purchased"
  },
  "deprecatedTestNetworksLink": {
    "message": "En savoir plus"
  },
  "deprecatedTestNetworksMsg": {
    "message": "En raison des changements apportés au protocole d’Ethereum, les réseaux testnet Rinkeby, Ropsten et Kovan peuvent ne pas fonctionner d’une manière aussi fiable qu’auparavant et deviendront bientôt obsolètes."
  },
  "description": {
    "message": "Description"
  },
  "details": {
    "message": "Détails"
  },
  "directDepositCrypto": {
    "message": "Déposer directement $1"
  },
  "directDepositCryptoExplainer": {
    "message": "Si vous avez déjà un peu de $1, la façon la plus rapide d’obtenir $1 dans votre nouveau portefeuille est par dépôt direct."
  },
  "disabledGasOptionToolTipMessage": {
    "message": "« $1 » est désactivé parce qu’il ne correspond pas au minimum d’augmentation de 10 % par rapport aux gas fees initiaux.",
    "description": "$1 is gas estimate type which can be market or aggressive"
  },
  "disconnect": {
    "message": "Déconnecter"
  },
  "disconnectAllAccounts": {
    "message": "Déconnecter tous les comptes"
  },
  "disconnectAllAccountsConfirmationDescription": {
    "message": "Souhaitez-vous vraiment vous déconnecter ? Vous risquez de perdre certaines fonctionnalités du site."
  },
  "disconnectPrompt": {
    "message": "Déconnecter $1"
  },
  "disconnectThisAccount": {
    "message": "Déconnecter ce compte"
  },
  "dismiss": {
    "message": "Annuler"
  },
  "dismissReminderDescriptionField": {
    "message": "Activez cette option pour annuler le message de rappel de sauvegarde de la phrase secrète de récupération. Nous vous recommandons fortement de sauvegarder votre phrase secrète de récupération pour éviter toute perte de fonds"
  },
  "dismissReminderField": {
    "message": "Annuler le rappel de sauvegarde de la phrase secrète de récupération"
  },
  "domain": {
    "message": "Domaine"
  },
  "done": {
    "message": "Terminé"
  },
  "dontShowThisAgain": {
    "message": "Ne plus afficher ceci"
  },
  "downArrow": {
    "message": "flèche vers le bas"
  },
  "downloadGoogleChrome": {
    "message": "Télécharger Google Chrome"
  },
  "downloadSecretBackup": {
    "message": "Téléchargez cette phrase de sauvegarde secrète et conservez-la en lieu sûr sur un disque dur ou un support de stockage externe chiffré."
  },
  "downloadStateLogs": {
    "message": "Télécharger les journaux d'événements"
  },
  "dropped": {
    "message": "Déconnecté"
  },
  "edit": {
    "message": "Modifier"
  },
  "editANickname": {
    "message": "Modifier le pseudo"
  },
  "editAddressNickname": {
    "message": "Modifier le pseudo de l’adresse"
  },
  "editCancellationGasFeeModalTitle": {
    "message": "Modifier les gas fees d’annulation"
  },
  "editContact": {
    "message": "Modifier le contact"
  },
  "editGasEducationButtonText": {
    "message": "Comment puis-je choisir ?"
  },
  "editGasEducationHighExplanation": {
    "message": "Ce choix est préférable pour les transactions urgentes (comme les swaps), car cela multiplie les chances de réussite de la transaction. Si le traitement d’un swap prend trop de temps, il peut échouer et vous faire perdre une partie de vos frais de carburant."
  },
  "editGasEducationLowExplanation": {
    "message": "Des frais de carburant inférieurs ne doivent être utilisés que lorsque le temps de traitement est moins important. En effet, il est difficile de prévoir quand (ou si) votre transaction aboutira."
  },
  "editGasEducationMediumExplanation": {
    "message": "Des frais de carburant modérés conviennent pour l’envoi, le retrait ou d’autres transactions pour lesquelles le facteur temps n’est pas décisif. Ce paramètre permet le plus souvent de conclure une transaction avec succès."
  },
  "editGasEducationModalIntro": {
    "message": "Le choix du bon prix de carburant dépend du type de transaction et de son importance à vos yeux."
  },
  "editGasEducationModalTitle": {
    "message": "Comment choisir ?"
  },
  "editGasFeeModalTitle": {
    "message": "Modifier le prix du carburant"
  },
  "editGasHigh": {
    "message": "Élevé"
  },
  "editGasLimitOutOfBounds": {
    "message": "La limite de carburant doit être d’au moins $1"
  },
  "editGasLimitOutOfBoundsV2": {
    "message": "La limite de carburant doit être supérieure à $1 et inférieure à $2",
    "description": "$1 is the minimum limit for gas and $2 is the maximum limit"
  },
  "editGasLimitTooltip": {
    "message": "La limite de carburant correspond au maximum d’unités de carburant que vous consentez à utiliser. Celles-ci servent de multiplicateur aux « Frais de priorité maximaux » et aux « Frais maximaux »."
  },
  "editGasLow": {
    "message": "Bas"
  },
  "editGasMaxBaseFeeGWEIImbalance": {
    "message": "Les frais de base maximaux ne peuvent pas être inférieurs aux frais de priorité"
  },
  "editGasMaxBaseFeeHigh": {
    "message": "Les frais de base maximaux sont plus élevés que nécessaire"
  },
  "editGasMaxBaseFeeLow": {
    "message": "Les frais de base maximaux sont faibles par rapport aux conditions actuelles du réseau"
  },
  "editGasMaxFeeHigh": {
    "message": "Les frais maximaux sont plus élevés que nécessaire"
  },
  "editGasMaxFeeLow": {
    "message": "Les frais maximaux sont trop bas par rapport aux conditions du réseau"
  },
  "editGasMaxFeePriorityImbalance": {
    "message": "Les frais maximaux ne peuvent pas être inférieurs aux frais de priorité maximaux"
  },
  "editGasMaxFeeTooltip": {
    "message": "Les frais maximaux correspondent au montant le plus élevé que vous aurez à payer (frais de base + frais de priorité)."
  },
  "editGasMaxPriorityFeeBelowMinimum": {
    "message": "Les frais de priorité maximaux doivent être supérieurs à 0 GWEI"
  },
  "editGasMaxPriorityFeeBelowMinimumV2": {
    "message": "Les frais de priorité doivent être supérieurs à 0."
  },
  "editGasMaxPriorityFeeHigh": {
    "message": "Les frais de priorité maximaux sont plus élevés que nécessaire. Vous risquez de payer plus que nécessaire."
  },
  "editGasMaxPriorityFeeHighV2": {
    "message": "Les frais de priorité sont plus élevés que nécessaire. Vous risquez de payer plus que nécessaire"
  },
  "editGasMaxPriorityFeeLow": {
    "message": "Les frais de priorité maximaux sont faibles par rapport aux conditions actuelles du réseau"
  },
  "editGasMaxPriorityFeeLowV2": {
    "message": "Les frais de priorité sont faibles par rapport aux conditions actuelles du réseau"
  },
  "editGasMaxPriorityFeeTooltip": {
    "message": "Les frais de priorité maximaux (aussi appelés « pourboire du mineur ») vont directement aux mineurs et les incitent à accorder la priorité à votre transaction. Vous paierez le plus souvent votre réglage maximal"
  },
  "editGasMedium": {
    "message": "Moyen"
  },
  "editGasPriceTooLow": {
    "message": "Les frais de carburant doivent être supérieurs à 0"
  },
  "editGasPriceTooltip": {
    "message": "Ce réseau exige un champ « Prix du carburant » lors de la soumission d’une transaction. Le prix du carburant correspond au montant que vous paierez par unité de carburant."
  },
  "editGasSubTextAmountLabel": {
    "message": "Montant maximal :",
    "description": "This is meant to be used as the $1 substitution editGasSubTextAmount"
  },
  "editGasSubTextFeeLabel": {
    "message": "Frais maximaux :"
  },
  "editGasTitle": {
    "message": "Modifier la priorité"
  },
  "editGasTooLow": {
    "message": "Délai de traitement inconnu"
  },
  "editGasTooLowTooltip": {
    "message": "Vos frais maximaux ou vos frais de priorité maximaux risquent d’être faibles compte tenu des conditions actuelles du marché. Nous ignorons quand (ou si) votre transaction sera traitée. "
  },
  "editGasTooLowWarningTooltip": {
    "message": "Cela réduit vos frais maximaux, mais si le trafic réseau augmente, votre transaction peut être retardée ou ne pas aboutir."
  },
  "editNonceField": {
    "message": "Modifier le nonce"
  },
  "editNonceMessage": {
    "message": "Il s’agit d’une fonction avancée, à utiliser avec précaution."
  },
  "editPermission": {
    "message": "Modifier l’autorisation"
  },
  "editSpeedUpEditGasFeeModalTitle": {
    "message": "Modifier les gas fees d’accélération"
  },
  "enableAutoDetect": {
    "message": " Activer la détection automatique"
  },
  "enableEIP1559V2": {
    "message": "Activer l’interface utilisateur améliorée des frais de transaction"
  },
  "enableEIP1559V2AlertMessage": {
    "message": "Nous avons mis à jour le fonctionnement de l’estimation et de la personnalisation des gas fees."
  },
  "enableEIP1559V2ButtonText": {
    "message": "Activez l’interface utilisateur améliorée des frais de transaction dans les Paramètres"
  },
  "enableEIP1559V2Description": {
    "message": "Nous avons mis à jour le fonctionnement de l’estimation et de la personnalisation du gas. À activer si vous souhaitez utiliser la nouvelle expérience de gas. $1",
    "description": "$1 here is Learn More link"
  },
  "enableEIP1559V2Header": {
    "message": "Nouvelle expérience de gas"
  },
  "enableFromSettings": {
    "message": " Activez-la depuis les Paramètres."
  },
  "enableOpenSeaAPI": {
    "message": "Activer l’API OpenSea"
  },
  "enableOpenSeaAPIDescription": {
    "message": "Utilisez l’API OpenSea pour récupérer les données de NFT. La détection automatique de NFT repose sur l’API OpenSea et ne sera pas disponible si elle est désactivée."
  },
  "enableSmartTransactions": {
    "message": "Activer les transactions intelligentes"
  },
  "enableToken": {
    "message": "activer $1",
    "description": "$1 is a token symbol, e.g. ETH"
  },
  "encryptionPublicKeyNotice": {
    "message": "$1 aimerait avoir votre clé publique de cryptage. En y consentant, ce site sera en mesure de vous composer des messages cryptés.",
    "description": "$1 is the web3 site name"
  },
  "encryptionPublicKeyRequest": {
    "message": "Demander la clé publique de cryptage"
  },
  "endOfFlowMessage1": {
    "message": "Vous avez réussi l’essai : gardez votre phrase de départ en sécurité, c’est de votre responsabilité !"
  },
  "endOfFlowMessage10": {
    "message": "Terminé"
  },
  "endOfFlowMessage2": {
    "message": "Conseils pour la ranger en toute sécurité"
  },
  "endOfFlowMessage3": {
    "message": "Enregistrez une sauvegarde à plusieurs endroits."
  },
  "endOfFlowMessage4": {
    "message": "Ne partagez jamais cette phrase avec qui que ce soit."
  },
  "endOfFlowMessage5": {
    "message": "Attention à l’hameçonnage ! MetaMask ne vous demandera jamais spontanément votre phrase de départ."
  },
  "endOfFlowMessage6": {
    "message": "Si vous avez besoin de sauvegarder à nouveau votre phrase secrète de récupération, vous pouvez la trouver dans Paramètres > Sécurité."
  },
  "endOfFlowMessage7": {
    "message": "Si vous avez des questions ou si vous constatez une quelconque anomalie, contactez notre service d’assistance $1.",
    "description": "$1 is a clickable link with text defined by the 'here' key. The link will open to a form where users can file support tickets."
  },
  "endOfFlowMessage8": {
    "message": "MetaMask ne peut pas récupérer votre phrase de départ."
  },
  "endOfFlowMessage9": {
    "message": "En savoir plus."
  },
  "endpointReturnedDifferentChainId": {
    "message": "Le point terminal a renvoyé un ID de chaîne différent : $1",
    "description": "$1 is the return value of eth_chainId from an RPC endpoint"
  },
  "enhancedTokenDetection": {
    "message": "Détection améliorée des jetons"
  },
  "enhancedTokenDetectionAlertMessage": {
    "message": "La détection améliorée des jetons est actuellement disponible sur $1. $2"
  },
  "enhancedTokenDetectionDescription": {
    "message": "L’API de jetons de ConsenSys agrège une liste de jetons provenant de diverses listes de jetons tierces. Lorsqu’elle est activée, les jetons sont automatiquement détectés et peuvent être recherchés sur le réseau principal Ethereum, Binance, Polygon et Avalanche. Lorsqu’elle est désactivée, la détection automatique et la recherche ne peuvent être effectuées que sur le réseau principal Ethereum."
  },
  "ensIllegalCharacter": {
    "message": "Caractère invalide pour l’ENS."
  },
  "ensNotFoundOnCurrentNetwork": {
    "message": "Nom ENS non trouvé sur le réseau actuel. Essayez de passer au réseau Ethereum principal."
  },
  "ensNotSupportedOnNetwork": {
    "message": "Le réseau ne prend pas en charge l’ENS"
  },
  "ensRegistrationError": {
    "message": "Erreur dans l’enregistrement du nom ENS"
  },
  "ensUnknownError": {
    "message": "La recherche d’ENS a échoué."
  },
  "enterMaxSpendLimit": {
    "message": "Saisissez la limite de dépenses maximale"
  },
  "enterPassword": {
    "message": "Entrez votre mot de passe"
  },
  "enterPasswordContinue": {
    "message": "Entrez votre mot de passe pour continuer"
  },
  "errorCode": {
    "message": "Code : $1",
    "description": "Displayed error code for debugging purposes. $1 is the error code"
  },
  "errorDetails": {
    "message": "Détails de l’erreur",
    "description": "Title for collapsible section that displays error details for debugging purposes"
  },
  "errorMessage": {
    "message": "Message : $1",
    "description": "Displayed error message for debugging purposes. $1 is the error message"
  },
  "errorName": {
    "message": "Code : $1",
    "description": "Displayed error name for debugging purposes. $1 is the error name"
  },
  "errorPageMessage": {
    "message": "Essayez à nouveau en rechargeant la page, ou contactez le service d’assistance $1.",
    "description": "Message displayed on generic error page in the fullscreen or notification UI, $1 is a clickable link with text defined by the 'here' key. The link will open to a form where users can file support tickets."
  },
  "errorPagePopupMessage": {
    "message": "Réessayez en fermant puis en rouvrant le pop-up, ou contactez le service d’assistance $1.",
    "description": "Message displayed on generic error page in the popup UI, $1 is a clickable link with text defined by the 'here' key. The link will open to a form where users can file support tickets."
  },
  "errorPageTitle": {
    "message": "MetaMask a rencontré une erreur",
    "description": "Title of generic error page"
  },
  "errorStack": {
    "message": "Stack :",
    "description": "Title for error stack, which is displayed for debugging purposes"
  },
  "ethGasPriceFetchWarning": {
    "message": "Le prix de carburant de sauvegarde est fourni, car le service principal d’estimation du carburant est momentanément indisponible."
  },
  "ethereumPublicAddress": {
    "message": "Adresse publique d’Ethereum"
  },
  "etherscan": {
    "message": "Etherscan"
  },
  "etherscanView": {
    "message": "Afficher le compte sur Etherscan"
  },
  "etherscanViewOn": {
    "message": "Afficher sur Etherscan"
  },
  "expandExperience": {
    "message": "Développez votre expérience web3"
  },
  "expandView": {
    "message": "Agrandir la vue"
  },
  "experimental": {
    "message": "Expérimental"
  },
  "exportPrivateKey": {
    "message": "Exporter la clé privée"
  },
  "externalExtension": {
    "message": "Extension externe"
  },
  "failed": {
    "message": "Échec"
  },
  "failedToFetchChainId": {
    "message": "Impossible de récupérer l’ID de la chaîne. Votre URL de RPC est-elle correcte ?"
  },
  "failedToFetchTickerSymbolData": {
    "message": "Les données de vérification de code mnémonique sont actuellement indisponibles. Assurez-vous que le code que vous avez saisi est correct. Il aura une incidence sur les taux de conversion que vous voyez pour ce réseau"
  },
  "failureMessage": {
    "message": "Un problème est survenu et nous n’avons pas pu mener à bien l’action"
  },
  "fast": {
    "message": "Rapide"
  },
  "feeAssociatedRequest": {
    "message": "Des frais sont associés à cette demande."
  },
  "fiat": {
    "message": "FIAT",
    "description": "Exchange type"
  },
  "fileImportFail": {
    "message": "L’importation de fichier ne fonctionne pas ? Cliquez ici !",
    "description": "Helps user import their account from a JSON file"
  },
  "flaskSnapSettingsCardButtonCta": {
    "message": "Voir les détails",
    "description": "Call to action a user can take to see more information about the Snap that is installed"
  },
  "flaskSnapSettingsCardDateAddedOn": {
    "message": "Ajouté le",
    "description": "Start of the sentence describing when and where snap was added"
  },
  "flaskSnapSettingsCardFrom": {
    "message": "de",
    "description": "Part of the sentence describing when and where snap was added"
  },
  "flaskWelcomeUninstall": {
    "message": "vous devriez désinstaller cette extension",
    "description": "This request is shown on the Flask Welcome screen. It is intended for non-developers, and will be bolded."
  },
  "flaskWelcomeWarning1": {
    "message": "Flask permet aux développeurs d’expérimenter de nouvelles API instables. À moins que vous ne soyez développeur(-se) ou bêta testeur(-se), $1.",
    "description": "This is a warning shown on the Flask Welcome screen, intended to encourage non-developers not to proceed any further. $1 is the bolded message 'flaskWelcomeUninstall'"
  },
  "flaskWelcomeWarning2": {
    "message": "Nous ne garantissons ni la sécurité ni la stabilité de cette extension. Les nouvelles API proposées par Flask ne sont pas protégées contre les attaques d’hameçonnage, ce qui signifie que tout site ou snap nécessitant Flask pourrait être une tentative malveillante de voler vos actifs.",
    "description": "This explains the risks of using MetaMask Flask"
  },
  "flaskWelcomeWarning3": {
    "message": "Toutes les API de Flask sont expérimentales. Elles peuvent être modifiées ou supprimées sans préavis. Elles peuvent aussi rester sur Flask indéfiniment sans jamais être migrées vers le MetaMask stable. Utilisez-les à vos risques et périls.",
    "description": "This message warns developers about unstable Flask APIs"
  },
  "flaskWelcomeWarning4": {
    "message": "Assurez-vous de désactiver l’extension MetaMask que vous utilisez habituellement lorsque vous utilisez Flask.",
    "description": "This message calls to pay attention about multiple versions of MetaMask running on the same site (Flask + Prod)"
  },
  "flaskWelcomeWarningAcceptButton": {
    "message": "J’accepte les risques",
    "description": "this text is shown on a button, which the user presses to confirm they understand the risks of using Flask"
  },
  "followUsOnTwitter": {
    "message": "Suivez-nous sur Twitter"
  },
  "forbiddenIpfsGateway": {
    "message": "Passerelle IPFS interdite : veuillez spécifier une passerelle CID"
  },
  "forgetDevice": {
    "message": "Oublier cet appareil"
  },
  "forgotPassword": {
    "message": "Mot de passe oublié ?"
  },
  "from": {
    "message": "de"
  },
  "fromAddress": {
    "message": "De : $1",
    "description": "$1 is the address to include in the From label. It is typically shortened first using shortenAddress"
  },
  "fromTokenLists": {
    "message": "À partir des listes de tokens : $1"
  },
  "functionApprove": {
    "message": "Fonction : approuver"
  },
  "functionSetApprovalForAll": {
    "message": "Fonction : SetApprovalForAll"
  },
  "functionType": {
    "message": "Type de fonction"
  },
  "gas": {
    "message": "Carburant"
  },
  "gasDisplayAcknowledgeDappButtonText": {
    "message": "Modifier le prix de carburant suggéré"
  },
  "gasDisplayDappWarning": {
    "message": "Ce prix de carburant a été suggéré par $1. Si vous n’en tenez pas compte, vous risquez de rencontrer des difficultés lors de votre transaction. Veuillez contacter $1 pour toute question.",
    "description": "$1 represents the Dapp's origin"
  },
  "gasEstimatesUnavailableWarning": {
    "message": "Nos estimations basses, moyennes et hautes ne sont pas disponibles."
  },
  "gasFee": {
    "message": "Frais de transaction"
  },
  "gasLimit": {
    "message": "Montant maximal des frais de transaction"
  },
  "gasLimitInfoTooltipContent": {
    "message": "La limite de carburant est la quantité maximale d’unités d’essence que vous consentez à dépenser."
  },
  "gasLimitRecommended": {
    "message": "La limite recommandée de gas est de $1. Si la limite de gas est inférieure à cette valeur, l’opération peut échouer."
  },
  "gasLimitTooLow": {
    "message": "La limite de carburant doit être d’au moins 21000"
  },
  "gasLimitTooLowWithDynamicFee": {
    "message": "La limite de carburant doit être d’au moins $1",
    "description": "$1 is the custom gas limit, in decimal."
  },
  "gasLimitV2": {
    "message": "Limite de carburant"
  },
  "gasOption": {
    "message": "Option de carburant"
  },
  "gasPrice": {
    "message": "Prix du gaz (GWEI)"
  },
  "gasPriceExcessive": {
    "message": "Vos frais de carburant sont inutilement élevés. Songez à les réduire."
  },
  "gasPriceExcessiveInput": {
    "message": "Le prix du gaz est excessif"
  },
  "gasPriceExtremelyLow": {
    "message": "Le prix du gaz est extrêmement bas"
  },
  "gasPriceFetchFailed": {
    "message": "L’estimation du prix du carburant a échoué en raison d’une erreur de réseau."
  },
  "gasPriceInfoTooltipContent": {
    "message": "Le prix du carburant indique la quantité d’Ether que vous acceptez de payer pour chaque unité de carburant."
  },
  "gasTimingHoursShort": {
    "message": "$1 h",
    "description": "$1 represents a number of hours"
  },
  "gasTimingMinutes": {
    "message": "$1 minutes",
    "description": "$1 represents a number of minutes"
  },
  "gasTimingMinutesShort": {
    "message": "$1 min",
    "description": "$1 represents a number of minutes"
  },
  "gasTimingNegative": {
    "message": "Peut-être dans $1",
    "description": "$1 represents an amount of time"
  },
  "gasTimingPositive": {
    "message": "Probablement dans < $1",
    "description": "$1 represents an amount of time"
  },
  "gasTimingSeconds": {
    "message": "$1 secondes",
    "description": "$1 represents a number of seconds"
  },
  "gasTimingSecondsShort": {
    "message": "$1 s",
    "description": "$1 represents a number of seconds"
  },
  "gasTimingVeryPositive": {
    "message": "Très probablement dans < $1",
    "description": "$1 represents an amount of time"
  },
  "gasUsed": {
    "message": "Gaz utilisé"
  },
  "gdprMessage": {
    "message": "Ces données sont agrégées et sont donc anonymes aux fins du règlement général sur la protection des données (UE) 2016/679. Pour plus d’informations concernant nos pratiques en matière de confidentialité, veuillez consulter notre $1.",
    "description": "$1 refers to the gdprMessagePrivacyPolicy message, the translation of which is meant to be used exclusively in the context of gdprMessage"
  },
  "gdprMessagePrivacyPolicy": {
    "message": "Politique de confidentialité ici",
    "description": "this translation is intended to be exclusively used as the replacement for the $1 in the gdprMessage translation"
  },
  "general": {
    "message": "Général"
  },
  "getEther": {
    "message": "Obtenir des Ether"
  },
  "getEtherFromFaucet": {
    "message": "Obtenir de l’Ether d’une faucet pour $1",
    "description": "Displays network name for Ether faucet"
  },
  "getStarted": {
    "message": "Démarrer"
  },
  "goBack": {
    "message": "Retour"
  },
  "goerli": {
    "message": "Testnet Goerli"
  },
  "gotIt": {
    "message": "J’ai compris !"
  },
  "grantedToWithColon": {
    "message": "Accordé à :"
  },
  "gwei": {
    "message": "GWEI"
  },
  "happyToSeeYou": {
    "message": "Nous sommes ravis de vous voir."
  },
  "hardware": {
    "message": "Matériel"
  },
  "hardwareWalletConnected": {
    "message": "Portefeuille matériel connecté"
  },
  "hardwareWalletLegacyDescription": {
    "message": "(hérité)",
    "description": "Text representing the MEW path"
  },
  "hardwareWalletSupportLinkConversion": {
    "message": "cliquez ici"
  },
  "hardwareWallets": {
    "message": "Connecter un portefeuille matériel"
  },
  "hardwareWalletsMsg": {
    "message": "Selectionnez le portefeuille matériel que vous voulez utiliser avec MetaMask"
  },
  "here": {
    "message": "ici",
    "description": "as in -click here- for more information (goes with troubleTokenBalances)"
  },
  "hexData": {
    "message": "Données Hex"
  },
  "hide": {
    "message": "Masquer"
  },
  "hideFullTransactionDetails": {
    "message": "Masquer tous les détails de la transaction"
  },
  "hideSeedPhrase": {
    "message": "Masquer la phrase mnémonique"
  },
  "hideToken": {
    "message": "Masquer le token"
  },
  "hideTokenPrompt": {
    "message": "Masquer le jeton ?"
  },
  "hideTokenSymbol": {
    "message": "Masquer $1",
    "description": "$1 is the symbol for a token (e.g. 'DAI')"
  },
  "hideZeroBalanceTokens": {
    "message": "Masquer les jetons sans solde"
  },
  "high": {
    "message": "Agressif"
  },
  "highGasSettingToolTipMessage": {
    "message": "Utilisez $1 pour couvrir les envolées du trafic réseau dues à des événements tels que les chutes de NFT populaires.",
    "description": "$1 is key 'high' (text: 'Aggressive') separated here so that it can be passed in with bold font-weight"
  },
  "highLowercase": {
    "message": "élevé"
  },
  "history": {
    "message": "Historique"
  },
  "ignoreAll": {
    "message": "Ignorer tout"
  },
  "ignoreTokenWarning": {
    "message": "Si vous masquez des jetons, ils n’apparaîtront pas dans votre portefeuille. Cependant, vous pouvez toujours les ajouter en les recherchant."
  },
  "import": {
    "message": "Importer",
    "description": "Button to import an account from a selected file"
  },
  "importAccount": {
    "message": "Importer le compte"
  },
  "importAccountError": {
    "message": "Erreur d’importation de compte."
  },
  "importAccountMsg": {
    "message": "Les comptes importés ne seront pas associés à la phrase secrète de récupération que vous avez créée au départ dans MetaMask. En savoir plus sur les comptes importés"
  },
  "importAccountSeedPhrase": {
    "message": "Importez un compte avec une phrase mnémotechnique"
  },
  "importMyWallet": {
    "message": "Importer mon portefeuille"
  },
  "importNFT": {
    "message": "Importer le NFT"
  },
  "importNFTAddressToolTip": {
    "message": "Sur OpenSea, par exemple, sur la page des NFT, dans la section Détails, se trouve une valeur avec un hyperlien bleu intitulée « Adresse de contrat ». Si vous cliquez dessus, vous serez redirigé vers l’adresse du contrat sur Etherscan. En haut à gauche de cette page, il devrait y avoir une icône intitulée « Contrat » et à droite, une longue chaîne de lettres et de chiffres. C’est l’adresse du contrat qui a créé votre NFT. Cliquez sur l’icône « Copier » à droite de l’adresse pour la copier dans votre presse-papiers."
  },
  "importNFTPage": {
    "message": "page Importer des NFT"
  },
  "importNFTTokenIdToolTip": {
    "message": "L’ID d’un collectible est un identifiant unique puisqu’il n’y a pas deux NFT identiques. Encore une fois, sur OpenSea, ce numéro se trouve dans la section « Détails ». Prenez-en note ou copiez-le dans votre presse-papiers."
  },
  "importNFTs": {
    "message": "Importer des NFT"
  },
  "importSelectedTokens": {
    "message": "Voulez-vous importer les jetons sélectionnés ?"
  },
  "importSelectedTokensDescription": {
    "message": "Seuls les jetons que vous avez sélectionnés apparaîtront dans votre portefeuille. Vous pourrez toujours importer des jetons masqués en les recherchant."
  },
  "importTokenQuestion": {
    "message": "Importer un jeton ?"
  },
  "importTokenWarning": {
    "message": "Tout un chacun peut créer un jeton avec n’importe quel nom, y compris de fausses versions de jetons existants. Ajoutez et échangez avec prudence !"
  },
  "importTokens": {
    "message": "importer des jetons"
  },
  "importTokensCamelCase": {
    "message": "Importer des jetons"
  },
  "importWallet": {
    "message": "Importer le portefeuille"
  },
  "importWithCount": {
    "message": "Importer $1",
    "description": "$1 will the number of detected tokens that are selected for importing, if all of them are selected then $1 will be all"
  },
  "importYourExisting": {
    "message": "Importez votre portefeuille existant à l’aide d’une phrase secrète de récupération"
  },
  "imported": {
    "message": "Importé",
    "description": "status showing that an account has been fully loaded into the keyring"
  },
  "inYourSettings": {
    "message": "dans vos paramètres"
  },
  "infuraBlockedNotification": {
    "message": "MetaMask ne peut pas se connecter à l’hôte de la blockchain. Vérifiez les éventuelles raisons $1.",
    "description": "$1 is a clickable link with with text defined by the 'here' key"
  },
  "initialTransactionConfirmed": {
    "message": "Votre transaction initiale a été confirmée par le réseau. Cliquez sur OK pour retourner à l’écran précédent."
  },
  "install": {
    "message": "Installez"
  },
  "insufficientBalance": {
    "message": "Solde insuffisant."
  },
  "insufficientCurrencyBuyOrDeposit": {
    "message": "Vous n’avez pas assez de $1 sur votre compte pour payer les frais de transaction sur le réseau de $2. $3 ou effectuez un dépôt depuis un autre compte.",
    "description": "$1 is the native currency of the network, $2 is the name of the current network, $3 is the key 'buy' + the ticker symbol of the native currency of the chain wrapped in a button"
  },
  "insufficientCurrencyDeposit": {
    "message": "Vous n’avez pas assez de $1 sur votre compte pour payer les frais de transaction sur le réseau de $2. Effectuez un dépôt de $1 à partir d’un autre compte.",
    "description": "$1 is the native currency of the network, $2 is the name of the current network"
  },
  "insufficientFunds": {
    "message": "Fonds insuffisants."
  },
  "insufficientFundsForGas": {
    "message": "Fonds insuffisants pour le carburant"
  },
  "insufficientTokens": {
    "message": "Jetons insuffisants."
  },
  "invalidAddress": {
    "message": "Adresse invalide"
  },
  "invalidAddressRecipient": {
    "message": "L’adresse du destinataire n’est pas valide"
  },
  "invalidAddressRecipientNotEthNetwork": {
    "message": "Pas de réseau ETH, régler en minuscules"
  },
  "invalidAssetType": {
    "message": "Cet actif est un NFT et doit être ajouté de nouveau à la page Importer des NFT qui se trouve sous l’onglet NFT"
  },
  "invalidBlockExplorerURL": {
    "message": "L'URL de l’explorateur de blocs est invalide"
  },
  "invalidChainIdTooBig": {
    "message": "ID de chaîne invalide. L’ID de la chaîne est trop grand."
  },
  "invalidCustomNetworkAlertContent1": {
    "message": "L’ID de la chaîne pour le réseau personnalisé « $1 » doit être saisi à nouveau.",
    "description": "$1 is the name/identifier of the network."
  },
  "invalidCustomNetworkAlertContent2": {
    "message": "Pour vous protéger des fournisseurs de réseau malveillants ou défectueux, les ID de chaîne sont désormais obligatoires pour tous les réseaux personnalisés."
  },
  "invalidCustomNetworkAlertContent3": {
    "message": "Allez dans Paramètres > Réseau et saisissez l’ID de chaîne. Vous trouverez les ID de chaîne des réseaux les plus courants sur $1.",
    "description": "$1 is a link to https://chainid.network"
  },
  "invalidCustomNetworkAlertTitle": {
    "message": "Réseau personnalisé invalide"
  },
  "invalidHexNumber": {
    "message": "Numéro hexadécimal invalide."
  },
  "invalidHexNumberLeadingZeros": {
    "message": "Numéro hexadécimal invalide. Supprimez tous les zéros non significatifs."
  },
  "invalidIpfsGateway": {
    "message": "Passerelle IPFS invalide : la valeur doit être une URL valide"
  },
  "invalidNumber": {
    "message": "Numéro invalide. Saisissez un nombre décimal ou hexadécimal avec le préfixe « 0x »."
  },
  "invalidNumberLeadingZeros": {
    "message": "Numéro invalide. Supprimez tous les zéros en tête."
  },
  "invalidRPC": {
    "message": "URL RPC invalide"
  },
  "invalidSeedPhrase": {
    "message": "Phrase secrète de récupération invalide"
  },
  "invalidSeedPhraseCaseSensitive": {
    "message": "Entrée invalide ! La phrase secrète de récupération est sensible à la casse."
  },
  "ipfsGateway": {
    "message": "Passerelle IPFS"
  },
  "ipfsGatewayDescription": {
    "message": "Entrez l’URL de la passerelle CID IPFS à utiliser pour résoudre les contenus ENS."
  },
  "jazzAndBlockies": {
    "message": "Les Jazzicons et les Blockies sont deux styles différents d’icônes uniques qui vous aident à identifier un compte en un coup d’œil."
  },
  "jazzicons": {
    "message": "Jazzicons"
  },
  "jsDeliver": {
    "message": "jsDeliver"
  },
  "jsonFile": {
    "message": "Fichier JSON",
    "description": "format for importing an account"
  },
  "keepTapsOnTokens": {
    "message": "pour garder un œil sur vos jetons et vos NFT sur l’ensemble de vos comptes et réseaux."
  },
  "keystone": {
    "message": "Keystone"
  },
  "keystoneTutorial": {
    "message": " (Tutoriels)"
  },
  "knownAddressRecipient": {
    "message": "Adresse contractuelle connue."
  },
  "knownTokenWarning": {
    "message": "Cette action modifiera les jetons déjà présents dans votre portefeuille, et risque de favoriser les tentatives d’hameçonnage. N’approuvez que si vous êtes certain·e de vouloir modifier ce que ces jetons représentent. En savoir plus sur $1"
  },
  "lastConnected": {
    "message": "Dernière connexion"
  },
  "learnCancelSpeeedup": {
    "message": "Découvrir comment $1",
    "description": "$1 is link to cancel or speed up transactions"
  },
  "learnMore": {
    "message": "En savoir plus"
  },
  "learnMoreAboutGas": {
    "message": "$1 à propos des frais de gaz?",
    "description": "$1 will be replaced by the learnMore translation key"
  },
  "learnMoreUpperCase": {
    "message": "En savoir plus"
  },
  "learnScamRisk": {
    "message": "hameçonnages et risques de sécurité."
  },
  "ledgerAccountRestriction": {
    "message": "Vous devez d’abord utiliser le dernier compte que vous avez créé avant de pouvoir en ajouter un nouveau."
  },
  "ledgerConnectionInstructionCloseOtherApps": {
    "message": "Fermez tout autre logiciel connecté à votre appareil, puis cliquez ici pour actualiser."
  },
  "ledgerConnectionInstructionHeader": {
    "message": "Avant de cliquer sur confirmer :"
  },
  "ledgerConnectionInstructionStepFour": {
    "message": "Activez les « données de contrat intelligent » ou la « signature aveugle » sur votre dispositif Ledger"
  },
  "ledgerConnectionInstructionStepOne": {
    "message": "Activez l’option « Utiliser Ledger Live » sous Paramètres > Avancés"
  },
  "ledgerConnectionInstructionStepThree": {
    "message": "Branchez votre dispositif Ledger et sélectionnez l’application Ethereum"
  },
  "ledgerConnectionInstructionStepTwo": {
    "message": "Ouvrez et déverrouillez l’application Ledger Live"
  },
  "ledgerConnectionPreferenceDescription": {
    "message": "Personnalisez la façon dont vous souhaitez connecter votre Ledger à MetaMask. $1 est recommandé, mais d’autres options sont disponibles. En savoir plus ici : $2",
    "description": "A description that appears above a dropdown where users can select between up to three options - Ledger Live, U2F or WebHID - depending on what is supported in their browser. $1 is the recommended browser option, it will be either WebHID or U2f. $2 is a link to an article where users can learn more, but will be the translation of the learnMore message."
  },
  "ledgerDeviceOpenFailureMessage": {
    "message": "Le dispositif Ledger n’a pas pu s’ouvrir. Il est peut-être connecté à d’autres logiciels. Veuillez fermer Ledger Live ou toute autre application déjà connectée à celui-ci, puis essayez de vous reconnecter."
  },
  "ledgerLive": {
    "message": "Ledger Live",
    "description": "The name of a desktop app that can be used with your ledger device. We can also use it to connect a users Ledger device to MetaMask."
  },
  "ledgerLiveApp": {
    "message": "Appli Ledger Live"
  },
  "ledgerLocked": {
    "message": "Impossible de se connecter au dispositif Ledger. Veuillez vous assurer que votre périphérique est déverrouillé et que l’application Ethereum est ouverte."
  },
  "ledgerTimeout": {
    "message": "Ledger Live met trop de temps à répondre ou la connexion est interrompue. Assurez-vous que l’application Ledger Live est bien ouverte et que votre appareil est déverrouillé."
  },
  "ledgerTransportChangeWarning": {
    "message": "Si l’application Ledger Live est ouverte, désactivez toute connexion en cours à celle-ci et fermez-la."
  },
  "ledgerWebHIDNotConnectedErrorMessage": {
    "message": "Le dispositif Ledger n’est pas connecté. Si vous souhaitez le connecter, veuillez cliquer à nouveau sur « Continuer » et approuver la connexion au HID",
    "description": "An error message shown to the user during the hardware connect flow."
  },
  "letsGoSetUp": {
    "message": "Oui, passons à la configuration !"
  },
  "levelArrow": {
    "message": "flèche de niveau"
  },
  "lightTheme": {
    "message": "Clair"
  },
  "likeToImportTokens": {
    "message": "Souhaitez-vous ajouter ces jetons ?"
  },
  "link": {
    "message": "Associer"
  },
  "links": {
    "message": "Liens"
  },
  "loadMore": {
    "message": "Charger plus"
  },
  "loading": {
    "message": "Chargement..."
  },
  "loadingNFTs": {
    "message": "Chargement des NFT..."
  },
  "loadingTokens": {
    "message": "Chargement des jetons..."
  },
  "localhost": {
    "message": "Localhost 8545"
  },
  "lock": {
    "message": "Déconnexion"
  },
  "lockTimeTooGreat": {
    "message": "Le temps de verrouillage est trop important"
  },
  "logo": {
    "message": "Logo $1",
    "description": "$1 is the name of the ticker"
  },
  "low": {
    "message": "Bas"
  },
  "lowGasSettingToolTipMessage": {
    "message": "Utilisez $1 pour attendre un prix inférieur. Les estimations de temps sont nettement moins précises, car les prix sont relativement imprévisibles.",
    "description": "$1 is key 'low' separated here so that it can be passed in with bold font-weight"
  },
  "lowLowercase": {
    "message": "bas"
  },
  "lowPriorityMessage": {
    "message": "Les transactions ultérieures seront placées en file d’attente après celle-ci. Ce prix a été observé pour la dernière fois il y a un certain temps."
  },
  "mainnet": {
    "message": "Réseau principal Ethereum"
  },
  "mainnetToken": {
    "message": "Cette adresse correspond à une adresse connue du token Ethereum Mainnet. Revérifiez l’adresse du contrat et le réseau en cherchant le token que vous essayez d’ajouter."
  },
  "makeAnotherSwap": {
    "message": "Créer un nouveau swap"
  },
  "makeSureNoOneWatching": {
    "message": "Assurez-vous que personne ne regarde votre écran",
    "description": "Warning to users to be care while creating and saving their new Secret Recovery Phrase"
  },
  "malformedData": {
    "message": "Données malformées"
  },
  "manageSnaps": {
    "message": "Gérez vos Snaps installés"
  },
  "max": {
    "message": "Max."
  },
  "maxBaseFee": {
    "message": "Frais de base maximaux"
  },
  "maxFee": {
    "message": "Frais maximaux"
  },
  "maxPriorityFee": {
    "message": "Frais de priorité maximaux"
  },
  "medium": {
    "message": "Marché"
  },
  "mediumGasSettingToolTipMessage": {
    "message": "Utilisez $1 pour un traitement rapide au prix actuel du marché.",
    "description": "$1 is key 'medium' (text: 'Market') separated here so that it can be passed in with bold font-weight"
  },
  "memo": {
    "message": "note"
  },
  "memorizePhrase": {
    "message": "Mémorisez cette phrase."
  },
  "message": {
    "message": "Message"
  },
  "metaMaskConnectStatusParagraphOne": {
    "message": "Vous avez maintenant davantage de contrôle sur les connexions de vos comptes dans MetaMask."
  },
  "metaMaskConnectStatusParagraphThree": {
    "message": "Cliquez pour gérer vos comptes connectés."
  },
  "metaMaskConnectStatusParagraphTwo": {
    "message": "Le bouton d’état de connexion indique si le site Web que vous visitez est connecté à votre compte actuellement sélectionné."
  },
  "metamaskDescription": {
    "message": "MetaMask est un coffre sécurisé pour votre identité sur Ethereum."
  },
  "metamaskSwapsOfflineDescription": {
    "message": "MetaMask Swaps est en cours de maintenance. Nous vous invitons à revenir plus tard."
  },
  "metamaskVersion": {
    "message": "Version de MetaMask"
  },
  "metametricsCommitmentsAllowOptOut": {
    "message": "Toujours pouvoir vous désinscrire via les Paramètres"
  },
  "metametricsCommitmentsAllowOptOut2": {
    "message": "Toujours pouvoir se désinscrire via les Paramètres"
  },
  "metametricsCommitmentsBoldNever": {
    "message": "Jamais",
    "description": "This string is localized separately from some of the commitments so that we can bold it"
  },
  "metametricsCommitmentsIntro": {
    "message": "MetaMask :"
  },
  "metametricsCommitmentsNeverCollect": {
    "message": "Ne collectera jamais vos clés, adresses, transactions, soldes, hachages ou toute autre information personnelle"
  },
  "metametricsCommitmentsNeverCollectIP": {
    "message": "Ne collectera $1 votre adresse IP complète",
    "description": "The $1 is the bolded word 'Never', from 'metametricsCommitmentsBoldNever'"
  },
  "metametricsCommitmentsNeverCollectKeysEtc": {
    "message": "Ne collectera $1 vos clés, adresses, transactions, soldes, hachages ou toute autre information personnelle",
    "description": "The $1 is the bolded word 'Never', from 'metametricsCommitmentsBoldNever'"
  },
  "metametricsCommitmentsNeverIP": {
    "message": "Ne collectera jamais votre adresse IP complète"
  },
  "metametricsCommitmentsNeverSell": {
    "message": "Ne vendra jamais de données à des fins lucratives. Jamais !"
  },
  "metametricsCommitmentsNeverSellDataForProfit": {
    "message": "Ne vendra $1 de données à des fins lucratives. Jamais !",
    "description": "The $1 is the bolded word 'Never', from 'metametricsCommitmentsBoldNever'"
  },
  "metametricsCommitmentsSendAnonymizedEvents": {
    "message": "Enverra des événements de clics et de pages vues anonymisés"
  },
  "metametricsHelpImproveMetaMask": {
    "message": "Aidez-nous à améliorer MetaMask"
  },
  "metametricsOptInDescription": {
    "message": "MetaMask souhaite recueillir des données d’utilisation afin de mieux comprendre comment nos utilisateurs interagissent avec l’extension. Elles seront utilisées pour améliorer en permanence la convivialité et l’expérience utilisateur de notre produit et de l’écosystème Ethereum."
  },
  "metametricsOptInDescription2": {
    "message": "Nous aimerions recueillir des données d’utilisation de base pour améliorer la convivialité de notre produit. Ces indicateurs seront…"
  },
  "metametricsTitle": {
    "message": "Rejoignez plus de 6 M d’utilisateurs pour améliorer MetaMask"
  },
  "mismatchedChainLinkText": {
    "message": "vérifier les détails du réseau",
    "description": "Serves as link text for the 'mismatchedChain' key. This text will be embedded inside the translation for that key."
  },
  "mismatchedChainRecommendation": {
    "message": "Nous vous recommandons de $1 avant de continuer.",
    "description": "$1 is a clickable link with text defined by the 'mismatchedChainLinkText' key. The link will open to instructions for users to validate custom network details."
  },
  "mismatchedNetworkName": {
    "message": "Selon nos informations, le nom du réseau peut ne pas correspondre exactement à l'ID de la chaîne."
  },
  "mismatchedNetworkSymbol": {
    "message": "Le symbole monétaire soumis ne correspond à cet ID de chaîne."
  },
  "mismatchedRpcUrl": {
    "message": "Selon nos informations, la valeur de l'URL RPC soumise ne correspond pas à un fournisseur connu pour cet ID de chaîne."
  },
  "missingNFT": {
    "message": "Vous ne voyez pas votre NFT ?"
  },
  "missingSetting": {
    "message": "Vous ne trouvez pas un paramètre ?"
  },
  "missingSettingRequest": {
    "message": "Demandez ici"
  },
  "missingToken": {
    "message": "Vous ne voyez pas votre jeton ?"
  },
  "mobileSyncWarning": {
    "message": "La fonction « Synchronisation avec l’extension » est temporairement désactivée. Si vous souhaitez utiliser votre portefeuille d’extension sur MetaMask mobile : sur votre application mobile, revenez aux options de configuration du portefeuille et sélectionnez l’option « Importation avec la phrase secrète de récupération ». Utilisez la phrase secrète de votre portefeuille d’extension pour importer celui-ci sur votre mobile."
  },
  "mustSelectOne": {
    "message": "Vous devez sélectionner au moins 1 jeton."
  },
  "myAccounts": {
    "message": "Mes comptes"
  },
  "name": {
    "message": "Nom"
  },
  "nativeToken": {
    "message": "Le jeton natif de ce réseau est $1. C’est le jeton utilisé pour les frais de gaz.\n",
    "description": "$1 represents the name of the native token on the current network"
  },
  "needCryptoInWallet": {
    "message": "Pour interagir avec des applications décentralisées à l’aide de MetaMask, vous devrez avoir $1 dans votre portefeuille.",
    "description": "$1 represents the cypto symbol to be purchased"
  },
  "needHelp": {
    "message": "Vous avez besoin d’aide ? Contactez $1",
    "description": "$1 represents `needHelpLinkText`, the text which goes in the help link"
  },
  "needHelpFeedback": {
    "message": "Partagez vos commentaires"
  },
  "needHelpLinkText": {
    "message": "Assistance MetaMask"
  },
  "needHelpSubmitTicket": {
    "message": "Envoyer un ticket"
  },
  "needImportFile": {
    "message": "Vous devez sélectionner un fichier à importer.",
    "description": "User is important an account and needs to add a file to continue"
  },
  "negativeETH": {
    "message": "Vous ne pouvez envoyer des montants négatifs d’ETH."
  },
  "network": {
    "message": "Réseau :"
  },
  "networkAddedSuccessfully": {
    "message": "Réseau ajouté avec succès !"
  },
  "networkDetails": {
    "message": "Détails du réseau"
  },
  "networkIsBusy": {
    "message": "Le réseau est occupé. Les gas fees sont élevés et les estimations sont moins précises."
  },
  "networkName": {
    "message": "Nom du réseau"
  },
  "networkNameAvalanche": {
    "message": "Avalanche"
  },
  "networkNameBSC": {
    "message": "BSC"
  },
  "networkNameDefinition": {
    "message": "Le nom associé à ce réseau."
  },
  "networkNameEthereum": {
    "message": "Ethereum"
  },
  "networkNameGoerli": {
    "message": "Goerli"
  },
  "networkNamePolygon": {
    "message": "Polygon"
  },
  "networkNameTestnet": {
    "message": "Testnet"
  },
  "networkSettingsChainIdDescription": {
    "message": "L’ID de la chaîne est utilisé pour la signature des transactions. Il doit correspondre à l’ID de la chaîne renvoyé par le réseau. Vous pouvez saisir un numéro décimal ou hexadécimal avec le préfixe « 0x », mais nous afficherons le numéro en décimal."
  },
  "networkStatus": {
    "message": "Statut du réseau"
  },
  "networkStatusBaseFeeTooltip": {
    "message": "Les frais de base sont fixés par le réseau et varient toutes les 13-14 secondes. Nos options $1 et $2 tiennent compte des augmentations soudaines.",
    "description": "$1 and $2 are bold text for Medium and Aggressive respectively."
  },
  "networkStatusPriorityFeeTooltip": {
    "message": "Éventail de frais de priorité (aussi appelés « pourboire du mineur »). Ils sont versés aux mineurs et les incitent à accorder la priorité à votre transaction."
  },
  "networkStatusStabilityFeeTooltip": {
    "message": "Le prix du carburant est de $1 au regard des 72 dernières heures.",
    "description": "$1 is networks stability value - stable, low, high"
  },
  "networkURL": {
    "message": "URL du réseau"
  },
  "networkURLDefinition": {
    "message": "L’URL utilisée pour accéder à ce réseau."
  },
  "networks": {
    "message": "Réseaux"
  },
  "nevermind": {
    "message": "Abandonner"
  },
  "new": {
    "message": "Nouveau !"
  },
  "newAccount": {
    "message": "Nouveau compte"
  },
  "newAccountDetectedDialogMessage": {
    "message": "Nouvelle adresse détectée ! Cliquez ici pour ajouter à votre carnet d’adresses."
  },
  "newAccountNumberName": {
    "message": "Compte $1",
    "description": "Default name of next account to be created on create account screen"
  },
  "newCollectibleAddedMessage": {
    "message": "Le collectible a été ajouté avec succès !"
  },
  "newContact": {
    "message": "Nouveau contact"
  },
  "newContract": {
    "message": "Nouveau contrat"
  },
  "newNFTDetectedMessage": {
    "message": "Cela permet à MetaMask de détecter automatiquement les NFT d’OpenSea et de les afficher dans votre portefeuille."
  },
  "newNFTsDetected": {
    "message": "Nouveau ! Détection de NFT"
  },
  "newNetworkAdded": {
    "message": "« $1 » a été ajouté avec succès !"
  },
  "newPassword": {
    "message": "Nouveau mot de passe (min 8 caractères)"
  },
  "newToMetaMask": {
    "message": "Nouveau sur MetaMask ?"
  },
  "newTokensImportedMessage": {
    "message": "Vous avez importé avec succès $1.",
    "description": "$1 is the string of symbols of all the tokens imported"
  },
  "newTokensImportedTitle": {
    "message": "Jeton importé"
  },
  "newValues": {
    "message": "nouvelles valeurs"
  },
  "next": {
    "message": "Suivant"
  },
  "nextNonceWarning": {
    "message": "Le nonce est supérieur au nonce suggéré de $1",
    "description": "The next nonce according to MetaMask's internal logic"
  },
  "nft": {
    "message": "NFT"
  },
  "nftTokenIdPlaceholder": {
    "message": "Saisissez l’identifiant du jeton"
  },
  "nfts": {
    "message": "NFT"
  },
  "nickname": {
    "message": "Pseudonyme"
  },
  "noAccountsFound": {
    "message": "Aucun compte trouvé pour la demande de recherche effectuée"
  },
  "noAddressForName": {
    "message": "Aucune adresse n’a été définie pour ce nom."
  },
  "noAlreadyHaveSeed": {
    "message": "Non, j’ai déjà une phrase mnémotechnique"
  },
  "noConversionDateAvailable": {
    "message": "Aucune date de conversion des devises n'est disponible"
  },
  "noConversionRateAvailable": {
    "message": "Aucun taux de conversion disponible"
  },
  "noNFTs": {
    "message": "Aucun NFT pour le moment"
  },
  "noSnaps": {
    "message": "Aucun Snap installé"
  },
  "noThanks": {
    "message": "Non merci"
  },
  "noThanksVariant2": {
    "message": "Non merci."
  },
  "noTransactions": {
    "message": "Aucune transaction"
  },
  "noWebcamFound": {
    "message": "La caméra de votre ordinateur n’a pas été trouvée. Veuillez réessayer."
  },
  "noWebcamFoundTitle": {
    "message": "Webcam introuvable"
  },
  "nonce": {
    "message": "Nonce"
  },
  "nonceField": {
    "message": "Personnaliser le nonce de transaction"
  },
  "nonceFieldDescription": {
    "message": "Activez cette option pour modifier le nonce (numéro de transaction) sur les écrans de confirmation. Il s’agit d’une fonctionnalité avancée, à utiliser avec précaution."
  },
  "nonceFieldHeading": {
    "message": "Nonce personnalisé"
  },
  "notBusy": {
    "message": "Pas occupé"
  },
  "notCurrentAccount": {
    "message": "S’agit-il du bon compte ? Il est différent de celui actuellement sélectionné dans votre portefeuille"
  },
  "notEnoughGas": {
    "message": "Pas assez de gaz"
  },
  "notifications": {
    "message": "Notifications"
  },
  "notifications10ActionText": {
    "message": "Ouvrir les paramètres",
    "description": "The 'call to action' on the button, or link, of the 'Visit in Settings' notification. Upon clicking, users will be taken to Settings page."
  },
  "notifications10DescriptionOne": {
    "message": "Une détection améliorée des tokens est actuellement disponible sur les réseaux Ethereum Mainnet, Polygon, BSC et Avalanche. Il y aura bientôt d’autres nouveautés !"
  },
  "notifications10DescriptionThree": {
    "message": "La fonction de détection des tokens est ACTIVÉE par défaut. Mais vous pouvez la désactiver dans les Paramètres."
  },
  "notifications10DescriptionTwo": {
    "message": "Nous créons des tokens à partir de listes de tokens externes. Les tokens présents sur plus de deux listes seront automatiquement détectés."
  },
  "notifications10Title": {
    "message": "L’amélioration de la détection des tokens est là"
  },
  "notifications11Description": {
    "message": "Les tokens peuvent être créés par n’importe qui et peuvent avoir un nom dupliqué. Si vous voyez apparaître un token suspect ou avec lequel vous n’avez jamais interagi, il vaut mieux ne pas lui faire confiance."
  },
  "notifications11Title": {
    "message": "Risques de fraude et de sécurité"
  },
  "notifications12ActionText": {
    "message": "Activer le mode sombre"
  },
  "notifications12Description": {
    "message": "Le mode sombre est enfin disponible pour l’extension ! Pour changer le mode d'affichage, allez dans « Paramètres » > « Expérimental » et sélectionnez l’une des options suivantes : Clair, Sombre, Système."
  },
  "notifications12Title": {
    "message": "Mode sombre, quand ? Mode sombre maintenant ! 🕶️🦊"
  },
  "notifications13ActionText": {
    "message": "Afficher la liste des réseaux personnalisés"
  },
  "notifications13Description": {
    "message": "Vous pouvez maintenant ajouter facilement les réseaux personnalisés populaires suivants : Arbitrum, Avalanche, Binance Smart Chain, Fantom, Harmony, Optimism, Palm et Polygon ! Pour activer cette fonctionnalité, allez dans Paramètres > Expérimental et activez « Afficher la liste des réseaux personnalisés » !",
    "description": "Description of a notification in the 'See What's New' popup. Describes popular network feature."
  },
  "notifications13Title": {
    "message": "Ajouter des réseaux populaires"
  },
  "notifications14ActionText": {
    "message": "Afficher les paramètres de sauvegarde"
  },
  "notifications14Description": {
    "message": "Nous allons abandonner notre fonction de données 3Box début octobre. Pour sauvegarder et restaurer votre portefeuille manuellement, utilisez le bouton « Sauvegarder maintenant » dans les Paramètres avancés.",
    "description": "Description of a notification in the 'See What's New' popup. Describes 3box deprecation."
  },
  "notifications14Title": {
    "message": "Dépréciation de 3Box"
  },
  "notifications15Description": {
    "message": "Aucune action n’est requise de votre part – vous pouvez donc continuer à utiliser votre portefeuille comme d’habitude. Méfiez-vous néanmoins des éventuelles arnaques autour de la Fusion.",
    "description": "Description of a notification in the 'See What's New' popup. Advises users about the ethereum merge (https://ethereum.org/en/upgrades/merge/#main-content) and potential scams."
  },
  "notifications15Title": {
    "message": "La fusion Ethereum est en marche !"
  },
  "notifications1Description": {
    "message": "Les utilisateurs de MetaMask Mobile peuvent désormais échanger des jetons dans leur portefeuille mobile. Scannez le code QR pour obtenir l’application mobile et commencez à échanger.",
    "description": "Description of a notification in the 'See What's New' popup. Describes the swapping on mobile feature."
  },
  "notifications1Title": {
    "message": "Les swaps sur mobile sont enfin possibles !",
    "description": "Title for a notification in the 'See What's New' popup. Tells users that they can now use MetaMask Swaps on Mobile."
  },
  "notifications3ActionText": {
    "message": "En savoir plus",
    "description": "The 'call to action' on the button, or link, of the 'Stay secure' notification. Upon clicking, users will be taken to a page about security on the metamask support website."
  },
  "notifications3Description": {
    "message": "Informez-vous régulièrement sur les pratiques de sécurité conseillées par MetaMask et bénéficiez des derniers conseils de son service d’assistance officiel en la matière.",
    "description": "Description of a notification in the 'See What's New' popup. Describes the information they can get on security from the linked support page."
  },
  "notifications3Title": {
    "message": "Préservez votre sécurité",
    "description": "Title for a notification in the 'See What's New' popup. Encourages users to consider security."
  },
  "notifications4ActionText": {
    "message": "Commencez à échanger",
    "description": "The 'call to action' on the button, or link, of the 'Swap on Binance Smart Chain!' notification. Upon clicking, users will be taken to a page where then can swap tokens on Binance Smart Chain."
  },
  "notifications4Description": {
    "message": "Bénéficiez des meilleurs prix sur les swaps de jetons directement dans votre portefeuille. MetaMask vous connecte désormais à de multiples agrégateurs d’échanges décentralisés et à des teneurs de marché professionnels sur la Binance Smart Chain.",
    "description": "Description of a notification in the 'See What's New' popup."
  },
  "notifications4Title": {
    "message": "Effectuer des swaps sur la Binance Smart Chain",
    "description": "Title for a notification in the 'See What's New' popup. Encourages users to do swaps on Binance Smart Chain."
  },
  "notifications5Description": {
    "message": "Votre « phrase mnémonique » devient votre « phrase secrète de récupération ».",
    "description": "Description of a notification in the 'See What's New' popup. Describes the seed phrase wording update."
  },
  "notifications6DescriptionOne": {
    "message": "Depuis la version 91 de Chrome, l’API qui permettait la prise en charge de notre Ledger (U2F) ne gère plus les portefeuilles matériels. MetaMask a donc mis en place un nouveau système de prise en charge de Ledger Live qui vous permet de continuer à vous connecter à votre appareil Ledger via l’application Ledger Live.",
    "description": "Description of a notification in the 'See What's New' popup. Describes the Ledger support update."
  },
  "notifications6DescriptionThree": {
    "message": "Lorsque vous interagissez avec votre compte Ledger dans MetaMask, un nouvel onglet s’ouvre et vous invite à ouvrir l’application Ledger Live. Une fois celle-ci lancée, vous devrez autoriser une connexion WebSocket à votre compte MetaMask. Et le tour est joué !",
    "description": "Description of a notification in the 'See What's New' popup. Describes the Ledger support update."
  },
  "notifications6DescriptionTwo": {
    "message": "Vous pouvez activer la prise en charge de Ledger Live en cliquant sur Paramètres > Avancés > Utiliser Ledger Live.",
    "description": "Description of a notification in the 'See What's New' popup. Describes the Ledger support update."
  },
  "notifications6Title": {
    "message": "Mise à jour de la prise en charge de Ledger pour les utilisateurs de Chrome",
    "description": "Title for a notification in the 'See What's New' popup. Lets users know about the Ledger support update"
  },
  "notifications7DescriptionOne": {
    "message": "MetaMask v10.1.0 inclut une nouvelle prise en charge des transactions EIP-1559 en cas d’utilisation d’appareils Ledger.",
    "description": "Description of a notification in the 'See What's New' popup. Describes changes for ledger and EIP1559 in v10.1.0"
  },
  "notifications7DescriptionTwo": {
    "message": "Pour effectuer des transactions sur Ethereum Mainnet, assurez-vous que votre appareil Ledger dispose du dernier micrologiciel.",
    "description": "Description of a notification in the 'See What's New' popup. Describes the need to update ledger firmware."
  },
  "notifications7Title": {
    "message": "Mise à jour du micrologiciel",
    "description": "Title for a notification in the 'See What's New' popup. Notifies ledger users of the need to update firmware."
  },
  "notifications8ActionText": {
    "message": "Allez dans Paramètres > Avancés",
    "description": "Description on an action button that appears in the What's New popup. Tells the user that if they click it, they will go to our Advanced settings page."
  },
  "notifications8DescriptionOne": {
    "message": "Depuis MetaMask v10.4.0, vous n’avez plus besoin de Ledger Live pour connecter votre appareil Ledger à MetaMask.",
    "description": "Description of a notification in the 'See What's New' popup. Describes changes for how Ledger Live is no longer needed to connect the device."
  },
  "notifications8DescriptionTwo": {
    "message": "Pour améliorer votre expérience utilisateur, allez dans Paramètres > Avancés et changez le « Type de connexion préférée au Ledger » en « WebHID ».",
    "description": "Description of a notification in the 'See What's New' popup. Describes how the user can turn off the Ledger Live setting."
  },
  "notifications8Title": {
    "message": "Amélioration de la connexion Ledger",
    "description": "Title for a notification in the 'See What's New' popup. Notifies ledger users that there is an improvement in how they can connect their device."
  },
  "notifications9DescriptionOne": {
    "message": "Nous vous proposons désormais plus d’informations dans l’onglet « Données » lors de la confirmation des transactions de contrats intelligents."
  },
  "notifications9DescriptionTwo": {
    "message": "Vous pouvez à présent mieux cerner les détails de votre transaction avant de la confirmer, et ajouter plus aisément les adresses des transactions à votre carnet d’adresses, ce qui vous aidera à prendre des décisions sûres et éclairées."
  },
  "notifications9Title": {
    "message": "👓 Nous simplifions la lisibilité des transactions."
  },
  "notificationsEmptyText": {
    "message": "Rien à voir ici."
  },
  "notificationsHeader": {
    "message": "Notifications"
  },
  "notificationsInfos": {
    "message": "Le $1 de $2",
    "description": "$1 is the date at which the notification has been dispatched and $2 is the link to the snap that dispatched the notification."
  },
  "notificationsMarkAllAsRead": {
    "message": "Marquer tout comme lu"
  },
  "numberOfNewTokensDetectedPlural": {
    "message": "$1 nouveaux jetons trouvés dans ce compte",
    "description": "$1 is the number of new tokens detected"
  },
  "numberOfNewTokensDetectedSingular": {
    "message": "1 nouveau jeton trouvé dans ce compte"
  },
  "ofTextNofM": {
    "message": "de"
  },
  "off": {
    "message": "Désactivé"
  },
  "offlineForMaintenance": {
    "message": "Hors ligne à des fins de maintenance"
  },
  "ok": {
    "message": "OK"
  },
  "on": {
    "message": "Activé"
  },
  "onboardingCreateWallet": {
    "message": "Créer un nouveau portefeuille"
  },
  "onboardingImportWallet": {
    "message": "Importer un portefeuille existant"
  },
  "onboardingPinExtensionBillboardAccess": {
    "message": "Accès complet"
  },
  "onboardingPinExtensionBillboardDescription": {
    "message": "Ces extensions peuvent voir et modifier les informations"
  },
  "onboardingPinExtensionBillboardDescription2": {
    "message": "sur ce site."
  },
  "onboardingPinExtensionBillboardTitle": {
    "message": "Extensions"
  },
  "onboardingPinExtensionChrome": {
    "message": "Cliquez sur l’icône d’extension du navigateur"
  },
  "onboardingPinExtensionDescription": {
    "message": "Épinglez MetaMask dans votre navigateur pour qu’il soit accessible et qu’il soit facile de voir les confirmations de transaction."
  },
  "onboardingPinExtensionDescription2": {
    "message": "Vous pouvez ouvrir MetaMask en cliquant sur l’extension pour accéder à votre portefeuille en un seul clic."
  },
  "onboardingPinExtensionDescription3": {
    "message": "Cliquez sur l’icône d’extension du navigateur pour y accéder instantanément"
  },
  "onboardingPinExtensionLabel": {
    "message": "Épingler MetaMask"
  },
  "onboardingPinExtensionStep1": {
    "message": "1"
  },
  "onboardingPinExtensionStep2": {
    "message": "2"
  },
  "onboardingPinExtensionTitle": {
    "message": "Votre installation de MetaMask est terminée !"
  },
  "onboardingReturnNotice": {
    "message": "« $1 » va fermer cet onglet et vous rediriger vers $2",
    "description": "Return the user to the site that initiated onboarding"
  },
  "onboardingShowIncomingTransactionsDescription": {
    "message": "L’affichage des transactions entrantes dans votre portefeuille repose sur la communication avec $1. Etherscan aura accès à votre adresse Ethereum et à votre adresse IP. Voir $2.",
    "description": "$1 is a clickable link with text defined by the 'etherscan' key. $2 is a clickable link with text defined by the 'privacyMsg' key."
  },
  "onboardingUsePhishingDetectionDescription": {
    "message": "Les alertes de détection d’hameçonnage reposent sur la communication avec $1. jsDeliver aura accès à votre adresse IP. Voir $2.",
    "description": "The $1 is the word 'jsDeliver', from key 'jsDeliver' and $2 is the words Privacy Policy from key 'privacyMsg', both separated here so that it can be wrapped as a link"
  },
  "onlyAddTrustedNetworks": {
    "message": "Un fournisseur de réseau malveillant peut mentir quant à l’état de la blockchain et enregistrer votre activité réseau. N’ajoutez que des réseaux personnalisés auxquels vous faites confiance."
  },
  "onlyConnectTrust": {
    "message": "Ne vous connectez qu’aux sites auxquels vous faites confiance."
  },
  "openFullScreenForLedgerWebHid": {
    "message": "Ouvrez MetaMask en mode plein écran pour connecter votre Ledger via WebHID.",
    "description": "Shown to the user on the confirm screen when they are viewing MetaMask in a popup window but need to connect their ledger via webhid."
  },
  "openInBlockExplorer": {
    "message": "Ouvrir dans l’explorateur de blocs"
  },
  "optional": {
    "message": "Facultatif"
  },
  "optionalWithParanthesis": {
    "message": "(Facultatif)"
  },
  "or": {
    "message": "ou"
  },
  "origin": {
    "message": "Origine"
  },
  "osTheme": {
    "message": "Système"
  },
  "padlock": {
    "message": "Cadenas"
  },
  "parameters": {
    "message": "Paramètres"
  },
  "participateInMetaMetrics": {
    "message": "Participer à MetaMetrics"
  },
  "participateInMetaMetricsDescription": {
    "message": "Participez à MetaMetrics pour nous aider à améliorer MetaMask"
  },
  "password": {
    "message": "Mot de passe"
  },
  "passwordNotLongEnough": {
    "message": "Mot de passe trop court"
  },
  "passwordSetupDetails": {
    "message": "Ce mot de passe permet de déverrouiller votre portefeuille MetaMask uniquement sur cet appareil. MetaMask ne peut pas récupérer ce mot de passe."
  },
  "passwordStrength": {
    "message": "Robustesse du mot de passe : $1",
    "description": "Return password strength to the user when user wants to create password."
  },
  "passwordStrengthDescription": {
    "message": "Un mot de passe robuste peut améliorer la sécurité de votre portefeuille en cas de vol ou de compromission de votre appareil."
  },
  "passwordTermsWarning": {
    "message": "Je comprends que MetaMask ne peut pas me récupérer ce mot de passe. $1"
  },
  "passwordsDontMatch": {
    "message": "Les mots de passe ne correspondent pas"
  },
  "pastePrivateKey": {
    "message": "Collez votre clé privée ici:",
    "description": "For importing an account from a private key"
  },
  "pending": {
    "message": "En attente"
  },
  "pendingTransactionInfo": {
    "message": "Cette transaction ne sera pas traitée tant que la précédente ne sera pas terminée."
  },
  "pendingTransactionMultiple": {
    "message": "Vous avez ($1) transactions en attente."
  },
  "pendingTransactionSingle": {
    "message": "Vous avez (1) transaction en attente.",
    "description": "$1 is count of pending transactions"
  },
  "permissionRequest": {
    "message": "Demande d’autorisation"
  },
  "permissionRequestCapitalized": {
    "message": "Demande d’autorisation"
  },
  "permissionRequested": {
    "message": "Demandé maintenant"
  },
  "permissionRevoked": {
    "message": "Révoqué dans cette mise à jour"
  },
  "permission_accessNetwork": {
    "message": "Accéder à internet.",
    "description": "The description of the `endowment:network-access` permission."
  },
  "permission_accessSnap": {
    "message": "Connexion au Snap $1.",
    "description": "The description for the `wallet_snap_*` permission. $1 is the name of the Snap."
  },
  "permission_customConfirmation": {
    "message": "Afficher une confirmation dans MetaMask.",
    "description": "The description for the `snap_confirm` permission"
  },
  "permission_ethereumAccounts": {
    "message": "Consultez l’adresse, le solde du compte et l’activité, et lancez des transactions",
    "description": "The description for the `eth_accounts` permission"
  },
  "permission_longRunning": {
    "message": "Fonctionner indéfiniment.",
    "description": "The description for the `endowment:long-running` permission"
  },
  "permission_manageBip32Keys": {
    "message": "Contrôlez vos comptes et vos actifs sous $1 ($2).",
    "description": "The description for the `snap_getBip32Entropy` permission. $1 is a derivation path, e.g. 'm/44'/0'/0''. $2 is the elliptic curve name, e.g. 'secp256k1'."
  },
  "permission_manageBip44Keys": {
    "message": "Contrôlez vos comptes et actifs « $1 ».",
    "description": "The description for the `snap_getBip44Entropy` permission. $1 is the name of a protocol, e.g. 'Filecoin'."
  },
  "permission_manageState": {
    "message": "Stockez et gérez ses données sur votre appareil.",
    "description": "The description for the `snap_manageState` permission"
  },
  "permission_notifications": {
    "message": "Afficher les notifications.",
    "description": "The description for the `snap_notify` permission"
  },
  "permission_transactionInsight": {
    "message": "Récupérez et affichez les aperçus de transaction.",
    "description": "The description for the `endowment:transaction-insight` permission"
  },
  "permission_unknown": {
    "message": "Autorisation inconnue : $1",
    "description": "$1 is the name of a requested permission that is not recognized."
  },
  "permission_viewBip32PublicKeys": {
    "message": "Consultez votre clé publique pour $1 ($2).",
    "description": "The description for the `snap_getBip32PublicKey` permission. $1 is a derivation path, e.g. 'm/44'/0'/0''. $2 is the elliptic curve name, e.g. 'secp256k1'."
  },
  "permissions": {
    "message": "Autorisations"
  },
  "personalAddressDetected": {
    "message": "Votre adresse personnelle a été détectée. Veuillez saisir à la place l’adresse du contrat du jeton."
  },
  "pleaseConfirm": {
    "message": "Veuillez confirmer"
  },
  "plusXMore": {
    "message": "+ $1 de plus",
    "description": "$1 is a number of additional but unshown items in a list- this message will be shown in place of those items"
  },
  "popularCustomNetworks": {
    "message": "Réseaux personnalisés populaires"
  },
  "portfolioSite": {
    "message": "Site du portefeuille"
  },
  "preferredLedgerConnectionType": {
    "message": "Type de connexion préférée au Ledger",
    "description": "A header for a dropdown in Settings > Advanced. Appears above the ledgerConnectionPreferenceDescription message"
  },
  "preparingSwap": {
    "message": "Préparation du swap..."
  },
  "prev": {
    "message": "Préc."
  },
  "primaryCurrencySetting": {
    "message": "Devise principale"
  },
  "primaryCurrencySettingDescription": {
    "message": "Sélectionnez « natif » pour donner la priorité à l’affichage des valeurs dans la devise native de la chaîne (par ex. ETH). Sélectionnez « fiduciaire » pour donner la priorité à l’affichage des valeurs dans la devise de votre choix."
  },
  "priorityFee": {
    "message": "Frais de priorité"
  },
  "priorityFeeProperCase": {
    "message": "Frais de priorité"
  },
  "privacyMsg": {
    "message": "Politique de confidentialité"
  },
  "privateKey": {
    "message": "Clé privée",
    "description": "select this type of file to use to import an account"
  },
  "privateKeyWarning": {
    "message": "Avertissement : ne divulguez jamais cette clé, quiconque possède vos clés privées peut voler tous les actifs de votre compte."
  },
  "privateNetwork": {
    "message": "Réseau privé"
  },
  "proceedWithTransaction": {
    "message": "Je veux tout de même continuer"
  },
  "proposedApprovalLimit": {
    "message": "Limite d’approbation proposée"
  },
  "provide": {
    "message": "Fournir"
  },
  "publicAddress": {
    "message": "Adresse publique"
  },
  "queue": {
    "message": "File d’attente"
  },
  "queued": {
    "message": "En attente"
  },
  "reAddAccounts": {
    "message": "ajouter de nouveau tous les autres comptes"
  },
  "reAdded": {
    "message": "ajouté à nouveau"
  },
  "readdToken": {
    "message": "Vous pourrez ajouter à nouveau ce jeton en allant sur « Ajouter un jeton » dans le menu des options de votre compte."
  },
  "receive": {
    "message": "Recevoir"
  },
  "recents": {
    "message": "Récents"
  },
  "recipientAddressPlaceholder": {
    "message": "Recherche, adresse publique (0x) ou ENS"
  },
  "recommendedGasLabel": {
    "message": "Recommandé"
  },
  "recoveryPhraseReminderBackupStart": {
    "message": "Commencez ici"
  },
  "recoveryPhraseReminderConfirm": {
    "message": "C’est compris !"
  },
  "recoveryPhraseReminderHasBackedUp": {
    "message": "Conservez toujours votre phrase secrète de récupération dans un endroit sûr et secret"
  },
  "recoveryPhraseReminderHasNotBackedUp": {
    "message": "Vous avez besoin de sauvegarder à nouveau votre phrase secrète de récupération ?"
  },
  "recoveryPhraseReminderItemOne": {
    "message": "Ne partagez jamais votre phrase secrète de récupération avec qui que ce soit"
  },
  "recoveryPhraseReminderItemTwo": {
    "message": "L’équipe MetaMask ne vous demandera jamais votre phrase secrète de récupération"
  },
  "recoveryPhraseReminderSubText": {
    "message": "Votre phrase secrète de récupération contrôle tous vos comptes."
  },
  "recoveryPhraseReminderTitle": {
    "message": "Protégez vos fonds"
  },
  "refreshList": {
    "message": "Rafraîchir la liste"
  },
  "reject": {
    "message": "Rejeter"
  },
  "rejectAll": {
    "message": "Refuser tout"
  },
  "rejectTxsDescription": {
    "message": "Vous êtes sur le point de rejeter en groupe les transactions $1."
  },
  "rejectTxsN": {
    "message": "Rejeter les transactions $1"
  },
  "rejected": {
    "message": "Rejeté"
  },
  "remember": {
    "message": "Rappel :"
  },
  "remindMeLater": {
    "message": "Rappelez-moi plus tard"
  },
  "remove": {
    "message": "Supprimer"
  },
  "removeAccount": {
    "message": "Suprimer le compte"
  },
  "removeAccountDescription": {
    "message": "Ce compte va être supprimé de votre portefeuille. Veuillez vérifier que vous avez la phrase secrète de récupération originale de ce compte ou la clé privée pour ce compte importé avant de continuer. Vous pouvez importer ou créer à nouveau des comptes à partir du menu des comptes. "
  },
  "removeNFT": {
    "message": "Supprimer le NFT"
  },
  "removeSnap": {
    "message": "Supprimer le Snap"
  },
  "removeSnapConfirmation": {
    "message": "Voulez-vous vraiment supprimer $1 ?",
    "description": "$1 represents the name of the snap"
  },
  "removeSnapDescription": {
    "message": "Cette action supprimera le snap, ses données et révoquera vos autorisations."
  },
  "replace": {
    "message": "remplacer"
  },
  "requestsAwaitingAcknowledgement": {
    "message": "demandes en attente d’un accusé de réception"
  },
  "required": {
    "message": "Obligatoire"
  },
  "reset": {
    "message": "Reinitialiser"
  },
  "resetAccount": {
    "message": "Réinitialiser le compte"
  },
  "resetAccountDescription": {
    "message": "La réinitialisation de votre compte effacera l’historique de vos transactions. Les soldes de vos comptes ne seront pas modifiés. Vous ne serez pas obligé de saisir à nouveau votre phrase secrète de récupération."
  },
  "resetWallet": {
    "message": "Réinitialiser le portefeuille"
  },
  "resetWalletSubHeader": {
    "message": "MetaMask ne conserve pas de copie de votre mot de passe. Si vous avez des difficultés à déverrouiller votre compte, vous devrez réinitialiser votre portefeuille. Vous pouvez le faire en fournissant la phrase de récupération secrète que vous avez saisie lors de la configuration de votre portefeuille."
  },
  "resetWalletUsingSRP": {
    "message": "Cette action supprimera votre portefeuille actuel et votre phrase de récupération secrète de cet appareil, ainsi que la liste des comptes que vous avez sélectionnés. Après la réinitialisation avec une phrase de récupération secrète, vous verrez une liste de comptes basés sur la phrase de récupération secrète que vous utilisez pour réinitialiser. Cette nouvelle liste comprendra automatiquement les comptes qui ont un solde. Vous pourrez également $1 créé auparavant. Les comptes personnalisés que vous avez importés devront être $2 et tous les jetons personnalisés que vous avez ajoutés à un compte devront également être $3."
  },
  "resetWalletWarning": {
    "message": "Vérifiez que vous avez saisi correctement la phrase de récupération secrète avant de continuer. Vous ne pourrez pas annuler cette action."
  },
  "restartMetamask": {
    "message": "Redémarrer MetaMask"
  },
  "restore": {
    "message": "Restaurer"
  },
  "restoreFailed": {
    "message": "Impossible de restaurer vos données à partir du fichier fourni"
  },
  "restoreSuccessful": {
    "message": "Vos données ont été restaurées avec succès"
  },
  "restoreUserData": {
    "message": "Restaurer les données de l’utilisateur"
  },
  "restoreUserDataDescription": {
    "message": "Vous pouvez restaurer les paramètres de l’utilisateur qui contiennent les préférences et les adresses de compte à partir d’un fichier JSON précédemment sauvegardé."
  },
  "restoreWalletPreferences": {
    "message": "Une sauvegarde de vos données de $1 a été trouvée. Voulez-vous restaurer vos préférences de portefeuille ?",
    "description": "$1 is the date at which the data was backed up"
  },
  "retryTransaction": {
    "message": "Retenter la transaction"
  },
  "reusedTokenNameWarning": {
    "message": "L’un de ces jetons réutilise le symbole d’un autre jeton que vous surveillez, ce qui peut être déroutant ou trompeur."
  },
  "revealSeedWords": {
    "message": "Révéler la phrase secrète de récupération"
  },
  "revealSeedWordsDescription": {
    "message": "Si jamais vous changez de navigateur ou d’ordinateur, vous aurez besoin de cette phrase secrète de récupération pour accéder à vos comptes. Sauvegardez-la dans un emplacement sûr et secret."
  },
  "revealSeedWordsWarning": {
    "message": "Ces mots peuvent être utilisés pour voler tous vos comptes."
  },
  "revealSeedWordsWarningTitle": {
    "message": "Ne communiquez PAS cette phrase à quelqu’un !"
  },
  "revealTheSeedPhrase": {
    "message": "Révéler la phrase mnémonique"
  },
  "revokeAllTokensTitle": {
    "message": "Révoquer l'autorisation d'accéder à tous vos $1 ?",
    "description": "$1 is the symbol of the token for which the user is revoking approval"
  },
  "revokeApproveForAllDescription": {
    "message": "En révoquant cette autorisation, les $1 suivants ne pourront plus accéder à vos $2. ",
    "description": "$1 is either key 'account' or 'contract', and $2 is either a string or link of a given token symbol or name"
  },
  "revokeSpendingCapTooltipText": {
    "message": "L’autre partie à ce contrat ne pourra plus dépenser vos jetons actuels ou futurs."
  },
  "rpcUrl": {
    "message": "Nouvelle URL de RPC"
  },
  "safeTransferFrom": {
    "message": "Transfert sécurisé depuis"
  },
  "save": {
    "message": "Enregistrer"
  },
  "saveAsCsvFile": {
    "message": "Enregistrer comme fichier CSV"
  },
  "scanInstructions": {
    "message": "Placez le code QR devant votre appareil photo"
  },
  "scanQrCode": {
    "message": "Scannez le code QR"
  },
  "scrollDown": {
    "message": "Faites défiler vers le bas"
  },
  "search": {
    "message": "Rechercher"
  },
  "searchAccounts": {
    "message": "Rechercher des comptes"
  },
  "searchResults": {
    "message": "Résultats de la recherche"
  },
  "searchSettings": {
    "message": "Rechercher dans les paramètres"
  },
  "searchTokens": {
    "message": "Rechercher des jetons"
  },
  "secretBackupPhraseDescription": {
    "message": "Votre phrase de sauvegarde secrète facilite la sauvegarde et la restauration de votre compte."
  },
  "secretBackupPhraseWarning": {
    "message": "AVERTISSEMENT : ne révélez jamais votre phrase secrète de récupération. N’importe peut l’utiliser et définitivement voler votre compte Ether."
  },
  "secretPhrase": {
    "message": "Seul le premier compte de ce portefeuille sera chargé automatiquement. Après avoir terminé ce processus, pour ajouter des comptes supplémentaires, cliquez sur le menu déroulant, puis sélectionnez Créer un compte."
  },
  "secretRecoveryPhrase": {
    "message": "Phrase secrète de récupération"
  },
  "secureWallet": {
    "message": "Portefeuille sécurisé"
  },
  "securityAndPrivacy": {
    "message": "Sécurité et confidentialité"
  },
  "seedPhraseConfirm": {
    "message": "Confirmer la phrase secrète de récupération"
  },
  "seedPhraseEnterMissingWords": {
    "message": "Confirmer la phrase secrète de récupération"
  },
  "seedPhraseIntroNotRecommendedButtonCopy": {
    "message": "Me le rappeler plus tard (non recommandé)"
  },
  "seedPhraseIntroRecommendedButtonCopy": {
    "message": "Sécuriser mon portefeuille (recommandé)"
  },
  "seedPhraseIntroSidebarBulletFour": {
    "message": "Notez-la et conservez-la dans plusieurs endroits secrets."
  },
  "seedPhraseIntroSidebarBulletOne": {
    "message": "Sauvegarder dans un gestionnaire de mots de passe"
  },
  "seedPhraseIntroSidebarBulletThree": {
    "message": "Stocker dans un coffre-fort."
  },
  "seedPhraseIntroSidebarBulletTwo": {
    "message": "Stocker dans un coffre-fort de banque."
  },
  "seedPhraseIntroSidebarCopyOne": {
    "message": "Votre phrase secrète de récupération est une formule de 12 mots qui constitue la « clé maîtresse » de votre portefeuille et de vos fonds"
  },
  "seedPhraseIntroSidebarCopyThree": {
    "message": "Si quelqu’un vous demande votre phrase de récupération, il est probable qu’il essaie de vous arnaquer pour dérober les fonds de votre portefeuille"
  },
  "seedPhraseIntroSidebarCopyTwo": {
    "message": "Ne partagez jamais, au grand jamais, votre phrase secrète de récupération, pas même avec MetaMask !"
  },
  "seedPhraseIntroSidebarTitleOne": {
    "message": "Qu’est-ce qu’une phrase secrète de récupération ?"
  },
  "seedPhraseIntroSidebarTitleThree": {
    "message": "Dois-je partager ma phrase secrète de récupération ?"
  },
  "seedPhraseIntroSidebarTitleTwo": {
    "message": "Comment puis-je sauvegarder ma phrase secrète de récupération ?"
  },
  "seedPhraseIntroTitle": {
    "message": "Sécuriser votre portefeuille"
  },
  "seedPhraseIntroTitleCopy": {
    "message": "Avant de commencer, regardez cette courte vidéo pour vous informer sur votre phrase secrète de récupération et sur la manière de sécuriser votre portefeuille."
  },
  "seedPhraseReq": {
    "message": "Les phrases secrètes de récupération sont composées de 12, 15, 18, 21 ou 24 mots"
  },
  "seedPhraseWriteDownDetails": {
    "message": "Notez cette phrase secrète de récupération de 12 mots et stockez-la dans un endroit de confiance où vous seul avez accès."
  },
  "seedPhraseWriteDownHeader": {
    "message": "Notez votre phrase secrète de récupération"
  },
  "selectAccounts": {
    "message": "Sélectionnez le(s) compte(s) à utiliser sur ce site"
  },
  "selectAll": {
    "message": "Tout sélectionner"
  },
  "selectAnAccount": {
    "message": "Sélectionner un compte"
  },
  "selectAnAccountAlreadyConnected": {
    "message": "Ce compte a déjà été connecté à MetaMask"
  },
  "selectEachPhrase": {
    "message": "Veuillez sélectionner chaque phrase afin de vous assurer qu’elle est correcte."
  },
  "selectHdPath": {
    "message": "Sélectionner le chemin HD"
  },
  "selectNFTPrivacyPreference": {
    "message": "Activez la détection de NFT dans les Paramètres"
  },
  "selectPathHelp": {
    "message": "Si vos comptes n’apparaissent pas ci-dessous, essayez de sélectionner le chemin HD."
  },
  "selectType": {
    "message": "Sélectionner le type"
  },
  "selectingAllWillAllow": {
    "message": "En sélectionnant tout, vous autorisez ce site à voir tous vos comptes actuels. Assurez-vous de bien avoir confiance en ce site."
  },
  "send": {
    "message": "Envoyer"
  },
  "sendBugReport": {
    "message": "Envoyez-nous un rapport de bogue."
  },
  "sendSpecifiedTokens": {
    "message": "Envoyer $1",
    "description": "Symbol of the specified token"
  },
  "sendTo": {
    "message": "Envoyer à"
  },
  "sendTokens": {
    "message": "Envoyer des jetons"
  },
  "sendingDisabled": {
    "message": "L’envoi d’actifs ERC-1155 NFT n’est pas encore pris en charge."
  },
  "sendingNativeAsset": {
    "message": "Envoi de $1",
    "description": "$1 represents the native currency symbol for the current network (e.g. ETH or BNB)"
  },
  "sendingToTokenContractWarning": {
    "message": "Attention : vous êtes sur le point d'envoyer des jetons à l'adresse d'un contrat de jetons qui pourrait entraîner une perte de fonds. $1",
    "description": "$1 is a clickable link with text defined by the 'learnMoreUpperCase' key. The link will open to a support article regarding the known contract address warning"
  },
  "sepolia": {
    "message": "Réseau de test Sepolia"
  },
  "setAdvancedPrivacySettings": {
    "message": "Définir des paramètres de confidentialité avancés"
  },
  "setAdvancedPrivacySettingsDetails": {
    "message": "MetaMask utilise ces services tiers de confiance pour améliorer la convivialité et la sécurité des produits."
  },
  "setApprovalForAll": {
    "message": "Définir l'approbation pour tous"
  },
  "setApprovalForAllTitle": {
    "message": "Approuver $1 sans limite de dépenses",
    "description": "The token symbol that is being approved"
  },
  "settings": {
    "message": "Paramètres"
  },
  "settingsSearchMatchingNotFound": {
    "message": "Aucun résultat correspondant trouvé."
  },
  "shorthandVersion": {
    "message": "v$1",
    "description": "$1 is replaced by a version string (e.g. 1.2.3)"
  },
  "show": {
    "message": "Afficher"
  },
  "showAdvancedGasInline": {
    "message": "Contrôles de carburant avancés"
  },
  "showAdvancedGasInlineDescription": {
    "message": "Sélectionnez cette option pour afficher le prix du carburant et les contrôles des limites directement sur les écrans d’envoi et de confirmation."
  },
  "showCustomNetworkList": {
    "message": "Afficher la liste des réseaux personnalisés"
  },
  "showCustomNetworkListDescription": {
    "message": "Sélectionnez cette option pour afficher une liste de réseaux dont l’adresse est préremplie lorsque vous ajoutez un nouveau réseau."
  },
  "showFiatConversionInTestnets": {
    "message": "Afficher la conversion sur les testnets"
  },
  "showFiatConversionInTestnetsDescription": {
    "message": "Sélectionnez cette option pour afficher la conversion des monnaies fiduciaires sur Testnets."
  },
  "showHexData": {
    "message": "Afficher les données Hex"
  },
  "showHexDataDescription": {
    "message": "Selectionner ici pour afficher le champs de données hex dans l’écran d’envoi"
  },
  "showHide": {
    "message": "Afficher/masquer"
  },
  "showIncomingTransactions": {
    "message": "Afficher les transactions entrantes"
  },
  "showIncomingTransactionsDescription": {
    "message": "Sélectionnez ceci pour utiliser Etherscan afin d’afficher les transactions entrantes dans la liste des transactions"
  },
  "showPermissions": {
    "message": "Afficher les autorisations"
  },
  "showPrivateKeys": {
    "message": "Afficher les clés privées"
  },
  "showRecommendations": {
    "message": "Afficher les recommandations"
  },
  "showTestnetNetworks": {
    "message": "Afficher les réseaux de test"
  },
  "showTestnetNetworksDescription": {
    "message": "Sélectionnez ceci pour afficher les réseaux de test dans la liste des réseaux"
  },
  "sigRequest": {
    "message": "Demande de signature"
  },
  "sign": {
    "message": "Signer"
  },
  "signNotice": {
    "message": "La signature de ce message peut avoir des effets secondaires dangereux, interférant en votre nom via le contrôle de votre compte et de ses actifs par le site demandeur. Signez uniquement les messages de sites auxquels vous faites entièrement confiance."
  },
  "signatureRequest": {
    "message": "Demande de Signature"
  },
  "signatureRequest1": {
    "message": "Message"
  },
  "signed": {
    "message": "Signé"
  },
  "signin": {
    "message": "Connexion"
  },
  "simulationErrorMessageV2": {
    "message": "Nous n’avons pas pu estimer le prix de carburant. Par conséquent, il se peut qu’il y ait une erreur dans le contrat et que cette transaction échoue."
  },
  "skip": {
    "message": "Ignorer"
  },
  "skipAccountSecurity": {
    "message": "Sauter le réglage des paramètres de sécurité du compte ?"
  },
  "skipAccountSecurityDetails": {
    "message": "Je suis conscient(e) que tant que je n’aurai pas sauvegardé ma phrase secrète de récupération, je risque de perdre mes comptes et tous leurs actifs."
  },
  "smartTransaction": {
    "message": "Transaction intelligente"
  },
  "snapAccess": {
    "message": "Le snap $1 peut accéder à :",
    "description": "$1 represents the name of the snap"
  },
  "snapAdded": {
    "message": "Ajouté le $1 à partir de $2",
    "description": "$1 represents the date the snap was installed, $2 represents which origin installed the snap."
  },
  "snapContent": {
    "message": "Ce contenu provient de $1",
    "description": "This is shown when a snap shows transaction insight information in the confirmation UI. $1 is a link to the snap's settings page with the link text being the name of the snap."
  },
  "snapError": {
    "message": "Erreur de snap : « $1 ». Code d’erreur : « $2 »",
    "description": "This is shown when a snap encounters an error. $1 is the error message from the snap, and $2 is the error code."
  },
  "snapInstall": {
    "message": "Installer Snap"
  },
  "snapInstallWarningCheck": {
    "message": "Cochez la case pour confirmer que vous avez compris."
  },
  "snapInstallWarningCheckPlural": {
    "message": "Veuillez confirmer que vous avez bien compris en cochant toutes les cases."
  },
  "snapInstallWarningKeyAccess": {
    "message": "Vous autorisez $2 à accéder à la clé du snap « $1 ». Cette action est irréversible et accorde à « $1 » le contrôle de vos comptes et actifs $2. Assurez-vous que vous faites confiance à « $1 » avant de continuer.",
    "description": "The first parameter is the name of the snap and the second one is the protocol"
  },
  "snapRequestsPermission": {
    "message": "Ce snap demande les autorisations suivantes :"
  },
  "snapUpdate": {
    "message": "Mettre à jour Snap"
  },
  "snapUpdateExplanation": {
    "message": "$1 a besoin d'une version plus récente de votre snap.",
    "description": "$1 is the dapp that is requesting an update to the snap."
  },
  "snaps": {
    "message": "Snaps"
  },
  "snapsInsightLoading": {
    "message": "Chargement de l’aperçu de transaction…"
  },
  "snapsNoInsight": {
    "message": "Le snap n’a renvoyé aucun aperçu"
  },
  "snapsSettingsDescription": {
    "message": "Gérez vos Snaps"
  },
  "snapsStatus": {
    "message": "L’état du Snap dépend de l’activité."
  },
  "snapsToggle": {
    "message": "Un snap ne s’exécute que s’il est activé"
  },
  "someNetworksMayPoseSecurity": {
    "message": "Certains réseaux peuvent présenter des risques pour la sécurité et/ou la vie privée. Informez-vous sur les risques avant d’ajouter et d’utiliser un réseau."
  },
  "somethingWentWrong": {
    "message": "Oups !  Quelque chose a mal tourné. "
  },
  "source": {
    "message": "Source"
  },
  "speedUp": {
    "message": "Accélérer"
  },
  "speedUpCancellation": {
    "message": "Accélérer cette annulation"
  },
  "speedUpExplanation": {
    "message": "Nous avons mis à jour le prix du carburant selon les conditions actuelles du réseau et l’avons augmenté d’au moins 10 % (requis par le réseau)."
  },
  "speedUpPopoverTitle": {
    "message": "Accélérer la transaction"
  },
  "speedUpTooltipText": {
    "message": "Nouveau prix de carburant"
  },
  "speedUpTransaction": {
    "message": "Accélérez cette transaction"
  },
  "spendLimitAmount": {
    "message": "Montant limite de dépenses"
  },
  "spendLimitInsufficient": {
    "message": "Limite de dépenses insuffisante"
  },
  "spendLimitInvalid": {
    "message": "Limite de dépenses invalide ; cela doit être une valeur positive"
  },
  "spendLimitPermission": {
    "message": "Autorisation de limite de dépenses"
  },
  "spendLimitRequestedBy": {
    "message": "Limite de dépenses demandée par $1",
    "description": "Origin of the site requesting the spend limit"
  },
  "spendLimitTooLarge": {
    "message": "Limite de dépenses trop élevée"
  },
  "srpInputNumberOfWords": {
    "message": "J’ai une phrase de $1 mots",
    "description": "This is the text for each option in the dropdown where a user selects how many words their secret recovery phrase has during import. The $1 is the number of words (either 12, 15, 18, 21, or 24)."
  },
  "srpPasteFailedTooManyWords": {
    "message": "Le collage a échoué parce que la phrase contenait plus de 24 mots. Une phrase secrète de récupération peut contenir un maximum de 24 mots.",
    "description": "Description of SRP paste erorr when the pasted content has too many words"
  },
  "srpPasteTip": {
    "message": "Vous pouvez coller toute votre phrase de récupération secrète dans n’importe quel champ",
    "description": "Our secret recovery phrase input is split into one field per word. This message explains to users that they can paste their entire secrete recovery phrase into any field, and we will handle it correctly."
  },
  "srpToggleShow": {
    "message": "Afficher / Masquer ce mot de la phrase de récupération secrète",
    "description": "Describes a toggle that is used to show or hide a single word of the secret recovery phrase"
  },
  "srpWordHidden": {
    "message": "Ce mot est caché",
    "description": "Explains that a word in the secret recovery phrase is hidden"
  },
  "srpWordShown": {
    "message": "Ce mot est affiché",
    "description": "Explains that a word in the secret recovery phrase is being shown"
  },
  "stable": {
    "message": "Stable"
  },
  "stableLowercase": {
    "message": "stable"
  },
  "stateLogError": {
    "message": "Erreur lors du chargement des journaux d’état."
  },
  "stateLogFileName": {
    "message": "Journaux d'événements de MetaMask"
  },
  "stateLogs": {
    "message": "Journaux d'événements"
  },
  "stateLogsDescription": {
    "message": "Les journaux d’état contiennent les adresses publiques de vos comptes et vos transactions envoyées."
  },
  "status": {
    "message": "État"
  },
  "statusConnected": {
    "message": "Connecté"
  },
  "statusNotConnected": {
    "message": "Non connecté"
  },
  "step1LatticeWallet": {
    "message": "Assurez-vous que votre Lattice1 est prêt à se connecter"
  },
  "step1LatticeWalletMsg": {
    "message": "Vous pouvez connecter MetaMask à votre dispositif Lattice1 une fois qu’il est configuré et en ligne. Déverrouillez votre appareil et munissez-vous de son ID. Pour en savoir plus sur l’utilisation des portefeuilles matériels, $1",
    "description": "$1 represents the `hardwareWalletSupportLinkConversion` localization key"
  },
  "step1LedgerWallet": {
    "message": "Télécharger l’application Ledger"
  },
  "step1LedgerWalletMsg": {
    "message": "Téléchargez, configurez et saisissez votre mot de passe pour déverrouiller $1.",
    "description": "$1 represents the `ledgerLiveApp` localization value"
  },
  "step1TrezorWallet": {
    "message": "Brancher le portefeuille Trezor"
  },
  "step1TrezorWalletMsg": {
    "message": "Connectez votre portefeuille directement à votre ordinateur. Pour en savoir plus sur l’utilisation de votre portefeuille matériel, $1",
    "description": "$1 represents the `hardwareWalletSupportLinkConversion` localization key"
  },
  "step2LedgerWallet": {
    "message": "Brancher le portefeuille Ledger"
  },
  "step2LedgerWalletMsg": {
    "message": "Connectez votre portefeuille directement à votre ordinateur. Déverrouillez votre Ledger et ouvrez l’application Ethereum. Pour en savoir plus sur l’utilisation de votre portefeuille matériel, $1.",
    "description": "$1 represents the `hardwareWalletSupportLinkConversion` localization key"
  },
  "stillGettingMessage": {
    "message": "Vous recevez toujours ce message ?"
  },
  "storePhrase": {
    "message": "Stockez cette phrase dans un gestionnaire de mots de passe comme 1Password."
  },
  "strong": {
    "message": "Robuste"
  },
  "stxAreHere": {
    "message": "Les transactions intelligentes sont là !"
  },
  "stxBenefit1": {
    "message": "Minimise les frais de transaction"
  },
  "stxBenefit2": {
    "message": "Réduit les échecs de transaction"
  },
  "stxBenefit3": {
    "message": "Élimine les blocages de transaction"
  },
  "stxBenefit4": {
    "message": "Empêcher le favoritisme"
  },
  "stxCancelled": {
    "message": "Le swap aurait échoué"
  },
  "stxCancelledDescription": {
    "message": "Votre transaction aurait échoué et a été annulée pour vous éviter de payer inutilement des frais de transaction."
  },
  "stxCancelledSubDescription": {
    "message": "Réessayez le swap. Nous serons là pour vous protéger contre des risques similaires la prochaine fois."
  },
  "stxDescription": {
    "message": "MetaMask Swaps vient de devenir beaucoup plus intelligent ! Si vous activez les transactions intelligentes, MetaMask pourra optimiser programmatiquement votre swap pour vous aider à :"
  },
  "stxErrorNotEnoughFunds": {
    "message": "Fonds insuffisants pour une transaction intelligente."
  },
  "stxErrorUnavailable": {
    "message": "Les transactions intelligentes sont temporairement indisponibles."
  },
  "stxFailure": {
    "message": "Échec du swap"
  },
  "stxFailureDescription": {
    "message": "Les fluctuations soudaines du marché peuvent provoquer des échecs. Si le problème persiste, veuillez contacter $1.",
    "description": "This message is shown to a user if their swap fails. The $1 will be replaced by support.metamask.io"
  },
  "stxFallbackPendingTx": {
    "message": "Les transactions intelligentes sont temporairement indisponibles parce que vous avez une transaction en attente."
  },
  "stxFallbackUnavailable": {
    "message": "Vous pouvez toujours faire un swap de tokens, même si les transactions intelligentes ne sont pas disponibles."
  },
  "stxPendingPrivatelySubmittingSwap": {
    "message": "Soumission privée de votre Swap..."
  },
  "stxPendingPubliclySubmittingSwap": {
    "message": "Soumission publique de votre Swap..."
  },
  "stxSubDescription": {
    "message": "* Avec les transactions intelligentes, votre transaction sera soumise plusieurs fois en privé. Si toutes les tentatives échouent, la transaction sera diffusée publiquement pour s’assurer de la réussite de votre swap."
  },
  "stxSuccess": {
    "message": "Swap terminé !"
  },
  "stxSuccessDescription": {
    "message": "Votre $1 est maintenant disponible.",
    "description": "$1 is a token symbol, e.g. ETH"
  },
  "stxSwapCompleteIn": {
    "message": "Le Swap sera effectué dans <",
    "description": "'<' means 'less than', e.g. Swap will complete in < 2:59"
  },
  "stxTooltip": {
    "message": "Simulez les transactions avant de les soumettre pour réduire les coûts et les échecs de transaction."
  },
  "stxTryRegular": {
    "message": "Essayez un swap normal."
  },
  "stxTryingToCancel": {
    "message": "Tentative d’annulation de votre transaction..."
  },
  "stxUnavailable": {
    "message": "Transactions intelligentes désactivées"
  },
  "stxUnknown": {
    "message": "État inconnu"
  },
  "stxUnknownDescription": {
    "message": "Une transaction a réussi, mais nous ne la reconnaissons pas. Cela peut être dû à la soumission d’une autre transaction pendant le traitement de ce swap."
  },
  "stxUserCancelled": {
    "message": "Swap annulé"
  },
  "stxUserCancelledDescription": {
    "message": "Votre transaction a été annulée et vous avez évité ainsi de payer inutilement des frais de transaction."
  },
  "stxYouCanOptOut": {
    "message": "Vous pouvez vous désinscrire dans les paramètres avancés à tout moment."
  },
  "submit": {
    "message": "Envoyer"
  },
  "submitted": {
    "message": "Envoyé"
  },
  "support": {
    "message": "Assistance"
  },
  "supportCenter": {
    "message": "Visitez notre centre d’aide"
  },
  "swap": {
    "message": "Swap"
  },
  "swapAggregator": {
    "message": "Agrégateur"
  },
  "swapAllowSwappingOf": {
    "message": "Autoriser le swap de $1",
    "description": "Shows a user that they need to allow a token for swapping on their hardware wallet"
  },
  "swapAmountReceived": {
    "message": "Montant garanti"
  },
  "swapAmountReceivedInfo": {
    "message": "Il s’agit du montant minimal que vous recevrez. Vous pouvez recevoir plus en fonction du glissement."
  },
  "swapApproval": {
    "message": "Approuver $1 pour les swaps",
    "description": "Used in the transaction display list to describe a transaction that is an approve call on a token that is to be swapped.. $1 is the symbol of a token that has been approved."
  },
  "swapApproveNeedMoreTokens": {
    "message": "Vous avez besoin de $1 $2 de plus pour effectuer ce swap",
    "description": "Tells the user how many more of a given token they need for a specific swap. $1 is an amount of tokens and $2 is the token symbol."
  },
  "swapApproveNeedMoreTokensSmartTransactions": {
    "message": "Vous avez besoin de plus de $1 pour effectuer cet échange en utilisant des transactions intelligentes.",
    "description": "Tells the user that they need more of a certain token ($1) before they can complete the swap via smart transactions."
  },
  "swapBestOfNQuotes": {
    "message": "Meilleures cotations de $1.",
    "description": "$1 is the number of quotes that the user can select from when opening the list of quotes on the 'view quote' screen"
  },
  "swapBuildQuotePlaceHolderText": {
    "message": "Aucun jeton disponible correspondant à $1",
    "description": "Tells the user that a given search string does not match any tokens in our token lists. $1 can be any string of text"
  },
  "swapConfirmWithHwWallet": {
    "message": "Confirmez avec votre portefeuille matériel"
  },
  "swapContractDataDisabledErrorDescription": {
    "message": "Dans l’application Ethereum de votre Ledger, allez dans « Paramètres » et autorisez les données de contrat. Ensuite, retentez votre swap."
  },
  "swapContractDataDisabledErrorTitle": {
    "message": "Les données de contrat ne sont pas activées sur votre Ledger"
  },
  "swapCustom": {
    "message": "personnaliser"
  },
  "swapDecentralizedExchange": {
    "message": "Échange décentralisé"
  },
  "swapDirectContract": {
    "message": "Contrat direct"
  },
  "swapEditLimit": {
    "message": "Modifier la limite"
  },
  "swapEnableDescription": {
    "message": "Cette information est nécessaire et autorise MetaMask à effectuer le swap de vos $1.",
    "description": "Gives the user info about the required approval transaction for swaps. $1 will be the symbol of a token being approved for swaps."
  },
  "swapEnableTokenForSwapping": {
    "message": "Ce sera $1 pour le swap",
    "description": "$1 is for the 'enableToken' key, e.g. 'enable ETH'"
  },
  "swapEstimatedNetworkFees": {
    "message": "Frais de réseau estimés"
  },
  "swapEstimatedNetworkFeesInfo": {
    "message": "Il s’agit d’une estimation des frais de réseau qui seront utilisés pour effectuer votre swap. Le montant réel peut varier en fonction des conditions du réseau."
  },
  "swapFailedErrorDescriptionWithSupportLink": {
    "message": "Sachez que les transactions peuvent échouer et que nous sommes là pour vous aider. Si ce problème persiste, vous pouvez contacter notre service clientèle au $1 pour plus d’assistance.",
    "description": "This message is shown to a user if their swap fails. The $1 will be replaced by support.metamask.io"
  },
  "swapFailedErrorTitle": {
    "message": "Échec du swap"
  },
  "swapFetchingQuoteNofN": {
    "message": "Récupération de cotation $1 sur $2",
    "description": "A count of possible quotes shown to the user while they are waiting for quotes to be fetched. $1 is the number of quotes already loaded, and $2 is the total number of resources that we check for quotes. Keep in mind that not all resources will have a quote for a particular swap."
  },
  "swapFetchingQuotes": {
    "message": "Récupération des cotations"
  },
  "swapFetchingQuotesErrorDescription": {
    "message": "Hum… un problème est survenu. Réessayez et si les erreurs persistent, contactez le service client."
  },
  "swapFetchingQuotesErrorTitle": {
    "message": "Erreur lors de la récupération des cotations"
  },
  "swapFetchingTokens": {
    "message": "Récupération des jetons…"
  },
  "swapFromTo": {
    "message": "Le swap de $1 vers $2",
    "description": "Tells a user that they need to confirm on their hardware wallet a swap of 2 tokens. $1 is a source token and $2 is a destination token"
  },
  "swapGasFeesDetails": {
    "message": "Les frais de carburant sont estimés et fluctueront selon le trafic réseau et la complexité de la transaction."
  },
  "swapGasFeesLearnMore": {
    "message": "En savoir plus sur les frais de carburant"
  },
  "swapGasFeesSplit": {
    "message": "Les frais de carburant indiqués dans l’écran précédent sont répartis entre ces deux transactions."
  },
  "swapGasFeesSummary": {
    "message": "Les frais de carburant sont payés aux mineurs de cryptomonnaies qui traitent les transactions sur le réseau $1. MetaMask ne tire aucun profit des frais de carburant.",
    "description": "$1 is the selected network, e.g. Ethereum or BSC"
  },
  "swapHighSlippageWarning": {
    "message": "Le montant du glissement est très élevé."
  },
  "swapIncludesMMFee": {
    "message": "Comprend des frais MetaMask à hauteur de $1 %.",
    "description": "Provides information about the fee that metamask takes for swaps. $1 is a decimal number."
  },
  "swapLowSlippageError": {
    "message": "La transaction peut échouer, car le glissement maximal est trop faible."
  },
  "swapMaxSlippage": {
    "message": "Glissement maximal"
  },
  "swapMetaMaskFee": {
    "message": "Frais MetaMask"
  },
  "swapMetaMaskFeeDescription": {
    "message": "Nous recherchons systématiquement le meilleur prix auprès des meilleures sources de liquidité. Une commission de $1 % est automatiquement incluse dans cette cotation.",
    "description": "Provides information about the fee that metamask takes for swaps. $1 is a decimal number."
  },
  "swapNQuotesWithDot": {
    "message": "$1 cotations.",
    "description": "$1 is the number of quotes that the user can select from when opening the list of quotes on the 'view quote' screen"
  },
  "swapNewQuoteIn": {
    "message": "Nouvelles cotations dans $1",
    "description": "Tells the user the amount of time until the currently displayed quotes are update. $1 is a time that is counting down from 1:00 to 0:00"
  },
  "swapOnceTransactionHasProcess": {
    "message": "Vos $1 seront ajoutés à votre compte une fois que cette transaction sera traitée.",
    "description": "This message communicates the token that is being transferred. It is shown on the awaiting swap screen. The $1 will be a token symbol."
  },
  "swapPriceDifference": {
    "message": "Vous êtes sur le point d’effectuer un swap de $1 $2 (~$3) contre $4 $5 (~$6).",
    "description": "This message represents the price slippage for the swap.  $1 and $4 are a number (ex: 2.89), $2 and $5 are symbols (ex: ETH), and $3 and $6 are fiat currency amounts."
  },
  "swapPriceDifferenceTitle": {
    "message": "Différence de prix de ~$1",
    "description": "$1 is a number (ex: 1.23) that represents the price difference."
  },
  "swapPriceImpactTooltip": {
    "message": "L’incidence sur les prix correspond à la différence entre le prix actuel du marché et le montant reçu lors de l’exécution de la transaction. Cette répercussion dépend du volume de votre transaction par rapport au volume de la réserve de liquidités."
  },
  "swapPriceUnavailableDescription": {
    "message": "L’incidence sur les prix n’a pas pu être déterminée faute de données suffisantes sur les prix du marché. Veuillez confirmer que vous êtes satisfait·e du nombre de jetons que vous êtes sur le point de recevoir avant de procéder au swap."
  },
  "swapPriceUnavailableTitle": {
    "message": "Vérifiez votre taux avant de poursuivre"
  },
  "swapProcessing": {
    "message": "Traitement en cours"
  },
  "swapQuoteDetails": {
    "message": "Détails de la cotation"
  },
  "swapQuoteSource": {
    "message": "Origine de la cotation"
  },
  "swapQuotesExpiredErrorDescription": {
    "message": "Veuillez demander de nouvelles cotations pour obtenir les derniers taux."
  },
  "swapQuotesExpiredErrorTitle": {
    "message": "Les cotations ont expiré"
  },
  "swapQuotesNotAvailableErrorDescription": {
    "message": "Essayez d’ajuster le montant ou les paramètres de glissement, puis réessayez."
  },
  "swapQuotesNotAvailableErrorTitle": {
    "message": "Aucune cotation disponible"
  },
  "swapRate": {
    "message": "Taux"
  },
  "swapReceiving": {
    "message": "Réception"
  },
  "swapReceivingInfoTooltip": {
    "message": "Il s’agit d’une estimation. Le montant exact dépend du glissement."
  },
  "swapRequestForQuotation": {
    "message": "Demande de cotation"
  },
  "swapReviewSwap": {
    "message": "Vérifier le swap"
  },
  "swapSearchNameOrAddress": {
    "message": "Rechercher le nom ou coller l’adresse"
  },
  "swapSelect": {
    "message": "Sélectionner"
  },
  "swapSelectAQuote": {
    "message": "Sélectionnez une cotation"
  },
  "swapSelectAToken": {
    "message": "Sélectionnez un jeton"
  },
  "swapSelectQuotePopoverDescription": {
    "message": "Vous trouverez ci-dessous toutes les cotations obtenues auprès de multiples sources de liquidité."
  },
  "swapSlippageNegative": {
    "message": "Le glissement doit être supérieur ou égal à zéro"
  },
  "swapSlippagePercent": {
    "message": "$1 %",
    "description": "$1 is the amount of % for slippage"
  },
  "swapSlippageTooltip": {
    "message": "Si le prix fluctue entre le moment où vous placez un ordre et le moment où il est exécuté, on parle alors d’un « effet de glissement » ou « slippage ». Votre swap sera automatiquement annulé si ce phénomène dépasse le « seuil de glissement toléré » que vous avez fixé."
  },
  "swapSource": {
    "message": "Source de liquidité"
  },
  "swapSourceInfo": {
    "message": "Nous consultons de multiples sources de liquidité (bourses, agrégateurs et teneurs de marché professionnels) pour trouver les meilleurs taux et les frais de réseau les plus bas."
  },
  "swapSuggested": {
    "message": "Swap proposé"
  },
  "swapSuggestedGasSettingToolTipMessage": {
    "message": "Les swaps sont des transactions complexes et soumises à une contrainte de temps. Nous recommandons ce prix de carburant pour assurer un bon équilibre entre le coût et la garantie d’un swap réussi."
  },
  "swapSwapFrom": {
    "message": "Swap de"
  },
  "swapSwapSwitch": {
    "message": "Inverser les jetons de/vers"
  },
  "swapSwapTo": {
    "message": "Swap vers"
  },
  "swapToConfirmWithHwWallet": {
    "message": "pour confirmer avec votre portefeuille matériel"
  },
  "swapTokenAvailable": {
    "message": "Votre $1 a été ajouté à votre compte.",
    "description": "This message is shown after a swap is successful and communicates the exact amount of tokens the user has received for a swap. The $1 is a decimal number of tokens followed by the token symbol."
  },
  "swapTokenBalanceUnavailable": {
    "message": "Nous n’avons pas pu récupérer votre solde de $1",
    "description": "This message communicates to the user that their balance of a given token is currently unavailable. $1 will be replaced by a token symbol"
  },
  "swapTokenToToken": {
    "message": "Swap de $1 vers $2",
    "description": "Used in the transaction display list to describe a swap. $1 and $2 are the symbols of tokens in involved in a swap."
  },
  "swapTokenVerificationAddedManually": {
    "message": "Ce jeton a été ajouté manuellement."
  },
  "swapTokenVerificationMessage": {
    "message": "Confirmez toujours l’adresse du jeton sur $1.",
    "description": "Points the user to Etherscan as a place they can verify information about a token. $1 is replaced with the translation for \"Etherscan\" followed by an info icon that shows more info on hover."
  },
  "swapTokenVerificationOnlyOneSource": {
    "message": "Vérification effectuée uniquement sur 1 source."
  },
  "swapTokenVerificationSources": {
    "message": "Vérification effectuée sur $1 sources.",
    "description": "Indicates the number of token information sources that recognize the symbol + address. $1 is a decimal number."
  },
  "swapTooManyDecimalsError": {
    "message": "$1 accepte jusqu’à $2 décimales",
    "description": "$1 is a token symbol and $2 is the max. number of decimals allowed for the token"
  },
  "swapTransactionComplete": {
    "message": "Transaction terminée"
  },
  "swapTwoTransactions": {
    "message": "2 transactions"
  },
  "swapUnknown": {
    "message": "Inconnu"
  },
  "swapVerifyTokenExplanation": {
    "message": "Attention, plusieurs jetons peuvent utiliser le même nom et le même symbole. Vérifiez $1 pour vous assurer qu’il s’agit bien du jeton que vous recherchez.",
    "description": "This appears in a tooltip next to the verifyThisTokenOn message. It gives the user more information about why they should check the token on a block explorer. $1 will be the name or url of the block explorer, which will be the translation of 'etherscan' or a block explorer url specified for a custom network."
  },
  "swapYourTokenBalance": {
    "message": "$1 $2 disponibles pour un swap",
    "description": "Tells the user how much of a token they have in their balance. $1 is a decimal number amount of tokens, and $2 is a token symbol"
  },
  "swapZeroSlippage": {
    "message": "0 % de glissement"
  },
  "swapsAdvancedOptions": {
    "message": "Options avancées"
  },
  "swapsExcessiveSlippageWarning": {
    "message": "Le montant du glissement est trop élevé et donnera lieu à un mauvais taux. Veuillez réduire votre tolérance de glissement à une valeur inférieure à 15 %."
  },
  "swapsMaxSlippage": {
    "message": "Tolérance au slippage"
  },
  "swapsNotEnoughForTx": {
    "message": "Pas assez de $1 pour effectuer cette transaction",
    "description": "Tells the user that they don't have enough of a token for a proposed swap. $1 is a token symbol"
  },
  "swapsViewInActivity": {
    "message": "Afficher dans l’activité"
  },
  "switchEthereumChainConfirmationDescription": {
    "message": "Ceci permet de remplacer le réseau sélectionné dans MetaMask par un réseau précédemment ajouté :"
  },
  "switchEthereumChainConfirmationTitle": {
    "message": "Autoriser ce site à changer de réseau ?"
  },
  "switchNetwork": {
    "message": "Changer de réseau"
  },
  "switchNetworks": {
    "message": "Changer de réseau"
  },
  "switchToNetwork": {
    "message": "Passer à $1",
    "description": "$1 represents the custom network that has previously been added"
  },
  "switchToThisAccount": {
    "message": "Basculer vers ce compte"
  },
  "switchedTo": {
    "message": "Vous êtes passé à"
  },
  "switchingNetworksCancelsPendingConfirmations": {
    "message": "Le changement de réseau annulera toutes les confirmations en attente"
  },
  "symbol": {
    "message": "Symbole"
  },
  "symbolBetweenZeroTwelve": {
    "message": "Le symbole doit comporter 11 caractères ou moins."
  },
  "syncFailed": {
    "message": "Échec de la synchronisation"
  },
  "syncInProgress": {
    "message": "Synchronisation en cours"
  },
  "syncWithMobile": {
    "message": "Synchroniser avec le mobile"
  },
  "syncWithMobileBeCareful": {
    "message": "Assurez-vous que personne d’autre ne regarde votre écran lorsque vous scannez ce code."
  },
  "syncWithMobileComplete": {
    "message": "Vos données ont été synchronisées avec succès. Profitez de l’application mobile MetaMask !"
  },
  "syncWithMobileDesc": {
    "message": "Vous pouvez synchroniser vos comptes et vos informations avec votre appareil mobile. Ouvrez l’application mobile MetaMask, allez dans « Paramètres » et appuyez sur « Synchroniser depuis l’extension de navigateur »"
  },
  "syncWithMobileDescNewUsers": {
    "message": "Si vous ouvrez l’application MetaMask Mobile pour la première fois, suivez simplement les étapes dans votre téléphone."
  },
  "syncWithMobileScanThisCode": {
    "message": "Scannez ce code avec votre application mobile MetaMask"
  },
  "syncWithMobileTitle": {
    "message": "Synchroniser avec le mobile"
  },
  "syncWithThreeBox": {
    "message": "Synchronisation des données avec 3Box (expérimental)"
  },
  "syncWithThreeBoxDescription": {
    "message": "Activez cette fonction pour que vos paramètres soient sauvegardés avec 3Box. Cette fonction est actuellement expérimentale ; utilisez-la avec prudence."
  },
  "syncWithThreeBoxDisabled": {
    "message": "3Box a été désactivé en raison d’une erreur lors de la synchronisation initiale"
  },
  "tenPercentIncreased": {
    "message": "Augmentation de 10 %"
  },
  "terms": {
    "message": "Conditions d’utilisation"
  },
  "termsOfService": {
    "message": "Conditions de service"
  },
  "testFaucet": {
    "message": "Faucet testnet"
  },
  "testNetworks": {
    "message": "Réseaux de test"
  },
  "theme": {
    "message": "Thème"
  },
  "themeDescription": {
    "message": "Choisissez votre thème MetaMask préféré."
  },
  "thingsToKeep": {
    "message": "Les choses que vous devez garder à l’esprit :"
  },
  "thisWillCreate": {
    "message": "Cela créera un nouveau portefeuille et une nouvelle phrase mnémotechnique"
  },
  "time": {
    "message": "Temps"
  },
  "tips": {
    "message": "Dons"
  },
  "to": {
    "message": "Destinataire"
  },
  "toAddress": {
    "message": "Vers : $1",
    "description": "$1 is the address to include in the To label. It is typically shortened first using shortenAddress"
  },
  "toggleTestNetworks": {
    "message": "$1 réseaux de test",
    "description": "$1 is a clickable link with text defined by the 'showHide' key. The link will open Settings > Advanced where users can enable the display of test networks in the network dropdown."
  },
  "token": {
    "message": "Jeton"
  },
  "tokenAddress": {
    "message": "Adresse du token"
  },
  "tokenAlreadyAdded": {
    "message": "Ce jeton a déjà été ajouté."
  },
  "tokenContractAddress": {
    "message": "Adresse du contrat de jeton"
  },
  "tokenDecimalFetchFailed": {
    "message": "Décimale de jeton requise."
  },
  "tokenDecimalTitle": {
    "message": "Nombre de décimales du token :"
  },
  "tokenDetails": {
    "message": "Détails du token"
  },
  "tokenFoundTitle": {
    "message": "1 nouveau jeton trouvé"
  },
  "tokenId": {
    "message": "ID de token"
  },
  "tokenList": {
    "message": "Listes de tokens :"
  },
  "tokenScamSecurityRisk": {
    "message": "les arnaques et les risques de piratage informatique"
  },
  "tokenShowUp": {
    "message": "Vos tokens n’apparaîtront peut-être pas automatiquement dans votre portefeuille."
  },
  "tokenSymbol": {
    "message": "Symbole du jeton"
  },
  "tokensFoundTitle": {
    "message": "$1 nouveaux jetons trouvés",
    "description": "$1 is the number of new tokens detected"
  },
  "tooltipApproveButton": {
    "message": "Je comprends"
  },
  "total": {
    "message": "Total"
  },
  "transaction": {
    "message": "transaction"
  },
  "transactionCancelAttempted": {
    "message": "Tentative d’annulation de la transaction avec un prix de carburant de $1 à $2"
  },
  "transactionCancelSuccess": {
    "message": "Transaction annulée avec succès à $2"
  },
  "transactionConfirmed": {
    "message": "Transaction confirmée sur $2."
  },
  "transactionCreated": {
    "message": "Transaction créée avec une valeur de $1 sur $2."
  },
  "transactionData": {
    "message": "Données de transaction"
  },
  "transactionDecodingAccreditationDecoded": {
    "message": "Décodé par Truffle"
  },
  "transactionDecodingAccreditationVerified": {
    "message": "Contrat vérifié sur $1"
  },
  "transactionDecodingUnsupportedNetworkError": {
    "message": "Le décodage de la transaction n’est pas disponible pour l’ID de chaîne $1"
  },
  "transactionDetailDappGasMoreInfo": {
    "message": "Site suggéré"
  },
  "transactionDetailDappGasTooltip": {
    "message": "Modifier pour utiliser les frais de carburant recommandé par MetaMask selon le dernier bloc."
  },
  "transactionDetailGasHeading": {
    "message": "Frais de carburant estimés"
  },
  "transactionDetailGasInfoV2": {
    "message": "estimé"
  },
  "transactionDetailGasTooltipConversion": {
    "message": "En savoir plus sur les frais de carburant"
  },
  "transactionDetailGasTooltipExplanation": {
    "message": "Les frais de carburant sont définis par le réseau et fluctuent selon le trafic réseau et la complexité de la transaction."
  },
  "transactionDetailGasTooltipIntro": {
    "message": "Les frais de carburant sont payés aux mineurs de cryptomonnaies qui traitent les transactions sur le réseau $1. MetaMask ne tire aucun profit des frais de carburant."
  },
  "transactionDetailGasTotalSubtitle": {
    "message": "Montant + frais de carburant"
  },
  "transactionDetailLayer2GasHeading": {
    "message": "Frais de carburant de couche 2 (L2)"
  },
  "transactionDetailMultiLayerTotalSubtitle": {
    "message": "Montant + frais"
  },
  "transactionDropped": {
    "message": "Transaction abandonnée sur $2."
  },
  "transactionError": {
    "message": "Erreur de transaction. Une exception a été rencontrée dans l’exécution du code du contrat."
  },
  "transactionErrorNoContract": {
    "message": "Tentative d’appel de fonction sur une adresse qui n’apparaît pas dans le contrat."
  },
  "transactionErrored": {
    "message": "La transaction a rencontré une erreur."
  },
  "transactionFee": {
    "message": "Frais de transaction"
  },
  "transactionHistoryBaseFee": {
    "message": "Frais de base (GWEI)"
  },
  "transactionHistoryL1GasLabel": {
    "message": "Total des frais de transaction L1"
  },
  "transactionHistoryL2GasLimitLabel": {
    "message": "Montant maximal des frais de transaction L2"
  },
  "transactionHistoryL2GasPriceLabel": {
    "message": "Prix du gaz L2"
  },
  "transactionHistoryMaxFeePerGas": {
    "message": "Frais maximaux par unité de gaz"
  },
  "transactionHistoryPriorityFee": {
    "message": "Frais de priorité (GWEI)"
  },
  "transactionHistoryTotalGasFee": {
    "message": "Total des frais de transaction"
  },
  "transactionResubmitted": {
    "message": "La transaction a été soumise à nouveau avec une augmentation du prix du gaz, désormais de $1 à $2"
  },
  "transactionSubmitted": {
    "message": "Transaction envoyée sur $2."
  },
  "transactionUpdated": {
    "message": "Transaction mise à jour sur $2."
  },
  "transfer": {
    "message": "Transfert"
  },
  "transferBetweenAccounts": {
    "message": "Transfert entre mes comptes"
  },
  "transferFrom": {
    "message": "Transfert depuis"
  },
  "troubleConnectingToWallet": {
    "message": "Nous avons eu des difficultés à nous connecter à votre $1. Essayez de vérifier votre $2 et réessayez.",
    "description": "$1 is the wallet device name; $2 is a link to wallet connection guide"
  },
  "troubleStarting": {
    "message": "Impossible de démarrer MetaMask. Cette erreur peut être occasionnelle, essayez donc de redémarrer lextension."
  },
  "troubleTokenBalances": {
    "message": "Nous avons eu du mal à charger votre balance de jetons, vous pouvez la consulter ici :",
    "description": "Followed by a link (here) to view token balances"
  },
  "trustSiteApprovePermission": {
    "message": "En accordant cette autorisation, vous permettez au(x) $1 suivant(s) d’accéder à vos fonds"
  },
  "tryAgain": {
    "message": "Réessayez"
  },
  "tryOur": {
    "message": "Essayez notre"
  },
  "turnOnTokenDetection": {
    "message": "Activer la détection améliorée des jetons"
  },
  "twelveHrTitle": {
    "message": "12 h :"
  },
  "txInsightsNotSupported": {
    "message": "Les aperçus de transaction ne sont pas pris en charge pour ce contrat à l’heure actuelle."
  },
  "typePassword": {
    "message": "Entrez votre mot de passe"
  },
  "typeYourSRP": {
    "message": "Saisissez votre phrase secrète de récupération"
  },
  "u2f": {
    "message": "U2F",
    "description": "A name on an API for the browser to interact with devices that support the U2F protocol. On some browsers we use it to connect MetaMask to Ledger devices."
  },
  "unapproved": {
    "message": "Non autorisé"
  },
  "units": {
    "message": "unités"
  },
  "unknown": {
    "message": "Inconnu"
  },
  "unknownCameraError": {
    "message": "Une erreur s’est produite lors de l’accès à votre appareil photo. Veuillez réessayer..."
  },
  "unknownCameraErrorTitle": {
    "message": "Oups ! Il y a eu un problème...."
  },
  "unknownCollection": {
    "message": "Collection sans nom"
  },
  "unknownNetwork": {
    "message": "Réseau privé inconnu"
  },
  "unknownQrCode": {
    "message": "Erreur : nous n’avons pas pu identifier le code QR"
  },
  "unlimited": {
    "message": "Illimité"
  },
  "unlock": {
    "message": "Déverrouiller"
  },
  "unlockMessage": {
    "message": "Le web décentralisé vous attend"
  },
  "unrecognizedChain": {
    "message": "Ce réseau personnalisé n’est pas reconnu",
    "description": "$1 is a clickable link with text defined by the 'unrecognizedChanLinkText' key. The link will open to instructions for users to validate custom network details."
  },
  "unrecognizedProtocol": {
    "message": "$1 (protocole inconnu)",
    "description": "Shown when the protocol is unknown by the extension. $1 is the protocol code."
  },
  "unsendableAsset": {
    "message": "L’envoi de jetons collectibles (ERC-721) n’est pas pris en charge actuellement",
    "description": "This is an error message we show the user if they attempt to send a collectible asset type, for which currently don't support sending"
  },
  "unverifiedContractAddressMessage": {
    "message": "Nous ne pouvons pas vérifier ce contrat. Assurez-vous que vous faites confiance à cette adresse."
  },
  "upArrow": {
    "message": "flèche vers le haut"
  },
  "updatedWithDate": {
    "message": "Mis à jour $1"
  },
  "urlErrorMsg": {
    "message": "Les URLs requièrent un préfixe HTTP/HTTPS approprié."
  },
  "urlExistsErrorMsg": {
    "message": "Cette URL est actuellement utilisée par le réseau $1."
  },
  "useCollectibleDetection": {
    "message": "Détection automatique des NFT"
  },
  "useCollectibleDetectionDescription": {
    "message": "L’affichage des médias et des données des NFT peut exposer votre adresse IP à des serveurs centralisés. Des API tierces (comme OpenSea) sont utilisées pour détecter les NFT dans votre portefeuille. Cela expose donc l’adresse de votre compte à ces services. Désactivez cette option si vous ne souhaitez pas que l’application récupère des données auprès de ces services."
  },
  "usePhishingDetection": {
    "message": "Utiliser la fonction anti-hameçonnage"
  },
  "usePhishingDetectionDescription": {
    "message": "Cela permet d’afficher un avertissement pour les domaines d’hameçonnage ciblant les utilisateurs d’Ethereum"
  },
  "useTokenDetectionPrivacyDesc": {
    "message": "L’affichage automatique des tokens envoyés sur votre compte implique une communication avec des serveurs externes afin de récupérer les images des tokens. Ces serveurs auront accès à votre adresse IP."
  },
  "usedByClients": {
    "message": "Utilisé par plusieurs clients différents"
  },
  "userName": {
    "message": "Nom d’utilisateur"
  },
  "verifyThisTokenDecimalOn": {
    "message": "Décimale de jeton disponible sur $1",
    "description": "Points the user to etherscan as a place they can verify information about a token. $1 is replaced with the translation for \"etherscan\""
  },
  "verifyThisTokenOn": {
    "message": "Vérifier ce jeton sur $1",
    "description": "Points the user to etherscan as a place they can verify information about a token. $1 is replaced with the translation for \"etherscan\""
  },
  "verifyThisUnconfirmedTokenOn": {
    "message": "Vérifiez ce jeton sur $1 et qu’il s’agit bien de celui que vous souhaitez échanger.",
    "description": "Points the user to etherscan as a place they can verify information about a token. $1 is replaced with the translation for \"etherscan\""
  },
  "viewAccount": {
    "message": "Voir le compte"
  },
  "viewAllDetails": {
    "message": "Afficher tous les détails"
  },
  "viewContact": {
    "message": "Voir le contact"
  },
  "viewFullTransactionDetails": {
    "message": "Afficher tous les détails de la transaction"
  },
  "viewMore": {
    "message": "Afficher plus"
  },
  "viewOnBlockExplorer": {
    "message": "Afficher sur l’explorateur de blocs"
  },
  "viewOnCustomBlockExplorer": {
    "message": "Afficher $1 à $2",
    "description": "$1 is the action type. e.g (Account, Transaction, Swap) and $2 is the Custom Block Exporer URL"
  },
  "viewOnEtherscan": {
    "message": "Afficher $1 sur Etherscan",
    "description": "$1 is the action type. e.g (Account, Transaction, Swap)"
  },
  "viewOnOpensea": {
    "message": "Afficher sur Opensea"
  },
  "viewinExplorer": {
    "message": "Voir $1 dans l'explorateur",
    "description": "$1 is the action type. e.g (Account, Transaction, Swap)"
  },
  "visitWebSite": {
    "message": "Visitez notre site web"
  },
  "walletConnectionGuide": {
    "message": "notre guide de connexion des portefeuilles matériels"
  },
  "walletCreationSuccessDetail": {
    "message": "Votre portefeuille est bien protégé. Conservez votre phrase secrète de récupération en sécurité et en toute discrétion. C’est votre responsabilité !"
  },
  "walletCreationSuccessReminder1": {
    "message": "MetaMask ne peut pas restaurer votre phrase secrète de récupération."
  },
  "walletCreationSuccessReminder2": {
    "message": "MetaMask ne vous demandera jamais votre phrase secrète de récupération."
  },
  "walletCreationSuccessReminder3": {
    "message": "$1 avec n’importe qui, sinon vous risquez de voir vos fonds subtilisés",
    "description": "$1 is separated as walletCreationSuccessReminder3BoldSection so that we can bold it"
  },
  "walletCreationSuccessReminder3BoldSection": {
    "message": "Ne partagez jamais votre phrase secrète de récupération",
    "description": "This string is localized separately from walletCreationSuccessReminder3 so that we can bold it"
  },
  "walletCreationSuccessTitle": {
    "message": "Portefeuille créé avec succès"
  },
  "wantToAddThisNetwork": {
    "message": "Voulez-vous ajouter ce réseau ?"
  },
  "warning": {
    "message": "Avertissement"
  },
  "warningTooltipText": {
    "message": "$1 L’autre partie au contrat peut dépenser la totalité de votre solde de jetons sans préavis et sans demander votre consentement. Protégez-vous en abaissant le plafond des dépenses.",
    "description": "$1 is a fa-exclamation-circle icon with text 'Be careful' in 'warning' colour"
  },
  "weak": {
    "message": "Faible"
  },
  "web3ShimUsageNotification": {
    "message": "Nous avons remarqué que ce site Web a essayé d’utiliser l’API window.web3 supprimée. Si le site semble être défectueux, veuillez cliquer sur $1 pour plus d’informations.",
    "description": "$1 is a clickable link."
  },
  "webhid": {
    "message": "WebHID",
    "description": "Refers to a interface for connecting external devices to the browser. Used for connecting ledger to the browser. Read more here https://developer.mozilla.org/en-US/docs/Web/API/WebHID_API"
  },
  "welcome": {
    "message": "Bienvenue dans MetaMask"
  },
  "welcomeBack": {
    "message": "Nous sommes heureux de vous revoir !"
  },
  "welcomeExploreDescription": {
    "message": "Stockez, envoyez et dépensez des cryptomonnaies et des actifs."
  },
  "welcomeExploreTitle": {
    "message": "Explorer des applications décentralisées"
  },
  "welcomeLoginDescription": {
    "message": "Utilisez votre MetaMask pour vous connecter à des applications décentralisées. Nul besoin de vous inscrire !"
  },
  "welcomeLoginTitle": {
    "message": "Dites bonjour à votre portefeuille"
  },
  "welcomeToMetaMask": {
    "message": "C’est parti !"
  },
  "welcomeToMetaMaskIntro": {
    "message": "MetaMask est un portefeuille sécurisé utilisé par des millions de personnes qui rend l’univers du web3 accessible à toutes et à tous."
  },
  "whatsNew": {
    "message": "Nouveautés",
    "description": "This is the title of a popup that gives users notifications about new features and updates to MetaMask."
  },
  "whatsThis": {
    "message": "Qu’est-ce que c’est ?"
  },
  "writePhrase": {
    "message": "Écrivez cette phrase sur une feuille de papier et rangez-la dans un endroit sûr. Si vous recherchez plus de sécurité, notez-la sur plusieurs feuilles de papier et rangez-les dans deux ou trois endroits différents."
  },
  "xOfY": {
    "message": "$1 sur $2",
    "description": "$1 and $2 are intended to be two numbers, where $2 is a total, and $1 is a count towards that total"
  },
  "xOfYPending": {
    "message": "$1 sur $2 en attente",
    "description": "$1 and $2 are intended to be two numbers, where $2 is a total number of pending confirmations, and $1 is a count towards that total"
  },
  "yes": {
    "message": "Oui"
  },
  "yesLetsTry": {
    "message": "Oui, essayons"
  },
  "youHaveAddedAll": {
    "message": "Vous avez ajouté tous les réseaux populaires. Vous pouvez découvrir d’autres réseaux $1 ou $2",
    "description": "$1 is a link with the text 'here' and $2 is a button with the text 'add more networks manually'"
  },
  "youNeedToAllowCameraAccess": {
    "message": "Vous devez autoriser l’accès à votre appareil pour utiliser cette fonctionnalité."
  },
  "youSign": {
    "message": "Vous signez"
  },
  "yourPrivateSeedPhrase": {
    "message": "Votre phrase secrète de récupération privée"
  },
  "zeroGasPriceOnSpeedUpError": {
    "message": "Prix de carburant zéro sur l’accélération"
  }
}<|MERGE_RESOLUTION|>--- conflicted
+++ resolved
@@ -706,11 +706,7 @@
     "message": "Connexion à $1"
   },
   "connectingToGoerli": {
-<<<<<<< HEAD
-    "message": "Connexion au réseau de test Goerli"
-=======
     "message": "Connexion au testnet Goerli"
->>>>>>> 300cb6e7
   },
   "connectingToMainnet": {
     "message": "Connexion au réseau principal Ethereum"
