{
  "QRHardwareInvalidTransactionTitle": {
    "message": "Hata"
  },
  "QRHardwareMismatchedSignId": {
    "message": "Uyumsuz işlem verisi. Lütfen işlem ayrıntılarını kontrol edin."
  },
  "QRHardwarePubkeyAccountOutOfRange": {
    "message": "Başka hesap yok. Aşağıda listelenmeyen başka bir hesaba erişmek istiyorsanız lütfen donanım cüzdanınızı yeniden bağlayın ve seçin."
  },
  "QRHardwareScanInstructions": {
    "message": "QR kodunu kameranızın önüne getirin. Ekran bulanık, ancak bu okumayı etkilemeyecektir."
  },
  "QRHardwareSignRequestCancel": {
    "message": "Reddet"
  },
  "QRHardwareSignRequestDescription": {
    "message": "Cüzdanınızla imzaladıktan sonra imzayı almak için \"İmza Al\" öğesine tıklayın"
  },
  "QRHardwareSignRequestGetSignature": {
    "message": "İmza Al"
  },
  "QRHardwareSignRequestSubtitle": {
    "message": "Cüzdanınızı QR kodu ile tarayın"
  },
  "QRHardwareSignRequestTitle": {
    "message": "İmza İste"
  },
  "QRHardwareUnknownQRCodeTitle": {
    "message": "Hata"
  },
  "QRHardwareUnknownWalletQRCode": {
    "message": "Geçersiz QR kodu. Lütfen donanım cüzdanının senkronizasyon QR kodunu tarayın."
  },
  "QRHardwareWalletImporterTitle": {
    "message": "QR Kodunu Tara"
  },
  "QRHardwareWalletSteps1Description": {
    "message": "QR kodları üzerinden iletişim kuran bir airgap donanım cüzdan bağlayın. Resmi olarak desteklenen airgap donanım cüzdanlar şunlardır:"
  },
  "QRHardwareWalletSteps1Title": {
    "message": "QR Tabanlı Donanım Cüzdan"
  },
  "QRHardwareWalletSteps2Description": {
    "message": "AirGap Vault & Ngrave (Çok Yakında)"
  },
  "about": {
    "message": "Hakkında"
  },
  "acceleratingATransaction": {
    "message": "* Daha yüksek bir gaz fiyatı kullanarak bir işlemi hızlandırmak ağ tarafından daha hızlı işlenme şansını artırır ancak her zaman garanti etmez."
  },
  "acceptTermsOfUse": {
    "message": "$1 bölümünü okudum ve kabul ediyorum",
    "description": "$1 is the `terms` message"
  },
  "accessAndSpendNotice": {
    "message": "$1 bu maksimum tutara kadar erişim sağlayabilir ve harcama yapabilir",
    "description": "$1 is the url of the site requesting ability to spend"
  },
  "accessAndSpendNoticeNFT": {
    "message": "$1 bu varlığa erişebilir ve harcayabilir",
    "description": "$1 is the url of the site requesting ability to spend"
  },
  "accessYourWalletWithSRP": {
    "message": "Gizli Kurtarma İfadenizle cüzdanınıza erişin"
  },
  "accessYourWalletWithSRPDescription": {
    "message": "MetaMask parolanızı kurtaramaz. Sahipliğinizi doğrulamak, cüzdanınızı yenilemek ve yeni bir parola belirlemek için Gizli Kurtarma İfadenizi kullanırız. İlk olarak, cüzdanınızı oluştururken size verilmiş olan Gizli Kurtarma İfadenizi girin. $1",
    "description": "$1 is the words 'Learn More' from key 'learnMore', separated here so that it can be added as a link"
  },
  "accessingYourCamera": {
    "message": "Kameranıza erişim sağlanıyor..."
  },
  "account": {
    "message": "Hesap"
  },
  "accountDetails": {
    "message": "Hesap bilgileri"
  },
  "accountIdenticon": {
    "message": "Hesap Kimliği"
  },
  "accountName": {
    "message": "Hesap Adı"
  },
  "accountNameDuplicate": {
    "message": "Bu hesap adı zaten mevcut",
    "description": "This is an error message shown when the user enters a new account name that matches an existing account name"
  },
  "accountOptions": {
    "message": "Hesap Seçenekleri"
  },
  "accountSelectionRequired": {
    "message": "Bir hesap seçmeniz gerekiyor!"
  },
  "active": {
    "message": "Aktif"
  },
  "activity": {
    "message": "Etkinlik"
  },
  "activityLog": {
    "message": "Etkinlik günlüğü"
  },
  "add": {
    "message": "Ekle"
  },
  "addANetwork": {
    "message": "Ağ ekle"
  },
  "addANetworkManually": {
    "message": "Manuel olarak bir ağ ekle"
  },
  "addANickname": {
    "message": "Takma ad ekle"
  },
  "addAcquiredTokens": {
    "message": "MetaMask kullanarak elde ettiğiniz tokenleri ekleyin"
  },
  "addAlias": {
    "message": "Diğer adı ekle"
  },
  "addContact": {
    "message": "Kişi ekle"
  },
  "addCustomToken": {
    "message": "Özel Token Ekle"
  },
  "addCustomTokenByContractAddress": {
    "message": "Bir tokeni bulamadınız mı? Adresini yapıştırarak dilediğiniz tokeni manuel olarak ekleyebilirsiniz. Token sözleşme adreslerini $1 alanında bulabilirsiniz.",
    "description": "$1 is a blockchain explorer for a specific network, e.g. Etherscan for Ethereum"
  },
  "addEthereumChainConfirmationDescription": {
    "message": "Bu, bu ağın MetaMas dahilinde kullanılmasına olanak tanıyacaktır."
  },
  "addEthereumChainConfirmationRisks": {
    "message": "MetaMask özel ağları doğrulamaz."
  },
  "addEthereumChainConfirmationRisksLearnMore": {
    "message": "$1 hakkında bilgi edinin.",
    "description": "$1 is a link with text that is provided by the 'addEthereumChainConfirmationRisksLearnMoreLink' key"
  },
  "addEthereumChainConfirmationRisksLearnMoreLink": {
    "message": "dolandırıcılık ve ağ güvenliği riskleri",
    "description": "Link text for the 'addEthereumChainConfirmationRisksLearnMore' translation key"
  },
  "addEthereumChainConfirmationTitle": {
    "message": "Bu sitenin ağ eklemesine izin ver?"
  },
  "addFriendsAndAddresses": {
    "message": "Güvendiğiniz arkadaşlarınızı ve adresleri ekleyin"
  },
  "addFromAListOfPopularNetworks": {
    "message": "Popüler ağlar listesinden ekle veya manuel olarak bir ağ ekle. Yalnızca güvendiğin varlıklarla etkileşim kur."
  },
  "addMemo": {
    "message": "Not ekleyin"
  },
  "addNetwork": {
    "message": "Ağ ekle"
  },
  "addNetworkTooltipWarning": {
    "message": "Bu ağ bağlantısı üçüncü taraflara dayalıdır. Bu bağlantı daha az güvenli olabilir veya üçüncü tarafların aktiviteleri takip etmesine olanak sağlayabilir. $1",
    "description": "$1 is Learn more link"
  },
  "addSuggestedTokens": {
    "message": "Önerilen Tokenleri ekle"
  },
  "addToken": {
    "message": "Token ekle"
  },
  "address": {
    "message": "Adres"
  },
  "addressBookIcon": {
    "message": "Adres defteri simgesi"
  },
  "advanced": {
    "message": "Gelişmiş"
  },
  "advancedBaseGasFeeToolTip": {
    "message": "İşleminiz bloka dahil edildiğinde maks. baz ücretiniz ile gerçek paz ücret arasındaki fark iade edilecektir. Toplam miktar, maks. baz ücreti (GWEI'de) * gaz limiti olarak hesaplanacaktır."
  },
  "advancedGasFeeDefaultOptIn": {
    "message": "\"Gelişmiş\" için şunları varsayılanım olarak kaydet: $1"
  },
  "advancedGasFeeDefaultOptOut": {
    "message": "Varsayılan olarak her zaman bu değerleri ve gelişmiş ayarı kullan."
  },
  "advancedGasFeeModalTitle": {
    "message": "Gelişmiş gaz ücreti"
  },
  "advancedGasPriceTitle": {
    "message": "Gaz fiyatı"
  },
  "advancedOptions": {
    "message": "Gelişmiş Seçenekler"
  },
  "advancedPriorityFeeToolTip": {
    "message": "Maks. öncelik ücreti (başka bir deyişle \"madenci bahşişi\") doğrudan madencilere gider ve işleminizin öncelikli olarak gerçekleştirilmesini teşvik eder."
  },
  "affirmAgree": {
    "message": "Kabul Ediyorum"
  },
  "airgapVault": {
    "message": "AirGap Kasası"
  },
  "airgapVaultTutorial": {
    "message": "(Öğreticiler)"
  },
  "alertDisableTooltip": {
    "message": "\"Ayarlar > Uyarılar\" kısmında değiştirilebilir"
  },
  "alertSettingsUnconnectedAccount": {
    "message": "Bağlı olmayan bir hesap ile bir web sitesine göz atma seçildi"
  },
  "alertSettingsUnconnectedAccountDescription": {
    "message": "Bu uyarı, bağlı bir web3 sitesinde gezdiğinizde gösterilir ancak şu anda seçili hesap bağlı değildir."
  },
  "alertSettingsWeb3ShimUsage": {
    "message": "Bir web sitesi kaldırılmış window.web3 API'sini kullanmaya çalıştığında"
  },
  "alertSettingsWeb3ShimUsageDescription": {
    "message": "Bu uyarı, kaldırılmış window.web3 API kullanmaya çalışan bir ve bunun sonucu olarak bozulmuş olabilen bir sitede gezindiğinizde açılır pencerede gösterilir."
  },
  "alerts": {
    "message": "Uyarılar"
  },
  "allowExternalExtensionTo": {
    "message": "Bu harici uzantının şunu yapmasına izin ver:"
  },
  "allowSpendToken": {
    "message": "$1 erişimine izin ver?",
    "description": "$1 is the symbol of the token that are requesting to spend"
  },
  "allowThisSiteTo": {
    "message": "Bu sitenin şunu yapmasına izin ver:"
  },
  "allowWithdrawAndSpend": {
    "message": "$1 için şu tutara kadar para çekme ve harcama izni ver:",
    "description": "The url of the site that requested permission to 'withdraw and spend'"
  },
  "amount": {
    "message": "Tutar"
  },
  "appDescription": {
    "message": "Tarayıcında bir Ethereum Cüzdanı",
    "description": "The description of the application"
  },
  "appName": {
    "message": "MetaMask",
    "description": "The name of the application"
  },
  "appNameBeta": {
    "message": "MetaMask Beta",
    "description": "The name of the application (Beta)"
  },
  "appNameFlask": {
    "message": "MetaMask Flask",
    "description": "The name of the application (Flask)"
  },
  "approve": {
    "message": "Harcama limitini onayla"
  },
  "approveAndInstall": {
    "message": "Onayla ve Yükle"
  },
  "approveButtonText": {
    "message": "Onayla"
  },
  "approveSpendLimit": {
    "message": "$1 harcama limitini onayla",
    "description": "The token symbol that is being approved"
  },
  "approved": {
    "message": "Onaylandı"
  },
  "approvedAmountWithColon": {
    "message": "Onaylanan tutar:"
  },
  "approvedAsset": {
    "message": "Onaylanan varlık"
  },
  "areYouDeveloper": {
    "message": "Geliştirici misin?"
  },
  "areYouSure": {
    "message": "Emin misin?"
  },
  "asset": {
    "message": "Varlık"
  },
  "assetOptions": {
    "message": "Varlık seçenekleri"
  },
  "assets": {
    "message": "Varlıklar"
  },
  "attemptToCancel": {
    "message": "İptal etmeyi Dene?"
  },
  "attemptToCancelDescription": {
    "message": "Bu denemenin gönderilmesi asıl işleminizin iptal edileceğini garanti etmez. İptal etme denemesi başarılı olursa sizden yukarıdaki ücret tahsil edilir."
  },
  "attemptingConnect": {
    "message": "Blockzincire bağlanmaya çalışılıyor."
  },
  "attributions": {
    "message": "Özellikler"
  },
  "authorizedPermissions": {
    "message": "Aşağıdaki izinleri verdiniz"
  },
  "autoLockTimeLimit": {
    "message": "Otomatik Kilitleme Sayacı (dakika)"
  },
  "autoLockTimeLimitDescription": {
    "message": "MetaMask kilitlenmeden önce dakika olarak boşta kalma süresini belirleyin."
  },
  "average": {
    "message": "Ortalama"
  },
  "back": {
    "message": "Geri"
  },
  "backToAll": {
    "message": "Tümüne Geri Git"
  },
  "backupApprovalInfo": {
    "message": "Bu gizli kod, cihazınızı kaybetmeniz, parolanızı unutmanız, MetaMask'ı yeniden kurmanızın gerektiği ya da cüzdanınıza başka bir cihazdan oturum açmak istemeniz durumunda cüzdanınıza erişim sağlamak için gereklidir."
  },
  "backupApprovalNotice": {
    "message": "Cüzdanınızı ve paranızı güvende tutmak için Gizli Kurtarma İfadenizi yedekleyin."
  },
  "backupNow": {
    "message": "Şimdi yedekle"
  },
  "balance": {
    "message": "Bakiye"
  },
  "balanceOutdated": {
    "message": "Bakiye güncel olmayabilir"
  },
  "baseFee": {
    "message": "Baz ücret"
  },
  "basic": {
    "message": "Temel"
  },
  "betaMetamaskDescription": {
    "message": "Milyonların güvendiği MetaMask, web3 dünyasını herkes için erişilebilir kılan güvenli bir cüzdandır."
  },
  "betaMetamaskDescriptionExplanation": {
    "message": "Yayınlanmadan önce gelecek özellikleri test etmek için bu sürümü kullanın. Kullanımınız ve geri bildiriminiz mümkün olan en iyi MetaMask sürümünü oluşturmamıza yardımcı olur. MetMask Beta kullanımınız standart $1 ile ayrıca $2 bölümümüze tabidir. Beta sürümü olduğu için hatayla karşılaşma riskiniz daha yüksektir. Devam ederek bu riskleri ve aynı zamanda Şartlar ve Beta Şartları kısımlarında yer alan riskleri kabul eder ve onaylarsınız.",
    "description": "$1 represents localization item betaMetamaskDescriptionExplanationTermsLinkText.  $2 represents localization item betaMetamaskDescriptionExplanationBetaTermsLinkText"
  },
  "betaMetamaskDescriptionExplanationBetaTermsLinkText": {
    "message": "Ek Beta Koşulları"
  },
  "betaMetamaskDescriptionExplanationTermsLinkText": {
    "message": "Koşullar"
  },
  "betaMetamaskVersion": {
    "message": "MetaMask Beta Sürümü"
  },
  "betaWelcome": {
    "message": "MetaMask Beta Sürümüne Hoş Geldiniz"
  },
  "blockExplorerAccountAction": {
    "message": "Hesap",
    "description": "This is used with viewOnEtherscan and viewInExplorer e.g View Account in Explorer"
  },
  "blockExplorerAssetAction": {
    "message": "Varlık",
    "description": "This is used with viewOnEtherscan and viewInExplorer e.g View Asset in Explorer"
  },
  "blockExplorerSwapAction": {
    "message": "Takas",
    "description": "This is used with viewOnEtherscan e.g View Swap on Etherscan"
  },
  "blockExplorerUrl": {
    "message": "Blok Gezgini URL Adresi"
  },
  "blockExplorerUrlDefinition": {
    "message": "Bu ağ için blok gezgini olarak kullanılan URL adresi."
  },
  "blockExplorerView": {
    "message": "Hesabı şurada görüntüleyin: $1",
    "description": "$1 replaced by URL for custom block explorer"
  },
  "blockies": {
    "message": "Bloklar"
  },
  "browserNotSupported": {
    "message": "Tarayıcınız desteklenmiyor..."
  },
  "buildContactList": {
    "message": "Kişi listenizi oluşturun"
  },
  "builtAroundTheWorld": {
    "message": "MetaMask dünya çapında geliştirilmiş ve yapılmıştır."
  },
  "busy": {
    "message": "Meşgul"
  },
  "buy": {
    "message": "Satın Al"
  },
  "buyAsset": {
    "message": "$1 satın al",
    "description": "$1 is the ticker symbol of a an asset the user is being prompted to purchase"
  },
  "buyCryptoWithCoinbasePay": {
    "message": "Coinbase Pay ile 1 USD al",
    "description": "$1 represents the crypto symbol to be purchased"
  },
  "buyCryptoWithCoinbasePayDescription": {
    "message": "Coinbase hesabınla kolayca kripto para satın alabilir veya transfer edebilirsin.",
    "description": "$1 represents the crypto symbol to be purchased"
  },
  "buyCryptoWithMoonPay": {
    "message": "MoonPay ile $1 satın al",
    "description": "$1 represents the cypto symbol to be purchased"
  },
  "buyCryptoWithMoonPayDescription": {
    "message": "MoonPay, Visa, Mastercard, Apple / Google / Samsung Pay dahil olmak üzere popüler ödeme yöntemlerini ve 145'ten fazla ülkede banka havalelerini destekler. Token'lar MetaMask hesabına yatırılır."
  },
  "buyCryptoWithTransak": {
    "message": "Transak ile $1 satın al",
    "description": "$1 represents the cypto symbol to be purchased"
  },
  "buyCryptoWithTransakDescription": {
    "message": "Transak, 100'den fazla ülkede kredi ve banka kartlarını, Apple Pay, MobiKwik ve banka transferlerini (konuma bağlı olarak) destekler. $1 doğrudan MetaMask hesabına yatırılır.",
    "description": "$1 represents the crypto symbol to be purchased"
  },
  "buyWithWyre": {
    "message": "Wyre ile $1 satın al"
  },
  "buyWithWyreDescription": {
    "message": "Wyre, doğrudan MetaMask hesabınıza $1 yatırma işlemleri için banka kartı kullanmanıza izin verir."
  },
  "bytes": {
    "message": "Bayt"
  },
  "canToggleInSettings": {
    "message": "Ayarlar -> Uyarılar kısmında bu bildirimi yeniden etkinleştirebilirsiniz."
  },
  "cancel": {
    "message": "İptal"
  },
  "cancelEdit": {
    "message": "Düzenlemeyi İptal Et"
  },
  "cancelPopoverTitle": {
    "message": "İşlemi iptal et"
  },
  "cancelSpeedUp": {
    "message": "bir işlemi iptal et veya hızlandır."
  },
  "cancelSpeedUpLabel": {
    "message": "Bu gas ücreti orijinali $1 olacak.",
    "description": "$1 is text 'replace' in bold"
  },
  "cancelSpeedUpTransactionTooltip": {
    "message": "İşlemi $1 için, gaz ücretinin ağ tarafından tanınması amacıyla en az %10 oranında artırılması gerekir.",
    "description": "$1 is string 'cancel' or 'speed up'"
  },
  "cancellationGasFee": {
    "message": "İptal İşlemi Gaz Ücreti"
  },
  "cancelled": {
    "message": "İptal edildi"
  },
  "chainId": {
    "message": "Zincir Kimliği"
  },
  "chainIdDefinition": {
    "message": "Zincir kimliği, bu ağda işlemleri imzalamak için kullanılır."
  },
  "chainIdExistsErrorMsg": {
    "message": "Bu Zincir Kimliği şu anda $1 ağı tarafından kullanılıyor."
  },
  "chainListReturnedDifferentTickerSymbol": {
    "message": "Zincir kimliği $1 olan ağ, girdiğin para biriminden farklı bir para birimi sembolü ($2) kullanabilir. Lütfen devam etmeden önce doğrula.",
    "description": "$1 is the chain id currently entered in the network form and $2 is the return value of nativeCurrency.symbol from chainlist.network"
  },
  "chromeRequiredForHardwareWallets": {
    "message": "Donanım Cüzdanınıza bağlamak için MetaMask'ı Google Chrome'da kullanmanız gerekir."
  },
  "clickToConnectLedgerViaWebHID": {
    "message": "WebHID üzerinden Kayıt Defterinizi bağlamak için tıklayın",
    "description": "Text that can be clicked to open a browser popup for connecting the ledger device via webhid"
  },
  "clickToRevealSeed": {
    "message": "Gizli kelimeleri görmek için buraya tıklayın"
  },
  "close": {
    "message": "Kapat"
  },
  "collectibleAddFailedMessage": {
    "message": "Sahiplik bilgileri eşleşmediğinden NFT eklenemez. Doğru bilgileri girdiğinden emin ol."
  },
  "collectibleAddressError": {
    "message": "Bu token bir NFT'dir. $1 üzerine ekle",
    "description": "$1 is a clickable link with text defined by the 'importNFTPage' key"
  },
  "confirm": {
    "message": "Onayla"
  },
  "confirmPassword": {
    "message": "Şifreyi onayla"
  },
  "confirmRecoveryPhrase": {
    "message": "Gizli Kurtarma İfadesini Onayla"
  },
  "confirmSecretBackupPhrase": {
    "message": "Gizli Kurtarma İfadeni Onayla"
  },
  "confirmed": {
    "message": "Onaylandı"
  },
  "confusableUnicode": {
    "message": "\"$1\" ile \"$2\" benzer."
  },
  "confusableZeroWidthUnicode": {
    "message": "Sıfır genişlikte karakter bulundu."
  },
  "confusingEnsDomain": {
    "message": "ENS adında karıştırılabilir bir karakter tespit ettik. Olası bir dolandırıcılığı önlemek için ENS adını kontrol edin."
  },
  "congratulations": {
    "message": "Tebrikler"
  },
  "connect": {
    "message": "Bağla"
  },
  "connectAccountOrCreate": {
    "message": "Hesabı bağla ya da yeni hesap oluştur"
  },
  "connectHardwareWallet": {
    "message": "Donanım Cüzdanı Bağla"
  },
  "connectManually": {
    "message": "Mevcut siteye manuel olarak bağlan"
  },
  "connectTo": {
    "message": "$1 uygulamasına bağlan",
    "description": "$1 is the name/origin of a web3 site/application that the user can connect to metamask"
  },
  "connectToAll": {
    "message": "Tümüne bağlan: $1",
    "description": "$1 will be replaced by the translation of connectToAllAccounts"
  },
  "connectToAllAccounts": {
    "message": "hesaplar",
    "description": "will replace $1 in connectToAll, completing the sentence 'connect to all of your accounts', will be text that shows list of accounts on hover"
  },
  "connectToMultiple": {
    "message": "Bağlan: $1",
    "description": "$1 will be replaced by the translation of connectToMultipleNumberOfAccounts"
  },
  "connectToMultipleNumberOfAccounts": {
    "message": "$1 hesap",
    "description": "$1 is the number of accounts to which the web3 site/application is asking to connect; this will substitute $1 in connectToMultiple"
  },
  "connectWithMetaMask": {
    "message": "MetaMask ile Bağlan"
  },
  "connectedAccountsDescriptionPlural": {
    "message": "Bu siteye bağlı $1 hesabınız var.",
    "description": "$1 is the number of accounts"
  },
  "connectedAccountsDescriptionSingular": {
    "message": "Bu siteye bağlı 1 hesabınız var."
  },
  "connectedAccountsEmptyDescription": {
    "message": "MetaMask bu siteye bağlı değil. Bir web3 sitesine bağlanmak için siteyi bulun ve bağlan düğmesine tıklayın."
  },
  "connectedSites": {
    "message": "Bağlı siteler"
  },
  "connectedSitesDescription": {
    "message": "$1 bu sitelere bağlanmış. Bu siteler hesap adresinizi görüntüleyebilir.",
    "description": "$1 is the account name"
  },
  "connectedSitesEmptyDescription": {
    "message": "$1 herhangi bir siteye bağlanmamış.",
    "description": "$1 is the account name"
  },
  "connectedSnapSites": {
    "message": "$1 snap bu sitelere bağlı. Yukarıda listelenen izinlere erişimleri vardır.",
    "description": "$1 represents the name of the snap"
  },
  "connecting": {
    "message": "Bağlanıyor..."
  },
  "connectingTo": {
    "message": "Şuna bağlanılıyor: $1"
  },
  "connectingToGoerli": {
    "message": "Goerli Test Ağına Bağlanıyor"
  },
  "connectingToKovan": {
    "message": "Kovan Test Ağına bağlanıyor"
  },
  "connectingToMainnet": {
    "message": "Ethereum Mainnet ağına bağlanıyor"
  },
  "connectingToRinkeby": {
    "message": "Rinkeby Test Ağına bağlanıyor"
  },
  "connectingToRopsten": {
    "message": "Ropsten Test Ağına bağlanıyor"
  },
  "contactUs": {
    "message": "Bize ulaşın"
  },
  "contacts": {
    "message": "Kişiler"
  },
  "continue": {
    "message": "Devam et"
  },
  "continueToCoinbasePay": {
    "message": "Coinbase Pay'e devam et"
  },
  "continueToMoonPay": {
    "message": "MoonPay'e devam et"
  },
  "continueToTransak": {
    "message": "Transak'a Devam Et"
  },
  "continueToWyre": {
    "message": "Wyre'a Devam Et"
  },
  "contract": {
    "message": "Sözleşme"
  },
  "contractAddress": {
    "message": "Sözleşme adresi"
  },
  "contractAddressError": {
    "message": "Tokenin sözleşme adresine token gönderiyorsunuz. Bu tokenlerin kaybedilmesine neden olabilir."
  },
  "contractDeployment": {
    "message": "Sözleşme kurulumu"
  },
  "contractInteraction": {
    "message": "Sözleşme Etkileşimi"
  },
  "convertTokenToNFTDescription": {
    "message": "Bu varlığın bir NFT olduğunu tespit ettik. MetaMask artık NFT'ler için tam yerel desteğe sahiptir. Bunu token listenden çıkarmak ve bir NFT olarak eklemek ister misin?"
  },
  "convertTokenToNFTExistDescription": {
    "message": "Bu varlığın bir NFT olarak eklendiğini tespit ettik. Token listenden çıkarmak ister misin?"
  },
  "copiedExclamation": {
    "message": "Kopyalandı!"
  },
  "copyAddress": {
    "message": "Adresi panoya kopyala"
  },
  "copyPrivateKey": {
    "message": "Bu sizin özel anahtarınız (kopyalamak için tıklayın)"
  },
  "copyRawTransactionData": {
    "message": "Ham işlem verisini kopyala"
  },
  "copyToClipboard": {
    "message": "Panoya kopyala"
  },
  "copyTransactionId": {
    "message": "İşlem Kimliğini Kopyala"
  },
  "create": {
    "message": "Oluştur"
  },
  "createAWallet": {
    "message": "Cüzdan Oluştur"
  },
  "createAccount": {
    "message": "Hesap Oluştur"
  },
  "createNewWallet": {
    "message": "Yeni bir cüzdan oluştur"
  },
  "createPassword": {
    "message": "Parola Oluştur"
  },
  "currencyConversion": {
    "message": "Para Birimi Dönüşümü"
  },
  "currencySymbol": {
    "message": "Para Birimi Sembolü"
  },
  "currencySymbolDefinition": {
    "message": "Bu ağın para birimi için görüntülenen sembol."
  },
  "currentAccountNotConnected": {
    "message": "Mevcut hesabınız bağlı değil"
  },
  "currentExtension": {
    "message": "Mevcut uzantı sayfası"
  },
  "currentLanguage": {
    "message": "Mevcut Dil"
  },
  "currentTitle": {
    "message": "Mevcut:"
  },
  "currentlyUnavailable": {
    "message": "Bu ağda kullanılamaz"
  },
  "curveHighGasEstimate": {
    "message": "Agresif gas tahmini grafiği"
  },
  "curveLowGasEstimate": {
    "message": "Düşük gas tahmini grafiği"
  },
  "curveMediumGasEstimate": {
    "message": "Piyasa gas tahmini grafiği"
  },
  "custom": {
    "message": "Gelişmiş"
  },
  "customContentSearch": {
    "message": "Önceden eklenmiş bir ağı ara"
  },
  "customGas": {
    "message": "Gazı Özelleştir"
  },
  "customGasSettingToolTipMessage": {
    "message": "Gaz fiyatını özelleştirmek için $1 kullanın. Bu, bilgi sahibi değilseniz kafa karıştırıcı olabilir. Riski size ait olmak üzere kullanın.",
    "description": "$1 is key 'advanced' (text: 'Advanced') separated here so that it can be passed in with bold fontweight"
  },
  "customGasSubTitle": {
    "message": "Ücretin artırılması işlem süresini kısaltabilir ancak bu garanti edilmez."
  },
  "customSpendLimit": {
    "message": "Özel Harcama Limiti"
  },
  "customToken": {
    "message": "Özel Token"
  },
  "customTokenWarningInNonTokenDetectionNetwork": {
    "message": "Token algılama henüz bu ağda mevcut değil. Lütfen token'ı manuel olarak içe aktar ve ona güvendiğinden emin ol. 1$ hakkında bilgi edin"
  },
  "customTokenWarningInTokenDetectionNetwork": {
    "message": "Bir token'ı manuel olarak içe aktarmadan önce, ona güvendiğinden emin ol. $1 hakkında bilgi edin."
  },
  "customerSupport": {
    "message": "müşteri hizmetleri"
  },
  "dappSuggested": {
    "message": "Site önerisi"
  },
  "dappSuggestedGasSettingToolTipMessage": {
    "message": "$1 bu fiyatı önerdi.",
    "description": "$1 is url for the dapp that has suggested gas settings"
  },
  "dappSuggestedShortLabel": {
    "message": "Site"
  },
  "dappSuggestedTooltip": {
    "message": "$1 bu fiyatı önerdi.",
    "description": "$1 represents the Dapp's origin"
  },
  "darkTheme": {
    "message": "Koyu"
  },
  "data": {
    "message": "Veri"
  },
  "dataBackupFoundInfo": {
    "message": "MetaMask'ın önceki bir kurulumu sırasında hesap verilerinizden bazıları yedeklenmiştir. Buna ayarlar, kişiler ve tokenler dahil olabilir. Bu verileri şimdi geri yüklemek ister misiniz?"
  },
  "dataHex": {
    "message": "On Altılı"
  },
  "decimal": {
    "message": "Token Ondalığı"
  },
  "decimalsMustZerotoTen": {
    "message": "Ondalıklar en az 0, en fazla 36 olmalıdır."
  },
  "decrypt": {
    "message": "Şifre çöz"
  },
  "decryptCopy": {
    "message": "Şifrelenmiş mesajı kopyala"
  },
  "decryptInlineError": {
    "message": "Hata nedeniyle bu mesajın şifresi çözülemez: $1",
    "description": "$1 is error message"
  },
  "decryptMessageNotice": {
    "message": "Eyleminizi tamamlamak için $1 bu mesajı okumak istiyor",
    "description": "$1 is the web3 site name"
  },
  "decryptMetamask": {
    "message": "Mesajın şifresini çöz"
  },
  "decryptRequest": {
    "message": "Şifre çözme talebi"
  },
  "delete": {
    "message": "Sil"
  },
  "deleteAccount": {
    "message": "Hesabı Sil"
  },
  "deleteNetwork": {
    "message": "Ağı Sil?"
  },
  "deleteNetworkDescription": {
    "message": "Bu ağı silmek istediğinizden emin misiniz?"
  },
  "depositCrypto": {
    "message": "$1 yatır",
    "description": "$1 represents the cypto symbol to be purchased"
  },
  "description": {
    "message": "Açıklama"
  },
  "details": {
    "message": "Ayrıntılar"
  },
  "directDepositCrypto": {
    "message": "Doğrudan $1 Yatır"
  },
  "directDepositCryptoExplainer": {
    "message": "Halihazırda $1 sahibiysen yeni cüzdanına doğrudan para yatırma yoluyla $1 almanın en hızlı yolu."
  },
  "disabledGasOptionToolTipMessage": {
    "message": "Orijinal gas ücretinden minimum %10'luk bir artışı karşılamadığı için \"$1\" devre dışı bırakıldı.",
    "description": "$1 is gas estimate type which can be market or aggressive"
  },
  "disconnect": {
    "message": "Bağlantıyı kes"
  },
  "disconnectAllAccounts": {
    "message": "Tüm hesapların bağlantısını kes"
  },
  "disconnectAllAccountsConfirmationDescription": {
    "message": "Bağlantıyı kesmek istediğinizden emin misiniz? Sitenin işlevselliğini kaybedebilirsiniz."
  },
  "disconnectPrompt": {
    "message": "$1 bağlantısını kes"
  },
  "disconnectThisAccount": {
    "message": "Bu hesabın bağlantısını kes"
  },
  "dismiss": {
    "message": "Yoksay"
  },
  "dismissReminderDescriptionField": {
    "message": "Gizli Kurtarma İfadesi yedekleme hatırlatma mesajını yoksaymak için bunu açın. Paranızın kaybolmasını önlemek için Gizli Kurtarma İfadenizi yedeklemenizi kesinlikle tavsiye ederiz"
  },
  "dismissReminderField": {
    "message": "Gizli Kurtarma İfadesi yedekleme hatırlatma uyarısını yoksay"
  },
  "domain": {
    "message": "Alan"
  },
  "done": {
    "message": "Bitti"
  },
  "dontShowThisAgain": {
    "message": "Tekrar gösterme"
  },
  "downArrow": {
    "message": "aşağı ok"
  },
  "downloadGoogleChrome": {
    "message": "Google Chrome'u indir"
  },
  "downloadSecretBackup": {
    "message": "Bu Gizli Kurtarma İfadesini indirin ve harici bir şifrelenmiş sabit sürücü ya da depolama ortamında güvenli bir şekilde saklayın."
  },
  "downloadStateLogs": {
    "message": "Durum Günlüklerini İndir"
  },
  "dropped": {
    "message": "Bırakıldı"
  },
  "edit": {
    "message": "Düzenle"
  },
  "editANickname": {
    "message": "Takma adı düzenle"
  },
  "editAddressNickname": {
    "message": "Adres takma adını düzenle"
  },
  "editCancellationGasFeeModalTitle": {
    "message": "Gas ücreti iptalini düzenle"
  },
  "editContact": {
    "message": "Kişiyi Düzenle"
  },
  "editGasEducationButtonText": {
    "message": "Nasıl seçim yapmalıyım?"
  },
  "editGasEducationHighExplanation": {
    "message": "Başarılı işlem şansını artırdığı için zamana duyarlı işlemler (Takaslar gibi) için en iyi seçenektir. Bir Takas işleminin gerçekleşmesi çok uzun sürerse başarısız olabilir ya da gaz ücretinizin bir kısmını kaybetmenize neden olabilir."
  },
  "editGasEducationLowExplanation": {
    "message": "Daha az bir gaz ücreti sadece işlem süresi daha az önemli olduğunda kullanılabilir. Daha az ücretler işleminizin ne zaman başarılı olacağını (ya da başarılı olup olamayacağını) öngörmeyi zorlaştırır."
  },
  "editGasEducationMediumExplanation": {
    "message": "Orta düzey bir gaz ücreti gönderme, çekme ya da zamanlaması önemli olmayan diğer işlemler için iyidir. Bu ayar çoğunlukla başarılı bir işlemle sonuçlanacaktır."
  },
  "editGasEducationModalIntro": {
    "message": "Doğru gaz ücretinin seçilmesi işlem türüne ve işlemin sizin için ne kadar önemli olduğuna bağlıdır."
  },
  "editGasEducationModalTitle": {
    "message": "Seçim nasıl yapılmalıdır?"
  },
  "editGasFeeModalTitle": {
    "message": "Gaz ücretini düzenle"
  },
  "editGasHigh": {
    "message": "Yüksek"
  },
  "editGasLimitOutOfBounds": {
    "message": "Gaz limiti en az $1 olmalıdır"
  },
  "editGasLimitOutOfBoundsV2": {
    "message": "Gaz limiti en az $1, en fazla $2 olmalıdır",
    "description": "$1 is the minimum limit for gas and $2 is the maximum limit"
  },
  "editGasLimitTooltip": {
    "message": "Gaz limiti, kullanmak istediğiniz maksimum gaz birimidir. Gaz birimleri \"Maks. öncelik ücreti\" ve \"Maks. ücretin\" bir çarpanıdır."
  },
  "editGasLow": {
    "message": "Düşük"
  },
  "editGasMaxBaseFeeGWEIImbalance": {
    "message": "Maks. baz ücret, öncelik ücretinden daha düşük olamaz"
  },
  "editGasMaxBaseFeeHigh": {
    "message": "Maks. baz ücreti gerekenden daha yüksek"
  },
  "editGasMaxBaseFeeLow": {
    "message": "Maks. baz ücreti mevcut ağ koşulları için düşük"
  },
  "editGasMaxFeeHigh": {
    "message": "Maks. ücret gerekenden daha yüksek"
  },
  "editGasMaxFeeLow": {
    "message": "Maks. ücret ağ koşulları için çok düşük"
  },
  "editGasMaxFeePriorityImbalance": {
    "message": "Maks. ücret maks. öncelik ücretinden daha düşük olamaz"
  },
  "editGasMaxFeeTooltip": {
    "message": "Maks. ücret ödeyeceğiniz en yüksek ücrettir (baz ücret + öncelik ücreti)."
  },
  "editGasMaxPriorityFeeBelowMinimum": {
    "message": "Maks. öncelik ücreti 0 GWEI üzerinde olmalıdır"
  },
  "editGasMaxPriorityFeeBelowMinimumV2": {
    "message": "Öncelik ücreti 0'dan fazla olmalıdır."
  },
  "editGasMaxPriorityFeeHigh": {
    "message": "Maks. öncelik ücreti gerekenden yüksek. Gerekenden fazla ödeme yapabilirsiniz."
  },
  "editGasMaxPriorityFeeHighV2": {
    "message": "Öncelik ücreti gerekenden yüksek. Gerekenden fazla ödeme yapabilirsiniz"
  },
  "editGasMaxPriorityFeeLow": {
    "message": "Maks. öncelik ücreti mevcut ağ koşulları için düşük"
  },
  "editGasMaxPriorityFeeLowV2": {
    "message": "Öncelik ücreti mevcut ağ koşulları için düşük"
  },
  "editGasMaxPriorityFeeTooltip": {
    "message": "Maks. öncelik ücreti (başka bir deyişle \"madenci bahşişi\") doğrudan madencilere gider ve işleminizin öncelikli olarak gerçekleştirilmesini teşvik eder. Sıklıkla maks. ayarınızda ödeme yaparsınız"
  },
  "editGasMedium": {
    "message": "Orta"
  },
  "editGasPriceTooLow": {
    "message": "Gaz fiyatı 0'dan büyük olmalıdır"
  },
  "editGasPriceTooltip": {
    "message": "Bu ağ, bir işlem gönderirken bir \"Gaz fiyatı\" alanı gerektirir. Gaz fiyatı, gaz birimi başına ödeyeceğiniz miktardır."
  },
  "editGasSubTextAmountLabel": {
    "message": "Maks. tutar:",
    "description": "This is meant to be used as the $1 substitution editGasSubTextAmount"
  },
  "editGasSubTextFeeLabel": {
    "message": "Maks. ücret:"
  },
  "editGasTitle": {
    "message": "Önceliği düzenle"
  },
  "editGasTooLow": {
    "message": "Bilinmeyen işlem süresi"
  },
  "editGasTooLowTooltip": {
    "message": "Maks. ücretiniz veya maks. öncelik ücretiniz mevcut piyasa koşulları için düşük olabilir. İşleminizin ne zaman gerçekleştirileceğini (ya da gerçekleştirilip gerçekleştirilmeyeceğini) bilmeyiz. "
  },
  "editGasTooLowWarningTooltip": {
    "message": "Bu, maksimum ücretinizi düşürür ancak ağ trafiğiniz artarsa işleminiz gecikebilir ya da gerçekleşmeyebilir."
  },
  "editNonceField": {
    "message": "Geçici anahtarı düzenle"
  },
  "editNonceMessage": {
    "message": "Bu gelişmiş bir özelliktir, dikkatli kullanın."
  },
  "editPermission": {
    "message": "İzni Düzenle"
  },
  "editSpeedUpEditGasFeeModalTitle": {
    "message": "Hızlandırma gas ücretini düzenle"
  },
  "enableAutoDetect": {
    "message": " Otomatik algılamayı etkinleştir"
  },
  "enableEIP1559V2": {
    "message": "Gelişmiş Gas Ücreti Kullanıcı Arayüzü'nü Etkinleştir"
  },
  "enableEIP1559V2AlertMessage": {
    "message": "Gas ücreti tahmini ve özelleştirmenin nasıl çalıştığını güncelledik."
  },
  "enableEIP1559V2ButtonText": {
    "message": "Ayarlarda Gelişmiş Gas Ücreti Kullanıcı Arayüzü'nü aç"
  },
  "enableEIP1559V2Description": {
    "message": "Gas tahmini ve özelleştirmenin nasıl çalıştığını güncelledik. Yeni gas deneyimini kullanmak istiyorsan aç. $1",
    "description": "$1 here is Learn More link"
  },
  "enableEIP1559V2Header": {
    "message": "Yeni gas deneyimi"
  },
  "enableFromSettings": {
    "message": " Ayarlardan etkinleştir."
  },
  "enableOpenSeaAPI": {
    "message": "OpenSea API'yi etkinleştir"
  },
  "enableOpenSeaAPIDescription": {
    "message": "NFT verilerini almak için OpenSea API'sini kullanın. NFT otomatik algılama OpenSea API'ye dayalıdır ve bu kapatılırsa mevcut olmayacaktır."
  },
  "enableSmartTransactions": {
    "message": "Akıllı İşlemleri Etkinleştir"
  },
  "enableToken": {
    "message": "şunu etkinleştir: $1",
    "description": "$1 is a token symbol, e.g. ETH"
  },
  "encryptionPublicKeyNotice": {
    "message": "$1 genel şifreleme anahtarınızı istiyor. Bunu onayladığınızda bu site sizin için şifrelenmiş mesajlar oluşturabilecektir.",
    "description": "$1 is the web3 site name"
  },
  "encryptionPublicKeyRequest": {
    "message": "Genel şifreleme anahtarı iste"
  },
  "endOfFlowMessage1": {
    "message": "Testi geçtiniz - Gizli Kurtarma İfadenizi güvende tutun, bu sizin sorumluluğunuzdadır!"
  },
  "endOfFlowMessage10": {
    "message": "Tümü Bitti"
  },
  "endOfFlowMessage2": {
    "message": "Güvenli şekilde saklama ipuçları"
  },
  "endOfFlowMessage3": {
    "message": "Birden fazla yerde yedek bulundurun."
  },
  "endOfFlowMessage4": {
    "message": "İfadeyi hiç kimseyle paylaşmayın."
  },
  "endOfFlowMessage5": {
    "message": "Kimlik avına karşı dikkatli olun! MetaMask asla kendiliğinden Gizli Kurtarma İfadenizi istemez."
  },
  "endOfFlowMessage6": {
    "message": "Gizli Kurtarma İfadenizi tekrar yedeklemeniz gerekirse Ayarlar -> Güvenlik kısmında bulabilirsiniz."
  },
  "endOfFlowMessage7": {
    "message": "Sorularınız olursa veya şüpheli bir şeyler görürseniz $1 destek bölümüze ulaşın.",
    "description": "$1 is a clickable link with text defined by the 'here' key. The link will open to a form where users can file support tickets."
  },
  "endOfFlowMessage8": {
    "message": "MetaMask Gizli Kurtarma İfadenizi kurtaramıyor."
  },
  "endOfFlowMessage9": {
    "message": "Daha fazla bilgi edinin."
  },
  "endpointReturnedDifferentChainId": {
    "message": "Bitiş noktası farklı bir zincir kimliğine ulaştı: $1",
    "description": "$1 is the return value of eth_chainId from an RPC endpoint"
  },
  "ensIllegalCharacter": {
    "message": "ENS için Uygun Olmayan Karakter."
  },
  "ensNotFoundOnCurrentNetwork": {
    "message": "ENS adı geçerli ağda bulunamadı. Ethereum Mainnet'e geçmeyi deneyin."
  },
  "ensNotSupportedOnNetwork": {
    "message": "Ağ ENS desteklemiyor"
  },
  "ensRegistrationError": {
    "message": "ENS adı kaydında hata"
  },
  "ensUnknownError": {
    "message": "ENS Arama başarısız oldu."
  },
  "enterMaxSpendLimit": {
    "message": "Maks. Harcama Limiti Gir"
  },
  "enterPassword": {
    "message": "Parolanızı girin"
  },
  "enterPasswordContinue": {
    "message": "Devam etmek için parola girin"
  },
  "errorCode": {
    "message": "Kod: $1",
    "description": "Displayed error code for debugging purposes. $1 is the error code"
  },
  "errorDetails": {
    "message": "Hata Ayrıntıları",
    "description": "Title for collapsible section that displays error details for debugging purposes"
  },
  "errorMessage": {
    "message": "Mesaj: $1",
    "description": "Displayed error message for debugging purposes. $1 is the error message"
  },
  "errorName": {
    "message": "Kod: $1",
    "description": "Displayed error name for debugging purposes. $1 is the error name"
  },
  "errorPageMessage": {
    "message": "Sayfayı yeniden yükleyerek tekrar deneyin veya $1 destek bölümümüze ulaşın.",
    "description": "Message displayed on generic error page in the fullscreen or notification UI, $1 is a clickable link with text defined by the 'here' key. The link will open to a form where users can file support tickets."
  },
  "errorPagePopupMessage": {
    "message": "Açılır pencereyi kapatarak ve yeniden açarak tekrar deneyin $1 destek bölümümüze ulaşın.",
    "description": "Message displayed on generic error page in the popup UI, $1 is a clickable link with text defined by the 'here' key. The link will open to a form where users can file support tickets."
  },
  "errorPageTitle": {
    "message": "MetaMask bir hata ile karşılaştı",
    "description": "Title of generic error page"
  },
  "errorStack": {
    "message": "Yığın:",
    "description": "Title for error stack, which is displayed for debugging purposes"
  },
  "estimatedProcessingTimes": {
    "message": "Tahmini işleme Alınma Süreleri"
  },
  "ethGasPriceFetchWarning": {
    "message": "Ana gaz tahmini hizmeti olarak sunulan yedek gaz fiyatı şu anda kullanılamıyor."
  },
  "ethereumPublicAddress": {
    "message": "Ethereum Genel Adresi"
  },
  "etherscan": {
    "message": "Etherscan"
  },
  "etherscanView": {
    "message": "Hesabı Etherscan'de görüntüle"
  },
  "etherscanViewOn": {
    "message": "Etherscan'de görüntüle"
  },
  "expandExperience": {
    "message": "Web3 deneyimini genişlet"
  },
  "expandView": {
    "message": "Görünümü genişlet"
  },
  "experimental": {
    "message": "Deneysel"
  },
  "exportPrivateKey": {
    "message": "Özel anahtarı dışa aktar"
  },
  "externalExtension": {
    "message": "Harici Uzantı"
  },
  "failed": {
    "message": "Başarısız oldu"
  },
  "failedToFetchChainId": {
    "message": "Zincir kimliği alınamadı. RPC URL adresiniz doğru mu?"
  },
  "failedToFetchTickerSymbolData": {
    "message": "Ticker sembolü doğrulama verileri şu anda mevcut değil, girdiğin sembolün doğru olduğundan emin ol. Bu ağ için gördüğün dönüşüm oranlarını etkileyecektir"
  },
  "failureMessage": {
    "message": "Bir şeyler ters gitti ve işlemi tamamlayamadık"
  },
  "fakeTokenWarning": {
    "message": "Mevcut tokenlerin sahteleri de dahil olmak üzere herkes bir token oluşturabilir. $1 hakkında daha fazla bilgi edinin"
  },
  "fast": {
    "message": "Hızlı"
  },
  "fastest": {
    "message": "En hızlı"
  },
  "feeAssociatedRequest": {
    "message": "Bu talep ile ilişkili bir ücret mevcuttur."
  },
  "fiat": {
    "message": "Fiat Para",
    "description": "Exchange type"
  },
  "fileImportFail": {
    "message": "Dosya içe aktarma çalışmıyor mu? Buraya tıklayın!",
    "description": "Helps user import their account from a JSON file"
  },
  "flaskSnapSettingsCardButtonCta": {
    "message": "Ayrıntıları gör",
    "description": "Call to action a user can take to see more information about the Snap that is installed"
  },
  "flaskSnapSettingsCardDateAddedOn": {
    "message": "Şu tarihte eklendi:",
    "description": "Start of the sentence describing when and where snap was added"
  },
  "flaskSnapSettingsCardFrom": {
    "message": "şurada:",
    "description": "Part of the sentence describing when and where snap was added"
  },
  "flaskWelcomeUninstall": {
    "message": "bu uzantıyı kaldırmalısın",
    "description": "This request is shown on the Flask Welcome screen. It is intended for non-developers, and will be bolded."
  },
  "flaskWelcomeWarning1": {
    "message": "Flask, geliştiricilerin yeni kararsız API'leri denemeleri içindir. Geliştirici veya beta test kullanıcısı değilsen $1.",
    "description": "This is a warning shown on the Flask Welcome screen, intended to encourage non-developers not to proceed any further. $1 is the bolded message 'flaskWelcomeUninstall'"
  },
  "flaskWelcomeWarning2": {
    "message": "Bu uzantının güvenliğini veya istikrarını garanti etmiyoruz. Flask tarafından sunulan yeni API'ler kimlik avı saldırılarına karşı güçlendirilmemiştir, yani Flask gerektiren herhangi bir site veya snap, varlıklarını çalmaya yönelik kötü niyetli bir girişim olabilir.",
    "description": "This explains the risks of using MetaMask Flask"
  },
  "flaskWelcomeWarning3": {
    "message": "Tüm Flask API'leri deneyseldir. Önceden haber verilmeksizin değiştirilebilir veya kaldırılabilirler ya da kararlı MetaMask'e taşınmadan süresiz olarak Flask'ta kalabilirler. Bunları kendi sorumluluğunda kullan.",
    "description": "This message warns developers about unstable Flask APIs"
  },
  "flaskWelcomeWarning4": {
    "message": "Flask kullanırken normal MetaMask uzantınızı devre dışı bıraktığınızdan emin olun.",
    "description": "This message calls to pay attention about multiple versions of MetaMask running on the same site (Flask + Prod)"
  },
  "flaskWelcomeWarningAcceptButton": {
    "message": "Riskleri kabul ediyorum",
    "description": "this text is shown on a button, which the user presses to confirm they understand the risks of using Flask"
  },
  "followUsOnTwitter": {
    "message": "Bizi Twitter'da takip edin"
  },
  "forbiddenIpfsGateway": {
    "message": "Yasaklı IPFS Ağ Geçidi: Lütfen bir CID ağ geçidi belirtin"
  },
  "forgetDevice": {
    "message": "Bu cihazı unut"
  },
  "forgotPassword": {
    "message": "Parolayı mı unuttun?"
  },
  "from": {
    "message": "Kimden"
  },
  "fromAddress": {
    "message": "Kimden: $1",
    "description": "$1 is the address to include in the From label. It is typically shortened first using shortenAddress"
  },
  "fromTokenLists": {
    "message": "Token listelerinden: $1"
  },
  "functionApprove": {
    "message": "İşlev: Onayla"
  },
  "functionType": {
    "message": "İşlev Türü"
  },
  "gas": {
    "message": "Gaz"
  },
  "gasDisplayAcknowledgeDappButtonText": {
    "message": "Önerilen gaz ücretini düzenle"
  },
  "gasDisplayDappWarning": {
    "message": "Bu gaz ücreti $1 tarafından önerilmiştir. Bu değerin başka bir değerle değiştirilmesi işleminizle ilgili bir soruna neden olabilir. Sorularınız olursa lütfen $1 ile iletişime geçin.",
    "description": "$1 represents the Dapp's origin"
  },
  "gasEstimatesUnavailableWarning": {
    "message": "Düşük, orta ve yüksek tahminlerimiz mevcut değil."
  },
  "gasFee": {
    "message": "Gas Ücreti"
  },
  "gasLimit": {
    "message": "Gaz Limiti"
  },
  "gasLimitInfoTooltipContent": {
    "message": "Gaz limiti, harcamak istediğiniz maksimum gaz birimi tutarıdır."
  },
  "gasLimitRecommended": {
    "message": "Önerilen gas limiti 1$ kadardır. Gas limiti bundan daha düşükse başarısız olabilir."
  },
  "gasLimitTooLow": {
    "message": "Gaz limiti en az 21000 olmalıdır"
  },
  "gasLimitTooLowWithDynamicFee": {
    "message": "Gaz limiti en az $1 olmalıdır",
    "description": "$1 is the custom gas limit, in decimal."
  },
  "gasLimitV2": {
    "message": "Gaz limiti"
  },
  "gasOption": {
    "message": "Gaz seçeneği"
  },
  "gasPrice": {
    "message": "Gaz Fiyatı (GWEI)"
  },
  "gasPriceExcessive": {
    "message": "Gaz ücretiniz gereksiz bir şekilde yüksek. Tutarı azaltmayı göz önünde bulundurun."
  },
  "gasPriceExcessiveInput": {
    "message": "Gaz Fiyatı Aşırı Yüksek"
  },
  "gasPriceExtremelyLow": {
    "message": "Gaz Fiyatı Aşırı Düşük"
  },
  "gasPriceFetchFailed": {
    "message": "Gaz fiyatı tahmini ağ hatası nedeniyle başarısız oldu."
  },
  "gasPriceInfoTooltipContent": {
    "message": "Gaz fiyatı, her bir gaz birimi için ödemek istediğiniz Ether miktarını belirler."
  },
  "gasTimingHoursShort": {
    "message": "$1 sa.",
    "description": "$1 represents a number of hours"
  },
  "gasTimingMinutes": {
    "message": "$1 dakika",
    "description": "$1 represents a number of minutes"
  },
  "gasTimingMinutesShort": {
    "message": "$1 dk",
    "description": "$1 represents a number of minutes"
  },
  "gasTimingNegative": {
    "message": "Belki $1 içinde",
    "description": "$1 represents an amount of time"
  },
  "gasTimingPositive": {
    "message": "Muhtemelen < $1 içinde",
    "description": "$1 represents an amount of time"
  },
  "gasTimingSeconds": {
    "message": "$1 saniye",
    "description": "$1 represents a number of seconds"
  },
  "gasTimingSecondsShort": {
    "message": "$1 sn",
    "description": "$1 represents a number of seconds"
  },
  "gasTimingVeryPositive": {
    "message": "Büyük olasılıkla > $1 içinde",
    "description": "$1 represents an amount of time"
  },
  "gasUsed": {
    "message": "Kullanılan Gaz"
  },
  "gdprMessage": {
    "message": "Bu veri toplanmıştır ve bu nedenle 2016/679 sayılı Genel Veri Koruma Düzenlemesi (AB) maksadıyla isimsizdir. Gizlilik uygulamalarımız hakkında daha fazla bilgi edinmek için lütfen $1 bölümümüze bakın.",
    "description": "$1 refers to the gdprMessagePrivacyPolicy message, the translation of which is meant to be used exclusively in the context of gdprMessage"
  },
  "gdprMessagePrivacyPolicy": {
    "message": "buradan Gizlilik Politikası",
    "description": "this translation is intended to be exclusively used as the replacement for the $1 in the gdprMessage translation"
  },
  "general": {
    "message": "Genel"
  },
  "getEther": {
    "message": "Ether Al"
  },
  "getEtherFromFaucet": {
    "message": "Musluktan $1 karşılığı Ether alın",
    "description": "Displays network name for Ether faucet"
  },
  "getStarted": {
    "message": "Başlarken"
  },
  "goBack": {
    "message": "Geri Git"
  },
  "goerli": {
    "message": "Goerli Test Ağı"
  },
  "gotIt": {
    "message": "Anladım!"
  },
  "grantedToWithColon": {
    "message": "İzin verilen:"
  },
  "gwei": {
    "message": "GWEI"
  },
  "happyToSeeYou": {
    "message": "Sizi gördüğümüze sevindik."
  },
  "hardware": {
    "message": "Donanım"
  },
  "hardwareWalletConnected": {
    "message": "Donanım cüzdanı bağlandı"
  },
  "hardwareWalletLegacyDescription": {
    "message": "(eski)",
    "description": "Text representing the MEW path"
  },
  "hardwareWalletSupportLinkConversion": {
    "message": "buraya tıklayın"
  },
  "hardwareWallets": {
    "message": "Donanım cüzdanı bağla"
  },
  "hardwareWalletsMsg": {
    "message": "MetaMask ile kullanmak istediğiniz donanım cüzdanını seçin."
  },
  "here": {
    "message": "burada",
    "description": "as in -click here- for more information (goes with troubleTokenBalances)"
  },
  "hexData": {
    "message": "On Altılı Veri"
  },
  "hide": {
    "message": "Gizle"
  },
  "hideFullTransactionDetails": {
    "message": "Tam işlem bilgilerini gizle"
  },
  "hideSeedPhrase": {
    "message": "Tohum ifadesini gizle"
  },
  "hideToken": {
    "message": "Token'ı gizle"
  },
  "hideTokenPrompt": {
    "message": "Tokeni gizle?"
  },
  "hideTokenSymbol": {
    "message": "$1 ögesini gizle",
    "description": "$1 is the symbol for a token (e.g. 'DAI')"
  },
  "hideZeroBalanceTokens": {
    "message": "Bakiyesi Olmayan Tokenleri Gizle"
  },
  "high": {
    "message": "Agresif"
  },
  "highGasSettingToolTipMessage": {
    "message": "Popüler NFT düşüşleri gibi şeyler nedeniyle ağ trafiğindeki dalgalanmaları kapsayacak şekilde $1 kullanın.",
    "description": "$1 is key 'high' (text: 'Aggressive') separated here so that it can be passed in with bold fontweight"
  },
  "highLowercase": {
    "message": "yüksek"
  },
  "history": {
    "message": "Geçmiş"
  },
  "ignoreAll": {
    "message": "Tümünü yoksay"
  },
  "ignoreTokenWarning": {
    "message": "Gizlediğiniz tokenler cüzdanınızda gösterilmez. Ancak, yine de onları bulup ekleyebilirsiniz."
  },
  "import": {
    "message": "İçe Aktar",
    "description": "Button to import an account from a selected file"
  },
  "importAccount": {
    "message": "Hesabı İçe Aktar"
  },
  "importAccountError": {
    "message": "Hesap içe aktarılırken hata oluştu."
  },
  "importAccountMsg": {
    "message": "İçe aktarılan hesaplar ilk olarak oluşturduğunuz MetaMask hesabı Gizli Kurtarma ifadenizle ilişkilendirilmez. İçe aktarılan hesaplar hakkında daha fazla bilgi edinin"
  },
  "importAccountSeedPhrase": {
    "message": "Gizli Kurtarma İfadesi ile bir cüzdanı içe aktarın"
  },
  "importMyWallet": {
    "message": "Cüzdanımı İçe Aktar"
  },
  "importNFT": {
    "message": "NFT'yi İçe Aktar"
  },
  "importNFTAddressToolTip": {
    "message": "Örneğin OpenSea'de, NFT'nin Ayrıntılar altındaki sayfasında, 'Sözleşme Adresi' etiketli mavi bir köprülü değer vardır. Buna tıklarsan seni sözleşmenin Etherscan'daki adresine götürecektir; o sayfanın sol üst köşesinde 'Sözleşme' etiketli bir simge ve sağda uzun bir harf ve rakamlar dizisi olmalıdır. Bu, NFT'ni oluşturan sözleşmenin adresidir. Adresin sağındaki 'kopyala' simgesine tıkla, panonda olacaktır."
  },
  "importNFTPage": {
    "message": "NFT sayfasını içe aktar"
  },
  "importNFTTokenIdToolTip": {
    "message": "Bir koleksiyoncu kimliği, hiçbir iki NFT birbirine benzemediğinden benzersiz bir tanımlayıcıdır. Yine, OpenSea'de bu numara 'Detaylar' altındadır. Not al veya panonuza kopyala."
  },
  "importNFTs": {
    "message": "NFS'leri İçe Aktar"
  },
  "importTokenQuestion": {
    "message": "Tokeni içe aktar?"
  },
  "importTokenWarning": {
    "message": "Herkes, mevcut tokenlerin sahte sürümleri de dahil olmak üzere herhangi bir ada sahip bir token oluşturabilir. Riski tamamen size ait olacak şekikde token ekleyin ve işlem yapın!"
  },
  "importTokens": {
    "message": "tokenleri içe aktar"
  },
  "importTokensCamelCase": {
    "message": "Tokenleri İçe Aktar"
  },
  "importWallet": {
    "message": "Cüzdanı içe aktar"
  },
  "importWithCount": {
    "message": "$1 tokeni içe aktar",
    "description": "$1 will the number of detected tokens that are selected for importing, if all of them are selected then $1 will be all"
  },
  "importYourExisting": {
    "message": "Gizli Kurtarma İfadesi kullanarak mevcut cüzdanınızı içe aktarın"
  },
  "imported": {
    "message": "İçe Aktarıldı",
    "description": "status showing that an account has been fully loaded into the keyring"
  },
  "infuraBlockedNotification": {
    "message": "MetaMask blokzincir ana bilgisayarına bağlanamıyor. $1 olası nedenleri inceleyin.",
    "description": "$1 is a clickable link with with text defined by the 'here' key"
  },
  "initialTransactionConfirmed": {
    "message": "İlk işleminiz ağ tarafından onaylanmıştır. Geri gitmek için Tamam düğmesine tıklayın."
  },
  "insufficientBalance": {
    "message": "Bakiye yetersiz."
  },
  "insufficientCurrencyBuyOrDeposit": {
    "message": "Hesabında $2 ağındaki işlem ücretlerini ödemek için yeterli $1 bulunmuyor. $3 veya başka bir hesaptan para yatır.",
    "description": "$1 is the native currency of the network, $2 is the name of the current network, $3 is the key 'buy' + the ticker symbol of the native currency of the chain wrapped in a button"
  },
  "insufficientCurrencyDeposit": {
    "message": "Hesabında $2 ağındaki işlem ücretlerini ödemek için yeterli $1 bulunmuyor. Başka bir hesaptan $1 yatır.",
    "description": "$1 is the native currency of the network, $2 is the name of the current network"
  },
  "insufficientFunds": {
    "message": "Para yetersiz."
  },
  "insufficientFundsForGas": {
    "message": "Gaz için para yetersiz"
  },
  "insufficientTokens": {
    "message": "Token yetersiz."
  },
  "invalidAddress": {
    "message": "Adres geçersiz"
  },
  "invalidAddressRecipient": {
    "message": "Alıcı adresi geçersiz"
  },
  "invalidAddressRecipientNotEthNetwork": {
    "message": "ETH ağı yok, küçük harfle başlayın"
  },
  "invalidAssetType": {
    "message": "Bu varlık bir NFT'dir ve NFT'ler sekmesi altında bulunan NFT'leri İçe Aktar sayfasına yeniden eklenmesi gerekir"
  },
  "invalidBlockExplorerURL": {
    "message": "Block Explorer URL adresi geçersiz"
  },
  "invalidChainIdTooBig": {
    "message": "Zincir kimliği geçersiz. Zincir kimliği çok büyük."
  },
  "invalidCustomNetworkAlertContent1": {
    "message": "\"$1\" özel ağı için zincir kimliğinin yeniden girilmesi gerekiyor.",
    "description": "$1 is the name/identifier of the network."
  },
  "invalidCustomNetworkAlertContent2": {
    "message": "Sizi kötü niyetli ya da hatalı ağ sağlayıcılarından korumak amacıyla zincir kimlikleri artık tüm özel ağlar için gereklidir."
  },
  "invalidCustomNetworkAlertContent3": {
    "message": "Ayarlar > Ağ kısmına gidin ve zincir kimliğini girin. $1 alanında en popüler ağların zincir kimliklerini bulabilirsiniz.",
    "description": "$1 is a link to https://chainid.network"
  },
  "invalidCustomNetworkAlertTitle": {
    "message": "Özel Ağ geçersiz"
  },
  "invalidHexNumber": {
    "message": "On altılık sayı geçersiz."
  },
  "invalidHexNumberLeadingZeros": {
    "message": "On altılık sayı geçersiz. Başındaki tüm sıfırları kaldırın."
  },
  "invalidIpfsGateway": {
    "message": "IPFS Ağ Geçidi geçersiz: Değer geçerli bir URL adresi olmalıdır"
  },
  "invalidNumber": {
    "message": "Sayı geçersiz. Bir ondalık sayı ya da \"0x\"-ön ekli on altılık sayı girin."
  },
  "invalidNumberLeadingZeros": {
    "message": "Sayı geçersiz. Başındaki tüm sıfırları kaldırın."
  },
  "invalidRPC": {
    "message": "RPC URL adresi geçersiz"
  },
  "invalidSeedPhrase": {
    "message": "Gizli Kurtarma İfadesi geçersiz"
  },
  "ipfsGateway": {
    "message": "IPFS Ağ Geçidi"
  },
  "ipfsGatewayDescription": {
    "message": "ENS içerik çözünürlüğünde kullanmak için IPFS CID ağ geçidi URL adresini girin."
  },
  "jazzAndBlockies": {
    "message": "Jazzicons ve Blockies, bir bakışta bir hesabı tanımlamana yardımcı olan iki farklı benzersiz simge stilidir."
  },
  "jazzicons": {
    "message": "Jazzicon'lar"
  },
  "jsDeliver": {
    "message": "jsDeliver"
  },
  "jsonFile": {
    "message": "JSON Dosyası",
    "description": "format for importing an account"
  },
  "keystone": {
    "message": "Ana İlke"
  },
  "keystoneTutorial": {
    "message": " (Öğreticiler)"
  },
  "knownAddressRecipient": {
    "message": "Bilinen sözleşme adresi."
  },
  "knownTokenWarning": {
    "message": "Bu eylem kimlik avı için kullanılabilecek şekilde cüzdanınızda zaten listelenmiş olan tokenleri düzenleyecektir. Sadece bu tokenlerin neyi temsil ettiğini değiştirmek istediğinizden eminseniz onaylayın. $1 hakkında daha fazla bilgi edinin"
  },
  "kovan": {
    "message": "Kovan Test Ağı"
  },
  "lastConnected": {
    "message": "Son Bağlanma"
  },
  "learmMoreAboutGas": {
    "message": "Gaz hakkında $1 istiyor musunuz?"
  },
  "learnCancelSpeeedup": {
    "message": "Nasıl $1 yapacağınızı öğrenin",
    "description": "$1 is link to cancel or speed up transactions"
  },
  "learnMore": {
    "message": "daha fazla bilgi"
  },
  "learnMoreUpperCase": {
    "message": "Daha fazla bilgi"
  },
  "learnScamRisk": {
    "message": "dolandırıcılıklar ve güvenlik riskleri."
  },
  "ledgerAccountRestriction": {
    "message": "Yeni bir hesap ekleyebilmeniz için önce son hesabınızı kullanmanız gerekir."
  },
  "ledgerConnectionInstructionCloseOtherApps": {
    "message": "Cihazınızla bağlantılı her türlü yazılımı kapatın ve ardından yenilemek için buraya tıklayın."
  },
  "ledgerConnectionInstructionHeader": {
    "message": "Onayla düğmesine tıklamadan önce:"
  },
  "ledgerConnectionInstructionStepFour": {
    "message": "Kayıt Defteri cihazınızda \"akıllı sözleşme verileri\" ya da \"kör imzalama\" özelliğini etkinleştirin"
  },
  "ledgerConnectionInstructionStepOne": {
    "message": "Ayarlar > Gelişmiş kısmının altında Ledger Live'i Kullan seçeneğini etkinleştirin"
  },
  "ledgerConnectionInstructionStepThree": {
    "message": "Kayıt Defteri cihazınızı bağlayın ve Ethereum uygulamasını seçin"
  },
  "ledgerConnectionInstructionStepTwo": {
    "message": "Ledger Live Uygulamasını açın ve kilidini açın"
  },
  "ledgerConnectionPreferenceDescription": {
    "message": "Kayıt Defterinizi MetaMask'a nasıl bağladığınızı özelleştirin. $1 önerilir ancak başka seçenekler de mevcuttur. Buradan daha fazlasını okuyun: $2",
    "description": "A description that appears above a dropdown where users can select between up to three options - Ledger Live, U2F or WebHID - depending on what is supported in their browser. $1 is the recommended browser option, it will be either WebHID or U2f. $2 is a link to an article where users can learn more, but will be the translation of the learnMore message."
  },
  "ledgerDeviceOpenFailureMessage": {
    "message": "Kayıt Defteri cihazı açılamadı. Kayıt Defteriniz başka bir yazılıma bağlanmış olabilir. Lütfen Ledger Live'ı ya da Kayıt Defteri cihazınızla bağlantılı diğer uygulamaları kapatıp tekrar bağlanmayı deneyin."
  },
  "ledgerLive": {
    "message": "Ledger Live",
    "description": "The name of a desktop app that can be used with your ledger device. We can also use it to connect a users Ledger device to MetaMask."
  },
  "ledgerLiveApp": {
    "message": "Ledger Live Uygulaması"
  },
  "ledgerLocked": {
    "message": "Kayıt defteri cihazına bağlanılamıyor. Lütfen cihazınızın kilidinin açık ve Ethereum uygulamasının açık olduğundan emin olun."
  },
  "ledgerTimeout": {
    "message": "Ledger Live'ın yanıt vermesi çok uzun sürdü ya da bağlantı zaman aşımına uğradı. Ledger Live uygulamasının açık olduğundan ve cihazınızın kilidinin açık olduğundan emin olun."
  },
  "ledgerTransportChangeWarning": {
    "message": "Ledger Live uygulamanız açıksa lütfen her türlü açık Ledger Live bağlantısını kesin ve Ledger Live uygulamasını kapatın."
  },
  "ledgerWebHIDNotConnectedErrorMessage": {
    "message": "Kayıt defteri cihazı bağlı değil. Kayıt Defterinizi bağlamak istiyorsanız lütfen \"Devam Et\" düğmesine yeniden tıklayın ve HID bağlantısını onaylayın",
    "description": "An error message shown to the user during the hardware connect flow."
  },
  "letsGoSetUp": {
    "message": "Evet, kuralım!"
  },
  "levelArrow": {
    "message": "seviye oku"
  },
  "lightTheme": {
    "message": "Aydınlık"
  },
  "likeToImportTokens": {
    "message": "Bu tokenleri içe aktarmak ister misiniz?"
  },
  "link": {
    "message": "Bağlantı"
  },
  "links": {
    "message": "Bağlantılar"
  },
  "loadMore": {
    "message": "Daha Fazlasını Yükle"
  },
  "loading": {
    "message": "Yükleniyor..."
  },
  "loadingNFTs": {
    "message": "NFT'ler yükleniyor..."
  },
  "loadingTokens": {
    "message": "Tokenler yükleniyor..."
  },
  "localhost": {
    "message": "Yerel Ana Bilgisayar 8545"
  },
  "lock": {
    "message": "Kilitle"
  },
  "lockTimeTooGreat": {
    "message": "Kilitleme süresi çok fazla"
  },
  "logo": {
    "message": "$1 logosu",
    "description": "$1 is the name of the ticker"
  },
  "low": {
    "message": "Düşük"
  },
  "lowGasSettingToolTipMessage": {
    "message": "Daha ucuz bir fiyat için beklemek için $1 kullanın. Fiyatlar bir şekilde öngörülemez oldukları için süre tahminleri çok daha az kesindir.",
    "description": "$1 is key 'low' separated here so that it can be passed in with bold fontweight"
  },
  "lowLowercase": {
    "message": "düşük"
  },
  "lowPriorityMessage": {
    "message": "Gelecekteki işlemleri bu işlemden sonrasında kuyruğa alınacaktır. Bu fiyat bir süre önce son defa görülmüştür."
  },
  "mainnet": {
    "message": "Ethereum Ana Ağı"
  },
  "mainnetToken": {
    "message": "Bu adres, bilinen bir Ethereum Mainnet token adresiyle eşleşir. Eklemeye çalıştığın token için sözleşme adresini ve ağı yeniden kontrol et."
  },
  "makeAnotherSwap": {
    "message": "Yeni bir takas oluştur"
  },
  "makeSureNoOneWatching": {
    "message": "Hiç kimsenin ekranınıza bakmadığından emin olun",
    "description": "Warning to users to be care while creating and saving their new Secret Recovery Phrase"
  },
  "malformedData": {
    "message": "Hatalı biçimlendirilmiş veri"
  },
  "manageSnaps": {
    "message": "Yüklü Snap'lerini yönet"
  },
  "max": {
    "message": "Maksimum"
  },
  "maxBaseFee": {
    "message": "Maks. baz ücreti"
  },
  "maxFee": {
    "message": "Maks. ücret"
  },
  "maxPriorityFee": {
    "message": "Maks. öncelik ücreti"
  },
  "medium": {
    "message": "Piyasa"
  },
  "mediumGasSettingToolTipMessage": {
    "message": "Mevcut piyasa fiyatında hızlı işleme almak için $1 kullanın.",
    "description": "$1 is key 'medium' (text: 'Market') separated here so that it can be passed in with bold fontweight"
  },
  "memo": {
    "message": "not"
  },
  "memorizePhrase": {
    "message": "Bu ifadeyi ezberleyin."
  },
  "message": {
    "message": "Mesaj"
  },
  "metaMaskConnectStatusParagraphOne": {
    "message": "Artık MetaMask'te hesap bağlantılarınızın üzerinde daha fazla kontrole sahipsiniz."
  },
  "metaMaskConnectStatusParagraphThree": {
    "message": "Bağlı hesaplarınızı yönetmek için tıklayın."
  },
  "metaMaskConnectStatusParagraphTwo": {
    "message": "Bağlantı durumu düğmesi ziyaret ettiğiniz web sitesinin şu anda seçilen hesabınıza bağlı olup olmadığını gösterir."
  },
  "metamaskDescription": {
    "message": "Sizi Ethereum ve Merkezi Olmayan Webe bağlar."
  },
  "metamaskSwapsOfflineDescription": {
    "message": "MetaMask Takas İşlemleri bakımda. Lütfen daha sonra tekrar kontrol edin."
  },
  "metamaskVersion": {
    "message": "MetaMask Sürümü"
  },
  "metametricsCommitmentsAllowOptOut": {
    "message": "Dilediğiniz zaman Ayarlar kısmında vazgeçebilmenize olanak tanır"
  },
  "metametricsCommitmentsAllowOptOut2": {
    "message": "Dilediğiniz zaman Ayarlar kısmında vazgeçebilirsiniz"
  },
  "metametricsCommitmentsBoldNever": {
    "message": "Hiçbir zaman",
    "description": "This string is localized separately from some of the commitments so that we can bold it"
  },
  "metametricsCommitmentsIntro": {
    "message": "MetaMask.."
  },
  "metametricsCommitmentsNeverCollect": {
    "message": "Hiçbir zaman anahtarları, adresleri, işlemleri, bakiyeleri, doğrulama değerlerini veya kişisel bilgileri toplamaz"
  },
  "metametricsCommitmentsNeverCollectIP": {
    "message": "$1 IP adresinizin tamamını almaz",
    "description": "The $1 is the bolded word 'Never', from 'metametricsCommitmentsBoldNever'"
  },
  "metametricsCommitmentsNeverCollectKeysEtc": {
    "message": "$1 anahtarları, adresleri, işlemleri, bakiyeleri, doğrulama değerlerini veya kişisel bilgileri toplamaz",
    "description": "The $1 is the bolded word 'Never', from 'metametricsCommitmentsBoldNever'"
  },
  "metametricsCommitmentsNeverIP": {
    "message": "Hiçbir zaman IP adresinizin tamamını almaz"
  },
  "metametricsCommitmentsNeverSell": {
    "message": "Hiçbir zaman kâr elde etmek için verilerinizi satmaz. Asla!"
  },
  "metametricsCommitmentsNeverSellDataForProfit": {
    "message": "$1 kâr elde etmek için verilerinizi satmaz. Asla!",
    "description": "The $1 is the bolded word 'Never', from 'metametricsCommitmentsBoldNever'"
  },
  "metametricsCommitmentsSendAnonymizedEvents": {
    "message": "İsimsizleştirilmiş tıklama ve sayfa görüntüleme olaylarını gönder"
  },
  "metametricsHelpImproveMetaMask": {
    "message": "MetaMask'i geliştirmemize yardımcı olun"
  },
  "metametricsOptInDescription": {
    "message": "MetaMask, kullanıcılarımızın uzantıyı nasıl kullandıklarını daha iyi anlamak amacıyla kullanım verilerini toplamak istiyor. Bu veriler ürünümüzün ve Ethereum eko-sisteminin kullanılabilirliği ve kullanıcı deneyimini geliştirmek için sürekli olarak kullanılacaktır."
  },
  "metametricsOptInDescription2": {
    "message": "Ürünümüzün kullanılabilirliğini geliştirmek için temel kullanım verilerini toplamak istiyoruz. Bu ölçümler..."
  },
  "metametricsTitle": {
    "message": "MetaMask'i geliştirmek için 6 milyondan fazla kullanıcıya katılın"
  },
  "mismatchedChain": {
    "message": "Bu zincir kimliği için ağ ayrıntıları kayıtlarımızla uyumlu değil. Devam etmeden önce şunu yapmanızı öneriyoruz: $1.",
    "description": "$1 is a clickable link with text defined by the 'mismatchedChainLinkText' key"
  },
  "mismatchedChainLinkText": {
    "message": "ağ bilgilerini doğrula",
    "description": "Serves as link text for the 'mismatchedChain' key. This text will be embedded inside the translation for that key."
  },
  "missingNFT": {
    "message": "NFT'nizi görmüyor musunuz?"
  },
  "missingSetting": {
    "message": "Bir ayarı bulamıyor musun?"
  },
  "missingSettingRequest": {
    "message": "Buradan talep et"
  },
  "missingToken": {
    "message": "Tokeninizi görmüyor musunuz?"
  },
  "mobileSyncWarning": {
    "message": "\"Uzantı ile senkronize et\" özelliği geçici olarak devre dışı bırakılmış. MetaMask mobilde uzantı cüzdanınızı kullanmak istiyorsanız mobil uygulamaya gidin: cüzdan kurulum ayarlarına geri dönün ve \"Gizli Kurtarma İfadesi ile İçe Aktar\" seçeneğini seçin. Ardından cüzdanınızı mobil uygulamada içe aktarmak için uzantı cüzdanınızın gizli ifadesini kullanın."
  },
  "mustSelectOne": {
    "message": "En az bir token seçilmeli."
  },
  "myAccounts": {
    "message": "Hesaplarım"
  },
  "name": {
    "message": "Adı"
  },
  "needCryptoInWallet": {
    "message": "MetaMask kullanarak merkezi olmayan uygulamalarla etkileşim kurmak için cüzdanında $1 bulunmasına ihtiyacın olacak.",
    "description": "$1 represents the cypto symbol to be purchased"
  },
  "needHelp": {
    "message": "Yardıma mı ihtiyacınız var? $1 bölümüne ulaşın",
    "description": "$1 represents `needHelpLinkText`, the text which goes in the help link"
  },
  "needHelpFeedback": {
    "message": "Geri bildiriminizi paylaşın"
  },
  "needHelpLinkText": {
    "message": "MetaMask Destek"
  },
  "needHelpSubmitTicket": {
    "message": "Sorgu Gönder"
  },
  "needImportFile": {
    "message": "İçe aktarılacak dosyayı seçmelisiniz.",
    "description": "User is important an account and needs to add a file to continue"
  },
  "negativeETH": {
    "message": "Negatif tutarlarda ETH gönderilemez."
  },
  "network": {
    "message": "Ağ:"
  },
  "networkDetails": {
    "message": "Ağ Bilgileri"
  },
  "networkIsBusy": {
    "message": "Ağ meşgul. Gas fiyatları yüksektir ve tahminler daha az doğrudur."
  },
  "networkName": {
    "message": "Ağ Adı"
  },
  "networkNameAvalanche": {
    "message": "Avalanche"
  },
  "networkNameBSC": {
    "message": "BSC"
  },
  "networkNameDefinition": {
    "message": "Bu ağ ile ilişkilendirilmiş ad."
  },
  "networkNameEthereum": {
    "message": "Ethereum"
  },
  "networkNamePolygon": {
    "message": "Polygon"
  },
  "networkNameRinkeby": {
    "message": "Rinkeby"
  },
  "networkNameTestnet": {
    "message": "Testnet"
  },
  "networkSettingsChainIdDescription": {
    "message": "İşlemlerin imzalanması için kullanılan zincir kimliği. Ağ tarafından yanıt olarak sunulan zincir kimliği ile uyumlu olmalıdır. Bir ondalık ya da \"0x\" ön ekli on altılık sayı girebilirsiniz ancak biz sayıyı ondalık olarak gösteririz."
  },
  "networkStatus": {
    "message": "Ağ durumu"
  },
  "networkStatusBaseFeeTooltip": {
    "message": "Ağ tarafından belirlenen ve her 13-14 saniyede bir değişen baz ücret. $1 ve $2 seçeneklerimiz ani artışlar içindir.",
    "description": "$1 and $2 are bold text for Medium and Aggressive respectively."
  },
  "networkStatusPriorityFeeTooltip": {
    "message": "Öncelik ücretleri (başka bir deyişle \"madenci bahşişi\") aralıkları. Bu ücretler doğrudan madencilere gider ve işleminizin öncelikli olarak gerçekleştirilmesini teşvik eder."
  },
  "networkStatusStabilityFeeTooltip": {
    "message": "Son 72 saate göre gaz ücretleri $1.",
    "description": "$1 is networks stability value - stable, low, high"
  },
  "networkURL": {
    "message": "Ağ URL adresi"
  },
  "networkURLDefinition": {
    "message": "Bu ağa erişim sağlamak için kullanılan URL adresi."
  },
  "networks": {
    "message": "Ağlar"
  },
  "nevermind": {
    "message": "Boşver"
  },
  "newAccount": {
    "message": "Yeni Hesap"
  },
  "newAccountDetectedDialogMessage": {
    "message": "Yeni adres algılandı! Adres defterinize eklemek için buraya tıklayın."
  },
  "newAccountNumberName": {
    "message": "Hesap $1",
    "description": "Default name of next account to be created on create account screen"
  },
  "newCollectibleAddedMessage": {
    "message": "Tahsil edilebilir tutar başarılı bir şekilde eklendi!"
  },
  "newContact": {
    "message": "Yeni Kişi"
  },
  "newContract": {
    "message": "Yeni Sözleşme"
  },
  "newNFTDetectedMessage": {
    "message": "MetaMask'in Opensea'den NFT'leri otomatik olarak algılamasına ve cüzdanında görüntülemesine izin ver."
  },
  "newNFTsDetected": {
    "message": "Yeni! NFT algılama"
  },
  "newNetworkAdded": {
    "message": "\"$1\" başarılı bir şekilde eklendi!"
  },
  "newPassword": {
    "message": "Yeni Parola (min 8 karakter)"
  },
  "newToMetaMask": {
    "message": "MetaMask'te yeni misiniz?"
  },
  "newTokensImportedMessage": {
    "message": "$1 tokeni başarılı bir şekilde içe aktardın.",
    "description": "$1 is the string of symbols of all the tokens imported"
  },
  "newTokensImportedTitle": {
    "message": "Token içe aktarıldı"
  },
  "newTotal": {
    "message": "Yeni Toplam"
  },
  "newTransactionFee": {
    "message": "Yeni İşlem Ücreti"
  },
  "newValues": {
    "message": "yeni değerler"
  },
  "next": {
    "message": "Sonraki"
  },
  "nextNonceWarning": {
    "message": "Geçici anahtar, önerilen $1 geçici anahtarından daha büyük",
    "description": "The next nonce according to MetaMask's internal logic"
  },
  "nftTokenIdPlaceholder": {
    "message": "Toplanabilir kimliğini girin"
  },
  "nfts": {
    "message": "NFT'ler"
  },
  "nickname": {
    "message": "Takma ad"
  },
  "noAccountsFound": {
    "message": "Belirtilen arama sorgusu için hesap bulunamadı"
  },
  "noAddressForName": {
    "message": "Bu isim için adres tanımlanmamış."
  },
  "noAlreadyHaveSeed": {
    "message": "Hayır, zaten Gizli Kurtarma İfadem var"
  },
  "noConversionDateAvailable": {
    "message": "Para Birimi Dönüşüm Oranı Mevcut Değil"
  },
  "noConversionRateAvailable": {
    "message": "Dönüşüm Oranı Mevcut Değil"
  },
  "noNFTs": {
    "message": "Henüz NFT yok"
  },
  "noSnaps": {
    "message": "Hiç Snap yüklü değil"
  },
  "noThanks": {
    "message": "Hayır Teşekkürler"
  },
  "noThanksVariant2": {
    "message": "Hayır, teşekkürler."
  },
  "noTransactions": {
    "message": "İşleminiz yok"
  },
  "noWebcamFound": {
    "message": "Bilgisayarınızın web kamerası bulunamadı. Lütfen tekrar deneyin."
  },
  "noWebcamFoundTitle": {
    "message": "Web kamerası bulunamadı"
  },
  "nonce": {
    "message": "Geçici anahtar"
  },
  "nonceField": {
    "message": "İşlem geçici anahtarını özelleştirin"
  },
  "nonceFieldDescription": {
    "message": "Onay ekranlarında geçici anahtarı (işlem numarası) değiştirmek için bunu açın. Bu gelişmiş bir özelliktir, dikkatli kullanın."
  },
  "nonceFieldHeading": {
    "message": "Özel Geçici Anahtar"
  },
  "notBusy": {
    "message": "Meşgul değil"
  },
  "notCurrentAccount": {
    "message": "Bu hesap doğru mu? Cüzdanınızdaki mevcut seçili hesaptan farklı"
  },
  "notEnoughGas": {
    "message": "Yeterli Gaz Yok"
  },
  "notifications": {
    "message": "Bildirimler"
  },
  "notifications10ActionText": {
    "message": "Ayarlarda ziyaret et",
    "description": "The 'call to action' on the button, or link, of the 'Visit in settings' notification. Upon clicking, users will be taken to settings page."
  },
  "notifications10DescriptionOne": {
    "message": "Geliştirilmiş token algılama şu anda Ethereum Mainnet, Polygon, BSC ve Avalanche ağlarında mevcut. Daha fazlası gelecek!"
  },
  "notifications10DescriptionThree": {
    "message": "Token algılama özelliği varsayılan olarak AÇIK'tır. Ancak bunu Ayarlar'dan devre dışı bırakabilirsin."
  },
  "notifications10DescriptionTwo": {
    "message": "Token'ları üçüncü taraf belirteç listelerinden alıyoruz. İkiden fazla token listesinde listelenen token'lar otomatik olarak algılanacaktır."
  },
  "notifications10Title": {
    "message": "Geliştirilmiş token algılama burada"
  },
  "notifications11Description": {
    "message": "Token'lar herkes tarafından oluşturulabilir ve yinelenen adlara sahip olabilir. Güvenmediğin veya etkileşimde bulunmadığın bir token görürsen ona güvenmemek daha güvenlidir."
  },
  "notifications11Title": {
    "message": "Dolandırıcılıklar ve güvenlik riskleri"
  },
  "notifications12ActionText": {
    "message": "Karanlık modu etkinleştir"
  },
  "notifications12Description": {
    "message": "Karanlık Mod, sistem tercihlerine bağlı olarak yeni kullanıcılar için etkinleştirilecektir. Mevcut kullanıcılar için, Ayarlar -> Deneysel altında Karanlık Modu manuel olarak etkinleştir."
  },
  "notifications12Title": {
    "message": "Karanlık mod mu? Şimdi karanlık mod! 🕶️🦊"
  },
  "notifications1Description": {
    "message": "MetaMask Mobil kullanıcıları artık mobil cüzdanları içinde token takas edebilirler. Mobil uygulamayı edinmek ve takas yapmaya başlamak için QR kodunu tarayın.",
    "description": "Description of a notification in the 'See What's New' popup. Describes the swapping on mobile feature."
  },
  "notifications1Title": {
    "message": "Mobilde takas burada!",
    "description": "Title for a notification in the 'See What's New' popup. Tells users that they can now use MetaMask Swaps on Mobile."
  },
  "notifications3ActionText": {
    "message": "Daha fazla bilgi",
    "description": "The 'call to action' on the button, or link, of the 'Stay secure' notification. Upon clicking, users will be taken to a page about security on the metamask support website."
  },
  "notifications3Description": {
    "message": "MetaMask en iyi güvenlik uygulamalarında güncel kalın ve resmi MetaMask desteğinden en son güvenlik ipuçlarını alın.",
    "description": "Description of a notification in the 'See What's New' popup. Describes the information they can get on security from the linked support page."
  },
  "notifications3Title": {
    "message": "Güvende kalın",
    "description": "Title for a notification in the 'See What's New' popup. Encourages users to consider security."
  },
  "notifications4ActionText": {
    "message": "Takasa başlayın",
    "description": "The 'call to action' on the button, or link, of the 'Swap on Binance Smart Chain!' notification. Upon clicking, users will be taken to a page where then can swap tokens on Binance Smart Chain."
  },
  "notifications4Description": {
    "message": "Doğrudan cüzdanınızdan token takaslarında en iyi fiyatlara sahip olun. MetaMask artık Binance Smart Chain'deki birden fazla merkezi olmayan borsa toplayıcısı ve profesyonel piyasa oluşturucuyu bağlıyor.",
    "description": "Description of a notification in the 'See What's New' popup."
  },
  "notifications4Title": {
    "message": "Binance Smart Chain'de Takas Yapın",
    "description": "Title for a notification in the 'See What's New' popup. Encourages users to do swaps on Binance Smart Chain."
  },
  "notifications5Description": {
    "message": "\"Tohum İfadeniz\" artık \"Gizli Kurtarma İfadeniz\" oldu",
    "description": "Description of a notification in the 'See What's New' popup. Describes the seed phrase wording update."
  },
  "notifications6DescriptionOne": {
    "message": "Chrome 91 sürümünden itibaren Kayıt Defteri desteğimize olanak tanıyan API (U2F) artık donanım cüzdanları desteklememektedir. MetaMask Kayıt Defteri cihazınızı Ledger Live masaüstü uygulaması üzerinden bağlamanıza olanak tanıyan yeni bir Ledger Live desteğini hayata geçirmiştir.",
    "description": "Description of a notification in the 'See What's New' popup. Describes the Ledger support update."
  },
  "notifications6DescriptionThree": {
    "message": "MetaMask'te Kayıt Defteri hesabınız ile etkileşim kurarken yeni bir sekme açılacak ve sizden Ledger Live uygulamasını açmanız istenecektir. Uygulama açıldıktan sonra sizden MetaMask hesabınızla bir WebSocket bağlantısı kurulmasına izin vermeniz istenecektir. Hepsi bu!",
    "description": "Description of a notification in the 'See What's New' popup. Describes the Ledger support update."
  },
  "notifications6DescriptionTwo": {
    "message": "Ayarlar > Gelişmiş > Ledger Live Kullan seçeneğine tıklayarak Ledger Live desteğini etkinleştirebilirsiniz.",
    "description": "Description of a notification in the 'See What's New' popup. Describes the Ledger support update."
  },
  "notifications6Title": {
    "message": "Chrome Kullanıcıları için Kayıt Defteri Desteği",
    "description": "Title for a notification in the 'See What's New' popup. Lets users know about the Ledger support update"
  },
  "notifications7DescriptionOne": {
    "message": "MetaMask 10.1.0 sürümü, Kayıt Defteri cihazları kullanıldığında EIP-1559 işlemleri için yeni destek içerir.",
    "description": "Description of a notification in the 'See What's New' popup. Describes changes for ledger and EIP1559 in v10.1.0"
  },
  "notifications7DescriptionTwo": {
    "message": "İşlemleri Ethereum Mainnet'te tamamlamak için Kayıt Defteri cihazınızın son donanım yazılımına sahip olduğundan emin olun.",
    "description": "Description of a notification in the 'See What's New' popup. Describes the need to update ledger firmware."
  },
  "notifications7Title": {
    "message": "Kayıt Defter yazılım güncellemesi",
    "description": "Title for a notification in the 'See What's New' popup. Notifies ledger users of the need to update firmware."
  },
  "notifications8ActionText": {
    "message": "Gelişmiş ayarlara git",
    "description": "Description on an action button that appears in the What's New popup. Tells the user that if they click it, they will go to our Advanced Settings page."
  },
  "notifications8DescriptionOne": {
    "message": "MetaMask 10.4.0 sürümü itibariyle Kayıt Defteri cihazınızı Metamask'e bağlamak için artık Ledger Live'e ihtiyacınız yok.",
    "description": "Description of a notification in the 'See What's New' popup. Describes changes for how Ledger Live is no longer needed to connect the device."
  },
  "notifications8DescriptionTwo": {
    "message": "Daha kolay ve daha kararlı kayıt defteri deneyimi için ayarlarda Gelişmiş sekmesine gidin ve \"Tercih Edilen Kayıt Defteri Bağlantı Türünü\" \"WebHID\" olarak değiştirin.",
    "description": "Description of a notification in the 'See What's New' popup. Describes how the user can turn off the Ledger Live setting."
  },
  "notifications8Title": {
    "message": "Kayıt defteri bağlantı iyileştirmesi",
    "description": "Title for a notification in the 'See What's New' popup. Notifies ledger users that there is an improvement in how they can connect their device."
  },
  "notifications9DescriptionOne": {
    "message": "Akıllı sözleşme işlemlerini onaylarken \"Veri\" sekmesinde size artık daha fazla bilgi sunuyoruz."
  },
  "notifications9DescriptionTwo": {
    "message": "Daha güvenli ve bilgiye dayalı kararlar vermenize yardımcı olmak için artık onaylamadan önce işleminizin ayrıntılarını daha iyi anlayabilir ve işlem adresini adres defterinize çok daha kolay ekleyebilirsiniz."
  },
  "notifications9Title": {
    "message": "👓 İşlemlerin okunmasını daha kolay hale getiriyoruz."
  },
  "notificationsEmptyText": {
    "message": "Burada gösterilecek bir şey yok."
  },
  "notificationsHeader": {
    "message": "Bildirimler"
  },
  "notificationsInfos": {
    "message": "$1 tarihli bildirim: $2",
    "description": "$1 is the date at which the notification has been dispatched and $2 is the link to the snap that dispatched the notification."
  },
  "notificationsMarkAllAsRead": {
    "message": "Tümünü okundu olarak işaretle"
  },
  "numberOfNewTokensDetected": {
    "message": "Bu hesapta $1 yeni token bulundu",
    "description": "$1 is the number of new tokens detected"
  },
  "ofTextNofM": {
    "message": "/"
  },
  "off": {
    "message": "Kapalı"
  },
  "offlineForMaintenance": {
    "message": "Bakım için çevrimdışı"
  },
  "ok": {
    "message": "Tamam"
  },
  "on": {
    "message": "Açık"
  },
  "onboardingCreateWallet": {
    "message": "Yeni bir cüzdan oluştur"
  },
  "onboardingImportWallet": {
    "message": "Mevcut bir cüzdanı içe aktar"
  },
  "onboardingPinExtensionBillboardAccess": {
    "message": "Tam Erişim"
  },
  "onboardingPinExtensionBillboardDescription": {
    "message": "Bu uzantılar, bu sitedeki bilgileri görebilir"
  },
  "onboardingPinExtensionBillboardDescription2": {
    "message": "ve değiştirebilir."
  },
  "onboardingPinExtensionBillboardTitle": {
    "message": "Uzantılar"
  },
  "onboardingPinExtensionChrome": {
    "message": "Tarayıcı uzantısı simgesine tıklayın"
  },
  "onboardingPinExtensionDescription": {
    "message": "İşlem onaylarını erişilebilir ve kolay görüntülenebilir hale getirmek için MetaMask'i tarayıcınıza sabitleyin."
  },
  "onboardingPinExtensionDescription2": {
    "message": "Uzantıya tıklayarak MetaMask'i açabilir ve 1 tık ile cüzdanınıza erişim sağlayabilirsiniz."
  },
  "onboardingPinExtensionDescription3": {
    "message": "Hemen erişim sağlamak için tarayıcı uzantısı simgesine tıklayın"
  },
  "onboardingPinExtensionLabel": {
    "message": "Metamask'i sabitle"
  },
  "onboardingPinExtensionStep1": {
    "message": "1"
  },
  "onboardingPinExtensionStep2": {
    "message": "2"
  },
  "onboardingPinExtensionTitle": {
    "message": "MetaMask kurulumunuz tamamlandı!"
  },
  "onboardingReturnNotice": {
    "message": "\"$\" bu sekmeyi kapatacak $2 alanına geri döndürecektir",
    "description": "Return the user to the site that initiated onboarding"
  },
  "onboardingShowIncomingTransactionsDescription": {
    "message": "Cüzdanınıza gelen işlemlerin gösterilmesi $1 ile iletişime bağlıdır. Etherscan, Ethereum adresinize ve IP adresinize erişim sağlayacaktır. Şunu görüntüleyin: $2.",
    "description": "$1 is a clickable link with text defined by the 'etherscan' key. $2 is a clickable link with text defined by the 'privacyMsg' key."
  },
  "onboardingUsePhishingDetectionDescription": {
    "message": "Kimlik avı tespiti uyarıları $1 ile iletişime bağlıdır. jsDeliver IP adresinize erişim sağlayacaktır. Şunu görüntüleyin: $2.",
    "description": "The $1 is the word 'jsDeliver', from key 'jsDeliver' and $2 is the words Privacy Policy from key 'privacyMsg', both separated here so that it can be wrapped as a link"
  },
  "onlyAddTrustedNetworks": {
    "message": "Kötü amaçlı bir ağ sağlayıcı blokzincir durumu hakkında yalan söyleyebilir ve ağ aktivitenizi kaydedebilir. Sadece güvendiğiniz özel ağları ekleyin."
  },
  "onlyConnectTrust": {
    "message": "Sadece güvendiğiniz sitelere bağlayın."
  },
  "openFullScreenForLedgerWebHid": {
    "message": "Kayıt defterinizi WebHID üzerinden bağlamak için MetaMask'i tam ekran açın.",
    "description": "Shown to the user on the confirm screen when they are viewing MetaMask in a popup window but need to connect their ledger via webhid."
  },
  "openSourceCode": {
    "message": "Kaynak kodunu kontrol et"
  },
  "optional": {
    "message": "İsteğe bağlı"
  },
  "optionalWithParanthesis": {
    "message": "(İsteğe bağlı)"
  },
  "or": {
    "message": "veya"
  },
  "origin": {
    "message": "Köken"
  },
  "osTheme": {
    "message": "Sistem"
  },
  "padlock": {
    "message": "Asma Kilit"
  },
  "parameters": {
    "message": "Parametreler"
  },
  "participateInMetaMetrics": {
    "message": "MetaMetrics'e Katıl"
  },
  "participateInMetaMetricsDescription": {
    "message": "MetaMask'i daha iyi hale getirmemize yardımcı olmak için MetaMetrics'e katılın"
  },
  "password": {
    "message": "Parola"
  },
  "passwordNotLongEnough": {
    "message": "Parola yeterince uzun değil"
  },
  "passwordSetupDetails": {
    "message": "Bu parola MetaMask cüzdanınızın kilidini sadece bu cihazda açacaktır. MetaMask bu parolayı kurtaramaz."
  },
  "passwordStrength": {
    "message": "Parola gücü: $1",
    "description": "Return password strength to the user when user wants to create password."
  },
  "passwordStrengthDescription": {
    "message": "Güçlü bir parola, cihazının çalınması veya güvenliğinin ihlal edilmesi durumunda cüzdanının güvenliğini artırabilir."
  },
  "passwordTermsWarning": {
    "message": "MetaMask'in benim için bu parolayı kurtaramayacağını anlıyorum. $1"
  },
  "passwordsDontMatch": {
    "message": "Parolalar Aynı Değil"
  },
  "pastePrivateKey": {
    "message": "Özel anahtar dizinizi buraya yapıştırın:",
    "description": "For importing an account from a private key"
  },
  "pending": {
    "message": "Bekleyen"
  },
  "pendingTransactionInfo": {
    "message": "Diğeri tamamlanana kadar bu işlem gerçekleştirilmeyecektir."
  },
  "pendingTransactionMultiple": {
    "message": "Bekleyen ($1) işleminiz var."
  },
  "pendingTransactionSingle": {
    "message": "Bekleyen (1) işleminiz var.",
    "description": "$1 is count of pending transactions"
  },
  "permissionRequest": {
    "message": "İzin talebi"
  },
  "permissionRequestCapitalized": {
    "message": "İzin Talebi"
  },
  "permission_accessNetwork": {
    "message": "İnternete erişim sağla.",
    "description": "The description of the `endowment:network-access` permission."
  },
  "permission_accessSnap": {
    "message": "$1 Snap'e bağlan.",
    "description": "The description for the `wallet_snap_*` permission. $1 is the name of the Snap."
  },
  "permission_customConfirmation": {
    "message": "MetaMask'te bir onay görüntüle.",
    "description": "The description for the `snap_confirm` permission"
  },
  "permission_ethereumAccounts": {
    "message": "Adrese, hesap bakiyesine, aktiviteye bakın ve işlemleri başlatın",
    "description": "The description for the `eth_accounts` permission"
  },
  "permission_longRunning": {
    "message": "Süresiz çalıştır.",
    "description": "The description for the `endowment:long-running` permission"
  },
  "permission_manageBip44Keys": {
    "message": "\"$1\" hesaplarını ve varlıklarını kontrol et.",
    "description": "The description for the `snap_getBip44Entropy_*` permission. $1 is the name of a protocol, e.g. 'Filecoin'."
  },
  "permission_manageState": {
    "message": "Verilerini cihazında sakla ve yönet.",
    "description": "The description for the `snap_manageState` permission"
  },
  "permission_notifications": {
    "message": "Bildirimleri göster.",
    "description": "The description for the `snap_notify` permission"
  },
  "permission_unknown": {
    "message": "Bilinmeyen izin: $1",
    "description": "$1 is the name of a requested permission that is not recognized."
  },
  "permissions": {
    "message": "İzinler"
  },
  "personalAddressDetected": {
    "message": "Kişisel adres algılandı. Token sözleşme adresini girin."
  },
  "pleaseConfirm": {
    "message": "Lütfen onayla"
  },
  "plusXMore": {
    "message": "+ $1 tane daha",
    "description": "$1 is a number of additional but unshown items in a list- this message will be shown in place of those items"
  },
  "popularCustomNetworks": {
    "message": "Popüler özel ağlar"
  },
  "preferredLedgerConnectionType": {
    "message": "Tercih Edilen Kayıt Defteri Bağlantı Türü",
    "description": "A header for a dropdown in the advanced section of settings. Appears above the ledgerConnectionPreferenceDescription message"
  },
  "preparingSwap": {
    "message": "Takas hazırlanıyor..."
  },
  "prev": {
    "message": "Önceki"
  },
  "primaryCurrencySetting": {
    "message": "Öncelikli Para Birimi"
  },
  "primaryCurrencySettingDescription": {
    "message": "Değerlerin zincirin yerli para biriminde (ör. ETH) görüntülenmesini önceliklendirmek için yerli seçimi yapın. Seçtiğiniz fiat parada değerlerin gösterilmesini önceliklendirmek için Fiat Para seçin."
  },
  "priorityFee": {
    "message": "Öncelik ücreti"
  },
  "priorityFeeProperCase": {
    "message": "Öncelik Ücreti"
  },
  "privacyMsg": {
    "message": "Gizlilik Politikası"
  },
  "privateKey": {
    "message": "Özel Anahtar",
    "description": "select this type of file to use to import an account"
  },
  "privateKeyWarning": {
    "message": "Uyarı: Bu anahtarı kimse ile paylaşmayın. Özel anahtarlarınıza sahip herkes hesaplarınızıdaki tüm varlığınızı çalabilir."
  },
  "privateNetwork": {
    "message": "Özel Ağ"
  },
  "proceedWithTransaction": {
    "message": "Yine de devam etmek istiyorum"
  },
  "proposedApprovalLimit": {
    "message": "Önerilen Onay Limiti"
  },
  "provide": {
    "message": "Sun"
  },
  "publicAddress": {
    "message": "Genel Adres"
  },
  "queue": {
    "message": "Kuyruğa al"
  },
  "queued": {
    "message": "Kuyruğa alındı"
  },
  "reAddAccounts": {
    "message": "diğer hesapları yeniden ekle"
  },
  "reAdded": {
    "message": "yeniden eklendi"
  },
  "readdToken": {
    "message": "Gelecekte bu tokeni hesap seçenekleri menüsünde “Tokeni İçe Aktar”' kısmına giderek tekrar ekleyebilirsiniz."
  },
  "receive": {
    "message": "Al"
  },
  "recents": {
    "message": "Son Kullanılanlar"
  },
  "recipientAddressPlaceholder": {
    "message": "Ara, genel adres (0x) veya ENS"
  },
  "recommendedGasLabel": {
    "message": "Önerilen"
  },
  "recoveryPhraseReminderBackupStart": {
    "message": "Buradan başlayın"
  },
  "recoveryPhraseReminderConfirm": {
    "message": "Anladım"
  },
  "recoveryPhraseReminderHasBackedUp": {
    "message": "Gizli Kurtarma İfadenizi her zaman güvende ve gizli bir yerde tutun"
  },
  "recoveryPhraseReminderHasNotBackedUp": {
    "message": "Gizli Kurtarma İfadenizi yeniden yedeklemeniz mi gerekiyor?"
  },
  "recoveryPhraseReminderItemOne": {
    "message": "Gizli Kurtarma İfadenizi asla başkasıyla paylaşmayın"
  },
  "recoveryPhraseReminderItemTwo": {
    "message": "MetaMask ekibi sizden asla Gizli Kurtarma İfadenizi istemeyecektir"
  },
  "recoveryPhraseReminderSubText": {
    "message": "Gizli Kurtarma İfadeniz tüm hesaplarınızı kontrol eder."
  },
  "recoveryPhraseReminderTitle": {
    "message": "Paranızı koruyun"
  },
  "refreshList": {
    "message": "Listeyi yenile"
  },
  "reject": {
    "message": "Reddet"
  },
  "rejectAll": {
    "message": "Tümünü Reddet"
  },
  "rejectTxsDescription": {
    "message": "$1 işlemi toplu olarak reddetmek üzeresiniz."
  },
  "rejectTxsN": {
    "message": "$1 işlemi reddet"
  },
  "rejected": {
    "message": "Reddedildi"
  },
  "remember": {
    "message": "Unutmayın:"
  },
  "remindMeLater": {
    "message": "Daha sonra hatırlat"
  },
  "remove": {
    "message": "Kaldır"
  },
  "removeAccount": {
    "message": "Hesabı kaldır"
  },
  "removeAccountDescription": {
    "message": "Bu hesap cüzdanınızdan kaldırılacaktır. Devam etmeden önce içe aktarılmış olan bu hesap için ilk olarak oluşturulan Gizli Kurtarma İfadesine ya da özel anahtara sahip olduğunuzdan lütfen emin olun. Hesap açılır menüsünden hesapları yeniden içe aktarabilir ya da hesap oluşturabilirsiniz. "
  },
  "removeNFT": {
    "message": "NFT'yi kaldır"
  },
  "removeSnap": {
    "message": "Snap'i Kaldır"
  },
  "removeSnapConfirmation": {
    "message": "$1 snap'ini kaldırmak istediğinden emin misin?",
    "description": "$1 represents the name of the snap"
  },
  "removeSnapDescription": {
    "message": "Bu eylem, snap'i, verilerini siler ve verdiğin izinleri iptal eder."
  },
  "replace": {
    "message": "değiştir"
  },
  "requestsAwaitingAcknowledgement": {
    "message": "onaylanmayı bekleyen talepler"
  },
  "required": {
    "message": "Gerekli"
  },
  "reset": {
    "message": "Sıfırla"
  },
  "resetAccount": {
    "message": "Hesabı sıfırla"
  },
  "resetAccountDescription": {
    "message": "Hesabınızı sıfırlamak işlem geçmişinizi temizler. Bu işlem, hesaplarınızdaki bakiyeyi değiştirmez veya Gizli Kurtarma İfadenizi yeniden girmenizi gerektirmez."
  },
  "resetWallet": {
    "message": "Cüzdanı Sıfırla"
  },
  "resetWalletSubHeader": {
    "message": "MetaMask, şifrenin bir kopyasını tutmaz. Hesabının kilidini açmakta sorun yaşıyorsan cüzdanını sıfırlaman gerekecektir. Bunu, cüzdanını kurarken kullandığın Gizli Kurtarma İfadesini sunarak yapabilirsin."
  },
  "resetWalletUsingSRP": {
    "message": "Bu eylem, sergilediğin hesapların listesiyle birlikte mevcut cüzdanını ve Gizli Kurtarma İfadeni bu cihazdan siler. Bir Gizli Kurtarma Cümlesi ile sıfırladıktan sonra, sıfırlamak için kullandığın Gizli Kurtarma Cümlesine dayalı bir hesap listesi göreceksin. Bu yeni liste, bakiyesi olan hesapları otomatik olarak içerecektir. Ayrıca daha önce oluşturulmuş $1'ı da oluşturabileceksin. İçe aktardığın özel hesapların $2 olması ve bir hesaba eklediğin özel token'ların da $3 olması gerekir."
  },
  "resetWalletWarning": {
    "message": "Devam etmeden önce doğru Gizli Kurtarma İfadesini kullandığından emin ol. Bunu geri alamazsın."
  },
  "restartMetamask": {
    "message": "MetaMask'i yeniden başlat"
  },
  "restore": {
    "message": "Geri Yükle"
  },
  "restoreWalletPreferences": {
    "message": "Verilerinizin $1 tarihinden bir yedeği bulundu. Cüzdan tercihlerinizi geri yüklemek ister misiniz?",
    "description": "$1 is the date at which the data was backed up"
  },
  "retryTransaction": {
    "message": "İşlemi Tekrar Dene"
  },
  "reusedTokenNameWarning": {
    "message": "Buradaki bir token izlediğiniz başka bir tokenden sembol kullanıyor, bu kafa karıştırıcı veya aldatıcı olabilir."
  },
  "revealSeedWords": {
    "message": "Gizli Kurtarma İfadesini Göster"
  },
  "revealSeedWordsDescription": {
    "message": "Tarayıcı değiştirirseniz veya başka bir bilgisayar kullanmaya başlarsanız hesaplarınıza erişim sağlamak için bu Gizli Kurtarma İfadesine ihtiyacınız olacaktır. Güvenli ve gizli bir yerde saklayın."
  },
  "revealSeedWordsWarning": {
    "message": "Bu kelimeler tüm hesaplarınızı çalmak için kullanılabilir."
  },
  "revealSeedWordsWarningTitle": {
    "message": "Bu ifadeyi hiç kimseyle PAYLAŞMAYIN!"
  },
  "revealTheSeedPhrase": {
    "message": "Tohum ifadesini ortaya çıkar"
  },
  "rinkeby": {
    "message": "Rinkeby Test Ağı"
  },
  "ropsten": {
    "message": "Ropsten Test Ağı"
  },
  "rpcUrl": {
    "message": "Yeni RPC URL adresi"
  },
  "safeTransferFrom": {
    "message": "Güvenli Transfer Kaynağı"
  },
  "save": {
    "message": "Kaydet"
  },
  "saveAsCsvFile": {
    "message": "CSV Dosyası olarak kaydet"
  },
  "scanInstructions": {
    "message": "QR kodu kameranızın önüne getirin"
  },
  "scanQrCode": {
    "message": "QR Kodunu Tara"
  },
  "scrollDown": {
    "message": "Aşağı kaydır"
  },
  "search": {
    "message": "Ara"
  },
  "searchAccounts": {
    "message": "Hesapları Ara"
  },
  "searchResults": {
    "message": "Arama Sonuçları"
  },
  "searchSettings": {
    "message": "Ayarlarda ara"
  },
  "searchTokens": {
    "message": "Token Ara"
  },
  "secretBackupPhraseDescription": {
    "message": "Gizli Kurtarma İfadeniz hesabınızı yedeklemeyi ve geri yüklemeyi çok daha kolay hale getirir."
  },
  "secretBackupPhraseWarning": {
    "message": "UYARI: Gizli Kurtarma İfadenizi asla ifşa etmeyin. Bu ifadeye sahip olan herhangi bir kişi Ether'inizi sonsuza kadar ele geçirebilir."
  },
  "secretPhrase": {
    "message": "Sadece bu cüzdandaki ilk hesap otomatik olarak yüklenecektir. Bu işlem tamamlandıktan sonra ilave hesaplar eklemek için açılır menüye tıklayın ardından Hesap Oluştur seçeneğini seçin."
  },
  "secretRecoveryPhrase": {
    "message": "Gizli Kurtarma İfadesi"
  },
  "secureWallet": {
    "message": "Güvenli Cüzdan"
  },
  "securityAndPrivacy": {
    "message": "Güvenlik ve Gizlilik"
  },
  "seedPhraseConfirm": {
    "message": "Gizli Kurtarma İfadesini Onayla"
  },
  "seedPhraseEnterMissingWords": {
    "message": "Gizli Kurtarma İfadesini Onayla"
  },
  "seedPhraseIntroNotRecommendedButtonCopy": {
    "message": "Daha sonra hatırlat (önerilmez)"
  },
  "seedPhraseIntroRecommendedButtonCopy": {
    "message": "Cüzdanımı koru (önerilir)"
  },
  "seedPhraseIntroSidebarBulletFour": {
    "message": "Birden fazla gizli yerde not ederek saklayın."
  },
  "seedPhraseIntroSidebarBulletOne": {
    "message": "Bir parola yöneticisine kaydedin"
  },
  "seedPhraseIntroSidebarBulletThree": {
    "message": "Bir kasada saklayın."
  },
  "seedPhraseIntroSidebarBulletTwo": {
    "message": "Bir banka kasasında saklayın."
  },
  "seedPhraseIntroSidebarCopyOne": {
    "message": "Gizli Kurtarma İfadesi, cüzdanınız ve paralarınız için \"ana anahtar\" niteliği taşıyan bir 12 kelimelik ifadedir"
  },
  "seedPhraseIntroSidebarCopyThree": {
    "message": "Birileri sizden kurtarma ifadenizi istiyorsa büyük olasılıkla sizi dolandırmaya ve cüzdanınızdaki paraları çalmaya çalışıyordur"
  },
  "seedPhraseIntroSidebarCopyTwo": {
    "message": "Gizli Kurtarma İfadenizi MetaMask de dahil olmak üzere asla paylaşmayın!"
  },
  "seedPhraseIntroSidebarTitleOne": {
    "message": "Gizli Kurtarma İfadesi nedir?"
  },
  "seedPhraseIntroSidebarTitleThree": {
    "message": "Gizli Kurtarma İfademi paylaşmalı mıyım?"
  },
  "seedPhraseIntroSidebarTitleTwo": {
    "message": "Gizli Kurtarma İfademi nasıl kaydederim?"
  },
  "seedPhraseIntroTitle": {
    "message": "Cüzdanınızı koruyun"
  },
  "seedPhraseIntroTitleCopy": {
    "message": "Başlamadan önce Gizli Kurtarma İfadeniz ve cüzdanınızı nasıl güvende tutacağınız hakkında bilgi edinmek için bu kısa videoyu izleyin."
  },
  "seedPhraseReq": {
    "message": "Gizli Kurtarma İfadeleri 12, 15, 18, 21 veya 24 kelimeden oluşur"
  },
  "seedPhraseWriteDownDetails": {
    "message": "Bu 12 kelimelik Gizli Kurtarma İfadesini not ederek güvendiğiniz ve sadece sizin erişim sağlayabileceğiniz bir yerde saklayın."
  },
  "seedPhraseWriteDownHeader": {
    "message": "Gizli Kurtarma İfadenizi not edin"
  },
  "selectAHigherGasFee": {
    "message": "İşleminizin gerçekleşmesini hızlandırmak için daha yüksek bir gaz ücreti seçin.*"
  },
  "selectAccounts": {
    "message": "Bu sitede kullanılacak hesap veya hesapları seçin"
  },
  "selectAll": {
    "message": "Tümünü seç"
  },
  "selectAnAccount": {
    "message": "Hesap Seç"
  },
  "selectAnAccountAlreadyConnected": {
    "message": "Bu hesap zaten MetaMask'e bağlanmış"
  },
  "selectEachPhrase": {
    "message": "Doğru olduğundan emin olmak için lütfen her ifadeyi seçin."
  },
  "selectHdPath": {
    "message": "HD Yolunu seçin"
  },
  "selectNFTPrivacyPreference": {
    "message": "Ayarlarda NFT algılamayı açın"
  },
  "selectPathHelp": {
    "message": "Beklediğiniz hesapları görmüyorsanız HD yoluna geçmeyi deneyin."
  },
  "selectType": {
    "message": "Tür Seç"
  },
  "selectingAllWillAllow": {
    "message": "Tümü seçimi bu sitenin mevcut tüm hesaplarınızı görüntülemesine izin verecektir. Bu siteye güvendiğinizden emin olun."
  },
  "send": {
    "message": "Gönder"
  },
  "sendAmount": {
    "message": "Tutarı Gönder"
  },
  "sendBugReport": {
    "message": "Bize bir hata raporu gönder."
  },
  "sendSpecifiedTokens": {
    "message": "$1 Gönder",
    "description": "Symbol of the specified token"
  },
  "sendTo": {
    "message": "Şuraya gönder:"
  },
  "sendTokens": {
    "message": "Token Gönder"
  },
  "sendingDisabled": {
    "message": "ERC-1155 NFT varlıklarının gönderilmesi henüz desteklenmemektedir."
  },
  "sendingNativeAsset": {
    "message": "$1 Gönderiliyor",
    "description": "$1 represents the native currency symbol for the current network (e.g. ETH or BNB)"
  },
  "setAdvancedPrivacySettings": {
    "message": "Gelişmiş gizlilik ayarlarını yapın"
  },
  "setAdvancedPrivacySettingsDetails": {
    "message": "MetaMask, ürünün kullanılabilirliğini ve güvenliğini iyileştirmek amacıyla bu güvenilir üçüncü taraf hizmetlerini kullanır."
  },
  "settings": {
    "message": "Ayarlar"
  },
  "settingsSearchMatchingNotFound": {
    "message": "Eşleşen sonuç bulunamadı."
  },
  "shorthandVersion": {
    "message": "s$1",
    "description": "$1 is replaced by a version string (e.g. 1.2.3)"
  },
  "show": {
    "message": "Göster"
  },
  "showAdvancedGasInline": {
    "message": "Gelişmiş gaz kontrolleri"
  },
  "showAdvancedGasInlineDescription": {
    "message": "Gaz fiyatı ve limit kontrollerini doğrudan gönder ve onayla ekranlarında göstermek için bunu seçin."
  },
  "showFiatConversionInTestnets": {
    "message": "Test ağlarında Dönüşümü göster"
  },
  "showFiatConversionInTestnetsDescription": {
    "message": "Test ağlarında itibari para dönüşümünü göstermek için bunu seçin"
  },
  "showHexData": {
    "message": "On Altılık Verileri Göster"
  },
  "showHexDataDescription": {
    "message": "Gönder ekranında on altılık veri alanını göstermek için bunu seçin"
  },
  "showHide": {
    "message": "Göster/gizle"
  },
  "showIncomingTransactions": {
    "message": "Gelen İşlemleri Göster"
  },
  "showIncomingTransactionsDescription": {
    "message": "Etherscan'in işlemler listesinde gelecek işlemleri göstermesi için bunu seçin"
  },
  "showPermissions": {
    "message": "İzinleri göster"
  },
  "showPrivateKeys": {
    "message": "Özel Anahtarları Göster"
  },
  "showRecommendations": {
    "message": "Önerileri Göster"
  },
  "showTestnetNetworks": {
    "message": "Test ağlarını göster"
  },
  "showTestnetNetworksDescription": {
    "message": "Ağ listesinde test ağlarını göstermek için bunu seçin"
  },
  "sigRequest": {
    "message": "İmza isteği"
  },
  "sign": {
    "message": "İmza"
  },
  "signNotice": {
    "message": "Bu mesajı imzalamak tehlikeli olabilir. Bu imza, hesabınızın tüm kontrolünü ve tüm varlıklarını talepte bulunan siteye vermek de dahil olmak üzere hesabınızın adına potansiyel olarak herhangi bir işlem gerçekleştirebilir. Sadece ne yaptığınızı biliyorsanız veya talepte bulunan siteye tamamen güveniyorsanız bu mesajı imzalayın."
  },
  "signatureRequest": {
    "message": "İmza Talebi"
  },
  "signatureRequest1": {
    "message": "Mesaj"
  },
  "signed": {
    "message": "İmzalandı"
  },
  "simulationErrorMessageV2": {
    "message": "Gaz tahmini yapamadık. Sözleşmede bir hata olabilir ve bu işlem başarısız olabilir."
  },
  "skip": {
    "message": "Atla"
  },
  "skipAccountSecurity": {
    "message": "Hesap Güvenliğini Atla?"
  },
  "skipAccountSecurityDetails": {
    "message": "Gizli Kurtarma İfademi yedekleyene kadar hesaplarımı ve tüm varlıkları kaybedebileceğimi anlıyorum."
  },
  "slow": {
    "message": "Yavaş"
  },
  "smartTransaction": {
    "message": "Akıllı İşlem"
  },
  "snapAccess": {
    "message": "$1 snap'in şunlara erişimi vardır:",
    "description": "$1 represents the name of the snap"
  },
  "snapAdded": {
    "message": "$1 tarihinde $2 alanından eklendi",
    "description": "$1 represents the date the snap was installed, $2 represents which origin installed the snap."
  },
  "snapError": {
    "message": "Snap Hatası: '$1'. Hata Kodu: '$2'",
    "description": "This is shown when a snap encounters an error. $1 is the error message from the snap, and $2 is the error code."
  },
  "snapInstall": {
    "message": "Snap'i Yükle"
  },
  "snapInstallWarningCheck": {
    "message": "Anladığını doğrulamak için hepsini kontrol et."
  },
  "snapInstallWarningKeyAccess": {
    "message": "\"$1\" snap'ine anahtar erişimi veriyorsun. Bu geri alınamaz ve hesapların ve varlıkların üzerinde \"1$\" kontrol sağlar. Devam etmeden önce \"$1\" öğesine güvendiğinden emin ol.",
    "description": "The parameter is the name of the snap"
  },
  "snapRequestsPermission": {
    "message": "Bu ek, aşağıdaki izinleri istiyor:"
  },
  "snaps": {
    "message": "Snap'ler"
  },
  "snapsSettingsDescription": {
    "message": "Snap'lerini yönet"
  },
  "snapsStatus": {
    "message": "Snap durumu etkinliğe bağlıdır."
  },
  "snapsToggle": {
    "message": "Bir snap yalnızca etkinleştirilmişse çalışır"
  },
  "somethingWentWrong": {
    "message": "Eyvah! Bir şeyler ters gitti."
  },
  "source": {
    "message": "Kaynak"
  },
  "speedUp": {
    "message": "Hızlandır"
  },
  "speedUpCancellation": {
    "message": "Bu iptal işlemini hızlandır"
  },
  "speedUpExplanation": {
    "message": "Mevcut ağ koşullarına göre gaz ücretini güncelledik ve en az %10 artırdık (ağ tarafından gereklidir)."
  },
  "speedUpPopoverTitle": {
    "message": "İşlemi hızlandır"
  },
  "speedUpTooltipText": {
    "message": "Yeni gaz ücreti"
  },
  "speedUpTransaction": {
    "message": "Bu işlemi hızlandır"
  },
  "spendLimitAmount": {
    "message": "Harcama limiti tutarı"
  },
  "spendLimitInsufficient": {
    "message": "Harcama limiti yetersiz"
  },
  "spendLimitInvalid": {
    "message": "Harcama limiti geçersiz; pozitif bir sayı olmalıdır"
  },
  "spendLimitPermission": {
    "message": "Harcama limiti izni"
  },
  "spendLimitRequestedBy": {
    "message": "$1 tarafından talep edilen harcama limiti",
    "description": "Origin of the site requesting the spend limit"
  },
  "spendLimitTooLarge": {
    "message": "Harcama limiti çok büyük"
  },
  "srpInputNumberOfWords": {
    "message": "$1 sözcükten oluşan bir ifadem var",
    "description": "This is the text for each option in the dropdown where a user selects how many words their secret recovery phrase has during import. The $1 is the number of words (either 12, 15, 18, 21, or 24)."
  },
  "srpPasteFailedTooManyWords": {
    "message": "24'ten fazla sözcük içerdiği için yapıştırma başarısız oldu. Gizli bir kurtarma ifadesi en fazla 24 sözcükten oluşabilir.",
    "description": "Description of SRP paste erorr when the pasted content has too many words"
  },
  "srpPasteTip": {
    "message": "Gizli kurtarma ifadenin tamamını herhangi bir alana yapıştırabilirsin",
    "description": "Our secret recovery phrase input is split into one field per word. This message explains to users that they can paste their entire secrete recovery phrase into any field, and we will handle it correctly."
  },
  "srpToggleShow": {
    "message": "Gizli kurtarma ifadesinin bu sözcüğünü göster/gizle",
    "description": "Describes a toggle that is used to show or hide a single word of the secret recovery phrase"
  },
  "srpWordHidden": {
    "message": "Bu sözcük gizli",
    "description": "Explains that a word in the secret recovery phrase is hidden"
  },
  "srpWordShown": {
    "message": "Bu sözcük gösteriliyor",
    "description": "Explains that a word in the secret recovery phrase is being shown"
  },
  "stable": {
    "message": "Stabil"
  },
  "stableLowercase": {
    "message": "stabil"
  },
  "stateLogError": {
    "message": "Durum günlükleri alınırken hata."
  },
  "stateLogFileName": {
    "message": "MetaMask Durum Günlükleri"
  },
  "stateLogs": {
    "message": "Durum Günlükleri"
  },
  "stateLogsDescription": {
    "message": "Durum günlükleri açık hesap adreslerinizi ve gönderilen işlemleri içerir."
  },
  "status": {
    "message": "Durum"
  },
  "statusConnected": {
    "message": "Bağlandı"
  },
  "statusNotConnected": {
    "message": "Bağlanmadı"
  },
  "step1LatticeWallet": {
    "message": "Lattice1'inizin bağlanmaya hazır olduğundan emin olun"
  },
  "step1LatticeWalletMsg": {
    "message": "Kurulduktan ve çevrimiçi olduktan sonra Lattice1'inizi MetaMask'e bağlayabilirsiniz. Cihazınızın kilidini açın ve Cihaz Kimliğini hazırlayın. Donanım cüzdanlarının kullanımı hakkında daha fazla bilgi için, $1",
    "description": "$1 represents the `hardwareWalletSupportLinkConversion` localization key"
  },
  "step1LedgerWallet": {
    "message": "Ledger uygulamasını indir"
  },
  "step1LedgerWalletMsg": {
    "message": "$1 kilidini açmak için indirin, kurun ve parolanızı girin.",
    "description": "$1 represents the `ledgerLiveApp` localization value"
  },
  "step1TrezorWallet": {
    "message": "Trezor cüzdanınızı bağlayın"
  },
  "step1TrezorWalletMsg": {
    "message": "Cüzdanınızı doğrudan bilgisayara bağlayın. Donanım cüzdanı cihazını kullanma hakkında daha fazla bilgi için $1",
    "description": "$1 represents the `hardwareWalletSupportLinkConversion` localization key"
  },
  "step2LedgerWallet": {
    "message": "Ledger cüzdanını bağlayın"
  },
  "step2LedgerWalletMsg": {
    "message": "Cüzdanınızı doğrudan bilgisayara bağlayın. Kayıt defterinizin kilidini açın ve Ethereum uygulamasını açın. Donanım cüzdanı cihazınızın kullanımı hakkında daha fazla bilgi için $1.",
    "description": "$1 represents the `hardwareWalletSupportLinkConversion` localization key"
  },
  "stillGettingMessage": {
    "message": "Bu mesajı almaya devam mı ediyorsun?"
  },
  "storePhrase": {
    "message": "Bu ifadeyi 1Password gibi bir parola yöneticisinde saklayın."
  },
  "strong": {
    "message": "Güçlü"
  },
  "stxAreHere": {
    "message": "Akıllı İşlemler burada!"
  },
  "stxBenefit1": {
    "message": "İşlem maliyetlerini en aza indir"
  },
  "stxBenefit2": {
    "message": "İşlem hatalarını azalt"
  },
  "stxBenefit3": {
    "message": "Sıkışmış işlemleri ortadan kaldır"
  },
  "stxBenefit4": {
    "message": "Önden çalıştırmayı engelle"
  },
  "stxCancelled": {
    "message": "Takas başarısız olurdu"
  },
  "stxCancelledDescription": {
    "message": "İşlemin başarısız olur ve gereksiz gas ücreti ödemeni önlemek amacıyla iptal edilirdi."
  },
  "stxCancelledSubDescription": {
    "message": "Takasını tekrar dene. Bir dahaki sefere seni benzer risklere karşı korumak için burada olacağız."
  },
  "stxDescription": {
    "message": "MetaMask Swapları artık çok daha akıllı! Akıllı İşlemleri, MetaMask'in renklerine yardımcı olmak için Swap'ını programlı olarak optimize etme bölümünden yararlanmak:"
  },
  "stxErrorNotEnoughFunds": {
    "message": "Akıllı işlem için yeterli para yok."
  },
  "stxErrorUnavailable": {
    "message": "Akıllı İşlemler geçici olarak kullanılamıyor."
  },
  "stxFailure": {
    "message": "Takas başarısız oldu"
  },
  "stxFailureDescription": {
    "message": "Ani piyasa değişiklikleri başarısızlıklara neden olabilir. Sorun devam ederse lütfen $1 ile iletişime geç.",
    "description": "This message is shown to a user if their swap fails. The $1 will be replaced by support.metamask.io"
  },
  "stxFallbackPendingTx": {
    "message": "Bekleyen bir işlemin olduğundan Akıllı İşlemler geçici olarak kullanılamıyor."
  },
  "stxFallbackUnavailable": {
    "message": "Akıllı İşlemler kullanılamazken bile token'larını değiştirebilirsin."
  },
<<<<<<< HEAD
=======
  "stxPendingPrivatelySubmittingSwap": {
    "message": "Swap işlemin özel olarak gönderiliyor..."
  },
  "stxPendingPubliclySubmittingSwap": {
    "message": "Swap işlemin herkese açık olarak gönderiliyor..."
  },
>>>>>>> afb3475d
  "stxSubDescription": {
    "message": "* Akıllı İşlemler, işlemini birden çok kez özel olarak göndermeye çalışır. Tüm denemeler başarısız olursa Takas'ının başarılı bir şekilde gerçekleşmesini sağlamak için işlem herkese açık olarak yayınlanacaktır."
  },
  "stxSuccess": {
    "message": "Takas tamamlandı!"
  },
  "stxSuccessDescription": {
    "message": "$1 artık kullanılabilir.",
    "description": "$1 is a token symbol, e.g. ETH"
  },
  "stxSwapCompleteIn": {
    "message": "Swap işleminin tamamlanmasına kalan süre <",
    "description": "'<' means 'less than', e.g. Swap will complete in < 2:59"
  },
  "stxTooltip": {
    "message": "İşlem maliyetlerini azaltmak ve arızaları azaltmak için göndermeden önce işlemleri simüle et."
  },
  "stxTryRegular": {
    "message": "Normal bir takas dene."
  },
  "stxTryingToCancel": {
    "message": "İşlemin iptal edilmeye çalışılıyor..."
  },
  "stxUnavailable": {
    "message": "Akıllı İşlemler devre dışı bırakıldı"
  },
  "stxUnknown": {
    "message": "Durum bilinmiyor"
  },
  "stxUnknownDescription": {
    "message": "Bir işlem başarılı oldu ama ne olduğundan emin değiliz. Bunun nedeni, bu takas işlenirken başka bir işlemin gönderilmesi olabilir."
  },
  "stxUserCancelled": {
    "message": "Takas iptal edildi"
  },
  "stxUserCancelledDescription": {
    "message": "İşlemin iptal edildi ve gereksiz gas ücreti ödemedin."
  },
  "stxYouCanOptOut": {
    "message": "\nDilediğin zaman gelişmiş ayarlarda devre dışı bırakabilirsin."
  },
  "submit": {
    "message": "Gönder"
  },
  "submitted": {
    "message": "Gönderildi"
  },
  "support": {
    "message": "Destek"
  },
  "supportCenter": {
    "message": "Destek Merkezi bölümümüzü ziyaret edin"
  },
  "swap": {
    "message": "Takas"
  },
  "swapAdvancedSlippageInfo": {
    "message": "Emrinizin verildiği ve onaylandığı zamanlar arasında fiyat farkı oluşursa buna \"fark\" denir. Fark, \"maks. fark\" ayarınızı aşarsa takas işleminiz otomatik olarak iptal edilir."
  },
  "swapAggregator": {
    "message": "Toplayıcı"
  },
  "swapAllowSwappingOf": {
    "message": "$1 takasına izin verin",
    "description": "Shows a user that they need to allow a token for swapping on their hardware wallet"
  },
  "swapAmountReceived": {
    "message": "Garanti edilen tutar"
  },
  "swapAmountReceivedInfo": {
    "message": "Bu, alacağınız minimum tutardır. Farka bağlı olarak daha fazla alabilirsiniz."
  },
  "swapApproval": {
    "message": "Takas için şunu onayla: $1",
    "description": "Used in the transaction display list to describe a transaction that is an approve call on a token that is to be swapped.. $1 is the symbol of a token that has been approved."
  },
  "swapApproveNeedMoreTokens": {
    "message": "Bu takası tamamlamak için $1 tane daha $2 gerekli",
    "description": "Tells the user how many more of a given token they need for a specific swap. $1 is an amount of tokens and $2 is the token symbol."
  },
  "swapApproveNeedMoreTokensSmartTransactions": {
    "message": "Akıllı işlemleri kullanarak bu takası tamamlamak için daha fazla $1 lazım.",
    "description": "Tells the user that they need more of a certain token ($1) before they can complete the swap via smart transactions."
  },
  "swapBestOfNQuotes": {
    "message": "En iyi $1 teklifleri.",
    "description": "$1 is the number of quotes that the user can select from when opening the list of quotes on the 'view quote' screen"
  },
  "swapBuildQuotePlaceHolderText": {
    "message": "$1 ile eşleşen token yok",
    "description": "Tells the user that a given search string does not match any tokens in our token lists. $1 can be any string of text"
  },
  "swapConfirmWithHwWallet": {
    "message": "Donanım cüzdanınızla onaylayın"
  },
  "swapContractDataDisabledErrorDescription": {
    "message": "Kayıt defterinizdeki Ethereum uygulamasında \"Ayarlar\" öğesine gidin ve sözleşme verilerine izin verin. Ardından takas işleminizi tekrar deneyin."
  },
  "swapContractDataDisabledErrorTitle": {
    "message": "Sözleşme verileriniz Kayıt Defterinizde etkinleştirilmemiş"
  },
  "swapCustom": {
    "message": "özel"
  },
  "swapDecentralizedExchange": {
    "message": "Merkezi olmayan borsa"
  },
  "swapDirectContract": {
    "message": "Doğrudan sözleşme"
  },
  "swapEditLimit": {
    "message": "Limiti düzenle"
  },
  "swapEnableDescription": {
    "message": "Bu gereklidir ve MetaMask'e $1 takası yapma izni verir.",
    "description": "Gives the user info about the required approval transaction for swaps. $1 will be the symbol of a token being approved for swaps."
  },
  "swapEnableTokenForSwapping": {
    "message": "Bu takas için şunu yapacaktır: $1",
    "description": "$1 is for the 'enableToken' key, e.g. 'enable ETH'"
  },
  "swapEstimatedNetworkFees": {
    "message": "Tahmini ağ ücretleri"
  },
  "swapEstimatedNetworkFeesInfo": {
    "message": "Bu, takas işleminizi tamamlamak için kullanılacak ağ ücretinin bir öngörüsüdür. Gerçek miktar ağ koşullarına göre değişebilir."
  },
  "swapFailedErrorDescriptionWithSupportLink": {
    "message": "İşlemler başarısız olabilir ve size yardımcı olmak için buradayız. Bu sorun devam ederse daha fazla destek için $1 adresinden müşteri hizmetleri destek bölümü ile iletişime geçebilirsiniz.",
    "description": "This message is shown to a user if their swap fails. The $1 will be replaced by support.metamask.io"
  },
  "swapFailedErrorTitle": {
    "message": "Takas işlemi başarısız oldu"
  },
  "swapFetchingQuoteNofN": {
    "message": "$1 / $2 fiyat teklifi alınıyor",
    "description": "A count of possible quotes shown to the user while they are waiting for quotes to be fetched. $1 is the number of quotes already loaded, and $2 is the total number of resources that we check for quotes. Keep in mind that not all resources will have a quote for a particular swap."
  },
  "swapFetchingQuotes": {
    "message": "Teklifler alınıyor"
  },
  "swapFetchingQuotesErrorDescription": {
    "message": "Hımmm... bir hata oluştu. Tekrar deneyin veya sorun devam ederse müşteri hizmetleri destek bölümüyle iletişime geçin."
  },
  "swapFetchingQuotesErrorTitle": {
    "message": "Teklifler alınırken hata"
  },
  "swapFetchingTokens": {
    "message": "Tokenler alınıyor..."
  },
  "swapFromTo": {
    "message": "$1 ile $2 takası",
    "description": "Tells a user that they need to confirm on their hardware wallet a swap of 2 tokens. $1 is a source token and $2 is a destination token"
  },
  "swapGasFeesDetails": {
    "message": "Gaz ücretleri tahmini olup ağ trafiği ve işlem karmaşıklığına göre dalgalanır."
  },
  "swapGasFeesLearnMore": {
    "message": "Gaz ücretleri hakkında daha fazla bilgi edinin"
  },
  "swapGasFeesSplit": {
    "message": "Önceki ekrandaki gaz ücretleri bu iki işlem arasında bölünmüştür."
  },
  "swapGasFeesSummary": {
    "message": "Gaz ücretleri, $1 ağında işlemleri gerçekleştiren kripto madencilerine ödenir. MetaMask gaz ücretlerinden herhangi bir kazanç elde etmemektedir.",
    "description": "$1 is the selected network, e.g. Ethereum or BSC"
  },
  "swapHighSlippageWarning": {
    "message": "Fark tutarı çok yüksek."
  },
  "swapIncludesMMFee": {
    "message": "%$1 MetaMask ücreti dahildir.",
    "description": "Provides information about the fee that metamask takes for swaps. $1 is a decimal number."
  },
  "swapLowSlippageError": {
    "message": "İşlem başarısız olabilir, maks. fark çok düşük."
  },
  "swapMaxSlippage": {
    "message": "Maks. fark"
  },
  "swapMetaMaskFee": {
    "message": "MetaMask ücreti"
  },
  "swapMetaMaskFeeDescription": {
    "message": "Her defasında en iyi likidite kaynaklarından en iyi fiyatı buluyoruz. %$1 oranında bir ücret otomatik olarak bu teklife dahil edilmiştir.",
    "description": "Provides information about the fee that metamask takes for swaps. $1 is a decimal number."
  },
  "swapNQuotesWithDot": {
    "message": "$1 teklif.",
    "description": "$1 is the number of quotes that the user can select from when opening the list of quotes on the 'view quote' screen"
  },
  "swapNewQuoteIn": {
    "message": "$1 içinde yeni teklifler sunulacak",
    "description": "Tells the user the amount of time until the currently displayed quotes are update. $1 is a time that is counting down from 1:00 to 0:00"
  },
  "swapOnceTransactionHasProcess": {
    "message": "Bu işlem gerçekleştikten sonra $1 hesabınıza eklenecek.",
    "description": "This message communicates the token that is being transferred. It is shown on the awaiting swap screen. The $1 will be a token symbol."
  },
  "swapPriceDifference": {
    "message": "$4 $5 (~$6) için $1 $2 (~$3) takas etmek üzeresiniz.",
    "description": "This message represents the price slippage for the swap.  $1 and $4 are a number (ex: 2.89), $2 and $5 are symbols (ex: ETH), and $3 and $6 are fiat currency amounts."
  },
  "swapPriceDifferenceTitle": {
    "message": "~%$1 fiyat farkı",
    "description": "$1 is a number (ex: 1.23) that represents the price difference."
  },
  "swapPriceImpactTooltip": {
    "message": "Fiyat etkisi, mevcut piyasa fiyatı ile işlem gerçekleştirildiği sırada alınan tutar arasındaki farktır. Fiyat etkisi, likidite havuzunun boyutuna bağlı olarak işleminizin boyutunun bir fonksiyonudur."
  },
  "swapPriceUnavailableDescription": {
    "message": "Fiyat etkisi, piyasa fiyat verisinin mevcut olmaması nedeniyle belirlenememiştir. Takas işlemini gerçekleştirmeden önce lütfen almak üzere olduğunuz token tutarının sizin için uygun olduğunu onaylayın."
  },
  "swapPriceUnavailableTitle": {
    "message": "Devam etmeden önce oranınızı kontrol edin"
  },
  "swapProcessing": {
    "message": "Gerçekleştiriliyor"
  },
  "swapQuoteDetails": {
    "message": "Teklif ayrıntıları"
  },
  "swapQuoteDetailsSlippageInfo": {
    "message": "Emrinizin verildiği ve onaylandığı zamanlar arasında fiyat farkı oluşursa buna \"fark\" denir. Fark, \"fark toleransı\" ayarınızı aşarsa Takas işleminiz otomatik olarak iptal edilir."
  },
  "swapQuoteSource": {
    "message": "Teklif kaynağı"
  },
  "swapQuotesExpiredErrorDescription": {
    "message": "En son oranları almak için lütfen yeni teklifler isteyin."
  },
  "swapQuotesExpiredErrorTitle": {
    "message": "Teklif zaman aşımı"
  },
  "swapQuotesNotAvailableErrorDescription": {
    "message": "Lütfen tutarı veya fark ayarlarını değiştirmeyi deneyin ve yeniden deneyin."
  },
  "swapQuotesNotAvailableErrorTitle": {
    "message": "Teklif mevcut değil"
  },
  "swapRate": {
    "message": "Oran"
  },
  "swapReceiving": {
    "message": "Alınıyor"
  },
  "swapReceivingInfoTooltip": {
    "message": "Bu bir tahmindir. Gerçek miktar farka göre belirlenecektir."
  },
  "swapRequestForQuotation": {
    "message": "Teklif talebi"
  },
  "swapReviewSwap": {
    "message": "Takası İncele"
  },
  "swapSearchForAToken": {
    "message": "Bir token ara"
  },
  "swapSelect": {
    "message": "Seç"
  },
  "swapSelectAQuote": {
    "message": "Teklif seç"
  },
  "swapSelectAToken": {
    "message": "Token seç"
  },
  "swapSelectQuotePopoverDescription": {
    "message": "Birden fazla likidite kaynağından alınmış tüm teklifler aşağıdadır."
  },
  "swapSlippageNegative": {
    "message": "Fark en az sıfır olmalıdır"
  },
  "swapSlippagePercent": {
    "message": "%$1",
    "description": "$1 is the amount of % for slippage"
  },
  "swapSource": {
    "message": "Likidite kaynağı"
  },
  "swapSourceInfo": {
    "message": "En iyi fiyatı ve en düşük ağ ücretlerini bulmak için birden fazla likidite kaynağında arama yaparız (borsalar, toplayıcılar ve profesyonel piyasa yapıcıları)."
  },
  "swapSuggested": {
    "message": "Takas öneriliyor"
  },
  "swapSuggestedGasSettingToolTipMessage": {
    "message": "Takas işlemleri karmaşık ve zamana duyarlı işlemlerdir. Başarılı bir Takas için maliyet ve güven arasında iyi bir denge için bu gaz ücretini öneririz."
  },
  "swapSwapFrom": {
    "message": "Şuradan takas yap:"
  },
  "swapSwapSwitch": {
    "message": "Tokenler arasında geçiş yap"
  },
  "swapSwapTo": {
    "message": "Şununla takas yap:"
  },
  "swapToConfirmWithHwWallet": {
    "message": "donanım cüzdanınızla onaylamak için"
  },
  "swapTokenAvailable": {
    "message": "$1 hesabınıza eklendi.",
    "description": "This message is shown after a swap is successful and communicates the exact amount of tokens the user has received for a swap. The $1 is a decimal number of tokens followed by the token symbol."
  },
  "swapTokenBalanceUnavailable": {
    "message": "$1 bakiyenizi alamadık",
    "description": "This message communicates to the user that their balance of a given token is currently unavailable. $1 will be replaced by a token symbol"
  },
  "swapTokenToToken": {
    "message": "$1 ile $2 takası yap",
    "description": "Used in the transaction display list to describe a swap. $1 and $2 are the symbols of tokens in involved in a swap."
  },
  "swapTokenVerificationAddedManually": {
    "message": "Bu token manuel olarak eklendi."
  },
  "swapTokenVerificationMessage": {
    "message": "Her zaman token adresini $1 üzerinde onaylayın.",
    "description": "Points the user to Etherscan as a place they can verify information about a token. $1 is replaced with the translation for \"Etherscan\" followed by an info icon that shows more info on hover."
  },
  "swapTokenVerificationOnlyOneSource": {
    "message": "Sadece 1 kaynakta doğrulandı."
  },
  "swapTokenVerificationSources": {
    "message": "$1 kaynakta doğrulandı.",
    "description": "Indicates the number of token information sources that recognize the symbol + address. $1 is a decimal number."
  },
  "swapTooManyDecimalsError": {
    "message": "$1, en fazla $2 ondalık basamağına izin verir",
    "description": "$1 is a token symbol and $2 is the max. number of decimals allowed for the token"
  },
  "swapTransactionComplete": {
    "message": "İşlem tamamlandı"
  },
  "swapTwoTransactions": {
    "message": "2 işlem"
  },
  "swapUnknown": {
    "message": "Bilinmiyor"
  },
  "swapVerifyTokenExplanation": {
    "message": "Birden fazla token aynı adı ve sembolü kullanabilir. Aradığınız tokenin bu olup olmadığını $1 alanında kontrol edin.",
    "description": "This appears in a tooltip next to the verifyThisTokenOn message. It gives the user more information about why they should check the token on a block explorer. $1 will be the name or url of the block explorer, which will be the translation of 'etherscan' or a block explorer url specified for a custom network."
  },
  "swapYourTokenBalance": {
    "message": "$1 $2 takas edilebilir",
    "description": "Tells the user how much of a token they have in their balance. $1 is a decimal number amount of tokens, and $2 is a token symbol"
  },
  "swapZeroSlippage": {
    "message": "%0 Fark"
  },
  "swapsAdvancedOptions": {
    "message": "Gelişmiş Seçenekler"
  },
  "swapsExcessiveSlippageWarning": {
    "message": "Fark tutarı çok yüksek ve kötü bir orana neden olacak. Lütfen fark toleransınızı %15'in altında bir değere düşürün."
  },
  "swapsMaxSlippage": {
    "message": "Fark Toleransı"
  },
  "swapsNotEnoughForTx": {
    "message": "Bu işlemi tamamlamak için yeterli $1 yok",
    "description": "Tells the user that they don't have enough of a token for a proposed swap. $1 is a token symbol"
  },
  "swapsViewInActivity": {
    "message": "Aktivitede görüntüle"
  },
  "switchEthereumChainConfirmationDescription": {
    "message": "Bu, MetaMask'te seçili bir ağı önceden eklenmiş bir ağa dönüştürecektir:"
  },
  "switchEthereumChainConfirmationTitle": {
    "message": "Bu sitenin ağı değiştirmesine izin ver?"
  },
  "switchNetwork": {
    "message": "Ağı değiştir"
  },
  "switchNetworks": {
    "message": "Ağları Değiştir"
  },
  "switchToThisAccount": {
    "message": "Bu hesaba geç"
  },
  "switchingNetworksCancelsPendingConfirmations": {
    "message": "Ağ değiştirmek bekleyen tüm onayları iptal eder"
  },
  "symbol": {
    "message": "Sembol"
  },
  "symbolBetweenZeroTwelve": {
    "message": "Sembol en fazla 11 karakter olmalıdır."
  },
  "syncFailed": {
    "message": "Senkronizasyon başarısız oldu"
  },
  "syncInProgress": {
    "message": "Senkronizasyon sürüyor"
  },
  "syncWithMobile": {
    "message": "Mobil ile senkronize et"
  },
  "syncWithMobileBeCareful": {
    "message": "Bu kodu tararken hiç kimsenin ekranınıza bakmadığından emin olun"
  },
  "syncWithMobileComplete": {
    "message": "Verileriniz başarılı bir şekilde senkronize edildi. MetaMask mobil uygulamasının tadını çıkarın!"
  },
  "syncWithMobileDesc": {
    "message": "Hesaplarınızı ve bilgilerinizi mobil cihazınızla senkronize edebilirsiniz. MetaMask mobil uygulamasını açın, \"Ayarlar\" kısmına gidin ve \"Tarayıcı Uzantısından Senkronize Et\" seçeneğine dokunun"
  },
  "syncWithMobileDescNewUsers": {
    "message": "MetaMask Mobil uygulamasını ilk defa açıyorsanız telefonunuzdaki adımları izleyin."
  },
  "syncWithMobileScanThisCode": {
    "message": "MetaMask mobil uygulamanızla bu kodu tarayın"
  },
  "syncWithMobileTitle": {
    "message": "Mobil ile senkronize et"
  },
  "syncWithThreeBox": {
    "message": "Verileri 3Box ile senkronize et (deneysel)"
  },
  "syncWithThreeBoxDescription": {
    "message": "Ayarlarınızın 3Box ile yedeklenmesini sağlamak için açın. Bu özellik şu anda deney aşamasındadır; kullanım riski size aittir."
  },
  "syncWithThreeBoxDisabled": {
    "message": "İlk senkronizasyon işlemi sırasındaki bir hata nedeniyle 3Box devre dışı bırakıldı"
  },
  "tenPercentIncreased": {
    "message": "%10 artış"
  },
  "terms": {
    "message": "Kullanım Şartları"
  },
  "termsOfService": {
    "message": "Hizmet Şartları"
  },
  "testFaucet": {
    "message": "Test Musluğu"
  },
  "testNetworks": {
    "message": "Test ağları"
  },
  "theme": {
    "message": "Tema"
  },
  "themeDescription": {
    "message": "Tercih ettiğin MetaMask temasını seç."
  },
  "thisWillCreate": {
    "message": "Bu, yeni bir cüzdan ve Gizli Kurtarma İfadesi oluşturacaktır"
  },
  "time": {
    "message": "Zaman"
  },
  "tips": {
    "message": "İpuçları"
  },
  "to": {
    "message": "Kime"
  },
  "toAddress": {
    "message": "Alıcı: $1",
    "description": "$1 is the address to include in the To label. It is typically shortened first using shortenAddress"
  },
  "toggleTestNetworks": {
    "message": "Test ağlarını $1",
    "description": "$1 is a clickable link with text defined by the 'showHide' key. The link will open to the advanced settings where users can enable the display of test networks in the network dropdown."
  },
  "token": {
    "message": "Token"
  },
  "tokenAddress": {
    "message": "Token adresi"
  },
  "tokenAlreadyAdded": {
    "message": "Token zaten eklenmiş."
  },
  "tokenContractAddress": {
    "message": "Token Sözleşme Adresi"
  },
  "tokenDecimalFetchFailed": {
    "message": "Token ondalık değeri gerekli."
  },
  "tokenDecimalTitle": {
    "message": "Token Ondalığı:"
  },
  "tokenDetails": {
    "message": "Token bilgileri"
  },
  "tokenDetection": {
    "message": "Token algılama"
  },
  "tokenDetectionAlertMessage": {
    "message": "Token algılama şu anda $1 üzerinden kullanılabilir. $2"
  },
  "tokenDetectionAnnouncement": {
    "message": "Yeni! Deney aşamasında olan bir özellik olarak Ethereum Mainnet'te gelişmiş token algılama mevcut. $1"
  },
  "tokenDetectionToggleDescription": {
    "message": "ConsenSys'in token API'si, çeşitli üçüncü taraf token listelerinden token'ların bir listesini toplar. Kapatmak, cüzdanına eklenen yeni token'ları algılamayı durduracak, ancak içe aktarılacak token'ları arama seçeneğini koruyacaktır."
  },
  "tokenId": {
    "message": "Token Kimliği"
  },
  "tokenList": {
    "message": "Token listeleri:"
  },
  "tokenSymbol": {
    "message": "Token Sembolü"
  },
  "tokensFoundTitle": {
    "message": "$1 yeni token bulundu",
    "description": "$1 is the number of new tokens detected"
  },
  "tooltipApproveButton": {
    "message": "Anladım"
  },
  "total": {
    "message": "Toplam"
  },
  "transaction": {
    "message": "işlem"
  },
  "transactionCancelAttempted": {
    "message": "$2 itibariyle $1 tahmini gaz ücretiyle işlem iptali denemesinde bulunuldu"
  },
  "transactionCancelSuccess": {
    "message": "İşlem $2 itibariyle başarılı bir şekilde iptal edildi"
  },
  "transactionConfirmed": {
    "message": "İşlem $2 itibariyle onaylandı."
  },
  "transactionCreated": {
    "message": "İşlem $2 itibariyle $1 değeriyle oluşturuldu."
  },
  "transactionData": {
    "message": "İşlem verileri"
  },
  "transactionDecodingAccreditationDecoded": {
    "message": "Truffle ile şifresi çözüldü"
  },
  "transactionDecodingAccreditationVerified": {
    "message": "Sözleşme $1 üzerinde doğrulandı"
  },
  "transactionDecodingUnsupportedNetworkError": {
    "message": "$1 zincir kimliği için işlem şifre çözme mümkün değil"
  },
  "transactionDetailDappGasMoreInfo": {
    "message": "Site önerisi"
  },
  "transactionDetailDappGasTooltip": {
    "message": "En son bloka göre MetaMask'in önerilen gaz ücretini kullanmak için düzenleyin."
  },
  "transactionDetailGasHeading": {
    "message": "Tahmini gaz ücreti"
  },
  "transactionDetailGasInfoV2": {
    "message": "tahmini"
  },
  "transactionDetailGasTooltipConversion": {
    "message": "Gaz ücretleri hakkında daha fazla bilgi edinin"
  },
  "transactionDetailGasTooltipExplanation": {
    "message": "Gaz ücretleri ağ tarafından belirlenir ve ağ trafiği ve işlem karmaşıklığına göre dalgalanır."
  },
  "transactionDetailGasTooltipIntro": {
    "message": "Gaz ücretleri, $1 ağında işlemleri gerçekleştiren kripto madencilerine ödenir. MetaMask gaz ücretlerinden herhangi bir kazanç elde etmemektedir."
  },
  "transactionDetailGasTotalSubtitle": {
    "message": "Tutar + gaz ücreti"
  },
  "transactionDetailLayer2GasHeading": {
    "message": "Aşama 2 gaz ücreti"
  },
  "transactionDetailMultiLayerTotalSubtitle": {
    "message": "Tutar + ücretler"
  },
  "transactionDropped": {
    "message": "İşlem şu saatte bırakıldı: $2."
  },
  "transactionError": {
    "message": "İşlem Hatası. Sözleşme kodundan istisna atıldı."
  },
  "transactionErrorNoContract": {
    "message": "Sözleşmeli olmayan bir adreste bir fonksiyon çağrılmaya çalışıldı."
  },
  "transactionErrored": {
    "message": "İşlem bir hatayla karşılaştı."
  },
  "transactionFee": {
    "message": "İşlem ücreti"
  },
  "transactionHistoryBaseFee": {
    "message": "Baz Ücreti (GEWI)"
  },
  "transactionHistoryL1GasLabel": {
    "message": "Toplam L1 Gaz Ücreti"
  },
  "transactionHistoryL2GasLimitLabel": {
    "message": "L2 Gaz Limiti"
  },
  "transactionHistoryL2GasPriceLabel": {
    "message": "L2 Gaz Fiyatı"
  },
  "transactionHistoryMaxFeePerGas": {
    "message": "Gaz Başına Maks. Ücret"
  },
  "transactionHistoryPriorityFee": {
    "message": "Öncelik Ücreti (GWEI)"
  },
  "transactionHistoryTotalGasFee": {
    "message": "Toplam Gaz Ücreti"
  },
  "transactionResubmitted": {
    "message": "İşlem, $2 itibaeiyle $1 olarak artırılan tahmini gaz ücreti ile yeniden gönderildi"
  },
  "transactionSubmitted": {
    "message": "İşlem $2 itibariyle tahmini $1 gaz ücreti ile gönderildi."
  },
  "transactionUpdated": {
    "message": "İşlem $2 itibariyle güncellendi."
  },
  "transfer": {
    "message": "Transfer et"
  },
  "transferBetweenAccounts": {
    "message": "Hesaplarım arası transfer"
  },
  "transferFrom": {
    "message": "Transfer Kaynağı:"
  },
  "troubleConnectingToWallet": {
    "message": "$1 ile bağlantı kurmada sorun yaşıyoruz, $2 kısmını inceleyip tekrar deneyin.",
    "description": "$1 is the wallet device name; $2 is a link to wallet connection guide"
  },
  "troubleStarting": {
    "message": "MetaMask başlatılırken bir sorun oldu. Bu hata sürekli bir hata olmayabilir; bu yüzden uzantıyı yeniden başlatmayı dene."
  },
  "troubleTokenBalances": {
    "message": "Token bakiyeleriniz yüklenirken sorun yaşadık. Burada görüntüleyebilirsiniz ",
    "description": "Followed by a link (here) to view token balances"
  },
  "trustSiteApprovePermission": {
    "message": "İzin verdiğinizde paranıza aşağıdaki $1 erişimine izin verirsiniz"
  },
  "tryAgain": {
    "message": "Tekrar dene"
  },
  "turnOnTokenDetection": {
    "message": "Gelişmiş token algılamayı açın"
  },
  "twelveHrTitle": {
    "message": "12 sa.:"
  },
  "txInsightsNotSupported": {
    "message": "Şu anda işlem içgörüleri bu sözleşme için desteklenmiyor."
  },
  "typePassword": {
    "message": "MetaMask parolanızı girin"
  },
  "typeYourSRP": {
    "message": "Gizli Kurtarma İfadenizi girin"
  },
  "u2f": {
    "message": "U2F",
    "description": "A name on an API for the browser to interact with devices that support the U2F protocol. On some browsers we use it to connect MetaMask to Ledger devices."
  },
  "unapproved": {
    "message": "Onaylanmadı"
  },
  "units": {
    "message": "birim"
  },
  "unknown": {
    "message": "Bilinmeyen"
  },
  "unknownCameraError": {
    "message": "Kameranıza erişim sağlamaya çalışırken bir hata oluştu. Lütfen tekrar deneyin..."
  },
  "unknownCameraErrorTitle": {
    "message": "Eyvah! Bir şeyler ters gitti...."
  },
  "unknownNetwork": {
    "message": "Bilinmeyen Özel Ağ"
  },
  "unknownQrCode": {
    "message": "Hata: Bu QR kodunu tanımlayamadık"
  },
  "unlimited": {
    "message": "Sınırsız"
  },
  "unlock": {
    "message": "Kilidini Aç"
  },
  "unlockMessage": {
    "message": "Merkezi olmayan web sizi bekliyor"
  },
  "unrecognizedChain": {
    "message": "Bu özel ağ tanınmadı. Devam etmeden önce $1 öneririz",
    "description": "$1 is a clickable link with text defined by the 'unrecognizedChanLinkText' key. The link will open to instructions for users to validate custom network details."
  },
  "unrecognizedChainLinkText": {
    "message": "ağ bilgilerini doğrula",
    "description": "Serves as link text for the 'unrecognizedChain' key. This text will be embedded inside the translation for that key."
  },
  "unsendableAsset": {
    "message": "Toplanabilir (ERC-721) tokenlerin gönderilmesi şu anda desteklenmiyor",
    "description": "This is an error message we show the user if they attempt to send a collectible asset type, for which currently don't support sending"
  },
  "unverifiedContractAddressMessage": {
    "message": "Bu sözleşmeyi doğrulayamıyoruz. Bu adrese güvendiğinden emin ol."
  },
  "upArrow": {
    "message": "yukarı ok"
  },
  "updatedWithDate": {
    "message": "$1 güncellendi"
  },
  "urlErrorMsg": {
    "message": "URL adresleri için uygun HTTP/HTTPS ön eki gerekir."
  },
  "urlExistsErrorMsg": {
    "message": "Bu URL şu anda $1 ağı tarafından kullanılıyor."
  },
  "useCollectibleDetection": {
    "message": "NFT'leri otomatik algıla"
  },
  "useCollectibleDetectionDescription": {
    "message": "NFT'lerin medya ve verilerinin görüntülenmesi IP adresinizin merkezi sunuculara açıklanmasına neden olabilir. Üçüncü taraf API'ler (OpenSea gibi) cüzdanınızda NFT'leri algılamak için kullanılır. Bu, hesap adresinizin bu hizmetlere açıklanmasını sağlar. Uygulamanın bu sunuculardan veri çekmesini istemiyorsanız bunu devre dışı bırakın."
  },
  "usePhishingDetection": {
    "message": "Kimlik Avı Algılama Kullan"
  },
  "usePhishingDetectionDescription": {
    "message": "Ethereum kullanıcılarını hedefleyen kimlik avı alanları için bir uyarı görüntüler"
  },
  "useTokenDetection": {
    "message": "Token Algılama Kullan"
  },
  "useTokenDetectionDescription": {
    "message": "Cüzdanınıza gönderilen yeni tokenleri algılamak ve görüntülemek için üçüncü taraf API'leri kullanıyoruz. MetaMask tarafından bu hizmetlerden veri çekilmesini istemiyorsanız bunu kapatın."
  },
  "useTokenDetectionPrivacyDesc": {
    "message": "Hesabına gönderilen token'ların otomatik olarak görüntülenmesi, token'ın görüntülerini almak için üçüncü taraf sunucularla iletişimi içerir. Bu servislerin IP adresine erişimi olacaktır."
  },
  "usedByClients": {
    "message": "Çeşitli müşteriler tarafından kullanılıyor"
  },
  "userName": {
    "message": "Kullanıcı adı"
  },
  "verifyThisTokenDecimalOn": {
    "message": "Token ondalık değeri şurada bulunabilir: $1",
    "description": "Points the user to etherscan as a place they can verify information about a token. $1 is replaced with the translation for \"etherscan\""
  },
  "verifyThisTokenOn": {
    "message": "Şurada bu tokeni doğrula: $1",
    "description": "Points the user to etherscan as a place they can verify information about a token. $1 is replaced with the translation for \"etherscan\""
  },
  "verifyThisUnconfirmedTokenOn": {
    "message": "Bu tokeni $1 ile doğrulayın ve işlem yapmak istediğiniz tokenin bu olduğundan emin olun.",
    "description": "Points the user to etherscan as a place they can verify information about a token. $1 is replaced with the translation for \"etherscan\""
  },
  "viewAccount": {
    "message": "Hesabı İncele"
  },
  "viewAllDetails": {
    "message": "Tüm bilgileri görüntüle"
  },
  "viewContact": {
    "message": "Kişiyi Görüntüle"
  },
  "viewFullTransactionDetails": {
    "message": "Tüm işlem bilgilerini görüntüle"
  },
  "viewMore": {
    "message": "Daha Fazlasını Görüntüle"
  },
  "viewOnBlockExplorer": {
    "message": "Blok gezgininde görüntüle"
  },
  "viewOnCustomBlockExplorer": {
    "message": "$1 ögesini $2 üzerinde görüntüle",
    "description": "$1 is the action type. e.g (Account, Transaction, Swap) and $2 is the Custom Block Exporer URL"
  },
  "viewOnEtherscan": {
    "message": "Etherscan'de $1 görüntüle",
    "description": "$1 is the action type. e.g (Account, Transaction, Swap)"
  },
  "viewOnOpensea": {
    "message": "Opensea'de görüntüle"
  },
  "viewinExplorer": {
    "message": "Explorer'da $1 görüntüle",
    "description": "$1 is the action type. e.g (Account, Transaction, Swap)"
  },
  "visitWebSite": {
    "message": "Web sitemizi ziyaret edin"
  },
  "walletConnectionGuide": {
    "message": "donanım cüzdanı bağlantı kılavuzumuz"
  },
  "walletCreationSuccessDetail": {
    "message": "Cüzdanınızı başarılı bir şekilde korudunuz. Gizli Kurtarma İfadenizi güvenli ve gizli tutun -- bunun sorumluluğu size aittir!"
  },
  "walletCreationSuccessReminder1": {
    "message": "MetaMask Gizli Kurtarma İfadenizi kurtaramıyor."
  },
  "walletCreationSuccessReminder2": {
    "message": "MetaMask hiçbir zaman Gizli Kurtarma İfadenizi istemeyecektir."
  },
  "walletCreationSuccessReminder3": {
    "message": "$1 hiç kimseyle başkasıyla paylaşmayın, aksi halde çalınma riskiyle karşı karşıya kalırsınız",
    "description": "$1 is separated as walletCreationSuccessReminder3BoldSection so that we can bold it"
  },
  "walletCreationSuccessReminder3BoldSection": {
    "message": "Gizli Kurtarma İfadenizi",
    "description": "This string is localized separately from walletCreationSuccessReminder3 so that we can bold it"
  },
  "walletCreationSuccessTitle": {
    "message": "Cüzdan oluşturma başarılı"
  },
  "warning": {
    "message": "Uyarı"
  },
  "weak": {
    "message": "Zayıf"
  },
  "web3ShimUsageNotification": {
    "message": "Mevcut web sitesinin kaldırılmış olan window.web3 API'sini kullanmaya çalıştığını fark ettik. Site bozuk görünüyorsa daha fazla bilgi için lütfen $1 bağlantısına tıklayın.",
    "description": "$1 is a clickable link."
  },
  "webhid": {
    "message": "WebHID",
    "description": "Refers to a interface for connecting external devices to the browser. Used for connecting ledger to the browser. Read more here https://developer.mozilla.org/en-US/docs/Web/API/WebHID_API"
  },
  "welcome": {
    "message": "MetaMask'e Hoşgeldiniz"
  },
  "welcomeBack": {
    "message": "Tekrar Hoş Geldiniz!"
  },
  "welcomeExploreDescription": {
    "message": "Kripto paraları ve varlıkları saklayın, gönderin ve harcayın."
  },
  "welcomeExploreTitle": {
    "message": "Merkezsiz uygulamaları keşfedin"
  },
  "welcomeLoginDescription": {
    "message": "Merkezsiz uygulamalarda oturum açmak için MetaMask'inizi kullanın - kaydolmak gerekmez."
  },
  "welcomeLoginTitle": {
    "message": "Cüzdanınıza merhaba deyin"
  },
  "welcomeToMetaMask": {
    "message": "Başlayalım"
  },
  "welcomeToMetaMaskIntro": {
    "message": "Milyonların güvendiği MetaMask, web3 dünyasını herkes için erişilebilir kılan güvenli bir cüzdandır."
  },
  "whatsNew": {
    "message": "Yenilikler",
    "description": "This is the title of a popup that gives users notifications about new features and updates to MetaMask."
  },
  "whatsThis": {
    "message": "Bu nedir?"
  },
  "writePhrase": {
    "message": "Bu ifadeyi bir kağıda not edin ve güvenli bir yerde saklayın. Çok daha fazla güvenlik isterseniz birden fazla kağıda not edin ve her kağıdı 2 - 3 farklı konumda saklayın."
  },
  "xOfY": {
    "message": "$1 / $2",
    "description": "$1 and $2 are intended to be two numbers, where $2 is a total, and $1 is a count towards that total"
  },
  "xOfYPending": {
    "message": "$1 / $2 bekliyor",
    "description": "$1 and $2 are intended to be two numbers, where $2 is a total number of pending confirmations, and $1 is a count towards that total"
  },
  "yes": {
    "message": "Evet"
  },
  "yesLetsTry": {
    "message": "Evet, deneyelim"
  },
  "youNeedToAllowCameraAccess": {
    "message": "Bu özelliği kullanmak için kamera erişimine izin vermeniz gerekir."
  },
  "youSign": {
    "message": "İmzalıyorsunuz"
  },
  "yourPrivateSeedPhrase": {
    "message": "Özel Gizli Kurtarma İfadeniz"
  },
  "zeroGasPriceOnSpeedUpError": {
    "message": "Sıfır gaz fiyatı hızlandırmada"
  }
}<|MERGE_RESOLUTION|>--- conflicted
+++ resolved
@@ -3167,15 +3167,12 @@
   "stxFallbackUnavailable": {
     "message": "Akıllı İşlemler kullanılamazken bile token'larını değiştirebilirsin."
   },
-<<<<<<< HEAD
-=======
   "stxPendingPrivatelySubmittingSwap": {
     "message": "Swap işlemin özel olarak gönderiliyor..."
   },
   "stxPendingPubliclySubmittingSwap": {
     "message": "Swap işlemin herkese açık olarak gönderiliyor..."
   },
->>>>>>> afb3475d
   "stxSubDescription": {
     "message": "* Akıllı İşlemler, işlemini birden çok kez özel olarak göndermeye çalışır. Tüm denemeler başarısız olursa Takas'ının başarılı bir şekilde gerçekleşmesini sağlamak için işlem herkese açık olarak yayınlanacaktır."
   },
@@ -3586,7 +3583,7 @@
     "message": "Hesaplarınızı ve bilgilerinizi mobil cihazınızla senkronize edebilirsiniz. MetaMask mobil uygulamasını açın, \"Ayarlar\" kısmına gidin ve \"Tarayıcı Uzantısından Senkronize Et\" seçeneğine dokunun"
   },
   "syncWithMobileDescNewUsers": {
-    "message": "MetaMask Mobil uygulamasını ilk defa açıyorsanız telefonunuzdaki adımları izleyin."
+    "message": "Metamask Mobil uygulamasını ilk defa açıyorsanız telefonunuzdaki adımları izleyin."
   },
   "syncWithMobileScanThisCode": {
     "message": "MetaMask mobil uygulamanızla bu kodu tarayın"
