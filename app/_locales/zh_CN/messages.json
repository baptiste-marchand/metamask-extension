--- conflicted
+++ resolved
@@ -3804,12 +3804,9 @@
     "message": "批准$1，且无消费限制",
     "description": "The token symbol that is being approved"
   },
-<<<<<<< HEAD
-=======
   "settingAddSnapAccount": {
     "message": "添加snap账户"
   },
->>>>>>> 877e184b
   "settings": {
     "message": "设置"
   },
@@ -5167,15 +5164,12 @@
   "urlExistsErrorMsg": {
     "message": "此 URL 目前已被 $1 网络使用。"
   },
-<<<<<<< HEAD
-=======
   "use4ByteResolution": {
     "message": "对智能合约进行解码"
   },
   "use4ByteResolutionDescription": {
     "message": "为了改善用户体验，我们根据与您交互的智能合约消息，自定义活动选项卡。MetaMask 使用名为 4byte.directory 的服务来对数据进行解码，并向您显示更方便阅读的智能合约版本。这有助于减少您批准恶意智能合约操作的机会，但可能导致您的 IP 地址被共享。"
   },
->>>>>>> 877e184b
   "useMultiAccountBalanceChecker": {
     "message": "账户余额分批请求"
   },
