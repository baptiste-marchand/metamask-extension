--- conflicted
+++ resolved
@@ -987,12 +987,6 @@
   "confirmRecoveryPhrase": {
     "message": "确认私钥助记词"
   },
-<<<<<<< HEAD
-  "confirmRpcUrlDeletionMessage": {
-    "message": "您确定要删除 RPC（远程过程调用）URL 吗？您的信息将不会保存到此网络。"
-  },
-=======
->>>>>>> 65e656c9
   "confirmTitleDescPermitSignature": {
     "message": "此网站需要获得许可来使用您的代币。"
   },
@@ -4069,15 +4063,6 @@
   "receive": {
     "message": "收款"
   },
-<<<<<<< HEAD
-  "recipientAddressPlaceholder": {
-    "message": "输入公钥 (0x) 或 ENS 名称"
-  },
-  "recipientAddressPlaceholderFlask": {
-    "message": "输入公钥 (0x) 或域名"
-  },
-=======
->>>>>>> 65e656c9
   "recommendedGasLabel": {
     "message": "建议"
   },
