--- conflicted
+++ resolved
@@ -1305,12 +1305,6 @@
   },
   "importAccountError": {
     "message": "Erro de importação de conta."
-<<<<<<< HEAD
-  },
-  "importAccountLinkText": {
-    "message": "importe usando a Frase de Recuperação Secreta"
-=======
->>>>>>> 3327c5c7
   },
   "importAccountMsg": {
     "message": "As contas importadas não estarão associadas à Frase de Recuperação Secreta da conta da MetaMask criada originalmente. Saiba mais sobre as contas importadas"
@@ -1331,19 +1325,6 @@
   "importNFTs": {
     "message": "Importar NFTs"
   },
-  "importExistingWalletDescription": {
-    "message": "Digite sua Frase de Recuperação Secreta (ou seja, a frase seed) que lhe foi dada quando você criou a sua carteira. $1",
-    "description": "$1 is the words 'Learn More' from key 'learnMore', separated here so that it can be added as a link"
-  },
-  "importExistingWalletTitle": {
-    "message": "Importar carteira existente com Frase de Recuperação Secreta"
-  },
-  "importMyWallet": {
-    "message": "Importar minha carteira"
-  },
-  "importNFTs": {
-    "message": "Importar NFTs"
-  },
   "importTokenQuestion": {
     "message": "Importar token?"
   },
@@ -1756,19 +1737,11 @@
   },
   "networkStatus": {
     "message": "Status da rede"
-<<<<<<< HEAD
   },
   "networkStatusBaseFeeTooltip": {
     "message": "A taxa de base é definida pela rede e muda a cada 13 ou 14 segundos. Nossas opções $1 e $2 têm em conta os aumentos súbitos.",
     "description": "$1 and $2 are bold text for Medium and Aggressive respectively."
   },
-=======
-  },
-  "networkStatusBaseFeeTooltip": {
-    "message": "A taxa de base é definida pela rede e muda a cada 13 ou 14 segundos. Nossas opções $1 e $2 têm em conta os aumentos súbitos.",
-    "description": "$1 and $2 are bold text for Medium and Aggressive respectively."
-  },
->>>>>>> 3327c5c7
   "networkStatusPriorityFeeTooltip": {
     "message": "Intervalo das taxas de prioridade (ou seja, a \"gorjeta dos mineradores\"). Esse valor vai para os mineradores e os incentiva a priorizar sua transação."
   },
@@ -1798,12 +1771,6 @@
     "message": "Conta $1",
     "description": "Default name of next account to be created on create account screen"
   },
-<<<<<<< HEAD
-  "newCollectibleAddFailed": {
-    "message": "O colecionável não foi adicionado pelo seguinte motivo: $1"
-  },
-=======
->>>>>>> 3327c5c7
   "newCollectibleAddedMessage": {
     "message": "O colecionável foi adicionado com sucesso!"
   },
@@ -2285,12 +2252,6 @@
   "restore": {
     "message": "Restaurar"
   },
-<<<<<<< HEAD
-  "restoreAccountWithSeed": {
-    "message": "Restaure sua conta com a Frase de Recuperação Secreta"
-  },
-=======
->>>>>>> 3327c5c7
   "restoreWalletPreferences": {
     "message": "Encontramos um backup dos seus dados de $1. Gostaria de restaurar as preferências da sua carteira?",
     "description": "$1 is the date at which the data was backed up"
@@ -2358,12 +2319,6 @@
   "secretPhrase": {
     "message": "Somente a primeira conta nessa carteira será carregada automaticamente. Após concluir esse processo, para adicionar mais contas, clique no menu suspenso e selecione Criar Conta."
   },
-<<<<<<< HEAD
-  "secretPhraseWarning": {
-    "message": "Se você restaurar usando outra Frase de Recuperação Secreta, sua carteira, conta e ativos atuais serão removidos permanentemente deste aplicativo. Essa ação será irreversível."
-  },
-=======
->>>>>>> 3327c5c7
   "secretRecoveryPhrase": {
     "message": "Frase de Recuperação Secreta"
   },
