--- conflicted
+++ resolved
@@ -2793,13 +2793,6 @@
   "nativeNetworkPermissionRequestDescription": {
     "message": "$1 meminta persetujuan Anda untuk:",
     "description": "$1 represents dapp name"
-<<<<<<< HEAD
-  },
-  "nativePermissionRequestDescription": {
-    "message": "Ingin situs ini melakukan hal berikut?",
-    "description": "Description below header used on Permission Connect screen for native permissions."
-=======
->>>>>>> 6173a139
   },
   "nativeToken": {
     "message": "Token asli di jaringan ini adalah $1. Ini merupakan token yang digunakan untuk biaya gas. ",
@@ -3038,12 +3031,6 @@
   "noAccountsFound": {
     "message": "Tidak ditemukan akun untuk kueri pencarian yang diberikan"
   },
-<<<<<<< HEAD
-  "noConnectedAccountDescription": {
-    "message": "Pilih akun yang ingin Anda gunakan di situs ini untuk melanjutkan."
-  },
-=======
->>>>>>> 6173a139
   "noConnectedAccountTitle": {
     "message": "MetaMask tidak terhubung ke situs ini"
   },
