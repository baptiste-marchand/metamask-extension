--- conflicted
+++ resolved
@@ -377,13 +377,6 @@
     "message": "Berikan izin untuk mengakses dan mentransfer $1 Anda?",
     "description": "$1 is the symbol of the token for which the user is granting approval"
   },
-  "approveTokenDescription": {
-    "message": "Hal ini memungkinkan pihak ketiga untuk mengakses dan mentransfer NFT berikut tanpa pemberitahuan lebih lanjut sampai Anda mencabut aksesnya."
-  },
-  "approveTokenTitle": {
-    "message": "Berikan izin untuk mengakses dan mentransfer $1 Anda?",
-    "description": "$1 is the symbol of the token for which the user is granting approval"
-  },
   "approved": {
     "message": "Disetujui"
   },
@@ -481,41 +474,11 @@
   },
   "beta": {
     "message": "Beta"
-<<<<<<< HEAD
   },
   "betaHeaderText": {
     "message": "Ini merupakan versi beta. Harap laporkan kerusakan $1",
     "description": "$1 represents the word 'here' in a hyperlink"
   },
-  "betaMetamaskDescription": {
-    "message": "MetaMask merupakan dompet aman yang dipercaya oleh jutaan orang, yang membuat dunia web3 dapat diakses oleh semua orang."
-  },
-  "betaMetamaskDescriptionDisclaimerHeading": {
-    "message": "Penafian versi Beta"
-  },
-  "betaMetamaskDescriptionExplanation": {
-    "message": "Versi ini memungkinkan Anda menguji fitur yang akan datang sebelum dirilis, yang membantu menjadikan MetaMask lebih baik. Seperti semua versi beta, mungkin ada peningkatan risiko bug. MetaMask Beta tunduk pada $1 dan $2 kami.",
-    "description": "$1 represents localization item betaMetamaskDescriptionExplanationTermsLinkText.  $2 represents localization item betaMetamaskDescriptionExplanationBetaTermsLinkText"
-  },
-  "betaMetamaskDescriptionExplanation2": {
-    "message": "Dengan melanjutkan, Anda menerima dan menyetujui risiko ini, $1, dan $2 kami.",
-    "description": "$1 represents localization item betaMetamaskDescriptionExplanationTermsLinkText.  $2 represents localization item betaMetamaskDescriptionExplanation2BetaTermsLinkText"
-  },
-  "betaMetamaskDescriptionExplanation2BetaTermsLinkText": {
-    "message": "Persyaratan Beta"
-  },
-  "betaMetamaskDescriptionExplanationBetaTermsLinkText": {
-    "message": "Syarat Beta tambahan"
-  },
-  "betaMetamaskDescriptionExplanationTermsLinkText": {
-    "message": "Syarat standar"
-=======
-  },
-  "betaHeaderText": {
-    "message": "Ini merupakan versi beta. Harap laporkan kerusakan $1",
-    "description": "$1 represents the word 'here' in a hyperlink"
->>>>>>> 7e97ff2b
-  },
   "betaMetamaskVersion": {
     "message": "Versi Beta MetaMask"
   },
@@ -530,12 +493,6 @@
   },
   "betaWalletCreationSuccessReminder2": {
     "message": "MetaMask Beta tidak akan pernah menanyakan Frasa Pemulihan Rahasia Anda."
-<<<<<<< HEAD
-  },
-  "betaWelcome": {
-    "message": "Selamat datang di MetaMask Beta"
-=======
->>>>>>> 7e97ff2b
   },
   "blockExplorerAccountAction": {
     "message": "Akun",
@@ -1092,12 +1049,6 @@
   },
   "downloadNow": {
     "message": "Unduh Sekarang"
-<<<<<<< HEAD
-  },
-  "downloadSecretBackup": {
-    "message": "Unduh Frasa Pemulihan Rahasia dan biarkan tersimpan secara aman di media penyimpanan atau hard drive eksternal terenkripsi."
-=======
->>>>>>> 7e97ff2b
   },
   "downloadStateLogs": {
     "message": "Unduh log status"
@@ -1660,12 +1611,6 @@
     "message": "Diimpor",
     "description": "status showing that an account has been fully loaded into the keyring"
   },
-  "improvedTokenAllowance": {
-    "message": "Peningkatan pengalaman tunjangan token"
-  },
-  "improvedTokenAllowanceDescription": {
-    "message": "Aktifkan ini untuk memperoleh peningkatan pengalaman tunjangan token setiap kali aplikasi terdesentralisasi (dapp) meminta persetujuan ERC20"
-  },
   "inYourSettings": {
     "message": "di Pengaturan Anda"
   },
@@ -2334,18 +2279,6 @@
   "notifications15Title": {
     "message": "Penggabungan Ethereum telah tiba!"
   },
-<<<<<<< HEAD
-  "notifications16ActionText": {
-    "message": "Cobalah di sini"
-  },
-  "notifications16Description": {
-    "message": "Kami mendesain ulang konfirmasi tunjangan token kami untuk membantu Anda membuat keputusan yang lebih tepat."
-  },
-  "notifications16Title": {
-    "message": "Peningkatan pengalaman tunjangan token"
-  },
-=======
->>>>>>> 7e97ff2b
   "notifications17ActionText": {
     "message": "Tampilkan pengaturan Keamanan & Privasi"
   },
@@ -3022,10 +2955,6 @@
     "message": "Cabut batas pengeluaran untuk $1",
     "description": "$1 is a token symbol"
   },
-  "revokeSpendingCap": {
-    "message": "Cabut batas pengeluaran untuk $1",
-    "description": "$1 is a token symbol"
-  },
   "revokeSpendingCapTooltipText": {
     "message": "Kontrak ini tidak akan dapat mempergunakan token Anda saat ini atau di masa mendatang."
   },
@@ -4022,9 +3951,6 @@
   "tokenList": {
     "message": "Daftar token:"
   },
-  "tokenNftAutoDetection": {
-    "message": "Deteksi otomatis Token dan NFT"
-  },
   "tokenScamSecurityRisk": {
     "message": "penipuan token dan risiko keamanan"
   },
@@ -4409,12 +4335,6 @@
   "websites": {
     "message": "situs web",
     "description": "Used in the 'permission_rpc' message."
-<<<<<<< HEAD
-  },
-  "welcome": {
-    "message": "Selamat datang di MetaMask"
-=======
->>>>>>> 7e97ff2b
   },
   "welcomeBack": {
     "message": "Selamat datang kembali!"
