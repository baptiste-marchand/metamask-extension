{
  "QRHardwareInvalidTransactionTitle": {
    "message": "Kesalahan"
  },
  "QRHardwareMismatchedSignId": {
    "message": "Data transaksi tidak sesuai. Harap periksa detail transaksi."
  },
  "QRHardwarePubkeyAccountOutOfRange": {
    "message": "Tidak ada akun lainnya. Jika Anda ingin mengakses akun lain yang tidak terdaftar di bawah ini, harap hubungkan kembali dompet perangkat keras Anda dan pilih."
  },
  "QRHardwareScanInstructions": {
    "message": "Taruh kode QR di depan kamera Anda. Layar mengabur, tetapi tidak akan memengaruhi pembacaan."
  },
  "QRHardwareSignRequestCancel": {
    "message": "Tolak"
  },
  "QRHardwareSignRequestDescription": {
    "message": "Setelah masuk dengan dompet Anda, klik 'Dapatkan Tanda Tangan' untuk menerima tanda tangan"
  },
  "QRHardwareSignRequestGetSignature": {
    "message": "Dapatkan tanda tangan"
  },
  "QRHardwareSignRequestSubtitle": {
    "message": "Pindai kode QR dengan dompet Anda"
  },
  "QRHardwareSignRequestTitle": {
    "message": "Minta tanda tangan"
  },
  "QRHardwareUnknownQRCodeTitle": {
    "message": "Kesalahan"
  },
  "QRHardwareUnknownWalletQRCode": {
    "message": "Kode QR tidak valid. Harap pindai kode QR sinkronisasi dari dompet perangkat keras."
  },
  "QRHardwareWalletImporterTitle": {
    "message": "Pindai kode QR"
  },
  "QRHardwareWalletSteps1Description": {
    "message": "Anda dapat memilih dari daftar mitra pendukung kode QR resmi di bawah ini."
  },
  "QRHardwareWalletSteps1Title": {
    "message": "Hubungkan dompet perangkat keras QR Anda"
  },
<<<<<<< HEAD
  "QRHardwareWalletSteps2Description": {
    "message": "Ngrave Zero"
  },
=======
>>>>>>> ad7a5462
  "SIWEAddressInvalid": {
    "message": "Alamat pada permintaan masuk tidak sesuai dengan alamat akun yang Anda gunakan untuk masuk."
  },
  "SIWEDomainInvalidText": {
    "message": "Situs yang Anda coba masuki tidak cocok dengan domain yang diminta. Lanjutkan dengan hati-hati."
  },
  "SIWEDomainInvalidTitle": {
    "message": "Permintaan situs yang menipu."
  },
  "SIWEDomainWarningBody": {
    "message": "Situs web ($1) meminta Anda untuk masuk ke domain yang salah. Kemungkinan ini merupakan serangan pengelabuan.",
    "description": "$1 represents the website domain"
  },
  "SIWEDomainWarningLabel": {
    "message": "Tidak aman"
  },
  "SIWELabelChainID": {
    "message": "ID Chain:"
  },
  "SIWELabelExpirationTime": {
    "message": "Berakhir pada:"
  },
  "SIWELabelIssuedAt": {
    "message": "Diterbitkan pada:"
  },
  "SIWELabelMessage": {
    "message": "Pesan:"
  },
  "SIWELabelNonce": {
    "message": "Nonce:"
  },
  "SIWELabelNotBefore": {
    "message": "Tidak Sebelum:"
  },
  "SIWELabelRequestID": {
    "message": "ID Permintaan:"
  },
  "SIWELabelResources": {
    "message": "Sumber daya: $1",
    "description": "$1 represents the number of resources"
  },
  "SIWELabelURI": {
    "message": "URI:"
  },
  "SIWELabelVersion": {
    "message": "Versi:"
  },
  "SIWESiteRequestSubtitle": {
    "message": "Situs ini meminta untuk masuk dengan"
  },
  "SIWESiteRequestTitle": {
    "message": "Permintaan masuk"
  },
  "SIWEWarningSubtitle": {
    "message": "Untuk mengonfirmasikan bahwa Anda memahaminya, centang:"
  },
  "SIWEWarningTitle": {
    "message": "Anda yakin?"
  },
  "about": {
    "message": "Tentang"
  },
  "accept": {
    "message": "Terima"
  },
  "acceptTermsOfUse": {
    "message": "Saya telah membaca dan menyetujui $1",
    "description": "$1 is the `terms` message"
  },
  "accessAndSpendNoticeNFT": {
    "message": "$1 dapat mengakses dan membelanjakan aset ini",
    "description": "$1 is the url of the site requesting ability to spend"
  },
  "accessYourWalletWithSRP": {
    "message": "Akses dompet Anda dengan Frasa Pemulihan Rahasia"
  },
  "accessYourWalletWithSRPDescription": {
    "message": "MetaMask tidak dapat memulihkan kata sandi Anda. Kami akan menggunakan Frasa Pemulihan Rahasia untuk memvalidasi kepemilikan Anda, memulihkan dompet Anda, dan mengatur kata sandi baru. Pertama, masukkan Frasa Pemulihan Rahasia yang diberikan saat membuat dompet. $1",
    "description": "$1 is the words 'Learn More' from key 'learnMore', separated here so that it can be added as a link"
  },
  "accessingYourCamera": {
    "message": "Mengakses kamera Anda..."
  },
  "account": {
    "message": "Akun"
  },
  "accountActivity": {
    "message": "Aktivitas akun"
  },
  "accountActivityText": {
    "message": "Pilih akun yang ingin mendapatkan notifikasi:"
  },
  "accountDetails": {
    "message": "Detail akun"
  },
  "accountIdenticon": {
    "message": "Identikon akun"
  },
  "accountIsntConnectedToastText": {
    "message": "$1 tidak terhubung ke $2"
  },
  "accountName": {
    "message": "Nama akun"
  },
  "accountNameDuplicate": {
    "message": "Nama akun ini sudah digunakan",
    "description": "This is an error message shown when the user enters a new account name that matches an existing account name"
  },
  "accountNameReserved": {
    "message": "Nama akun ini dicadangkan",
    "description": "This is an error message shown when the user enters a new account name that is reserved for future use"
  },
  "accountOptions": {
    "message": "Opsi akun"
  },
  "accountSelectionRequired": {
    "message": "Anda harus memilih satu akun!"
  },
  "accountTypeNotSupported": {
    "message": "Jenis akun tidak didukung"
  },
  "accounts": {
    "message": "Akun"
  },
  "accountsConnected": {
    "message": "Akun terhubung"
  },
  "active": {
    "message": "Aktif"
  },
  "activity": {
    "message": "Aktivitas"
  },
  "activityLog": {
    "message": "Log aktivitas"
  },
  "add": {
    "message": "Tambah"
  },
  "addANetwork": {
    "message": "Tambahkan jaringan"
  },
  "addANickname": {
    "message": "Tambahkan nama panggilan"
  },
  "addAccount": {
    "message": "Tambahkan akun"
  },
  "addAccountToMetaMask": {
    "message": "Tambahkan akun ke MetaMask"
  },
  "addAcquiredTokens": {
    "message": "Tambahkan token yang Anda peroleh menggunakan MetaMask"
  },
  "addAlias": {
    "message": "Tambahkan alias"
  },
  "addBlockExplorer": {
    "message": "Tambahkan block explorer"
  },
  "addContact": {
    "message": "Tambah kontak"
  },
  "addCustomNetwork": {
    "message": "Tambahkan jaringan khusus"
  },
  "addEthereumChainConfirmationDescription": {
    "message": "Tindakan ini akan membantu jaringan ini agar dapat digunakan di MetaMask."
  },
  "addEthereumChainConfirmationRisks": {
    "message": "MetaMask tidak memverifikasi jaringan kustom."
  },
  "addEthereumChainConfirmationRisksLearnMore": {
    "message": "Pelajari tentang $1.",
    "description": "$1 is a link with text that is provided by the 'addEthereumChainConfirmationRisksLearnMoreLink' key"
  },
  "addEthereumChainConfirmationRisksLearnMoreLink": {
    "message": "penipuan dan risiko keamanan jaringan",
    "description": "Link text for the 'addEthereumChainConfirmationRisksLearnMore' translation key"
  },
  "addEthereumChainConfirmationTitle": {
    "message": "Izinkan situs ini untuk menambahkan jaringan?"
  },
  "addEthereumChainWarningModalHeader": {
    "message": "Cukup tambahkan penyedia RPC ini jika Anda yakin dapat memercayainya. $1",
    "description": "$1 is addEthereumChainWarningModalHeaderPartTwo passed separately so that it can be bolded"
  },
  "addEthereumChainWarningModalHeaderPartTwo": {
    "message": "Penyedia tak bertanggung jawab mungkin berbohong tentang status blockchain dan merekam aktivitas jaringan Anda."
  },
  "addEthereumChainWarningModalListHeader": {
    "message": "Penyedia harus dapat diandalkan, karena memiliki wewenang untuk:"
  },
  "addEthereumChainWarningModalListPointOne": {
    "message": "Melihat akun dan alamat IP Anda, serta menghubungkan keduanya"
  },
  "addEthereumChainWarningModalListPointThree": {
    "message": "Tampilkan saldo akun dan status on-chain lainnya"
  },
  "addEthereumChainWarningModalListPointTwo": {
    "message": "Siarkan transaksi Anda"
  },
  "addEthereumChainWarningModalTitle": {
    "message": "Anda menambahkan penyedia RPC baru untuk Ethereum Mainnet"
  },
  "addFriendsAndAddresses": {
    "message": "Tambahkan teman dan alamat yang Anda percayai"
  },
  "addHardwareWallet": {
    "message": "Tambahkan dompet perangkat keras"
  },
  "addIPFSGateway": {
    "message": "Tambahkan gateway IPFS pilihan Anda"
  },
  "addImportAccount": {
    "message": "Tambahkan akun atau dompet perangkat keras"
  },
  "addMemo": {
    "message": "Tambahkan memo"
  },
  "addNetwork": {
    "message": "Tambahkan jaringan"
  },
  "addNewAccount": {
    "message": "Tambahkan akun Ethereum baru"
  },
  "addNewBitcoinAccount": {
    "message": "Tambahkan akun Bitcoin baru (Beta)"
  },
  "addNewBitcoinTestnetAccount": {
    "message": "Tambahkan akun Bitcoin baru (Testnet)"
  },
  "addNewToken": {
    "message": "Tambahkan token baru"
  },
  "addNft": {
    "message": "Tambahkan NFT"
  },
  "addNfts": {
    "message": "Tambahkan NFT"
  },
  "addRpcUrl": {
    "message": "Tambahkan URL RPC"
  },
  "addSnapAccountToggle": {
    "message": "Aktifkan \"Tambahkan akun Snap (Beta)\""
  },
  "addSnapAccountsDescription": {
    "message": "Mengaktifkan fitur ini akan memberi opsi untuk menambahkan akun Snap Beta baru langsung dari daftar akun Anda. Jika Anda menginstal akun Snap, harap diingat bahwa ini adalah layanan pihak ketiga."
  },
  "addSuggestedNFTs": {
    "message": "Tambahkan NFT yang disarankan"
  },
  "addSuggestedTokens": {
    "message": "Tambahkan token yang disarankan"
  },
  "addToken": {
    "message": "Tambahkan token"
  },
  "addTokenByContractAddress": {
    "message": "Tidak dapat menemukan token? Tambahkan token secara manual dengan menempelkan alamatnya. Alamat kontrak token dapat ditemukan di $1",
    "description": "$1 is a blockchain explorer for a specific network, e.g. Etherscan for Ethereum"
  },
  "addUrl": {
    "message": "Tambahkan URL"
  },
<<<<<<< HEAD
=======
  "addingAccount": {
    "message": "Menambahkan akun"
  },
>>>>>>> ad7a5462
  "addingCustomNetwork": {
    "message": "Menambahkan Jaringan"
  },
  "addingTokens": {
    "message": "Menambahkan token"
  },
  "additionalNetworks": {
    "message": "Jaringan tambahan"
  },
<<<<<<< HEAD
  "additionalRpcUrl": {
    "message": "URL RPC Tambahan"
  },
=======
>>>>>>> ad7a5462
  "address": {
    "message": "Alamat"
  },
  "addressCopied": {
    "message": "Alamat disalin!"
  },
  "advanced": {
    "message": "Lanjutan"
  },
  "advancedBaseGasFeeToolTip": {
    "message": "Saat transaksi Anda dimasukkan ke dalam blok, selisih antara biaya dasar maks dan biaya dasar aktual akan dikembalikan. Jumlah total dihitung sebagai biaya dasar maks (dalam GWEI) * batas gas."
  },
  "advancedConfiguration": {
    "message": "Konfigurasi lanjutan"
  },
  "advancedDetailsDataDesc": {
    "message": "Data"
  },
  "advancedDetailsHexDesc": {
    "message": "Hex"
  },
  "advancedDetailsNonceDesc": {
    "message": "Nonce"
  },
  "advancedDetailsNonceTooltip": {
    "message": "Ini adalah nomor transaksi suatu akun. Nonce untuk transaksi pertama adalah 0 dan meningkat secara berurutan."
  },
  "advancedGasFeeDefaultOptIn": {
    "message": "Simpan nilai ini sebagai default saya untuk jaringan $1.",
    "description": "$1 is the current network name."
  },
  "advancedGasFeeModalTitle": {
    "message": "Biaya gas lanjutan"
  },
  "advancedGasPriceTitle": {
    "message": "Harga gas"
  },
  "advancedPriorityFeeToolTip": {
    "message": "Biaya prioritas (alias “tip penambang”) langsung masuk ke penambang dan memberi insentif kepada mereka untuk memprioritaskan transaksi Anda."
  },
  "agreeTermsOfUse": {
    "message": "Saya menyetujui $1 MetaMask",
    "description": "$1 is the `terms` link"
  },
  "airgapVault": {
    "message": "AirGap Vault"
  },
  "alert": {
    "message": "Peringatan"
  },
  "alertActionBuy": {
    "message": "Beli ETH"
  },
  "alertActionUpdateGas": {
    "message": "Perbarui batas gas"
  },
  "alertActionUpdateGasFee": {
    "message": "Perbarui biaya"
  },
  "alertActionUpdateGasFeeLevel": {
    "message": "Perbarui opsi gas"
  },
  "alertBannerMultipleAlertsDescription": {
    "message": "Jika Anda menyetujui permintaan ini, pihak ketiga yang terdeteksi melakukan penipuan dapat mengambil semua aset Anda."
  },
  "alertBannerMultipleAlertsTitle": {
    "message": "Beberapa peringatan!"
  },
  "alertDisableTooltip": {
    "message": "Ini dapat diubah dalam \"Pengaturan > Peringatan\""
  },
  "alertMessageGasEstimateFailed": {
    "message": "Kami tidak dapat memberikan biaya akurat dan estimasi ini mungkin tinggi. Kami menyarankan Anda untuk memasukkan batas gas kustom, tetapi ada risiko transaksi tetap gagal."
  },
  "alertMessageGasFeeLow": {
    "message": "Saat memilih biaya rendah, perkirakan transaksi lebih lambat dan waktu tunggu lebih lama. Untuk transaksi lebih cepat, pilih opsi biaya Pasar atau Agresif."
  },
  "alertMessageGasTooLow": {
    "message": "Untuk melanjutkan transaksi ini, Anda perlu meningkatkan batas gas menjadi 21000 atau lebih tinggi."
  },
  "alertMessageInsufficientBalance": {
    "message": "Anda tidak memiliki cukup ETH di akun untuk membayar biaya transaksi."
  },
  "alertMessageNetworkBusy": {
    "message": "Harga gas tinggi dan estimasinya kurang akurat."
  },
  "alertMessageNoGasPrice": {
    "message": "Kami tidak dapat melanjutkan transaksi ini hingga Anda memperbarui biayanya secara manual."
  },
  "alertMessagePendingTransactions": {
    "message": "Transaksi ini tidak akan dilanjutkan hingga transaksi sebelumnya selesai. Pelajari cara membatalkan atau mempercepat transaksi."
  },
  "alertMessageSignInDomainMismatch": {
    "message": "Situs yang membuat permintaan bukanlah situs yang Anda masuki. Ini dapat merupakan upaya untuk mencuri kredensial login Anda."
  },
  "alertMessageSignInWrongAccount": {
    "message": "Situs ini meminta Anda masuk menggunakan akun yang salah."
  },
  "alertMessageSigningOrSubmitting": {
    "message": "Transaksi ini hanya akan dilanjutkan setelah transaksi Anda sebelumnya selesai."
  },
  "alertModalAcknowledge": {
    "message": "Saya telah mengetahui risikonya dan tetap ingin melanjutkan"
  },
  "alertModalDetails": {
    "message": "Detail Peringatan"
  },
  "alertModalReviewAllAlerts": {
    "message": "Tinjau semua peringatan"
  },
  "alertReasonGasEstimateFailed": {
    "message": "Biaya tidak akurat"
  },
  "alertReasonGasFeeLow": {
    "message": "Kecepatan lambat"
  },
  "alertReasonGasTooLow": {
    "message": "Batas gas rendah"
  },
  "alertReasonInsufficientBalance": {
    "message": "Dana tidak cukup"
  },
  "alertReasonNetworkBusy": {
    "message": "Jaringan sibuk"
  },
  "alertReasonNoGasPrice": {
    "message": "Estimasi biaya tidak tersedia"
  },
  "alertReasonPendingTransactions": {
    "message": "Transaksi menunggu"
  },
  "alertReasonSignIn": {
    "message": "Permintaan masuk mencurigakan"
  },
  "alertReasonWrongAccount": {
    "message": "Akun salah"
  },
  "alertSettingsUnconnectedAccount": {
    "message": "Memilih untuk menjelajahi situs web dengan akun yang tidak terhubung"
  },
  "alertSettingsUnconnectedAccountDescription": {
    "message": "Peringatan ini ditampilkan dalam sembulan saat Anda menelusuri situs web3 yang terhubung, tetapi akun yang baru saja dipilih tidak terhubung."
  },
  "alertSettingsWeb3ShimUsage": {
    "message": "Saat situs web mencoba menggunakan API window.web3 yang dihapus"
  },
  "alertSettingsWeb3ShimUsageDescription": {
    "message": "Peringatan ini ditampilkan dalam sembulan saat Anda menelusuri situs yang mencoba menggunakan API window.web3 yang dihapus, dan bisa mengakibatkan kerusakan."
  },
  "alerts": {
    "message": "Peringatan"
  },
  "all": {
    "message": "Semua"
  },
  "allCustodianAccountsConnectedSubtitle": {
    "message": "Anda telah menghubungkan semua akun kustodian atau tidak memiliki akun untuk terhubung ke MetaMask Institutional."
  },
  "allCustodianAccountsConnectedTitle": {
    "message": "Tidak ada akun yang tersedia untuk dihubungkan"
  },
  "allOfYour": {
    "message": "Seluruh $1 Anda",
    "description": "$1 is the symbol or name of the token that the user is approving spending"
  },
  "allPermissions": {
    "message": "Semua Izin"
  },
  "allTimeHigh": {
    "message": "Tertinggi sepanjang waktu"
  },
  "allTimeLow": {
    "message": "Terendah sepanjang waktu"
  },
  "allYourNFTsOf": {
    "message": "Seluruh NFT Anda dari $1 ",
    "description": "$1 is a link to contract on the block explorer when we're not able to retrieve a erc721 or erc1155 name"
  },
  "allow": {
    "message": "Izinkan"
  },
  "allowMmiToConnectToCustodian": {
    "message": "Ini akan memungkinkan MMI terhubung ke $1 untuk mengimpor akun Anda."
  },
  "allowNotifications": {
    "message": "Izinkan notifikasi"
  },
  "allowSpendToken": {
    "message": "Berikan izin untuk mengakses $1 Anda?",
    "description": "$1 is the symbol of the token that are requesting to spend"
  },
  "allowWithdrawAndSpend": {
    "message": "Izinkan $1 untuk menarik dan menggunakan hingga jumlah berikut:",
    "description": "The url of the site that requested permission to 'withdraw and spend'"
  },
  "amount": {
    "message": "Jumlah"
  },
  "amountReceived": {
    "message": "Jumlah yang Diterima"
  },
  "amountSent": {
    "message": "Jumlah yang Dikirim"
  },
  "andForListItems": {
    "message": "$1, dan $2",
    "description": "$1 is the first item, $2 is the last item in a list of items. Used in Snap Install Warning modal."
  },
  "andForTwoItems": {
    "message": "$1 dan $2",
    "description": "$1 is the first item, $2 is the second item. Used in Snap Install Warning modal."
  },
  "appDescription": {
    "message": "Dompet Ethereum pada Browser Anda",
    "description": "The description of the application"
  },
  "appName": {
    "message": "MetaMask",
    "description": "The name of the application"
  },
  "appNameBeta": {
    "message": "MetaMask Beta",
    "description": "The name of the application (Beta)"
  },
  "appNameFlask": {
    "message": "MetaMask Flask",
    "description": "The name of the application (Flask)"
  },
  "appNameMmi": {
    "message": "MetaMask Institutional",
    "description": "The name of the application (MMI)"
  },
  "approve": {
    "message": "Setujui batas penggunaan"
  },
  "approveAllTokensTitle": {
    "message": "Berikan izin untuk mengakses dan mentransfer seluruh $1 Anda?",
    "description": "$1 is the symbol of the token for which the user is granting approval"
  },
  "approveAllTokensTitleWithoutSymbol": {
    "message": "Berikan izin untuk mengakses dan mentransfer seluruh NFT Anda dari $1?",
    "description": "$1 a link to contract on the block explorer when we're not able to retrieve a erc721 or erc1155 name"
  },
  "approveButtonText": {
    "message": "Setujui"
  },
  "approveIncreaseAllowance": {
    "message": "Tingkatkan batas penggunaan $1",
    "description": "The token symbol that is being approved"
  },
  "approveSpendingCap": {
    "message": "Setujui batas penggunaan $1",
    "description": "The token symbol that is being approved"
  },
  "approveTokenDescription": {
    "message": "Hal ini memungkinkan pihak ketiga untuk mengakses dan mentransfer NFT berikut tanpa pemberitahuan lebih lanjut sampai Anda mencabut aksesnya."
  },
  "approveTokenDescriptionWithoutSymbol": {
    "message": "Hal ini memungkinkan pihak ketiga untuk mengakses dan mentransfer seluruh NFT dari $1 Anda tanpa pemberitahuan lebih lanjut sampai Anda mencabut aksesnya.",
    "description": "$1 is a link to contract on the block explorer when we're not able to retrieve a erc721 or erc1155 name"
  },
  "approveTokenTitle": {
    "message": "Berikan izin untuk mengakses dan mentransfer $1 Anda?",
    "description": "$1 is the symbol of the token for which the user is granting approval"
  },
  "approved": {
    "message": "Disetujui"
  },
  "approvedAsset": {
    "message": "Aset yang disetujui"
  },
  "approvedOn": {
    "message": "Disetujui pada $1",
    "description": "$1 is the approval date for a permission"
  },
  "approvedOnForAccounts": {
    "message": "Disetujui pada $1 untuk $2",
    "description": "$1 is the approval date for a permission. $2 is the AvatarGroup component displaying account images."
  },
  "areYouSure": {
    "message": "Anda yakin?"
  },
  "asset": {
    "message": "Aset"
  },
  "assetOptions": {
    "message": "Opsi aset"
  },
  "attemptSendingAssets": {
    "message": "Aset Anda berpotensi hilang jika mencoba mengirimnya dari jaringan lain. Transfer dana secara aman antar jaringan menggunakan bridge."
  },
  "attemptSendingAssetsWithPortfolio": {
    "message": "Aset Anda berpotensi hilang jika mencoba mengirimnya melalui jaringan lain. Transfer dana antar jaringan dengan aman menggunakan bridge, seperti $1"
  },
  "attemptToCancelSwapForFree": {
    "message": "Mencoba membatalkan pertukaran secara gratis"
  },
  "attributes": {
    "message": "Atribut"
  },
  "attributions": {
    "message": "Atribusi"
  },
  "auroraRpcDeprecationMessage": {
    "message": "URL RPC Infura tidak lagi mendukung Aurora."
  },
  "authorizedPermissions": {
    "message": "Anda telah mengotorisasi izin berikut"
  },
  "autoDetectTokens": {
    "message": "Deteksi otomatis token"
  },
  "autoDetectTokensDescription": {
    "message": "Kami menggunakan API pihak ketiga untuk mendeteksi dan menampilkan token baru yang dikirim ke dompet Anda. Nonaktifkan jika Anda tidak ingin aplikasi memakai data secara otomatis dari layanan tersebut. $1",
    "description": "$1 is a link to a support article"
  },
  "autoLockTimeLimit": {
    "message": "Timer kunci otomatis (menit)"
  },
  "autoLockTimeLimitDescription": {
    "message": "Atur waktu siaga dalam menit sebelum MetaMask terkunci."
  },
  "average": {
    "message": "Rata-rata"
  },
  "awaitingApproval": {
    "message": "Menunggu persetujuan..."
  },
  "back": {
    "message": "Kembali"
  },
  "backupApprovalInfo": {
    "message": "Kode rahasia ini diperlukan untuk memulihkan dompet seandainya perangkat Anda hilang, lupa kata sandi, harus memasang kembali MetaMask, atau ingin mengakses dompet Anda di perangkat lain."
  },
  "backupApprovalNotice": {
    "message": "Cadangkan Frasa Pemulihan Rahasia untuk menjaga keamanan dompet dan dana Anda."
  },
  "backupKeyringSnapReminder": {
    "message": "Pastikan Anda dapat mengakses sendiri akun yang dibuat oleh Snap ini sebelum menghapusnya"
  },
  "backupNow": {
    "message": "Cadangkan sekarang"
  },
  "balance": {
    "message": "Saldo"
  },
  "balanceOutdated": {
    "message": "Saldo mungkin sudah hilang"
  },
  "baseFee": {
    "message": "Biaya dasar"
  },
  "basic": {
    "message": "Dasar"
  },
  "basicConfigurationBannerCTA": {
    "message": "Aktifkan fungsionalitas dasar"
  },
  "basicConfigurationBannerTitle": {
    "message": "Fungsionalitas dasar tidak aktif"
  },
  "basicConfigurationDescription": {
    "message": "MetaMask menawarkan fitur dasar seperti detail token dan pengaturan gas melalui layanan internet. Alamat IP dibagikan saat menggunakan layanan internet, dalam hal ini kepada MetaMask. Ini sama seperti saat Anda mengunjungi situs web mana pun. MetaMask menggunakan data ini untuk sementara dan tidak akan pernah menjual data Anda. Anda dapat menggunakan VPN atau menonaktifkan layanan ini, akan tetapi hal ini dapat memengaruhi pengalaman dalam menggunakan MetaMask. Untuk selengkapnya, baca $1 kami.",
    "description": "$1 is to be replaced by the message for privacyMsg, and will link to https://consensys.io/privacy-policy"
  },
  "basicConfigurationLabel": {
    "message": "Fungsionalitas dasar"
  },
  "basicConfigurationModalCheckbox": {
    "message": "Saya memahami dan ingin melanjutkan"
  },
  "basicConfigurationModalDisclaimerOff": {
    "message": "Artinya, Anda tidak akan benar-benar mengoptimalkan waktu di MetaMask. Fitur dasar (seperti detail token, pengaturan gas optimal, dan lainnya) tidak akan tersedia untuk Anda."
  },
  "basicConfigurationModalDisclaimerOn": {
    "message": "Untuk mengoptimalkan waktu di MetaMask, Anda perlu mengaktifkan fitur ini. Fungsi dasar (seperti detail token, pengaturan gas optimal, dan lainnya) penting untuk pengalaman web3."
  },
  "basicConfigurationModalHeadingOff": {
    "message": "Nonaktifkan fungsionalitas dasar"
  },
  "basicConfigurationModalHeadingOn": {
    "message": "Aktifkan fungsionalitas dasar"
  },
  "beCareful": {
    "message": "Berhati-hatilah"
  },
  "beta": {
    "message": "Beta"
  },
  "betaHeaderText": {
    "message": "Ini merupakan versi beta. Harap laporkan bug $1",
    "description": "$1 represents the word 'here' in a hyperlink"
  },
  "betaMetamaskInstitutionalVersion": {
    "message": "Versi Beta MetaMask Institutional"
  },
  "betaMetamaskVersion": {
    "message": "Versi MetaMask Beta"
  },
  "betaTerms": {
    "message": "Ketentuan penggunaan Beta"
  },
  "betaWalletCreationSuccessReminder1": {
    "message": "MetaMask Beta tidak dapat memulihkan Frasa Pemulihan Rahasia Anda."
  },
  "betaWalletCreationSuccessReminder2": {
    "message": "MetaMask Beta tidak akan pernah menanyakan Frasa Pemulihan Rahasia Anda."
  },
  "billionAbbreviation": {
    "message": "M",
    "description": "Shortened form of 'billion'"
  },
  "bitcoinActivityNotSupported": {
    "message": "Aktivitas Bitcoin tidak didukung"
  },
  "bitcoinSupportSectionTitle": {
    "message": "Bitcoin"
  },
  "bitcoinSupportToggleDescription": {
    "message": "Mengaktifkan fitur ini akan memberi Anda opsi untuk menambahkan Akun Bitcoin ke Ekstensi MetaMask yang berasal dari Frasa Pemulihan Rahasia yang ada. Ini merupakan fitur Beta eksperimental, jadi Anda harus menggunakannya dengan risiko yang ditanggung sendiri. Untuk memberikan masukan seputar pengalaman Bitcoin baru ini, isi $1 ini.",
    "description": "$1 is the link to a product feedback form"
  },
  "bitcoinSupportToggleTitle": {
    "message": "Aktifkan \"Tambahkan akun Bitcoin baru (Beta)\""
  },
  "bitcoinTestnetSupportToggleDescription": {
    "message": "Mengaktifkan fitur ini akan memberi Anda opsi untuk menambahkan Akun Bitcoin bagi jaringan uji."
  },
  "bitcoinTestnetSupportToggleTitle": {
    "message": "Aktifkan \"Tambahkan akun Bitcoin baru (Testnet)\""
  },
  "blockExplorerAccountAction": {
    "message": "Akun",
    "description": "This is used with viewOnEtherscan and viewInExplorer e.g View Account in Explorer"
  },
  "blockExplorerAssetAction": {
    "message": "Aset",
    "description": "This is used with viewOnEtherscan and viewInExplorer e.g View Asset in Explorer"
  },
  "blockExplorerSwapAction": {
    "message": "Pertukaran",
    "description": "This is used with viewOnEtherscan e.g View Swap on Etherscan"
  },
  "blockExplorerUrl": {
    "message": "URL block explorer"
  },
  "blockExplorerUrlDefinition": {
    "message": "URL digunakan sebagai block explorer untuk jaringan ini."
  },
  "blockExplorerView": {
    "message": "Lihat akun di $1",
    "description": "$1 replaced by URL for custom block explorer"
  },
  "blockaid": {
    "message": "Blockaid"
  },
  "blockaidAlertInfo": {
    "message": "Sebaiknya jangan lanjutkan permintaan ini."
  },
  "blockaidDescriptionApproveFarming": {
    "message": "Jika Anda menyetujui permintaan ini, pihak ketiga yang terdeteksi melakukan penipuan dapat mengambil semua aset Anda."
  },
  "blockaidDescriptionBlurFarming": {
    "message": "Jika Anda menyetujui permintaan ini, seseorang dapat mencuri aset Anda yang terdaftar di Blur."
  },
  "blockaidDescriptionErrored": {
    "message": "Karena terjadi kesalahan, kami tidak dapat memeriksa peringatan keamanan. Lanjutkan hanya jika Anda memercayai setiap alamat yang terlibat."
  },
  "blockaidDescriptionMaliciousDomain": {
    "message": "Anda berinteraksi dengan domain berbahaya. Jika Anda menyetujui permintaan ini, aset Anda kemungkinan akan hilang."
  },
  "blockaidDescriptionMightLoseAssets": {
    "message": "Jika Anda menyetujui permintaan ini, aset Anda kemungkinan akan hilang."
  },
  "blockaidDescriptionSeaportFarming": {
    "message": "Jika Anda menyetujui permintaan ini, seseorang dapat mencuri aset Anda yang terdaftar di OpenSea."
  },
  "blockaidDescriptionTransferFarming": {
    "message": "Jika Anda menyetujui permintaan ini, pihak ketiga yang terdeteksi melakukan penipuan akan mengambil semua aset Anda."
  },
  "blockaidDescriptionWarning": {
    "message": "Ini mungkin merupakan permintaan tipuan. Lanjutkan hanya jika Anda memercayai setiap alamat yang terlibat."
  },
  "blockaidMessage": {
    "message": "Menjaga privasi - tidak ada data yang dibagikan kepada pihak ketiga. Tersedia di Arbitrum, Avalanche, BNB chain, Mainnet Ethereum, Linea, Optimism, Polygon, Base, dan Sepolia."
  },
  "blockaidTitleDeceptive": {
    "message": "Ini adalah permintaan tipuan"
  },
  "blockaidTitleMayNotBeSafe": {
    "message": "Berhati-hatilah"
  },
  "blockaidTitleSuspicious": {
    "message": "Ini adalah permintaan yang mencurigakan"
  },
  "blockies": {
    "message": "Blockies"
  },
  "boughtFor": {
    "message": "Dibeli senilai"
  },
  "bridge": {
    "message": "Bridge"
  },
  "bridgeDontSend": {
    "message": "Bridge, jangan kirim"
  },
  "browserNotSupported": {
    "message": "Browser Anda tidak didukung..."
  },
  "buildContactList": {
    "message": "Buat daftar kontak Anda"
  },
  "builtAroundTheWorld": {
    "message": "MetaMask dirancang dan dibangun di seluruh dunia."
  },
  "busy": {
    "message": "Sibuk"
  },
  "buyAndSell": {
    "message": "Jual & Beli"
  },
  "buyAsset": {
    "message": "Beli $1",
    "description": "$1 is the ticker symbol of a an asset the user is being prompted to purchase"
  },
  "buyMoreAsset": {
    "message": "Beli lebih banyak $1",
    "description": "$1 is the ticker symbol of a an asset the user is being prompted to purchase"
  },
  "buyNow": {
    "message": "Beli Sekarang"
  },
  "buyToken": {
    "message": "Beli $1",
    "description": "$1 is the token symbol"
  },
  "bytes": {
    "message": "Byte"
  },
  "canToggleInSettings": {
    "message": "Anda dapat mengaktifkan kembali pemberitahuan ini di Pengaturan > Peringatan."
  },
  "cancel": {
    "message": "Batal"
  },
  "cancelPopoverTitle": {
    "message": "Batalkan transaksi"
  },
  "cancelSpeedUp": {
    "message": "batalkan atau percepat transaksi."
  },
  "cancelSpeedUpLabel": {
    "message": "Biaya gas ini akan $1 yang asli.",
    "description": "$1 is text 'replace' in bold"
  },
  "cancelSpeedUpTransactionTooltip": {
    "message": "Untuk $1 suatu transaksi, biaya gas harus dinaikkan minimal 10% agar dapat dikenali oleh jaringan.",
    "description": "$1 is string 'cancel' or 'speed up'"
  },
  "cancelled": {
    "message": "Dibatalkan"
  },
  "chainId": {
    "message": "ID chain"
  },
  "chainIdDefinition": {
    "message": "ID chain digunakan untuk menandatangani transaksi untuk jaringan ini."
  },
  "chainIdExistsErrorMsg": {
    "message": "ID chain ini saat ini digunakan oleh jaringan $1."
  },
  "chainListReturnedDifferentTickerSymbol": {
    "message": "Simbol token ini tidak cocok dengan nama jaringan atau ID chain yang dimasukkan. Banyak token populer menggunakan simbol serupa, yang dapat digunakan penipu untuk mengelabui Anda agar mengirimkan token yang lebih berharga sebagai gantinya. Pastikan untuk memverifikasi semuanya sebelum melanjutkan."
  },
  "chooseYourNetwork": {
    "message": "Pilih jaringan Anda"
  },
  "chooseYourNetworkDescription": {
    "message": "Kami menggunakan Infura sebagai penyedia pemanggilan prosedur jarak jauh (RPC) kami untuk menawarkan akses paling andal dan pribadi ke data Ethereum. Anda dapat memilih RPC Anda sendiri, tetapi ingatlah bahwa setiap RPC akan menerima alamat IP dan dompet Ethereum Anda untuk melakukan transaksi. Baca $1 kami untuk mempelajari lebih lanjut seputar cara Infura menangani data.",
    "description": "$1 is a link to the privacy policy"
  },
  "chromeRequiredForHardwareWallets": {
    "message": "Anda perlu menggunakan MetaMask di Google Chrome untuk terhubung ke Dompet Perangkat Keras Anda."
  },
  "circulatingSupply": {
    "message": "Suplai yang beredar"
  },
  "clear": {
    "message": "Hapus"
  },
  "clearActivity": {
    "message": "Hapus aktivitas dan data nonce"
  },
  "clearActivityButton": {
    "message": "Hapus data tab aktivitas"
  },
  "clearActivityDescription": {
    "message": "Tindakan ini mereset nonce akun dan menghapus data dari tab aktivitas di dompet Anda. Hanya akun dan jaringan saat ini yang akan terpengaruh. Saldo dan transaksi masuk Anda tidak akan berubah."
  },
  "click": {
    "message": "Klik"
  },
  "clickToConnectLedgerViaWebHID": {
    "message": "Klik di sini untuk menghubungkan Ledger Anda melalui WebHID",
    "description": "Text that can be clicked to open a browser popup for connecting the ledger device via webhid"
  },
  "clickToManuallyAdd": {
    "message": "Anda dapat menambahkan token secara manual setiap saat."
  },
  "close": {
    "message": "Tutup"
  },
  "closeExtension": {
    "message": "Tutup ekstensi"
  },
  "closeWindowAnytime": {
    "message": "Anda dapat menutup jendela ini setiap saat."
  },
  "coingecko": {
    "message": "CoinGecko"
  },
  "collectionName": {
    "message": "Nama koleksi"
  },
  "comboNoOptions": {
    "message": "Opsi tidak ditemukan",
    "description": "Default text shown in the combo field dropdown if no options."
  },
  "configureSnapPopupDescription": {
    "message": "Sekarang, Anda akan meninggalkan MetaMask untuk mengonfigurasi snap ini."
  },
  "configureSnapPopupInstallDescription": {
    "message": "Sekarang, Anda akan meninggalkan MetaMask untuk menginstal snap ini."
  },
  "configureSnapPopupInstallTitle": {
    "message": "Instal snap"
  },
  "configureSnapPopupLink": {
    "message": "Klik tautan ini untuk melanjutkan:"
  },
  "configureSnapPopupTitle": {
    "message": "Konfigurasikan snap"
  },
  "confirm": {
    "message": "Konfirmasikan"
  },
  "confirmAlertModalAcknowledgeMultiple": {
    "message": "Saya telah mengetahui peringatannya dan tetap ingin melanjutkan"
  },
  "confirmAlertModalAcknowledgeSingle": {
    "message": "Saya telah mengetahui peringatannya dan tetap ingin melanjutkan"
  },
  "confirmAlertModalDetails": {
    "message": "Jika masuk, pihak ketiga yang terdeteksi melakukan penipuan dapat mengambil semua aset Anda. Tinjau peringatannya sebelum melanjutkan."
  },
  "confirmAlertModalTitle": {
    "message": "Aset Anda mungkin berisiko"
  },
  "confirmConnectCustodianRedirect": {
    "message": "Kami akan mengarahkan Anda ke $1 setelah mengeklik lanjutkan."
  },
  "confirmConnectCustodianText": {
    "message": "Untuk menghubungkan akun, masuk ke akun $1 dan klik tombol 'hubungkan ke MMI'."
  },
  "confirmConnectionTitle": {
    "message": "Konfirmasikan koneksi ke $1"
  },
<<<<<<< HEAD
  "confirmDeletion": {
    "message": "Konfirmasikan penghapusan"
  },
=======
>>>>>>> ad7a5462
  "confirmFieldPaymaster": {
    "message": "Biaya dibayar oleh"
  },
  "confirmFieldTooltipPaymaster": {
    "message": "Biaya untuk transaksi ini akan dibayar oleh kontrak cerdas paymaster."
  },
  "confirmPassword": {
    "message": "Konfirmasikan kata sandi"
  },
  "confirmRecoveryPhrase": {
    "message": "Konfirmasikan Frasa Pemulihan Rahasia"
  },
<<<<<<< HEAD
  "confirmRpcUrlDeletionMessage": {
    "message": "Yakin ingin menghapus URL RPC? Informasi Anda tidak akan disimpan untuk jaringan ini."
  },
  "confirmTitleDescContractInteractionTransaction": {
    "message": "Konfirmasikan transaksi ini hanya jika Anda benar-benar memahami isinya dan memercayai situs yang memintanya."
  },
  "confirmTitleDescPermitSignature": {
    "message": "Situs ini meminta izin untuk menggunakan token Anda."
  },
  "confirmTitleDescSIWESignature": {
    "message": "Sebuah situs ingin Anda masuk untuk membuktikan Anda pemilik akun ini."
  },
  "confirmTitleDescSignature": {
    "message": "Konfirmasikan pesan ini hanya jika Anda menyetujui isinya dan memercayai situs yang memintanya."
=======
  "confirmTitleDescPermitSignature": {
    "message": "Situs ini meminta izin untuk menggunakan token Anda."
  },
  "confirmTitleDescSIWESignature": {
    "message": "Sebuah situs ingin Anda masuk untuk membuktikan Anda pemilik akun ini."
  },
  "confirmTitlePermitTokens": {
    "message": "Permintaan batas penggunaan"
  },
  "confirmTitleSIWESignature": {
    "message": "Permintaan masuk"
>>>>>>> ad7a5462
  },
  "confirmTitlePermitSignature": {
    "message": "Permintaan batas penggunaan"
  },
  "confirmTitleSIWESignature": {
    "message": "Permintaan masuk"
  },
  "confirmTitleSignature": {
    "message": "Permintaan tanda tangan"
  },
  "confirmTitleTransaction": {
    "message": "Permintaan transaksi"
  },
  "confirmed": {
    "message": "Dikonfirmasikan"
  },
  "confusableUnicode": {
    "message": "'$1' serupa dengan '$2'."
  },
  "confusableZeroWidthUnicode": {
    "message": "Karakter Zero-width ditemukan."
  },
  "confusingEnsDomain": {
    "message": "Kami telah mendeteksi karakter yang membingungkan di nama ENS. Periksa nama ENS untuk menghindari kemungkinan penipuan."
  },
  "connect": {
    "message": "Hubungkan"
  },
  "connectAccount": {
    "message": "Hubungkan akun"
  },
  "connectAccountOrCreate": {
    "message": "Hubungkan akun atau buat baru"
  },
  "connectAccounts": {
    "message": "Hubungkan akun"
  },
  "connectCustodialAccountMenu": {
    "message": "Hubungkan Akun Kustodian"
  },
  "connectCustodialAccountMsg": {
    "message": "Pilih kustodian yang ingin Anda hubungkan untuk menambah atau menyegarkan token."
  },
  "connectCustodialAccountTitle": {
    "message": "Akun Kustodian"
  },
  "connectCustodianAccounts": {
    "message": "Hubungkan akun $1"
  },
  "connectManually": {
    "message": "Hubungkan ke situs saat ini secara manual"
  },
  "connectMoreAccounts": {
    "message": "Hubungkan akun lain"
  },
  "connectSnap": {
    "message": "Hubungkan $1",
    "description": "$1 is the snap for which a connection is being requested."
  },
  "connectWithMetaMask": {
    "message": "Hubungkan dengan MetaMask"
  },
  "connectedAccounts": {
    "message": "Akun yang terhubung"
  },
  "connectedAccountsDescriptionPlural": {
    "message": "Anda memiliki $1 akun yang terhubung ke situs ini.",
    "description": "$1 is the number of accounts"
  },
  "connectedAccountsDescriptionSingular": {
    "message": "Anda memiliki 1 akun yang terhubung ke situs ini."
  },
  "connectedAccountsEmptyDescription": {
    "message": "MetaMask tidak terhubung ke situs ini. Untuk terhubung ke situs web3, cari dan klik tombol hubungkan."
  },
  "connectedAccountsListTooltip": {
    "message": "$1 dapat melihat saldo akun, alamat, aktivitas, dan menyarankan transaksi yang akan disetujui untuk akun terhubung.",
    "description": "$1 is the origin name"
  },
  "connectedAccountsToast": {
    "message": "Akun yang terhubung diperbarui"
  },
  "connectedSites": {
    "message": "Situs yang terhubung"
  },
  "connectedSitesDescription": {
    "message": "$1 terhubung ke situs ini. Mereka dapat melihat alamat akun Anda.",
    "description": "$1 is the account name"
  },
  "connectedSitesEmptyDescription": {
    "message": "$1 tidak terhubung ke situs mana pun.",
    "description": "$1 is the account name"
  },
  "connectedSnapAndNoAccountDescription": {
    "message": "MetaMask terhubung ke situs ini, tetapi belum ada akun yang terhubung"
  },
  "connectedWith": {
    "message": "Terhubung dengan"
  },
  "connecting": {
    "message": "Menghubungkan"
  },
  "connectingTo": {
    "message": "Menghubungkan ke $1"
  },
  "connectingToDeprecatedNetwork": {
    "message": "'$1' sedang dihentikan dan mungkin tidak dapat beroperasi. Coba jaringan lainnya."
  },
  "connectingToGoerli": {
    "message": "Menghubungkan ke jaringan uji Goerli"
  },
  "connectingToLineaGoerli": {
    "message": "Menghubungkan ke jaringan uji Linea Goerli"
  },
  "connectingToLineaMainnet": {
    "message": "Menghubungkan ke Linea Mainnet"
  },
  "connectingToLineaSepolia": {
    "message": "Menghubungkan ke jaringan uji Linea Sepolia"
  },
  "connectingToMainnet": {
    "message": "Menghubungkan ke Ethereum Mainnet"
  },
  "connectingToSepolia": {
    "message": "Menghubungkan ke jaringan uji Sepolia"
  },
  "connectionFailed": {
    "message": "Koneksi gagal"
  },
  "connectionFailedDescription": {
    "message": "Pengambilan $1 gagal, periksa jaringan Anda dan coba lagi.",
    "description": "$1 is the name of the snap being fetched."
  },
  "connectionRequest": {
    "message": "Permintaan koneksi"
  },
  "contactUs": {
    "message": "Hubungi kami"
  },
  "contacts": {
    "message": "Kontak"
  },
  "contentFromSnap": {
    "message": "Isi dari $1",
    "description": "$1 represents the name of the snap"
  },
  "continue": {
    "message": "Lanjutkan"
  },
  "continueMmiOnboarding": {
    "message": "Lanjutkan orientasi MetaMask Institutional"
  },
  "continueToWallet": {
    "message": "Lanjutkan ke dompet"
  },
  "contract": {
    "message": "Kontrak"
  },
  "contractAddress": {
    "message": "Alamat kontrak"
  },
  "contractAddressError": {
    "message": "Anda mengirim token ke alamat kontrak token. Token ini berpotensi hilang."
  },
  "contractDeployment": {
    "message": "Pengalokasian kontrak"
  },
  "contractDescription": {
    "message": "Untuk melindungi diri Anda dari penipu, luangkan waktu sejenak untuk memverifikasi detail pihak ketiga."
  },
  "contractInteraction": {
    "message": "Interaksi kontrak"
  },
  "contractNFT": {
    "message": "Kontrak NFT"
  },
  "contractRequestingAccess": {
    "message": "Pihak ketiga meminta akses"
  },
  "contractRequestingSignature": {
    "message": "Pihak ketiga meminta tanda tangan"
  },
  "contractRequestingSpendingCap": {
    "message": "Pihak ketiga meminta batas penggunaan"
  },
  "contractTitle": {
    "message": "Detail pihak ketiga"
  },
  "contractToken": {
    "message": "Kontrak token"
  },
  "convertTokenToNFTDescription": {
    "message": "Kami mendeteksi bahwa aset ini merupakan NFT. Kini MetaMask memiliki dukungan asli penuh untuk NFT. Ingin menghapusnya dari daftar token dan menambahkannya sebagai NFT?"
  },
  "convertTokenToNFTExistDescription": {
    "message": "Kami mendeteksi bahwa aset ini telah ditambahkan sebagai NFT. Anda ingin menghapusnya dari daftar token?"
  },
  "coolWallet": {
    "message": "CoolWallet"
  },
  "copiedExclamation": {
    "message": "Disalin!"
  },
  "copyAddress": {
    "message": "Salin alamat ke papan klip"
  },
  "copyPrivateKey": {
    "message": "Salin kunci pribadi"
  },
  "copyRawTransactionData": {
    "message": "Salin data transaksi mentah"
  },
  "copyToClipboard": {
    "message": "Salin ke papan klip"
  },
  "copyTransactionId": {
    "message": "Salin ID transaksi"
  },
  "create": {
    "message": "Buat"
  },
  "createNewWallet": {
    "message": "Buat dompet baru"
  },
  "createPassword": {
    "message": "Buat kata sandi"
  },
  "createSnapAccountDescription": {
    "message": "$1 ingin menambahkan akun baru ke MetaMask."
  },
  "createSnapAccountTitle": {
    "message": "Buat akun"
  },
  "creatorAddress": {
    "message": "Alamat pembuat"
  },
  "crossChainSwapsLink": {
    "message": "Bertukar antar jaringan dengan Portfolio MetaMask"
  },
  "cryptoCompare": {
    "message": "CryptoCompare"
  },
  "currencyConversion": {
    "message": "Konversi mata uang"
  },
  "currencyRateCheckToggle": {
    "message": "Tampilkan saldo dan pemeriksa harga token"
  },
  "currencyRateCheckToggleDescription": {
    "message": "Kami menggunakan API $1 dan $2 untuk menampilkan saldo serta harga token Anda. $3",
    "description": "$1 represents Coingecko, $2 represents CryptoCompare and $3 represents Privacy Policy"
  },
  "currencySymbol": {
    "message": "Simbol mata uang"
  },
  "currencySymbolDefinition": {
    "message": "Simbol ticker ditampilkan untuk mata uang jaringan ini."
  },
  "currentAccountNotConnected": {
    "message": "Akun Anda saat ini tidak terhubung"
  },
  "currentExtension": {
    "message": "Halaman ekstensi saat ini"
  },
  "currentLanguage": {
    "message": "Bahasa saat ini"
  },
  "currentRpcUrlDeprecated": {
    "message": "URL RPC saat ini untuk jaringan ini tidak digunakan lagi."
  },
  "currentTitle": {
    "message": "Saat ini:"
  },
  "currentlyUnavailable": {
    "message": "Tidak tersedia di jaringan ini"
  },
  "curveHighGasEstimate": {
    "message": "Grafik estimasi gas aktif"
  },
  "curveLowGasEstimate": {
    "message": "Grafik estimasi gas rendah"
  },
  "curveMediumGasEstimate": {
    "message": "Grafik estimasi gas pasar"
  },
  "custodian": {
    "message": "Kustodian"
  },
  "custodianAccountAddedDesc": {
    "message": "Kini Anda dapat menggunakan akun Anda di MetaMask Institutional."
  },
  "custodianAccountAddedTitle": {
    "message": "Akun $1 terpilih telah ditambahkan."
  },
  "custodianQRCodeScan": {
    "message": "Pindai kode QR dengan aplikasi seluler $1"
  },
  "custodianQRCodeScanDescription": {
    "message": "Atau masuk ke akun $1 dan klik tombol 'Hubungkan ke MMI'"
  },
  "custodianReplaceRefreshTokenChangedFailed": {
    "message": "Buka $1 dan klik tombol 'Hubungkan ke MMI' di antarmuka pengguna untuk menghubungkan kembali akun Anda ke MMI."
  },
  "custodianReplaceRefreshTokenChangedSubtitle": {
    "message": "Saat ini Anda dapat menggunakan akun kustodian di MetaMask Institutional."
  },
  "custodianReplaceRefreshTokenChangedTitle": {
    "message": "Token kustodian Anda telah disegarkan"
  },
  "custodianReplaceRefreshTokenSubtitle": {
    "message": "Ini akan menggantikan token kustodian untuk alamat berikut:"
  },
  "custodianReplaceRefreshTokenTitle": {
    "message": "Ganti token kustodian"
  },
  "custodyDeeplinkDescription": {
    "message": "Setujui transaksi di aplikasi $1. Setelah semua persetujuan kustodian yang diperlukan telah dilakukan, transaksi akan selesai. Periksa status aplikasi $1 Anda."
  },
  "custodyRefreshTokenModalDescription": {
    "message": "Buka $1 dan klik tombol 'Hubungkan ke MMI' di antarmuka pengguna untuk menghubungkan kembali akun Anda ke MMI."
  },
  "custodyRefreshTokenModalDescription1": {
    "message": "Kustodian Anda mengeluarkan token yang mengautentikasi ekstensi MetaMask Institutional yang memungkinkan untuk menghubungkan akun Anda."
  },
  "custodyRefreshTokenModalDescription2": {
    "message": "Token ini kedaluwarsa setelah jangka waktu tertentu karena alasan keamanan. Anda harus menghubungkannya kembali ke MMI."
  },
  "custodyRefreshTokenModalSubtitle": {
    "message": "Mengapa saya melihat hal ini?"
  },
  "custodyRefreshTokenModalTitle": {
    "message": "Sesi kustodian Anda telah berakhir"
  },
  "custodySessionExpired": {
    "message": "Sesi kustodian berakhir."
  },
  "custodyWrongChain": {
    "message": "Akun ini tidak diatur untuk digunakan bersama $1"
  },
  "custom": {
    "message": "Lanjutan"
  },
  "customGasSettingToolTipMessage": {
    "message": "Gunakan $1 untuk menyesuaikan harga gas. Anda akan bingung jika tidak terbiasa. Berinteraksi dengan risiko Anda sendiri.",
    "description": "$1 is key 'advanced' (text: 'Advanced') separated here so that it can be passed in with bold font-weight"
  },
  "customSpendLimit": {
    "message": "Batas penggunaan kustom"
  },
  "customSpendingCap": {
    "message": "Batas penggunaan kustom"
  },
  "customToken": {
    "message": "Token kustom"
  },
  "customTokenWarningInNonTokenDetectionNetwork": {
    "message": "Deteksi token belum tersedia di jaringan ini. Harap impor token secara manual dan pastikan keamanannya. Pelajari seputar $1"
  },
  "customTokenWarningInTokenDetectionNetwork": {
    "message": "Siapa pun dapat membuat token, termasuk membuat versi palsu dari token yang ada. Pelajari tentang $1"
  },
  "customTokenWarningInTokenDetectionNetworkWithTDOFF": {
    "message": "Pastikan keamanan token sebelum mengimpornya. Pelajari cara menghindari $1. Anda juga dapat mengaktifkan deteksi token $2."
  },
  "customerSupport": {
    "message": "dukungan pelanggan"
  },
  "customizeYourNotifications": {
    "message": "Sesuaikan notifikasi"
  },
  "customizeYourNotificationsText": {
    "message": "Aktifkan jenis notifikasi yang ingin diterima:"
  },
  "dappRequestedSpendingCap": {
    "message": "Batas penggunaan yang diminta situs"
  },
  "dappSuggested": {
    "message": "Situs yang disarankan"
  },
  "dappSuggestedGasSettingToolTipMessage": {
    "message": "$1 telah menyarankan harga ini.",
    "description": "$1 is url for the dapp that has suggested gas settings"
  },
  "dappSuggestedHigh": {
    "message": "Situs yang disarankan"
  },
  "dappSuggestedHighShortLabel": {
    "message": "Situs (tinggi)"
  },
  "dappSuggestedShortLabel": {
    "message": "Situs"
  },
  "dappSuggestedTooltip": {
    "message": "$1 telah merekomendasikan harga ini.",
    "description": "$1 represents the Dapp's origin"
  },
  "darkTheme": {
    "message": "Gelap"
  },
  "data": {
    "message": "Data"
  },
  "dataCollectionForMarketing": {
    "message": "Pengumpulan data untuk pemasaran"
  },
  "dataCollectionForMarketingDescription": {
    "message": "Kami akan menggunakan MetaMetrics untuk mempelajari cara Anda berinteraksi dengan komunikasi pemasaran. Kami mungkin akan membagikan berita yang relevan (seperti fitur produk dan materi lainnya)."
  },
  "dataCollectionWarningPopoverButton": {
    "message": "Oke"
  },
  "dataCollectionWarningPopoverDescription": {
    "message": "Anda menonaktifkan pengumpulan data untuk tujuan pemasaran kami. Ini hanya berlaku untuk perangkat ini. Jika Anda menggunakan MetaMask di perangkat lain, pastikan untuk keluar terlebih dahulu."
  },
  "dataHex": {
    "message": "Hex"
  },
  "dataUnavailable": {
    "message": "data tidak tersedia"
  },
  "dateCreated": {
    "message": "Tanggal dibuat"
  },
  "dcent": {
    "message": "D'Cent"
  },
  "decimal": {
    "message": "Desimal token"
  },
  "decimalsMustZerotoTen": {
    "message": "Desimal minimal 0, dan tidak lebih dari 36."
  },
  "decrypt": {
    "message": "Dekrip"
  },
  "decryptCopy": {
    "message": "Salin pesan yang dienkripsi"
  },
  "decryptInlineError": {
    "message": "Pesan ini tidak dapat didekripsi karena terjadi kesalahan: $1",
    "description": "$1 is error message"
  },
  "decryptMessageNotice": {
    "message": "$1 ingin membaca pesan ini untuk menyelesaikan tindakan Anda",
    "description": "$1 is the web3 site name"
  },
  "decryptMetamask": {
    "message": "Dekrip pesan"
  },
  "decryptRequest": {
    "message": "Dekrip permintaan"
  },
  "defaultRpcUrl": {
    "message": "URL RPC Default"
  },
  "delete": {
    "message": "Hapus"
  },
  "deleteContact": {
    "message": "Hapus kontak"
  },
  "deleteNetworkIntro": {
    "message": "Jika menghapus jaringan ini, Anda harus menambahkannya lagi untuk melihat aset Anda di jaringan ini"
  },
  "deleteNetworkTitle": {
    "message": "Hapus jaringan $1?",
    "description": "$1 represents the name of the network"
  },
  "deleteRpcUrl": {
    "message": "Hapus URL RPC"
  },
  "deposit": {
    "message": "Deposit"
  },
  "deprecatedGoerliNtwrkMsg": {
    "message": "Karena pembaruan pada sistem Ethereum, jaringan uji Goerli akan segera dihentikan."
  },
  "deprecatedNetwork": {
    "message": "Jaringan ini tidak digunakan lagi"
  },
  "deprecatedNetworkButtonMsg": {
    "message": "Mengerti"
  },
  "deprecatedNetworkDescription": {
    "message": "Jaringan yang Anda coba hubungkan tidak lagi didukung oleh Metamask. $1"
  },
  "description": {
    "message": "Deskripsi"
  },
  "descriptionFromSnap": {
    "message": "Deskripsi dari $1",
    "description": "$1 represents the name of the snap"
  },
  "details": {
    "message": "Detail"
  },
<<<<<<< HEAD
=======
  "developerOptions": {
    "message": "Opsi Pengembang"
  },
>>>>>>> ad7a5462
  "disabledGasOptionToolTipMessage": {
    "message": "“$1” dinonaktifkan karena tidak memenuhi kenaikan minimum 10% dari biaya gas asli.",
    "description": "$1 is gas estimate type which can be market or aggressive"
  },
  "disconnect": {
    "message": "Putuskan koneksi"
  },
  "disconnectAllAccounts": {
    "message": "Putuskan koneksi semua akun"
  },
  "disconnectAllAccountsConfirmationDescription": {
    "message": "Anda yakin ingin memutus koneksi? Fungsionalitas situs Anda bisa hilang."
  },
  "disconnectAllAccountsText": {
    "message": "akun"
  },
  "disconnectAllSnapsText": {
    "message": "Snap"
  },
  "disconnectAllText": {
    "message": "Jika Anda memutus koneksi $1 dari $2, Anda harus menghubungkannya kembali agar dapat menggunakannya lagi.",
    "description": "$1 will map to `disconnectAllAccountsText` or `disconnectAllSnapsText`, $2 represents the website hostname"
  },
  "disconnectAllTitle": {
    "message": "Putuskan semua koneksi $1",
    "description": "$1 will map to `disconnectAllAccountsText` or `disconnectAllSnapsText`"
  },
  "disconnectPrompt": {
    "message": "Putuskan koneksi $1"
  },
  "disconnectThisAccount": {
    "message": "Putuskan koneksi akun ini"
  },
  "disconnectedAllAccountsToast": {
    "message": "Semua akun terputus koneksinya dari $1",
    "description": "$1 is name of the dapp`"
  },
  "disconnectedSingleAccountToast": {
    "message": "$1 terputus koneksinya dari $2",
    "description": "$1 is name of the name and $2 represents the dapp name`"
  },
  "discoverSnaps": {
    "message": "Temukan Snap",
    "description": "Text that links to the Snaps website. Displayed in a banner on Snaps list page in settings."
  },
  "dismiss": {
    "message": "Lewatkan"
  },
  "dismissReminderDescriptionField": {
    "message": "Aktifkan ini untuk melewatkan pesan pengingat pencadangan frasa pemulihan. Kami sangat merekomendasikan agar Anda mencadangkan Frasa Pemulihan Rahasia Anda untuk menghindari hilangnya dana"
  },
  "dismissReminderField": {
    "message": "Lewatkan pengingat pencadangan Frasa Pemulihan Rahasia"
  },
  "displayNftMedia": {
    "message": "Tampilkan media NFT"
  },
  "displayNftMediaDescription": {
    "message": "Alamat IP dapat diketahui oleh OpenSea atau pihak ketiga lainnya saat menampilkan media dan data NFT. Ini memungkinkan penyerang menghubungkan alamat IP dengan alamat Ethereum Anda. Deteksi otomatis NFT bergantung pada pengaturan ini, dan tidak akan tersedia saat dinonaktifkan."
  },
  "doNotShare": {
    "message": "Jangan bagikan ini kepada siapa pun"
  },
  "domain": {
    "message": "Domain"
  },
  "done": {
    "message": "Selesai"
  },
  "dontShowThisAgain": {
    "message": "Jangan tampilkan lagi"
  },
  "downArrow": {
    "message": "panah turun"
  },
  "downloadGoogleChrome": {
    "message": "Unduh Google Chrome"
  },
  "downloadNow": {
    "message": "Unduh Sekarang"
  },
  "downloadStateLogs": {
    "message": "Unduh log status"
  },
  "dragAndDropBanner": {
    "message": "Anda dapat menyeret jaringan untuk menyusun ulang. "
  },
  "dropped": {
    "message": "Terputus"
  },
  "edit": {
    "message": "Edit"
  },
  "editANickname": {
    "message": "Edit nama panggilan"
  },
  "editAddressNickname": {
    "message": "Edit nama panggilan alamat"
  },
  "editCancellationGasFeeModalTitle": {
    "message": "Edit biaya pembatalan gas"
  },
  "editContact": {
    "message": "Edit kontak"
  },
  "editGasFeeModalTitle": {
    "message": "Edit biaya gas"
  },
  "editGasLimitOutOfBounds": {
    "message": "Batas gas minimum adalah $1"
  },
  "editGasLimitOutOfBoundsV2": {
    "message": "Batas gas harus lebih besar dari $1 dan kurang dari $2",
    "description": "$1 is the minimum limit for gas and $2 is the maximum limit"
  },
  "editGasLimitTooltip": {
    "message": "Batas gas merupakan unit maksimum gas yang ingin Anda gunakan. Unit gas adalah pengganda untuk “Biaya prioritas maks” dan “Biaya maks”."
  },
  "editGasMaxBaseFeeGWEIImbalance": {
    "message": "Biaya dasar maks tidak boleh lebih rendah dari biaya prioritas"
  },
  "editGasMaxBaseFeeHigh": {
    "message": "Biaya dasar maks lebih tinggi dari yang diperlukan"
  },
  "editGasMaxBaseFeeLow": {
    "message": "Biaya dasar maks rendah untuk kondisi jaringan saat ini"
  },
  "editGasMaxFeeHigh": {
    "message": "Biaya maks lebih tinggi dari yang diperlukan"
  },
  "editGasMaxFeeLow": {
    "message": "Biaya maks terlalu rendah untuk kondisi jaringan"
  },
  "editGasMaxFeePriorityImbalance": {
    "message": "Biaya maks tidak boleh lebih rendah dari biaya prioritas maks"
  },
  "editGasMaxPriorityFeeBelowMinimum": {
    "message": "Biaya prioritas maks harus lebih besar dari 0 GWEI"
  },
  "editGasMaxPriorityFeeBelowMinimumV2": {
    "message": "Biaya prioritas harus lebih besar dari 0."
  },
  "editGasMaxPriorityFeeHigh": {
    "message": "Biaya prioritas maks lebih tinggi dari yang diperlukan. Anda mungkin akan membayar lebih dari yang dibutuhkan."
  },
  "editGasMaxPriorityFeeHighV2": {
    "message": "Biaya prioritas lebih tinggi dari yang diperlukan. Anda mungkin akan membayar lebih dari yang dibutuhkan"
  },
  "editGasMaxPriorityFeeLow": {
    "message": "Biaya prioritas maks rendah untuk kondisi jaringan saat ini"
  },
  "editGasMaxPriorityFeeLowV2": {
    "message": "Biaya prioritas rendah untuk kondisi jaringan saat ini"
  },
  "editGasPriceTooLow": {
    "message": "Harga gas harus lebih besar dari 0"
  },
  "editGasPriceTooltip": {
    "message": "Jaringan ini memerlukan kolom “Harga gas” saat mengirimkan transaksi. Harga gas merupakan jumlah yang akan Anda bayar per unit gas."
  },
  "editGasSubTextAmountLabel": {
    "message": "Jumlah maks:",
    "description": "This is meant to be used as the $1 substitution editGasSubTextAmount"
  },
  "editGasSubTextFeeLabel": {
    "message": "Biaya maks:"
  },
  "editGasTitle": {
    "message": "Edit prioritas"
  },
  "editGasTooLow": {
    "message": "Waktu pemrosesan tak diketahui"
  },
  "editNetworkLink": {
    "message": "edit jaringan asli"
  },
  "editNonceField": {
    "message": "Edit nonce"
  },
  "editNonceMessage": {
    "message": "Ini merupakan fitur lanjutan, gunakan dengan hati-hati."
  },
  "editPermission": {
    "message": "Edit izin"
  },
  "editSpeedUpEditGasFeeModalTitle": {
    "message": "Edit biaya gas percepatan"
  },
  "enable": {
    "message": "Aktifkan"
  },
  "enableAutoDetect": {
    "message": " Aktifkan deteksi otomatis"
  },
  "enableFromSettings": {
    "message": " Aktifkan dari Pengaturan."
  },
  "enableSnap": {
    "message": "Aktifkan"
  },
  "enableToken": {
    "message": "aktifkan $1",
    "description": "$1 is a token symbol, e.g. ETH"
  },
  "enabled": {
    "message": "Diaktifkan"
  },
  "enabledNetworks": {
    "message": "Jaringan yang diaktifkan"
  },
  "encryptionPublicKeyNotice": {
    "message": "$1 menginginkan kunci enkripsi publik Anda. Dengan menyetujui, situs ini akan dapat membuat pesan terenkripsi untuk Anda.",
    "description": "$1 is the web3 site name"
  },
  "encryptionPublicKeyRequest": {
    "message": "Minta kunci publik enkripsi"
  },
  "endpointReturnedDifferentChainId": {
    "message": "URL RPC yang Anda masukkan kembali ke ID chain yang berbeda ($1). Perbarui ID chain untuk menyesuaikan URL RPC jaringan yang coba Anda tambahkan.",
    "description": "$1 is the return value of eth_chainId from an RPC endpoint"
  },
  "enhancedTokenDetectionAlertMessage": {
    "message": "Saat ini, deteksi token lanjutan tersedia di $1. $2"
  },
  "ensDomainsSettingDescriptionIntroduction": {
    "message": "MetaMask memungkinkan Anda melihat domain ENS pada bilah alamat browser Anda. Berikut cara kerjanya:"
  },
  "ensDomainsSettingDescriptionOutroduction": {
    "message": "Ingatlah bahwa alamat IP akan diketahui oleh layanan pihak ketiga IPFS saat menggunakan fitur ini."
  },
  "ensDomainsSettingDescriptionPart1": {
    "message": "MetaMask memeriksa kontrak ENS Ethereum untuk menemukan kode yang terhubung ke nama ENS."
  },
  "ensDomainsSettingDescriptionPart2": {
    "message": "Jika kode terhubung ke IPFS, Anda dapat melihat konten yang dikaitkan dengannya (umumnya situs web)."
  },
  "ensDomainsSettingTitle": {
    "message": "Tampilkan domain ENS di bilah alamat"
  },
  "ensUnknownError": {
    "message": "Pencarian ENS gagal."
  },
  "enterANumber": {
    "message": "Masukkan angka"
  },
  "enterCustodianToken": {
    "message": "Masukkan token $1 atau tambahkan token baru"
  },
  "enterMaxSpendLimit": {
    "message": "Masukkan batas penggunaan maksimum"
  },
  "enterOptionalPassword": {
    "message": "Masukkan kata sandi opsional"
  },
  "enterPasswordContinue": {
    "message": "Masukkan kata sandi untuk melanjutkan"
  },
  "enterTokenNameOrAddress": {
    "message": "Masukkan nama token atau tempel alamat"
  },
  "enterYourPassword": {
    "message": "Masukkan kata sandi"
  },
  "errorCode": {
    "message": "Kode: $1",
    "description": "Displayed error code for debugging purposes. $1 is the error code"
  },
  "errorDetails": {
    "message": "Detail kesalahan",
    "description": "Title for collapsible section that displays error details for debugging purposes"
  },
  "errorGettingSafeChainList": {
    "message": "Terjadi kesalahan saat mendapatkan daftar rantai aman, lanjutkan dengan hati-hati."
  },
  "errorMessage": {
    "message": "Pesan: $1",
    "description": "Displayed error message for debugging purposes. $1 is the error message"
  },
  "errorName": {
    "message": "Kode: $1",
    "description": "Displayed error name for debugging purposes. $1 is the error name"
  },
  "errorPageMessage": {
    "message": "Coba lagi dengan memuat kembali halaman, atau hubungi dukungan $1.",
    "description": "Message displayed on generic error page in the fullscreen or notification UI, $1 is a clickable link with text defined by the 'here' key. The link will open to a form where users can file support tickets."
  },
  "errorPagePopupMessage": {
    "message": "Coba lagi dengan menutup dan membuka kembali sembulan, atau hubungi dukungan $1.",
    "description": "Message displayed on generic error page in the popup UI, $1 is a clickable link with text defined by the 'here' key. The link will open to a form where users can file support tickets."
  },
  "errorPageTitle": {
    "message": "MetaMask mengalami kesalahan",
    "description": "Title of generic error page"
  },
  "errorStack": {
    "message": "Tumpukan:",
    "description": "Title for error stack, which is displayed for debugging purposes"
  },
  "errorWhileConnectingToRPC": {
    "message": "Terjadi kesalahan saat menghubungkan ke jaringan khusus."
  },
  "errorWithSnap": {
    "message": "Terjadi kesalahan pada $1",
    "description": "$1 represents the name of the snap"
  },
  "estimatedFee": {
    "message": "Estimasi biaya"
  },
  "estimatedFeeTooltip": {
    "message": "Jumlah yang dibayarkan untuk memproses transaksi di jaringan."
  },
  "ethGasPriceFetchWarning": {
    "message": "Biaya gas cadangan diberikan karena layanan estimasi gas utama saat ini tidak tersedia."
  },
  "ethereumProviderAccess": {
    "message": "Berikan penyedia Ethereum akses ke $1",
    "description": "The parameter is the name of the requesting origin"
  },
  "ethereumPublicAddress": {
    "message": "Alamat publik Ethereum"
  },
  "etherscan": {
    "message": "Etherscan"
  },
  "etherscanView": {
    "message": "Lihat akun di Etherscan"
  },
  "etherscanViewOn": {
    "message": "Lihat di Etherscan"
  },
  "existingChainId": {
    "message": "Informasi yang Anda masukkan terhubung dengan ID chain yang ada."
  },
<<<<<<< HEAD
  "existingRpcUrl": {
    "message": "URL ini terhubung dengan ID chain lain."
=======
  "existingRequestsBannerAlertDesc": {
    "message": "Untuk melihat dan mengonfirmasi permintaan terkini, Anda harus menyetujui atau menolak permintaan yang ada terlebih dahulu."
>>>>>>> ad7a5462
  },
  "expandView": {
    "message": "Perluas tampilan"
  },
  "experimental": {
    "message": "Eksperimental"
  },
  "extendWalletWithSnaps": {
    "message": "Jelajahi Snap yang dibuat oleh komunitas untuk menyesuaikan pengalaman web3 Anda",
    "description": "Banner description displayed on Snaps list page in Settings when less than 6 Snaps is installed."
  },
  "extensionInsallCompleteDescription": {
    "message": "Kembali ke orientasi produk MetaMask Institutional untuk menghubungkan akun kustodian atau kustodian mandiri milik Anda."
  },
  "extensionInsallCompleteTitle": {
    "message": "Penginstalan ekstensi selesai"
  },
  "externalExtension": {
    "message": "Ekstensi eksternal"
  },
  "externalNameSourcesSetting": {
    "message": "Nama panggilan yang diusulkan"
  },
  "externalNameSourcesSettingDescription": {
    "message": "Kami akan mengambil nama panggilan yang diusulkan untuk alamat yang berinteraksi dengan Anda dari sumber pihak ketiga seperti Etherscan, Infura, dan Lens Protocol. Sumber-sumber ini dapat melihat alamat-alamat tersebut dan alamat IP Anda. Alamat akun Anda tidak akan diketahui oleh pihak ketiga."
  },
  "failed": {
    "message": "Gagal"
  },
  "failedToFetchChainId": {
    "message": "Tidak dapat mengambil ID chain. Apakah URL RPC Anda benar?"
  },
  "failureMessage": {
    "message": "Terjadi kesalahan dan kami tidak dapat menyelesaikan tindakan"
  },
  "fast": {
    "message": "Cepat"
  },
  "feeAssociatedRequest": {
    "message": "Biaya dikaitkan dengan permintaan ini."
  },
  "feeDetails": {
    "message": "Detail biaya"
  },
  "fiat": {
    "message": "Fiat",
    "description": "Exchange type"
  },
  "fileImportFail": {
    "message": "Impor file tidak bekerja? Klik di sini!",
    "description": "Helps user import their account from a JSON file"
  },
  "findTheRightChainId": {
    "message": "Temukan yang tepat di:"
  },
  "flaskWelcomeUninstall": {
    "message": "Anda harus menghapus ekstensi ini",
    "description": "This request is shown on the Flask Welcome screen. It is intended for non-developers, and will be bolded."
  },
  "flaskWelcomeWarning1": {
    "message": "Flask ditujukan bagi para pengembang untuk bereksperimen dengan API baru yang tidak stabil. Kecuali Anda seorang pengembang atau penguji beta, $1.",
    "description": "This is a warning shown on the Flask Welcome screen, intended to encourage non-developers not to proceed any further. $1 is the bolded message 'flaskWelcomeUninstall'"
  },
  "flaskWelcomeWarning2": {
    "message": "Kami tidak menjamin keamanan atau stabilitas ekstensi ini. API baru yang ditawarkan oleh Flask tidak diperkuat untuk menghadapi serangan pengelabuan, artinya setiap situs atau snap yang memerlukan Flask mungkin merupakan upaya jahat untuk mencuri aset Anda.",
    "description": "This explains the risks of using MetaMask Flask"
  },
  "flaskWelcomeWarning3": {
    "message": "Semua API Flask bersifat eksperimental. API dapat diubah atau dihapus tanpa pemberitahuan, atau tetap berada di Flask tanpa batas waktu dan tanpa pernah dimigrasikan ke MetaMask yang stabil. Gunakan API dengan risiko Anda sendiri.",
    "description": "This message warns developers about unstable Flask APIs"
  },
  "flaskWelcomeWarning4": {
    "message": "Pastikan untuk menonaktifkan ekstensi MetaMask reguler Anda saat menggunakan Flask.",
    "description": "This message calls to pay attention about multiple versions of MetaMask running on the same site (Flask + Prod)"
  },
  "flaskWelcomeWarningAcceptButton": {
    "message": "Saya menerima risikonya",
    "description": "this text is shown on a button, which the user presses to confirm they understand the risks of using Flask"
  },
  "floatAmountToken": {
    "message": "Jumlah token harus berupa bilangan bulat"
  },
  "followUsOnTwitter": {
    "message": "Ikuti kami di Twitter"
  },
  "forbiddenIpfsGateway": {
    "message": "Gateway IPFS Terlarang: Tentukan gateway CID"
  },
  "forgetDevice": {
    "message": "Lupakan perangkat ini"
  },
  "forgotPassword": {
    "message": "Lupa kata sandi?"
  },
  "form": {
    "message": "formulir"
  },
  "from": {
    "message": "Dari"
  },
  "fromAddress": {
    "message": "Dari: $1",
    "description": "$1 is the address to include in the From label. It is typically shortened first using shortenAddress"
  },
  "fromTokenLists": {
    "message": "Dari daftar token: $1"
  },
  "function": {
    "message": "Fungsi: $1"
  },
  "functionApprove": {
    "message": "Fungsi: Setujui"
  },
  "functionSetApprovalForAll": {
    "message": "Fungsi: SetApprovalForAll"
  },
  "functionType": {
    "message": "Jenis fungsi"
  },
  "fundYourWallet": {
    "message": "Danai dompet Anda"
  },
  "fundYourWalletDescription": {
    "message": "Mulailah dengan menambahkan sejumlah $1 ke dompet Anda.",
    "description": "$1 is the token symbol"
  },
  "gas": {
    "message": "Gas"
  },
  "gasDisplayAcknowledgeDappButtonText": {
    "message": "Edit biaya gas yang disarankan"
  },
  "gasDisplayDappWarning": {
    "message": "Biaya gas ini telah disarankan oleh $1. Pengabaian dapat menyebabkan masalah pada transaksi Anda. Hubungi $1 jika ada pertanyaan.",
    "description": "$1 represents the Dapp's origin"
  },
  "gasIsETH": {
    "message": "Gas bernilai $1 "
  },
  "gasLimit": {
    "message": "Batas gas"
  },
  "gasLimitInfoTooltipContent": {
    "message": "Batas gas adalah jumlah unit gas maksimum yang ingin Anda gunakan."
  },
  "gasLimitRecommended": {
    "message": "Batas gas yang disarankan adalah $1. Jika batas gas kurang dari itu, maka berpotensi gagal."
  },
  "gasLimitTooLow": {
    "message": "Batas gas minimum adalah 21000"
  },
  "gasLimitTooLowWithDynamicFee": {
    "message": "Batas gas minimum adalah $1",
    "description": "$1 is the custom gas limit, in decimal."
  },
  "gasLimitV2": {
    "message": "Batas gas"
  },
  "gasOption": {
    "message": "Opsi gas"
  },
  "gasPrice": {
    "message": "Biaya gas (GWEI)"
  },
  "gasPriceExcessive": {
    "message": "Biaya gas Anda diatur terlalu tinggi. Pertimbangkan untuk menurunkan jumlahnya."
  },
  "gasPriceExcessiveInput": {
    "message": "Biaya gas terlalu tinggi"
  },
  "gasPriceExtremelyLow": {
    "message": "Biaya gas sangat rendah"
  },
  "gasPriceFetchFailed": {
    "message": "Estimasi biaya gas gagal karena terjadi kesalahan pada jaringan."
  },
  "gasPriceInfoTooltipContent": {
    "message": "Biaya gas menentukan jumlah Ether yang ingin Anda bayarkan untuk masing-masing unit gas."
  },
  "gasTimingHoursShort": {
    "message": "$1 jam",
    "description": "$1 represents a number of hours"
  },
  "gasTimingLow": {
    "message": "Lambat"
  },
  "gasTimingMinutesShort": {
    "message": "$1 mnt",
    "description": "$1 represents a number of minutes"
  },
  "gasTimingSecondsShort": {
    "message": "$1 dtk",
    "description": "$1 represents a number of seconds"
  },
  "gasUsed": {
    "message": "Gas yang digunakan"
  },
  "general": {
    "message": "Umum"
  },
  "generalCameraError": {
    "message": "Kami tidak dapat mengakses kamera Anda. Harap coba lagi."
  },
  "generalCameraErrorTitle": {
    "message": "Terjadi kesalahan...."
  },
  "genericExplorerView": {
    "message": "Lihat akun di $1"
  },
  "getStartedWithNFTs": {
    "message": "Dapatkan $1 untuk membeli NFT",
    "description": "$1 is the token symbol"
  },
  "getStartedWithNFTsDescription": {
    "message": "Mulailah menggunakan NFT dengan menambahkan sejumlah $1 ke dompet Anda.",
    "description": "$1 is the token symbol"
  },
  "goBack": {
    "message": "Kembali"
  },
  "goToSite": {
    "message": "Buka situs"
  },
  "goerli": {
    "message": "Jaringan uji Goerli"
  },
  "gotIt": {
    "message": "Mengerti"
  },
  "grantedToWithColon": {
    "message": "Diberikan kepada:"
  },
  "gwei": {
    "message": "GWEI"
  },
  "hardware": {
    "message": "Perangkat keras"
  },
  "hardwareWalletConnected": {
    "message": "Dompet perangkat keras terhubung"
  },
  "hardwareWalletLegacyDescription": {
    "message": "(warisan)",
    "description": "Text representing the MEW path"
  },
  "hardwareWalletSupportLinkConversion": {
    "message": "klik di sini"
  },
  "hardwareWallets": {
    "message": "Hubungkan dompet perangkat keras"
  },
  "hardwareWalletsInfo": {
    "message": "Integrasi dompet perangkat keras menggunakan panggilan API ke server eksternal, yang dapat melihat alamat IP Anda dan alamat kontrak cerdas tempat Anda berinteraksi."
  },
  "hardwareWalletsMsg": {
    "message": "Pilih dompet perangkat keras yang ingin Anda gunakan dengan MetaMask."
  },
  "here": {
    "message": "di sini",
    "description": "as in -click here- for more information (goes with troubleTokenBalances)"
  },
  "hexData": {
    "message": "Data Hex"
  },
  "hiddenAccounts": {
    "message": "Akun tersembunyi"
  },
  "hide": {
    "message": "Sembunyikan"
  },
  "hideAccount": {
    "message": "Sembunyikan akun"
  },
  "hideFullTransactionDetails": {
    "message": "Sembunyikan detail transaksi lengkap"
  },
  "hideSeedPhrase": {
    "message": "Sembunyikan frasa seed"
  },
  "hideSentitiveInfo": {
    "message": "Sembunyikan informasi sensitif"
  },
  "hideToken": {
    "message": "Sembunyikan token"
  },
  "hideTokenPrompt": {
    "message": "Sembunyikan token?"
  },
  "hideTokenSymbol": {
    "message": "Sembunyikan $1",
    "description": "$1 is the symbol for a token (e.g. 'DAI')"
  },
  "hideZeroBalanceTokens": {
    "message": "Sembunyikan token tanpa saldo"
  },
  "high": {
    "message": "Agresif"
  },
  "highGasSettingToolTipMessage": {
    "message": "Gunakan $1 untuk menutupi lonjakan lalu lintas jaringan karena hal-hal seperti penurunan NFT populer.",
    "description": "$1 is key 'high' (text: 'Aggressive') separated here so that it can be passed in with bold font-weight"
  },
  "highLowercase": {
    "message": "tinggi"
  },
  "highestCurrentBid": {
    "message": "Penawaran tertinggi saat ini"
  },
  "highestFloorPrice": {
    "message": "Harga dasar tertinggi"
  },
  "history": {
    "message": "Riwayat"
  },
  "holdToRevealContent1": {
    "message": "Frasa Pemulihan Rahasia memberikan $1",
    "description": "$1 is a bolded text with the message from 'holdToRevealContent2'"
  },
  "holdToRevealContent2": {
    "message": "akses penuh ke dompet dan dana Anda.",
    "description": "Is the bolded text in 'holdToRevealContent1'"
  },
  "holdToRevealContent3": {
    "message": "Jangan bagikan ini kepada siapa pun. $1 $2",
    "description": "$1 is a message from 'holdToRevealContent4' and $2 is a text link with the message from 'holdToRevealContent5'"
  },
  "holdToRevealContent4": {
    "message": "Dukungan MetaMask tidak akan memintanya,",
    "description": "Part of 'holdToRevealContent3'"
  },
  "holdToRevealContent5": {
    "message": "tetapi penipu akan mencoba memintanya.",
    "description": "The text link in 'holdToRevealContent3'"
  },
  "holdToRevealContentPrivateKey1": {
    "message": "Kunci Pribadi menyediakan $1",
    "description": "$1 is a bolded text with the message from 'holdToRevealContentPrivateKey2'"
  },
  "holdToRevealContentPrivateKey2": {
    "message": "akses penuh ke dompet dan dana Anda.",
    "description": "Is the bolded text in 'holdToRevealContentPrivateKey2'"
  },
  "holdToRevealLockedLabel": {
    "message": "tahan untuk mengungkapkan lingkaran terkunci"
  },
  "holdToRevealPrivateKey": {
    "message": "Tahan untuk mengungkapkan Kunci Pribadi"
  },
  "holdToRevealPrivateKeyTitle": {
    "message": "Amankan kunci pribadi Anda"
  },
  "holdToRevealSRP": {
    "message": "Tahan untuk mengungkapkan SRP"
  },
  "holdToRevealSRPTitle": {
    "message": "Amankan SRP Anda"
  },
  "holdToRevealUnlockedLabel": {
    "message": "tahan untuk mengungkapkan lingkaran terbuka"
  },
  "id": {
    "message": "ID"
  },
  "ignoreAll": {
    "message": "Abaikan semua"
  },
  "ignoreTokenWarning": {
    "message": "Jika Anda menyembunyikan token, token tersebut tidak akan ditampilkan di dompet Anda. Namun, Anda masih dapat menambahkannya dengan mencarinya."
  },
  "imToken": {
    "message": "imToken"
  },
  "import": {
    "message": "Impor",
    "description": "Button to import an account from a selected file"
  },
  "importAccount": {
    "message": "Impor akun"
  },
  "importAccountError": {
    "message": "Terjadi kesalahan saat mengimpor akun."
  },
  "importAccountErrorIsSRP": {
    "message": "Anda telah memasukkan Frasa Pemulihan Rahasia (atau mnemonik). Untuk mengimpor akun di sini, Anda harus memasukkan kunci pribadi, yang merupakan string heksadesimal dengan panjang 64 karakter."
  },
  "importAccountErrorNotAValidPrivateKey": {
    "message": "Ini bukan kunci pribadi yang valid. Anda telah memasukkan string heksadesimal, tetapi panjangnya harus 64 karakter."
  },
  "importAccountErrorNotHexadecimal": {
    "message": "Ini bukan kunci pribadi yang valid. Anda harus memasukkan string heksadesimal dengan panjang 64 karakter."
  },
  "importAccountJsonLoading1": {
    "message": "Impor JSON diperkirakan memerlukan waktu beberapa menit dan bekukan MetaMask."
  },
  "importAccountJsonLoading2": {
    "message": "Mohon maaf, kami akan berupaya untuk membuatnya semakin cepat di masa mendatang."
  },
  "importAccountMsg": {
    "message": "Akun yang diimpor tidak akan ditautkan dengan Frasa Pemulihan Rahasia MetaMask Anda. Pelajari selengkapnya tentang akun yang diimpor"
  },
  "importMyWallet": {
    "message": "Impor dompet saya"
  },
  "importNFT": {
    "message": "Impor NFT"
  },
  "importNFTAddressToolTip": {
    "message": "Di OpenSea, misalnya, pada halaman NFT di bawah Detail, terdapat nilai pranala biru berlabel 'Alamat Kontrak'. Jika diklik, Anda akan diarahkan ke alamat kontrak di Etherscan; di sebelah kiri atas halaman tersebut, terdapat ikon berlabel 'Kontrak', dan di sebelah kanan, terdapat rangkaian huruf dan angka yang panjang. Ini merupakan alamat kontrak yang membuat NFT Anda. Klik ikon 'salin' di sebelah kanan alamat, dan Anda akan temukan di papan klip."
  },
  "importNFTPage": {
    "message": "Impor halaman NFT"
  },
  "importNFTTokenIdToolTip": {
    "message": "ID NFT merupakan pengenal unik karena tidak ada dua NFT yang sama. Sekali lagi, angka ini berada di bawah 'Detail' pada OpenSea. Catat atau salin ke papan klip."
  },
  "importSelectedTokens": {
    "message": "Impor token yang dipilih?"
  },
  "importSelectedTokensDescription": {
    "message": "Hanya token yang dipilih yang akan muncul di dompet Anda. Anda selalu dapat mengimpor token tersembunyi nanti dengan mencarinya."
  },
  "importTokenQuestion": {
    "message": "Impor token?"
  },
  "importTokenWarning": {
    "message": "Siapa pun dapat membuat token dengan nama apa pun, termasuk versi palsu dari token yang ada. Tambahkan dan perdagangkan dengan risiko ditanggung sendiri!"
  },
  "importTokensCamelCase": {
    "message": "Impor token"
  },
  "importTokensError": {
    "message": "Kami tidak dapat mengimpor token. Coba lagi nanti."
  },
  "importWithCount": {
    "message": "Impor $1",
    "description": "$1 will the number of detected tokens that are selected for importing, if all of them are selected then $1 will be all"
  },
  "imported": {
    "message": "Diimpor",
    "description": "status showing that an account has been fully loaded into the keyring"
  },
  "inYourSettings": {
    "message": "di Pengaturan Anda"
  },
  "infuraBlockedNotification": {
    "message": "MetaMask tidak dapat terhubung ke host blockchain. Tinjau alasan yang mungkin $1.",
    "description": "$1 is a clickable link with with text defined by the 'here' key"
  },
  "initialTransactionConfirmed": {
    "message": "Transaksi awal Anda dikonfirmasikan oleh jaringan. Klik Oke untuk kembali."
  },
  "inputLogicEmptyState": {
    "message": "Masukkan angka yang menurut Anda dapat digunakan pihak ketiga sekarang atau di masa mendatang. Anda selalu dapat meningkatkan batas penggunaan nantinya."
  },
  "inputLogicEqualOrSmallerNumber": {
    "message": "Ini memungkinkan pihak ketiga untuk menggunakan $1 dari saldo Anda saat ini.",
    "description": "$1 is the current token balance in the account and the name of the current token"
  },
  "inputLogicHigherNumber": {
    "message": "Ini memungkinkan pihak ketiga menggunakan semua saldo token Anda hingga mencapai batas atau Anda mencabut batas penggunaan. Jika ini bukan yang dimaksudkan, pertimbangkan untuk menetapkan batas penggunaan yang lebih rendah."
  },
  "insightWarning": {
    "message": "peringatan"
  },
  "insightWarningCheckboxMessage": {
    "message": "$1 permintaan dari $2",
    "description": "$1 is the action i.e. sign, confirm. $2 is the origin making the request."
  },
  "insightWarningContentPlural": {
    "message": "Tinjau $1 sebelum $2. Setelah dibuat, $3 tidak dapat diubah.",
    "description": "$1 the 'insightWarnings' message (2 warnings) representing warnings, $2 is the action (i.e. signing) and $3 is the result (i.e. signature, transaction)"
  },
  "insightWarningContentSingular": {
    "message": "Tinjau $1 sebelum $2. Setelah dibuat, $3 tidak dapat diubah.",
    "description": "$1 is the 'insightWarning' message (1 warning), $2 is the action (i.e. signing) and $3 is the result (i.e. signature, transaction)"
  },
  "insightWarningHeader": {
    "message": "Permintaan ini mungkin berisiko"
  },
  "insightWarnings": {
    "message": "peringatan"
  },
  "insightsFromSnap": {
    "message": "Wawasan dari $1",
    "description": "$1 represents the name of the snap"
  },
  "install": {
    "message": "Instal"
  },
  "installExtension": {
    "message": "Instal ekstensi"
  },
  "installExtensionDescription": {
    "message": "Versi dompet web3 terkemuka di dunia yang sesuai dengan institusi, MetaMask."
  },
  "installOrigin": {
    "message": "Instal asal"
  },
  "installRequest": {
    "message": "Tambahkan ke MetaMask"
  },
  "installedOn": {
    "message": "Diinstal di $1",
    "description": "$1 is the date when the snap has been installed"
  },
  "insufficientBalance": {
    "message": "Saldo tidak cukup."
  },
  "insufficientCurrencyBuyOrDeposit": {
    "message": "$1 di akun Anda tidak cukup untuk membayar biaya transaksi di jaringan $2. $3 atau depositkan dari akun lain.",
    "description": "$1 is the native currency of the network, $2 is the name of the current network, $3 is the key 'buy' + the ticker symbol of the native currency of the chain wrapped in a button"
  },
  "insufficientCurrencyBuyOrReceive": {
    "message": "$1 di akun Anda tidak cukup untuk membayar biaya transaksi di jaringan $2. $3 atau $4 dari akun lain.",
    "description": "$1 is the native currency of the network, $2 is the name of the current network, $3 is the key 'buy' + the ticker symbol of the native currency of the chain wrapped in a button, $4 is the key 'deposit' button"
  },
  "insufficientCurrencyDeposit": {
    "message": "$1 di akun Anda tidak cukup untuk membayar biaya transaksi di jaringan $2. Depositkan $1 dari akun lain.",
    "description": "$1 is the native currency of the network, $2 is the name of the current network"
  },
  "insufficientFunds": {
    "message": "Dana tidak cukup."
  },
  "insufficientFundsForGas": {
    "message": "Dana untuk gas tidak cukup"
  },
  "insufficientTokens": {
    "message": "Token tidak cukup."
  },
  "interactingWith": {
    "message": "Berinteraksi dengan"
  },
  "interactingWithTransactionDescription": {
    "message": "Ini merupakan kontrak yang berinteraksi dengan Anda. Lindungi diri dari penipu dengan memverifikasi detailnya."
  },
  "invalidAddress": {
    "message": "Alamat tidak valid"
  },
  "invalidAddressRecipient": {
    "message": "Alamat penerima tidak valid"
  },
  "invalidAssetType": {
    "message": "Aset ini merupakan NFT dan harus ditambahkan kembali di halaman Impor NFT yang ada di bawah tab NFT"
  },
  "invalidChainIdTooBig": {
    "message": "ID chain tidak valid. ID chain terlalu besar."
  },
  "invalidCustomNetworkAlertContent1": {
    "message": "ID chain untuk jaringan kustom '$1' harus dimasukkan kembali.",
    "description": "$1 is the name/identifier of the network."
  },
  "invalidCustomNetworkAlertContent2": {
    "message": "Untuk melindungi Anda dari penyedia jaringan yang jahat atau salah, ID chain kini diperlukan untuk semua jaringan kustom."
  },
  "invalidCustomNetworkAlertContent3": {
    "message": "Buka Pengaturan > Jaringan dan masukkan ID chain. Anda dapat menemukan ID chain dari jaringan paling populer di $1.",
    "description": "$1 is a link to https://chainid.network"
  },
  "invalidCustomNetworkAlertTitle": {
    "message": "Jaringan kustom tidak valid"
  },
  "invalidHexNumber": {
    "message": "Bilangan heksadesimal tidak valid."
  },
  "invalidHexNumberLeadingZeros": {
    "message": "Bilangan heksadesimal tidak valid. Hapus semua nol di depan."
  },
  "invalidIpfsGateway": {
    "message": "Gateway IPFS tidak valid: Nilai harus berupa URL yang valid"
  },
  "invalidNumber": {
    "message": "Angka tidak valid. Masukkan bilangan heksadesimal berawalan '0x' atau desimal."
  },
  "invalidNumberLeadingZeros": {
    "message": "Angka tidak valid. Hapus semua nol di depan."
  },
  "invalidRPC": {
    "message": "URL RPC Tidak Valid"
  },
  "invalidSeedPhrase": {
    "message": "Frasa Pemulihan Rahasia Tidak Valid"
  },
  "invalidSeedPhraseCaseSensitive": {
    "message": "Masukan tidak valid! Frasa Pemulihan Rahasia peka terhadap huruf besar/kecil."
  },
  "ipfsGateway": {
    "message": "Gateway IPFS"
  },
  "ipfsGatewayDescription": {
    "message": "MetaMask menggunakan layanan pihak ketiga untuk menampilkan gambar NFT Anda yang disimpan di IPFS, menampilkan informasi terkait alamat ENS yang dimasukkan di bilah alamat browser Anda, serta mengambil ikon untuk token yang berbeda. Alamat IP Anda mungkin tidak memberikan perlindungan terhadap layanan ini saat Anda menggunakannya."
  },
  "ipfsToggleModalDescriptionOne": {
    "message": "Kami menggunakan layanan pihak ketiga untuk menampilkan gambar NFT Anda yang disimpan di IPFS, menampilkan informasi terkait alamat ENS yang dimasukkan di bilah alamat browser Anda, serta mengambil ikon untuk token yang berbeda. Alamat IP Anda mungkin tidak memberikan perlindungan terhadap layanan ini saat Anda menggunakannya."
  },
  "ipfsToggleModalDescriptionTwo": {
    "message": "Resolusi IPFS akan aktif saat Anda memilih Konfirmasi. Anda dapat menonaktifkannya di $1 kapan saja.",
    "description": "$1 is the method to turn off ipfs"
  },
  "ipfsToggleModalSettings": {
    "message": "Pengaturan > Keamanan dan privasi"
  },
  "isSigningOrSubmitting": {
    "message": "Transaksi sebelumnya sedang ditandatangani atau dikirim"
  },
  "jazzAndBlockies": {
    "message": "Jazzicons dan Blockies merupakan dua gaya ikon unik yang berbeda untuk membantu Anda mengidentifikasi akun dengan cepat."
  },
  "jazzicons": {
    "message": "Jazzicons"
  },
  "jsDeliver": {
    "message": "jsDeliver"
  },
  "jsonFile": {
    "message": "File JSON",
    "description": "format for importing an account"
  },
  "keyringAccountName": {
    "message": "Nama akun"
  },
  "keyringAccountPublicAddress": {
    "message": "Alamat Publik"
  },
  "keyringSnapRemovalResult1": {
    "message": "$1 $2dihapus",
    "description": "Displays the result after removal of a keyring snap. $1 is the snap name, $2 is whether it is successful or not"
  },
  "keyringSnapRemovalResultNotSuccessful": {
    "message": "tidak ",
    "description": "Displays the `not` word in $2."
  },
  "keyringSnapRemoveConfirmation": {
    "message": "Ketik $1 untuk mengonfirmasi bahwa Anda ingin menghapus snap ini:",
    "description": "Asks user to input the name nap prior to deleting the snap. $1 is the snap name"
  },
  "keystone": {
    "message": "Keystone"
  },
  "knownAddressRecipient": {
    "message": "Alamat kontrak yang diketahui."
  },
  "knownTokenWarning": {
    "message": "Tindakan ini akan mengedit token yang telah terdaftar dalam dompet Anda, yang dapat digunakan untuk menipu Anda. Setujui hanya jika Anda yakin bahwa Anda ingin mengubah apa yang diwakili token ini. Pelajari selengkapnya seputar $1"
  },
  "l1Fee": {
    "message": "Biaya L1"
  },
  "l1FeeTooltip": {
    "message": "Biaya gas L1"
  },
  "l2Fee": {
    "message": "Biaya L2"
  },
  "l2FeeTooltip": {
    "message": "Biaya gas L2"
  },
  "lastConnected": {
    "message": "Terakhir terhubung"
  },
  "lastSold": {
    "message": "Terakhir terjual"
  },
  "lavaDomeCopyWarning": {
    "message": "Demi keamanan Anda, memilih teks ini tidak tersedia untuk saat ini."
  },
  "layer1Fees": {
    "message": "Biaya layer 1"
  },
  "layer2Fees": {
    "message": "Biaya layer 2"
  },
  "learnCancelSpeeedup": {
    "message": "Pelajari cara $1",
    "description": "$1 is link to cancel or speed up transactions"
  },
  "learnMore": {
    "message": "pelajari selengkapnya"
  },
  "learnMoreAboutGas": {
    "message": "Ingin $1 seputar gas?",
    "description": "$1 will be replaced by the learnMore translation key"
  },
  "learnMoreKeystone": {
    "message": "Pelajari Selengkapnya"
  },
  "learnMoreUpperCase": {
    "message": "Pelajari selengkapnya"
  },
  "learnMoreUpperCaseWithDot": {
    "message": "Pelajari selengkapnya."
  },
  "learnScamRisk": {
    "message": "penipuan dan risiko keamanan."
  },
  "learnToBridge": {
    "message": "Pelajari bridge"
  },
  "leaveMetaMask": {
    "message": "Keluar dari MetaMask?"
  },
  "leaveMetaMaskDesc": {
    "message": "Anda akan mengunjungi situs di luar MetaMask. Periksa kembali URL sebelum melanjutkan."
  },
  "ledgerAccountRestriction": {
    "message": "Manfaatkan akun terakhir Anda sebelum menambahkan yang baru."
  },
  "ledgerConnectionInstructionCloseOtherApps": {
    "message": "Tutup perangkat lunak lain yang terhubung ke perangkat Anda, lalu klik di sini untuk memperbarui."
  },
  "ledgerConnectionInstructionHeader": {
    "message": "Sebelum mengeklik konfirmasi:"
  },
  "ledgerConnectionInstructionStepFour": {
    "message": "Aktifkan \"data kontrak cerdas\" atau \"penandatanganan buta\" pada perangkat Ledger Anda."
  },
  "ledgerConnectionInstructionStepThree": {
    "message": "Pastikan Ledger terhubung dan untuk memilih aplikasi Ethereum."
  },
  "ledgerDeviceOpenFailureMessage": {
    "message": "Perangkat Ledger gagal dibuka. Ledger Anda mungkin terhubung ke perangkat lunak lain. Tutup Ledger Live atau aplikasi lain yang terhubung ke perangkat Ledger Anda, dan coba hubungkan kembali."
  },
  "ledgerErrorConnectionIssue": {
    "message": "Hubungkan kembali ledger Anda, buka aplikasi ETH dan coba lagi."
  },
  "ledgerErrorDevicedLocked": {
    "message": "Ledger Anda terkunci. Buka lalu coba lagi."
  },
  "ledgerErrorEthAppNotOpen": {
    "message": "Untuk mengatasi masalah ini, buka aplikasi ETH di perangkat Anda dan coba lagi."
  },
  "ledgerErrorTransactionDataNotPadded": {
    "message": "Data input transaksi Ethereum tidak cukup lengkap."
  },
  "ledgerLiveApp": {
    "message": "Aplikasi Ledger Live"
  },
  "ledgerLocked": {
    "message": "Tidak dapat terhubung ke perangkat Ledger. Pastikan perangkat Anda tidak terkunci dan aplikasi Ethereum terbuka."
  },
  "ledgerTimeout": {
    "message": "Respons Ledger Live terlalu lama atau waktu koneksi habis. Pastikan aplikasi Ledger Live terbuka dan perangkat Anda tidak terkunci."
  },
  "ledgerWebHIDNotConnectedErrorMessage": {
    "message": "Perangkat ledger tidak terhubung. Jika ingin menghubungkan Ledger Anda, klik 'Lanjutkan' lagi dan setujui koneksi HID",
    "description": "An error message shown to the user during the hardware connect flow."
  },
  "levelArrow": {
    "message": "panah tingkat"
  },
  "lightTheme": {
    "message": "Terang"
  },
  "likeToImportToken": {
    "message": "Ingin mengimpor token ini?"
  },
  "likeToImportTokens": {
    "message": "Apakah Anda ingin menambahkan token ini?"
  },
  "lineaGoerli": {
    "message": "Jaringan uji Linea Goerli"
  },
  "lineaMainnet": {
    "message": "Linea Mainnet"
  },
  "lineaSepolia": {
    "message": "Jaringan uji Linea Sepolia"
  },
  "link": {
    "message": "Tautan"
  },
  "links": {
    "message": "Tautan"
  },
  "loadMore": {
    "message": "Muat lebih banyak"
  },
  "loading": {
    "message": "Memuat..."
  },
  "loadingScreenHardwareWalletMessage": {
    "message": "Selesaikan transaksi di dompet perangkat keras."
  },
  "loadingScreenSnapMessage": {
    "message": "Selesaikan transaksi di Snap."
  },
  "loadingTokens": {
    "message": "Memuat token..."
  },
  "localhost": {
    "message": "Localhost 8545"
  },
  "lock": {
    "message": "Kunci"
  },
  "lockMetaMask": {
    "message": "Kunci MetaMask"
  },
  "lockTimeInvalid": {
    "message": "Waktu kunci harus berupa angka antara 0 dan 10080"
  },
  "logo": {
    "message": "Logo $1",
    "description": "$1 is the name of the ticker"
  },
  "low": {
    "message": "Rendah"
  },
  "lowGasSettingToolTipMessage": {
    "message": "Gunakan $1 untuk menunggu harga yang lebih murah. Estimasi waktu kurang akurat karena harga sedang tidak dapat diprediksi.",
    "description": "$1 is key 'low' separated here so that it can be passed in with bold font-weight"
  },
  "lowLowercase": {
    "message": "rendah"
  },
  "lowPriorityMessage": {
    "message": "Transaksi di masa mendatang akan mengantre setelah transaksi ini."
  },
  "mainnet": {
    "message": "Ethereum Mainnet"
  },
  "mainnetToken": {
    "message": "Alamat ini cocok dengan alamat token Ethereum Mainnet yang dikenal. Periksa kembali alamat kontrak dan jaringan untuk token yang Anda coba tambahkan."
  },
  "makeAnotherSwap": {
    "message": "Buat swap baru"
  },
  "makeSureNoOneWatching": {
    "message": "Pastikan tidak ada yang melihat layar Anda",
    "description": "Warning to users to be care while creating and saving their new Secret Recovery Phrase"
  },
  "marketCap": {
    "message": "Kap pasar"
  },
  "marketDetails": {
    "message": "Detail pasar"
  },
  "max": {
    "message": "Maks"
  },
  "maxBaseFee": {
    "message": "Biaya dasar maks"
  },
  "maxFee": {
    "message": "Biaya maks"
  },
  "maxFeeTooltip": {
    "message": "Biaya maksimum yang diberikan untuk membayar transaksi."
  },
  "maxPriorityFee": {
    "message": "Biaya prioritas maks"
  },
  "medium": {
    "message": "Pasar"
  },
  "mediumGasSettingToolTipMessage": {
    "message": "Gunakan $1 untuk pemrosesan cepat dengan harga pasar saat ini.",
    "description": "$1 is key 'medium' (text: 'Market') separated here so that it can be passed in with bold font-weight"
  },
  "memo": {
    "message": "memo"
  },
  "message": {
    "message": "Pesan"
  },
  "metaMaskConnectStatusParagraphOne": {
    "message": "Sekarang, Anda memiliki kontrol lebih banyak atas koneksi akun Anda di MetaMask."
  },
  "metaMaskConnectStatusParagraphThree": {
    "message": "Klik untuk mengelola akun Anda yang terhubung."
  },
  "metaMaskConnectStatusParagraphTwo": {
    "message": "Tombol status koneksi menunjukkan apakah situs web yang Anda kunjungi terhubung ke akun Anda yang dipilih saat ini."
  },
  "metadataModalSourceTooltip": {
    "message": "$1 dihosting pada npm dan $2 merupakan pengenal unik Snap ini.",
    "description": "$1 is the snap name and $2 is the snap NPM id."
  },
  "metamaskInstitutionalVersion": {
    "message": "Versi MetaMask Institutional"
  },
  "metamaskNotificationsAreOff": {
    "message": "Saat ini notifikasi dompet tidak aktif."
  },
  "metamaskPortfolio": {
    "message": "Portfolio MetaMask."
  },
  "metamaskSwapsOfflineDescription": {
    "message": "MetaMask Swap sedang dalam pemeliharaan. Harap periksa kembali nanti."
  },
  "metamaskVersion": {
    "message": "Versi MetaMask"
  },
  "methodData": {
    "message": "Metode"
  },
  "methodDataTransactionDesc": {
    "message": "Fungsi dijalankan berdasarkan data masukan yang didekodekan."
  },
  "methodNotSupported": {
    "message": "Akun ini tidak mendukung."
  },
  "metrics": {
    "message": "Metrik"
  },
  "millionAbbreviation": {
    "message": "Jt",
    "description": "Shortened form of 'million'"
  },
  "mismatchAccount": {
    "message": "Akun yang Anda pilih ($1) berbeda dengan akun yang mencoba ditandatangani ($2)"
  },
  "mismatchedChainLinkText": {
    "message": "verifikasi detail jaringan",
    "description": "Serves as link text for the 'mismatchedChain' key. This text will be embedded inside the translation for that key."
  },
  "mismatchedChainRecommendation": {
    "message": "Kami menyarankan agar Anda $1 sebelum melanjutkan.",
    "description": "$1 is a clickable link with text defined by the 'mismatchedChainLinkText' key. The link will open to instructions for users to validate custom network details."
  },
  "mismatchedNetworkName": {
    "message": "Menurut catatan kami, nama jaringan mungkin tidak sepenuhnya sesuai dengan ID chain ini."
  },
  "mismatchedNetworkSymbol": {
    "message": "Simbol mata uang yang dikirimkan tidak sesuai dengan yang kami harapkan untuk ID chain ini."
  },
  "mismatchedRpcChainId": {
    "message": "ID chain yang dipulihkan oleh jaringan khusus tidak cocok dengan ID chain yang dikirimkan."
  },
  "mismatchedRpcUrl": {
    "message": "Menurut catatan kami, nilai URL RPC yang dikirimkan tidak sesuai dengan penyedia yang dikenal untuk ID chain ini."
  },
  "missingSetting": {
    "message": "Tidak dapat menemukan pengaturan?"
  },
  "missingSettingRequest": {
    "message": "Minta di sini"
  },
  "mmiBuiltAroundTheWorld": {
    "message": "MetaMask Institutional dirancang dan dibangun di seluruh dunia."
  },
  "mmiNewNFTDetectedInNFTsTabMessage": {
    "message": "Izinkan MetaMask Institutional mendeteksi dan menampilkan NFT di dompet secara otomatis."
  },
  "mmiPasswordSetupDetails": {
    "message": "Kata sandi ini hanya akan membuka ekstensi MetaMask Institutional."
  },
  "more": {
    "message": "selengkapnya"
  },
  "multipleSnapConnectionWarning": {
    "message": "$1 ingin menggunakan Snap $2",
    "description": "$1 is the dapp and $2 is the number of snaps it wants to connect to."
  },
  "mustSelectOne": {
    "message": "Harus memilih minimal 1 token."
  },
  "name": {
    "message": "Nama"
  },
  "nameAddressLabel": {
    "message": "Alamat",
    "description": "Label above address field in name component modal."
  },
  "nameInstructionsNew": {
    "message": "Jika Anda mengetahui alamat ini, berikan nama panggilan agar dapat dikenali di kemudian hari.",
    "description": "Instruction text in name component modal when value is not recognised."
  },
  "nameInstructionsRecognized": {
    "message": "Alamat ini memiliki nama panggilan default, tetapi Anda dapat mengeditnya atau menjelajahi saran lainnya.",
    "description": "Instruction text in name component modal when value is recognized but not saved."
  },
  "nameInstructionsSaved": {
    "message": "Anda telah menambahkan nama panggilan untuk alamat ini sebelumnya. Anda dapat mengedit atau melihat nama panggilan lain yang disarankan.",
    "description": "Instruction text in name component modal when value is saved."
  },
  "nameLabel": {
    "message": "Nama panggilan",
    "description": "Label above name input field in name component modal."
  },
  "nameModalMaybeProposedName": {
    "message": "Mungkin: $1",
    "description": "$1 is the proposed name"
  },
  "nameModalTitleNew": {
    "message": "Alamat tidak dikenal",
    "description": "Title of the modal created by the name component when value is not recognised."
  },
  "nameModalTitleRecognized": {
    "message": "Alamat yang dikenali",
    "description": "Title of the modal created by the name component when value is recognized but not saved."
  },
  "nameModalTitleSaved": {
    "message": "Alamat tersimpan",
    "description": "Title of the modal created by the name component when value is saved."
  },
  "nameProviderProposedBy": {
    "message": "Diusulkan oleh $1",
    "description": "$1 is the name of the provider"
  },
  "nameProvider_ens": {
    "message": "Layanan Nama Ethereum (ENS)"
  },
  "nameProvider_etherscan": {
    "message": "Etherscan"
  },
  "nameProvider_lens": {
    "message": "Lens Protocol"
  },
  "nameProvider_token": {
    "message": "MetaMask"
  },
  "nameSetPlaceholder": {
    "message": "Pilih nama panggilan...",
    "description": "Placeholder text for name input field in name component modal."
  },
  "nativeNetworkPermissionRequestDescription": {
    "message": "$1 meminta persetujuan Anda untuk:",
    "description": "$1 represents dapp name"
  },
  "nativePermissionRequestDescription": {
    "message": "Ingin situs ini melakukan hal berikut?",
    "description": "Description below header used on Permission Connect screen for native permissions."
  },
  "nativeToken": {
    "message": "Token asli di jaringan ini adalah $1. Ini merupakan token yang digunakan untuk biaya gas. ",
    "description": "$1 represents the name of the native token on the current network"
  },
  "nativeTokenScamWarningConversion": {
    "message": "Edit detail jaringan"
  },
  "nativeTokenScamWarningDescription": {
    "message": "Jaringan ini tidak cocok dengan ID chain atau nama yang terkait. Banyak token populer menggunakan nama $1, menjadikannya target penipuan. Penipu dapat mengelabui Anda agar mengirimkan mata uang yang lebih berharga sebagai imbalannya. Verifikasikan semuanya sebelum melanjutkan.",
    "description": "$1 represents the currency name, $2 represents the expected currency symbol"
  },
  "nativeTokenScamWarningTitle": {
    "message": "Ini berpotensi penipuan",
    "description": "Title for nativeTokenScamWarningDescription"
  },
  "needHelp": {
    "message": "Butuh bantuan? Hubungi $1",
    "description": "$1 represents `needHelpLinkText`, the text which goes in the help link"
  },
  "needHelpFeedback": {
    "message": "Bagikan umpan balik Anda"
  },
  "needHelpLinkText": {
    "message": "Dukungan MetaMask"
  },
  "needHelpSubmitTicket": {
    "message": "Kirimkan tiket"
  },
  "needImportFile": {
    "message": "Anda harus memilih file untuk diimpor.",
    "description": "User is important an account and needs to add a file to continue"
  },
  "negativeETH": {
    "message": "Tidak dapat mengirim jumlah negatif ETH."
  },
  "negativeOrZeroAmountToken": {
    "message": "Tidak dapat mengirim aset dalam jumlah negatif atau nol."
  },
  "network": {
    "message": "Jaringan:"
  },
  "networkDetails": {
    "message": "Detail jaringan"
  },
  "networkIsBusy": {
    "message": "Jaringan sibuk. Harga gas tinggi dan estimasinya kurang akurat."
  },
  "networkMenu": {
    "message": "Menu Jaringan"
  },
  "networkMenuHeading": {
    "message": "Pilih jaringan"
  },
  "networkName": {
    "message": "Nama jaringan"
  },
  "networkNameArbitrum": {
    "message": "Arbitrum"
  },
  "networkNameAvalanche": {
    "message": "Avalanche"
  },
  "networkNameBSC": {
    "message": "BSC"
  },
  "networkNameBase": {
    "message": "Dasar"
  },
  "networkNameBitcoin": {
    "message": "Bitcoin"
  },
  "networkNameDefinition": {
    "message": "Nama yang dikaitkan dengan jaringan ini."
  },
  "networkNameEthereum": {
    "message": "Ethereum"
  },
  "networkNameGoerli": {
    "message": "Goerli"
  },
  "networkNameLinea": {
    "message": "Linea"
  },
  "networkNameOpMainnet": {
    "message": "OP Mainnet"
  },
  "networkNamePolygon": {
    "message": "Polygon"
  },
  "networkNameTestnet": {
    "message": "Testnet"
  },
  "networkNameZkSyncEra": {
    "message": "zkSync Era"
  },
  "networkOptions": {
    "message": "Opsi jaringan"
  },
  "networkProvider": {
    "message": "Penyedia jaringan"
  },
  "networkStatus": {
    "message": "Status jaringan"
  },
  "networkStatusBaseFeeTooltip": {
    "message": "Biaya dasar diatur oleh jaringan dan berubah setiap 13-14 detik. Akun opsi $1 dan $2 kami untuk kenaikan mendadak.",
    "description": "$1 and $2 are bold text for Medium and Aggressive respectively."
  },
  "networkStatusPriorityFeeTooltip": {
    "message": "Rentang biaya prioritas (alias “tip penambang”). Ini berlaku bagi penambang dan memberi insentif kepada mereka untuk memprioritaskan transaksi Anda."
  },
  "networkStatusStabilityFeeTooltip": {
    "message": "Biaya gas relatif $1 dalam 72 jam terakhir.",
    "description": "$1 is networks stability value - stable, low, high"
  },
  "networkSwitchConnectionError": {
    "message": "Kami tidak dapat terhubung ke $1",
    "description": "$1 represents the network name"
  },
  "networkURL": {
    "message": "URL Jaringan"
  },
  "networkURLDefinition": {
    "message": "URL yang digunakan untuk mengakses jaringan ini."
  },
  "networks": {
    "message": "Jaringan"
  },
  "nevermind": {
    "message": "Lupakan"
  },
  "new": {
    "message": "Baru!"
  },
  "newAccount": {
    "message": "Akun baru"
  },
  "newAccountNumberName": {
    "message": "Akun $1",
    "description": "Default name of next account to be created on create account screen"
  },
  "newContact": {
    "message": "Kontak baru"
  },
  "newContract": {
    "message": "Kontrak baru"
  },
  "newNFTDetectedInImportNFTsMessageStrongText": {
    "message": "Pengaturan > Keamanan dan privasi"
  },
  "newNFTDetectedInImportNFTsMsg": {
    "message": "Untuk melihat NFT menggunakan OpenSea, aktifkan 'Tampilkan Media NFT' di $1.",
    "description": "$1 is used for newNFTDetectedInImportNFTsMessageStrongText"
  },
  "newNFTDetectedInNFTsTabMessage": {
    "message": "Izinkan MetaMask mendeteksi dan menampilkan NFT di dompet secara otomatis."
  },
  "newNFTsAutodetected": {
    "message": "Autodeteksi NFT"
  },
  "newNetworkAdded": {
    "message": "“$1” berhasil ditambahkan!"
  },
  "newNetworkEdited": {
    "message": "“$1” berhasil diedit!"
  },
  "newNftAddedMessage": {
    "message": "NFT berhasil ditambahkan!"
  },
  "newPassword": {
    "message": "Kata sandi baru (min 8 karakter)"
  },
  "newPrivacyPolicyActionButton": {
    "message": "Baca selengkapnya"
  },
  "newPrivacyPolicyTitle": {
    "message": "Kami telah memperbarui kebijakan privasi"
  },
  "newTokensImportedMessage": {
    "message": "Anda berhasil mengimpor $1.",
    "description": "$1 is the string of symbols of all the tokens imported"
  },
  "newTokensImportedTitle": {
    "message": "Token diimpor"
  },
  "next": {
    "message": "Berikutnya"
  },
  "nextNonceWarning": {
    "message": "Nonce lebih tinggi dari nonce $1 yang disarankan",
    "description": "The next nonce according to MetaMask's internal logic"
  },
  "nftAddFailedMessage": {
    "message": "NFT tidak dapat ditambahkan karena detail kepemilikan tidak cocok. Pastikan Anda telah memasukkan informasi yang benar."
  },
  "nftAddressError": {
    "message": "Token ini merupakan NFT. Tambahkan ke $1",
    "description": "$1 is a clickable link with text defined by the 'importNFTPage' key"
  },
  "nftAlreadyAdded": {
    "message": "NFT telah ditambahkan."
  },
  "nftAutoDetectionEnabled": {
    "message": "Autodeteksi NFT diaktifkan"
  },
  "nftDisclaimer": {
    "message": "Penafian: MetaMask mengambil file media dari url sumber. Url ini terkadang diubah oleh pasar tempat NFT dicetak."
  },
  "nftOptions": {
    "message": "Opsi NFT"
  },
  "nftTokenIdPlaceholder": {
    "message": "Masukkan id token"
  },
  "nftWarningContent": {
    "message": "Anda memberikan akses ke $1, termasuk setiap akses yang Anda miliki di masa mendatang. Pihak lain dapat mentransfer NFT ini dari dompet Anda kapan saja tanpa meminta izin Anda sampai Anda membatalkan persetujuan ini. $2",
    "description": "$1 is nftWarningContentBold bold part, $2 is Learn more link"
  },
  "nftWarningContentBold": {
    "message": "semua NFT $1 Anda",
    "description": "$1 is name of the collection"
  },
  "nftWarningContentGrey": {
    "message": "Lanjutkan dengan hati-hati."
  },
  "nfts": {
    "message": "NFT"
  },
  "nftsPreviouslyOwned": {
    "message": "Dimiliki Sebelumnya"
  },
  "nickname": {
    "message": "Nama panggilan"
  },
  "noAccountsFound": {
    "message": "Tidak ditemukan akun untuk kueri pencarian yang diberikan"
  },
  "noConnectedAccountDescription": {
    "message": "Pilih akun yang ingin Anda gunakan di situs ini untuk melanjutkan."
  },
  "noConnectedAccountTitle": {
    "message": "MetaMask tidak terhubung ke situs ini"
  },
  "noConversionDateAvailable": {
    "message": "Tanggal konversi mata uang tidak tersedia"
  },
  "noConversionRateAvailable": {
    "message": "Nilai konversi tidak tersedia"
  },
  "noDomainResolution": {
    "message": "Tidak ada resolusi untuk domain yang tersedia."
  },
  "noHardwareWalletOrSnapsSupport": {
    "message": "Snap, dan sebagian besar dompet perangkat keras, tidak akan berfungsi dengan versi browser saat ini."
  },
  "noNFTs": {
    "message": "Belum ada NFT"
  },
  "noNetworksFound": {
    "message": "Tidak ditemukan jaringan untuk kueri pencarian yang diberikan"
  },
  "noSnaps": {
    "message": "Belum ada snap yang diinstal."
  },
  "noThanks": {
    "message": "Tidak, terima kasih"
  },
  "noTransactions": {
    "message": "Anda tidak memiliki transaksi"
  },
  "noWebcamFound": {
    "message": "Webcam komputer Anda tidak ditemukan. Harap coba lagi."
  },
  "noWebcamFoundTitle": {
    "message": "Webcam tidak ditemukan"
  },
  "nonCustodialAccounts": {
    "message": "MetaMask Institutional memungkinkan Anda untuk menggunakan akun non-kustodian, apabila berencana menggunakan akun ini untuk mencadangkan Frasa Pemulihan Rahasia."
  },
  "nonce": {
    "message": "Nonce"
  },
  "nonceField": {
    "message": "Sesuaikan nonce transaksi"
  },
  "nonceFieldDesc": {
    "message": "Aktifkan ini untuk mengubah nonce (nomor transaksi) saat mengirim aset. Ini merupakan fitur lanjutan, gunakan dengan hati-hati."
  },
  "nonceFieldHeading": {
    "message": "Nonce kustom"
  },
  "notBusy": {
    "message": "Tidak sibuk"
  },
  "notCurrentAccount": {
    "message": "Apa ini akun yang benar? Ini berbeda dari akun yang saat ini dipilih di dompet Anda"
  },
  "notEnoughBalance": {
    "message": "Saldo tidak cukup"
  },
  "notEnoughGas": {
    "message": "Gas tidak cukup"
  },
  "note": {
    "message": "Catatan"
  },
  "notePlaceholder": {
    "message": "Pemberi persetujuan akan melihat catatan ini saat menyetujui transaksi di kustodian."
  },
  "notificationDetail": {
    "message": "Detail"
  },
  "notificationDetailBaseFee": {
    "message": "Biaya dasar (GWEI)"
  },
  "notificationDetailGasLimit": {
    "message": "Batas gas (unit)"
  },
  "notificationDetailGasUsed": {
    "message": "Gas yang digunakan (unit)"
  },
  "notificationDetailMaxFee": {
    "message": "Biaya maks per gas"
  },
  "notificationDetailNetwork": {
    "message": "Jaringan"
  },
  "notificationDetailNetworkFee": {
    "message": "Biaya jaringan"
  },
  "notificationDetailPriorityFee": {
    "message": "Biaya prioritas (GWEI)"
  },
  "notificationItemCheckBlockExplorer": {
    "message": "Periksa di Block Explorer"
  },
  "notificationItemCollection": {
    "message": "Koleksi"
  },
  "notificationItemConfirmed": {
    "message": "Dikonfirmasi"
  },
  "notificationItemError": {
    "message": "Saat ini biaya tidak dapat dipulihkan"
  },
  "notificationItemFrom": {
    "message": "Dari"
  },
  "notificationItemLidoStakeReadyToBeWithdrawn": {
    "message": "Penarikan Siap"
  },
  "notificationItemLidoStakeReadyToBeWithdrawnMessage": {
    "message": "Kini Anda dapat menarik $1 yang belum di-stake"
  },
  "notificationItemLidoWithdrawalRequestedMessage": {
    "message": "Permintaan untuk membatalkan stake $1 telah dikirim"
  },
  "notificationItemNFTReceivedFrom": {
    "message": "Menerima NFT dari"
  },
  "notificationItemNFTSentTo": {
    "message": "Mengirim NFT ke"
  },
  "notificationItemNetwork": {
    "message": "Jaringan"
  },
  "notificationItemRate": {
    "message": "Tarif (termasuk biaya)"
  },
  "notificationItemReceived": {
    "message": "Diterima"
  },
  "notificationItemReceivedFrom": {
    "message": "Diterima dari"
  },
  "notificationItemSent": {
    "message": "Terkirim"
  },
  "notificationItemSentTo": {
    "message": "Terkirim ke"
  },
  "notificationItemStakeCompleted": {
    "message": "Stake selesai"
  },
  "notificationItemStaked": {
    "message": "Di-stake"
  },
  "notificationItemStakingProvider": {
    "message": "Penyedia Stake"
  },
  "notificationItemStatus": {
    "message": "Status"
  },
  "notificationItemSwapped": {
    "message": "Ditukar"
  },
  "notificationItemSwappedFor": {
    "message": "untuk"
  },
  "notificationItemTo": {
    "message": "Ke"
  },
  "notificationItemTransactionId": {
    "message": "ID Transaksi"
  },
  "notificationItemUnStakeCompleted": {
    "message": "Pembatalan Stake selesai"
  },
  "notificationItemUnStaked": {
    "message": "Stake dibatalkan"
  },
  "notificationItemUnStakingRequested": {
    "message": "Permintaan pembatalan stake"
  },
  "notificationTransactionFailedMessage": {
    "message": "Transaksi $1 gagal! $2",
    "description": "Content of the browser notification that appears when a transaction fails"
  },
  "notificationTransactionFailedMessageMMI": {
    "message": "Transaksi gagal! $1",
    "description": "Content of the browser notification that appears when a transaction fails in MMI"
  },
  "notificationTransactionFailedTitle": {
    "message": "Transaksi gagal",
    "description": "Title of the browser notification that appears when a transaction fails"
  },
  "notificationTransactionSuccessMessage": {
    "message": "Transaksi $1 dikonfirmasi!",
    "description": "Content of the browser notification that appears when a transaction is confirmed"
  },
  "notificationTransactionSuccessTitle": {
    "message": "Transaksi terkonfirmasi",
    "description": "Title of the browser notification that appears when a transaction is confirmed"
  },
  "notificationTransactionSuccessView": {
    "message": "Lihat di $1",
    "description": "Additional content in a notification that appears when a transaction is confirmed and has a block explorer URL."
  },
  "notifications": {
    "message": "Notifikasi"
  },
  "notificationsDropLedgerFirefoxDescription": {
    "message": "Firefox tidak lagi mendukung U2F, sehingga Ledger tidak akan berfungsi dengan MetaMask di Firefox. Cobalah MetaMask di Google Chrome sebagai gantinya.",
    "description": "Description of a notification in the 'See What's New' popup. Describes that ledger will not longer be supported for firefox users and they should use MetaMask on chrome for ledger support instead."
  },
  "notificationsDropLedgerFirefoxTitle": {
    "message": "Menghapus Dukungan Ledger untuk Firefox",
    "description": "Title for a notification in the 'See What's New' popup. Tells firefox users that ledger support is being dropped."
  },
  "notificationsFeatureToggle": {
    "message": "Aktifkan Notifikasi Dompet",
    "description": "Experimental feature title"
  },
  "notificationsFeatureToggleDescription": {
    "message": "Ini mengaktifkan notifikasi dompet seperti mengirim/menerima dana atau nft dan pengumuman fitur.",
    "description": "Description of the experimental notifications feature"
  },
  "notificationsMarkAllAsRead": {
    "message": "Tandai semua telah dibaca"
  },
  "notificationsPageEmptyTitle": {
    "message": "Tak ada apa pun di sini"
  },
  "notificationsPageErrorContent": {
    "message": "Coba kunjungi halaman ini lagi."
  },
  "notificationsPageErrorTitle": {
    "message": "Telah terjadi kesalahan"
  },
  "notificationsPageNoNotificationsContent": {
    "message": "Anda belum menerima notifikasi."
  },
  "notificationsSettingsBoxError": {
    "message": "Terjadi kesalahan. Coba lagi."
  },
  "notificationsSettingsPageAllowNotifications": {
    "message": "Pantau terus segala yang terjadi di dompet Anda dengan notifikasi. Untuk menggunakan notifikasi, kami menggunakan profil untuk menyinkronkan beberapa pengaturan di seluruh perangkat Anda. $1"
  },
  "notificationsSettingsPageAllowNotificationsLink": {
    "message": "Pelajari cara kami melindungi privasi Anda saat menggunakan fitur ini."
  },
  "numberOfNewTokensDetectedPlural": {
    "message": "$1 token baru ditemukan di akun ini",
    "description": "$1 is the number of new tokens detected"
  },
  "numberOfNewTokensDetectedSingular": {
    "message": "1 token baru ditemukan di akun ini"
  },
  "numberOfTokens": {
    "message": "Jumlah token"
  },
  "ofTextNofM": {
    "message": "dari"
  },
  "off": {
    "message": "Mati"
  },
  "offlineForMaintenance": {
    "message": "Offline untuk pemeliharaan"
  },
  "ok": {
    "message": "Oke"
  },
  "on": {
    "message": "Nyala"
  },
  "onboardedMetametricsAccept": {
    "message": "Saya setuju"
  },
  "onboardedMetametricsDisagree": {
    "message": "Tidak, terima kasih"
  },
  "onboardedMetametricsKey1": {
    "message": "Perkembangan terkini"
  },
  "onboardedMetametricsKey2": {
    "message": "Fitur produk"
  },
  "onboardedMetametricsKey3": {
    "message": "Materi promosi lain yang relevan"
  },
  "onboardedMetametricsLink": {
    "message": "MetaMetrics"
  },
  "onboardedMetametricsParagraph1": {
    "message": "Selain $1, kami ingin menggunakan data untuk memahami cara Anda berinteraksi dengan komunikasi pemasaran.",
    "description": "$1 represents the 'onboardedMetametricsLink' locale string"
  },
  "onboardedMetametricsParagraph2": {
    "message": "Ini membantu kami mempersonalisasi hal yang kami bagikan kepada Anda, seperti:"
  },
  "onboardedMetametricsParagraph3": {
    "message": "Ingat, kami tidak pernah menjual data yang Anda berikan dan Anda dapat memilih untuk keluar setiap saat."
  },
  "onboardedMetametricsTitle": {
    "message": "Bantu kami meningkatkan pengalaman Anda"
  },
  "onboardingAdvancedPrivacyIPFSDescription": {
    "message": "Gateway IPFS memungkinkan untuk mengakses dan melihat data yang disimpan oleh pihak ketiga. Anda dapat menambahkan gateway IPFS khusus atau melanjutkan menggunakan default."
  },
  "onboardingAdvancedPrivacyIPFSInvalid": {
    "message": "Masukkan URL yang valid"
  },
  "onboardingAdvancedPrivacyIPFSTitle": {
    "message": "Tambahkan Gateway IPFS khusus"
  },
  "onboardingAdvancedPrivacyIPFSValid": {
    "message": "URL gateway IPFS valid"
  },
  "onboardingAdvancedPrivacyNetworkDescription": {
    "message": "Kami menggunakan Infura sebagai penyedia pemanggilan prosedur jarak jauh (RPC) kami untuk menawarkan akses paling andal dan pribadi ke data Ethereum. Anda dapat memilih RPC Anda sendiri, tetapi ingatlah bahwa setiap RPC akan menerima alamat IP dan dompet Ethereum Anda untuk melakukan transaksi. Baca $1 kami untuk mempelajari lebih lanjut seputar cara Infura menangani data."
  },
  "onboardingAdvancedPrivacyNetworkTitle": {
    "message": "Pilih jaringan Anda"
  },
  "onboardingCreateWallet": {
    "message": "Buat dompet baru"
  },
  "onboardingImportWallet": {
    "message": "Impor dompet yang ada"
  },
  "onboardingMetametricsAgree": {
    "message": "Saya setuju"
  },
  "onboardingMetametricsDescription": {
    "message": "Kami ingin mengumpulkan data penggunaan dasar dan diagnostik untuk meningkatkan MetaMask. Pahami bahwa kami tidak pernah menjual data yang Anda berikan di sini."
  },
  "onboardingMetametricsDescription2": {
    "message": "Saat kami mengumpulkan metrik, maka akan selalu..."
  },
  "onboardingMetametricsInfuraTerms": {
    "message": "Kami akan memberitahukan keputusan untuk menggunakan data ini dengan tujuan lain. Anda dapat meninjau $1 kami untuk informasi selengkapnya. Ingat, Anda dapat membuka pengaturan dan memilih keluar setiap saat.",
    "description": "$1 represents `onboardingMetametricsInfuraTermsPolicy`"
  },
  "onboardingMetametricsInfuraTermsPolicy": {
    "message": "Kebijakan Privasi"
  },
  "onboardingMetametricsNeverCollect": {
    "message": "$1 klik dan tampilan pada aplikasi disimpan, tetapi tidak untuk detail lainnya (seperti alamat publik).",
    "description": "$1 represents `onboardingMetametricsNeverCollectEmphasis`"
  },
  "onboardingMetametricsNeverCollectEmphasis": {
    "message": "Pribadi:"
  },
  "onboardingMetametricsNeverCollectIP": {
    "message": "$1 kami menggunakan alamat IP sementara waktu untuk mendeteksi lokasi umum (seperti negara atau wilayah Anda), tetapi alamat tersebut tidak pernah disimpan.",
    "description": "$1 represents `onboardingMetametricsNeverCollectIPEmphasis`"
  },
  "onboardingMetametricsNeverCollectIPEmphasis": {
    "message": "Umum:"
  },
  "onboardingMetametricsNeverSellData": {
    "message": "$1 memutuskan jika Anda ingin membagikan atau menghapus data penggunaan melalui pengaturan setiap saat.",
    "description": "$1 represents `onboardingMetametricsNeverSellDataEmphasis`"
  },
  "onboardingMetametricsNeverSellDataEmphasis": {
    "message": "Opsional:"
  },
  "onboardingMetametricsPrivacyDescription": {
    "message": "Pelajari cara kami melindungi privasi Anda saat mengumpulkan data penggunaan untuk profil Anda."
  },
  "onboardingMetametricsTitle": {
    "message": "Bantu kami meningkatkan MetaMask"
  },
  "onboardingMetametricsUseDataCheckbox": {
    "message": "Kami akan menggunakan data ini untuk mempelajari cara Anda berinteraksi dengan komunikasi pemasaran. Kami mungkin akan membagikan berita yang relevan (seperti fitur produk)."
  },
  "onboardingPinExtensionBillboardAccess": {
    "message": "Akses penuh"
  },
  "onboardingPinExtensionBillboardDescription": {
    "message": "Ekstensi ini dapat melihat dan mengubah informasi"
  },
  "onboardingPinExtensionBillboardDescription2": {
    "message": "di situs ini."
  },
  "onboardingPinExtensionBillboardTitle": {
    "message": "Ekstensi"
  },
  "onboardingPinExtensionChrome": {
    "message": "Klik ikon ekstensi browser"
  },
  "onboardingPinExtensionDescription": {
    "message": "Sematkan MetaMask pada browser Anda agar dapat diakses dan memudahkan dalam melihat konfirmasi transaksi."
  },
  "onboardingPinExtensionDescription2": {
    "message": "Anda dapat membuka MetaMask dengan mengeklik ekstensi dan mengakses dompet Anda dalam 1 klik."
  },
  "onboardingPinExtensionDescription3": {
    "message": "Klik ikon ekstensi browser untuk mengaksesnya secara langsung"
  },
  "onboardingPinExtensionLabel": {
    "message": "Sematkan MetaMask"
  },
  "onboardingPinExtensionStep1": {
    "message": "1"
  },
  "onboardingPinExtensionStep2": {
    "message": "2"
  },
  "onboardingPinExtensionTitle": {
    "message": "Pemasangan MetaMask Anda selesai!"
  },
  "onboardingPinMmiExtensionLabel": {
    "message": "Sematkan MetaMask Institutional"
  },
  "onboardingUsePhishingDetectionDescription": {
    "message": "Peringatan deteksi pengelabuan bergantung pada komunikasi dengan $1. jsDeliver akan mendapat akses ke alamat IP Anda. Lihat $2.",
    "description": "The $1 is the word 'jsDeliver', from key 'jsDeliver' and $2 is the words Privacy Policy from key 'privacyMsg', both separated here so that it can be wrapped as a link"
  },
  "oneDayAbbreviation": {
    "message": "1H",
    "description": "Shortened form of '1 day'"
  },
  "oneMonthAbbreviation": {
    "message": "1B",
    "description": "Shortened form of '1 month'"
  },
  "oneWeekAbbreviation": {
    "message": "1M",
    "description": "Shortened form of '1 week'"
  },
  "oneYearAbbreviation": {
    "message": "1T",
    "description": "Shortened form of '1 year'"
  },
  "onekey": {
    "message": "OneKey"
  },
  "onlyConnectTrust": {
    "message": "Hanya hubungkan ke situs yang Anda percayai. $1",
    "description": "Text displayed above the buttons for connection confirmation. $1 is the link to the learn more web page."
  },
  "openCustodianApp": {
    "message": "Buka aplikasi $1",
    "description": "The $1 is the name of the Custodian that will be open"
  },
  "openFullScreenForLedgerWebHid": {
    "message": "Buka layar penuh untuk menghubungkan Ledger Anda.",
    "description": "Shown to the user on the confirm screen when they are viewing MetaMask in a popup window but need to connect their ledger via webhid."
  },
  "openInBlockExplorer": {
    "message": "Buka di block explorer"
  },
  "openSeaNew": {
    "message": "OpenSea"
  },
  "operationFailed": {
    "message": "Pengoperasian Gagal"
  },
  "optional": {
    "message": "Opsional"
  },
  "options": {
    "message": "Opsi"
  },
  "or": {
    "message": "atau"
  },
  "origin": {
    "message": "Asal"
  },
  "osTheme": {
    "message": "Sistem"
  },
  "otherSnaps": {
    "message": "snap lainnya",
    "description": "Used in the 'permission_rpc' message."
  },
  "outdatedBrowserNotification": {
    "message": "Browser Anda sudah usang. Jika browser tidak diperbarui, Anda tidak akan bisa mendapatkan tambalan keamanan dan fitur baru dari MetaMask."
  },
  "padlock": {
    "message": "Gembok"
  },
  "parameters": {
    "message": "Parameter"
  },
  "participateInMetaMetrics": {
    "message": "Berpartisipasilah dalam MetaMetrics"
  },
  "participateInMetaMetricsDescription": {
    "message": "Berpartisipasilah dalam MetaMetrics untuk membantu kami menjadikan MetaMask lebih baik lagi"
  },
  "password": {
    "message": "Kata sandi"
  },
  "passwordMmiTermsWarning": {
    "message": "Saya memahami bahwa MetaMask Institutional tidak dapat memulihkan kata sandi ini untuk saya. $1"
  },
  "passwordNotLongEnough": {
    "message": "Kata sandi kurang panjang"
  },
  "passwordSetupDetails": {
    "message": "Kata sandi ini akan membuka dompet MetaMask Anda hanya pada perangkat ini. MetaMask tidak dapat memulihkan kata sandi ini."
  },
  "passwordStrength": {
    "message": "Kekuatan kata sandi: $1",
    "description": "Return password strength to the user when user wants to create password."
  },
  "passwordStrengthDescription": {
    "message": "Kata sandi yang kuat dapat meningkatkan keamanan dompet jika perangkat Anda dicuri atau disusupi."
  },
  "passwordTermsWarning": {
    "message": "Saya memahami bahwa MetaMask tidak dapat memulihkan kata sandi ini untuk saya. $1"
  },
  "passwordsDontMatch": {
    "message": "Kata sandi tidak cocok"
  },
  "pasteJWTToken": {
    "message": "Tempel atau taruh token di sini:"
  },
  "pastePrivateKey": {
    "message": "Tempel string kunci pribadi Anda di sini:",
    "description": "For importing an account from a private key"
  },
  "paymasterInUse": {
    "message": "Gas untuk transaksi ini akan dibayar oleh paymaster.",
    "description": "Alert shown in transaction confirmation if paymaster in use."
  },
  "pending": {
    "message": "Menunggu"
  },
  "pendingTransactionInfo": {
    "message": "Transaksi ini tidak akan diproses sampai transaksi tersebut selesai."
  },
  "pendingTransactionMultiple": {
    "message": "Anda memiliki ($1) transaksi berstatus menunggu."
  },
  "pendingTransactionSingle": {
    "message": "Anda memiliki (1) transaksi yang tertunda.",
    "description": "$1 is count of pending transactions"
  },
  "permissionDetails": {
    "message": "Detail izin"
  },
  "permissionRequest": {
    "message": "Permintaan izin"
  },
  "permissionRequested": {
    "message": "Diminta sekarang"
  },
  "permissionRequestedForAccounts": {
    "message": "Diminta sekarang untuk $1",
    "description": "Permission cell status for requested permission including accounts, rendered as AvatarGroup which is $1."
  },
  "permissionRevoked": {
    "message": "Dicabut dalam pembaruan ini"
  },
  "permissionRevokedForAccounts": {
    "message": "Dicabut dalam pembaruan ini untuk $1",
    "description": "Permission cell status for revoked permission including accounts, rendered as AvatarGroup which is $1."
  },
  "permission_accessNamedSnap": {
    "message": "Hubungkan ke $1.",
    "description": "The description for the `wallet_snap` permission. $1 is the human-readable name of the snap."
  },
  "permission_accessNetwork": {
    "message": "Akses internet.",
    "description": "The description of the `endowment:network-access` permission."
  },
  "permission_accessNetworkDescription": {
    "message": "Izinkan $1 untuk mengakses internet. Ini dapat digunakan untuk mengirim dan menerima data dari server pihak ketiga.",
    "description": "An extended description of the `endowment:network-access` permission. $1 is the snap name."
  },
  "permission_accessSnap": {
    "message": "Hubungkan ke Snap $1.",
    "description": "The description for the `wallet_snap` permission. $1 is the name of the snap."
  },
  "permission_accessSnapDescription": {
    "message": "Izinkan situs web atau snap untuk berinteraksi dengan $1.",
    "description": "The description for the `wallet_snap_*` permission. $1 is the name of the Snap."
  },
  "permission_cronjob": {
    "message": "Jadwalkan dan lakukan tindakan berkala.",
    "description": "The description for the `snap_cronjob` permission"
  },
  "permission_cronjobDescription": {
    "message": "Izinkan $1 untuk melakukan tindakan yang diatur secara berkala pada waktu, tanggal, atau interval yang tetap. Ini dapat digunakan untuk memicu interaksi atau notifikasi yang peka terhadap waktu.",
    "description": "An extended description for the `snap_cronjob` permission. $1 is the snap name."
  },
  "permission_dialog": {
    "message": "Tampilkan jendela dialog di MetaMask.",
    "description": "The description for the `snap_dialog` permission"
  },
  "permission_dialogDescription": {
    "message": "Izinkan $1 untuk menampilkan sembulan MetaMask yang berisi teks khusus, kolom input, dan tombol untuk menyetujui atau menolak suatu tindakan.\nDapat digunakan untuk membuat peringatan, konfirmasi, dan alur keikutsertaan untuk Snap.",
    "description": "An extended description for the `snap_dialog` permission. $1 is the snap name."
  },
  "permission_ethereumAccounts": {
    "message": "Lihat alamat, saldo akun, aktivitas, dan mulai transaksi",
    "description": "The description for the `eth_accounts` permission"
  },
  "permission_ethereumProvider": {
    "message": "Akses penyedia Ethereum.",
    "description": "The description for the `endowment:ethereum-provider` permission"
  },
  "permission_ethereumProviderDescription": {
    "message": "Izinkan $1 untuk berkomunikasi dengan MetaMask secara langsung, agar dapat membaca data dari blockchain serta menyarankan pesan dan transaksi.",
    "description": "An extended description for the `endowment:ethereum-provider` permission. $1 is the snap name."
  },
  "permission_getEntropy": {
    "message": "Dapatkan kunci arbitrer unik untuk $1.",
    "description": "The description for the `snap_getEntropy` permission. $1 is the snap name."
  },
  "permission_getEntropyDescription": {
    "message": "Izinkan $1 untuk mendapatkan kunci arbitrer unik untuk $1 tanpa mengeksposnya. Kunci ini terpisah dari akun MetaMask dan tidak terkait dengan kunci pribadi atau Frasa Pemulihan Rahasia. Snap lain tidak dapat mengakses informasi ini.",
    "description": "An extended description for the `snap_getEntropy` permission. $1 is the snap name."
  },
  "permission_getLocale": {
    "message": "Lihat bahasa pilihan Anda.",
    "description": "The description for the `snap_getLocale` permission"
  },
  "permission_getLocaleDescription": {
    "message": "Izinkan $1 mengakses bahasa pilihan Anda dari pengaturan MetaMask. Ini dapat digunakan untuk melokalisasi dan menampilkan konten $1 menggunakan bahasa Anda.",
    "description": "An extended description for the `snap_getLocale` permission. $1 is the snap name."
  },
  "permission_homePage": {
    "message": "Tampilkan layar khusus",
    "description": "The description for the `endowment:page-home` permission"
  },
  "permission_homePageDescription": {
    "message": "Izinkan $1 menampilkan layar beranda khusus di MetaMask. Ini dapat digunakan untuk antarmuka pengguna, konfigurasi, dan dasbor.",
    "description": "An extended description for the `endowment:page-home` permission. $1 is the snap name."
  },
  "permission_keyring": {
    "message": "Izinkan permintaan untuk menambah dan mengontrol akun Ethereum",
    "description": "The description for the `endowment:keyring` permission"
  },
  "permission_keyringDescription": {
    "message": "Izinkan $1 menerima permintaan untuk menambah atau menghapus akun, serta menandatangani dan bertransaksi atas nama akun tersebut.",
    "description": "An extended description for the `endowment:keyring` permission. $1 is the snap name."
  },
  "permission_lifecycleHooks": {
    "message": "Gunakan lifecycle hook.",
    "description": "The description for the `endowment:lifecycle-hooks` permission"
  },
  "permission_lifecycleHooksDescription": {
    "message": "Izinkan $1 menggunakan lifecycle hook untuk menjalankan kode pada waktu tertentu selama siklus hidupnya.",
    "description": "An extended description for the `endowment:lifecycle-hooks` permission. $1 is the snap name."
  },
  "permission_manageAccounts": {
    "message": "Tambah dan kontrol akun Ethereum",
    "description": "The description for `snap_manageAccounts` permission"
  },
  "permission_manageAccountsDescription": {
    "message": "Izinkan $1 untuk menambah atau menghapus akun Ethereum, lalu bertransaksi dan menandatangani menggunakan akun ini.",
    "description": "An extended description for the `snap_manageAccounts` permission. $1 is the snap name."
  },
  "permission_manageBip32Keys": {
    "message": "Kelola akun $1.",
    "description": "The description for the `snap_getBip32Entropy` permission. $1 is a derivation path, e.g. 'm/44'/0'/0' (secp256k1)'."
  },
  "permission_manageBip44AndBip32KeysDescription": {
    "message": "Izinkan $1 untuk mengelola akun dan aset pada jaringan yang diminta. Akun-akun ini diperoleh dan dicadangkan menggunakan frasa pemulihan rahasia (tanpa mengungkapkannya). Dengan kemampuannya untuk mendapatkan kunci, $1 dapat mendukung berbagai protokol blockchain di luar Ethereum (EVM).",
    "description": "An extended description for the `snap_getBip44Entropy` and `snap_getBip44Entropy` permissions. $1 is the snap name."
  },
  "permission_manageBip44Keys": {
    "message": "Kelola akun $1.",
    "description": "The description for the `snap_getBip44Entropy` permission. $1 is the name of a protocol, e.g. 'Filecoin'."
  },
  "permission_manageState": {
    "message": "Simpan dan kelola datanya di perangkat Anda.",
    "description": "The description for the `snap_manageState` permission"
  },
  "permission_manageStateDescription": {
    "message": "Izinkan $1 untuk menyimpan, memperbarui, dan memulihkan data secara aman dengan enkripsi. Snap lain tidak dapat mengakses informasi ini.",
    "description": "An extended description for the `snap_manageState` permission. $1 is the snap name."
  },
  "permission_nameLookup": {
    "message": "Menyediakan pencarian domain dan alamat.",
    "description": "The description for the `endowment:name-lookup` permission."
  },
  "permission_nameLookupDescription": {
    "message": "Izinkan Snap untuk mengambil dan menampilkan pencarian alamat dan domain pada bagian UI MetaMask yang berbeda.",
    "description": "An extended description for the `endowment:name-lookup` permission."
  },
  "permission_notifications": {
    "message": "Tampilkan pemberitahuan.",
    "description": "The description for the `snap_notify` permission"
  },
  "permission_notificationsDescription": {
    "message": "Izinkan $1 untuk menampilkan notifikasi dalam MetaMask. Teks notifikasi singkat dapat dipicu oleh Snap untuk informasi yang dapat ditindaklanjuti atau peka terhadap waktu.",
    "description": "An extended description for the `snap_notify` permission. $1 is the snap name."
  },
  "permission_rpc": {
    "message": "Izinkan $1 untuk terhubung secara langsung dengan $2.",
    "description": "The description for the `endowment:rpc` permission. $1 is 'other snaps' or 'websites', $2 is the snap name."
  },
  "permission_rpcDescription": {
    "message": "Izinkan $1 untuk mengirim pesan ke $2 dan menerima tanggapan dari $2.",
    "description": "An extended description for the `endowment:rpc` permission. $1 is 'other snaps' or 'websites', $2 is the snap name."
  },
  "permission_rpcDescriptionOriginList": {
    "message": "$1 dan $2",
    "description": "A list of allowed origins where $2 is the last origin of the list and $1 is the rest of the list separated by ','."
  },
  "permission_signatureInsight": {
    "message": "Tampilkan modal wawasan tanda tangan.",
    "description": "The description for the `endowment:signature-insight` permission"
  },
  "permission_signatureInsightDescription": {
    "message": "Izinkan $1 untuk menampilkan modal dengan wawasan seputar permintaan tanda tangan sebelum disetujui. Ini dapat digunakan sebagai solusi anti pengelabuan dan keamanan.",
    "description": "An extended description for the `endowment:signature-insight` permission. $1 is the snap name."
  },
  "permission_signatureInsightOrigin": {
    "message": "Lihat asal situs web yang memulai permintaan tanda tangan",
    "description": "The description for the `signatureOrigin` caveat, to be used with the `endowment:signature-insight` permission"
  },
  "permission_signatureInsightOriginDescription": {
    "message": "Izinkan $1 untuk melihat asal (URI) situs web yang memulai permintaan tanda tangan. Ini dapat digunakan sebagai solusi anti pengelabuan dan keamanan.",
    "description": "An extended description for the `signatureOrigin` caveat, to be used with the `endowment:signature-insight` permission. $1 is the snap name."
  },
  "permission_transactionInsight": {
    "message": "Dapatkan dan tampilkan wawasan transaksi.",
    "description": "The description for the `endowment:transaction-insight` permission"
  },
  "permission_transactionInsightDescription": {
    "message": "Izinkan $1 untuk membaca kode transaksi dan menampilkan wawasan dalam UI MetaMask. Ini dapat digunakan sebagai solusi anti pengelabuan dan keamanan.",
    "description": "An extended description for the `endowment:transaction-insight` permission. $1 is the snap name."
  },
  "permission_transactionInsightOrigin": {
    "message": "Lihat asal situs web yang mengirimkan transaksi",
    "description": "The description for the `transactionOrigin` caveat, to be used with the `endowment:transaction-insight` permission"
  },
  "permission_transactionInsightOriginDescription": {
    "message": "Izinkan $1 untuk melihat asal (URI) situs web yang menyarankan transaksi. Ini dapat digunakan sebagai solusi anti pengelabuan dan keamanan.",
    "description": "An extended description for the `transactionOrigin` caveat, to be used with the `endowment:transaction-insight` permission. $1 is the snap name."
  },
  "permission_unknown": {
    "message": "Izin tidak dikenal: $1",
    "description": "$1 is the name of a requested permission that is not recognized."
  },
  "permission_viewBip32PublicKeys": {
    "message": "Lihat kunci publik Anda untuk $1 ($2).",
    "description": "The description for the `snap_getBip32PublicKey` permission. $1 is a derivation path, e.g. 'm/44'/0'/0''. $2 is the elliptic curve name, e.g. 'secp256k1'."
  },
  "permission_viewBip32PublicKeysDescription": {
    "message": "Izinkan $2 untuk melihat kunci publik (dan alamat) untuk $1. Ini tidak memberi kendali atas akun atau aset.",
    "description": "An extended description for the `snap_getBip32PublicKey` permission. $1 is a derivation path (name). $2 is the snap name."
  },
  "permission_viewNamedBip32PublicKeys": {
    "message": "Lihat kunci publik Anda untuk $1.",
    "description": "The description for the `snap_getBip32PublicKey` permission. $1 is a name for the derivation path, e.g., 'Ethereum accounts'."
  },
  "permission_walletSwitchEthereumChain": {
    "message": "Beralih dan gunakan jaringan berikut",
    "description": "The label for the `wallet_switchEthereumChain` permission"
  },
  "permission_webAssembly": {
    "message": "Mendukung WebAssembly.",
    "description": "The description of the `endowment:webassembly` permission."
  },
  "permission_webAssemblyDescription": {
    "message": "Izinkan $1 untuk mengakses lingkungan pelaksanaan tingkat rendah melalui WebAssembly.",
    "description": "An extended description of the `endowment:webassembly` permission. $1 is the snap name."
  },
  "permissions": {
    "message": "Izin"
  },
  "permissionsPageEmptyContent": {
    "message": "Tak ada yang bisa dilihat di sini"
  },
  "permissionsPageEmptySubContent": {
    "message": "Di sinilah Anda dapat melihat izin yang Anda berikan untuk Snap yang terinstal atau situs yang terhubung."
  },
  "permissionsPageTourDescription": {
    "message": "Ini merupakan panel kontrol Anda untuk mengelola izin yang diberikan ke situs yang terhubung dan Snap yang terinstal."
  },
  "permissionsPageTourTitle": {
    "message": "Situs yang terhubung kini memiliki izin"
  },
  "permitSimulationDetailInfo": {
    "message": "Anda memberikan izin kepada pengguna untuk menggunakan token sebanyak ini dari akun."
  },
  "personalAddressDetected": {
    "message": "Alamat pribadi terdeteksi. Masukkan alamat kontrak token."
  },
  "petnamesEnabledToggle": {
    "message": "Izinkan nama panggilan"
  },
  "petnamesEnabledToggleDescription": {
    "message": "Ini memungkinkan Anda untuk menetapkan nama panggilan ke alamat mana pun. Kami akan menyarankan nama untuk alamat tempat Anda berinteraksi, jika memungkinkan."
  },
  "pinExtensionDescription": {
    "message": "Navigasikan ke menu ekstensi dan sematkan MetaMask Institutional untuk akses tanpa batas."
  },
  "pinExtensionTitle": {
    "message": "Sematkan ekstensi"
  },
  "pinToTop": {
    "message": "Sematkan ke atas"
  },
  "pleaseConfirm": {
    "message": "Harap konfirmasikan"
  },
  "plusMore": {
    "message": "+ $1 lagi",
    "description": "$1 is the number of additional items"
  },
  "plusXMore": {
    "message": "+ $1 lagi",
    "description": "$1 is a number of additional but unshown items in a list- this message will be shown in place of those items"
  },
  "popularNetworkAddToolTip": {
    "message": "Beberapa jaringan ini mengandalkan pihak ketiga. Koneksi ini kurang dapat diandalkan atau memungkinkan pihak ketiga melacak aktivitas. $1",
    "description": "$1 is Learn more link"
  },
  "popularNetworkAddToolTip": {
    "message": "Beberapa jaringan ini mengandalkan pihak ketiga. Koneksi ini kurang dapat diandalkan atau memungkinkan pihak ketiga melacak aktivitas. $1",
    "description": "$1 is Learn more link"
  },
  "portfolio": {
    "message": "Portofolio"
  },
  "portfolioDashboard": {
    "message": "Dasbor Portofolio"
  },
  "preparingSwap": {
    "message": "Mempersiapkan pertukaran..."
  },
  "prev": {
    "message": "Sebelumnya"
  },
  "price": {
    "message": "Harga"
  },
  "priceUnavailable": {
    "message": "harga tidak tersedia"
  },
  "primaryCurrencySetting": {
    "message": "Mata uang primer"
  },
  "primaryCurrencySettingDescription": {
    "message": "Pilih asal untuk memprioritaskan nilai yang ditampilkan dalam mata uang asal chain (contoh, ETH). Pilih Fiat untuk memprioritaskan nilai yang ditampilkan dalam mata uang fiat yang Anda pilih."
  },
  "primaryType": {
    "message": "Tipe primer"
  },
  "priorityFee": {
    "message": "Biaya prioritas"
  },
  "priorityFeeProperCase": {
    "message": "Biaya Prioritas"
  },
  "privacy": {
    "message": "Privasi"
  },
  "privacyMsg": {
    "message": "Kebijakan privasi"
  },
  "privateKey": {
    "message": "Kebijakan Pribadi",
    "description": "select this type of file to use to import an account"
  },
  "privateKeyCopyWarning": {
    "message": "Kunci pribadi untuk $1",
    "description": "$1 represents the account name"
  },
  "privateKeyHidden": {
    "message": "Kunci pribadi disembunyikan",
    "description": "Explains that the private key input is hidden"
  },
  "privateKeyShow": {
    "message": "Tampilkan/Sembunyikan input kunci pribadi",
    "description": "Describes a toggle that is used to show or hide the private key input"
  },
  "privateKeyShown": {
    "message": "Kunci pribadi ini sedang ditampilkan",
    "description": "Explains that the private key input is being shown"
  },
  "privateKeyWarning": {
    "message": "Peringatan: Jangan ungkapkan kunci ini. Siapa pun yang memiliki kunci pribadi Anda dapat mencuri aset yang disimpan di akun Anda."
  },
  "privateNetwork": {
    "message": "Jaringan pribadi"
  },
  "proceedWithTransaction": {
    "message": "Saya tetap ingin melanjutkan"
  },
  "productAnnouncements": {
    "message": "Pengumuman produk"
  },
  "profileSync": {
    "message": "Sinkronisasi Profil"
  },
  "profileSyncConfirmation": {
    "message": "Jika sinkronisasi profil dinonaktifkan, Anda tidak dapat menerima notifikasi."
  },
  "profileSyncDescription": {
    "message": "Membuat profil yang digunakan MetaMask untuk menyinkronkan beberapa pengaturan di antara perangkat Anda. Ini diperlukan untuk mendapatkan notifikasi. $1."
  },
  "profileSyncPrivacyLink": {
    "message": "Pelajari cara kami melindungi privasi Anda"
  },
  "proposedApprovalLimit": {
    "message": "Batas persetujuan yang diajukan"
  },
  "provide": {
    "message": "Berikan"
  },
  "publicAddress": {
    "message": "Alamat publik"
  },
  "pushPlatformNotificationsFundsReceivedDescription": {
    "message": "Anda menerima $1 $2"
  },
  "pushPlatformNotificationsFundsReceivedDescriptionDefault": {
    "message": "Anda menerima beberapa token"
  },
  "pushPlatformNotificationsFundsReceivedTitle": {
    "message": "Dana diterima"
  },
  "pushPlatformNotificationsFundsSentDescription": {
    "message": "Anda berhasil mengirimkan $1 $2"
  },
  "pushPlatformNotificationsFundsSentDescriptionDefault": {
    "message": "Anda berhasil mengirimkan beberapa token"
  },
  "pushPlatformNotificationsFundsSentTitle": {
    "message": "Dana terkirim"
  },
  "pushPlatformNotificationsNftReceivedDescription": {
    "message": "Anda menerima NFT baru"
  },
  "pushPlatformNotificationsNftReceivedTitle": {
    "message": "NFT diterima"
  },
  "pushPlatformNotificationsNftSentDescription": {
    "message": "Anda berhasil mengirimkan NFT"
  },
  "pushPlatformNotificationsNftSentTitle": {
    "message": "NFT terkirim"
  },
  "pushPlatformNotificationsStakingLidoStakeCompletedDescription": {
    "message": "Stake Lido berhasil"
  },
  "pushPlatformNotificationsStakingLidoStakeCompletedTitle": {
    "message": "Stake selesai"
  },
  "pushPlatformNotificationsStakingLidoStakeReadyToBeWithdrawnDescription": {
    "message": "Stake Lido kini siap untuk ditarik"
  },
  "pushPlatformNotificationsStakingLidoStakeReadyToBeWithdrawnTitle": {
    "message": "Stake siap untuk penarikan"
  },
  "pushPlatformNotificationsStakingLidoWithdrawalCompletedDescription": {
    "message": "Penarikan Lido berhasil"
  },
  "pushPlatformNotificationsStakingLidoWithdrawalCompletedTitle": {
    "message": "Penarikan selesai"
  },
  "pushPlatformNotificationsStakingLidoWithdrawalRequestedDescription": {
    "message": "Permintaan penarikan Lido telah dikirim"
  },
  "pushPlatformNotificationsStakingLidoWithdrawalRequestedTitle": {
    "message": "Penarikan diminta"
  },
  "pushPlatformNotificationsStakingRocketpoolStakeCompletedDescription": {
    "message": "Stake RocketPool berhasil"
  },
  "pushPlatformNotificationsStakingRocketpoolStakeCompletedTitle": {
    "message": "Stake selesai"
  },
  "pushPlatformNotificationsStakingRocketpoolUnstakeCompletedDescription": {
    "message": "Pembatalan stake RocketPool berhasil"
  },
  "pushPlatformNotificationsStakingRocketpoolUnstakeCompletedTitle": {
    "message": "Pembatalan stake selesai"
  },
  "pushPlatformNotificationsSwapCompletedDescription": {
    "message": "Swap MetaMask berhasil"
  },
  "pushPlatformNotificationsSwapCompletedTitle": {
    "message": "Swap selesai"
  },
  "queued": {
    "message": "Antrean"
  },
  "quoteRate": {
    "message": "Tingkat kuotasi"
  },
  "rank": {
    "message": "Peringkat"
  },
  "reAddAccounts": {
    "message": "tambahkan kembali akun lain"
  },
  "reAdded": {
    "message": "ditambahkan kembali"
  },
  "readdToken": {
    "message": "Anda dapat menambahkan token ini kembali di masa mendatang dengan membuka “Impor token” di menu opsi akun Anda."
  },
  "receive": {
    "message": "Terima"
  },
  "recommendedGasLabel": {
    "message": "Direkomendasikan"
  },
  "recoveryPhraseReminderBackupStart": {
    "message": "Mulai di sini"
  },
  "recoveryPhraseReminderConfirm": {
    "message": "Mengerti"
  },
  "recoveryPhraseReminderHasBackedUp": {
    "message": "Jaga selalu Frasa Pemulihan Rahasia Anda di tempat yang aman dan rahasia"
  },
  "recoveryPhraseReminderHasNotBackedUp": {
    "message": "Perlu mencadangkan Frasa Pemulihan Rahasia Anda lagi?"
  },
  "recoveryPhraseReminderItemOne": {
    "message": "Jangan membagikan Frasa Pemulihan Rahasia Anda kepada siapa pun"
  },
  "recoveryPhraseReminderItemTwo": {
    "message": "Tim MetaMask tidak akan pernah meminta Frasa Pemulihan Rahasia Anda"
  },
  "recoveryPhraseReminderSubText": {
    "message": "Frasa Pemulihan Rahasia Anda mengendalikan semua akun Anda."
  },
  "recoveryPhraseReminderTitle": {
    "message": "Lindungi dana Anda"
  },
  "redesignedConfirmationsEnabledToggle": {
    "message": "Penyempurnaan permintaan tanda tangan"
  },
  "redesignedConfirmationsToggleDescription": {
    "message": "Aktifkan ini untuk melihat permintaan tanda tangan dalam format yang disempurnakan."
  },
  "redesignedTransactionsEnabledToggle": {
    "message": "Penyempurnaan permintaan transaksi"
  },
  "redesignedTransactionsToggleDescription": {
    "message": "Aktifkan ini untuk melihat permintaan transaksi dalam format yang disempurnakan."
  },
  "refreshList": {
    "message": "Segarkan daftar"
  },
  "reject": {
    "message": "Tolak"
  },
  "rejectAll": {
    "message": "Tolak semua"
  },
  "rejectRequestsDescription": {
    "message": "Anda akan menolak permintaan $1 secara bertahap."
  },
  "rejectRequestsN": {
    "message": "Tolak permintaan $1"
  },
  "rejectTxsDescription": {
    "message": "Anda akan menolak $1 transaksi secara bertahap."
  },
  "rejectTxsN": {
    "message": "Tolak $1 transaksi"
  },
  "rejected": {
    "message": "Ditolak"
  },
  "remember": {
    "message": "Ingatlah:"
  },
  "remove": {
    "message": "Hapus"
  },
  "removeAccount": {
    "message": "Hapus akun"
  },
  "removeAccountDescription": {
    "message": "Akun ini akan dihapus dari dompet Anda. Pastikan Anda memiliki Frasa Pemulihan Rahasia asli atau kunci pribadi untuk akun impor ini sebelum melanjutkan. Anda dapat mengimpor atau membuat akun lagi dari menu gulir bawah akun. "
  },
  "removeJWT": {
    "message": "Hapus token kustodian"
  },
  "removeJWTDescription": {
    "message": "Yakin ingin menghapus token ini? Semua akun yang ditetapkan ke token ini juga akan dihapus dari ekstensi:"
  },
  "removeKeyringSnap": {
    "message": "Akun berikut akan dihapus dari MetaMask saat menghapus Snap ini:"
  },
  "removeKeyringSnapToolTip": {
    "message": "Snap mengontrol akun. Jika dihapus, maka akun tersebut akan dihapus juga dari MetaMask, tetapi akun tersebut akan tetap berada di blockchain."
  },
  "removeNFT": {
    "message": "Hapus NFT"
  },
  "removeNftErrorMessage": {
    "message": "Kami tidak dapat menghapus NFT ini."
  },
  "removeNftMessage": {
    "message": "NFT berhasil dihapus!"
  },
  "removeSnap": {
    "message": "Hapus Snap"
  },
  "removeSnapAccountDescription": {
    "message": "Jika Anda melanjutkan, akun ini tidak lagi tersedia di MetaMask."
  },
  "removeSnapAccountTitle": {
    "message": "Hapus akun"
  },
  "removeSnapConfirmation": {
    "message": "Yakin ingin menghapus $1?",
    "description": "$1 represents the name of the snap"
  },
  "removeSnapDescription": {
    "message": "Tindakan ini akan menghapus snap, datanya, dan mencabut izin yang Anda berikan."
  },
  "replace": {
    "message": "mengganti"
  },
  "reportIssue": {
    "message": "Laporkan masalah"
  },
  "requestFlaggedAsMaliciousFallbackCopyReason": {
    "message": "Penyedia keamanan belum membagikan detail tambahan"
  },
  "requestFlaggedAsMaliciousFallbackCopyReasonTitle": {
    "message": "Permintaan ditandai sebagai berbahaya"
  },
  "requestFrom": {
    "message": "Permintaan dari"
  },
  "requestFromInfo": {
    "message": "Ini merupakan situs yang meminta tanda tangan Anda."
  },
  "requestFromTransactionDescription": {
    "message": "Ini merupakan situs yang meminta konfirmasi Anda."
  },
  "requestMayNotBeSafe": {
    "message": "Permintaan mungkin tidak aman"
  },
  "requestMayNotBeSafeError": {
    "message": "Penyedia keamanan tidak mendeteksi aktivitas jahat apa pun yang diketahui, tetapi kemungkinan terdapat risiko apabila dilanjutkan."
  },
  "requestNotVerified": {
    "message": "Permintaan tidak diverifikasi"
  },
  "requestNotVerifiedError": {
    "message": "Karena terjadi kesalahan, permintaan ini tidak diverifikasi oleh penyedia keamanan. Lanjutkan dengan hati-hati."
  },
  "requestsAwaitingAcknowledgement": {
    "message": "permintaan menunggu untuk disetujui"
  },
  "required": {
    "message": "Wajib"
  },
  "reset": {
    "message": "Atur ulang"
  },
  "resetWallet": {
    "message": "Reset dompet"
  },
  "resetWalletSubHeader": {
    "message": "MetaMask tidak menyimpan salinan kata sandi Anda. Jika terjadi masalah saat membuka akun, reset dompet Anda. Anda dapat melakukannya dengan memberikan Frasa Pemulihan Rahasia yang digunakan saat mengatur dompet."
  },
  "resetWalletUsingSRP": {
    "message": "Tindakan ini akan menghapus dompet saat ini dan Frasa Pemulihan Rahasia dari perangkat ini, bersama dengan daftar akun yang telah Anda kelola. Setelah direset dengan Frasa Pemulihan Rahasia, Anda akan melihat daftar akun berdasarkan Frasa Pemulihan Rahasia yang Anda gunakan untuk mereset. Daftar baru ini secara otomatis akan menyertakan akun yang memiliki saldo. Anda juga dapat $1 yang telah dibuat sebelumnya. Akun khusus yang Anda impor harus $2, serta token khusus yang Anda tambahkan ke akun harus $3."
  },
  "resetWalletWarning": {
    "message": "Pastikan Anda menggunakan Frasa Pemulihan Rahasia yang benar sebelum melanjutkan. Anda tidak dapat membatalkan tindakan ini."
  },
  "restartMetamask": {
    "message": "Mulai ulang MetaMask"
  },
  "restore": {
    "message": "Pulihkan"
  },
  "restoreUserData": {
    "message": "Pulihkan data pengguna"
  },
  "resultPageError": {
    "message": "Kesalahan"
  },
  "resultPageErrorDefaultMessage": {
    "message": "Operasi gagal."
  },
  "resultPageSuccess": {
    "message": "Berhasil"
  },
  "resultPageSuccessDefaultMessage": {
    "message": "Operasi berhasil dilakukan."
  },
  "retryTransaction": {
    "message": "Coba lagi transaksi"
  },
  "reusedTokenNameWarning": {
    "message": "Token di sini menggunakan kembali simbol dari token lain yang Anda lihat, ini bisa jadi membingungkan atau menipu."
  },
  "revealSeedWords": {
    "message": "Tampilkan Frasa Pemulihan Rahasia"
  },
  "revealSeedWordsDescription1": {
    "message": "$1 memberikan $2",
    "description": "This is a sentence consisting of link using 'revealSeedWordsSRPName' as $1 and bolded text using 'revealSeedWordsDescription3' as $2."
  },
  "revealSeedWordsDescription2": {
    "message": "MetaMask merupakan $1. Artinya, Anda adalah pemilik SRP Anda sendiri.",
    "description": "$1 is text link with the message from 'revealSeedWordsNonCustodialWallet'"
  },
  "revealSeedWordsDescription3": {
    "message": "akses penuh ke dompet dan dana Anda.\n"
  },
  "revealSeedWordsNonCustodialWallet": {
    "message": "dompet dengan kendali penuh"
  },
  "revealSeedWordsQR": {
    "message": "QR"
  },
  "revealSeedWordsSRPName": {
    "message": "Frasa Pemulihan Rahasia (SRP)"
  },
  "revealSeedWordsText": {
    "message": "Teks"
  },
  "revealSeedWordsWarning": {
    "message": "Pastikan tidak ada yang melihat layar Anda. $1",
    "description": "$1 is bolded text using the message from 'revealSeedWordsWarning2'"
  },
  "revealSeedWordsWarning2": {
    "message": "Dukungan MetaMask tidak akan pernah memintanya.",
    "description": "The bolded texted in the second part of 'revealSeedWordsWarning'"
  },
  "revealSensitiveContent": {
    "message": "Tampilkan konten sensitif"
  },
  "revealTheSeedPhrase": {
    "message": "Ungkap frasa seed"
  },
  "reviewAlerts": {
    "message": "Tinjau peringatan"
  },
  "reviewPermissions": {
    "message": "Tinjau izin"
  },
  "revokeAllTokensTitle": {
    "message": "Cabut izin untuk mengakses dan mentransfer seluruh $1 Anda?",
    "description": "$1 is the symbol of the token for which the user is revoking approval"
  },
  "revokeAllTokensTitleWithoutSymbol": {
    "message": "Cabut izin untuk mengakses dan mentransfer seluruh NFT dari $1 Anda?",
    "description": "$1 is a link to contract on the block explorer when we're not able to retrieve a erc721 or erc1155 name"
  },
  "revokeApproveForAllDescription": {
    "message": "Hal ini mencabut izin pihak ketiga untuk mengakses dan mentransfer seluruh $1 Anda tanpa pemberitahuan lebih lanjut.",
    "description": "$1 is either a string or link of a given token symbol or name"
  },
  "revokeApproveForAllDescriptionWithoutSymbol": {
    "message": "Hal ini mencabut izin pihak ketiga untuk mengakses dan mentransfer seluruh NFT dari $1 Anda tanpa pemberitahuan lebih lanjut.",
    "description": "$1 is a link to contract on the block explorer when we're not able to retrieve a erc721 or erc1155 name"
  },
  "revokePermission": {
    "message": "Cabut izin"
  },
  "revokeSpendingCap": {
    "message": "Cabut batas penggunaan untuk $1 Anda",
    "description": "$1 is a token symbol"
  },
  "revokeSpendingCapTooltipText": {
    "message": "Pihak ketiga ini tidak akan dapat menggunakan token Anda saat ini atau di masa mendatang."
  },
  "rpcUrl": {
    "message": "URL RPC Baru"
  },
  "safeTransferFrom": {
    "message": "Transfer aman dari"
  },
  "save": {
    "message": "Simpan"
  },
  "scanInstructions": {
    "message": "Tempatkan kode QR di bagian depan kamera Anda"
  },
  "scanQrCode": {
    "message": "Pindai kode QR"
  },
  "scrollDown": {
    "message": "Gulir ke bawah"
  },
  "search": {
    "message": "Cari"
  },
  "searchAccounts": {
    "message": "Cari akun"
  },
  "searchNfts": {
    "message": "Cari NFT"
  },
  "searchTokens": {
    "message": "Cari token"
  },
  "secretRecoveryPhrase": {
    "message": "Frasa Pemulihan Rahasia"
  },
  "secureWallet": {
    "message": "Amankan dompet"
  },
  "security": {
    "message": "Keamanan"
  },
  "securityAlert": {
    "message": "Peringatan keamanan dari $1 dan $2"
  },
  "securityAlerts": {
    "message": "Peringatan keamanan"
  },
  "securityAlertsDescription": {
    "message": "Fitur ini memperingatkan Anda tentang aktivitas jahat dengan meninjau permintaan transaksi dan tanda tangan secara aktif. $1",
    "description": "Link to learn more about security alerts"
  },
  "securityAndPrivacy": {
    "message": "Keamanan & privasi"
  },
  "securityProviderPoweredBy": {
    "message": "Didukung oleh $1",
    "description": "The security provider that is providing data"
  },
  "seeDetails": {
    "message": "Lihat detailnya"
  },
  "seedPhraseConfirm": {
    "message": "Konfirmasikan Frasa Pemulihan Rahasia"
  },
  "seedPhraseEnterMissingWords": {
    "message": "Konfirmasikan Frasa Pemulihan Rahasia"
  },
  "seedPhraseIntroNotRecommendedButtonCopy": {
    "message": "Ingatkan saya nanti (tidak direkomendasikan)"
  },
  "seedPhraseIntroRecommendedButtonCopy": {
    "message": "Amankan dompet saya (direkomendasikan)"
  },
  "seedPhraseIntroSidebarBulletOne": {
    "message": "Tuliskan dan simpan di beberapa tempat rahasia."
  },
  "seedPhraseIntroSidebarBulletTwo": {
    "message": "Simpan di deposit box yang aman."
  },
  "seedPhraseIntroSidebarCopyOne": {
    "message": "Frasa Pemulihan Rahasia Anda adalah “kunci master” ke dompet dan dana Anda"
  },
  "seedPhraseIntroSidebarCopyThree": {
    "message": "Jika seseorang menanyakan frasa pemulihan Anda, kemungkinan mereka akan mencoba menipu dan mencuri dana di dompet Anda"
  },
  "seedPhraseIntroSidebarCopyTwo": {
    "message": "Jangan pernah membagikan Frasa Pemulihan Rahasia Anda bahkan kepada MetaMask sekali pun!"
  },
  "seedPhraseIntroSidebarTitleOne": {
    "message": "Apa itu Frasa Pemulihan Rahasia?"
  },
  "seedPhraseIntroSidebarTitleThree": {
    "message": "Haruskah saya membagikan Frasa Pemulihan Rahasia saya?"
  },
  "seedPhraseIntroSidebarTitleTwo": {
    "message": "Bagaimana cara menyimpan Frasa Pemulihan Rahasia saya?"
  },
  "seedPhraseIntroTitle": {
    "message": "Amankan dompet Anda"
  },
  "seedPhraseIntroTitleCopy": {
    "message": "Sebelum memulai, lihat video singkat ini untuk mempelajari tentang Frasa Pemulihan Rahasia Anda dan cara menjaga keamanan dompet Anda."
  },
  "seedPhraseReq": {
    "message": "Frasa Pemulihan Rahasia berisi 12, 15, 18, 21, atau 24 kata"
  },
  "seedPhraseWriteDownDetails": {
    "message": "Tuliskan Frasa Pemulihan Rahasia 12 kata ini, simpan di tempat yang aman dan hanya Anda yang dapat mengaksesnya."
  },
  "seedPhraseWriteDownHeader": {
    "message": "Tuliskan Frasa Pemulihan Rahasia Anda"
  },
  "select": {
    "message": "Pilih"
  },
  "selectAccounts": {
    "message": "Pilih akun untuk menggunakan situs ini"
  },
  "selectAccountsForSnap": {
    "message": "Pilih akun yang akan digunakan bersama snap ini"
  },
  "selectAll": {
    "message": "Pilih semua"
  },
  "selectAllAccounts": {
    "message": "Pilih semua akun"
  },
  "selectAnAccount": {
    "message": "Pilih akun"
  },
  "selectAnAccountAlreadyConnected": {
    "message": "Akun ini sudah terhubung ke MetaMask."
  },
  "selectAnAccountHelp": {
    "message": "Pilih akun kustodian untuk digunakan di MetaMask Institutional."
  },
  "selectEnableDisplayMediaPrivacyPreference": {
    "message": "Aktifkan Tampilkan Media NFT"
  },
  "selectHdPath": {
    "message": "Pilih path HD"
  },
  "selectJWT": {
    "message": "Pilih token"
  },
  "selectNFTPrivacyPreference": {
    "message": "Aktifkan Autodeteksi NFT"
  },
  "selectPathHelp": {
    "message": "Jika Anda tidak menemukan akun yang diharapkan, coba alihkan jalur HD atau jaringan yang dipilih saat ini."
  },
  "selectType": {
    "message": "Pilih Jenis"
  },
  "selectingAllWillAllow": {
    "message": "Memiih semua akan mengizinkan situs ini untuk melihat semua akun Anda saat ini. Pastikan Anda memercayai situs ini."
  },
  "send": {
    "message": "Kirim"
  },
  "sendBugReport": {
    "message": "Kirimi kami laporan bug."
  },
  "sendNoContactsConversionText": {
    "message": "klik di sini"
  },
  "sendNoContactsDescription": {
    "message": "Kontak memungkinkan Anda untuk mengirim transaksi dengan aman ke akun lain beberapa kali. Untuk membuat kontak, $1",
    "description": "$1 represents the action text 'click here'"
  },
  "sendNoContactsTitle": {
    "message": "Anda belum memiliki kontak"
  },
  "sendSelectReceiveAsset": {
    "message": "Pilih aset yang akan diterima"
  },
  "sendSelectSendAsset": {
    "message": "Pilih aset yang akan dikirim"
  },
  "sendSpecifiedTokens": {
    "message": "Kirim $1",
    "description": "Symbol of the specified token"
  },
  "sendSwapSubmissionWarning": {
    "message": "Mengklik tombol ini akan langsung memulai transaksi swap. Tinjau detail transaksi sebelum melanjutkan."
  },
  "sendTokenAsToken": {
    "message": "Kirim $1 sebagai $2",
    "description": "Used in the transaction display list to describe a swap and send. $1 and $2 are the symbols of tokens in involved in the swap."
  },
  "sendingAsset": {
    "message": "Mengirim $1"
  },
  "sendingDisabled": {
    "message": "Belum mendukung pengiriman aset NFT ERC-1155."
  },
  "sendingNativeAsset": {
    "message": "Mengirim $1",
    "description": "$1 represents the native currency symbol for the current network (e.g. ETH or BNB)"
  },
  "sendingToTokenContractWarning": {
    "message": "Peringatan: Anda akan mengirim kontrak token yang berpotensi mengakibatkan hilangnya dana. $1",
    "description": "$1 is a clickable link with text defined by the 'learnMoreUpperCase' key. The link will open to a support article regarding the known contract address warning"
  },
  "sendingZeroAmount": {
    "message": "Anda sedang mengirim 0 $1."
  },
  "sepolia": {
    "message": "Jaringan uji Sepolia"
  },
  "setAdvancedPrivacySettingsDetails": {
    "message": "MetaMask menggunakan layanan pihak ketiga tepercaya ini untuk meningkatkan kegunaan dan keamanan produk."
  },
  "setApprovalForAll": {
    "message": "Atur persetujuan untuk semua"
  },
  "setApprovalForAllTitle": {
    "message": "Setujui $1 tanpa batas penggunaan",
    "description": "The token symbol that is being approved"
  },
  "settingAddSnapAccount": {
    "message": "Tambahkan akun Snap"
  },
  "settings": {
    "message": "Pengaturan"
  },
  "settingsSearchMatchingNotFound": {
    "message": "Tidak menemukan hasil yang cocok."
  },
  "settingsSubHeadingSignaturesAndTransactions": {
    "message": "Permintaan tanda tangan dan transaksi"
  },
  "show": {
    "message": "Tampil"
  },
  "showAccount": {
    "message": "Tampilkan akun"
  },
  "showExtensionInFullSizeView": {
    "message": "Tampilkan ekstensi dalam tampilan berukuran penuh"
  },
  "showExtensionInFullSizeViewDescription": {
    "message": "Aktifkan ini untuk membuat tampilan berukuran penuh sebagai default saat mengklik ikon ekstensi."
  },
  "showFiatConversionInTestnets": {
    "message": "Tampilkan konversi di jaringan uji"
  },
  "showFiatConversionInTestnetsDescription": {
    "message": "Pilih ini untuk menampilkan konversi fiat di Testnet"
  },
  "showHexData": {
    "message": "Tampilkan data Hex"
  },
  "showHexDataDescription": {
    "message": "Pilih ini untuk menampilkan bidang data hex di layar kirim"
  },
  "showIncomingTransactions": {
    "message": "Tampilkan transaksi masuk"
  },
  "showIncomingTransactionsDescription": {
    "message": "Pilih ini untuk menggunakan Etherscan untuk menampilkan transaksi yang masuk di daftar transaksi",
    "description": "$1 is the link to etherscan url and $2 is the link to the privacy policy of consensys APIs"
  },
  "showIncomingTransactionsExplainer": {
    "message": "Ini bergantung pada API pihak ketiga yang berbeda untuk setiap jaringan, yang mengungkap alamat Ethereum dan alamat IP Anda."
  },
  "showLess": {
    "message": "Ciutkan"
  },
  "showMore": {
    "message": "Tampilkan selengkapnya"
  },
  "showNft": {
    "message": "Tampilkan NFT"
  },
  "showPermissions": {
    "message": "Tampilkan Izin"
  },
  "showPrivateKey": {
    "message": "Tampilkan kunci pribadi"
  },
  "showTestnetNetworks": {
    "message": "Tampilkan jaringan pengujian"
  },
  "showTestnetNetworksDescription": {
    "message": "Pilih opsi ini untuk menampilkan jaringan pengujian dalam daftar jaringan"
  },
  "sigRequest": {
    "message": "Permintaan tanda tangan"
  },
  "sign": {
    "message": "Tanda tangan"
  },
  "signatureRequest": {
    "message": "Permintaan tanda tangan"
  },
  "signatureRequestGuidance": {
    "message": "Tandatangani pesan ini hanya jika Anda benar-benar memahami isinya dan memercayai situs yang memintanya."
  },
  "signed": {
    "message": "Ditandatangani"
  },
  "signin": {
    "message": "Masuk"
  },
  "signing": {
    "message": "Penandatanganan"
  },
  "signingInWith": {
    "message": "Masuk dengan"
  },
  "simulationDetailsFailed": {
    "message": "Terjadi kesalahan saat memuat estimasi Anda."
  },
  "simulationDetailsFiatNotAvailable": {
    "message": "Tidak Tersedia"
  },
  "simulationDetailsIncomingHeading": {
    "message": "Anda menerima"
  },
  "simulationDetailsNoBalanceChanges": {
    "message": "Tidak ada perubahan yang terprediksi untuk dompet Anda"
  },
  "simulationDetailsOutgoingHeading": {
    "message": "Anda mengirim"
  },
  "simulationDetailsTitle": {
    "message": "Estimasi perubahan"
  },
  "simulationDetailsTitleTooltip": {
    "message": "Estimasi perubahan merupakan hal yang mungkin terjadi jika Anda melakukan transaksi ini. Ini hanyalah prediksi, bukan jaminan."
  },
  "simulationDetailsTotalFiat": {
    "message": "Total = $1",
    "description": "$1 is the total amount in fiat currency on one side of the transaction"
  },
  "simulationDetailsTransactionReverted": {
    "message": "Transaksi ini kemungkinan besar akan gagal"
  },
  "simulationErrorMessageV2": {
    "message": "Kami tidak dapat memperkirakan gas. Tampaknya ada kesalahan dalam kontrak dan transaksi ini berpotensi gagal."
  },
  "simulationsSettingDescription": {
    "message": "Aktifkan untuk mengestimasikan perubahan saldo transaksi sebelum Anda mengonfirmasikannya. Ini tidak menjamin hasil akhir transaksi Anda. $1"
  },
  "simulationsSettingSubHeader": {
    "message": "Estimasikan perubahan saldo"
  },
  "siweIssued": {
    "message": "Dikeluarkan"
  },
  "siweNetwork": {
    "message": "Jaringan"
  },
  "siweRequestId": {
    "message": "Permintaan ID"
  },
  "siweResources": {
    "message": "Sumber daya"
  },
  "siweSignatureSimulationDetailInfo": {
    "message": "Anda masuk ke sebuah situs dan tidak ada perkiraan perubahan pada akun Anda."
  },
  "siweURI": {
    "message": "URL"
  },
  "skip": {
    "message": "Lewati"
  },
  "skipAccountSecurity": {
    "message": "Lewati keamanan akun?"
  },
  "skipAccountSecurityDetails": {
    "message": "Saya memahami bahwa sampai saya mencadangkan Frasa Pemulihan Rahasia, saya dapat kehilangan akun saya dan semua aset yang ada."
  },
  "smartContracts": {
    "message": "Kontrak cerdas"
  },
  "smartSwapsErrorNotEnoughFunds": {
    "message": "Dana tidak cukup untuk pertukaran cerdas."
  },
  "smartSwapsErrorUnavailable": {
    "message": "Smart Swap tidak tersedia untuk sementara waktu."
  },
  "smartTransactionCancelled": {
    "message": "Transaksi Anda dibatalkan"
  },
  "smartTransactionCancelledDescription": {
    "message": "Transaksi Anda tidak dapat diselesaikan, sehingga dibatalkan agar Anda tidak perlu membayar biaya gas yang tidak seharusnya."
  },
  "smartTransactionError": {
    "message": "Transaksi Anda gagal"
  },
  "smartTransactionErrorDescription": {
    "message": "Perubahan pasar yang mendadak dapat menyebabkan kegagalan. Jika masalah berlanjut, hubungi dukungan pelanggan MetaMask."
  },
  "smartTransactionPending": {
    "message": "Mengirimkan transaksi Anda"
  },
  "smartTransactionSuccess": {
    "message": "Transaksi Anda selesai"
  },
  "smartTransactionTakingTooLong": {
    "message": "Maaf telah menunggu"
  },
  "smartTransactionTakingTooLongDescription": {
    "message": "Jika transaksi tidak diselesaikan dalam $1, transaksi akan dibatalkan dan Anda tidak akan dikenakan biaya gas.",
    "description": "$1 is remaining time in seconds"
  },
  "smartTransactions": {
    "message": "Transaksi Pintar"
  },
  "smartTransactionsBenefit1": {
    "message": "Tingkat keberhasilan 99,5%"
  },
  "smartTransactionsBenefit2": {
    "message": "Menghemat uang Anda"
  },
  "smartTransactionsBenefit3": {
    "message": "Pembaruan waktu nyata"
  },
  "smartTransactionsDescription": {
    "message": "Raih tingkat keberhasilan yang lebih tinggi, perlindungan frontrunning, dan visibilitas yang lebih baik dengan Transaksi Pintar."
  },
  "smartTransactionsDescription2": {
    "message": "Hanya tersedia di Ethereum. Aktifkan atau nonaktifkan kapan saja di pengaturan. $1",
    "description": "$1 is an external link to learn more about Smart Transactions"
  },
  "smartTransactionsOptItModalTitle": {
    "message": "Peningkatan Perlindungan Transaksi"
  },
  "snapAccountCreated": {
    "message": "Akun dibuat"
  },
  "snapAccountCreatedDescription": {
    "message": "Akun baru Anda siap digunakan!"
  },
  "snapAccountCreationFailed": {
    "message": "Pembuatan akun gagal"
  },
  "snapAccountCreationFailedDescription": {
    "message": "$1 tidak berhasil membuat akun untuk Anda.",
    "description": "$1 is the snap name"
  },
  "snapAccountRedirectFinishSigningTitle": {
    "message": "Selesaikan penandatanganan"
  },
  "snapAccountRedirectSiteDescription": {
    "message": "Ikuti petunjuk dari $1"
  },
  "snapAccountRemovalFailed": {
    "message": "Penghapusan akun gagal"
  },
  "snapAccountRemovalFailedDescription": {
    "message": "$1 tidak berhasil menghapus akun ini untuk Anda.",
    "description": "$1 is the snap name"
  },
  "snapAccountRemoved": {
    "message": "Akun dihapus"
  },
  "snapAccountRemovedDescription": {
    "message": "Akun ini tidak lagi tersedia untuk digunakan di MetaMask."
  },
  "snapAccounts": {
    "message": "Akun Snap"
  },
  "snapAccountsDescription": {
    "message": "Akun yang dikontrol oleh Snap pihak ketiga."
  },
  "snapConnectTo": {
    "message": "Hubungkan ke $1",
    "description": "$1 is the website URL or a Snap name. Used for Snaps pre-approved connections."
  },
  "snapConnectionPermissionDescription": {
    "message": "Izinkan $1 terhubung secara otomatis ke $2 tanpa persetujuan Anda.",
    "description": "Used for Snap pre-approved connections. $1 is the Snap name, $2 is a website URL."
  },
  "snapConnectionWarning": {
    "message": "$1 ingin menggunakan $2",
    "description": "$2 is the snap and $1 is the dapp requesting connection to the snap."
  },
  "snapContent": {
    "message": "Konten ini berasal dari $1",
    "description": "This is shown when a snap shows transaction insight information in the confirmation UI. $1 is a link to the snap's settings page with the link text being the name of the snap."
  },
  "snapDetailWebsite": {
    "message": "Situs web"
  },
  "snapHomeMenu": {
    "message": "Menu Beranda Snap"
  },
  "snapInstallRequest": {
    "message": "Anda memberikan izin berikut dengan menginstal $1.",
    "description": "$1 is the snap name."
  },
  "snapInstallSuccess": {
    "message": "Instalasi selesai"
  },
  "snapInstallWarningCheck": {
    "message": "$1 meminta izin untuk melakukan hal berikut:",
    "description": "Warning message used in popup displayed on snap install. $1 is the snap name."
  },
  "snapInstallWarningHeading": {
    "message": "Lanjutkan dengan hati-hati"
  },
  "snapInstallWarningPermissionDescriptionForBip32View": {
    "message": "Izinkan $1 untuk melihat kunci publik (dan alamat). Ini tidak memberi kendali atas akun atau aset.",
    "description": "An extended description for the `snap_getBip32PublicKey` permission used for tooltip on Snap Install Warning screen (popup/modal). $1 is the snap name."
  },
  "snapInstallWarningPermissionDescriptionForEntropy": {
    "message": "Izinkan Snap $1 untuk mengelola akun dan aset pada jaringan yang diminta. Akun-akun ini diperoleh dan dicadangkan menggunakan frasa pemulihan rahasia (tanpa mengungkapkannya). Dengan kemampuannya untuk mendapatkan kunci, $1 dapat mendukung berbagai protokol blockchain di luar Ethereum (EVM).",
    "description": "An extended description for the `snap_getBip44Entropy` and `snap_getBip44Entropy` permissions used for tooltip on Snap Install Warning screen (popup/modal). $1 is the snap name."
  },
  "snapInstallWarningPermissionNameForEntropy": {
    "message": "Kelola akun $1",
    "description": "Permission name used for the Permission Cell component displayed on warning popup when installing a Snap. $1 is list of account types."
  },
  "snapInstallWarningPermissionNameForViewPublicKey": {
    "message": "Lihat kunci publik untuk $1",
    "description": "Permission name used for the Permission Cell component displayed on warning popup when installing a Snap. $1 is list of account types."
  },
  "snapInstallationErrorDescription": {
    "message": "$1 tidak dapat diinstal.",
    "description": "Error description used when snap installation fails. $1 is the snap name."
  },
  "snapInstallationErrorTitle": {
    "message": "Instalasi gagal",
    "description": "Error title used when snap installation fails."
  },
  "snapResultError": {
    "message": "Kesalahan"
  },
  "snapResultSuccess": {
    "message": "Berhasil"
  },
  "snapResultSuccessDescription": {
    "message": "$1 siap digunakan"
  },
  "snapUpdateAlertDescription": {
    "message": "Dapatkan versi terbaru $1",
    "description": "Description used in Snap update alert banner when snap update is available. $1 is the Snap name."
  },
  "snapUpdateAvailable": {
    "message": "Pembaruan tersedia"
  },
  "snapUpdateErrorDescription": {
    "message": "$1 tidak dapat diperbarui.",
    "description": "Error description used when snap update fails. $1 is the snap name."
  },
  "snapUpdateErrorTitle": {
    "message": "Pembaruan gagal",
    "description": "Error title used when snap update fails."
  },
  "snapUpdateRequest": {
    "message": "Anda memberikan izin berikut dengan memperbarui $1.",
    "description": "$1 is the Snap name."
  },
  "snapUpdateSuccess": {
    "message": "Pembaruan selesai"
  },
  "snapUrlIsBlocked": {
    "message": "Snap ini ingin mengarahkan Anda ke situs yang diblokir. $1."
  },
  "snaps": {
    "message": "Snap"
  },
  "snapsConnected": {
    "message": "Snap terhubung"
  },
  "snapsNoInsight": {
    "message": "Snap tidak mengembalikan wawasan apa pun"
  },
  "snapsPrivacyWarningFirstMessage": {
    "message": "Anda menyatakan bahwa Snap yang diinstal adalah Layanan Pihak Ketiga, kecuali jika diidentifikasi lain, sebagaimana dijelaskan dalam $1 Consensys. Penggunaan Layanan Pihak Ketiga diatur oleh syarat dan ketentuan terpisah yang ditetapkan oleh penyedia Layanan Pihak Ketiga. Consensys tidak merekomendasikan penggunaan Snap oleh orang tertentu karena alasan tertentu. Anda mengakses, mengandalkan, atau menggunakan Layanan Pihak Ketiga dengan risiko sendiri. Consensys menafikan semua tanggung jawab dan kewajiban atas kerugian yang timbul karena penggunaan Layanan Pihak Ketiga.",
    "description": "First part of a message in popup modal displayed when installing a snap for the first time. $1 is terms of use link."
  },
  "snapsPrivacyWarningSecondMessage": {
    "message": "Setiap informasi yang Anda bagikan kepada Layanan Pihak Ketiga akan dikumpulkan langsung oleh Layanan Pihak Ketiga tersebut sesuai dengan kebijakan privasinya. Baca kebijakan privasinya untuk informasi lebih lanjut.",
    "description": "Second part of a message in popup modal displayed when installing a snap for the first time."
  },
  "snapsPrivacyWarningThirdMessage": {
    "message": "Consensys tidak memiliki akses ke informasi yang Anda bagikan kepada Layanan Pihak Ketiga.",
    "description": "Third part of a message in popup modal displayed when installing a snap for the first time."
  },
  "snapsSettings": {
    "message": "Pengaturan Snap"
  },
  "snapsTermsOfUse": {
    "message": "Ketentuan Penggunaan"
  },
  "snapsToggle": {
    "message": "Snap hanya akan beroperasi jika diaktifkan"
  },
  "snapsUIError": {
    "message": "Hubungi pembuat $1 untuk dukungan lebih lanjut.",
    "description": "This is shown when the insight snap throws an error. $1 is the snap name"
  },
  "someNetworksMayPoseSecurity": {
    "message": "Beberapa jaringan dapat menimbulkan risiko keamanan dan/atau privasi. Pahami risikonya sebelum menambahkan dan menggunakan jaringan."
  },
  "somethingDoesntLookRight": {
    "message": "Ada yang tidak beres? $1",
    "description": "A false positive message for users to contact support. $1 is a link to the support page."
  },
  "somethingIsWrong": {
    "message": "Terjadi kesalahan. Coba muat ulang halaman."
  },
  "somethingWentWrong": {
    "message": "Ups! Terjadi kesalahan."
  },
  "source": {
    "message": "Sumber"
  },
  "speed": {
    "message": "Kecepatan"
  },
  "speedUp": {
    "message": "Percepat"
  },
  "speedUpCancellation": {
    "message": "Percepat pembatalan ini"
  },
  "speedUpExplanation": {
    "message": "Kami telah memperbarui biaya gas berdasarkan kondisi jaringan saat ini dan telah meningkatkannya minimal 10% (diperlukan oleh jaringan)."
  },
  "speedUpPopoverTitle": {
    "message": "Percepat transaksi"
  },
  "speedUpTooltipText": {
    "message": "Biaya gas baru"
  },
  "speedUpTransaction": {
    "message": "Percepat transaksi ini"
  },
  "spendLimitInsufficient": {
    "message": "Batas penggunaan tidak mencukupi"
  },
  "spendLimitInvalid": {
    "message": "Batas penggunaan tidak valid; harus berupa bilangan positif"
  },
  "spendLimitPermission": {
    "message": "Izin batas penggunaan"
  },
  "spendLimitRequestedBy": {
    "message": "Batas penggunaan diminta oleh $1",
    "description": "Origin of the site requesting the spend limit"
  },
  "spendLimitTooLarge": {
    "message": "Batas penggunaan terlalu besar"
  },
  "spender": {
    "message": "Pengguna"
  },
  "spendingCap": {
    "message": "Batas penggunaan"
  },
  "spendingCapError": {
    "message": "Kesalahan: Masukkan angka saja"
  },
  "spendingCapErrorDescription": {
    "message": "Masukkan angka yang menurut Anda dapat diakses $1 sekarang atau di masa mendatang. Anda selalu dapat meningkatkan batas token nanti.",
    "description": "$1 is origin of the site requesting the token limit"
  },
  "spendingCapRequest": {
    "message": "Permintaan batas penggunaan untuk $1 Anda"
  },
  "srpInputNumberOfWords": {
    "message": "Frasa milik saya memiliki $1 kata",
    "description": "This is the text for each option in the dropdown where a user selects how many words their secret recovery phrase has during import. The $1 is the number of words (either 12, 15, 18, 21, or 24)."
  },
  "srpPasteFailedTooManyWords": {
    "message": "Gagal ditempel karena memuat lebih dari 24 kata. Frasa pemulihan rahasia dapat memuat maksimum 24 kata.",
    "description": "Description of SRP paste error when the pasted content has too many words"
  },
  "srpPasteTip": {
    "message": "Anda dapat menempelkan seluruh frasa pemulihan rahasia ke bagian mana pun",
    "description": "Our secret recovery phrase input is split into one field per word. This message explains to users that they can paste their entire secrete recovery phrase into any field, and we will handle it correctly."
  },
  "srpSecurityQuizGetStarted": {
    "message": "Mulai"
  },
  "srpSecurityQuizImgAlt": {
    "message": "Mata dengan lubang kunci di tengah, dan tiga bidang kata sandi melayang"
  },
  "srpSecurityQuizIntroduction": {
    "message": "Untuk mengungkapkan Frasa Pemulihan Rahasia, Anda perlu menjawab dua pertanyaan dengan benar"
  },
  "srpSecurityQuizQuestionOneQuestion": {
    "message": "Jika Anda kehilangan Frasa Pemulihan Rahasia, MetaMask..."
  },
  "srpSecurityQuizQuestionOneRightAnswer": {
    "message": "Tidak dapat membantu Anda"
  },
  "srpSecurityQuizQuestionOneRightAnswerDescription": {
    "message": "Catat, ukir pada logam, atau simpan di beberapa tempat rahasia agar Anda tidak pernah kehilangan. Jika Anda kehilangan, maka akan hilang selamanya."
  },
  "srpSecurityQuizQuestionOneRightAnswerTitle": {
    "message": "Benar! Tidak ada yang dapat membantu mengembalikan Frasa Pemulihan Rahasia Anda"
  },
  "srpSecurityQuizQuestionOneWrongAnswer": {
    "message": "Dapat mengembalikannya untuk Anda"
  },
  "srpSecurityQuizQuestionOneWrongAnswerDescription": {
    "message": "Jika Anda kehilangan Frasa Pemulihan Rahasia, maka akan hilang selamanya. Tidak ada yang dapat membantu Anda mengembalikannya, apa pun yang mereka katakan."
  },
  "srpSecurityQuizQuestionOneWrongAnswerTitle": {
    "message": "Salah! Tidak ada yang dapat membantu mengembalikan Frasa Pemulihan Rahasia Anda"
  },
  "srpSecurityQuizQuestionTwoQuestion": {
    "message": "Jika ada yang menanyakan Frasa Pemulihan Rahasia Anda, bahkan agen pendukung,..."
  },
  "srpSecurityQuizQuestionTwoRightAnswer": {
    "message": "Anda ditipu"
  },
  "srpSecurityQuizQuestionTwoRightAnswerDescription": {
    "message": "Siapa pun yang mengaku membutuhkan Frasa Pemulihan Rahasia, mereka berbohong kepada Anda. Jika membaginya, mereka akan mencuri aset Anda."
  },
  "srpSecurityQuizQuestionTwoRightAnswerTitle": {
    "message": "Benar! Membagikan Frasa Pemulihan Rahasia bukanlah ide yang baik"
  },
  "srpSecurityQuizQuestionTwoWrongAnswer": {
    "message": "Anda harus memberikannya kepada mereka"
  },
  "srpSecurityQuizQuestionTwoWrongAnswerDescription": {
    "message": "Siapa pun yang mengaku membutuhkan Frasa Pemulihan Rahasia, mereka berbohong kepada Anda. Jika membaginya, mereka akan mencuri aset Anda."
  },
  "srpSecurityQuizQuestionTwoWrongAnswerTitle": {
    "message": "Tidak! Jangan pernah membagikan Frasa Pemulihan Rahasia kepada siapa pun"
  },
  "srpSecurityQuizTitle": {
    "message": "Kuis keamanan"
  },
  "srpToggleShow": {
    "message": "Tampilkan/Sembunyikan kata dari frasa pemulihan rahasia ini",
    "description": "Describes a toggle that is used to show or hide a single word of the secret recovery phrase"
  },
  "srpWordHidden": {
    "message": "Kata ini disembunyikan",
    "description": "Explains that a word in the secret recovery phrase is hidden"
  },
  "srpWordShown": {
    "message": "Kata ini sedang ditampilkan",
    "description": "Explains that a word in the secret recovery phrase is being shown"
  },
  "stable": {
    "message": "Stabil"
  },
  "stableLowercase": {
    "message": "stabil"
  },
  "stake": {
    "message": "Stake"
  },
  "startYourJourney": {
    "message": "Mulailah perjalanan Anda dengan $1",
    "description": "$1 is the token symbol"
  },
  "startYourJourneyDescription": {
    "message": "Mulailah dengan web3 dengan menambahkan sejumlah $1 ke dompet Anda.",
    "description": "$1 is the token symbol"
  },
  "stateLogError": {
    "message": "Terjadi kesalahan pada log status pengambilan."
  },
  "stateLogFileName": {
    "message": "Log status MetaMask"
  },
  "stateLogs": {
    "message": "Log status"
  },
  "stateLogsDescription": {
    "message": "Log status berisi alamat akun publik Anda dan transaksi terkirim."
  },
  "status": {
    "message": "Status"
  },
  "statusNotConnected": {
    "message": "Tidak terhubung"
  },
  "statusNotConnectedAccount": {
    "message": "Tidak ada akun yang terhubung"
  },
  "step1LatticeWallet": {
    "message": "Hubungkan Lattice1 Anda"
  },
  "step1LatticeWalletMsg": {
    "message": "Anda dapat menghubungkan MetaMask ke perangkat Lattice1 setelah diatur dan daring. Buka perangkat Anda dan siapkan ID Perangkat Anda.",
    "description": "$1 represents the `hardwareWalletSupportLinkConversion` localization key"
  },
  "step1LedgerWallet": {
    "message": "Unduh aplikasi Ledger"
  },
  "step1LedgerWalletMsg": {
    "message": "Unduh, atur, dan masukkan kata sandi Anda untuk membuka $1.",
    "description": "$1 represents the `ledgerLiveApp` localization value"
  },
  "step1TrezorWallet": {
    "message": "Hubungkan Trezor Anda"
  },
  "step1TrezorWalletMsg": {
    "message": "Pasang Trezor Anda langsung ke komputer dan buka. Pastikan Anda menggunakan frasa sandi yang benar.",
    "description": "$1 represents the `hardwareWalletSupportLinkConversion` localization key"
  },
  "step2LedgerWallet": {
    "message": "Hubungkan Ledger Anda"
  },
  "step2LedgerWalletMsg": {
    "message": "Pasang Ledger Anda langsung ke komputer dan buka. Lalu, buka aplikasi Ethereum.",
    "description": "$1 represents the `hardwareWalletSupportLinkConversion` localization key"
  },
  "stillGettingMessage": {
    "message": "Masih menerima pesan ini?"
  },
  "strong": {
    "message": "Kuat"
  },
  "stxCancelled": {
    "message": "Pertukaran akan gagal"
  },
  "stxCancelledDescription": {
    "message": "Transaksi Anda akan gagal dan dibatalkan agar Anda tidak perlu membayar biaya gas yang tidak seharusnya."
  },
  "stxCancelledSubDescription": {
    "message": "Cobalah untuk menukar lagi. Kami akan selalu hadir untuk melindungi Anda dari risiko serupa di lain waktu."
  },
  "stxEstimatedCompletion": {
    "message": "Estimasi penyelesaian dalam < $1",
    "description": "$1 is remeaning time in minutes and seconds, e.g. 0:10"
  },
  "stxFailure": {
    "message": "Pertukaran gagal"
  },
  "stxFailureDescription": {
    "message": "Perubahan pasar yang terjadi secara tiba-tiba dapat menyebabkan kegagalan. Jika masalah berlanjut, hubungi $1.",
    "description": "This message is shown to a user if their swap fails. The $1 will be replaced by support.metamask.io"
  },
  "stxOptInDescription": {
    "message": "Aktifkan Transaksi Pintar untuk transaksi yang lebih andal dan aman di Mainnet Ethereum. $1"
  },
  "stxPendingPrivatelySubmittingSwap": {
    "message": "Kirimkan Swap Anda secara pribadi..."
  },
  "stxPendingPubliclySubmittingSwap": {
    "message": "Kirimkan Swap Anda secara publik..."
  },
  "stxSuccess": {
    "message": "Pertukaran selesai!"
  },
  "stxSuccessDescription": {
    "message": "$1 kini telah tersedia.",
    "description": "$1 is a token symbol, e.g. ETH"
  },
  "stxSwapCompleteIn": {
    "message": "Swap akan selesai dalam <",
    "description": "'<' means 'less than', e.g. Swap will complete in < 2:59"
  },
  "stxTryingToCancel": {
    "message": "Mencoba membatalkan transaksi Anda..."
  },
  "stxUnknown": {
    "message": "Status tidak diketahui"
  },
  "stxUnknownDescription": {
    "message": "Transaksi telah berhasil tetapi kami tidak yakin transaksi yang mana. Hal ini dikarenakan Anda mengirimkan transaksi lain saat pertukaran ini sedang diproses."
  },
  "stxUserCancelled": {
    "message": "Swap dibatalkan"
  },
  "stxUserCancelledDescription": {
    "message": "Transaksi Anda telah dibatalkan dan Anda tidak membayar biaya gas yang tidak perlu."
  },
  "submit": {
    "message": "Kirim"
  },
  "submitted": {
    "message": "Terkirim"
  },
  "suggestedBySnap": {
    "message": "Disarankan oleh $1",
    "description": "$1 is the snap name"
  },
  "suggestedTokenName": {
    "message": "Nama yang disarankan:"
<<<<<<< HEAD
  },
  "suggestedTokenSymbol": {
    "message": "Simbol ticker yang disarankan:"
=======
>>>>>>> ad7a5462
  },
  "support": {
    "message": "Dukungan"
  },
  "supportCenter": {
    "message": "Kunjungi pusat dukungan kami"
  },
  "surveyConversion": {
    "message": "Ikuti survei kami"
  },
  "surveyTitle": {
    "message": "Bentuk masa depan MetaMask"
  },
  "swap": {
    "message": "Pertukaran"
  },
  "swapAdjustSlippage": {
    "message": "Sesuaikan selip"
  },
  "swapAggregator": {
    "message": "Agregator"
  },
  "swapAllowSwappingOf": {
    "message": "Izinkan menukar $1",
    "description": "Shows a user that they need to allow a token for swapping on their hardware wallet"
  },
  "swapAmountReceived": {
    "message": "Jumlah yang dijamin"
  },
  "swapAmountReceivedInfo": {
    "message": "Ini merupakan jumlah minimum yang akan Anda terima. Anda bisa mendapatkan lebih banyak lagi tergantung pada selip."
  },
  "swapAndSend": {
    "message": "Tukar & Kirim"
  },
  "swapAnyway": {
    "message": "Tetap tukar"
  },
  "swapApproval": {
    "message": "Setujui pertukaran $1",
    "description": "Used in the transaction display list to describe a transaction that is an approve call on a token that is to be swapped.. $1 is the symbol of a token that has been approved."
  },
  "swapApproveNeedMoreTokens": {
    "message": "Anda memerlukan $1 $2 lagi untuk menyelesaikan pertukaran ini",
    "description": "Tells the user how many more of a given token they need for a specific swap. $1 is an amount of tokens and $2 is the token symbol."
  },
  "swapAreYouStillThere": {
    "message": "Masih di sana?"
  },
  "swapAreYouStillThereDescription": {
    "message": "Kami siap menampilkan kuotasi terbaru jika Anda ingin melanjutkan"
  },
  "swapBuildQuotePlaceHolderText": {
    "message": "Tidak ada token yang cocok yang tersedia $1",
    "description": "Tells the user that a given search string does not match any tokens in our token lists. $1 can be any string of text"
  },
  "swapConfirmWithHwWallet": {
    "message": "Konfirmasikan dengan dompet perangkat keras Anda"
  },
  "swapContinueSwapping": {
    "message": "Lanjutkan pertukaran"
  },
  "swapContractDataDisabledErrorDescription": {
    "message": "Di aplikasi Ethereum di Ledger Anda, buka \"Pengaturan\" dan izinkan data kontrak. Lalu, coba lagi pertukaran Anda."
  },
  "swapContractDataDisabledErrorTitle": {
    "message": "Data kontrak tidak diaktifkan di Ledger Anda"
  },
  "swapCustom": {
    "message": "kustom"
  },
  "swapDecentralizedExchange": {
    "message": "Bursa terdesentralisasi"
  },
  "swapDirectContract": {
    "message": "Kontrak langsung"
  },
  "swapEditLimit": {
    "message": "Edit batas"
  },
  "swapEnableDescription": {
    "message": "Ini diwajibkan dan memberikan MetaMask izin untuk menukar $1 Anda.",
    "description": "Gives the user info about the required approval transaction for swaps. $1 will be the symbol of a token being approved for swaps."
  },
  "swapEnableTokenForSwapping": {
    "message": "Ini akan $1 untuk menukar",
    "description": "$1 is for the 'enableToken' key, e.g. 'enable ETH'"
  },
  "swapEnterAmount": {
    "message": "Masukkan jumlah"
  },
  "swapEstimatedNetworkFees": {
    "message": "Estimasi biaya jaringan"
  },
  "swapEstimatedNetworkFeesInfo": {
    "message": "Ini merupakan estimasi biaya jaringan yang akan digunakan untuk menyelesaikan pertukaran Anda. Jumlah aktual dapat berubah sesuai dengan kondisi jaringan."
  },
  "swapFailedErrorDescriptionWithSupportLink": {
    "message": "Kegagalan transaksi terjadi dan kami siap membantu. Jika masalah terus berlanjut, Anda dapat menghubungi dukungan pelanggan kami di $1 untuk mendapatkan bantuan lebih lanjut.",
    "description": "This message is shown to a user if their swap fails. The $1 will be replaced by support.metamask.io"
  },
  "swapFailedErrorTitle": {
    "message": "Pertukaran gagal"
  },
  "swapFetchingQuote": {
    "message": "Mengambil kuotasi"
  },
  "swapFetchingQuoteNofN": {
    "message": "Mengambil kuotasi $1 dari $2",
    "description": "A count of possible quotes shown to the user while they are waiting for quotes to be fetched. $1 is the number of quotes already loaded, and $2 is the total number of resources that we check for quotes. Keep in mind that not all resources will have a quote for a particular swap."
  },
  "swapFetchingQuotes": {
    "message": "Mengambil kuotasi..."
  },
  "swapFetchingQuotesErrorDescription": {
    "message": "Hmmm... terjadi kesalahan. Coba lagi, atau jika masalah terus berlanjut, hubungi dukungan pelanggan."
  },
  "swapFetchingQuotesErrorTitle": {
    "message": "Terjadi kesalahan saat mengambil kuota"
  },
  "swapFetchingTokens": {
    "message": "Mengambil token..."
  },
  "swapFromTo": {
    "message": "Pertukaran dari $1 ke $2",
    "description": "Tells a user that they need to confirm on their hardware wallet a swap of 2 tokens. $1 is a source token and $2 is a destination token"
  },
  "swapGasFeesDetails": {
    "message": "Biaya gas diperkirakan dan akan berfluktuasi berdasarkan lalu lintas jaringan dan kompleksitas transaksi."
  },
  "swapGasFeesLearnMore": {
    "message": "Pelajari selengkapnya seputar biaya gas"
  },
  "swapGasFeesSplit": {
    "message": "Biaya gas pada layar sebelumnya dibagi antara kedua transaksi ini."
  },
  "swapGasFeesSummary": {
    "message": "Biaya gas dibayarkan kepada penambang kripto yang memproses transaksi di jaringan $1. MetaMask tidak mengambil keuntungan dari biaya gas.",
    "description": "$1 is the selected network, e.g. Ethereum or BSC"
  },
  "swapHighSlippage": {
    "message": "Selip tinggi"
  },
  "swapHighSlippageWarning": {
    "message": "Jumlah slippage sangat tinggi."
  },
  "swapIncludesMMFee": {
    "message": "Termasuk $1% biaya MetaMask.",
    "description": "Provides information about the fee that metamask takes for swaps. $1 is a decimal number."
  },
  "swapIncludesMMFeeAlt": {
    "message": "Kuotasi mencerminkan biaya MetaMask sebesar $1%",
    "description": "Provides information about the fee that metamask takes for swaps using the latest copy. $1 is a decimal number."
  },
  "swapIncludesMetaMaskFeeViewAllQuotes": {
    "message": "Termasuk $1% biaya MetaMask – $2",
    "description": "Provides information about the fee that metamask takes for swaps. $1 is a decimal number and $2 is a link to view all quotes."
  },
  "swapLearnMore": {
    "message": "Pelajari selengkapnya seputar Swap"
  },
  "swapLiquiditySourceInfo": {
    "message": "Kami mencari beberapa sumber likuiditas (bursa, agregator, dan pendiri pasar profesional) untuk membandingkan tarif bursa dan biaya jaringan."
  },
  "swapLowSlippage": {
    "message": "Selip rendah"
  },
  "swapLowSlippageError": {
    "message": "Transaksi berpotensi gagal, selip maks terlalu rendah."
  },
  "swapMaxSlippage": {
    "message": "Selipi maks"
  },
  "swapMetaMaskFee": {
    "message": "Biaya MetaMask"
  },
  "swapMetaMaskFeeDescription": {
    "message": "Biaya sebesar $1% otomatis diperhitungkan ke dalam kuotasi ini. Anda membayarnya sebagai ganti lisensi untuk menggunakan perangkat lunak pengumpul informasi penyedia likuiditas MetaMask.",
    "description": "Provides information about the fee that metamask takes for swaps. $1 is a decimal number."
  },
  "swapNQuotesWithDot": {
    "message": "Kuotasi $1.",
    "description": "$1 is the number of quotes that the user can select from when opening the list of quotes on the 'view quote' screen"
  },
  "swapNewQuoteIn": {
    "message": "Kuotasi baru di $1",
    "description": "Tells the user the amount of time until the currently displayed quotes are update. $1 is a time that is counting down from 1:00 to 0:00"
  },
  "swapNoTokensAvailable": {
    "message": "Token yang cocok dengan $1 tidak tersedia",
    "description": "Tells the user that a given search string does not match any tokens in our token lists. $1 can be any string of text"
  },
  "swapOnceTransactionHasProcess": {
    "message": "$1 akan ditambahkan ke akun Anda setelah transaksi ini diproses.",
    "description": "This message communicates the token that is being transferred. It is shown on the awaiting swap screen. The $1 will be a token symbol."
  },
  "swapPriceDifference": {
    "message": "Anda akan menukar $1 $2 (~$3) untuk $4 $5 (~$6).",
    "description": "This message represents the price slippage for the swap.  $1 and $4 are a number (ex: 2.89), $2 and $5 are symbols (ex: ETH), and $3 and $6 are fiat currency amounts."
  },
  "swapPriceDifferenceTitle": {
    "message": "Perbedaan harga ~$1%",
    "description": "$1 is a number (ex: 1.23) that represents the price difference."
  },
  "swapPriceImpactTooltip": {
    "message": "Dampak harga adalah selisih antara harga pasar saat ini dan jumlah yang diterima selama terjadinya transaksi. Dampak harga adalah fungsi ukuran dagang relatif terhadap ukuran pul likuiditas."
  },
  "swapPriceUnavailableDescription": {
    "message": "Dampak harga tidak dapat ditentukan karena kurangnya data harga pasar. Harap konfirmasi bahwa Anda setuju dengan jumlah token yang akan Anda terima sebelum penukaran."
  },
  "swapPriceUnavailableTitle": {
    "message": "Periksa tarif Anda sebelum melanjutkan"
  },
  "swapProcessing": {
    "message": "Memproses"
  },
  "swapQuoteDetails": {
    "message": "Detail kuotasi"
  },
  "swapQuoteNofM": {
    "message": "$1 dari $2",
    "description": "A count of possible quotes shown to the user while they are waiting for quotes to be fetched. $1 is the number of quotes already loaded, and $2 is the total number of resources that we check for quotes. Keep in mind that not all resources will have a quote for a particular swap."
  },
  "swapQuoteSource": {
    "message": "Sumber kuotasi"
  },
  "swapQuotesExpiredErrorDescription": {
    "message": "Minta kuotasi baru untuk mendapatkan tarif terbaru."
  },
  "swapQuotesExpiredErrorTitle": {
    "message": "Waktu kuotasi habis"
  },
  "swapQuotesNotAvailableDescription": {
    "message": "Kurangi ukuran perdagangan Anda atau gunakan token yang berbeda."
  },
  "swapQuotesNotAvailableErrorDescription": {
    "message": "Cobalah untuk menyesuaikan pengaturan selip atau jumlahnya dan coba lagi."
  },
  "swapQuotesNotAvailableErrorTitle": {
    "message": "Kuotasi tidak tersedia"
  },
  "swapRate": {
    "message": "Tarif"
  },
  "swapReceiving": {
    "message": "Menerima"
  },
  "swapReceivingInfoTooltip": {
    "message": "Ini hanyalah perkiraan. Jumlah yang tepat bergantung pada selip."
  },
  "swapRequestForQuotation": {
    "message": "Minta kuotasi"
  },
  "swapReviewSwap": {
    "message": "Tinjau pertukaran"
  },
  "swapSearchNameOrAddress": {
    "message": "Cari nama atau tempel alamat"
  },
  "swapSelect": {
    "message": "Pilih"
  },
  "swapSelectAQuote": {
    "message": "Pilih kuotasi"
  },
  "swapSelectAToken": {
    "message": "Pilih token"
  },
  "swapSelectQuotePopoverDescription": {
    "message": "Di bawah ini merupakan semua kuotasi yang dikumpulkan dari beberapa sumber likuiditas."
  },
  "swapSelectToken": {
    "message": "Pilih token"
  },
  "swapShowLatestQuotes": {
    "message": "Tampilkan kuotasi terbaru"
  },
  "swapSlippageHighDescription": {
    "message": "Selip yang dimasukkan ($1%) dianggap sangat tinggi dan dapat mengakibatkan tarif yang tidak efektif",
    "description": "$1 is the amount of % for slippage"
  },
  "swapSlippageHighTitle": {
    "message": "Selip tinggi"
  },
  "swapSlippageLowDescription": {
    "message": "Nilai serendah ini ($1%) dapat menyebabkan pertukaran gagal",
    "description": "$1 is the amount of % for slippage"
  },
  "swapSlippageLowTitle": {
    "message": "Selip rendah"
  },
  "swapSlippageNegative": {
    "message": "Selip harus lebih besar atau sama dengan nol"
  },
  "swapSlippageNegativeDescription": {
    "message": "Selip harus lebih besar atau sama dengan nol"
  },
  "swapSlippageNegativeTitle": {
    "message": "Tingkatkan selip untuk melanjutkan"
  },
  "swapSlippageOverLimitDescription": {
    "message": "Toleransi selip harus 15% atau kurang. Nilai yang lebih tinggi akan menghasilkan tarif yang tidak efektif."
  },
  "swapSlippageOverLimitTitle": {
    "message": "Selip sangat tinggi"
  },
  "swapSlippagePercent": {
    "message": "$1%",
    "description": "$1 is the amount of % for slippage"
  },
  "swapSlippageTooltip": {
    "message": "Jika harga berubah antara waktu penempatan dan konfirmasi order Anda, ini disebut “selip”. Pertukaran Anda akan otomatis dibatalkan jika selip melebihi pengaturan “toleransi selip”."
  },
  "swapSlippageZeroDescription": {
    "message": "Ada lebih sedikit penyedia kuotasi nol selip sehingga akan menghasilkan kuotasi yang kurang kompetitif."
  },
  "swapSlippageZeroTitle": {
    "message": "Sumber penyedia nol selip"
  },
  "swapSource": {
    "message": "Sumber likuiditas"
  },
  "swapSuggested": {
    "message": "Pertukaran yang disarankan"
  },
  "swapSuggestedGasSettingToolTipMessage": {
    "message": "Pertukaran adalah transaksi yang kompleks dan sensitif terhadap waktu. Kami merekomendasikan biaya gas ini untuk keseimbangan yang baik antara biaya dan konfidensi dari keberhasilan Pertukaran."
  },
  "swapSwapFrom": {
    "message": "Tukar dari"
  },
  "swapSwapSwitch": {
    "message": "Alihkan order token"
  },
  "swapSwapTo": {
    "message": "Tukar ke"
  },
  "swapToConfirmWithHwWallet": {
    "message": "untuk mengonfirmasikan dengan dompet perangkat keras Anda"
  },
  "swapTokenAddedManuallyDescription": {
    "message": "Verifikasikan token ini di $1 dan pastikan ini adalah token yang ingin Anda perdagangkan.",
    "description": "$1 points the user to etherscan as a place they can verify information about a token. $1 is replaced with the translation for \"etherscan\""
  },
  "swapTokenAddedManuallyTitle": {
    "message": "Token ditambahkan secara manual"
  },
  "swapTokenAvailable": {
    "message": "$1 telah ditambahkan ke akun Anda.",
    "description": "This message is shown after a swap is successful and communicates the exact amount of tokens the user has received for a swap. The $1 is a decimal number of tokens followed by the token symbol."
  },
  "swapTokenBalanceUnavailable": {
    "message": "Kami tidak dapat mengambil saldo $1 Anda",
    "description": "This message communicates to the user that their balance of a given token is currently unavailable. $1 will be replaced by a token symbol"
  },
  "swapTokenNotAvailable": {
    "message": "Token tidak tersedia untuk ditukar di wilayah ini"
  },
  "swapTokenToToken": {
    "message": "Tukar $1 ke $2",
    "description": "Used in the transaction display list to describe a swap. $1 and $2 are the symbols of tokens in involved in a swap."
  },
  "swapTokenVerificationAddedManually": {
    "message": "Token ini telah ditambahkan secara manual."
  },
  "swapTokenVerificationMessage": {
    "message": "Selalu konfirmasikan alamat token di $1.",
    "description": "Points the user to Etherscan as a place they can verify information about a token. $1 is replaced with the translation for \"Etherscan\" followed by an info icon that shows more info on hover."
  },
  "swapTokenVerificationOnlyOneSource": {
    "message": "Hanya diverifikasi di 1 sumber."
  },
  "swapTokenVerificationSources": {
    "message": "Diverifikasi di $1 sumber.",
    "description": "Indicates the number of token information sources that recognize the symbol + address. $1 is a decimal number."
  },
  "swapTokenVerifiedOn1SourceDescription": {
    "message": "$1 hanya diverifikasi di 1 sumber. Pertimbangkan untuk memverifikasinya di $2 sebelum melanjutkan.",
    "description": "$1 is a token name, $2 points the user to etherscan as a place they can verify information about a token. $1 is replaced with the translation for \"etherscan\""
  },
  "swapTokenVerifiedOn1SourceTitle": {
    "message": "Token berpotensi tidak autentik"
  },
  "swapTooManyDecimalsError": {
    "message": "$1 memungkinkan hingga $2 desimal",
    "description": "$1 is a token symbol and $2 is the max. number of decimals allowed for the token"
  },
  "swapTransactionComplete": {
    "message": "Transaksi selesai"
  },
  "swapTwoTransactions": {
    "message": "2 transaksi"
  },
  "swapUnknown": {
    "message": "Tidak diketahui"
  },
  "swapVerifyTokenExplanation": {
    "message": "Beberapa token dapat menggunakan simbol dan nama yang sama. Periksa $1 untuk memverifikasi inilah token yang Anda cari.",
    "description": "This appears in a tooltip next to the verifyThisTokenOn message. It gives the user more information about why they should check the token on a block explorer. $1 will be the name or url of the block explorer, which will be the translation of 'etherscan' or a block explorer url specified for a custom network."
  },
  "swapYourTokenBalance": {
    "message": "$1 $2 tersedia untuk ditukar",
    "description": "Tells the user how much of a token they have in their balance. $1 is a decimal number amount of tokens, and $2 is a token symbol"
  },
  "swapZeroSlippage": {
    "message": "Selip 0%"
  },
  "swapsAdvancedOptions": {
    "message": "Opsi lanjutan"
  },
  "swapsExcessiveSlippageWarning": {
    "message": "Jumlah selip terlalu tinggi dan akan mengakibatkan tarif yang buruk. Kurangi toleransi selip Anda ke nilai di bawah 15%."
  },
  "swapsMaxSlippage": {
    "message": "Toleransi selip"
  },
  "swapsNotEnoughForTx": {
    "message": "$1 tidak cukup untuk menyelesaikan transaksi ini",
    "description": "Tells the user that they don't have enough of a token for a proposed swap. $1 is a token symbol"
  },
  "swapsNotEnoughToken": {
    "message": "$1 tidak cukup",
    "description": "Tells the user that they don't have enough of a token for a proposed swap. $1 is a token symbol"
  },
  "swapsViewInActivity": {
    "message": "Lihat di aktivitas"
  },
  "switch": {
    "message": "Alihkan"
  },
  "switchEthereumChainConfirmationDescription": {
    "message": "Ini akan mengalihkan jaringan yang dipilih dalam MetaMask ke jaringan yang ditambahkan sebelumnya:"
  },
  "switchEthereumChainConfirmationTitle": {
    "message": "Izinkan situs ini untuk beralih jaringan?"
  },
  "switchInputCurrency": {
    "message": "Ganti mata uang input"
  },
  "switchNetwork": {
    "message": "Beralih jaringan"
  },
  "switchNetworks": {
    "message": "Beralih jaringan"
  },
  "switchToNetwork": {
    "message": "Beralih ke $1",
    "description": "$1 represents the custom network that has previously been added"
  },
  "switchToThisAccount": {
    "message": "Beralih ke akun ini"
  },
  "switchedNetworkToastDecline": {
    "message": "Jangan tampilkan lagi"
  },
  "switchedNetworkToastMessage": {
    "message": "$1 kini telah aktif di $2",
    "description": "$1 represents the account name, $2 represents the network name"
  },
  "switchedTo": {
    "message": "Saat ini Anda menggunakan"
  },
  "switchingNetworksCancelsPendingConfirmations": {
    "message": "Mengalihkan jaringan akan membatalkan semua konfirmasi yang berstatus menunggu"
  },
  "symbol": {
    "message": "Simbol"
  },
  "symbolBetweenZeroTwelve": {
    "message": "Simbol harus terdiri dari 11 karakter atau lebih sedikit."
  },
  "tenPercentIncreased": {
    "message": "Meningkat 10%"
  },
  "terms": {
    "message": "Ketentuan penggunaan"
  },
  "termsOfService": {
    "message": "Ketentuan layanan"
  },
  "termsOfUseAgreeText": {
    "message": " Saya menyetujui Syarat Penggunaan, yang berlaku untuk penggunaan atas MetaMask dan semua fiturnya"
  },
  "termsOfUseFooterText": {
    "message": "Gulirkan layar untuk membaca semua bagian"
  },
  "termsOfUseTitle": {
    "message": "Syarat Penggunaan kami telah diperbarui"
  },
  "theme": {
    "message": " Saya menyetujui Ketentuan Penggunaan, yang berlaku untuk penggunaan atas MetaMask dan semua fiturnya"
  },
  "themeDescription": {
    "message": "Pilih tema MetaMask yang Anda sukai."
  },
  "thingsToKeep": {
    "message": "Ingatlah:"
  },
  "thirdPartySoftware": {
    "message": "Pemberitahuan perangkat lunak pihak ketiga",
    "description": "Title of a popup modal displayed when installing a snap for the first time."
  },
  "thisCollection": {
    "message": "koleksi ini"
  },
  "threeMonthsAbbreviation": {
    "message": "3B",
    "description": "Shortened form of '3 months'"
  },
  "time": {
    "message": "Waktu"
  },
  "tips": {
    "message": "Kiat"
  },
  "to": {
    "message": "Untuk"
  },
  "toAddress": {
    "message": "Ke: $1",
    "description": "$1 is the address to include in the To label. It is typically shortened first using shortenAddress"
  },
  "toggleRequestQueueDescription": {
    "message": "Hal ini memungkinkan Anda memilih jaringan untuk setiap situs, daripada satu jaringan yang dipilih untuk semua situs. Fitur ini akan mencegah Anda berpindah jaringan secara manual, yang dapat merusak pengalaman pengguna di situs tertentu."
  },
  "toggleRequestQueueField": {
    "message": "Pilih jaringan untuk setiap situs"
  },
  "toggleRequestQueueOff": {
    "message": "Nonaktif"
  },
  "toggleRequestQueueOn": {
    "message": "Aktif"
  },
  "token": {
    "message": "Token"
  },
  "tokenAddress": {
    "message": "Alamat token"
  },
  "tokenAlreadyAdded": {
    "message": "Token telah ditambahkan."
  },
  "tokenAutoDetection": {
    "message": "Deteksi otomatis token"
  },
  "tokenContractAddress": {
    "message": "Alamat kontrak token"
  },
  "tokenDecimal": {
    "message": "Desimal token"
  },
  "tokenDecimalFetchFailed": {
    "message": "Desimal token diperlukan. Temukan di: $1"
  },
  "tokenDecimalTitle": {
    "message": "Desimal token:"
  },
  "tokenDetails": {
    "message": "Detail token"
  },
  "tokenFoundTitle": {
    "message": "1 token baru ditemukan"
  },
  "tokenId": {
    "message": "ID token"
  },
  "tokenList": {
    "message": "Daftar token"
  },
  "tokenScamSecurityRisk": {
    "message": "penipuan dan risiko keamanan token"
  },
  "tokenShowUp": {
    "message": "Token Anda mungkin tidak muncul secara otomatis di dompet Anda. "
  },
  "tokenStandard": {
    "message": "Standar token"
  },
  "tokenSymbol": {
    "message": "Simbol token"
  },
  "tokens": {
    "message": "Token"
  },
  "tokensFoundTitle": {
    "message": "$1 token baru ditemukan",
    "description": "$1 is the number of new tokens detected"
  },
  "tokensInCollection": {
    "message": "Token dalam koleksi"
  },
  "tooltipApproveButton": {
    "message": "Saya mengerti"
  },
  "tooltipSatusConnected": {
    "message": "terhubung"
  },
  "tooltipSatusConnectedUpperCase": {
    "message": "Terhubung"
  },
  "tooltipSatusNotConnected": {
    "message": "tidak terhubung"
  },
  "total": {
    "message": "Total"
  },
  "totalVolume": {
    "message": "Volume total"
  },
  "transaction": {
    "message": "transaksi"
  },
  "transactionCancelAttempted": {
    "message": "Pembatalan transaksi diupayakan dengan biaya gas sebesar $1 pada $2"
  },
  "transactionCancelSuccess": {
    "message": "Transaksi berhasil dibatalkan pada $2"
  },
  "transactionConfirmed": {
    "message": "Transaksi dikonfirmasi pada $2."
  },
  "transactionCreated": {
    "message": "Transaksi dibuat dengan nilai sebesar $1 pada $2."
  },
  "transactionDataFunction": {
    "message": "Fungsi"
  },
  "transactionDetailDappGasMoreInfo": {
    "message": "Situs yang disarankan"
  },
  "transactionDetailDappGasTooltip": {
    "message": "Edit untuk menggunakan biaya gas yang direkomendasikan MetaMask berdasarkan blok terbaru."
  },
  "transactionDetailGasHeading": {
    "message": "Estimasi biaya gas"
  },
  "transactionDetailGasTooltipConversion": {
    "message": "Pelajari selengkapnya seputar biaya gas"
  },
  "transactionDetailGasTooltipExplanation": {
    "message": "Biaya gas ditetapkan oleh jaringan dan berfluktuasi berdasarkan lalu lintas jaringan dan kompleksitas transaksi."
  },
  "transactionDetailGasTooltipIntro": {
    "message": "Biaya gas dibayarkan kepada penambang kripto yang memproses transaksi di jaringan $1. MetaMask tidak mengambil keuntungan dari biaya gas."
  },
  "transactionDetailGasTotalSubtitle": {
    "message": "Jumlah + biaya gas"
  },
  "transactionDetailLayer2GasHeading": {
    "message": "Biaya gas layer 2"
  },
  "transactionDetailMultiLayerTotalSubtitle": {
    "message": "Jumlah + biaya"
  },
  "transactionDropped": {
    "message": "Transaksi terputus pada $2."
  },
  "transactionError": {
    "message": "Kesalahan transaksi. Pengecualian diberikan dalam kode kontrak."
  },
  "transactionErrorNoContract": {
    "message": "Mencoba memanggil fungsi pada alamat nonkontrak."
  },
  "transactionErrored": {
    "message": "Transaksi mengalami kesalahan."
  },
  "transactionFailed": {
    "message": "Transaksi Gagal"
  },
  "transactionFee": {
    "message": "Biaya transaksi"
  },
  "transactionHistoryBaseFee": {
    "message": "Biaya dasar (GWEI)"
  },
  "transactionHistoryL1GasLabel": {
    "message": "Total biaya gas L1"
  },
  "transactionHistoryL2GasLimitLabel": {
    "message": "Batas gas L2"
  },
  "transactionHistoryL2GasPriceLabel": {
    "message": "Harga gas L2"
  },
  "transactionHistoryMaxFeePerGas": {
    "message": "Biaya maks per gas"
  },
  "transactionHistoryPriorityFee": {
    "message": "Biaya prioritas (GWEI)"
  },
  "transactionHistoryTotalGasFee": {
    "message": "Total biaya gas"
  },
  "transactionNote": {
    "message": "Catatan transaksi"
  },
  "transactionResubmitted": {
    "message": "Transaksi dikirim kembali dengan estimasi biaya gas naik $1 pada $2"
  },
  "transactionSettings": {
    "message": "Pengaturan transaksi"
  },
  "transactionSubmitted": {
    "message": "Transaksi dikirim dengan estimasi biaya gas sebesar $1 pada $2."
  },
  "transactionUpdated": {
    "message": "Transaksi diperbarui pada $2."
  },
  "transactions": {
    "message": "Transaksi"
  },
  "transfer": {
    "message": "Transfer"
  },
  "transferFrom": {
    "message": "Transfer dari"
  },
  "trillionAbbreviation": {
    "message": "T",
    "description": "Shortened form of 'trillion'"
  },
  "troubleConnectingToLedgerU2FOnFirefox": {
    "message": "Kami mengalami masalah saat menghubungkan Ledger Anda. $1",
    "description": "$1 is a link to the wallet connection guide;"
  },
  "troubleConnectingToLedgerU2FOnFirefox2": {
    "message": "Tinjau panduan koneksi dompet perangkat keras kami dan coba lagi.",
    "description": "$1 of the ledger wallet connection guide"
  },
  "troubleConnectingToLedgerU2FOnFirefoxLedgerSolution": {
    "message": "Jika menggunakan Firefox versi terbaru, Anda dapat mengalami masalah terkait Firefox yang menghentikan dukungan U2F. Pelajari cara memperbaiki masalah ini $1.",
    "description": "It is a link to the ledger website for the workaround."
  },
  "troubleConnectingToLedgerU2FOnFirefoxLedgerSolution2": {
    "message": "di sini",
    "description": "Second part of the error message; It is a link to the ledger website for the workaround."
  },
  "troubleConnectingToWallet": {
    "message": "Kami mengalami masalah saat mencoba terhubung ke $1 Anda, tinjau kembali $2 dan coba lagi.",
    "description": "$1 is the wallet device name; $2 is a link to wallet connection guide"
  },
  "troubleStarting": {
    "message": "MetaMask mengalami masalah saat memulai. Kesalahan ini dapat terjadi berselang, coba mulai ulang ekstensi."
  },
  "trustSiteApprovePermission": {
    "message": "Dengan memberikan izin, Anda mengizinkan $1 berikut untuk mengakses dana Anda"
  },
  "tryAgain": {
    "message": "Coba lagi"
  },
  "turnOff": {
    "message": "Nonaktifkan"
  },
  "turnOffMetamaskNotificationsError": {
    "message": "Terjadi kesalahan saat menonaktifkan notifikasi. Coba lagi nanti."
  },
  "turnOn": {
    "message": "Aktifkan"
  },
  "turnOnMetamaskNotifications": {
    "message": "Aktifkan notifikasi"
  },
  "turnOnMetamaskNotificationsButton": {
    "message": "Aktifkan"
  },
  "turnOnMetamaskNotificationsError": {
    "message": "Terjadi kesalahan saat membuat notifikasi. Coba lagi nanti."
  },
  "turnOnMetamaskNotificationsMessageFirst": {
    "message": "Pantau terus segala yang terjadi di dompet Anda dengan notifikasi."
  },
  "turnOnMetamaskNotificationsMessagePrivacyBold": {
    "message": "Pengaturan > Notifikasi."
  },
  "turnOnMetamaskNotificationsMessagePrivacyLink": {
    "message": "Pelajari cara kami melindungi privasi Anda saat menggunakan fitur ini."
  },
  "turnOnMetamaskNotificationsMessageSecond": {
    "message": "Untuk menggunakan notifikasi dompet, kami menggunakan profil untuk menyinkronkan beberapa pengaturan di seluruh perangkat Anda. $1"
  },
  "turnOnMetamaskNotificationsMessageThird": {
    "message": "Notifikasi dapat dinonaktifkan setiap saat di $1"
  },
  "turnOnTokenDetection": {
    "message": "Aktifkan deteksi token yang ditingkatkan"
  },
  "tutorial": {
    "message": "Tutorial"
  },
  "twelveHrTitle": {
    "message": "12 j:"
  },
  "typeYourSRP": {
    "message": "Ketik Frasa Pemulihan Rahasia"
  },
  "u2f": {
    "message": "U2F",
    "description": "A name on an API for the browser to interact with devices that support the U2F protocol. On some browsers we use it to connect MetaMask to Ledger devices."
  },
  "unMatchedChain": {
    "message": "Menurut catatan kami, URL ini tidak sesuai dengan penyedia yang dikenal untuk ID chain ini."
  },
  "unapproved": {
    "message": "Tidak disetujui"
  },
  "units": {
    "message": "unit"
  },
  "unknown": {
    "message": "Tidak diketahui"
  },
  "unknownCollection": {
    "message": "Koleksi tanpa nama"
  },
  "unknownNetwork": {
    "message": "Jaringan pribadi tidak dikenal"
  },
  "unknownNetworkForKeyEntropy": {
    "message": "Jaringan tidak dikenal",
    "description": "Displayed on places like Snap install warning when regular name is not available."
  },
  "unknownQrCode": {
    "message": "Kesalahan: Kami tidak dapat mengidentifikasi kode QR itu"
  },
  "unlimited": {
    "message": "Tidak terbatas"
  },
  "unlock": {
    "message": "Buka"
  },
  "unlockMessage": {
    "message": "Web terdesentralisasi menunggu"
  },
  "unpin": {
    "message": "Batal semat"
  },
  "unrecognizedChain": {
    "message": "Jaringan kustom ini tidak dikenali",
    "description": "$1 is a clickable link with text defined by the 'unrecognizedChanLinkText' key. The link will open to instructions for users to validate custom network details."
  },
  "unsendableAsset": {
    "message": "Tidak mendukung pengiriman token NFT (ERC-721) untuk saat ini",
    "description": "This is an error message we show the user if they attempt to send an NFT asset type, for which currently don't support sending"
  },
  "unverifiedContractAddressMessage": {
    "message": "Kami tidak dapat memverifikasi kontrak ini. Pastikan alamat ini aman."
  },
  "upArrow": {
    "message": "panah naik"
  },
  "update": {
    "message": "Perbarui"
  },
  "updateOrEditNetworkInformations": {
    "message": "Perbarui informasi Anda atau"
  },
  "updateRequest": {
    "message": "Permintaan pembaruan"
  },
  "updatedWithDate": {
    "message": "Diperbarui $1"
  },
  "uploadDropFile": {
    "message": "Letakkan fail di sini"
  },
  "uploadFile": {
    "message": "Unggah fail"
  },
  "urlErrorMsg": {
    "message": "URL memerlukan awalan HTTP/HTTPS yang sesuai."
  },
  "use4ByteResolution": {
    "message": "Uraikan kode kontrak cerdas"
  },
  "use4ByteResolutionDescription": {
    "message": "Untuk meningkatkan pengalaman pengguna, kami menyesuaikan tab aktivitas dengan pesan berdasarkan kontrak cerdas yang berinteraksi dengan Anda. MetaMask menggunakan layanan yang disebut 4byte.directory untuk menguraikan kode data dan menampilkan versi kontrak cerdas yang lebih mudah dibaca. Ini membantu mengurangi peluang Anda untuk menyetujui tindakan kontrak cerdas yang berbahaya, tetapi dapat menyebabkan alamat IP Anda tersebar."
  },
  "useMultiAccountBalanceChecker": {
    "message": "Kelompokkan permintaan saldo akun"
  },
  "useMultiAccountBalanceCheckerSettingDescription": {
    "message": "Dapatkan pembaruan saldo yang lebih cepat dengan mengelompokkan permintaan saldo akun. Ini membantu kami untuk mengambil saldo akun Anda secara bersamaan, sehingga Anda mendapatkan pembaruan lebih cepat untuk pengalaman yang lebih baik. Saat fitur ini dinonaktifkan, pihak ketiga kemungkinan kecil akan menghubungkan akun Anda yang satu dengan yang lainnya."
  },
  "useNftDetection": {
    "message": "Deteksi otomatis NFT"
  },
  "useNftDetectionDescriptionText": {
    "message": "Izinkan MetaMask menambahkan NFT yang Anda miliki menggunakan layanan pihak ketiga. Autodeteksi NFT mengekspos alamat IP dan akun Anda ke layanan ini. Mengaktifkan fitur ini dapat mengaitkan alamat IP dengan alamat Ethereum Anda dan menampilkan NFT palsu yang di-airdrop oleh penipu. Anda dapat menambahkan token secara manual untuk menghindari risiko ini."
  },
  "usePhishingDetection": {
    "message": "Gunakan deteksi phishing"
  },
  "usePhishingDetectionDescription": {
    "message": "Menampilkan peringatan untuk domain phishing yang menargetkan pengguna Ethereum"
  },
  "useSafeChainsListValidation": {
    "message": "Pemeriksaan detail jaringan"
  },
  "useSafeChainsListValidationDescription": {
    "message": "MetaMask menggunakan layanan pihak ketiga yang disebut $1 untuk menampilkan detail jaringan yang akurat dan terstandardisasi. Hal ini dapat mengurangi kemungkinan Anda untuk terhubung ke jaringan berbahaya atau salah. Saat menggunakan fitur ini, alamat IP akan diketahui oleh chainid.network."
  },
  "useSafeChainsListValidationWebsite": {
    "message": "chainid.network",
    "description": "useSafeChainsListValidationWebsite is separated from the rest of the text so that we can bold the third party service name in the middle of them"
  },
  "useSiteSuggestion": {
    "message": "Gunakan saran situs"
  },
  "useTokenDetectionPrivacyDesc": {
    "message": "Menampilkan token yang dikirim ke akun Anda secara otomatis yang melibatkan komunikasi dengan server pihak ketiga untuk mengambil gambar token. Server tersebut akan memiliki akses ke alamat IP Anda."
  },
  "usedByClients": {
    "message": "Digunakan oleh berbagai klien yang berbeda"
  },
  "userName": {
    "message": "Nama pengguna"
  },
  "userOpContractDeployError": {
    "message": "Penerapan kontrak dari akun kontrak cerdas tidak didukung"
  },
  "verifyContractDetails": {
    "message": "Verifikasikan detail pihak ketiga"
  },
  "verifyThisTokenOn": {
    "message": "Verifikasikan token ini di $1",
    "description": "Points the user to etherscan as a place they can verify information about a token. $1 is replaced with the translation for \"etherscan\""
  },
  "verifyThisUnconfirmedTokenOn": {
    "message": "Verifikasikan token ini di $1 dan pastikan ini adalah token yang ingin Anda perdagangkan.",
    "description": "Points the user to etherscan as a place they can verify information about a token. $1 is replaced with the translation for \"etherscan\""
  },
  "version": {
    "message": "Versi"
  },
  "view": {
    "message": "Lihat"
  },
  "viewActivity": {
    "message": "Lihat aktivitas"
  },
  "viewAllDetails": {
    "message": "Lihat semua detail"
  },
  "viewAllQuotes": {
    "message": "lihat semua kuotasi"
  },
  "viewContact": {
    "message": "Lihat kontak"
  },
  "viewDetails": {
    "message": "Lihat detail"
  },
  "viewFullTransactionDetails": {
    "message": "Lihat detail transaksi lengkap"
  },
  "viewMore": {
    "message": "Lihat selengkapnya"
  },
  "viewOnBlockExplorer": {
    "message": "Lihat di block explorer"
  },
  "viewOnCustomBlockExplorer": {
    "message": "Lihat $1 di $2",
    "description": "$1 is the action type. e.g (Account, Transaction, Swap) and $2 is the Custom Block Explorer URL"
  },
  "viewOnEtherscan": {
    "message": "Lihat $1 di Etherscan",
    "description": "$1 is the action type. e.g (Account, Transaction, Swap)"
  },
  "viewOnExplorer": {
    "message": "Lihat pada explorer"
  },
  "viewOnOpensea": {
    "message": "Lihat di Opensea"
  },
  "viewTransaction": {
    "message": "Lihat transaksi"
  },
  "viewinCustodianApp": {
    "message": "Lihat di aplikasi kustodian"
  },
  "viewinExplorer": {
    "message": "Lihat $1 di explorer",
    "description": "$1 is the action type. e.g (Account, Transaction, Swap)"
  },
  "visitSite": {
    "message": "Kunjungi situs"
  },
  "visitWebSite": {
    "message": "Kunjungi situs web kami"
  },
  "wallet": {
    "message": "Dompet"
  },
  "walletConnectionGuide": {
    "message": "panduan koneksi dompet perangkat keras kami"
  },
  "walletCreationSuccessDetail": {
    "message": "Anda telah berhasil melindungi dompet Anda. Jaga agar Frasa Pemulihan Rahasia tetap aman dan terlindungi. Ini merupakan tanggung jawab Anda!"
  },
  "walletCreationSuccessReminder1": {
    "message": "MetaMask tidak dapat memulihkan Frasa Pemulihan Rahasia Anda."
  },
  "walletCreationSuccessReminder2": {
    "message": "MetaMask tidak akan pernah menanyakan Frasa Pemulihan Rahasia Anda."
  },
  "walletCreationSuccessReminder3": {
    "message": "$1 dengan siapa pun atau dana Anda berisiko dicuri",
    "description": "$1 is separated as walletCreationSuccessReminder3BoldSection so that we can bold it"
  },
  "walletCreationSuccessReminder3BoldSection": {
    "message": "Jangan pernah membagikan Frasa Pemulihan Rahasia Anda",
    "description": "This string is localized separately from walletCreationSuccessReminder3 so that we can bold it"
  },
  "walletCreationSuccessTitle": {
    "message": "Dompet berhasil dibuat"
  },
  "wantToAddThisNetwork": {
    "message": "Ingin menambahkan jaringan ini?"
  },
  "wantsToAddThisAsset": {
    "message": "Ini memungkinkan aset untuk ditambahkan ke dompet Anda."
  },
  "warning": {
    "message": "Peringatan"
  },
  "warningFromSnap": {
    "message": "Peringatan dari $1",
    "description": "$1 represents the name of the snap"
  },
  "warningTooltipText": {
    "message": "$1 Pihak ketiga dapat mempergunakan seluruh saldo token Anda tanpa pemberitahuan atau persetujuan lebih lanjut. Lindungi diri Anda dengan menyesuaikan batas penggunaan yang lebih rendah.",
    "description": "$1 is a warning icon with text 'Be careful' in 'warning' colour"
  },
  "weak": {
    "message": "Lemah"
  },
  "web3": {
    "message": "Web3"
  },
  "web3ShimUsageNotification": {
    "message": "Kami melihat situs web saat ini mencoba menggunakan API window.web3 yang dihapus. Jika situs tersebut tampak bermasalah, klik $1 untuk informasi selengkapnya.",
    "description": "$1 is a clickable link."
  },
  "webhid": {
    "message": "WebHID",
    "description": "Refers to a interface for connecting external devices to the browser. Used for connecting ledger to the browser. Read more here https://developer.mozilla.org/en-US/docs/Web/API/WebHID_API"
  },
  "websites": {
    "message": "situs web",
    "description": "Used in the 'permission_rpc' message."
  },
  "welcomeBack": {
    "message": "Selamat datang kembali!"
  },
  "welcomeExploreDescription": {
    "message": "Simpan, kirim, dan gunakan mata uang dan aset kripto."
  },
  "welcomeExploreTitle": {
    "message": "Jelajahi aplikasi terdesentralisasi"
  },
  "welcomeLoginDescription": {
    "message": "Gunakan MetaMask Anda untuk masuk ke aplikasi terdesentralisasi. Tidak perlu mendaftar."
  },
  "welcomeLoginTitle": {
    "message": "Ucapkan halo pada dompet Anda"
  },
  "welcomeToMetaMask": {
    "message": "Mari kita mulai"
  },
  "welcomeToMetaMaskIntro": {
    "message": "MetaMask merupakan dompet aman yang dipercaya oleh jutaan orang, yang membuat dunia web3 dapat diakses oleh semua orang."
  },
  "whatsNew": {
    "message": "Apa yang baru",
    "description": "This is the title of a popup that gives users notifications about new features and updates to MetaMask."
  },
  "whatsThis": {
    "message": "Apa ini?"
  },
<<<<<<< HEAD
  "wrongChainId": {
    "message": "ID chain ini tidak sesuai dengan nama jaringan."
  },
=======
>>>>>>> ad7a5462
  "wrongNetworkName": {
    "message": "Menurut catatan kami, nama jaringan mungkin tidak cocok dengan ID chain ini."
  },
  "xOfYPending": {
    "message": "$1 dari $2 berstatus menunggu",
    "description": "$1 and $2 are intended to be two numbers, where $2 is a total number of pending confirmations, and $1 is a count towards that total"
  },
  "yes": {
    "message": "Ya"
  },
  "you": {
    "message": "Anda"
  },
  "youNeedToAllowCameraAccess": {
    "message": "Anda harus mengizinkan akses kamera untuk menggunakan fitur ini."
  },
  "youSign": {
    "message": "Anda sudah masuk"
  },
  "yourAccounts": {
    "message": "Akun Anda"
  },
  "yourActivity": {
    "message": "Aktivitas Anda"
  },
  "yourBalance": {
    "message": "Saldo Anda"
  },
  "yourNFTmayBeAtRisk": {
    "message": "NFT Anda mungkin berisiko"
  },
  "yourPrivateSeedPhrase": {
    "message": "Frasa Pemulihan Rahasia pribadi Anda"
  },
  "yourTransactionConfirmed": {
    "message": "Transaksi telah dikonfirmasi"
  },
  "yourTransactionJustConfirmed": {
    "message": "Kami tidak dapat membatalkan transaksi Anda sebelum dikonfirmasi di blockchain."
  },
  "zeroGasPriceOnSpeedUpError": {
    "message": "Biaya gas nol pada percepatan"
  }
}<|MERGE_RESOLUTION|>--- conflicted
+++ resolved
@@ -41,12 +41,6 @@
   "QRHardwareWalletSteps1Title": {
     "message": "Hubungkan dompet perangkat keras QR Anda"
   },
-<<<<<<< HEAD
-  "QRHardwareWalletSteps2Description": {
-    "message": "Ngrave Zero"
-  },
-=======
->>>>>>> ad7a5462
   "SIWEAddressInvalid": {
     "message": "Alamat pada permintaan masuk tidak sesuai dengan alamat akun yang Anda gunakan untuk masuk."
   },
@@ -313,12 +307,9 @@
   "addUrl": {
     "message": "Tambahkan URL"
   },
-<<<<<<< HEAD
-=======
   "addingAccount": {
     "message": "Menambahkan akun"
   },
->>>>>>> ad7a5462
   "addingCustomNetwork": {
     "message": "Menambahkan Jaringan"
   },
@@ -328,12 +319,6 @@
   "additionalNetworks": {
     "message": "Jaringan tambahan"
   },
-<<<<<<< HEAD
-  "additionalRpcUrl": {
-    "message": "URL RPC Tambahan"
-  },
-=======
->>>>>>> ad7a5462
   "address": {
     "message": "Alamat"
   },
@@ -1002,12 +987,6 @@
   "confirmConnectionTitle": {
     "message": "Konfirmasikan koneksi ke $1"
   },
-<<<<<<< HEAD
-  "confirmDeletion": {
-    "message": "Konfirmasikan penghapusan"
-  },
-=======
->>>>>>> ad7a5462
   "confirmFieldPaymaster": {
     "message": "Biaya dibayar oleh"
   },
@@ -1020,36 +999,13 @@
   "confirmRecoveryPhrase": {
     "message": "Konfirmasikan Frasa Pemulihan Rahasia"
   },
-<<<<<<< HEAD
-  "confirmRpcUrlDeletionMessage": {
-    "message": "Yakin ingin menghapus URL RPC? Informasi Anda tidak akan disimpan untuk jaringan ini."
-  },
-  "confirmTitleDescContractInteractionTransaction": {
-    "message": "Konfirmasikan transaksi ini hanya jika Anda benar-benar memahami isinya dan memercayai situs yang memintanya."
-  },
   "confirmTitleDescPermitSignature": {
     "message": "Situs ini meminta izin untuk menggunakan token Anda."
   },
   "confirmTitleDescSIWESignature": {
     "message": "Sebuah situs ingin Anda masuk untuk membuktikan Anda pemilik akun ini."
   },
-  "confirmTitleDescSignature": {
-    "message": "Konfirmasikan pesan ini hanya jika Anda menyetujui isinya dan memercayai situs yang memintanya."
-=======
-  "confirmTitleDescPermitSignature": {
-    "message": "Situs ini meminta izin untuk menggunakan token Anda."
-  },
-  "confirmTitleDescSIWESignature": {
-    "message": "Sebuah situs ingin Anda masuk untuk membuktikan Anda pemilik akun ini."
-  },
   "confirmTitlePermitTokens": {
-    "message": "Permintaan batas penggunaan"
-  },
-  "confirmTitleSIWESignature": {
-    "message": "Permintaan masuk"
->>>>>>> ad7a5462
-  },
-  "confirmTitlePermitSignature": {
     "message": "Permintaan batas penggunaan"
   },
   "confirmTitleSIWESignature": {
@@ -1516,9 +1472,6 @@
     "message": "Hapus jaringan $1?",
     "description": "$1 represents the name of the network"
   },
-  "deleteRpcUrl": {
-    "message": "Hapus URL RPC"
-  },
   "deposit": {
     "message": "Deposit"
   },
@@ -1544,12 +1497,9 @@
   "details": {
     "message": "Detail"
   },
-<<<<<<< HEAD
-=======
   "developerOptions": {
     "message": "Opsi Pengembang"
   },
->>>>>>> ad7a5462
   "disabledGasOptionToolTipMessage": {
     "message": "“$1” dinonaktifkan karena tidak memenuhi kenaikan minimum 10% dari biaya gas asli.",
     "description": "$1 is gas estimate type which can be market or aggressive"
@@ -1883,13 +1833,8 @@
   "existingChainId": {
     "message": "Informasi yang Anda masukkan terhubung dengan ID chain yang ada."
   },
-<<<<<<< HEAD
-  "existingRpcUrl": {
-    "message": "URL ini terhubung dengan ID chain lain."
-=======
   "existingRequestsBannerAlertDesc": {
     "message": "Untuk melihat dan mengonfirmasi permintaan terkini, Anda harus menyetujui atau menolak permintaan yang ada terlebih dahulu."
->>>>>>> ad7a5462
   },
   "expandView": {
     "message": "Perluas tampilan"
@@ -1942,9 +1887,6 @@
     "message": "Impor file tidak bekerja? Klik di sini!",
     "description": "Helps user import their account from a JSON file"
   },
-  "findTheRightChainId": {
-    "message": "Temukan yang tepat di:"
-  },
   "flaskWelcomeUninstall": {
     "message": "Anda harus menghapus ekstensi ini",
     "description": "This request is shown on the Flask Welcome screen. It is intended for non-developers, and will be bolded."
@@ -3961,10 +3903,6 @@
     "message": "Beberapa jaringan ini mengandalkan pihak ketiga. Koneksi ini kurang dapat diandalkan atau memungkinkan pihak ketiga melacak aktivitas. $1",
     "description": "$1 is Learn more link"
   },
-  "popularNetworkAddToolTip": {
-    "message": "Beberapa jaringan ini mengandalkan pihak ketiga. Koneksi ini kurang dapat diandalkan atau memungkinkan pihak ketiga melacak aktivitas. $1",
-    "description": "$1 is Learn more link"
-  },
   "portfolio": {
     "message": "Portofolio"
   },
@@ -5296,12 +5234,6 @@
   },
   "suggestedTokenName": {
     "message": "Nama yang disarankan:"
-<<<<<<< HEAD
-  },
-  "suggestedTokenSymbol": {
-    "message": "Simbol ticker yang disarankan:"
-=======
->>>>>>> ad7a5462
   },
   "support": {
     "message": "Dukungan"
@@ -6102,9 +6034,6 @@
     "message": "U2F",
     "description": "A name on an API for the browser to interact with devices that support the U2F protocol. On some browsers we use it to connect MetaMask to Ledger devices."
   },
-  "unMatchedChain": {
-    "message": "Menurut catatan kami, URL ini tidak sesuai dengan penyedia yang dikenal untuk ID chain ini."
-  },
   "unapproved": {
     "message": "Tidak disetujui"
   },
@@ -6383,12 +6312,6 @@
   "whatsThis": {
     "message": "Apa ini?"
   },
-<<<<<<< HEAD
-  "wrongChainId": {
-    "message": "ID chain ini tidak sesuai dengan nama jaringan."
-  },
-=======
->>>>>>> ad7a5462
   "wrongNetworkName": {
     "message": "Menurut catatan kami, nama jaringan mungkin tidak cocok dengan ID chain ini."
   },
