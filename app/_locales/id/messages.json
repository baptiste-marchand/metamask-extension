--- conflicted
+++ resolved
@@ -1278,13 +1278,6 @@
   },
   "importAccountSeedPhrase": {
     "message": "Impor dompet dengan Frasa Pemulihan Rahasia"
-<<<<<<< HEAD
-  },
-  "importAccountText": {
-    "message": "atau $1",
-    "description": "$1 represents the text from `importAccountLinkText` as a link"
-=======
->>>>>>> 3327c5c7
   },
   "importExistingWalletDescription": {
     "message": "Masukkan Frasa Pemulihan Rahasia Anda (alias Frasa Benih) yang diberikan saat Anda membuat dompet. $1",
@@ -2226,12 +2219,6 @@
   "restore": {
     "message": "Pulihkan"
   },
-<<<<<<< HEAD
-  "restoreAccountWithSeed": {
-    "message": "Pulihkan Akun dengan Frasa Pemulihan Rahasia"
-  },
-=======
->>>>>>> 3327c5c7
   "restoreWalletPreferences": {
     "message": "Cadangan data Anda dari $1 telah ditemukan. Pulihkan preferensi dompet Anda?",
     "description": "$1 is the date at which the data was backed up"
@@ -2298,12 +2285,6 @@
   },
   "secretPhrase": {
     "message": "Hanya akun pertama di dompet ini yang akan dimuat secara otomatis. Setelah proses ini selesai, untuk menambahkan akun tambahan, klik menu drop down, lalu pilih Buat Akun."
-<<<<<<< HEAD
-  },
-  "secretPhraseWarning": {
-    "message": "Jika Anda memulihkan menggunakan Frasa Pemulihan Rahasia lainnya, dompet, akun, dan aset Anda saat ini akan dihapus dari aplikasi ini secara permanen. Tindakan ini tidak dapat dibatalkan."
-=======
->>>>>>> 3327c5c7
   },
   "secretRecoveryPhrase": {
     "message": "Frasa Pemulihan Rahasia"
