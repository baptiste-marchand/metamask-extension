--- conflicted
+++ resolved
@@ -1024,12 +1024,6 @@
   },
   "confirmationAlertDetails": {
     "message": "Untuk melindungi aset Anda, sebaiknya tolak permintaan tersebut."
-<<<<<<< HEAD
-  },
-  "confirmationAlertModalTitle": {
-    "message": "Permintaan ini mencurigakan"
-=======
->>>>>>> e79c5555
   },
   "confirmed": {
     "message": "Dikonfirmasikan"
@@ -3851,12 +3845,6 @@
   "permitSimulationChange_receive": {
     "message": "Anda menerima"
   },
-<<<<<<< HEAD
-  "permitSimulationChange_revoke": {
-    "message": "Batas penggunaan"
-  },
-=======
->>>>>>> e79c5555
   "permitSimulationChange_transfer": {
     "message": "Anda mengirim"
   },
