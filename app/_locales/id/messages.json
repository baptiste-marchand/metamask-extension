--- conflicted
+++ resolved
@@ -987,12 +987,6 @@
   "confirmRecoveryPhrase": {
     "message": "Konfirmasikan Frasa Pemulihan Rahasia"
   },
-<<<<<<< HEAD
-  "confirmRpcUrlDeletionMessage": {
-    "message": "Yakin ingin menghapus URL RPC? Informasi Anda tidak akan disimpan untuk jaringan ini."
-  },
-=======
->>>>>>> 65e656c9
   "confirmTitleDescPermitSignature": {
     "message": "Situs ini meminta izin untuk menggunakan token Anda."
   },
@@ -4069,15 +4063,6 @@
   "receive": {
     "message": "Terima"
   },
-<<<<<<< HEAD
-  "recipientAddressPlaceholder": {
-    "message": "Masukkan alamat publik (0x) atau nama ENS"
-  },
-  "recipientAddressPlaceholderFlask": {
-    "message": "Masukkan alamat publik (0x) atau nama domain"
-  },
-=======
->>>>>>> 65e656c9
   "recommendedGasLabel": {
     "message": "Direkomendasikan"
   },
