--- conflicted
+++ resolved
@@ -1024,12 +1024,6 @@
   },
   "confirmationAlertDetails": {
     "message": "Чтобы защитить свои активы, рекомендуем отклонить запрос."
-<<<<<<< HEAD
-  },
-  "confirmationAlertModalTitle": {
-    "message": "Этот запрос подозрительный"
-=======
->>>>>>> e79c5555
   },
   "confirmed": {
     "message": "Подтвержден(-а/о)"
@@ -3851,12 +3845,6 @@
   "permitSimulationChange_receive": {
     "message": "Вы получаете"
   },
-<<<<<<< HEAD
-  "permitSimulationChange_revoke": {
-    "message": "Лимит расходов"
-  },
-=======
->>>>>>> e79c5555
   "permitSimulationChange_transfer": {
     "message": "Вы отправляете"
   },
