{
<<<<<<< HEAD
  "QRHardwareSignRequestCancel": {
    "message": "Rechazar"
  },
  "QRHardwareWalletImporterTitle": {
    "message": "Escanear código QR"
  },
=======
  "QRHardwareInvalidTransactionTitle": {
    "message": "Error"
  },
  "QRHardwareMismatchedSignId": {
    "message": "Datos de transacción incongruentes. Compruebe los detalles."
  },
  "QRHardwarePubkeyAccountOutOfRange": {
    "message": "No hay más cuentas. Para acceder a otra cuenta que no figura en la lista, vuelva a conectar su cartera de hardware y selecciónela."
  },
  "QRHardwareScanInstructions": {
    "message": "Coloque el código QR delante de la cámara. La pantalla está borrosa, pero no afectará la lectura."
  },
  "QRHardwareSignRequestCancel": {
    "message": "Rechazar"
  },
  "QRHardwareSignRequestDescription": {
    "message": "Después de firmar con su cartera, haga clic en \"Obtener firma\" para recibir la firma"
  },
  "QRHardwareSignRequestGetSignature": {
    "message": "Obtener firma"
  },
  "QRHardwareSignRequestSubtitle": {
    "message": "Escanee código QR con su cartera"
  },
  "QRHardwareSignRequestTitle": {
    "message": "Solicitar firma"
  },
  "QRHardwareUnknownQRCodeTitle": {
    "message": "Error"
  },
  "QRHardwareUnknownWalletQRCode": {
    "message": "Código QR no válido. Escanee el QR sincronizado de la cartera de hardware."
  },
  "QRHardwareWalletImporterTitle": {
    "message": "Escanear código QR"
  },
  "QRHardwareWalletSteps1Description": {
    "message": "Conecte una cartera de hardware airgapped que se comunique por códigos QR. Las carteras de hardware con soporte oficial incluyen:"
  },
  "QRHardwareWalletSteps1Title": {
    "message": "Cartera HW con QR"
  },
  "QRHardwareWalletSteps2Description": {
    "message": "AirGap Vault y Ngrave (próximamente)"
  },
>>>>>>> 009c6e14
  "about": {
    "message": "Acerca de"
  },
  "acceleratingATransaction": {
    "message": "* Usar un precio de gas más alto para acelerar una transacción aumenta las posibilidades de un procesamiento más rápido en la red, pero esto no siempre se garantiza."
  },
  "acceptTermsOfUse": {
    "message": "Leí y estoy de acuerdo con $1",
    "description": "$1 is the `terms` message"
  },
  "accessAndSpendNotice": {
    "message": "$1 puede acceder y gastar hasta este importe máximo",
    "description": "$1 is the url of the site requesting ability to spend"
  },
  "accessingYourCamera": {
    "message": "Accediendo a la cámara..."
  },
  "account": {
    "message": "Cuenta"
  },
  "accountDetails": {
    "message": "Detalles de la cuenta"
  },
  "accountName": {
    "message": "Nombre de la cuenta"
  },
  "accountNameDuplicate": {
    "message": "Este nombre de cuenta ya existe",
    "description": "This is an error message shown when the user enters a new account name that matches an existing account name"
  },
  "accountOptions": {
    "message": "Opciones de la cuenta"
  },
  "accountSelectionRequired": {
    "message": "¡Debe seleccionar una cuenta!"
  },
  "active": {
    "message": "Activo"
  },
  "activity": {
    "message": "Actividad"
  },
  "activityLog": {
    "message": "Registro de actividad"
  },
  "add": {
    "message": "Añadir"
  },
  "addANetwork": {
    "message": "Agregar una red"
  },
  "addANickname": {
    "message": "Añadir un apodo"
  },
  "addAcquiredTokens": {
    "message": "Agregar los tokens que adquirió con MetaMask"
  },
  "addAlias": {
    "message": "Agregar alias"
  },
  "addContact": {
    "message": "Agregar contacto"
  },
  "addCustomToken": {
    "message": "Añadir token personalizado"
  },
  "addCustomTokenByContractAddress": {
    "message": "¿No encuentra un token? Para agregar un token, copie su dirección. Puede encontrar la dirección de contrato del token en $1.",
    "description": "$1 is a blockchain explorer for a specific network, e.g. Etherscan for Ethereum"
  },
  "addEthereumChainConfirmationDescription": {
    "message": "Esto permitirá que la red se utilice en MetaMask."
  },
  "addEthereumChainConfirmationRisks": {
    "message": "MetaMask no verifica redes personalizadas."
  },
  "addEthereumChainConfirmationRisksLearnMore": {
    "message": "Obtenga más información sobre $1.",
    "description": "$1 is a link with text that is provided by the 'addEthereumChainConfirmationRisksLearnMoreLink' key"
  },
  "addEthereumChainConfirmationRisksLearnMoreLink": {
    "message": "estafas y riesgos de seguridad de la red",
    "description": "Link text for the 'addEthereumChainConfirmationRisksLearnMore' translation key"
  },
  "addEthereumChainConfirmationTitle": {
    "message": "¿Permitir que este sitio agregue una red?"
  },
  "addFriendsAndAddresses": {
    "message": "Agregue amigos y direcciones de confianza"
  },
  "addMemo": {
    "message": "Añadir memo"
  },
  "addNetwork": {
    "message": "Agregar red"
  },
  "addSuggestedTokens": {
    "message": "Agregar tokens sugeridos"
  },
  "addToAddressBook": {
    "message": "Agregar a la libreta de direcciones"
  },
  "addToAddressBookModalPlaceholder": {
    "message": "p. ej., John D."
  },
  "addToken": {
    "message": "Agregar token"
  },
  "address": {
    "message": "Dirección"
  },
  "addressBookIcon": {
    "message": "Icono de libreta de direcciones"
  },
  "advanced": {
    "message": "Avanzado"
  },
  "advancedBaseGasFeeToolTip": {
    "message": "Cuando su transacción se incluya en el bloque, se reembolsará cualquier diferencia entre su tarifa base máxima y la tarifa base real. El importe total se calcula como tarifa base máxima (en GWEI) * límite de gas."
  },
  "advancedGasFeeDefaultOptIn": {
    "message": "Guarda estos 1$ como mi valor predeterminado para \"Avanzado\""
  },
  "advancedGasFeeDefaultOptOut": {
    "message": "Usar siempre estos valores y la configuración avanzada como valores predeterminados."
  },
  "advancedGasFeeModalTitle": {
    "message": "Tarifa de gas avanzada"
  },
  "advancedGasPriceTitle": {
    "message": "Precio del gas"
  },
  "advancedOptions": {
    "message": "Opciones avanzadas"
  },
  "advancedPriorityFeeToolTip": {
    "message": "La tarifa de prioridad (también llamada “propina del minero”) va directamente a los mineros para incentivarlos a priorizar su transacción."
  },
  "affirmAgree": {
    "message": "Acepto"
  },
  "aggregatorFeeCost": {
    "message": "Cuota de red de agregador"
  },
  "alertDisableTooltip": {
    "message": "Esto se puede modificar en \"Configuración > Alertas\""
  },
  "alertSettingsUnconnectedAccount": {
    "message": "Explorando un sitio web con una cuenta no conectada seleccionada"
  },
  "alertSettingsUnconnectedAccountDescription": {
    "message": "Esta alerta aparece en la ventana emergente cuando explora un sitio conectado de Web3, pero la cuenta actualmente seleccionada no está conectada."
  },
  "alertSettingsWeb3ShimUsage": {
    "message": "Cuando un sitio web intenta utilizar la API de window.web3 que se eliminó"
  },
  "alertSettingsWeb3ShimUsageDescription": {
    "message": "Esta alerta aparece en la ventana emergente cuando explora un sitio que intenta utilizar la API de window.web3 que se eliminó y que puede que no funcione."
  },
  "alerts": {
    "message": "Alertas"
  },
  "allowExternalExtensionTo": {
    "message": "Permitir que esta extensión externa haga lo siguiente:"
  },
  "allowSpendToken": {
    "message": "¿Dar permiso para acceder a su $1?",
    "description": "$1 is the symbol of the token that are requesting to spend"
  },
  "allowThisSiteTo": {
    "message": "Permitir que este sitio haga lo siguiente:"
  },
  "allowWithdrawAndSpend": {
    "message": "Permitir que se retire $1 y gastar hasta el siguiente importe:",
    "description": "The url of the site that requested permission to 'withdraw and spend'"
  },
  "amount": {
    "message": "Importe"
  },
  "appDescription": {
    "message": "Una cartera de Ethereum en el explorador",
    "description": "The description of the application"
  },
  "appName": {
    "message": "MetaMask",
    "description": "The name of the application"
  },
  "appNameBeta": {
    "message": "MetaMask Beta",
    "description": "The name of the application (Beta)"
  },
  "appNameFlask": {
    "message": "MetaMask Flask",
    "description": "The name of the application (Flask)"
  },
  "approvalAndAggregatorTxFeeCost": {
    "message": "Cuota de red de agregador y aprobación"
  },
  "approvalTxGasCost": {
    "message": "Costo de gas por transacción de aprobación"
  },
  "approve": {
    "message": "Aprobar límite de gastos"
  },
  "approveButtonText": {
    "message": "Aprobar"
  },
  "approveSpendLimit": {
    "message": "Aprobar límite de gastos de $1",
    "description": "The token symbol that is being approved"
  },
  "approved": {
    "message": "Aprobado"
  },
  "approvedAmountWithColon": {
    "message": "Monto aprobado:"
  },
  "asset": {
    "message": "Activo"
  },
  "assetOptions": {
    "message": "Opciones de activos"
  },
  "assets": {
    "message": "Activos"
  },
  "attemptToCancel": {
    "message": "¿Intentar cancelar?"
  },
  "attemptToCancelDescription": {
    "message": "Enviar este intento no garantiza que se cancelará la transacción original. Si el intento de cancelación se realiza correctamente, se le cobrará la tarifa de transacción anterior."
  },
  "attemptingConnect": {
    "message": "Intentando una conexión a la cadena de bloques."
  },
  "attributions": {
    "message": "Atribuciones"
  },
  "authorizedPermissions": {
    "message": "Ha autorizado los siguientes permisos"
  },
  "autoLockTimeLimit": {
    "message": "Temporizador con bloqueo automático (minutos)"
  },
  "autoLockTimeLimitDescription": {
    "message": "Establezca el tiempo de inactividad en minutos antes de que se bloquee MetaMask."
  },
  "average": {
    "message": "Promedio"
  },
  "back": {
    "message": "Volver"
  },
  "backToAll": {
    "message": "Volver a Todos"
  },
  "backupApprovalInfo": {
    "message": "Este código secreto es necesario para que recupere la cartera en caso de que pierda el dispositivo, olvide su contraseña, tenga que volver a instalar MetaMask o quiera acceder a la cartera en otro dispositivo."
  },
  "backupApprovalNotice": {
    "message": "Cree una copia de seguridad del código de recuperación secreto para mantener protegidos sus fondos y su cartera."
  },
  "backupNow": {
    "message": "Crear copia de seguridad ahora"
  },
  "balance": {
    "message": "Saldo"
  },
  "balanceOutdated": {
    "message": "Es posible que el saldo esté desactualizado"
  },
  "baseFee": {
    "message": "Tarifa base"
  },
  "basic": {
    "message": "Básico"
  },
  "betaMetamaskDescription": {
    "message": "Con la confianza de millones de personas, MetaMask es una cartera segura que pone el mundo de la web3 al alcance de todos."
  },
  "betaMetamaskDescriptionExplanation": {
    "message": "Use esta versión para probar las próximas funcionalidades antes de su lanzamiento. Su uso y comentarios nos ayudan a construir la mejor versión de MetaMask posible. Su uso de MetaMask Beta quedará sujeto a nuestra tarifa estándar de $1 y $2. Como Beta, puede haber un mayor riesgo de errores. Al proceder, usted acepta y reconoce estos riesgos, así como los que se encuentran en nuestros Términos y en los Términos de Beta.",
    "description": "$1 represents localization item betaMetamaskDescriptionExplanationTermsLinkText.  $2 represents localization item betaMetamaskDescriptionExplanationBetaTermsLinkText"
  },
  "betaMetamaskDescriptionExplanationBetaTermsLinkText": {
    "message": "Términos Beta adicionales"
  },
  "betaMetamaskDescriptionExplanationTermsLinkText": {
    "message": "Términos"
  },
  "betaMetamaskVersion": {
    "message": "Versión Beta de MetaMask"
  },
  "betaWelcome": {
    "message": "Bienvenido a MetaMask Beta"
  },
  "blockExplorerAccountAction": {
    "message": "Cuenta",
    "description": "This is used with viewOnEtherscan and viewInExplorer e.g View Account in Explorer"
  },
  "blockExplorerAssetAction": {
    "message": "Activo",
    "description": "This is used with viewOnEtherscan and viewInExplorer e.g View Asset in Explorer"
  },
  "blockExplorerSwapAction": {
    "message": "Canjear",
    "description": "This is used with viewOnEtherscan e.g View Swap on Etherscan"
  },
  "blockExplorerUrl": {
    "message": "Dirección URL del explorador de bloques"
  },
  "blockExplorerUrlDefinition": {
    "message": "La dirección URL que se utiliza como explorador de bloques de esta red."
  },
  "blockExplorerView": {
    "message": "Ver cuenta en $1",
    "description": "$1 replaced by URL for custom block explorer"
  },
  "browserNotSupported": {
    "message": "El explorador no es compatible..."
  },
  "buildContactList": {
    "message": "Cree su lista de contactos"
  },
  "builtAroundTheWorld": {
    "message": "MetaMask está diseñado y construido en todo el mundo."
  },
  "busy": {
    "message": "Ocupado"
  },
  "buy": {
    "message": "Comprar"
  },
  "buyWithWyre": {
    "message": "Comprar ETH con Wyre"
  },
  "buyWithWyreDescription": {
    "message": "Wyre le permite usar una tarjeta de débito para depositar ETH directamente en su cuenta de MetaMask."
  },
  "canToggleInSettings": {
    "message": "Puede volver a activar esta notificación desde Configuración -> Alertas."
  },
  "cancel": {
    "message": "Cancelar"
  },
  "cancelEdit": {
    "message": "Cancelar Editar"
  },
  "cancelPopoverTitle": {
    "message": "Cancelar transacción"
  },
  "cancelSpeedUp": {
    "message": "cancelar o acelerar una transacción."
  },
  "cancelSpeedUpLabel": {
    "message": "Esta tarifa de gas va a $1 el original.",
    "description": "$1 is text 'replace' in bold"
  },
  "cancelSpeedUpTransactionTooltip": {
    "message": "Para $1 una transacción, la tarifa de gas debe aumentar al menos un 10% para que sea reconocida por la red.",
    "description": "$1 is string 'cancel' or 'speed up'"
  },
  "cancellationGasFee": {
    "message": "Tarifa de gas por cancelación"
  },
  "cancelled": {
    "message": "Cancelado"
  },
  "chainId": {
    "message": "Identificador de cadena"
  },
  "chainIdDefinition": {
    "message": "El identificador de cadena que se utiliza para firmar transacciones en esta red."
  },
  "chainIdExistsErrorMsg": {
    "message": "En este momento, la red $1 está utilizando este identificador de cadena."
  },
  "chromeRequiredForHardwareWallets": {
    "message": "Debe usar MetaMask en Google Chrome para poder conectarse a su cartera de hardware."
  },
  "clickToConnectLedgerViaWebHID": {
    "message": "Haga clic aquí para conectar su Ledger a través de WebHID",
    "description": "Text that can be clicked to open a browser popup for connecting the ledger device via webhid"
  },
  "clickToRevealSeed": {
    "message": "Haga clic aquí para revelar las palabras secretas"
  },
  "close": {
    "message": "Cerrar"
  },
  "confirm": {
    "message": "Confirmar"
  },
  "confirmPassword": {
    "message": "Confirmar contraseña"
  },
  "confirmRecoveryPhrase": {
    "message": "Confirmar la frase secreta de recuperación"
  },
  "confirmSecretBackupPhrase": {
    "message": "Confirmar la frase secreta de respaldo"
  },
  "confirmed": {
    "message": "Confirmado"
  },
  "confusableUnicode": {
    "message": "“$1” es similar a “$2”."
  },
  "confusableZeroWidthUnicode": {
    "message": "Se encontró un carácter de ancho cero."
  },
  "confusingEnsDomain": {
    "message": "Se detectó un carácter que puede confundirse con otro similar en el nombre de ENS. Verifique el nombre de ENS para evitar una posible estafa."
  },
  "congratulations": {
    "message": "Felicitaciones"
  },
  "connect": {
    "message": "Conectar"
  },
  "connectAccountOrCreate": {
    "message": "Conectar cuenta o crear nueva"
  },
  "connectHardwareWallet": {
    "message": "Conectar la cartera de hardware"
  },
  "connectManually": {
    "message": "Conectarse manualmente al sitio actual"
  },
  "connectTo": {
    "message": "Conectarse a $1",
    "description": "$1 is the name/origin of a web3 site/application that the user can connect to metamask"
  },
  "connectToAll": {
    "message": "Conectarse a todas sus $1",
    "description": "$1 will be replaced by the translation of connectToAllAccounts"
  },
  "connectToAllAccounts": {
    "message": "cuentas",
    "description": "will replace $1 in connectToAll, completing the sentence 'connect to all of your accounts', will be text that shows list of accounts on hover"
  },
  "connectToMultiple": {
    "message": "Conectarse a $1",
    "description": "$1 will be replaced by the translation of connectToMultipleNumberOfAccounts"
  },
  "connectToMultipleNumberOfAccounts": {
    "message": "$1 cuentas",
    "description": "$1 is the number of accounts to which the web3 site/application is asking to connect; this will substitute $1 in connectToMultiple"
  },
  "connectWithMetaMask": {
    "message": "Conectarse con MetaMask"
  },
  "connectedAccountsDescriptionPlural": {
    "message": "Tiene $1 cuentas conectadas a este sitio.",
    "description": "$1 is the number of accounts"
  },
  "connectedAccountsDescriptionSingular": {
    "message": "Tiene 1 cuenta conectada a este sitio."
  },
  "connectedAccountsEmptyDescription": {
    "message": "MetaMask no está conectado a este sitio. Para conectarse a un sitio de Web3, busque el botón de conexión en su sitio."
  },
  "connectedSites": {
    "message": "Sitios conectados"
  },
  "connectedSitesDescription": {
    "message": "$1 está conectado a estos sitios. Pueden ver la dirección de su cuenta.",
    "description": "$1 is the account name"
  },
  "connectedSitesEmptyDescription": {
    "message": "$1 no está conectado a ningún sitio.",
    "description": "$1 is the account name"
  },
  "connecting": {
    "message": "Estableciendo conexión..."
  },
  "connectingTo": {
    "message": "Estableciendo conexión a $1"
  },
  "connectingToGoerli": {
    "message": "Estableciendo conexión a la red de prueba Goerli"
  },
  "connectingToKovan": {
    "message": "Estableciendo conexión a la red de prueba Kovan"
  },
  "connectingToMainnet": {
    "message": "Estableciendo conexión a la red principal de Ethereum"
  },
  "connectingToRinkeby": {
    "message": "Estableciendo conexión a la red de prueba Rinkeby"
  },
  "connectingToRopsten": {
    "message": "Estableciendo conexión a la red de prueba Ropsten"
  },
  "contactUs": {
    "message": "Contáctenos"
  },
  "contacts": {
    "message": "Contactos"
  },
  "continue": {
    "message": "Continuar"
  },
  "continueToTransak": {
    "message": "Continuar a Transak"
  },
  "continueToWyre": {
    "message": "Continuar a Wyre"
  },
  "contract": {
    "message": "Contrato"
  },
  "contractAddress": {
    "message": "Dirección del contrato"
  },
  "contractAddressError": {
    "message": "Está enviando tokens a la dirección de contrato del token. Esto puede provocar la pérdida de los tokens."
  },
  "contractDeployment": {
    "message": "Implementación de contrato"
  },
  "contractInteraction": {
    "message": "Interacción con el contrato"
  },
  "copiedExclamation": {
    "message": "¡Copiado!"
  },
  "copyAddress": {
    "message": "Copiar dirección al Portapapeles"
  },
  "copyPrivateKey": {
    "message": "Esta es su clave privada (haga clic para copiarla)"
  },
  "copyRawTransactionData": {
    "message": "Copiar los datos de las transacciones en bruto"
  },
  "copyToClipboard": {
    "message": "Copiar al Portapapeles"
  },
  "copyTransactionId": {
    "message": "Copiar ID de transacción"
  },
  "create": {
    "message": "Crear"
  },
  "createAWallet": {
    "message": "Crear una cartera"
  },
  "createAccount": {
    "message": "Crear cuenta"
  },
  "createNewWallet": {
    "message": "Crear una nueva cartera"
  },
  "createPassword": {
    "message": "Crear contraseña"
  },
  "currencyConversion": {
    "message": "Conversión de moneda"
  },
  "currencySymbol": {
    "message": "Símbolo de moneda"
  },
  "currencySymbolDefinition": {
    "message": "El símbolo bursátil que se muestra para la moneda de esta red."
  },
  "currentAccountNotConnected": {
    "message": "La cuenta actual no está conectada"
  },
  "currentExtension": {
    "message": "Página de extensión actual"
  },
  "currentLanguage": {
    "message": "Idioma actual"
  },
<<<<<<< HEAD
=======
  "currentTitle": {
    "message": "Actual:"
  },
  "currentlyUnavailable": {
    "message": "No disponible en esta red"
  },
>>>>>>> 009c6e14
  "custom": {
    "message": "Avanzado"
  },
  "customGas": {
    "message": "Personalizar gas"
  },
  "customGasSubTitle": {
    "message": "Aumentar la tarifa puede disminuir los tiempos de procesamiento, pero no se garantiza esto."
  },
  "customSpendLimit": {
    "message": "Límite de gastos personalizado"
  },
  "customToken": {
    "message": "Token personalizado"
  },
  "dappSuggested": {
    "message": "Sitio sugerido"
  },
  "dappSuggestedGasSettingToolTipMessage": {
    "message": "$1 ha sugerido este precio.",
    "description": "$1 is url for the dapp that has suggested gas settings"
  },
  "dappSuggestedShortLabel": {
    "message": "Sitio"
  },
  "dappSuggestedTooltip": {
    "message": "$1 ha recomendado este precio.",
    "description": "$1 represents the Dapp's origin"
  },
  "data": {
    "message": "Datos"
  },
  "dataBackupFoundInfo": {
    "message": "Se crearon copias de seguridad de algunos de los datos de la cuenta durante una instalación anterior de MetaMask. Esto podría incluir configuraciones, contactos y tokens. ¿Quiere restaurar estos datos ahora?"
  },
  "dataHex": {
    "message": "Hex"
  },
  "decimal": {
    "message": "Decimales del token"
  },
  "decimalsMustZerotoTen": {
    "message": "Los decimales deben ser al menos 0 y no más de 36."
  },
  "decrypt": {
    "message": "Descifrar"
  },
  "decryptCopy": {
    "message": "Copiar mensaje cifrado"
  },
  "decryptInlineError": {
    "message": "Este mensaje no se puede descifrar debido al error: $1",
    "description": "$1 is error message"
  },
  "decryptMessageNotice": {
    "message": "$1 quiere leer este mensaje para llevar a cabo la acción",
    "description": "$1 is the web3 site name"
  },
  "decryptMetamask": {
    "message": "Descifrar mensaje"
  },
  "decryptRequest": {
    "message": "Descifrar solicitud"
  },
  "delete": {
    "message": "Eliminar"
  },
  "deleteAccount": {
    "message": "Eliminar cuenta"
  },
  "deleteNetwork": {
    "message": "¿Eliminar red?"
  },
  "deleteNetworkDescription": {
    "message": "¿Está seguro de que quiere eliminar esta red?"
  },
<<<<<<< HEAD
=======
  "description": {
    "message": "Descripción"
  },
>>>>>>> 009c6e14
  "details": {
    "message": "Detalles"
  },
  "disabledGasOptionToolTipMessage": {
    "message": "\"1$\" está desactivado porque no cumple el mínimo de un aumento del 10% respecto a la tarifa de gas original.",
    "description": "$1 is gas estimate type which can be market or aggressive"
  },
  "disconnect": {
    "message": "Desconectar"
  },
  "disconnectAllAccounts": {
    "message": "Desconectar todas las cuentas"
  },
  "disconnectAllAccountsConfirmationDescription": {
    "message": "¿Está seguro de que se quiere desconectar? Podría perder la funcionalidad del sitio."
  },
  "disconnectPrompt": {
    "message": "Desconectar $1"
  },
  "disconnectThisAccount": {
    "message": "Desconectar esta cuenta"
  },
  "dismiss": {
    "message": "Ignorar"
  },
  "dismissReminderDescriptionField": {
    "message": "Active esta opción para ignorar el recordatorio de respaldo de la frase de recuperación. Le recomendamos que respalde su frase secreta de recuperación para evitar la pérdida de fondos"
  },
  "dismissReminderField": {
    "message": "Ignorar el recordatorio de respaldo de la frase de recuperación"
  },
  "domain": {
    "message": "Dominio"
  },
  "done": {
    "message": "Hecho"
  },
  "dontShowThisAgain": {
    "message": "No volver a mostrar"
  },
  "downloadGoogleChrome": {
    "message": "Descargar Google Chrome"
  },
  "downloadSecretBackup": {
    "message": "Descargue esta frase secreta de respaldo y guárdela en un medio de almacenamiento o disco duro externo cifrado."
  },
  "downloadStateLogs": {
    "message": "Descargar registros de estado"
  },
  "dropped": {
    "message": "Abandonado"
  },
  "edit": {
    "message": "Editar"
  },
  "editANickname": {
    "message": "Editar apodo"
  },
  "editAddressNickname": {
    "message": "Editar apodo de dirección"
  },
  "editCancellationGasFeeModalTitle": {
    "message": "Editar tarifa de cancelación de gas"
  },
  "editContact": {
    "message": "Editar contacto"
  },
  "editGasEducationButtonText": {
    "message": "¿Cómo debería elegir?"
  },
  "editGasEducationHighExplanation": {
    "message": "Esta es la mejor opción para las transacciones urgentes (como los Swaps) ya que aumenta la probabilidad de una transacción exitosa. Si un Swap tarda demasiado en procesarse, puede fallar y causar la pérdida de una parte de la tarifa de gas."
  },
  "editGasEducationLowExplanation": {
    "message": "Una tarifa de gas más baja debería utilizarse solo cuando el tiempo de procesamiento es menos importante. Las tarifas reducidas dificultan la predicción de cuándo (o si) su transacción tendrá éxito."
  },
  "editGasEducationMediumExplanation": {
    "message": "Una tasa de gas media es buena para enviar, retirar o para otras transacciones no urgentes. Esta configuración suele dar lugar a una transacción exitosa."
  },
  "editGasEducationModalIntro": {
    "message": "La selección de la tarifa de gas adecuada depende del tipo de transacción y de la importancia que tenga para usted."
  },
  "editGasEducationModalTitle": {
    "message": "¿Cómo elegir?"
  },
  "editGasFeeModalTitle": {
    "message": "Editar tarifa de gas"
  },
  "editGasHigh": {
    "message": "Alta"
  },
  "editGasLimitOutOfBounds": {
    "message": "El límite de gas debe ser al menos $1"
  },
  "editGasLimitOutOfBoundsV2": {
    "message": "El límite de gas debe ser superior a $1 e inferior a $2",
    "description": "$1 is the minimum limit for gas and $2 is the maximum limit"
  },
  "editGasLimitTooltip": {
    "message": "El límite de gas es el máximo de unidades de gas que está dispuesto a utilizar. Las unidades de gas son un multiplicador de la \"Tarifa de prioridad máxima\" y de la \"Tarifa máxima\"."
  },
  "editGasLow": {
    "message": "Baja"
  },
  "editGasMaxBaseFeeGWEIImbalance": {
    "message": "La tarifa base máxima no puede ser inferior a la tarifa de prioridad"
  },
  "editGasMaxBaseFeeHigh": {
    "message": "La tarifa base máxima es más alta de lo necesario"
  },
  "editGasMaxBaseFeeLow": {
    "message": "La tarifa base máxima es baja para las condiciones actuales de la red"
  },
  "editGasMaxFeeHigh": {
    "message": "La tarifa base máxima es más alta de lo necesario"
  },
  "editGasMaxFeeLow": {
    "message": "Tarifa máxima demasiado baja para las condiciones de red"
  },
  "editGasMaxFeePriorityImbalance": {
    "message": "La tarifa base máxima no puede ser inferior a la tarifa de prioridad máxima"
  },
  "editGasMaxFeeTooltip": {
    "message": "La tarifa máxima es lo máximo que se pagará (tarifa básica + tarifa de prioridad)."
  },
  "editGasMaxPriorityFeeBelowMinimum": {
    "message": "La tarifa máxima de prioridad debe ser superior a 0 GWEI"
  },
  "editGasMaxPriorityFeeBelowMinimumV2": {
    "message": "La tarifa de prioridad debe ser superior a 0."
  },
  "editGasMaxPriorityFeeHigh": {
    "message": "La tarifa máxima de prioridad es más alta de lo necesario. Es posible que pague más de lo necesario."
  },
  "editGasMaxPriorityFeeHighV2": {
    "message": "La tarifa de prioridad es más alta de lo necesario. Es posible que pague más de lo necesario"
  },
  "editGasMaxPriorityFeeLow": {
    "message": "La tarifa de prioridad máxima es baja para las condiciones actuales de la red"
  },
  "editGasMaxPriorityFeeLowV2": {
    "message": "La tarifa de prioridad es baja para las condiciones actuales de la red"
  },
  "editGasMaxPriorityFeeTooltip": {
    "message": "La tarifa de prioridad máxima (también llamada “propina del minero”) va directamente a los mineros para incentivarlos a priorizar su transacción. Lo más habitual es que se pague la configuración máxima"
  },
  "editGasMedium": {
    "message": "Medio"
  },
  "editGasPriceTooLow": {
    "message": "El precio del gas debe ser superior a 0"
  },
  "editGasPriceTooltip": {
    "message": "Esta red requiere un campo \"Precio del gas\" cuando se envía una transacción. El precio del gas es la cantidad que se pagará por unidad de gas."
  },
  "editGasSubTextAmountLabel": {
    "message": "Cantidad máxima:",
    "description": "This is meant to be used as the $1 substitution editGasSubTextAmount"
  },
  "editGasSubTextFeeLabel": {
    "message": "Tarifa máxima:"
  },
  "editGasTitle": {
    "message": "Editar prioridad"
  },
  "editGasTooLow": {
    "message": "Tiempo de procesamiento desconocido"
  },
  "editGasTooLowTooltip": {
    "message": "Su tarifa máxima o su tarifa prioritaria máxima pueden ser bajas para las condiciones actuales del mercado. No sabemos cuándo (o si) se procesará su transacción. "
  },
  "editGasTooLowWarningTooltip": {
    "message": "Esto reduce su tarifa máxima, pero si el tráfico de la red aumenta, su transacción puede retrasarse o fallar."
  },
  "editNonceField": {
    "message": "Editar Nonce"
  },
  "editNonceMessage": {
    "message": "Esta es una función avanzada, úsela con precaución."
  },
  "editPermission": {
    "message": "Editar permiso"
  },
  "editSpeedUpEditGasFeeModalTitle": {
    "message": "Editar la tarifa de aceleración de gas"
  },
  "enableAutoDetect": {
    "message": " Activar autodetección"
  },
  "enableEIP1559V2": {
    "message": "Activar interfaz de tarifa de gas mejorada"
  },
  "enableEIP1559V2AlertMessage": {
    "message": "Hemos actualizado la forma en que funciona la estimación y la personalización de la tarifa de gas."
  },
  "enableEIP1559V2ButtonText": {
    "message": "Activar interfaz de tarifa de gas mejorada en Configuración"
  },
  "enableEIP1559V2Description": {
    "message": "Hemos actualizado la forma en que funciona la estimación y la personalización de la tarifa de gas. Actívela si desea utilizar la nueva experiencia de gas. $1",
    "description": "$1 here is Learn More link"
  },
  "enableEIP1559V2Header": {
    "message": "Nueva experiencia de gas"
  },
  "enableFromSettings": {
    "message": " Actívela en Configuración."
  },
  "enableOpenSeaAPI": {
    "message": "Activar API de OpenSea"
  },
  "enableOpenSeaAPIDescription": {
    "message": "Utilice la API de OpenSea para obtener los datos de NFT. La autodetección de NFT depende de la API de OpenSea y no estará disponible si la API está desactivada."
  },
  "enableToken": {
    "message": "activar $1",
    "description": "$1 is a token symbol, e.g. ETH"
  },
  "encryptionPublicKeyNotice": {
    "message": "$1 quisiera su clave pública de cifrado. Al aceptar, este sitio podrá redactar mensajes cifrados para usted.",
    "description": "$1 is the web3 site name"
  },
  "encryptionPublicKeyRequest": {
    "message": "Solicitar clave pública de cifrado"
  },
  "endOfFlowMessage1": {
    "message": "Pasó la prueba: guarde la frase secreta de recuperación en un lugar seguro, ¡es su responsabilidad!"
  },
  "endOfFlowMessage10": {
    "message": "Todo listo"
  },
  "endOfFlowMessage2": {
    "message": "Sugerencias de almacenamiento seguro"
  },
  "endOfFlowMessage3": {
    "message": "Guarde una copia de seguridad en varios lugares."
  },
  "endOfFlowMessage4": {
    "message": "No comparta la frase con nadie."
  },
  "endOfFlowMessage5": {
    "message": "Tenga cuidado con el phishing. MetaMask nunca le pedirá la frase secreta de recuperación sin anticipárselo."
  },
  "endOfFlowMessage6": {
    "message": "Si necesita volver a crear una copia de seguridad de la frase secreta de recuperación, puede encontrarla en Configuración -> Seguridad."
  },
  "endOfFlowMessage7": {
    "message": "Si tiene preguntas o nota movimientos sospechosos, comuníquese con soporte técnico $1.",
    "description": "$1 is a clickable link with text defined by the 'here' key. The link will open to a form where users can file support tickets."
  },
  "endOfFlowMessage8": {
    "message": "MetaMask no puede recuperar la frase secreta de recuperación."
  },
  "endOfFlowMessage9": {
    "message": "Obtenga más información."
  },
  "endpointReturnedDifferentChainId": {
    "message": "El punto de conexión devolvió un id. de cadena diferente: $1",
    "description": "$1 is the return value of eth_chainId from an RPC endpoint"
  },
  "ensIllegalCharacter": {
    "message": "Caracter ilegal para ENS."
  },
  "ensNotFoundOnCurrentNetwork": {
    "message": "El nombre de ENS no se encuentra en la red actual. Intente cambiar a la red principal de Ethereum."
  },
  "ensNotSupportedOnNetwork": {
    "message": "La red no admite ENS"
  },
  "ensRegistrationError": {
    "message": "Error en el registro del nombre de ENS"
  },
  "ensUnknownError": {
    "message": "Error al buscar ENS."
  },
  "enterAnAlias": {
    "message": "Escribir un alias"
  },
  "enterMaxSpendLimit": {
    "message": "Escribir límite máximo de gastos"
  },
  "enterPassword": {
    "message": "Escribir contraseña"
  },
  "enterPasswordContinue": {
    "message": "Escribir contraseña para continuar"
  },
  "errorCode": {
    "message": "Código: $1",
    "description": "Displayed error code for debugging purposes. $1 is the error code"
  },
  "errorDetails": {
    "message": "Detalles del error",
    "description": "Title for collapsible section that displays error details for debugging purposes"
  },
  "errorMessage": {
    "message": "Mensaje: $1",
    "description": "Displayed error message for debugging purposes. $1 is the error message"
  },
  "errorName": {
    "message": "Código: $1",
    "description": "Displayed error name for debugging purposes. $1 is the error name"
  },
  "errorPageMessage": {
    "message": "Vuelva a cargar la página para intentarlo de nuevo o comuníquese con soporte técnico $1.",
    "description": "Message displayed on generic error page in the fullscreen or notification UI, $1 is a clickable link with text defined by the 'here' key. The link will open to a form where users can file support tickets."
  },
  "errorPagePopupMessage": {
    "message": "Cierre la ventana emergente y vuelva a abrirla para intentarlo de nuevo o comuníquese con soporte técnico $1.",
    "description": "Message displayed on generic error page in the popup UI, $1 is a clickable link with text defined by the 'here' key. The link will open to a form where users can file support tickets."
  },
  "errorPageTitle": {
    "message": "MetaMask encontró un error",
    "description": "Title of generic error page"
  },
  "errorStack": {
    "message": "Pila:",
    "description": "Title for error stack, which is displayed for debugging purposes"
  },
  "estimatedProcessingTimes": {
    "message": "Tiempos de procesamiento estimados"
  },
  "ethGasPriceFetchWarning": {
    "message": "Se muestra el precio del gas de respaldo, ya que el servicio para calcular el precio del gas principal no se encuentra disponible en este momento."
  },
  "ethereumPublicAddress": {
    "message": "Dirección pública de Ethereum"
  },
  "etherscanView": {
    "message": "Ver cuenta en Etherscan"
  },
  "etherscanViewOn": {
    "message": "Ver en Etherscan"
  },
  "expandView": {
    "message": "Expandir vista"
  },
  "experimental": {
    "message": "Experimental"
  },
  "exportPrivateKey": {
    "message": "Exportar clave privada"
  },
  "externalExtension": {
    "message": "Extensión externa"
  },
  "extraApprovalGas": {
    "message": "+$1 de gas por aprobación",
    "description": "Expresses an additional gas amount the user will have to pay, on top of some other displayed amount. $1 is a decimal amount of gas"
  },
  "failed": {
    "message": "Con errores"
  },
  "failedToFetchChainId": {
    "message": "No se pudo capturar el ID de cadena. ¿La dirección URL de RPC es correcta?"
  },
  "failureMessage": {
    "message": "Se produjo un error y no pudimos finalizar la acción"
  },
  "fakeTokenWarning": {
    "message": "Cualquiera puede crear un token, incluso crear versiones falsas de tokens existentes. Aprenda más sobre $1"
  },
  "fast": {
    "message": "Rápido"
  },
  "fastest": {
    "message": "El más rápido"
  },
  "feeAssociatedRequest": {
    "message": "Esta solicitud tiene asociada una tarifa."
  },
  "fiat": {
    "message": "Fiduciaria",
    "description": "Exchange type"
  },
  "fileImportFail": {
    "message": "¿No funciona la importación del archivo? ¡Haga clic aquí!",
    "description": "Helps user import their account from a JSON file"
  },
  "flaskSnapSettingsCardButtonCta": {
    "message": "Ver detalles",
    "description": "Call to action a user can take to see more information about the Snap that is installed"
  },
  "flaskSnapSettingsCardDateAddedOn": {
    "message": "Añadido el",
    "description": "Start of the sentence describing when and where snap was added"
  },
  "flaskSnapSettingsCardFrom": {
    "message": "de",
    "description": "Part of the sentence describing when and where snap was added"
  },
  "flaskWelcomeUninstall": {
    "message": "le recomendamos que desinstale esta extensión",
    "description": "This request is shown on the Flask Welcome screen. It is intended for non-developers, and will be bolded."
  },
  "flaskWelcomeWarning1": {
    "message": "Flask es para que los desarrolladores experimenten con nuevas API inestables. A menos que usted sea desarrollador o probador beta, 1$.",
    "description": "This is a warning shown on the Flask Welcome screen, intended to encourage non-developers not to proceed any further. $1 is the bolded message 'flaskWelcomeUninstall'"
  },
  "flaskWelcomeWarning2": {
    "message": "No garantizamos la seguridad o estabilidad de esta extensión. Las nuevas API ofrecidas por Flask no están protegidas contra los ataques de phishing, lo que significa que cualquier sitio o snap que requiera Flask podría ser un intento malicioso de robar sus activos.",
    "description": "This explains the risks of using MetaMask Flask"
  },
  "flaskWelcomeWarning3": {
    "message": "Todas las API de Flask son experimentales. Se pueden cambiar o eliminadar sin previo aviso o pueden permanecer en Flask indefinidamente sin ser migradas a MetaMask estable. Úselas bajo su propia responsabilidad.",
    "description": "This message warns developers about unstable Flask APIs"
  },
  "flaskWelcomeWarningAcceptButton": {
    "message": "Acepto los riesgos",
    "description": "this text is shown on a button, which the user presses to confirm they understand the risks of using Flask"
  },
  "followUsOnTwitter": {
    "message": "Síganos en Twitter"
  },
  "forbiddenIpfsGateway": {
    "message": "Puerta de enlace de IPFS prohibida: especifique una puerta de enlace de CID"
  },
  "forgetDevice": {
    "message": "Olvidar este dispositivo"
  },
  "from": {
    "message": "De"
  },
  "fromAddress": {
    "message": "De: $1",
    "description": "$1 is the address to include in the From label. It is typically shortened first using shortenAddress"
  },
  "functionApprove": {
    "message": "Función: Aprobar"
  },
  "functionType": {
    "message": "Tipo de función"
  },
  "gas": {
    "message": "Gas"
  },
  "gasDisplayAcknowledgeDappButtonText": {
    "message": "Editar tarifa de gas sugerida"
  },
  "gasDisplayDappWarning": {
    "message": "Esta tarifa de gas ha sido sugerida por $1. Anularla puede causar un problema con su transacción. Comuníquese con $1 si tiene preguntas.",
    "description": "$1 represents the Dapp's origin"
  },
  "gasEstimatesUnavailableWarning": {
    "message": "Nuestras estimaciones bajas, medias y altas no están disponibles."
  },
  "gasLimit": {
    "message": "Límite de gas"
  },
  "gasLimitInfoTooltipContent": {
    "message": "El límite de gas es la cantidad máxima de unidades de gas que está dispuesto a gastar."
  },
  "gasLimitTooLow": {
    "message": "El límite de gas debe ser al menos 21 000"
  },
  "gasLimitTooLowWithDynamicFee": {
    "message": "El límite de gas debe ser al menos $1",
    "description": "$1 is the custom gas limit, in decimal."
  },
  "gasLimitV2": {
    "message": "Límite de gas"
  },
  "gasOption": {
    "message": "Opción de gas"
  },
  "gasPrice": {
    "message": "Precio de gas (GWEI)"
  },
  "gasPriceExcessive": {
    "message": "Su tarifa de gas es demasiado alta. Considere reducir el importe."
  },
  "gasPriceExcessiveInput": {
    "message": "El precio del gas es excesivo"
  },
  "gasPriceExtremelyLow": {
    "message": "Precio de gas extremadamente bajo"
  },
  "gasPriceFetchFailed": {
    "message": "Se produjo un error al calcular el precio del gas debido a una falla en la red."
  },
  "gasPriceInfoTooltipContent": {
    "message": "El precio de gas especifica la cantidad de ethers que está dispuesto a pagar por cada unidad de gas."
  },
  "gasTimingHoursShort": {
    "message": "$1 horas",
    "description": "$1 represents a number of hours"
  },
  "gasTimingMinutes": {
    "message": "$1 minutos",
    "description": "$1 represents a number of minutes"
  },
  "gasTimingMinutesShort": {
    "message": "$1 min",
    "description": "$1 represents a number of minutes"
  },
  "gasTimingNegative": {
    "message": "Quizás en $1",
    "description": "$1 represents an amount of time"
  },
  "gasTimingPositive": {
    "message": "Probablemente en < $1",
    "description": "$1 represents an amount of time"
  },
  "gasTimingSeconds": {
    "message": "$1 segundos",
    "description": "$1 represents a number of seconds"
  },
  "gasTimingSecondsShort": {
    "message": "$1 s",
    "description": "$1 represents a number of seconds"
  },
  "gasTimingVeryPositive": {
    "message": "Muy probable en < $1",
    "description": "$1 represents an amount of time"
  },
  "gasUsed": {
    "message": "Gas usado"
  },
  "gdprMessage": {
    "message": "Estos datos son agregados y, por lo tanto, son anónimos para los fines del Reglamento General de Protección de Datos (UE) 2016/679. Para obtener más información relacionada con nuestras prácticas de seguridad, consulte $1.",
    "description": "$1 refers to the gdprMessagePrivacyPolicy message, the translation of which is meant to be used exclusively in the context of gdprMessage"
  },
  "gdprMessagePrivacyPolicy": {
    "message": "Política de privacidad aquí",
    "description": "this translation is intended to be exclusively used as the replacement for the $1 in the gdprMessage translation"
  },
<<<<<<< HEAD
  "generalSettingsDescription": {
    "message": "Conversión de moneda, moneda principal, idioma, Blockies Identicon"
=======
  "general": {
    "message": "General"
>>>>>>> 009c6e14
  },
  "getEther": {
    "message": "Obtener ether"
  },
  "getEtherFromFaucet": {
    "message": "Obtener ether de un faucet para $1",
    "description": "Displays network name for Ether faucet"
  },
  "getStarted": {
    "message": "Empezar"
  },
  "goBack": {
    "message": "Volver"
  },
  "goerli": {
    "message": "Red de prueba Goerli"
  },
  "grantedToWithColon": {
    "message": "Concedido a:"
  },
  "gwei": {
    "message": "GWEI"
  },
  "happyToSeeYou": {
    "message": "Nos alegra verlo."
  },
  "hardwareWalletConnected": {
    "message": "Cartera de hardware conectada"
  },
<<<<<<< HEAD
=======
  "hardwareWalletLegacyDescription": {
    "message": "(antiguo)",
    "description": "Text representing the MEW path"
  },
>>>>>>> 009c6e14
  "hardwareWalletSupportLinkConversion": {
    "message": "haga clic aquí"
  },
  "hardwareWallets": {
    "message": "Conectar una cartera de hardware"
  },
  "hardwareWalletsMsg": {
    "message": "Seleccione una cartera de hardware que desee usar con MetaMask."
  },
  "here": {
    "message": "aquí",
    "description": "as in -click here- for more information (goes with troubleTokenBalances)"
  },
  "hexData": {
    "message": "Datos hexadecimales"
  },
  "hide": {
    "message": "Ocultar"
  },
  "hideTokenPrompt": {
    "message": "¿Ocultar token?"
  },
  "hideTokenSymbol": {
    "message": "Ocultar $1",
    "description": "$1 is the symbol for a token (e.g. 'DAI')"
  },
  "hideZeroBalanceTokens": {
    "message": "Ocultar tokens sin saldo"
  },
  "high": {
    "message": "Agresivo"
  },
  "highLowercase": {
    "message": "alta"
  },
  "history": {
    "message": "Historial"
  },
  "import": {
    "message": "Importar",
    "description": "Button to import an account from a selected file"
  },
  "importAccount": {
    "message": "Importar cuenta"
  },
  "importAccountError": {
    "message": "Error al importar la cuenta."
  },
  "importAccountLinkText": {
    "message": "importar con la frase secreta de recuperación"
  },
  "importAccountMsg": {
    "message": "Las cuentas importadas no se asociarán con la frase secreta de recuperación de la cuenta original de MetaMask. Aprenda más sobre las cuentas importadas"
  },
  "importAccountSeedPhrase": {
    "message": "Importar una cartera con la frase secreta de recuperación"
  },
  "importAccountText": {
    "message": "o $1",
    "description": "$1 represents the text from `importAccountLinkText` as a link"
  },
  "importExistingWalletDescription": {
    "message": "Ingrese su frase secreta de recuperación (también conocida como Frase Semilla) que recibió al crear su cartera. $1",
    "description": "$1 is the words 'Learn More' from key 'learnMore', separated here so that it can be added as a link"
  },
  "importExistingWalletTitle": {
    "message": "Importar la cartera existente con la frase secreta de recuperación"
  },
  "importMyWallet": {
    "message": "Importar Mi cartera"
  },
  "importNFTs": {
    "message": "Importar NFT"
  },
  "importTokenQuestion": {
    "message": "¿Desea importar el token?"
  },
  "importTokenWarning": {
    "message": "Toda persona puede crear un token con cualquier nombre, incluso versiones falsas de tokens existentes. ¡Agréguelo y realice transacciones bajo su propio riesgo!"
  },
  "importTokens": {
    "message": "importar tokens"
  },
  "importTokensCamelCase": {
    "message": "Importar tokens"
  },
  "importWallet": {
    "message": "Importar cartera"
  },
  "importYourExisting": {
    "message": "Importar la cartera existente con una frase secreta de recuperación"
  },
  "imported": {
    "message": "Importado",
    "description": "status showing that an account has been fully loaded into the keyring"
  },
  "infuraBlockedNotification": {
    "message": "MetaMask no se pudo conectar al host de la cadena de bloques. Revise las razones posibles $1.",
    "description": "$1 is a clickable link with with text defined by the 'here' key"
  },
  "initialTransactionConfirmed": {
    "message": "La red confirmó la transacción inicial. Haga clic en Aceptar para volver."
  },
  "insufficientBalance": {
    "message": "Saldo insuficiente."
  },
  "insufficientFunds": {
    "message": "Fondos insuficientes."
  },
  "insufficientFundsForGas": {
    "message": "Fondos insuficientes para el gas"
  },
  "insufficientTokens": {
    "message": "Tokens insuficientes."
  },
  "invalidAddress": {
    "message": "Dirección no válida"
  },
  "invalidAddressRecipient": {
    "message": "La dirección del destinatario no es válida"
  },
  "invalidAddressRecipientNotEthNetwork": {
    "message": "No es una red ETH; configurar en minúsculas"
  },
  "invalidBlockExplorerURL": {
    "message": "Dirección URL del explorador de bloques no válida"
  },
  "invalidChainIdTooBig": {
    "message": "ID de cadena no válido. El identificador de cadena es demasiado grande."
  },
  "invalidCustomNetworkAlertContent1": {
    "message": "Es necesario volver a especificar el ID de la cadena para la red virtual “$1”.",
    "description": "$1 is the name/identifier of the network."
  },
  "invalidCustomNetworkAlertContent2": {
    "message": "Para protegerlo de proveedores de red malintencionados o defectuosos, ahora se requieren ID de cadena para todas las redes personalizadas."
  },
  "invalidCustomNetworkAlertContent3": {
    "message": "Vaya a Configuración > Red y especifique el ID de cadena. Puede encontrar los ID de cadena de las redes más populares en $1.",
    "description": "$1 is a link to https://chainid.network"
  },
  "invalidCustomNetworkAlertTitle": {
    "message": "Red personalizada no válida"
  },
  "invalidHexNumber": {
    "message": "Número hexadecimal no válido."
  },
  "invalidHexNumberLeadingZeros": {
    "message": "Número hexadecimal no válido. Quite todos los ceros iniciales."
  },
  "invalidIpfsGateway": {
    "message": "Puerta de enlace de IPFS no válida: el valor debe ser una dirección URL válida"
  },
  "invalidNumber": {
    "message": "Número no válido. Escriba un número decimal o un número hexadecimal con el prefijo “0x”."
  },
  "invalidNumberLeadingZeros": {
    "message": "Número no válido. Quite todos los ceros iniciales."
  },
  "invalidRPC": {
    "message": "Dirección URL de RPC no válida"
  },
  "invalidSeedPhrase": {
    "message": "Frase secreta de recuperación no válida"
  },
  "ipfsGateway": {
    "message": "Puerta de enlace de IPFS"
  },
  "ipfsGatewayDescription": {
    "message": "Escriba la dirección URL de la puerta de enlace de IPFS CID para usar la resolución de contenido de ENS."
  },
  "jsDeliver": {
    "message": "jsDeliver"
  },
  "jsonFile": {
    "message": "Archivo JSON",
    "description": "format for importing an account"
  },
  "keystone": {
    "message": "Keystone"
  },
  "keystoneTutorial": {
    "message": " (Tutoriales)"
  },
  "knownAddressRecipient": {
    "message": "Dirección de contrato conocida."
  },
  "knownTokenWarning": {
    "message": "Esta acción editará tokens que ya estén enumerados en la cartera y que se pueden usar para engañarlo. Apruebe solo si está seguro de que quiere cambiar lo que representan estos tokens."
  },
  "kovan": {
    "message": "Red de prueba Kovan"
  },
  "lastConnected": {
    "message": "Última conexión"
  },
  "layer1Fees": {
    "message": "Cargos de capa 1"
  },
  "learmMoreAboutGas": {
    "message": "¿Quiere $1 sobre el gas?"
  },
  "learnCancelSpeeedup": {
    "message": "Aprenda cómo $1",
    "description": "$1 is link to cancel or speed up transactions"
  },
  "learnMore": {
    "message": "más información"
  },
  "learnMoreUpperCase": {
    "message": "Más información"
  },
<<<<<<< HEAD
  "learnMoreUpperCase": {
    "message": "Más información"
=======
  "learnScamRisk": {
    "message": "estafas y riesgos de seguridad."
>>>>>>> 009c6e14
  },
  "ledgerAccountRestriction": {
    "message": "Debe usar su última cuenta antes de poder agregar una nueva."
  },
  "ledgerConnectionInstructionCloseOtherApps": {
    "message": "Cierre cualquier otro software conectado a su dispositivo y haga clic aquí para actualizar."
  },
  "ledgerConnectionInstructionHeader": {
    "message": "Antes de hacer clic en Confirmar:"
  },
  "ledgerConnectionInstructionStepFour": {
    "message": "Habilite \"datos de contrato inteligente\" o \"firma ciega\" en su dispositivo Ledger"
  },
  "ledgerConnectionInstructionStepOne": {
    "message": "Habilite el uso de Ledger Live en Configuración > Avanzada"
  },
  "ledgerConnectionInstructionStepThree": {
    "message": "Conecte su dispositivo Ledger y seleccione la aplicación Ethereum"
  },
  "ledgerConnectionInstructionStepTwo": {
    "message": "Abra y desbloquee la aplicación Ledger Live"
  },
  "ledgerConnectionPreferenceDescription": {
    "message": "Personalice la forma de conectar su Ledger a MetaMask. Se recomienda $1, pero hay otras opciones disponibles. Lea más aquí: $2",
    "description": "A description that appears above a dropdown where users can select between up to three options - Ledger Live, U2F or WebHID - depending on what is supported in their browser. $1 is the recommended browser option, it will be either WebHID or U2f. $2 is a link to an article where users can learn more, but will be the translation of the learnMore message."
  },
  "ledgerDeviceOpenFailureMessage": {
    "message": "El dispositivo Ledger no pudo abrirse. Su Ledger podría estar conectado a otro software. Cierre Ledger Live u otras aplicaciones conectadas a su dispositivo Ledger, e intente conectarse de nuevo."
  },
  "ledgerLive": {
    "message": "Ledger Live",
    "description": "The name of a desktop app that can be used with your ledger device. We can also use it to connect a users Ledger device to MetaMask."
  },
  "ledgerLiveApp": {
    "message": "Aplicación Ledger Live"
  },
  "ledgerLocked": {
    "message": "No se pudo establecer la conexión con el dispositivo Ledger. Asegúrese de que el dispositivo está desbloqueado y que la aplicación de Ethereum está abierta."
  },
  "ledgerTimeout": {
    "message": "Ledger Live tardó mucho en responder o se excedió el tiempo de espera de la conexión. Asegúrese de que la aplicación de Ledger Live está abierta y que su dispositivo está desbloqueado."
  },
  "ledgerTransportChangeWarning": {
    "message": "Si su aplicación Ledger Live está abierta, desconecte todas las conexiones abiertas de Ledger Live y cierre la aplicación."
  },
  "ledgerWebHIDNotConnectedErrorMessage": {
    "message": "El dispositivo Ledger no se ha conectado. Si desea conectar su Ledger, haga clic de nuevo en 'Continuar' y apruebe la conexión HID",
    "description": "An error message shown to the user during the hardware connect flow."
  },
  "letsGoSetUp": {
    "message": "Sí, ¡quiero establecer la configuración!"
  },
  "likeToImportTokens": {
    "message": "¿Quiere agregar estos tokens?"
  },
  "link": {
    "message": "Enlace"
  },
  "links": {
    "message": "Enlaces"
  },
  "loadMore": {
    "message": "Cargar más"
  },
  "loading": {
    "message": "Cargando..."
  },
  "loadingTokens": {
    "message": "Cargando tokens..."
  },
  "localhost": {
    "message": "Host local 8545"
  },
  "lock": {
    "message": "Bloquear"
  },
  "lockTimeTooGreat": {
    "message": "El tiempo de bloqueo es demasiado largo"
  },
  "low": {
    "message": "Baja"
  },
  "lowGasSettingToolTipMessage": {
    "message": "Utilice $1 para esperar un precio más bajo. Las estimaciones de tiempo son mucho menos precisas ya que los precios son algo imprevisibles.",
    "description": "$1 is key 'low' separated here so that it can be passed in with bold fontweight"
  },
  "lowLowercase": {
    "message": "baja"
  },
  "mainnet": {
    "message": "Red principal de Ethereum"
  },
  "makeAnotherSwap": {
    "message": "Crear un nuevo swap"
  },
  "makeSureNoOneWatching": {
    "message": "Asegúrese de que nadie está viendo su pantalla",
    "description": "Warning to users to be care while creating and saving their new Secret Recovery Phrase"
  },
  "max": {
    "message": "Máx."
  },
  "maxBaseFee": {
    "message": "Tarifa base máxima"
  },
  "maxFee": {
    "message": "Tarifa máxima"
  },
  "maxPriorityFee": {
    "message": "Tarifa máxima de prioridad"
  },
  "medium": {
    "message": "Mercado"
  },
  "mediumGasSettingToolTipMessage": {
    "message": "Utilice $1 para un procesamiento rápido al precio actual del mercado.",
    "description": "$1 is key 'medium' (text: 'Market') separated here so that it can be passed in with bold fontweight"
  },
  "memo": {
    "message": "nota"
  },
  "memorizePhrase": {
    "message": "Memorice esta frase."
  },
  "message": {
    "message": "Mensaje"
  },
  "metaMaskConnectStatusParagraphOne": {
    "message": "Ahora tiene más control sobre las conexiones de su cuenta en MetaMask."
  },
  "metaMaskConnectStatusParagraphThree": {
    "message": "Haga clic en él para administrar las cuentas conectadas."
  },
  "metaMaskConnectStatusParagraphTwo": {
    "message": "El botón de estado de la conexión muestra si el sitio web que visita está conectado a la cuenta seleccionada actualmente."
  },
  "metamaskDescription": {
    "message": "Conectándolo a Ethereum y a la Web descentralizada."
  },
  "metamaskSwapsOfflineDescription": {
    "message": "MetaMask Swaps está en mantenimiento. Vuelva a comprobarlo más tarde."
  },
  "metamaskVersion": {
    "message": "Versión de MetaMask"
  },
  "metametricsCommitmentsAllowOptOut": {
    "message": "Permitirle siempre excluirse a través de Configuración"
  },
  "metametricsCommitmentsAllowOptOut2": {
    "message": "Siempre podrá excluirse a través de la Configuración"
  },
  "metametricsCommitmentsBoldNever": {
    "message": "Nunca",
    "description": "This string is localized separately from some of the commitments so that we can bold it"
  },
  "metametricsCommitmentsIntro": {
    "message": "MetaMask..."
  },
  "metametricsCommitmentsNeverCollect": {
    "message": "Nunca recopilará claves, direcciones, transacciones, saldos, hashes o cualquier información personal"
  },
  "metametricsCommitmentsNeverCollectIP": {
    "message": "$1 recopilará su dirección IP completa",
    "description": "The $1 is the bolded word 'Never', from 'metametricsCommitmentsBoldNever'"
  },
  "metametricsCommitmentsNeverCollectKeysEtc": {
    "message": "$1 recopilará claves, direcciones, transacciones, saldos, hashes o cualquier otra información personal",
    "description": "The $1 is the bolded word 'Never', from 'metametricsCommitmentsBoldNever'"
  },
  "metametricsCommitmentsNeverIP": {
    "message": "Nunca recolectará su dirección IP completa"
  },
  "metametricsCommitmentsNeverSell": {
    "message": "No venderá jamás datos con fines de lucro. ¡Nunca!"
  },
  "metametricsCommitmentsNeverSellDataForProfit": {
    "message": "$1 venderá datos con fines de lucro. ¡Jamás!",
    "description": "The $1 is the bolded word 'Never', from 'metametricsCommitmentsBoldNever'"
  },
  "metametricsCommitmentsSendAnonymizedEvents": {
    "message": "Enviar eventos de vistas de página y clics anónimos"
  },
  "metametricsHelpImproveMetaMask": {
    "message": "Ayúdenos a mejorar MetaMask"
  },
  "metametricsOptInDescription": {
    "message": "A MetaMask le gustaría recopilar datos de uso para entender mejor cómo interactúan los usuarios con la extensión. Estos datos se usarán para mejorar de manera continua la usabilidad y la experiencia de usuario de nuestro producto y del ecosistema de Ethereum."
  },
  "metametricsOptInDescription2": {
    "message": "Nos gustaría recopilar datos básicos de uso para mejorar la usabilidad de nuestro producto.  Estos indicadores..."
  },
  "metametricsTitle": {
    "message": "Únase a más de 6 millones de usuarios para mejorar MetaMask"
  },
  "mismatchedChain": {
    "message": "Los detalles de la red de este ID de cadena no coinciden con nuestros registros. Antes de continuar, le recomendamos que $1.",
    "description": "$1 is a clickable link with text defined by the 'mismatchedChainLinkText' key"
  },
  "mismatchedChainLinkText": {
    "message": "verifique los detalles de la red",
    "description": "Serves as link text for the 'mismatchedChain' key. This text will be embedded inside the translation for that key."
  },
  "missingNFT": {
    "message": "¿No ve su NFT?"
  },
  "missingToken": {
    "message": "¿No ve su token?"
  },
  "mobileSyncWarning": {
    "message": "La función 'Sincronizar con la extensión' está temporalmente desactivada. Si desea utilizar su cartera de extensión en MetaMask móvil, haga lo siguiente en la aplicación móvil: vuelva a las opciones de configuración de la cartera y seleccione la opción 'Importar con frase secreta de recuperación'. Use la frase secreta de su cartera de extensión para importar su cartera al móvil."
  },
  "mustSelectOne": {
    "message": "Debe seleccionar al menos 1 token."
  },
  "myAccounts": {
    "message": "Mis cuentas"
  },
  "name": {
    "message": "Nombre"
  },
  "needHelp": {
    "message": "¿Necesita ayuda? Comuníquese con $1",
    "description": "$1 represents `needHelpLinkText`, the text which goes in the help link"
  },
  "needHelpFeedback": {
    "message": "Comparta su opinión"
  },
  "needHelpLinkText": {
    "message": "Soporte de MetaMask"
  },
  "needHelpSubmitTicket": {
    "message": "Enviar un ticket"
  },
  "needImportFile": {
    "message": "Debe seleccionar un archivo para la importación.",
    "description": "User is important an account and needs to add a file to continue"
  },
  "negativeETH": {
    "message": "No se pueden enviar cantidades negativas de ETH."
  },
  "networkDetails": {
    "message": "Detalles de la red"
  },
  "networkIsBusy": {
    "message": "La red está ocupada. Los precios del gas son altos y las estimaciones son menos precisas."
  },
  "networkName": {
    "message": "Nombre de la red"
  },
  "networkNameDefinition": {
    "message": "El nombre asociado a esta red."
  },
<<<<<<< HEAD
=======
  "networkNameEthereum": {
    "message": "Ethereum"
  },
  "networkNamePolygon": {
    "message": "Polygon"
  },
  "networkNameRinkeby": {
    "message": "Rinkeby"
  },
>>>>>>> 009c6e14
  "networkNameTestnet": {
    "message": "Red de prueba"
  },
  "networkSettingsChainIdDescription": {
    "message": "El ID de la cadena se usa para firmar transacciones. Debe coincidir con el ID de la cadena que devuelve la red. Puede escribir un número decimal o un número hexadecimal con el prefijo “0x”, pero el número se mostrará en decimal."
  },
  "networkStatus": {
    "message": "Estado de la red"
  },
  "networkStatusBaseFeeTooltip": {
    "message": "La tarifa base la fija la red y cambia cada 13-14 segundos. Nuestras opciones $1 y $2 dan cuenta de los aumentos repentinos.",
    "description": "$1 and $2 are bold text for Medium and Aggressive respectively."
  },
  "networkStatusPriorityFeeTooltip": {
    "message": "Rango de tarifas de prioridad (también llamada “propina del minero”): esto va directamente a los mineros para incentivarlos a priorizar su transacción."
  },
  "networkStatusStabilityFeeTooltip": {
    "message": "Las tarifas del gas son de $1 en relación con las últimas 72 horas.",
    "description": "$1 is networks stability value - stable, low, high"
  },
  "networkURL": {
    "message": "URL de la red"
  },
  "networkURLDefinition": {
    "message": "La dirección URL que se utilizó para acceder a esta red."
  },
  "networks": {
    "message": "Redes"
  },
  "nevermind": {
    "message": "No es importante"
  },
  "newAccount": {
    "message": "Cuenta nueva"
  },
  "newAccountDetectedDialogMessage": {
    "message": "Se detectó una dirección nueva. Haga clic aquí para agregarla a la libreta de direcciones."
  },
  "newAccountNumberName": {
    "message": "Cuenta $1",
    "description": "Default name of next account to be created on create account screen"
  },
  "newCollectibleAddFailed": {
    "message": "No se añadió el coleccionable porque: $1"
  },
  "newCollectibleAddedMessage": {
    "message": "¡El coleccionable fue añadido con éxito!"
  },
  "newContact": {
    "message": "Contacto nuevo"
  },
  "newContract": {
    "message": "Contrato nuevo"
  },
  "newNFTsDetected": {
    "message": "¡Nuevo! Detección NFT"
  },
  "newNFTsDetectedInfo": {
    "message": "Permitir que MetaMask detecte automáticamente NFT de Opensea y los muestre en su cartera MetaMask."
  },
  "newNetworkAdded": {
    "message": "¡\"$1\" se añadió con éxito!"
  },
  "newPassword": {
    "message": "Contraseña nueva (mín. de 8 caracteres)"
  },
  "newToMetaMask": {
    "message": "¿Es nuevo en MetaMask?"
  },
  "newTotal": {
    "message": "Total nuevo"
  },
  "newTransactionFee": {
    "message": "Tarifa de transacción nueva"
  },
  "newValues": {
    "message": "nuevos valores"
  },
  "next": {
    "message": "Siguiente"
  },
  "nextNonceWarning": {
    "message": "El nonce es superior al nonce sugerido de $1",
    "description": "The next nonce according to MetaMask's internal logic"
  },
  "nfts": {
    "message": "NFT"
  },
  "nickname": {
    "message": "Apodo"
  },
  "noAccountsFound": {
    "message": "No se encuentran cuentas para la consulta de búsqueda determinada"
  },
  "noAddressForName": {
    "message": "No se estableció ninguna dirección para este nombre."
  },
  "noAlreadyHaveSeed": {
    "message": "No, ya tengo una frase secreta de recuperación"
  },
  "noConversionDateAvailable": {
    "message": "No hay fecha de conversión de moneda disponible"
  },
  "noConversionRateAvailable": {
    "message": "No hay tasa de conversión disponible"
  },
  "noNFTs": {
    "message": "Aún no hay NFT"
  },
  "noThanks": {
    "message": "No, gracias"
  },
  "noTransactions": {
    "message": "No tiene transacciones"
  },
  "noWebcamFound": {
    "message": "No se encontró la cámara web del equipo. Vuelva a intentarlo."
  },
  "noWebcamFoundTitle": {
    "message": "No se encontró cámara web"
  },
  "nonceField": {
    "message": "Personalizar nonce de transacción"
  },
  "nonceFieldDescription": {
    "message": "Active esta opción para cambiar el nonce (número de transacción) en las pantallas de confirmación. Esta es una función avanzada, úsela con precaución."
  },
  "nonceFieldHeading": {
    "message": "Nonce personalizado"
  },
  "notBusy": {
    "message": "No ocupado"
  },
  "notCurrentAccount": {
    "message": "¿Esta es la cuenta correcta? No coincide con la cuenta seleccionada actualmente en la cartera"
  },
  "notEnoughGas": {
    "message": "No hay gas suficiente"
  },
  "notifications1Description": {
    "message": "Los usuarios de la aplicación móvil de MetaMask ahora pueden canjear tokens en su cartera móvil. Escanee el código QR para obtener la aplicación móvil y comience a canjear.",
    "description": "Description of a notification in the 'See What's New' popup. Describes the swapping on mobile feature."
  },
  "notifications1Title": {
    "message": "¡El canje en dispositivos móviles ya está aquí!",
    "description": "Title for a notification in the 'See What's New' popup. Tells users that they can now use MetaMask Swaps on Mobile."
  },
  "notifications3ActionText": {
    "message": "Leer más",
    "description": "The 'call to action' on the button, or link, of the 'Stay secure' notification. Upon clicking, users will be taken to a page about security on the metamask support website."
  },
  "notifications3Description": {
    "message": "Manténgase al día con las mejores prácticas de seguridad de MetaMask y reciba los últimos consejos sobre seguridad del soporte técnico oficial de MetaMask.",
    "description": "Description of a notification in the 'See What's New' popup. Describes the information they can get on security from the linked support page."
  },
  "notifications3Title": {
    "message": "Mantenerse protegido",
    "description": "Title for a notification in the 'See What's New' popup. Encourages users to consider security."
  },
  "notifications4ActionText": {
    "message": "Iniciar canje",
    "description": "The 'call to action' on the button, or link, of the 'Swap on Binance Smart Chain!' notification. Upon clicking, users will be taken to a page where then can swap tokens on Binance Smart Chain."
  },
  "notifications4Description": {
    "message": "Obtenga los mejores precios en los canjes de tokens dentro de su cartera. MetaMask ahora lo conecta con varios agregadores de intercambio descentralizado y creadores de mercado profesionales en Binance Smart Chain.",
    "description": "Description of a notification in the 'See What's New' popup."
  },
  "notifications4Title": {
    "message": "Canjear en Binance Smart Chain",
    "description": "Title for a notification in the 'See What's New' popup. Encourages users to do swaps on Binance Smart Chain."
  },
  "notifications5Description": {
    "message": "Su \"frase de recuperación\" ahora se llama \"frase secreta de recuperación.\"",
    "description": "Description of a notification in the 'See What's New' popup. Describes the seed phrase wording update."
  },
  "notifications6DescriptionOne": {
    "message": "A partir de la versión 91 de Chrome, la API que habilitaba nuestro soporte para Ledger (U2F) ya no es compatible con carteras de hardware. MetaMask ha implementado un nuevo soporte para Ledger Live mediante el cual usted puede seguir conectándose a su dispositivo Ledger a través de la aplicación de escritorio Ledger Live.",
    "description": "Description of a notification in the 'See What's New' popup. Describes the Ledger support update."
  },
  "notifications6DescriptionThree": {
    "message": "Cuando interactúe con su cuenta de Ledger a través de MetaMask, se abrirá una nueva pestaña y se le pedirá que abra la aplicación Ledger Live.  Una vez que se abra la aplicación, se le pedirá que otorgue permiso para establecer una conexión WebSocket con su cuenta de MetaMask.  ¡Eso es todo!",
    "description": "Description of a notification in the 'See What's New' popup. Describes the Ledger support update."
  },
  "notifications6DescriptionTwo": {
    "message": "A fin de habilitar el soporte para Live Ledger, haga clic en Configuración > Avanzada > Utilizar Ledger Live.",
    "description": "Description of a notification in the 'See What's New' popup. Describes the Ledger support update."
  },
  "notifications6Title": {
    "message": "Actualización del soporte para Ledger destinada a usuarios de Chrome",
    "description": "Title for a notification in the 'See What's New' popup. Lets users know about the Ledger support update"
  },
  "notifications7DescriptionOne": {
    "message": "MetaMask v10.1.0 incluyó nuevo soporte para las transacciones EIP-1559 al utilizar dispositivos Ledger.",
    "description": "Description of a notification in the 'See What's New' popup. Describes changes for ledger and EIP1559 in v10.1.0"
  },
  "notifications7DescriptionTwo": {
    "message": "Para llevar a cabo transacciones en el Mainnet de Ethereum, asegúrese de que su dispositivo Ledger tenga el último firmware.",
    "description": "Description of a notification in the 'See What's New' popup. Describes the need to update ledger firmware."
  },
  "notifications7Title": {
    "message": "Actualización de firmware de Ledger",
    "description": "Title for a notification in the 'See What's New' popup. Notifies ledger users of the need to update firmware."
  },
  "notifications8ActionText": {
    "message": "Ir a Configuración Avanzada",
    "description": "Description on an action button that appears in the What's New popup. Tells the user that if they click it, they will go to our Advanced Settings page."
  },
  "notifications8DescriptionOne": {
    "message": "A partir de MetaMask v10.4.0, ya no necesita Ledger Live para conectar su dispositivo Ledger a MetaMask.",
    "description": "Description of a notification in the 'See What's New' popup. Describes changes for how Ledger Live is no longer needed to connect the device."
  },
  "notifications8DescriptionTwo": {
    "message": "Para una experiencia más fácil y estable, vaya a la pestaña de Configuración Avanzada y cambie el 'Tipo de Conexión de Ledger Preferida' a 'WebHID'.",
    "description": "Description of a notification in the 'See What's New' popup. Describes how the user can turn off the Ledger Live setting."
  },
  "notifications8Title": {
    "message": "Mejora de la conexión de Ledger",
    "description": "Title for a notification in the 'See What's New' popup. Notifies ledger users that there is an improvement in how they can connect their device."
  },
  "notifications9DescriptionOne": {
    "message": "Ahora le ofrecemos más información en la pestaña \"Datos\" al confirmar las transacciones de contratos inteligentes."
  },
  "notifications9DescriptionTwo": {
    "message": "Ahora puede entender mejor los detalles de la transacción antes de confirmarla y añadir más fácilmente las direcciones de las transacciones a su libreta de direcciones, lo que le ayudará a tomar decisiones seguras e informadas."
  },
  "notifications9Title": {
    "message": "👓 Estamos facilitando la lectura de las transacciones."
  },
  "ofTextNofM": {
    "message": "de"
  },
  "off": {
    "message": "Desactivado"
  },
  "offlineForMaintenance": {
    "message": "Sin conexión por mantenimiento"
  },
  "ok": {
    "message": "Aceptar"
  },
  "on": {
    "message": "Activado"
  },
  "onboardingCreateWallet": {
    "message": "Crear una nueva cartera"
  },
  "onboardingImportWallet": {
    "message": "Importar una cartera existente"
  },
  "onboardingPinExtensionBillboardAccess": {
    "message": "Acceso completo"
  },
  "onboardingPinExtensionBillboardDescription": {
    "message": "Estas extensiones pueden ver y cambiar la información"
  },
  "onboardingPinExtensionBillboardDescription2": {
    "message": "en este sitio."
  },
  "onboardingPinExtensionBillboardTitle": {
    "message": "Extensiones"
  },
  "onboardingPinExtensionChrome": {
    "message": "Haga clic en el icono de la extensión del navegador"
  },
  "onboardingPinExtensionDescription": {
    "message": "Ancle MetaMask en su navegador para que sea accesible y las confirmaciones de las transacciones se vean fácilmente."
  },
  "onboardingPinExtensionDescription2": {
    "message": "Para abrir MetaMask haga clic en la extensión y acceda a su cartera con 1 clic."
  },
  "onboardingPinExtensionDescription3": {
    "message": "Haga clic en el icono de la extensión del navegador para tener acceso instantáneo"
  },
  "onboardingPinExtensionLabel": {
    "message": "Ancle MetaMask"
  },
  "onboardingPinExtensionStep1": {
    "message": "1"
  },
  "onboardingPinExtensionStep2": {
    "message": "2"
  },
  "onboardingPinExtensionTitle": {
    "message": "¡Su instalación de MetaMask ha finalizado!"
  },
  "onboardingReturnNotice": {
    "message": "\"$1\" cerrará esta pestaña y lo dirigirá de nuevo a $2",
    "description": "Return the user to the site that initiated onboarding"
  },
  "onboardingShowIncomingTransactionsDescription": {
    "message": "Mostrar las transacciones entrantes en su cartera depende de la comunicación con $1. Etherscan tendrá acceso a su dirección de Ethereum y a su dirección IP. Ver 2$.",
    "description": "$1 is a clickable link with text defined by the 'etherscan' key. $2 is a clickable link with text defined by the 'privacyMsg' key."
  },
  "onboardingUsePhishingDetectionDescription": {
    "message": "Las alertas de detección de phishing se basan en la comunicación con $1. jsDeliver tendrá acceso a su dirección IP. Ver 2$.",
    "description": "The $1 is the word 'jsDeliver', from key 'jsDeliver' and $2 is the words Privacy Policy from key 'privacyMsg', both separated here so that it can be wrapped as a link"
  },
  "onlyAddTrustedNetworks": {
    "message": "Un proveedor de red malintencionado puede mentir sobre el estado de la cadena de bloques y registrar su actividad de red. Agregue solo redes personalizadas de confianza."
  },
  "onlyConnectTrust": {
    "message": "Conéctese solo con sitios de confianza."
  },
  "openFullScreenForLedgerWebHid": {
    "message": "Abra MetaMask en pantalla completa para conectar su Ledger a través de WebHID.",
    "description": "Shown to the user on the confirm screen when they are viewing MetaMask in a popup window but need to connect their ledger via webhid."
  },
  "optional": {
    "message": "Opcional"
  },
  "optionalWithParanthesis": {
    "message": "(Opcional)"
  },
  "or": {
    "message": "o"
  },
  "origin": {
    "message": "Origen"
  },
  "parameters": {
    "message": "Parámetros"
  },
  "participateInMetaMetrics": {
    "message": "Participar en MetaMetrics"
  },
  "participateInMetaMetricsDescription": {
    "message": "Participe en MetaMetrics para ayudarnos a mejorar MetaMask"
  },
  "password": {
    "message": "Contraseña"
  },
  "passwordNotLongEnough": {
    "message": "La contraseña no es suficientemente larga"
  },
  "passwordSetupDetails": {
    "message": "Esta contraseña desbloqueará su cartera MetaMask solo en este dispositivo. MetaMask no puede recuperar esta contraseña."
  },
  "passwordTermsWarning": {
    "message": "Entiendo que MetaMask no me puede recuperar esta contraseña. $1"
  },
  "passwordsDontMatch": {
    "message": "Las contraseñas no coinciden"
  },
  "pastePrivateKey": {
    "message": "Pegue aquí la cadena de clave privada:",
    "description": "For importing an account from a private key"
  },
  "pending": {
    "message": "Pendiente"
  },
  "pendingTransactionInfo": {
    "message": "Esta transacción no se procesará hasta que aquella haya finalizado."
  },
  "pendingTransactionMultiple": {
    "message": "Tiene ($1) transacciones pendientes."
  },
  "pendingTransactionSingle": {
    "message": "Tiene (1) transacción pendiente.",
    "description": "$1 is count of pending transactions"
  },
  "permissionRequest": {
    "message": "Solicitud de permiso"
  },
  "permission_ethereumAccounts": {
    "message": "Ver dirección, saldo de cuenta, actividad e iniciar transacciones",
    "description": "The description for the `eth_accounts` permission"
  },
  "permissions": {
    "message": "Permisos"
  },
  "personalAddressDetected": {
    "message": "Se detectó una dirección personal. Ingrese la dirección de contrato del token."
  },
  "plusXMore": {
    "message": "+ $1 más",
    "description": "$1 is a number of additional but unshown items in a list- this message will be shown in place of those items"
  },
  "preferredLedgerConnectionType": {
    "message": "Tipo de conexión de Ledger preferida",
    "description": "A header for a dropdown in the advanced section of settings. Appears above the ledgerConnectionPreferenceDescription message"
  },
  "prev": {
    "message": "Ant."
  },
  "primaryCurrencySetting": {
    "message": "Moneda principal"
  },
  "primaryCurrencySettingDescription": {
    "message": "Seleccione Nativa para dar prioridad a mostrar los valores en la moneda nativa de la cadena (p. ej., ETH). Seleccione Fiduciaria para dar prioridad a mostrar los valores en la moneda fiduciaria seleccionada."
  },
  "priorityFee": {
    "message": "Tarifa de prioridad"
  },
  "priorityFeeProperCase": {
    "message": "Tarifa de prioridad"
  },
  "privacyMsg": {
    "message": "Política de privacidad"
  },
  "privateKey": {
    "message": "Clave privada",
    "description": "select this type of file to use to import an account"
  },
  "privateKeyWarning": {
    "message": "Advertencia: No revele esta clave. Cualquier persona que tenga sus claves privadas podría robar los activos de su cuenta."
  },
  "privateNetwork": {
    "message": "Red privada"
  },
  "proceedWithTransaction": {
    "message": "Quiero continuar de todos modos"
  },
  "proposedApprovalLimit": {
    "message": "Límite de aprobación propuesto"
  },
  "provide": {
    "message": "Proporcionar"
  },
  "publicAddress": {
    "message": "Dirección pública"
  },
  "queue": {
    "message": "Cola"
  },
  "queued": {
    "message": "En cola"
  },
  "readdToken": {
    "message": "Puede volver a agregar este token en el futuro desde “Agregar token” en el menú de opciones de las cuentas."
  },
  "receive": {
    "message": "Recibir"
  },
  "recents": {
    "message": "Recientes"
  },
  "recipientAddressPlaceholder": {
    "message": "Búsqueda, dirección pública (0x) o ENS"
  },
  "recommendedGasLabel": {
    "message": "Recomendado"
  },
  "recoveryPhraseReminderBackupStart": {
    "message": "Iniciar aquí"
  },
  "recoveryPhraseReminderConfirm": {
    "message": "Entendido"
  },
  "recoveryPhraseReminderHasBackedUp": {
    "message": "Guarde siempre su frase secreta de recuperación en un lugar seguro y secreto"
  },
  "recoveryPhraseReminderHasNotBackedUp": {
    "message": "¿Necesita volver a crear una copia de seguridad de su frase secreta de recuperación?"
  },
  "recoveryPhraseReminderItemOne": {
    "message": "No comparta nunca su frase secreta de recuperación con nadie"
  },
  "recoveryPhraseReminderItemTwo": {
    "message": "El equipo de MetaMask nunca le pedirá su frase secreta de recuperación"
  },
  "recoveryPhraseReminderSubText": {
    "message": "Mediante su frase secreta de recuperación, se controlan todas sus cuentas."
  },
  "recoveryPhraseReminderTitle": {
    "message": "Proteja sus fondos"
  },
  "refreshList": {
    "message": "Actualizar lista"
  },
  "reject": {
    "message": "Rechazar"
  },
  "rejectAll": {
    "message": "Rechazar todo"
  },
  "rejectTxsDescription": {
    "message": "Está a punto de rechazar $1 transacciones en lote."
  },
  "rejectTxsN": {
    "message": "Rechazar $1 transacciones"
  },
  "rejected": {
    "message": "Rechazado"
  },
  "remember": {
    "message": "Recuerde:"
  },
  "remindMeLater": {
    "message": "Recordarme más adelante"
  },
  "remove": {
    "message": "Quitar"
  },
  "removeAccount": {
    "message": "Quitar cuenta"
  },
  "removeAccountDescription": {
    "message": "Esta cuenta se quitará de la cartera. Antes de continuar, asegúrese de tener la frase secreta de recuperación original o la clave privada de esta cuenta importada. Puede importar o crear cuentas nuevamente en la lista desplegable de la cuenta. "
  },
  "removeNFT": {
    "message": "Eliminar NFT"
  },
  "replace": {
    "message": "reemplazar"
  },
  "requestsAwaitingAcknowledgement": {
    "message": "solicitudes en espera de confirmación"
  },
  "required": {
    "message": "Requerido"
  },
  "reset": {
    "message": "Restablecer"
  },
  "resetAccount": {
    "message": "Restablecer cuenta"
  },
  "resetAccountDescription": {
    "message": "Al restablecer la cuenta se borrará el historial de transacciones. Esto no cambiará los saldos de las cuentas ni se le pedirá que vuelva a escribir la frase secreta de recuperación."
  },
  "restore": {
    "message": "Restaurar"
  },
  "restoreAccountWithSeed": {
    "message": "Restaurar la cuenta con la frase secreta de recuperación"
  },
  "restoreWalletPreferences": {
    "message": "Se encontró una copia de seguridad de los datos de $1. ¿Desea restaurar las preferencias de cartera?",
    "description": "$1 is the date at which the data was backed up"
  },
  "retryTransaction": {
    "message": "Reintentar transacción"
  },
  "reusedTokenNameWarning": {
    "message": "Un token reutiliza un símbolo de otro token que se le muestra. Esto puede ser confuso o engañoso."
  },
  "revealSeedWords": {
    "message": "Revelar frase secreta de recuperación"
  },
  "revealSeedWordsDescription": {
    "message": "Si alguna vez cambia de explorador o de equipo, necesitará esta frase secreta de recuperación para acceder a sus cuentas. Guárdela en un lugar seguro y secreto."
  },
  "revealSeedWordsWarning": {
    "message": "Estas palabras pueden usarse para robar todas sus cuentas."
  },
  "revealSeedWordsWarningTitle": {
    "message": "¡NO comparta esta frase con nadie!"
  },
  "rinkeby": {
    "message": "Red de prueba Rinkeby"
  },
  "ropsten": {
    "message": "Red de prueba Ropsten"
  },
  "rpcUrl": {
    "message": "Nueva dirección URL de RPC"
  },
  "save": {
    "message": "Guardar"
  },
  "saveAsCsvFile": {
    "message": "Guardar como archivo CSV"
  },
  "scanInstructions": {
    "message": "Ponga el código QR frente a la cámara"
  },
  "scanQrCode": {
    "message": "Escanear código QR"
  },
  "scrollDown": {
    "message": "Desplazarse hacia abajo"
  },
  "search": {
    "message": "Buscar"
  },
  "searchAccounts": {
    "message": "Buscar cuentas"
  },
  "searchResults": {
    "message": "Resultados de la búsqueda"
  },
  "searchTokens": {
    "message": "Buscar tokens"
  },
  "secretBackupPhraseDescription": {
    "message": "La frase secreta de respaldo facilita la creación de una copia de seguridad y la restauración de su cuenta."
  },
  "secretBackupPhraseWarning": {
    "message": "ADVERTENCIA: No revele su frase de respaldo. Cualquier persona que tenga esta frase puede robarle los ethers."
  },
  "secretPhrase": {
    "message": "Solo la primera cuenta de esta cartera se cargará automáticamente. Después de llevar a cabo este proceso, para agregar cuentas adicionales haga clic en el menú desplegable y luego seleccione Crear cuenta."
  },
  "secretPhraseWarning": {
    "message": "Si restablece utilizando otra frase secreta de recuperación, su cartera actual, sus cuentas y sus activos se eliminarán de esta aplicación de forma permanente. Esta acción es irreversible."
  },
  "secretRecoveryPhrase": {
    "message": "Frase secreta de recuperación"
  },
  "secureWallet": {
    "message": "Cartera segura"
  },
  "securityAndPrivacy": {
    "message": "Seguridad y privacidad"
  },
  "seedPhraseConfirm": {
    "message": "Confirmar la frase secreta de recuperación"
  },
  "seedPhraseEnterMissingWords": {
    "message": "Confirmar la frase secreta de recuperación"
  },
  "seedPhraseIntroNotRecommendedButtonCopy": {
    "message": "Recordarme más tarde (no recomendado)"
  },
  "seedPhraseIntroRecommendedButtonCopy": {
    "message": "Asegurar mi cartera (recomendado)"
  },
  "seedPhraseIntroSidebarBulletFour": {
    "message": "Escríbala y guárdela en varios lugares secretos."
  },
  "seedPhraseIntroSidebarBulletOne": {
    "message": "Guárdela en un administrador de contraseñas"
  },
  "seedPhraseIntroSidebarBulletThree": {
    "message": "Guárdela en una caja fuerte."
  },
  "seedPhraseIntroSidebarBulletTwo": {
    "message": "Guárdela en una bóveda bancaria."
  },
  "seedPhraseIntroSidebarCopyOne": {
    "message": "Su frase de recuperación secreta es una frase de 12 palabras que es la “clave maestra” de su cartera y sus fondos"
  },
  "seedPhraseIntroSidebarCopyThree": {
    "message": "Si alguien le pide su frase de recuperación, es posible que tenga intenciones de estafarle y robar los fondos de su cartera"
  },
  "seedPhraseIntroSidebarCopyTwo": {
    "message": "Nunca comparta su frase secreta de recuperación, ¡ni siquiera con MetaMask!"
  },
  "seedPhraseIntroSidebarTitleOne": {
    "message": "¿Qué es una frase de recuperación?"
  },
  "seedPhraseIntroSidebarTitleThree": {
    "message": "¿Debería compartir mi frase secreta de recuperación?"
  },
  "seedPhraseIntroSidebarTitleTwo": {
    "message": "¿Cómo guardo mi frase secreta de recuperación?"
  },
  "seedPhraseIntroTitle": {
    "message": "Proteger su cartera"
  },
  "seedPhraseIntroTitleCopy": {
    "message": "Antes de comenzar, mire este breve video para aprender sobre su frase de recuperación y sobre cómo proteger su cartera."
  },
  "seedPhrasePlaceholder": {
    "message": "Separar cada palabra con un solo espacio"
  },
  "seedPhrasePlaceholderPaste": {
    "message": "Pegar la frase secreta de recuperación desde el Portapapeles"
  },
  "seedPhraseReq": {
    "message": "Las frases secretas de recuperación contienen 12, 15, 18, 21 o 24 palabras"
  },
  "seedPhraseWriteDownDetails": {
    "message": "Escriba esta frase secreta de recuperación de 12 palabras y guárdela en un lugar de confianza al que solo usted pueda acceder."
  },
  "seedPhraseWriteDownHeader": {
    "message": "Anote su frase secreta de recuperación"
  },
  "selectAHigherGasFee": {
    "message": "Seleccione una tarifa de gas más alta para acelerar el procesamiento de la transacción.*"
  },
  "selectAccounts": {
    "message": "Seleccione la(s) cuenta(s) a usar en este sitio"
  },
  "selectAll": {
    "message": "Seleccionar todo"
  },
  "selectAnAccount": {
    "message": "Seleccionar una cuenta"
  },
  "selectAnAccountAlreadyConnected": {
    "message": "Esta cuenta ya se conectó a MetaMask"
  },
  "selectEachPhrase": {
    "message": "Seleccione cada frase para garantizar que sea correcta."
  },
  "selectHdPath": {
    "message": "Seleccione la ruta de acceso al disco duro"
  },
  "selectNFTPrivacyPreference": {
    "message": "Activar la detección de NFT en Configuración"
  },
  "selectPathHelp": {
    "message": "Si no ve las cuentas previstas, intente cambiar la ruta HD."
  },
  "selectType": {
    "message": "Seleccionar tipo"
  },
  "selectingAllWillAllow": {
    "message": "Seleccionar todo permitirá que este sitio vea todas las cuentas actuales. Asegúrese de que este sitio sea de confianza."
  },
  "send": {
    "message": "Enviar"
  },
  "sendAmount": {
    "message": "Enviar monto"
  },
  "sendSpecifiedTokens": {
    "message": "Enviar $1",
    "description": "Symbol of the specified token"
  },
  "sendTo": {
    "message": "Enviar a"
  },
  "sendTokens": {
    "message": "Enviar tokens"
  },
  "sendingDisabled": {
    "message": "Todavía no se admite el envío de activos ERC-1155 NFT."
  },
  "sendingNativeAsset": {
    "message": "Enviando $1",
    "description": "$1 represents the native currency symbol for the current network (e.g. ETH or BNB)"
  },
  "setAdvancedPrivacySettings": {
    "message": "Configuración avanzada de privacidad"
  },
  "setAdvancedPrivacySettingsDetails": {
    "message": "MetaMask utiliza estos servicios de terceros de confianza para mejorar la usabilidad y la seguridad de los productos."
  },
  "settings": {
    "message": "Configuración"
  },
  "show": {
    "message": "Mostrar"
  },
  "showAdvancedGasInline": {
    "message": "Controles avanzados de gas"
  },
  "showAdvancedGasInlineDescription": {
    "message": "Seleccione esta opción para mostrar el precio del gas y limitar los controles directamente en las pantallas de envío y confirmación."
  },
  "showFiatConversionInTestnets": {
    "message": "Mostrar conversión en redes de prueba"
  },
  "showFiatConversionInTestnetsDescription": {
    "message": "Seleccione esta opción para mostrar la conversión fiduciaria en las redes de prueba"
  },
  "showHexData": {
    "message": "Mostrar datos hexadecimales"
  },
  "showHexDataDescription": {
    "message": "Seleccione esta opción para mostrar el campo de datos hexadecimales en la pantalla de envío"
  },
  "showHide": {
    "message": "Mostrar/ocultar"
  },
  "showIncomingTransactions": {
    "message": "Mostrar transacciones entrantes"
  },
  "showIncomingTransactionsDescription": {
    "message": "Seleccione esta opción para usar Etherscan para mostrar las transacciones entrantes en la lista de transacciones"
  },
  "showPermissions": {
    "message": "Mostrar permisos"
  },
  "showPrivateKeys": {
    "message": "Mostrar claves privadas"
  },
  "showRecommendations": {
    "message": "Mostrar recomendaciones"
  },
  "showSeedPhrase": {
    "message": "Mostrar frase secreta de recuperación"
  },
  "showTestnetNetworks": {
    "message": "Mostrar redes de prueba"
  },
  "showTestnetNetworksDescription": {
    "message": "Seleccione esta opción para mostrar las redes de prueba en la lista de redes"
  },
  "sigRequest": {
    "message": "Solicitud de firma"
  },
  "sign": {
    "message": "Firmar"
  },
  "signNotice": {
    "message": "Firmar este mensaje puede ser peligroso. Esta firma podría realizar potencialmente cualquier operación en nombre de su cuenta, incluida la concesión del control total de tu cuenta y de todos sus activos al sitio solicitante. Solo firme este mensaje si sabe lo que está haciendo o confía plenamente en el sitio solicitante."
  },
  "signatureRequest": {
    "message": "Solicitud de firma"
  },
  "signatureRequest1": {
    "message": "Mensaje"
  },
  "signed": {
    "message": "Firmado"
  },
  "simulationErrorMessage": {
    "message": "Se anticipa que esta transacción falle. En caso de intentar ejecutarla, se anticipa que eso sea costoso y a la vez falle, y por lo tanto no se recomienda."
  },
  "simulationErrorMessageV2": {
    "message": "No pudimos estimar el gas. Podría haber un error en el contrato y esta transacción podría fallar."
  },
  "skip": {
    "message": "Omitir"
  },
  "skipAccountSecurity": {
    "message": "¿Omitir la seguridad de la cuenta?"
  },
  "skipAccountSecurityDetails": {
    "message": "Entiendo que hasta que no haga una copia de seguridad de mi frase secreta de recuperación, puedo perder mis cuentas y todos los activos asociados."
  },
  "slow": {
    "message": "Lento"
  },
  "somethingWentWrong": {
    "message": "Lo lamentamos, se produjo un error."
  },
  "source": {
    "message": "Fuente"
  },
  "speedUp": {
    "message": "Acelerar"
  },
  "speedUpCancellation": {
    "message": "Acelerar esta cancelación"
  },
  "speedUpExplanation": {
    "message": "Hemos actualizado la tarifa de gas en función de las condiciones actuales de la red y la hemos aumentado al menos un 10% (exigido por la red)."
  },
  "speedUpPopoverTitle": {
    "message": "Acelerar la transacción"
  },
  "speedUpTooltipText": {
    "message": "Nueva tarifa de gas"
  },
  "speedUpTransaction": {
    "message": "Acelerar esta transacción"
  },
  "spendLimitAmount": {
    "message": "Monto de límite de gastos"
  },
  "spendLimitInsufficient": {
    "message": "Límite de gastos insuficiente"
  },
  "spendLimitInvalid": {
    "message": "El límite de gastos no es válido, debe ser un número positivo"
  },
  "spendLimitPermission": {
    "message": "Permiso de límite de gastos"
  },
  "spendLimitRequestedBy": {
    "message": "Límite de gastos solicitado por $1",
    "description": "Origin of the site requesting the spend limit"
  },
  "spendLimitTooLarge": {
    "message": "El límite de gastos es demasiado alto"
  },
  "stable": {
    "message": "Estable"
  },
  "stableLowercase": {
    "message": "estable"
  },
  "stateLogError": {
    "message": "Error al recuperar los registros de estado."
  },
  "stateLogFileName": {
    "message": "Registros de estado de MetaMask"
  },
  "stateLogs": {
    "message": "Registros de estado"
  },
  "stateLogsDescription": {
    "message": "Los registros de estado contienen sus direcciones de cuentas públicas y las transacciones enviadas."
  },
  "statusConnected": {
    "message": "Conectado"
  },
  "statusNotConnected": {
    "message": "No conectado"
  },
  "step1LatticeWallet": {
    "message": "Asegúrese de que su Lattice1 esté listo para conectarse"
  },
  "step1LatticeWalletMsg": {
    "message": "Puede conectar MetaMask a su dispositivo Lattice1 una vez que esté configurado y en línea. Desbloquee su dispositivo y tenga a mano el ID correspondiente. Para más información sobre el uso de carteras de hardware, $1",
    "description": "$1 represents the `hardwareWalletSupportLinkConversion` localization key"
  },
  "step1LedgerWallet": {
    "message": "Descargar la aplicación de Ledger"
  },
  "step1LedgerWalletMsg": {
    "message": "Descargue y configure la aplicación, e ingrese su contraseña para desbloquear $1.",
    "description": "$1 represents the `ledgerLiveApp` localization value"
  },
  "step1TrezorWallet": {
    "message": "Conectar la cartera Trezor"
  },
  "step1TrezorWalletMsg": {
    "message": "Conecte la cartera directamente al equipo. Para más información sobre el uso de su dispositivo de cartera de hardware, $1",
    "description": "$1 represents the `hardwareWalletSupportLinkConversion` localization key"
  },
  "step2LedgerWallet": {
    "message": "Conectar la cartera Ledger"
  },
  "step2LedgerWalletMsg": {
    "message": "Conecte la cartera directamente al equipo.  Desbloquee su Ledger y abra la aplicación de Ethereum. Para más información sobre el uso de su dispositivo de cartera de hardware, $1.",
    "description": "$1 represents the `hardwareWalletSupportLinkConversion` localization key"
  },
  "storePhrase": {
    "message": "Guarde esta frase en un administrador de contraseñas como 1Password."
  },
  "submit": {
    "message": "Enviar"
  },
  "submitted": {
    "message": "Enviado"
  },
  "support": {
    "message": "Soporte técnico"
  },
  "supportCenter": {
    "message": "Visite nuestro Centro de soporte técnico"
  },
  "swap": {
    "message": "Canjear"
  },
  "swapAdvancedSlippageInfo": {
    "message": "Si el precio cambia entre el momento en que hace el pedido y cuando se confirma, se denomina “desfase”. El canje se cancelará automáticamente si el desfase supera lo establecido en la configuración “max slippage” (desfase máximo)."
  },
  "swapAggregator": {
    "message": "Agregador"
  },
  "swapAllowSwappingOf": {
    "message": "Permitir canje de $1",
    "description": "Shows a user that they need to allow a token for swapping on their hardware wallet"
  },
  "swapAmountReceived": {
    "message": "Monto garantizado"
  },
  "swapAmountReceivedInfo": {
    "message": "Se refiere al monto mínimo que recibirá. Puede recibir más en función del desfase."
  },
  "swapApproval": {
    "message": "Aprobar $1 para canjes",
    "description": "Used in the transaction display list to describe a transaction that is an approve call on a token that is to be swapped.. $1 is the symbol of a token that has been approved."
  },
  "swapApproveNeedMoreTokens": {
    "message": "Necesita $1 más $2 para realizar este canje",
    "description": "Tells the user how many more of a given token they need for a specific swap. $1 is an amount of tokens and $2 is the token symbol."
  },
  "swapBestOfNQuotes": {
    "message": "Mejor cotización de $1.",
    "description": "$1 is the number of quotes that the user can select from when opening the list of quotes on the 'view quote' screen"
  },
  "swapBuildQuotePlaceHolderText": {
    "message": "No hay tokens disponibles que coincidan con $1",
    "description": "Tells the user that a given search string does not match any tokens in our token lists. $1 can be any string of text"
  },
  "swapConfirmWithHwWallet": {
    "message": "Confirmar con la cartera de hardware"
  },
  "swapContractDataDisabledErrorDescription": {
    "message": "En la aplicación de Ethereum en su Ledger, diríjase a \"Configuración\" y habilite los datos de contrato. Luego intente canjear de nuevo."
  },
  "swapContractDataDisabledErrorTitle": {
    "message": "Los datos de contrato no se habilitaron en su Ledger"
  },
  "swapCustom": {
    "message": "personalizado"
  },
  "swapDecentralizedExchange": {
    "message": "Intercambio descentralizado"
  },
  "swapDirectContract": {
    "message": "Contrato directo"
  },
  "swapEditLimit": {
    "message": "Editar límite"
  },
  "swapEnableDescription": {
    "message": "Esta acción es obligatoria y le da permiso a MetaMask para canjear su $1.",
    "description": "Gives the user info about the required approval transaction for swaps. $1 will be the symbol of a token being approved for swaps."
  },
  "swapEnableTokenForSwapping": {
    "message": "Esto será $1 por intercambiar",
    "description": "$1 is for the 'enableToken' key, e.g. 'enable ETH'"
  },
  "swapEstimatedNetworkFees": {
    "message": "Tarifas de red estimadas"
  },
  "swapEstimatedNetworkFeesInfo": {
    "message": "Un estimado de la tarifa de red que se usará para realizar el intercambio. El monto real puede cambiar según las condiciones de la red."
  },
  "swapFailedErrorDescriptionWithSupportLink": {
    "message": "Pueden ocurrir fallas en las transacciones, por lo que estamos aquí para ayudarlo. Si el problema persiste, comuníquese con nuestro soporte al cliente al $1 para recibir ayuda adicional.",
    "description": "This message is shown to a user if their swap fails. The $1 will be replaced by support.metamask.io"
  },
  "swapFailedErrorTitle": {
    "message": "Error al canjear"
  },
  "swapFetchingQuotes": {
    "message": "Recuperando cotizaciones"
  },
  "swapFetchingQuotesErrorDescription": {
    "message": "Se produjo un error. Vuelva a intentarlo o, si el error persiste, póngase en contacto con el soporte al cliente."
  },
  "swapFetchingQuotesErrorTitle": {
    "message": "Error al capturar cotizaciones"
  },
  "swapFetchingTokens": {
    "message": "Capturando tokens..."
  },
  "swapFromTo": {
    "message": "El canje de $1 por $2",
    "description": "Tells a user that they need to confirm on their hardware wallet a swap of 2 tokens. $1 is a source token and $2 is a destination token"
  },
  "swapGasFeesDetails": {
    "message": "Las tarifas de gas son estimadas y fluctuarán en función del tráfico de la red y la complejidad de las transacciones."
  },
  "swapGasFeesLearnMore": {
    "message": "Más información sobre las tarifas de gas"
  },
  "swapGasFeesSplit": {
    "message": "Las tarifas de gas de la pantalla anterior se dividen entre estas dos transacciones."
  },
  "swapGasFeesSummary": {
    "message": "Las tarifas de gas se pagan a los mineros de criptomonedas que procesan transacciones en la red $1. MetaMask no se beneficia de las tarifas de gas.",
    "description": "$1 is the selected network, e.g. Ethereum or BSC"
  },
  "swapHighSlippageWarning": {
    "message": "El monto del desfase es muy alto."
  },
  "swapIncludesMMFee": {
    "message": "Incluye una tasa de MetaMask del $1%.",
    "description": "Provides information about the fee that metamask takes for swaps. $1 is a decimal number."
  },
  "swapLowSlippageError": {
    "message": "Es posible que la transacción tenga errores, el desfase máximo es demasiado bajo."
  },
  "swapMaxSlippage": {
    "message": "Desfase máximo"
  },
  "swapMetaMaskFee": {
    "message": "Tarifa de MetaMask"
  },
  "swapMetaMaskFeeDescription": {
    "message": "Buscamos el mejor precio en las fuentes de liquidez más importantes, todo el tiempo. Se incorpora de manera automática a esta cotización una cuota del $1 %.",
    "description": "Provides information about the fee that metamask takes for swaps. $1 is a decimal number."
  },
  "swapNQuotesWithDot": {
    "message": "$1 cotizaciones.",
    "description": "$1 is the number of quotes that the user can select from when opening the list of quotes on the 'view quote' screen"
  },
  "swapNewQuoteIn": {
    "message": "Cotizaciones nuevas en $1",
    "description": "Tells the user the amount of time until the currently displayed quotes are update. $1 is a time that is counting down from 1:00 to 0:00"
  },
  "swapOnceTransactionHasProcess": {
    "message": "Su $1 se agregará a la cuenta una vez que se procese esta transacción.",
    "description": "This message communicates the token that is being transferred. It is shown on the awaiting swap screen. The $1 will be a token symbol."
  },
  "swapPriceDifference": {
    "message": "Está por canjear $1 $2 (~$3) por $4 $5 (~$6).",
    "description": "This message represents the price slippage for the swap.  $1 and $4 are a number (ex: 2.89), $2 and $5 are symbols (ex: ETH), and $3 and $6 are fiat currency amounts."
  },
  "swapPriceDifferenceTitle": {
    "message": "Diferencia de precio de ~$1 %",
    "description": "$1 is a number (ex: 1.23) that represents the price difference."
  },
  "swapPriceImpactTooltip": {
    "message": "El impacto sobre el precio es la diferencia entre el precio actual del mercado y el monto recibido durante la ejecución de la transacción. El impacto sobre el precio es una función del tamaño de su transacción respecto de la dimensión del fondo de liquidez."
  },
  "swapPriceUnavailableDescription": {
    "message": "No se pudo determinar el impacto sobre el precio debido a la falta de datos de los precios del mercado. Antes de realizar el canje, confirme que está de acuerdo con la cantidad de tokens que está a punto de recibir."
  },
  "swapPriceUnavailableTitle": {
    "message": "Antes de continuar, verifique su tasa"
  },
  "swapProcessing": {
    "message": "Procesamiento"
  },
  "swapQuoteDetails": {
    "message": "Detalles de cotización"
  },
  "swapQuoteDetailsSlippageInfo": {
    "message": "Si el precio cambia entre el momento en que hace el pedido y cuando se confirma, se denomina \"desfase\". El canje se cancelará automáticamente si el desfase supera lo establecido en la configuración de la \"tolerancia de desfase\"."
  },
  "swapQuoteNofN": {
    "message": "Cotización $1 de $2",
    "description": "A count of loaded quotes shown to the user while they are waiting for quotes to be fetched. $1 is the number of quotes already loaded, and $2 is the total number of quotes to load."
  },
  "swapQuoteSource": {
    "message": "Fuente de la cotización"
  },
  "swapQuotesExpiredErrorDescription": {
    "message": "Solicite cotizaciones nuevas para tener los costos más recientes."
  },
  "swapQuotesExpiredErrorTitle": {
    "message": "Tiempo de espera de cotizaciones"
  },
  "swapQuotesNotAvailableErrorDescription": {
    "message": "Intente ajustar la configuración de monto o desfase y vuelva a intentarlo."
  },
  "swapQuotesNotAvailableErrorTitle": {
    "message": "No hay cotizaciones disponibles"
  },
  "swapRate": {
    "message": "Tarifa"
  },
  "swapReceiving": {
    "message": "Recibiendo"
  },
  "swapReceivingInfoTooltip": {
    "message": "Este es un valor estimado. El monto exacto depende del desfase."
  },
  "swapRequestForQuotation": {
    "message": "Solicitud de cotización"
  },
  "swapReviewSwap": {
    "message": "Revisar canje"
  },
  "swapSearchForAToken": {
    "message": "Buscar un token"
  },
  "swapSelect": {
    "message": "Seleccionar"
  },
  "swapSelectAQuote": {
    "message": "Seleccionar una cotización"
  },
  "swapSelectAToken": {
    "message": "Seleccionar un token"
  },
  "swapSelectQuotePopoverDescription": {
    "message": "A continuación se muestran todas las cotizaciones recopiladas de diversas fuentes de liquidez."
  },
  "swapSlippageNegative": {
    "message": "El desfase debe ser mayor o igual que cero"
  },
  "swapSource": {
    "message": "Fuente de liquidez"
  },
  "swapSourceInfo": {
    "message": "Buscamos varias fuentes de liquidez (creadores de mercado profesionales, agregadores y sitios de intercambio) para obtener las mejores tarifas y las tarifas de red más bajas."
  },
  "swapSuggested": {
    "message": "Swap sugerido"
  },
  "swapSuggestedGasSettingToolTipMessage": {
    "message": "Los swaps son transacciones complejas y urgentes. Recomendamos esta tarifa de gas para lograr un buen equilibrio entre el costo y la garantía de un swap exitoso."
  },
  "swapSwapFrom": {
    "message": "Canjear de"
  },
  "swapSwapSwitch": {
    "message": "Intercambiar de y a tokens"
  },
  "swapSwapTo": {
    "message": "Canjear a"
  },
  "swapToConfirmWithHwWallet": {
    "message": "para confirmar con la cartera de hardware"
  },
  "swapTokenAvailable": {
    "message": "Su $1 se agregó a la cuenta.",
    "description": "This message is shown after a swap is successful and communicates the exact amount of tokens the user has received for a swap. The $1 is a decimal number of tokens followed by the token symbol."
  },
  "swapTokenBalanceUnavailable": {
    "message": "No se pudo recuperar su saldo de $1",
    "description": "This message communicates to the user that their balance of a given token is currently unavailable. $1 will be replaced by a token symbol"
  },
  "swapTokenToToken": {
    "message": "Canjear $1 por $2",
    "description": "Used in the transaction display list to describe a swap. $1 and $2 are the symbols of tokens in involved in a swap."
  },
  "swapTokenVerificationAddedManually": {
    "message": "Este token se añadió de forma manual."
  },
  "swapTokenVerificationMessage": {
    "message": "Siempre confirme la dirección del token en $1.",
    "description": "Points the user to Etherscan as a place they can verify information about a token. $1 is replaced with the translation for \"Etherscan\" followed by an info icon that shows more info on hover."
  },
  "swapTokenVerificationOnlyOneSource": {
    "message": "Solo se verificó en una fuente."
  },
  "swapTokenVerificationSources": {
    "message": "Verificar en $1 fuentes.",
    "description": "Indicates the number of token information sources that recognize the symbol + address. $1 is a decimal number."
  },
  "swapTooManyDecimalsError": {
    "message": "$1 permite hasta $2 decimales",
    "description": "$1 is a token symbol and $2 is the max. number of decimals allowed for the token"
  },
  "swapTransactionComplete": {
    "message": "Transacción completa"
  },
  "swapTwoTransactions": {
    "message": "2 transacciones"
  },
  "swapUnknown": {
    "message": "Desconocido"
  },
  "swapVerifyTokenExplanation": {
    "message": "Varios tokens pueden usar el mismo nombre y símbolo. Revise $1 para comprobar que este es el token que busca.",
    "description": "This appears in a tooltip next to the verifyThisTokenOn message. It gives the user more information about why they should check the token on a block explorer. $1 will be the name or url of the block explorer, which will be the translation of 'etherscan' or a block explorer url specified for a custom network."
  },
  "swapYourTokenBalance": {
    "message": "$1 $2 disponible para canje",
    "description": "Tells the user how much of a token they have in their balance. $1 is a decimal number amount of tokens, and $2 is a token symbol"
  },
  "swapZeroSlippage": {
    "message": "0 % de desfase"
  },
  "swapsAdvancedOptions": {
    "message": "Opciones avanzadas"
  },
  "swapsExcessiveSlippageWarning": {
    "message": "El monto del desfase es muy alto, por lo que recibirá una tasa de conversión desfavorable. Disminuya su tolerancia de desfase a un valor menor al 15 %."
  },
  "swapsMaxSlippage": {
    "message": "Tolerancia de desfase"
  },
  "swapsNotEnoughForTx": {
    "message": "No hay $1 suficientes para finalizar esta transacción",
    "description": "Tells the user that they don't have enough of a token for a proposed swap. $1 is a token symbol"
  },
  "swapsViewInActivity": {
    "message": "Ver en actividad"
  },
  "switchEthereumChainConfirmationDescription": {
    "message": "Esto cambiará la red seleccionada en MetaMask por una red agregada con anterioridad:"
  },
  "switchEthereumChainConfirmationTitle": {
    "message": "¿Le permite a este sitio cambiar la red?"
  },
  "switchNetwork": {
    "message": "Cambiar red"
  },
  "switchNetworks": {
    "message": "Cambiar redes"
  },
  "switchToThisAccount": {
    "message": "Cambiar a esta cuenta"
  },
  "switchingNetworksCancelsPendingConfirmations": {
    "message": "El cambio de red cancelará todas las confirmaciones pendientes"
  },
  "symbol": {
    "message": "Símbolo"
  },
  "symbolBetweenZeroTwelve": {
    "message": "El símbolo debe tener 11 caracteres o menos."
  },
  "syncFailed": {
    "message": "Error al sincronizar"
  },
  "syncInProgress": {
    "message": "Sincronización en progreso"
  },
  "syncWithMobile": {
    "message": "Sincronizar con dispositivo móvil"
  },
  "syncWithMobileBeCareful": {
    "message": "Asegúrese de que nadie vea su pantalla cuando escanee este código"
  },
  "syncWithMobileComplete": {
    "message": "Los datos se sincronizaron correctamente. ¡Disfrute de la aplicación móvil de MetaMask!"
  },
  "syncWithMobileDesc": {
    "message": "Puede sincronizar sus cuentas y su información con el dispositivo móvil. Abra la aplicación móvil de MetaMask, vaya a \"Configuración\" y presione \"Sincronizar desde la extensión del explorador\""
  },
  "syncWithMobileDescNewUsers": {
    "message": "Si acaba de abrir la aplicación móvil de MetaMask por primera vez, siga los pasos que aparecen en el teléfono."
  },
  "syncWithMobileScanThisCode": {
    "message": "Escanear este código con la aplicación móvil de MetaMask"
  },
  "syncWithMobileTitle": {
    "message": "Sincronizar con dispositivo móvil"
  },
  "syncWithThreeBox": {
    "message": "Sincronizar datos con 3Box (experimental)"
  },
  "syncWithThreeBoxDescription": {
    "message": "Active esta opción para crear una copia de seguridad de la configuración con 3Box. Actualmente, esta función es experimental. Úsela bajo su propio riesgo."
  },
  "syncWithThreeBoxDisabled": {
    "message": "3Box se deshabilitó debido a un error durante la sincronización inicial"
  },
  "tenPercentIncreased": {
    "message": "10% de aumento"
  },
  "terms": {
    "message": "Términos de uso"
  },
  "termsOfService": {
    "message": "Términos de servicio"
  },
  "testFaucet": {
    "message": "Probar faucet"
  },
  "thisWillCreate": {
    "message": "Esto creará una cartera y una frase secreta de recuperación nuevas"
  },
  "time": {
    "message": "Tiempo"
  },
  "tips": {
    "message": "Sugerencias"
  },
  "to": {
    "message": "Para"
  },
  "toAddress": {
    "message": "Para: $1",
    "description": "$1 is the address to include in the To label. It is typically shortened first using shortenAddress"
  },
<<<<<<< HEAD
=======
  "toggleTestNetworks": {
    "message": "$1 redes de prueba",
    "description": "$1 is a clickable link with text defined by the 'showHide' key. The link will open to the advanced settings where users can enable the display of test networks in the network dropdown."
  },
  "token": {
    "message": "Token"
  },
>>>>>>> 009c6e14
  "tokenAlreadyAdded": {
    "message": "Ya se agregó el token."
  },
  "tokenContractAddress": {
    "message": "Dirección de contrato de token"
  },
  "tokenDecimalFetchFailed": {
    "message": "Se requieren los decimales del token."
  },
  "tokenDetectionAnnouncement": {
    "message": "¡Nuevo! La detección de tokens mejorada está disponible en la Mainnet de Ethereum como funcionalidad experimental. $1"
  },
  "tokenId": {
    "message": "ID del token"
  },
  "tokenSymbol": {
    "message": "Símbolo del token"
  },
  "tooltipApproveButton": {
    "message": "Comprendo"
  },
  "transaction": {
    "message": "transacción"
  },
  "transactionCancelAttempted": {
    "message": "Se intentó cancelar la transacción con una tarifa de gas de $1 en $2"
  },
  "transactionCancelSuccess": {
    "message": "La transacción se canceló correctamente en $2"
  },
  "transactionConfirmed": {
    "message": "La transacción se confirmó en $2."
  },
  "transactionCreated": {
    "message": "La transacción se creó con un valor de $1 en $2."
  },
  "transactionData": {
    "message": "Datos de transacción"
  },
  "transactionDecodingAccreditationDecoded": {
    "message": "Decodificado por Truffle"
  },
  "transactionDecodingAccreditationVerified": {
    "message": "Contrato verificado en $1"
  },
  "transactionDecodingUnsupportedNetworkError": {
    "message": "La decodificación de la transacción no está disponible para chainId $1"
  },
  "transactionDetailDappGasMoreInfo": {
    "message": "Sitio sugerido"
  },
  "transactionDetailDappGasTooltip": {
    "message": "Editar para utilizar la tarifa de gas recomendada por MetaMask según el último bloque."
  },
  "transactionDetailGasHeading": {
    "message": "Tarifa estimada de gas"
  },
  "transactionDetailGasInfoV2": {
    "message": "estimada"
  },
  "transactionDetailGasTooltipConversion": {
    "message": "Más información sobre las tarifas de gas"
  },
  "transactionDetailGasTooltipExplanation": {
    "message": "Las tarifas de gas son fijadas por la red y fluctúan en función del tráfico de la red y la complejidad de las transacciones."
  },
  "transactionDetailGasTooltipIntro": {
    "message": "Las tarifas de gas se pagan a los mineros de criptomonedas que procesan transacciones en la red $1. MetaMask no se beneficia de las tarifas de gas."
  },
  "transactionDetailGasTotalSubtitle": {
    "message": "Cantidad + tarifa de gas"
  },
  "transactionDetailLayer2GasHeading": {
    "message": "Tarifa de gas de la capa 2"
  },
  "transactionDetailMultiLayerTotalSubtitle": {
    "message": "Monto + cargos"
  },
  "transactionDropped": {
    "message": "La transacción se abandonó en $2."
  },
  "transactionError": {
    "message": "Error de transacción. Excepción generada en el código de contrato."
  },
  "transactionErrorNoContract": {
    "message": "Intentando llamar a una función en una dirección sin contrato."
  },
  "transactionErrored": {
    "message": "La transacción encontró un error."
  },
  "transactionFee": {
    "message": "Tarifa de transacción"
  },
  "transactionHistoryBaseFee": {
    "message": "Tarifa base (GWEI)"
  },
  "transactionHistoryL1GasLabel": {
    "message": "Tarifa total de gas L1"
  },
  "transactionHistoryL2GasLimitLabel": {
    "message": "Límite de gas L2"
  },
  "transactionHistoryL2GasPriceLabel": {
    "message": "Precio de gas L2"
  },
  "transactionHistoryMaxFeePerGas": {
    "message": "Tarifa máxima por gas"
  },
  "transactionHistoryPriorityFee": {
    "message": "Tarifa de prioridad (GWEI)"
  },
  "transactionHistoryTotalGasFee": {
    "message": "Tarifa total de gas"
  },
  "transactionResubmitted": {
    "message": "Transacción reenviada con la tarifa de gas aumentada a $1 en $2"
  },
  "transactionSubmitted": {
    "message": "Transacción enviada con una tarifa de gas de $1 en $2."
  },
  "transactionUpdated": {
    "message": "La transacción se actualizó en $2."
  },
  "transfer": {
    "message": "Transferir"
  },
  "transferBetweenAccounts": {
    "message": "Transferir entre mis cuentas"
  },
  "transferFrom": {
    "message": "Transferir desde"
  },
  "troubleConnectingToWallet": {
    "message": "Tuvimos problemas al conectar su $1. Pruebe revisar $2 e inténtelo de nuevo.",
    "description": "$1 is the wallet device name; $2 is a link to wallet connection guide"
  },
  "troubleTokenBalances": {
    "message": "Tuvimos problemas al cargar los saldos de token. Puede verlos ",
    "description": "Followed by a link (here) to view token balances"
  },
  "trustSiteApprovePermission": {
    "message": "Al conceder el permiso, usted permite que los siguientes $1 tengan acceso a sus fondos"
  },
  "tryAgain": {
    "message": "Vuelva a intentarlo"
  },
  "tryAnywayOption": {
    "message": "Lo intentaré de todos modos"
  },
  "turnOnTokenDetection": {
    "message": "Activar la detección mejorada de tokens"
  },
  "twelveHrTitle": {
    "message": "12 horas:"
  },
  "txInsightsNotSupported": {
    "message": "En este momento no se admiten informaciones sobre las transacciones para este contrato."
  },
  "typePassword": {
    "message": "Escriba su contraseña de MetaMask"
  },
  "u2f": {
    "message": "U2F",
    "description": "A name on an API for the browser to interact with devices that support the U2F protocol. On some browsers we use it to connect MetaMask to Ledger devices."
  },
  "unapproved": {
    "message": "No aprobado"
  },
  "units": {
    "message": "unidades"
  },
  "unknown": {
    "message": "Desconocido"
  },
  "unknownCameraError": {
    "message": "Error al intentar acceder a la cámara. Vuelva a intentarlo..."
  },
  "unknownCameraErrorTitle": {
    "message": "Lo lamentamos, se produjo un error..."
  },
  "unknownNetwork": {
    "message": "Red privada desconocida"
  },
  "unknownQrCode": {
    "message": "Error: No se pudo identificar ese código QR"
  },
  "unlimited": {
    "message": "Ilimitado"
  },
  "unlock": {
    "message": "Desbloquear"
  },
  "unlockMessage": {
    "message": "La Web descentralizada espera"
  },
  "unrecognizedChain": {
    "message": "No se reconoce esta red personalizada. Antes de continuar, le recomendamos que $1",
    "description": "$1 is a clickable link with text defined by the 'unrecognizedChanLinkText' key. The link will open to instructions for users to validate custom network details."
  },
  "unrecognizedChainLinkText": {
    "message": "verifique los detalles de la red",
    "description": "Serves as link text for the 'unrecognizedChain' key. This text will be embedded inside the translation for that key."
  },
  "unsendableAsset": {
    "message": "El envío de tokens coleccionables (ERC-721) no se admite actualmente",
    "description": "This is an error message we show the user if they attempt to send a collectible asset type, for which currently don't support sending"
  },
  "updatedWithDate": {
    "message": "$1 actualizado"
  },
  "urlErrorMsg": {
    "message": "Las direcciones URL requieren el prefijo HTTP/HTTPS adecuado."
  },
  "urlExistsErrorMsg": {
    "message": "En este momento, la red $1 está utilizando esta dirección URL."
  },
  "useCollectibleDetection": {
    "message": "Autodetectar NFT"
  },
  "useCollectibleDetectionDescription": {
    "message": "La visualización de medios y datos de NFT puede exponer su dirección IP a servidores centralizados. Las API de terceros (como OpenSea) se utilizan para detectar NFT en su cartera. Esto expone la dirección de su cuenta con esos servicios. Deje esta opción desactivada si no quiere que la aplicación extraiga datos de esos servicios."
  },
  "usePhishingDetection": {
    "message": "Usar detección de phishing"
  },
  "usePhishingDetectionDescription": {
    "message": "Mostrar una advertencia respecto de los dominios de phishing dirigidos a los usuarios de Ethereum"
  },
  "useTokenDetection": {
    "message": "Usar detección de token"
  },
  "useTokenDetectionDescription": {
    "message": "Utilizamos API de terceros para detectar y mostrar nuevos tokens enviados a su cartera. Desactive si no desea que MetaMask extraiga datos de esos servicios."
  },
  "usedByClients": {
    "message": "Usado por una variedad de clientes distintos"
  },
  "userName": {
    "message": "Nombre de usuario"
  },
  "verifyThisTokenDecimalOn": {
    "message": "Los decimales del token se pueden encontrar en $1",
    "description": "Points the user to etherscan as a place they can verify information about a token. $1 is replaced with the translation for \"etherscan\""
  },
  "verifyThisTokenOn": {
    "message": "Verificar este token en $1",
    "description": "Points the user to etherscan as a place they can verify information about a token. $1 is replaced with the translation for \"etherscan\""
  },
  "verifyThisUnconfirmedTokenOn": {
    "message": "Verifique este token en $1 y asegúrese de que sea el token con el que quiere realizar la transacción.",
    "description": "Points the user to etherscan as a place they can verify information about a token. $1 is replaced with the translation for \"etherscan\""
  },
  "viewAccount": {
    "message": "Ver cuenta"
  },
  "viewAllDetails": {
    "message": "Ver todos los detalles"
  },
  "viewContact": {
    "message": "Ver contacto"
  },
  "viewFullTransactionDetails": {
    "message": "Ver detalles completos de la transacción"
  },
  "viewMore": {
    "message": "Ver más"
  },
  "viewOnBlockExplorer": {
    "message": "Ver en el explorador de bloques"
  },
  "viewOnCustomBlockExplorer": {
    "message": "Ver $1 en $2",
    "description": "$1 is the action type. e.g (Account, Transaction, Swap) and $2 is the Custom Block Exporer URL"
  },
  "viewOnEtherscan": {
    "message": "Ver $1 en Etherscan",
    "description": "$1 is the action type. e.g (Account, Transaction, Swap)"
  },
  "viewOnOpensea": {
    "message": "Ver en Opensea"
  },
  "viewinExplorer": {
    "message": "Ver $1 en el explorador",
    "description": "$1 is the action type. e.g (Account, Transaction, Swap)"
  },
  "visitWebSite": {
    "message": "Visite nuestro sitio web"
  },
  "walletConnectionGuide": {
    "message": "nuestra guía de conexión de la cartera de hardware"
  },
  "walletCreationSuccessDetail": {
    "message": "Ha protegido con éxito su cartera. Mantenga su frase secreta de recuperación a salvo y en secreto: ¡es su responsabilidad!"
  },
  "walletCreationSuccessReminder1": {
    "message": "MetaMask no puede recuperar su frase secreta de recuperación."
  },
  "walletCreationSuccessReminder2": {
    "message": "MetaMask nunca le pedirá su frase secreta de recuperación."
  },
  "walletCreationSuccessReminder3": {
    "message": "$1 con nadie o se arriesga a que le roben los fondos",
    "description": "$1 is separated as walletCreationSuccessReminder3BoldSection so that we can bold it"
  },
  "walletCreationSuccessReminder3BoldSection": {
    "message": "Nunca comparta su frase secreta de recuperación",
    "description": "This string is localized separately from walletCreationSuccessReminder3 so that we can bold it"
  },
  "walletCreationSuccessTitle": {
    "message": "Creación exitosa de la cartera"
  },
  "web3ShimUsageNotification": {
    "message": "Parece que el sitio web actual intentó utilizar la API de window.web3 que se eliminó. Si el sitio no funciona, haga clic en $1 para obtener más información.",
    "description": "$1 is a clickable link."
  },
  "webhid": {
    "message": "WebHID",
    "description": "Refers to a interface for connecting external devices to the browser. Used for connecting ledger to the browser. Read more here https://developer.mozilla.org/en-US/docs/Web/API/WebHID_API"
  },
  "welcome": {
    "message": "Bienvenido a MetaMask"
  },
  "welcomeBack": {
    "message": "¡Bienvenido de nuevo!"
  },
  "welcomeExploreDescription": {
    "message": "Almacenar, enviar y gastar criptomonedas y activos."
  },
  "welcomeExploreTitle": {
    "message": "Explorar aplicaciones descentralizadas"
  },
  "welcomeLoginDescription": {
    "message": "Use su MetaMask para acceder a aplicaciones descentralizadas, sin necesidad de registrarse."
  },
  "welcomeLoginTitle": {
    "message": "Diga hola a su cartera"
  },
  "welcomeToMetaMask": {
    "message": "Comencemos"
  },
  "welcomeToMetaMaskIntro": {
    "message": "Con la confianza de millones de personas, MetaMask es una cartera segura que pone el mundo de la web3 al alcance de todos."
  },
  "whatsNew": {
    "message": "Novedades",
    "description": "This is the title of a popup that gives users notifications about new features and updates to MetaMask."
  },
  "whatsThis": {
    "message": "¿Qué es esto?"
  },
  "writePhrase": {
    "message": "Anote esta frase en un papel y guárdelo en un lugar seguro. Si quiere aún más seguridad, anótela en varios papeles y guárdelos en dos o tres lugares distintos."
  },
  "xOfY": {
    "message": "$1 de $2",
    "description": "$1 and $2 are intended to be two numbers, where $2 is a total, and $1 is a count towards that total"
  },
  "xOfYPending": {
    "message": "$1 de $2 están pendientes",
    "description": "$1 and $2 are intended to be two numbers, where $2 is a total number of pending confirmations, and $1 is a count towards that total"
  },
  "yesLetsTry": {
    "message": "Sí, intentémoslo"
  },
  "youNeedToAllowCameraAccess": {
    "message": "Necesita permitir el acceso a la cámara para usar esta función."
  },
  "youSign": {
    "message": "Está firmando"
  },
  "yourPrivateSeedPhrase": {
    "message": "Su frase secreta de recuperación privada"
  },
  "zeroGasPriceOnSpeedUpError": {
    "message": "No hay entradas sobre el precio del gas al acelerar la transacción"
  }
}<|MERGE_RESOLUTION|>--- conflicted
+++ resolved
@@ -1,48 +1,40 @@
 {
-<<<<<<< HEAD
+  "QRHardwareInvalidTransactionTitle": {
+    "message": "Error"
+  },
+  "QRHardwareMismatchedSignId": {
+    "message": "Datos de transacción incongruentes. Compruebe los detalles."
+  },
+  "QRHardwarePubkeyAccountOutOfRange": {
+    "message": "No hay más cuentas. Para acceder a otra cuenta que no figura en la lista, vuelva a conectar su cartera de hardware y selecciónela."
+  },
+  "QRHardwareScanInstructions": {
+    "message": "Coloque el código QR delante de la cámara. La pantalla está borrosa, pero no afectará la lectura."
+  },
   "QRHardwareSignRequestCancel": {
     "message": "Rechazar"
   },
+  "QRHardwareSignRequestDescription": {
+    "message": "Después de firmar con su cartera, haga clic en \"Obtener firma\" para recibir la firma"
+  },
+  "QRHardwareSignRequestGetSignature": {
+    "message": "Obtener firma"
+  },
+  "QRHardwareSignRequestSubtitle": {
+    "message": "Escanee código QR con su cartera"
+  },
+  "QRHardwareSignRequestTitle": {
+    "message": "Solicitar firma"
+  },
+  "QRHardwareUnknownQRCodeTitle": {
+    "message": "Error"
+  },
+  "QRHardwareUnknownWalletQRCode": {
+    "message": "Código QR no válido. Escanee el QR sincronizado de la cartera de hardware."
+  },
   "QRHardwareWalletImporterTitle": {
     "message": "Escanear código QR"
   },
-=======
-  "QRHardwareInvalidTransactionTitle": {
-    "message": "Error"
-  },
-  "QRHardwareMismatchedSignId": {
-    "message": "Datos de transacción incongruentes. Compruebe los detalles."
-  },
-  "QRHardwarePubkeyAccountOutOfRange": {
-    "message": "No hay más cuentas. Para acceder a otra cuenta que no figura en la lista, vuelva a conectar su cartera de hardware y selecciónela."
-  },
-  "QRHardwareScanInstructions": {
-    "message": "Coloque el código QR delante de la cámara. La pantalla está borrosa, pero no afectará la lectura."
-  },
-  "QRHardwareSignRequestCancel": {
-    "message": "Rechazar"
-  },
-  "QRHardwareSignRequestDescription": {
-    "message": "Después de firmar con su cartera, haga clic en \"Obtener firma\" para recibir la firma"
-  },
-  "QRHardwareSignRequestGetSignature": {
-    "message": "Obtener firma"
-  },
-  "QRHardwareSignRequestSubtitle": {
-    "message": "Escanee código QR con su cartera"
-  },
-  "QRHardwareSignRequestTitle": {
-    "message": "Solicitar firma"
-  },
-  "QRHardwareUnknownQRCodeTitle": {
-    "message": "Error"
-  },
-  "QRHardwareUnknownWalletQRCode": {
-    "message": "Código QR no válido. Escanee el QR sincronizado de la cartera de hardware."
-  },
-  "QRHardwareWalletImporterTitle": {
-    "message": "Escanear código QR"
-  },
   "QRHardwareWalletSteps1Description": {
     "message": "Conecte una cartera de hardware airgapped que se comunique por códigos QR. Las carteras de hardware con soporte oficial incluyen:"
   },
@@ -52,7 +44,6 @@
   "QRHardwareWalletSteps2Description": {
     "message": "AirGap Vault y Ngrave (próximamente)"
   },
->>>>>>> 009c6e14
   "about": {
     "message": "Acerca de"
   },
@@ -392,6 +383,9 @@
   "buyWithWyreDescription": {
     "message": "Wyre le permite usar una tarjeta de débito para depositar ETH directamente en su cuenta de MetaMask."
   },
+  "bytes": {
+    "message": "Bytes"
+  },
   "canToggleInSettings": {
     "message": "Puede volver a activar esta notificación desde Configuración -> Alertas."
   },
@@ -628,15 +622,12 @@
   "currentLanguage": {
     "message": "Idioma actual"
   },
-<<<<<<< HEAD
-=======
   "currentTitle": {
     "message": "Actual:"
   },
   "currentlyUnavailable": {
     "message": "No disponible en esta red"
   },
->>>>>>> 009c6e14
   "custom": {
     "message": "Avanzado"
   },
@@ -713,12 +704,9 @@
   "deleteNetworkDescription": {
     "message": "¿Está seguro de que quiere eliminar esta red?"
   },
-<<<<<<< HEAD
-=======
   "description": {
     "message": "Descripción"
   },
->>>>>>> 009c6e14
   "details": {
     "message": "Detalles"
   },
@@ -1047,6 +1035,9 @@
   "ethereumPublicAddress": {
     "message": "Dirección pública de Ethereum"
   },
+  "etherscan": {
+    "message": "Etherscan"
+  },
   "etherscanView": {
     "message": "Ver cuenta en Etherscan"
   },
@@ -1245,13 +1236,8 @@
     "message": "Política de privacidad aquí",
     "description": "this translation is intended to be exclusively used as the replacement for the $1 in the gdprMessage translation"
   },
-<<<<<<< HEAD
-  "generalSettingsDescription": {
-    "message": "Conversión de moneda, moneda principal, idioma, Blockies Identicon"
-=======
   "general": {
     "message": "General"
->>>>>>> 009c6e14
   },
   "getEther": {
     "message": "Obtener ether"
@@ -1278,16 +1264,16 @@
   "happyToSeeYou": {
     "message": "Nos alegra verlo."
   },
+  "hardware": {
+    "message": "Hardware"
+  },
   "hardwareWalletConnected": {
     "message": "Cartera de hardware conectada"
   },
-<<<<<<< HEAD
-=======
   "hardwareWalletLegacyDescription": {
     "message": "(antiguo)",
     "description": "Text representing the MEW path"
   },
->>>>>>> 009c6e14
   "hardwareWalletSupportLinkConversion": {
     "message": "haga clic aquí"
   },
@@ -1500,13 +1486,8 @@
   "learnMoreUpperCase": {
     "message": "Más información"
   },
-<<<<<<< HEAD
-  "learnMoreUpperCase": {
-    "message": "Más información"
-=======
   "learnScamRisk": {
     "message": "estafas y riesgos de seguridad."
->>>>>>> 009c6e14
   },
   "ledgerAccountRestriction": {
     "message": "Debe usar su última cuenta antes de poder agregar una nueva."
@@ -1756,11 +1737,12 @@
   "networkName": {
     "message": "Nombre de la red"
   },
+  "networkNameBSC": {
+    "message": "BSC"
+  },
   "networkNameDefinition": {
     "message": "El nombre asociado a esta red."
   },
-<<<<<<< HEAD
-=======
   "networkNameEthereum": {
     "message": "Ethereum"
   },
@@ -1770,7 +1752,6 @@
   "networkNameRinkeby": {
     "message": "Rinkeby"
   },
->>>>>>> 009c6e14
   "networkNameTestnet": {
     "message": "Red de prueba"
   },
@@ -1892,6 +1873,9 @@
   "noWebcamFoundTitle": {
     "message": "No se encontró cámara web"
   },
+  "nonce": {
+    "message": "Nonce"
+  },
   "nonceField": {
     "message": "Personalizar nonce de transacción"
   },
@@ -3092,8 +3076,6 @@
     "message": "Para: $1",
     "description": "$1 is the address to include in the To label. It is typically shortened first using shortenAddress"
   },
-<<<<<<< HEAD
-=======
   "toggleTestNetworks": {
     "message": "$1 redes de prueba",
     "description": "$1 is a clickable link with text defined by the 'showHide' key. The link will open to the advanced settings where users can enable the display of test networks in the network dropdown."
@@ -3101,7 +3083,6 @@
   "token": {
     "message": "Token"
   },
->>>>>>> 009c6e14
   "tokenAlreadyAdded": {
     "message": "Ya se agregó el token."
   },
@@ -3122,6 +3103,9 @@
   },
   "tooltipApproveButton": {
     "message": "Comprendo"
+  },
+  "total": {
+    "message": "Total"
   },
   "transaction": {
     "message": "transacción"
