{
  "QRHardwareInvalidTransactionTitle": {
    "message": "गड़बड़ी"
  },
  "QRHardwareMismatchedSignId": {
    "message": "असंगत ट्रांसेक्शन डेटा। कृपया ट्रांसेक्शन की जानकारी की जांच करें।"
  },
  "QRHardwarePubkeyAccountOutOfRange": {
    "message": "कोई और अकाउंट नहीं। यदि आप नीचे अलिस्टेड किसी अन्य अकाउंट तक पहुंचना चाहते हैं, तो कृपया अपने hardware wallet को फिर से कनेक्ट करें और उसे चुनें।"
  },
  "QRHardwareScanInstructions": {
    "message": "QR कोड को अपने कैमरे के सामने रखें। स्क्रीन धुंधली है, लेकिन इससे रीडिंग प्रभावित नहीं होगी।"
  },
  "QRHardwareSignRequestCancel": {
    "message": "रिजेक्ट करें"
  },
  "QRHardwareSignRequestDescription": {
    "message": "अपने वॉलेट से साइन करने के बाद, हस्ताक्षर लेने के लिए 'हस्ताक्षर प्राप्त करें' पर क्लिक करें"
  },
  "QRHardwareSignRequestGetSignature": {
    "message": "हस्ताक्षर पाएं"
  },
  "QRHardwareSignRequestSubtitle": {
    "message": "अपने वॉलेट से QR कोड को स्कैन करें"
  },
  "QRHardwareSignRequestTitle": {
    "message": "हस्ताक्षर का रिक्वेस्ट करें"
  },
  "QRHardwareUnknownQRCodeTitle": {
    "message": "गड़बड़ी"
  },
  "QRHardwareUnknownWalletQRCode": {
    "message": "QR कोड ग़लत है। कृपया hardware wallet के सिंक QR कोड को स्कैन करें।"
  },
  "QRHardwareWalletImporterTitle": {
    "message": "QR कोड स्कैन करें"
  },
  "QRHardwareWalletSteps1Description": {
    "message": "आप QR कोड सपोर्ट करने वाले आधिकारिक पार्टनरों की नीचे दी गई लिस्ट में से चुन सकते हैं।"
  },
  "QRHardwareWalletSteps1Title": {
    "message": "अपने QR hardware wallet को कनेक्ट करें"
  },
  "QRHardwareWalletSteps2Description": {
    "message": "Ngrave ज़ीरो"
  },
  "SrpListHideAccounts": {
    "message": "$1 एकाउंट्स छिपाएं",
    "description": "$1 is the number of accounts"
  },
  "SrpListHideSingleAccount": {
    "message": "1 अकाउंट छिपाएं"
  },
  "SrpListShowAccounts": {
    "message": "$1 एकाउंट्स दिखाएं",
    "description": "$1 is the number of accounts"
  },
  "SrpListShowSingleAccount": {
    "message": "1 अकाउंट दिखाएं"
  },
  "about": {
    "message": "इसके बारे में"
  },
  "accept": {
    "message": "स्वीकार करें"
  },
  "acceptTermsOfUse": {
    "message": "मैंने $1 पढ़ लिया है और मैं सहमत हूं",
    "description": "$1 is the `terms` message"
  },
  "accessYourWalletWithSRP": {
    "message": "अपने सीक्रेट रिकवरी फ्रेज़ का इस्तेमाल कर अपने वॉलेट का एक्सेस पाएं"
  },
  "accessYourWalletWithSRPDescription": {
    "message": "MetaMask आपका पासवर्ड रिकवर नहीं कर सकता। हम आपकी ओनरशिप को वेलिडेट करने, आपके वॉलेट को रिस्टोर करने और एक नया पासवर्ड सेट करने के लिए आपके सीक्रेट रिकवरी फ्रेज़ का इस्तेमाल करेंगे। सबसे पहले, अपना वह सीक्रेट रिकवरी फ्रेज़ डालें जिसे आपको अपना वॉलेट बनाते समय दिया गया था। $1",
    "description": "$1 is the words 'Learn More' from key 'learnMore', separated here so that it can be added as a link"
  },
  "accessingYourCamera": {
    "message": "आपके कैमरे को एक्सेस कर रहे हैं..."
  },
  "account": {
    "message": "अकाउंट"
  },
  "accountActivity": {
    "message": "अकाउंट एक्टिविटी"
  },
  "accountActivityText": {
    "message": "वे अकाउंट चुनें जिनके बारे में आप सूचित होना चाहते हैं:"
  },
  "accountDetails": {
    "message": "अकाउंट की जानकारी"
  },
  "accountDetailsRevokeDelegationButton": {
    "message": " नियमित अकाउंट पर वापस जाएं"
  },
  "accountIdenticon": {
    "message": "अकाउंट आइडेंटिकॉन"
  },
  "accountIsntConnectedToastText": {
    "message": "$2 से $1 कनेक्टेड नहीं है"
  },
  "accountName": {
    "message": "अकाउंट का नाम"
  },
  "accountNameDuplicate": {
    "message": "इस अकाउंट का नाम पहले से ही मौजूद है",
    "description": "This is an error message shown when the user enters a new account name that matches an existing account name"
  },
  "accountNameReserved": {
    "message": "यह अकाउंट नाम रिज़र्व करा लिया गया है",
    "description": "This is an error message shown when the user enters a new account name that is reserved for future use"
  },
  "accountOptions": {
    "message": "अकाउंट विकल्प"
  },
  "accountPermissionToast": {
    "message": "अकाउंट अनुमतियां अपडेट की गईं"
  },
  "accountSelectionRequired": {
    "message": "आपको एक अकाउंट चुनना होगा!"
  },
  "accountTypeNotSupported": {
    "message": "खाता प्रकार सपोर्ट नहीं करता"
  },
  "accounts": {
    "message": "अकाउंट्स"
  },
  "accountsConnected": {
    "message": "अकाउंट्स कनेक्ट किए गए।"
  },
  "accountsPermissionsTitle": {
    "message": "अपने अकाउंट्स देखें और ट्रांसेक्शन के सुझाव दें"
  },
  "accountsSmallCase": {
    "message": "अकाउंट"
  },
  "active": {
    "message": "एक्टिव है"
  },
  "activity": {
    "message": "एक्टिविटी"
  },
  "activityLog": {
    "message": "एक्टिविटी लॉग"
  },
  "add": {
    "message": "जोड़ें"
  },
  "addACustomNetwork": {
    "message": "एक कस्टम नेटवर्क जोड़ें"
  },
  "addANetwork": {
    "message": "एक नेटवर्क जोड़ें"
  },
  "addANickname": {
    "message": "एक उपनाम जोड़ें"
  },
  "addAUrl": {
    "message": "एक URL जोड़ें"
  },
  "addAccount": {
    "message": "अकाउंट जोड़ें"
  },
  "addAccountToMetaMask": {
    "message": "MetaMask में अकाउंट जोड़ें"
  },
  "addAcquiredTokens": {
    "message": "MetaMask का इस्तेमाल करके, आपके द्वारा प्राप्त किए गए टोकन जोड़ें"
  },
  "addAlias": {
    "message": "उपनाम जोड़ें"
  },
  "addBitcoinAccountLabel": {
    "message": "Bitcoin अकाउंट (बीटा)"
  },
  "addBitcoinTestnetAccountLabel": {
    "message": "Bitcoin अकाउंट (टैस्टनेट (testnet))"
  },
  "addBlockExplorer": {
    "message": "ब्लॉक एक्सप्लोरर जोड़ें"
  },
  "addBlockExplorerUrl": {
    "message": "एक ब्लॉक एक्सप्लोरर URL जोड़ें"
  },
  "addContact": {
    "message": "कॉन्टेक्ट जोड़ें"
  },
  "addCustomNetwork": {
    "message": "कस्टम नेटवर्क जोड़ें"
  },
  "addEthereumChainWarningModalHeader": {
    "message": "इस RPC प्रोवाइडर को केवल तभी जोड़ें जब आप निश्चित हैं कि आप इस पर विश्वास कर सकते हैं। $1",
    "description": "$1 is addEthereumChainWarningModalHeaderPartTwo passed separately so that it can be bolded"
  },
  "addEthereumChainWarningModalHeaderPartTwo": {
    "message": "बुरी नीयत वाले प्रोवाइडर ब्लॉकचेन की स्थिति के बारे में झूठ बोल सकते हैं और आपकी नेटवर्क एक्टिविटी रिकॉर्ड कर सकते हैं।"
  },
  "addEthereumChainWarningModalListHeader": {
    "message": "यह महत्वपूर्ण है कि आपका प्रोवाइडर विश्वसनीय हो, क्योंकि उसके पास निम्नलिखित अधिकार हैं:"
  },
  "addEthereumChainWarningModalListPointOne": {
    "message": "आपके एकाउंट्स और आईपी ​​एड्रेस देखने की, और उन्हें एक साथ जोड़ने की"
  },
  "addEthereumChainWarningModalListPointThree": {
    "message": "अकाउंट बैलेंस और अन्य ऑन-चेन स्टेट दिखाने की"
  },
  "addEthereumChainWarningModalListPointTwo": {
    "message": "आपके ट्रांसेक्शन को ब्रॉडकास्ट करने की"
  },
  "addEthereumChainWarningModalTitle": {
    "message": "आप Ethereum Mainnet के लिए एक नया RPC प्रोवाइडर जोड़ रहे हैं"
  },
  "addEthereumWatchOnlyAccount": {
    "message": "कोई Ethereum अकाउंट देखें (Beta)"
  },
  "addFriendsAndAddresses": {
    "message": "उन मित्रों और पतों को जोड़ें, जिन पर आप भरोसा करते हैं"
  },
  "addHardwareWalletLabel": {
    "message": "हार्डवेयर वॉलेट"
  },
  "addIPFSGateway": {
    "message": "अपना पसंदीदा IPFS गेटवे जोड़ें"
  },
  "addImportAccount": {
    "message": "अकाउंट या हार्डवेयर वॉलेट जोड़ें"
  },
  "addMemo": {
    "message": "मेमो जोड़ें"
  },
  "addNetwork": {
    "message": "नेटवर्क जोड़ें"
  },
  "addNetworkConfirmationTitle": {
    "message": "$1 जोड़ें",
    "description": "$1 represents network name"
  },
  "addNewAccount": {
    "message": "एक नया Ethereum अकाउंट जोड़ें"
  },
  "addNewEthereumAccountLabel": {
    "message": "Ethereum अकाउंट"
  },
  "addNewSolanaAccountLabel": {
    "message": "Solana अकाउंट"
  },
  "addNft": {
    "message": "NFT जोड़ें"
  },
  "addNfts": {
    "message": "NFTs जोड़ें"
  },
  "addNonEvmAccount": {
    "message": "$1 अकाउंट जोड़ें",
    "description": "$1 is the non EVM network where the account is going to be created, e.g. Bitcoin or Solana"
  },
  "addNonEvmAccountFromNetworkPicker": {
    "message": "$1 नेटवर्क को चालू करने के लिए, आपको $2 अकाउंट बनाना होगा।",
    "description": "$1 is the non EVM network where the account is going to be created, e.g. Solana Mainnet or Solana Devnet. $2 is the account type, e.g. Bitcoin or Solana"
  },
  "addRpcUrl": {
    "message": "RPC URL जोड़ें"
  },
  "addSnapAccountToggle": {
    "message": "\"अकाउंट Snap जोड़ें (बीटा)\" को चालू करें"
  },
  "addSnapAccountsDescription": {
    "message": "इस फीचर को चालू करने से आपको सीधे अपनी अकाउंट लिस्ट से नया बीटा अकाउंट Snap जोड़ने का विकल्प मिलेगा। अगर आप Snap अकाउंट इनस्टॉल करते हैं, तो याद रखें कि यह एक थर्ड-पार्टी सर्विस है।"
  },
  "addSuggestedNFTs": {
    "message": "सुझाए गए NFTs जोड़ें"
  },
  "addSuggestedTokens": {
    "message": "सुझाए गए टोकन जोड़ें"
  },
  "addToken": {
    "message": "टोकन जोड़ें"
  },
  "addTokenByContractAddress": {
    "message": "टोकन नहीं मिल रहा है? आप किसी भी टोकन का एड्रेस पेस्ट करके उसे मैन्युअल रूप से भी जोड़ सकते हैं। टोकन कॉन्ट्रैक्ट एड्रेस $1 पर मिल सकते हैं।",
    "description": "$1 is a blockchain explorer for a specific network, e.g. Etherscan for Ethereum"
  },
  "addUrl": {
    "message": "URL जोड़ें"
  },
  "addingAccount": {
    "message": "अकाउंट जोड़ा जा रहा है"
  },
  "addingCustomNetwork": {
    "message": "नेटवर्क जोड़ रहे हैं"
  },
  "additionalNetworks": {
    "message": "अतिरिक्त नेटवर्क"
  },
  "address": {
    "message": "एड्रेस"
  },
  "addressCopied": {
    "message": "एड्रेस कॉपी किया गया!"
  },
  "addressMismatch": {
    "message": "साइट एड्रेस का मैच न होना"
  },
  "addressMismatchOriginal": {
    "message": "वर्तमान URL: $1",
    "description": "$1 replaced by origin URL in confirmation request"
  },
  "addressMismatchPunycode": {
    "message": "पुनीकोड ​​वर्शन: $1",
    "description": "$1 replaced by punycode version of the URL in confirmation request"
  },
  "advanced": {
    "message": "एडवांस्ड"
  },
  "advancedBaseGasFeeToolTip": {
    "message": "जब आपका ट्रांसेक्शन ब्लॉक में शामिल हो जाता है, तो आपके अधिकतम बेस फ़ीस और वास्तविक बेस फ़ीस के बीच का कोई भी अंतर वापस कर दिया जाता है। कुल अमाउंट को अधिकतम बेस फ़ीस (GWEI में) * गैस लिमिट के रुप में कैलकुलेट किया जाता है।"
  },
  "advancedDetailsDataDesc": {
    "message": "डेटा"
  },
  "advancedDetailsHexDesc": {
    "message": "Hex"
  },
  "advancedDetailsNonceDesc": {
    "message": "Nonce"
  },
  "advancedDetailsNonceTooltip": {
    "message": "यह किसी अकाउंट का ट्रांसेक्शन नंबर है। पहले ट्रांसेक्शन के लिए nonce 0 है और यह क्रमिक क्रम में बढ़ता है।"
  },
  "advancedGasFeeDefaultOptIn": {
    "message": "$1 नेटवर्क के लिए इन मूल्यों को मेरे डिफॉल्ट के रूप में सहेजें।",
    "description": "$1 is the current network name."
  },
  "advancedGasFeeModalTitle": {
    "message": "एडवांस्ड गैस फ़ीस"
  },
  "advancedGasPriceTitle": {
    "message": "गैस प्राइस"
  },
  "advancedPriorityFeeToolTip": {
    "message": "प्रायोरिटी फ़ीस (उर्फ \"माइनर टिप\") सीधे माइनरों के पास जाती है और उन्हें आपके ट्रांसेक्शन को प्राथमिकता देने के लिए प्रोत्साहित करती है।"
  },
  "agreeTermsOfUse": {
    "message": "मैं MetaMask के $1 से सहमत हूं",
    "description": "$1 is the `terms` link"
  },
  "airDropPatternDescription": {
    "message": "टोकन के ऑन-चेन इतिहास से संदिग्ध एयरड्रॉप गतिविधियों के पूर्व उदाहरणों का पता चलता है।"
  },
  "airDropPatternTitle": {
    "message": "एयरड्रॉप पैटर्न"
  },
  "airgapVault": {
    "message": "AirGap Vault"
  },
  "alert": {
    "message": "एलर्ट"
  },
  "alertActionBuyWithNativeCurrency": {
    "message": "$1 खरीदें"
  },
  "alertActionUpdateGas": {
    "message": "गैस लिमिट को अपग्रेड करें"
  },
  "alertActionUpdateGasFee": {
    "message": "शुल्क अपडेट करें"
  },
  "alertActionUpdateGasFeeLevel": {
    "message": "गैस के विकल्प को अपडेट करें"
  },
  "alertDisableTooltip": {
    "message": "इसे \"सेटिंग > अलर्ट\" में बदला जा सकता है"
  },
  "alertMessageAddressMismatchWarning": {
    "message": "हमला करने वाले कभी-कभी साइट के एड्रेस में छोटे-छोटे बदलाव करके साइटों की नकल करते हैं। जारी रखने से पहले सुनिश्चित करें कि आप इच्छित साइट के साथ इंटरैक्ट कर रहे हैं।"
  },
  "alertMessageChangeInSimulationResults": {
    "message": "इस ट्रांसेक्शन के लिए अनुमानित परिवर्तन अपडेट कर दिए गए हैं। आगे बढ़ने से पहले उनकी बारीकी से समीक्षा करें।"
  },
  "alertMessageFirstTimeInteraction": {
    "message": "आप पहली बार इस एड्रेस के साथ इंटरैक्ट कर रहे हैं। जारी रखने से पहले सुनिश्चित करें कि यह सही है।"
  },
  "alertMessageGasEstimateFailed": {
    "message": "हम सटीक शुल्क प्रदान करने में असमर्थ हैं और यह अनुमान अधिक हो सकता है। हम आपको एक कस्टम गैस लिमिट दर्ज करने का सुझाव देते हैं, लेकिन जोखिम है कि ट्रांसेक्शन अभी भी विफल हो जाएगा।"
  },
  "alertMessageGasFeeLow": {
    "message": "कम शुल्क चुनते समय, धीमे ट्रांसेक्शन और लंबे समय तक प्रतीक्षा करने की अपेक्षा करें। तेज़ ट्रांसेक्शन के लिए, मार्केट या एग्रेसिव शुल्क के विकल्प चुनें।"
  },
  "alertMessageGasTooLow": {
    "message": "इस ट्रांसेक्शन को जारी रखने के लिए, आपको गैस लिमिट को 21000 या अधिक तक बढ़ाना होगा।"
  },
  "alertMessageInsufficientBalanceWithNativeCurrency": {
    "message": "नेटवर्क फीस का भुगतान करने के लिए आपके अकाउंट में पर्याप्त $1 नहीं है।"
  },
  "alertMessageNetworkBusy": {
    "message": "गैस प्राइसें अधिक हैं और अनुमान कम सटीक हैं।"
  },
  "alertMessageNoGasPrice": {
    "message": "जब तक आप शुल्क को मैन्युअल रूप से अपडेट नहीं करते, हम इस ट्रांसेक्शन को आगे नहीं बढ़ा सकते।"
  },
  "alertMessageSignInDomainMismatch": {
    "message": "अनुरोध करने वाली साइट वह साइट नहीं है जिस पर आप साइन इन कर रहे हैं। यह आपके लॉगिन क्रेडेंशियल चुराने का प्रयास हो सकता है।"
  },
  "alertMessageSignInWrongAccount": {
    "message": "यह साइट आपसे गलत अकाउंट का उपयोग करके साइन इन करने के लिए कह रही है।"
  },
  "alertModalAcknowledge": {
    "message": "मैंने जोखिम को स्वीकार कर लिया है और इसके बावजूद आगे बढ़ना चाहता/चाहती हूं"
  },
  "alertModalDetails": {
    "message": "एलर्ट का विवरण"
  },
  "alertModalReviewAllAlerts": {
    "message": "सभी एलर्ट की समीक्षा करें"
  },
  "alertReasonChangeInSimulationResults": {
    "message": "परिणाम बदल गए हैं"
  },
  "alertReasonFirstTimeInteraction": {
    "message": "पहला इंटरैक्शन"
  },
  "alertReasonGasEstimateFailed": {
    "message": "गलत शुल्क"
  },
  "alertReasonGasFeeLow": {
    "message": "धीमी गति"
  },
  "alertReasonGasTooLow": {
    "message": "कम गैस लिमिट"
  },
  "alertReasonInsufficientBalance": {
    "message": "अपर्याप्त फंड"
  },
  "alertReasonNetworkBusy": {
    "message": "नेटवर्क व्यस्त है"
  },
  "alertReasonNoGasPrice": {
    "message": "शुल्क अनुमान अनुपलब्ध है"
  },
  "alertReasonPendingTransactions": {
    "message": "अभी तक पूरा नहीं हुआ ट्रांसेक्शन"
  },
  "alertReasonSignIn": {
    "message": "संदिग्ध साइन-इन अनुरोध"
  },
  "alertReasonWrongAccount": {
    "message": "गलत अकाउंट"
  },
  "alertSelectedAccountWarning": {
    "message": "यह अनुरोध आपके वॉलेट में चयनित खाते से भिन्न खाते के लिए है। किसी अन्य खाते का उपयोग करने के लिए, उसे साइट से कनेक्ट करें।"
  },
  "alerts": {
    "message": "चेतावनियां"
  },
  "all": {
    "message": "सभी"
  },
  "allNetworks": {
    "message": "सभी नेटवर्क"
  },
  "allPermissions": {
    "message": "सभी अनुमतियां"
  },
  "allTimeHigh": {
    "message": "अब तक के सबसे ऊँचे स्तर पर"
  },
  "allTimeLow": {
    "message": "अब तक के सबसे निचले स्तर पर"
  },
  "allowNotifications": {
    "message": "नोटिफिकेशंस की अनुमति दें"
  },
  "allowWithdrawAndSpend": {
    "message": "$1 को निम्नलिखित तक अमाउंट निकालने और खर्च करने की अनुमति दें:",
    "description": "The url of the site that requested permission to 'withdraw and spend'"
  },
  "amount": {
    "message": "अमाउंट"
  },
  "amountReceived": {
    "message": "प्राप्त किया गया राशि"
  },
  "amountSent": {
    "message": "भेजा गया राशि"
  },
  "andForListItems": {
    "message": "$1, और $2",
    "description": "$1 is the first item, $2 is the last item in a list of items. Used in Snap Install Warning modal."
  },
  "andForTwoItems": {
    "message": "$1 और $2",
    "description": "$1 is the first item, $2 is the second item. Used in Snap Install Warning modal."
  },
  "appDescription": {
    "message": "आपके ब्राउज़र में एक Ethereum वॉलेट",
    "description": "The description of the application"
  },
  "appName": {
    "message": "MetaMask",
    "description": "The name of the application"
  },
  "appNameBeta": {
    "message": "MetaMask Beta",
    "description": "The name of the application (Beta)"
  },
  "appNameFlask": {
    "message": "MetaMask Flask",
    "description": "The name of the application (Flask)"
  },
  "appNameMmi": {
    "message": "MetaMask Institutional",
    "description": "The name of the application (MMI)"
  },
  "apply": {
    "message": "लागू करें"
  },
  "approve": {
    "message": "खर्च करने की लिमिट को एप्रूव करें"
  },
  "approveButtonText": {
    "message": "एप्रूव करें"
  },
  "approveIncreaseAllowance": {
    "message": "$1 खर्च करने की लिमिट को बढ़ाएं",
    "description": "The token symbol that is being approved"
  },
  "approveSpendingCap": {
    "message": "खर्च करने की लिमिट $1 को एप्रूव करें",
    "description": "The token symbol that is being approved"
  },
  "approved": {
    "message": "एप्रूव किया गया"
  },
  "approvedOn": {
    "message": "$1 पर एप्रूव किया गया",
    "description": "$1 is the approval date for a permission"
  },
  "approvedOnForAccounts": {
    "message": "$1 पर $2 के लिए एप्रूव किया गया",
    "description": "$1 is the approval date for a permission. $2 is the AvatarGroup component displaying account images."
  },
  "areYouSure": {
    "message": "क्या आप वाकई ऐसा करना चाहते हैं?"
  },
  "asset": {
    "message": "एसेट"
  },
  "assetMultipleNFTsBalance": {
    "message": "$1 NFTs"
  },
  "assetOptions": {
    "message": "एसेट के विकल्प"
  },
  "assetSingleNFTBalance": {
    "message": "$1 NFT"
  },
  "assets": {
    "message": "एसेट्स"
  },
  "assetsDescription": {
    "message": "अपने वॉलेट में टोकन ऑटोडिटेक्ट करें, NFT प्रदर्शित करें, और बैच अकाउंट बैलेंस संबंधी अपडेट प्राप्त करें"
  },
  "attemptToCancelSwapForFree": {
    "message": "स्वैप को मुफ्त में कैंसिल करने की कोशिश करें"
  },
  "attributes": {
    "message": "विशेषताएं"
  },
  "attributions": {
    "message": "एट्रीब्यूशन्स"
  },
  "auroraRpcDeprecationMessage": {
    "message": "Infura RPC URL अब Aurora को सपोर्ट नहीं कर रहा है।"
  },
  "authorizedPermissions": {
    "message": "आपने निम्नलिखित अनुमतियों को अधिकृत किया है"
  },
  "autoDetectTokens": {
    "message": "टोकन ऑटो-डिटेक्ट करें"
  },
  "autoDetectTokensDescription": {
    "message": "हम आपके वॉलेट में भेजे गए नए टोकन का पता लगाने और दिखाने के लिए थर्ड-पार्टी APIs का इस्तेमाल करते हैं। अगर आप नहीं चाहते हैं कि ऐप उन सेवाओं से डेटा अपने आप खींचे तो इसे बंद कर दें। $1",
    "description": "$1 is a link to a support article"
  },
  "autoLockTimeLimit": {
    "message": "ऑटो-लॉक टाइमर (मिनट)"
  },
  "autoLockTimeLimitDescription": {
    "message": "MetaMask लॉक होने से पहले खाली गए समय को मिनट में सेट करें।"
  },
  "average": {
    "message": "औसत"
  },
  "back": {
    "message": "वापस"
  },
  "backupApprovalInfo": {
    "message": "यदि आप अपना डिवाइस खो देते हैं, अपना पासवर्ड भूल जाते हैं, MetaMask को फिर से इनस्टॉल करना हो या दूसरे डिवाइस पर अपने वॉलेट को एक्सेस करना चाहते हों, तो आपके वॉलेट को रिकवर करने के लिए यह सीक्रेट कोड आवश्यक है।"
  },
  "backupApprovalNotice": {
    "message": "अपने वॉलेट और फंड्स को सुरक्षित रखने के लिए अपने सीक्रेट रिकवरी फ्रेज़ का बैकअप लें।"
  },
  "backupKeyringSnapReminder": {
    "message": "इस अकाउंट को हटाने से पहले यह पक्का कर लें कि इस Snap द्वारा बनाए गए सभी एकाउंट्स को आप खुद एक्सेस कर पा रहे हैं"
  },
  "backupNow": {
    "message": "अभी बैकअप लें"
  },
  "balance": {
    "message": "बैलेंस"
  },
  "balanceOutdated": {
    "message": "बैलेंस पुराना दिख सकता है"
  },
  "baseFee": {
    "message": "बेस फी"
  },
  "basic": {
    "message": "बेसिक"
  },
  "basicConfigurationBannerCTA": {
    "message": "बेसिक फंक्शनलिटी को चालू करें"
  },
  "basicConfigurationBannerTitle": {
    "message": "बेसिक फंक्शनलिटी बंद है"
  },
  "basicConfigurationDescription": {
    "message": "MetaMask इंटरनेट सेवाओं के माध्यम से टोकन विवरण और गैस सेटिंग्स जैसी बुनियादी सुविधाएं प्रदान करता है। जब आप इंटरनेट सेवाओं का उपयोग करते हैं, तो आपका आईपी ​​एड्रेस साझा किया जाता है, इस मामले में MetaMask के साथ। यह बिल्कुल वैसा ही है जैसे आप किसी वेबसाइट पर जाते हैं। MetaMask इस डेटा का अस्थायी रूप से उपयोग करता है और कभी भी आपका डेटा नहीं बेचता है। आप वीपीएन का उपयोग कर सकते हैं या इन सेवाओं को बंद कर सकते हैं, लेकिन यह आपके MetaMask अनुभव को प्रभावित कर सकता है। अधिक जानने के लिए हमारी $1 पढ़ें।",
    "description": "$1 is to be replaced by the message for privacyMsg, and will link to https://consensys.io/privacy-policy"
  },
  "basicConfigurationLabel": {
    "message": "बेसिक फंक्शनलिटी"
  },
  "basicConfigurationModalCheckbox": {
    "message": "मैं समझता/समझती हूं और जारी रखना चाहता/चाहती हूं"
  },
  "basicConfigurationModalDisclaimerOff": {
    "message": "इसका मतलब यह है कि आप MetaMask पर अपना समय सबसे अच्छे तरीके से इस्तेमाल नहीं कर पाएंगे। बेसिक फीचर्स (जैसे टोकन विवरण, ऑप्टीमल गैस सेटिंग्स और अन्य) आपके लिए उपलब्ध नहीं होंगे।"
  },
  "basicConfigurationModalDisclaimerOn": {
    "message": "MetaMask पर अपना समय अच्छे तरीके से इस्तेमाल करने के लिए, आपको इस फीचर को चालू करना होगा। बुनियादी कार्य (जैसे टोकन विवरण, ऑप्टीमल गैस सेटिंग्स और अन्य) Web3 अनुभव के लिए महत्वपूर्ण हैं।"
  },
  "basicConfigurationModalHeadingOff": {
    "message": "बेसिक फंक्शनलिटी को बंद करें"
  },
  "basicConfigurationModalHeadingOn": {
    "message": "बेसिक फंक्शनलिटी को चालू करें"
  },
  "bestPrice": {
    "message": "सबसे अच्छी कीमत"
  },
  "beta": {
    "message": "बीटा"
  },
  "betaHeaderText": {
    "message": "यह बीटा वर्शन है। कृपया बग रिपोर्ट करें $1"
  },
  "betaMetamaskVersion": {
    "message": "MetaMask बीटा वर्शन"
  },
  "betaTerms": {
    "message": "बीटा के इस्तेमाल की शर्तें"
  },
  "billionAbbreviation": {
    "message": "B",
    "description": "Shortened form of 'billion'"
  },
  "bitcoinSupportSectionTitle": {
    "message": "Bitcoin"
  },
  "bitcoinSupportToggleDescription": {
    "message": "इस सुविधा को चालू करने से आपको अपने मौजूदा सीक्रेट रिकवरी फ्रेज़ से प्राप्त MetaMask एक्सटेंशन में एक Bitcoin अकाउंट जोड़ने का विकल्प मिलेगा। यह एक एक्सपेरिमेंटल बीटा सुविधा है, इसलिए आपको इसका उपयोग अपने जोखिम पर करना होगा। इस नए Bitcoin अनुभव पर हमें प्रतिक्रिया देने के लिए, कृपया यह $1 भरें।",
    "description": "$1 is the link to a product feedback form"
  },
  "bitcoinSupportToggleTitle": {
    "message": "\"एक नया Bitcoin अकाउंट जोड़ें (बीटा)\" को चालू करें"
  },
  "bitcoinTestnetSupportToggleDescription": {
    "message": "इस सुविधा को चालू करने से आपको परीक्षण नेटवर्क के लिए एक Bitcoin अकाउंट जोड़ने का विकल्प मिलेगा।"
  },
  "bitcoinTestnetSupportToggleTitle": {
    "message": "\"एक नया Bitcoin अकाउंट जोड़ें (टैस्टनेट (testnet))\" को चालू करें"
  },
  "blockExplorerAccountAction": {
    "message": "अकाउंट",
    "description": "This is used with viewOnEtherscan and viewInExplorer e.g View Account in Explorer"
  },
  "blockExplorerAssetAction": {
    "message": "एसेट",
    "description": "This is used with viewOnEtherscan and viewInExplorer e.g View Asset in Explorer"
  },
  "blockExplorerSwapAction": {
    "message": "स्वैप",
    "description": "This is used with viewOnEtherscan e.g View Swap on Etherscan"
  },
  "blockExplorerUrl": {
    "message": "ब्लॉक एक्सप्लोरर URL"
  },
  "blockExplorerUrlDefinition": {
    "message": "इस नेटवर्क के लिए ब्लॉक एक्सप्लोरर के रूप में इस्तेमाल किया जाने वाला URL।"
  },
  "blockExplorerView": {
    "message": "$1 पर अकाउंट देखें",
    "description": "$1 replaced by URL for custom block explorer"
  },
  "blockaid": {
    "message": "Blockaid"
  },
  "blockaidDescriptionApproveFarming": {
    "message": "यदि आप इस रिक्वेस्ट को स्वीकार करते हैं, तो स्कैम के लिए मशहूर कोई थर्ड पार्टी आपके सारे एसेट चुरा सकती है।"
  },
  "blockaidDescriptionBlurFarming": {
    "message": "यदि आप इस रिक्वेस्ट को स्वीकार करते हैं, तो कोई Blur पर लिस्टेड आपके सारे एसेट चुरा सकता है।"
  },
  "blockaidDescriptionErrored": {
    "message": "किसी समस्या के कारण, हम सुरक्षा अलर्ट की जाँच नहीं कर सके। केवल तभी जारी रखें जब आपको इसमें शामिल प्रत्येक पते पर भरोसा हो।"
  },
  "blockaidDescriptionMaliciousDomain": {
    "message": "आप एक बुरी नीयत वाले डोमेन से इंटरैक्ट कर रहे हैं। यदि आप इस रिक्वेस्ट को एप्रूव करते हैं, तो आप अपने सारे एसेट गंवा सकते हैं।"
  },
  "blockaidDescriptionMightLoseAssets": {
    "message": "यदि आप इस रिक्वेस्ट को स्वीकार करते हैं, तो आप अपने सारे एसेट गंवा सकते हैं।"
  },
  "blockaidDescriptionSeaportFarming": {
    "message": "यदि आप इस रिक्वेस्ट को स्वीकार करते हैं, तो कोई OpenSea पर लिस्टेड आपके सारे एसेट चुरा सकता है।"
  },
  "blockaidDescriptionTransferFarming": {
    "message": "यदि आप इस रिक्वेस्ट को स्वीकार करते हैं, तो स्कैम के लिए मशहूर कोई थर्ड पार्टी आपके सारे एसेट चुरा सकती है।"
  },
  "blockaidMessage": {
    "message": "गोपनीयता को सुरक्षित रखना - कोई भी डेटा थर्ड पार्टी के साथ साझा नहीं किया जाता है। Arbitrum, Avalanche, BNB chain, Ethereum Mainnet, Linea, Optimism, Polygon, Base और Sepolia पर उपलब्ध है।"
  },
  "blockaidTitleDeceptive": {
    "message": "इस रिक्वेस्ट को धोखेबाज़ी के उद्देश्य से भेजा गया है"
  },
  "blockaidTitleMayNotBeSafe": {
    "message": "सावधान रहें"
  },
  "blockaidTitleSuspicious": {
    "message": "इस रिक्वेस्ट पर एकदम से भरोसा नहीं किया जा सकता"
  },
  "blockies": {
    "message": "ब्लॉकीज़"
  },
  "boughtFor": {
    "message": "के लिए खरीदा गया"
  },
  "bridge": {
    "message": "ब्रिज"
  },
  "bridgeAllowSwappingOf": {
    "message": "ब्रिजिंग के लिए $3 पर $1 $2 तक सटीक पहुंच की अनुमति दें",
    "description": "Shows a user that they need to allow a token for swapping on their hardware wallet"
  },
  "bridgeApproval": {
    "message": "ब्रिज के लिए $1 एप्रूव करें",
    "description": "Used in the transaction display list to describe a transaction that is an approve call on a token that is to be bridged. $1 is the symbol of a token that has been approved."
  },
  "bridgeApprovalWarning": {
    "message": "आप निर्दिष्ट राशि, $1 $2 तक पहुंच की अनुमति दे रहे हैं। इस कॉन्ट्रैक्ट को किसी भी अतिरिक्त फंड तक पहुंच नहीं होगी।"
  },
  "bridgeApprovalWarningForHardware": {
    "message": "आपको ब्रिजिंग के लिए $1 $2 तक पहुंच की अनुमति देनी होगी, और फिर $2 तक ब्रिजिंग को एप्रूव करनी होगी। इसके लिए दो अलग-अलग कन्फर्मेशन की आवश्यकता होगी।"
  },
  "bridgeCalculatingAmount": {
    "message": "कैलकुलेट किया जा रहा है..."
  },
  "bridgeConfirmTwoTransactions": {
    "message": "आपको अपने हार्डवेयर वॉलेट पर 2 ट्रांसेक्शन कन्फर्म करनी होगी:"
  },
  "bridgeCreateSolanaAccount": {
    "message": "Solana अकाउंट बनाएं"
  },
  "bridgeCreateSolanaAccountDescription": {
    "message": "Solana नेटवर्क पर स्वैप करने के लिए, आपको एक अकाउंट और प्राप्त करने वाली एड्रेस की आवश्यकता होगी।"
  },
  "bridgeCreateSolanaAccountTitle": {
    "message": "सबसे पहले आपको Solana अकाउंट की आवश्यकता होगी।"
  },
  "bridgeEnterAmount": {
    "message": "रकम डालें"
  },
  "bridgeEnterAmountAndSelectAccount": {
    "message": "राशि दर्ज करें और गंतव्य अकाउंट चुनें"
  },
  "bridgeExplorerLinkViewOn": {
    "message": "$1 पर देखें"
  },
  "bridgeFetchNewQuotes": {
    "message": "एक नया लाएं?"
  },
  "bridgeFrom": {
    "message": "इससे ब्रिज करें"
  },
  "bridgeFromTo": {
    "message": "$1 $2 को $3 से ब्रिज करें",
    "description": "Tells a user that they need to confirm on their hardware wallet a bridge. $1 is amount of source token, $2 is the source network, and $3 is the destination network"
  },
  "bridgeGasFeesSplit": {
    "message": "पिछली स्क्रीन पर कोट किए गए किसी भी नेटवर्क शुल्क में दोनों ट्रांसेक्शन शामिल हैं और इसे विभाजित किया जाएगा।"
  },
  "bridgeNetCost": {
    "message": "नेट लागत"
  },
  "bridgeQuoteExpired": {
    "message": "आपका कोट करने का समय समाप्त हो गया है"
  },
  "bridgeSelectDestinationAccount": {
    "message": "गंतव्य अकाउंट चुनें"
  },
  "bridgeSelectNetwork": {
    "message": "नेटवर्क को चुनें"
  },
  "bridgeSelectTokenAmountAndAccount": {
    "message": "टोकन, राशि और गंतव्य अकाउंट चुनें"
  },
  "bridgeSelectTokenAndAmount": {
    "message": "टोकन और रकम का चयन करें"
  },
  "bridgeStepActionBridgeComplete": {
    "message": "$2 पर $1 प्राप्त हुआ",
    "description": "$1 is the amount of the destination asset, $2 is the name of the destination network"
  },
  "bridgeStepActionBridgePending": {
    "message": "$2 पर $1 प्राप्त हो रहा है",
    "description": "$1 is the amount of the destination asset, $2 is the name of the destination network"
  },
  "bridgeStepActionSwapComplete": {
    "message": "$1 को $2 से स्वैप किया गया",
    "description": "$1 is the amount of the source asset, $2 is the amount of the destination asset"
  },
  "bridgeStepActionSwapPending": {
    "message": "$1 को $2 से स्वैप किया जा रहा है",
    "description": "$1 is the amount of the source asset, $2 is the amount of the destination asset"
  },
  "bridgeTerms": {
    "message": "नियम"
  },
  "bridgeTimingMinutes": {
    "message": "$1 न्यूनतम",
    "description": "$1 is the ticker symbol of a an asset the user is being prompted to purchase"
  },
  "bridgeTo": {
    "message": "इसपर ब्रिज करें"
  },
  "bridgeToChain": {
    "message": "$1 पर ब्रिज करें"
  },
  "bridgeTxDetailsBridging": {
    "message": "ब्रिज किया जा रहा है"
  },
  "bridgeTxDetailsDelayedDescription": {
    "message": "MetaMask सपोर्ट से"
  },
  "bridgeTxDetailsDelayedDescriptionSupport": {
    "message": "संपर्क करें"
  },
  "bridgeTxDetailsDelayedTitle": {
    "message": "क्या 3 घंटे से अधिक समय हो गया है?"
  },
  "bridgeTxDetailsNonce": {
    "message": "Nonce"
  },
  "bridgeTxDetailsStatus": {
    "message": "स्टेटस"
  },
  "bridgeTxDetailsTimestamp": {
    "message": "टाइम स्टैम्प"
  },
  "bridgeTxDetailsTimestampValue": {
    "message": "$2 पर $1",
    "description": "$1 is the date, $2 is the time"
  },
  "bridgeTxDetailsTokenAmountOnChain": {
    "message": "पर $1 $2",
    "description": "$1 is the amount of the token, $2 is the ticker symbol of the token"
  },
  "bridgeTxDetailsTotalGasFee": {
    "message": "कुल गैस फीस"
  },
  "bridgeTxDetailsYouReceived": {
    "message": "आपको प्राप्त हुआ"
  },
  "bridgeTxDetailsYouSent": {
    "message": "आपने भेजा"
  },
  "bridgeValidationInsufficientGasMessage": {
    "message": "इस ब्रिज के लिए गैस फीस का भुगतान करने के लिए आपके पास पर्याप्त $1 नहीं है। कम राशि दर्ज करें या अधिक $1 खरीदें।"
  },
  "bridgeValidationInsufficientGasTitle": {
    "message": "गैस के लिए अधिक $1 की आवश्यकता है"
  },
  "bridging": {
    "message": "ब्रिज किया जा रहा है"
  },
  "browserNotSupported": {
    "message": "आपका ब्राउज़र सपोर्टेड नहीं है..."
  },
  "buildContactList": {
    "message": "अपनी कॉन्टेक्ट लिस्ट बनाएं"
  },
  "builtAroundTheWorld": {
    "message": "MetaMask दुनिया भर में डिज़ाइन किया और बनाया गया है।"
  },
  "bulletpoint": {
    "message": "·"
  },
  "busy": {
    "message": "बिज़ी"
  },
  "buyAndSell": {
    "message": "खरीदें और बेचें"
  },
  "buyMoreAsset": {
    "message": "ज्यादा $1 खरीदें",
    "description": "$1 is the ticker symbol of a an asset the user is being prompted to purchase"
  },
  "buyNow": {
    "message": "अभी खरीदें"
  },
  "bytes": {
    "message": "बाइट"
  },
  "canToggleInSettings": {
    "message": "आप इस नोटिफिकेशन को सेटिंग्स > अलर्ट में दोबारा से इनेबल कर सकते हैं।"
  },
  "cancel": {
    "message": "कैंसिल करें"
  },
  "cancelPopoverTitle": {
    "message": "ट्रांसेक्शन कैंसिल करें"
  },
  "cancelSpeedUpLabel": {
    "message": "ये गैस फ़ीस ओरिजिनल को $1 करेगी।",
    "description": "$1 is text 'replace' in bold"
  },
  "cancelSpeedUpTransactionTooltip": {
    "message": "किसी ट्रांसेक्शन को $1 करने के लिए गैस फ़ीस कम से कम 10% बढ़ाई जानी चाहिए ताकि उसे नेटवर्क द्वारा पहचाना जा सके।",
    "description": "$1 is string 'cancel' or 'speed up'"
  },
  "cancelled": {
    "message": "कैंसिल किया गया"
  },
  "chainId": {
    "message": "चेन ID"
  },
  "chainIdDefinition": {
    "message": "इस नेटवर्क के लिए ट्रांसेक्शन पर हस्ताक्षर करने के लिए इस्तेमाल की जाने वाली चेन ID।"
  },
  "chainIdExistsErrorMsg": {
    "message": "यह चेन ID वर्तमान में $1 नेटवर्क द्वारा इस्तेमाल की जाती है।"
  },
  "chainListReturnedDifferentTickerSymbol": {
    "message": "यह टोकन सिंबल आपके द्वारा डाले गए नेटवर्क नाम या चेन ID से मेल नहीं खाता है। कई लोकप्रिय टोकन इसी तरह के सिंबल का उपयोग करते हैं, जिनका उपयोग स्कैमर्स आपको बदले में ज़्यादा कीमती टोकन भेजने का झांसा देने के लिए कर सकते हैं। आगे बढ़ने से पहले हर चीज़ अच्छे से वेरीफाई कर लें।"
  },
  "chooseYourNetwork": {
    "message": "अपना नेटवर्क चुनें"
  },
  "chooseYourNetworkDescription": {
    "message": "हम अपने रिमोट प्रोसीजर कॉल (RPC) प्रोवाइडर के रूप में Infura का इस्तेमाल करते हैं ताकि हम Ethereum डेटा तक सबसे विश्वसनीय और निजी ऐक्सेस प्रदान कर सकें। आप अपना स्वयं का RPC चुन सकते हैं, लेकिन याद रखें कि ट्रांसेक्शन करने के लिए कोई भी RPC आपका IP एड्रेस और Ethereum वॉलेट प्राप्त करेगा। Infura डेटा को कैसे मैनेज करता है, इस बारे में अधिक जानने के लिए हमारा $1 पढ़ें।",
    "description": "$1 is a link to the privacy policy"
  },
  "chromeRequiredForHardwareWallets": {
    "message": "अपने hardware wallet से कनेक्ट करने के लिए आपको Google Chrome पर MetaMask का इस्तेमाल करने की आवश्यकता है।"
  },
  "circulatingSupply": {
    "message": "सप्लाई सर्कुलेट किया जा रहा है"
  },
  "clear": {
    "message": "हटाएं"
  },
  "clearActivity": {
    "message": "एक्टिविटी और nonce डेटा हटाएं"
  },
  "clearActivityButton": {
    "message": "एक्टिविटी टैब डेटा हटाएं"
  },
  "clearActivityDescription": {
    "message": "यह अकाउंट के nonce को रीसेट करता है और आपके वॉलेट में एक्टिविटी टैब से डेटा मिटा देता है। केवल मौजूदा अकाउंट और नेटवर्क प्रभावित होंगे। आपका बैलेंस और आने वाले ट्रांसेक्शन नहीं बदलेंगे।"
  },
  "click": {
    "message": "क्लिक करें"
  },
  "clickToConnectLedgerViaWebHID": {
    "message": "अपने Ledger को WebHID के ज़रिए कनेक्ट करने के लिए यहां क्लिक करें",
    "description": "Text that can be clicked to open a browser popup for connecting the ledger device via webhid"
  },
  "close": {
    "message": "बंद करें"
  },
  "closeExtension": {
    "message": "एक्सटेंशन को बंद करें"
  },
  "closeWindowAnytime": {
    "message": "आप इस विंडो को कभी भी बंद कर सकते हैं।"
  },
  "coingecko": {
    "message": "CoinGecko"
  },
  "collectionName": {
    "message": "संग्रह का नाम"
  },
  "comboNoOptions": {
    "message": "कोई विकल्प नहीं मिला",
    "description": "Default text shown in the combo field dropdown if no options."
  },
  "concentratedSupplyDistributionDescription": {
    "message": "टोकन की अधिकांश आपूर्ति शीर्ष टोकन धारकों के पास होती है, जिससे सेंट्रलाइज्ड मूल्य संबंधी हेरफेर का जोखिम पैदा होता है"
  },
  "concentratedSupplyDistributionTitle": {
    "message": "संकेन्द्रित आपूर्ति वितरण"
  },
  "configureSnapPopupDescription": {
    "message": "अब आप इस Snap को कॉन्फिगर करने के लिए MetaMask से बाहर जा रहे हैं।"
  },
  "configureSnapPopupInstallDescription": {
    "message": "अब आप इस Snap को इंस्टॉल करने के लिए MetaMask से बाहर जा रहे हैं।"
  },
  "configureSnapPopupInstallTitle": {
    "message": "Snap इंस्टॉल करें"
  },
  "configureSnapPopupLink": {
    "message": "जारी रखने के लिए इस लिंक पर क्लिक करें:"
  },
  "configureSnapPopupTitle": {
    "message": "Snap को कॉन्फिगर करें"
  },
  "confirm": {
    "message": "कन्फर्म करें"
  },
<<<<<<< HEAD
  "confirmAccountType": {
    "message": "प्रकार"
  },
=======
>>>>>>> 2f987b6e
  "confirmAccountTypeSmartContract": {
    "message": "स्मार्ट अकाउंट"
  },
  "confirmAccountTypeStandard": {
    "message": "मानक अकाउंट"
  },
  "confirmAlertModalAcknowledgeMultiple": {
    "message": "मैंने एलर्ट को स्वीकार कर लिया है और इसके बावजूद आगे बढ़ना चाहता/चाहती हूं"
  },
  "confirmAlertModalAcknowledgeSingle": {
    "message": "मैंने एलर्ट को स्वीकार कर लिया है और इसके बावजूद आगे बढ़ना चाहता/चाहती हूं"
  },
  "confirmFieldPaymaster": {
    "message": "के द्वारा शुल्क का भुगतान किया गया"
  },
  "confirmFieldTooltipPaymaster": {
    "message": "इस ट्रांसेक्शन के लिए शुल्क का भुगतान पेमास्टर स्मार्ट कॉन्ट्रैक्ट द्वारा किया जाएगा।"
  },
  "confirmGasFeeTokenBalance": {
    "message": "बैल:"
  },
  "confirmGasFeeTokenInsufficientBalance": {
    "message": "अपर्याप्त फंड"
  },
  "confirmGasFeeTokenMetaMaskFee": {
    "message": "इसमें $1 शुल्क शामिल है"
  },
  "confirmGasFeeTokenModalTitle": {
    "message": "एक टोकन चुनें"
  },
  "confirmGasFeeTokenToast": {
    "message": "आप इस नेटवर्क शुल्क का भुगतान $1 से कर रहे हैं"
  },
  "confirmGasFeeTokenTooltip": {
    "message": "यह आपके ट्रांसेक्शन को प्रोसेस करने के लिए नेटवर्क को भुगतान किया जाता है। इसमें गैर-ETH टोकन के लिए $1 MetaMask शुल्क शामिल है।"
  },
  "confirmNestedTransactionTitle": {
    "message": "ट्रांसेक्शन $1"
  },
  "confirmPassword": {
    "message": "पासवर्ड कन्फर्म करें"
  },
  "confirmRecoveryPhrase": {
    "message": "सीक्रेट रिकवरी फ्रेज कन्फर्म करें"
  },
  "confirmSimulationApprove": {
    "message": "आप एप्रूव करते हैं"
  },
  "confirmTitleApproveTransactionNFT": {
    "message": "विदड्रॉवल का अनुरोध"
  },
  "confirmTitleDeployContract": {
    "message": "एक कॉन्ट्रैक्ट करें"
  },
  "confirmTitleDescApproveTransaction": {
    "message": "यह साइट आपके NFTs को निकालने की अनुमति चाहती है"
  },
  "confirmTitleDescDeployContract": {
    "message": "यह साइट चाहती है कि आप एक कॉन्ट्रैक्ट करें"
  },
  "confirmTitleDescERC20ApproveTransaction": {
    "message": "यह साइट आपके टोकन को निकालने की अनुमति चाहती है"
  },
  "confirmTitleDescPermitSignature": {
    "message": "यह साइट आपके टोकन खर्च करने की अनुमति चाहती है।"
  },
  "confirmTitleDescSIWESignature": {
    "message": "एक साइट चाहती है कि आप यह साबित करने के लिए साइन इन करें कि यह आपका अकाउंट है।"
  },
  "confirmTitleDescSign": {
    "message": "कन्फर्म करने से पहले अनुरोध के विवरण की समीक्षा करें।"
  },
  "confirmTitlePermitTokens": {
    "message": "खर्च करने की सीमा का अनुरोध"
  },
  "confirmTitleRevokeApproveTransaction": {
    "message": "अनुमति हटाएं"
  },
  "confirmTitleSIWESignature": {
    "message": "साइन-इन अनुरोध"
  },
  "confirmTitleSetApprovalForAllRevokeTransaction": {
    "message": "अनुमति हटाएं"
  },
  "confirmTitleSignature": {
    "message": "सिग्नेचर अनुरोध"
  },
  "confirmTitleTransaction": {
    "message": "ट्रांसेक्शन अनुरोध"
  },
  "confirmUpgradeCancelModalButtonCancelTransaction": {
    "message": "ट्रांसेक्शन कैंसिल करें"
  },
  "confirmUpgradeCancelModalButtonCancelUpgrade": {
    "message": "अपडेट एवं ट्रांसेक्शन कैंसिल करें"
  },
  "confirmUpgradeCancelModalDescription": {
    "message": "यदि आप अपना अकाउंट अपडेट नहीं करना चाहते हैं, तो आप इसे यहाँ कैंसिल कर सकते हैं।\n\nइस ट्रांसेक्शन को अपडेट किए बिना पूरा करने के लिए, आपको साइट पर फिर से यह अनुरोध करना होगा। $1."
  },
  "confirmUpgradeCancelModalTitle": {
    "message": "ट्रांसेक्शन कैंसिल करें"
  },
  "confirmationAlertDetails": {
    "message": "आपकी एसेट्स की सुरक्षा के लिए, हम आपको अनुरोध को रिजेक्ट करने का सुझाव देते हैं।"
  },
  "confirmationAlertModalTitleDescription": {
    "message": "आपके एसेट खतरे में हो सकते हैं"
  },
  "confirmed": {
    "message": "कन्फर्म किया गया"
  },
  "confusableUnicode": {
    "message": "'$1', '$2' के समान है।"
  },
  "confusableZeroWidthUnicode": {
    "message": "शून्य-चौड़ाई वाला शब्द या अंक मिला।"
  },
  "confusingEnsDomain": {
    "message": "हमने ENS नाम में एक कंफ्यूज़ करने वाले करैक्टर का पता लगाया है। संभावित धोखाधड़ी से बचने के लिए ENS नाम की जाँच करें।"
  },
  "congratulations": {
    "message": "बधाइयां!"
  },
  "connect": {
    "message": "कनेक्ट करें"
  },
  "connectAccount": {
    "message": "खाता कनेक्ट करें"
  },
  "connectAccountOrCreate": {
    "message": "अकाउंट कनेक्ट करें या नया बनाएं"
  },
  "connectAccounts": {
    "message": "एकाउंट्स को कनेक्ट करें"
  },
  "connectAnAccountHeader": {
    "message": "किसी अकाउंट को कनेक्ट करें"
  },
  "connectManually": {
    "message": "वर्तमान साइट से मैन्युअल रूप से कनेक्ट करें"
  },
  "connectMoreAccounts": {
    "message": "ज़्यादा एकाउंट्स को कनेक्ट करें"
  },
  "connectSnap": {
    "message": "$1 को कनेक्ट करें",
    "description": "$1 is the snap for which a connection is being requested."
  },
  "connectWithMetaMask": {
    "message": "MetaMask के साथ कनेक्ट करें"
  },
  "connectedAccounts": {
    "message": "कनेक्ट किए हुए एकाउंट्स"
  },
  "connectedAccountsDescriptionPlural": {
    "message": "आपके पास इस साइट से कनेक्ट किए गए $1 एकाउंट्स हैं।",
    "description": "$1 is the number of accounts"
  },
  "connectedAccountsDescriptionSingular": {
    "message": "इस साइट से आपका 1 अकाउंट कनेक्ट किया गया है।"
  },
  "connectedAccountsEmptyDescription": {
    "message": "MetaMask इस साइट से कनेक्ट नहीं है। किसी web3 साइट से कनेक्ट करने के लिए, उनकी साइट पर कनेक्ट बटन खोजें।"
  },
  "connectedAccountsListTooltip": {
    "message": "$1, अकाउंट का बैलेंस, एड्रेस, एक्टिविटी देख सकता है और कनेक्टेड अकाउंट्स के लिए एप्रूवल देने के लिए ट्रांसेक्शन का सुझाव दे सकता है।",
    "description": "$1 is the origin name"
  },
  "connectedAccountsToast": {
    "message": "कनेक्टेड अकाउंट अपडेट किए गए"
  },
  "connectedSites": {
    "message": "कनेक्ट की गई साइटें"
  },
  "connectedSitesAndSnaps": {
    "message": "कनेक्टेड साइटें और Snaps"
  },
  "connectedSitesDescription": {
    "message": "$1 इन साइटों से कनेक्ट है। वे आपके अकाउंट का एड्रेस देख सकते हैं।",
    "description": "$1 is the account name"
  },
  "connectedSitesEmptyDescription": {
    "message": "$1 किसी भी साइट से कनेक्ट नहीं है।",
    "description": "$1 is the account name"
  },
  "connectedSnapAndNoAccountDescription": {
    "message": "MetaMask इस साइट से कनेक्टेड है, लेकिन अभी तक कोई अकाउंट कनेक्ट नहीं किया गया है"
  },
  "connectedSnaps": {
    "message": "कनेक्टेड Snaps"
  },
  "connectedWithAccount": {
    "message": "$1 अकाउंट्स कनेक्ट किए गए",
    "description": "$1 represents account length"
  },
  "connectedWithAccountName": {
    "message": "$1 से कनेक्ट किए गए",
    "description": "$1 represents account name"
  },
  "connectedWithNetwork": {
    "message": "$1 नेटवर्क कनेक्ट किए गए",
    "description": "$1 represents network length"
  },
  "connectedWithNetworkName": {
    "message": "$1 से कनेक्ट किए गए",
    "description": "$1 represents network name"
  },
  "connecting": {
    "message": "कनेक्ट किया जा रहा है"
  },
  "connectingTo": {
    "message": "$1 से कनेक्ट किया जा रहा है"
  },
  "connectingToDeprecatedNetwork": {
    "message": "'$1' को चरणबद्ध तरीके से हटाया जा रहा है और हो सकता है कि यह काम न करे। कोई और नेटवर्क इस्तेमाल करके देखें।"
  },
  "connectingToGoerli": {
    "message": "Goerli टेस्ट नेटवर्क से कनेक्ट हो रहा है"
  },
  "connectingToLineaGoerli": {
    "message": "Linea Goerli टेस्ट नेटवर्क से कनेक्ट हो रहा है"
  },
  "connectingToLineaMainnet": {
    "message": "Linea Mainnet से कनेक्ट हो रहा है"
  },
  "connectingToLineaSepolia": {
    "message": "Linea Sepolia टेस्ट नेटवर्क से कनेक्ट हो रहा है"
  },
  "connectingToMainnet": {
    "message": " Ethereum Mainnet से कनेक्ट हो रहा है"
  },
  "connectingToSepolia": {
    "message": "Sepolia टेस्ट नेटवर्क से कनेक्ट कर रहा है"
  },
  "connectionDescription": {
    "message": "यह साइट निम्नलिखित करना चाहती है:"
  },
  "connectionFailed": {
    "message": "कनेक्शन नहीं हो पाया"
  },
  "connectionFailedDescription": {
    "message": "$1 को लाना नहीं हो पाया, अपना नेटवर्क जांचें और दोबारा कोशिश करें।",
    "description": "$1 is the name of the snap being fetched."
  },
  "connectionPopoverDescription": {
    "message": "किसी साइट से कनेक्ट करने के लिए, कनेक्ट बटन का चयन करें। MetaMask केवल Web3 साइटों से कनेक्ट हो सकता है।"
  },
  "connectionRequest": {
    "message": "कनेक्शन अनुरोध"
  },
  "contactUs": {
    "message": "हमसे कॉन्टेक्ट करें"
  },
  "contacts": {
    "message": "कॉन्टेक्ट"
  },
  "contentFromSnap": {
    "message": "$1 से कंटेंट",
    "description": "$1 represents the name of the snap"
  },
  "continue": {
    "message": "जारी रखें"
  },
  "contract": {
    "message": "कॉन्ट्रैक्ट"
  },
  "contractAddress": {
    "message": "कॉन्ट्रैक्ट का एड्रेस"
  },
  "contractAddressError": {
    "message": "आप टोकन के कॉन्ट्रैक्ट एड्रेस पर टोकन भेज रहे हैं। इस वजह से इन टोकनों को गंवाना पड़ सकता है।"
  },
  "contractDeployment": {
    "message": "कॉन्ट्रैक्ट डीप्लॉयमेंट"
  },
  "contractInteraction": {
    "message": "कॉन्ट्रैक्ट इंटरैक्शन"
  },
  "convertTokenToNFTDescription": {
    "message": "हमने पाया है कि यह संपत्ति एक NFT है। MetaMask के पास अब NFT के लिए फुल नेटिव सपोर्ट है। क्या आप इसे अपनी टोकन लिस्ट से हटाना चाहते हैं और इसे NFT के रूप में जोड़ना चाहते हैं?"
  },
  "convertTokenToNFTExistDescription": {
    "message": "हमने पाया है कि इस एसेट को एक NFT के रूप में जोड़ा गया है। क्या आप इसे अपनी टोकन लिस्ट से हटाना चाहते हैं?"
  },
  "coolWallet": {
    "message": "CoolWallet"
  },
  "copiedExclamation": {
    "message": "कॉपी किया गया!"
  },
  "copyAddress": {
    "message": "क्लिपबोर्ड पर एड्रेस कॉपी करें"
  },
  "copyPrivateKey": {
    "message": "प्राइवेट की (key) को कॉपी करें"
  },
  "copyToClipboard": {
    "message": "क्लिपबोर्ड पर कॉपी करें"
  },
  "copyTransactionId": {
    "message": "ट्रांसेक्शन ID कॉपी करें"
  },
  "create": {
    "message": "बनाएं"
  },
  "createNewAccountHeader": {
    "message": "एक नया अकाउंट बनाएं"
  },
  "createNewWallet": {
    "message": "एक नया वॉलेट बनाएं"
  },
  "createPassword": {
    "message": "पासवर्ड बनाएं"
  },
  "createSnapAccountDescription": {
    "message": "$1 MetaMask में एक नया अकाउंट जोड़ना चाहता है।"
  },
  "createSnapAccountTitle": {
    "message": "अकाउंट बनाएं"
  },
  "createSolanaAccount": {
    "message": "Solana अकाउंट बनाएं"
  },
  "creatorAddress": {
    "message": "निर्माता का एड्रेस"
  },
  "crossChainAggregatedBalancePopover": {
    "message": "यह सभी नेटवर्क पर आपके स्वामित्व वाले सभी टोकन के मूल्य को दर्शाता है। यदि आप इस मूल्य को ETH या अन्य मुद्राओं में देखना पसंद करते हैं, तो $1 पर जाएं।",
    "description": "$1 represents the settings page"
  },
  "crossChainSwapsLink": {
    "message": "MetaMask पोर्टफोलियो के साथ पूरे नेटवर्क में कहीं भी स्वैप करें"
  },
  "crossChainSwapsLinkNative": {
    "message": "ब्रिज के साथ पूरे नेटवर्क में कहीं भी स्वैप करें"
  },
  "cryptoCompare": {
    "message": "CryptoCompare"
  },
  "currencyConversion": {
    "message": "करेंसी कन्वर्शन"
  },
  "currencyRateCheckToggle": {
    "message": "बैलेंस और टोकन प्राइस चेकर दिखाएं"
  },
  "currencyRateCheckToggleDescription": {
    "message": "हम आपका बैलेंस और टोकन प्राइस दिखाने के लिए $1 और $2 API का इस्तेमाल करते हैं। $3",
    "description": "$1 represents Coingecko, $2 represents CryptoCompare and $3 represents Privacy Policy"
  },
  "currencySymbol": {
    "message": "करेंसी सिंबल"
  },
  "currencySymbolDefinition": {
    "message": "इस नेटवर्क की करेंसी के लिए दिखाया गया टिकर सिंबल।"
  },
  "currentAccountNotConnected": {
    "message": "आपका चालू अकाउंट कनेक्ट नहीं है"
  },
  "currentExtension": {
    "message": "वर्तमान एक्सटेंशन पेज"
  },
  "currentLanguage": {
    "message": "वर्तमान भाषा"
  },
  "currentNetwork": {
    "message": "वर्तमान नेटवर्क",
    "description": "Speicifies to token network filter to filter by current Network. Will render when network nickname is not available"
  },
  "currentRpcUrlDeprecated": {
    "message": "इस नेटवर्क के लिए वर्तमान rpc url को हटा दिया गया है।"
  },
  "currentTitle": {
    "message": "मौजूदा:"
  },
  "currentlyUnavailable": {
    "message": "इस नेटवर्क पर उपलब्ध नहीं है"
  },
  "curveHighGasEstimate": {
    "message": "एग्रेसिव गैस एस्टीमेट ग्राफ"
  },
  "curveLowGasEstimate": {
    "message": "लो गैस एस्टीमेट ग्राफ"
  },
  "curveMediumGasEstimate": {
    "message": "मार्केट गैस एस्टीमेट ग्राफ"
  },
  "custom": {
    "message": "एडवांस्ड"
  },
  "customGasSettingToolTipMessage": {
    "message": "गैस प्राइस को कस्टमाइज़ करने के लिए $1 का इस्तेमाल करें। यदि आपको इसकी जानकारी नहीं हैं तो ये कंफ्यूज़ करने वाला हो सकता है। अपनी ज़िम्मेदारी पर इंटरैक्ट करें।",
    "description": "$1 is key 'advanced' (text: 'Advanced') separated here so that it can be passed in with bold font-weight"
  },
  "customSlippage": {
    "message": "कस्टम"
  },
  "customSpendLimit": {
    "message": "खर्च की कस्टम लिमिट"
  },
  "customToken": {
    "message": "कस्टम टोकन"
  },
  "customTokenWarningInNonTokenDetectionNetwork": {
    "message": "इस नेटवर्क पर अभी टोकन डिटेक्शन उपलब्ध नहीं है। कृपया टोकन को मैन्युअल रूप से इंपोर्ट करें और ये पक्का करें कि आपको उसपर भरोसा हो। $1 के बारे में जानें"
  },
  "customTokenWarningInTokenDetectionNetwork": {
    "message": "कोई भी टोकन बना सकता है, जिसमें मौजूदा टोकन के नकली वर्शन को बनाना शामिल है। $1 के बारे में जानें"
  },
  "customTokenWarningInTokenDetectionNetworkWithTDOFF": {
    "message": "पक्का करें कि आप किसी टोकन को इम्पोर्ट करने से पहले उस पर भरोसा करते हैं। $1 को टालने का तरीका जानें। आप टोकन डिटेक्शन $2 भी इनेबल कर सकते हैं।"
  },
  "customerSupport": {
    "message": "कस्टमर सपोर्ट"
  },
  "customizeYourNotifications": {
    "message": "अपने नोटिफिकेशंस कस्टमाइज़ करें"
  },
  "customizeYourNotificationsText": {
    "message": "आप जिस प्रकार के नोटिफिकेशंस प्राप्त करना चाहते हैं, उन्हें चालू करें:"
  },
  "dappSuggested": {
    "message": "साइट का सुझाव दिया गया"
  },
  "dappSuggestedGasSettingToolTipMessage": {
    "message": "$1 ने इस प्राइस का सुझाव दिया है।",
    "description": "$1 is url for the dapp that has suggested gas settings"
  },
  "dappSuggestedHigh": {
    "message": "साइट का सुझाव दिया गया"
  },
  "dappSuggestedHighShortLabel": {
    "message": "साइट (हाई)"
  },
  "dappSuggestedShortLabel": {
    "message": "साइट"
  },
  "dappSuggestedTooltip": {
    "message": "$1 ने इस प्राइस की सलाह दी है।",
    "description": "$1 represents the Dapp's origin"
  },
  "darkTheme": {
    "message": "गहरा"
  },
  "data": {
    "message": "डेटा"
  },
  "dataCollectionForMarketing": {
    "message": "विपणन के लिए डेटा संग्रह"
  },
  "dataCollectionForMarketingDescription": {
    "message": "आप हमारे मार्केटिंग कम्यूनिकेशन्स के साथ कैसे इंटरैक्ट करते हैं, यह जानने के लिए हम MetaMetrics का उपयोग करेंगे। हम प्रासंगिक समाचार (जैसे प्रॉडक्ट फीचर्स और अन्य सामग्री) साझा कर सकते हैं।"
  },
  "dataCollectionWarningPopoverButton": {
    "message": "ठीक है"
  },
  "dataCollectionWarningPopoverDescription": {
    "message": "आपने हमारे मार्केटिंग उद्देश्यों के लिए डेटा संग्रहण बंद कर दिया है।  यह केवल इस डिवाइस पर लागू होता है। यदि आप अन्य डिवाइसों पर MetaMask का उपयोग करते हैं, तो वहां भी ऑप्ट आउट करना सुनिश्चित करें।"
  },
  "dataUnavailable": {
    "message": "डेटा अनुपलब्ध है"
  },
  "dateCreated": {
    "message": "बनाने की तारीख"
  },
  "dcent": {
    "message": "D'Cent"
  },
  "debitCreditPurchaseOptions": {
    "message": "डेबिट या क्रेडिट कार्ड से खरीदारी के विकल्प"
  },
  "decimal": {
    "message": "टोकन डेसीमल"
  },
  "decimalsMustZerotoTen": {
    "message": "डेसीमल कम से कम 0 होना चाहिए और 36 से अधिक न हो।"
  },
  "decrypt": {
    "message": "डिक्रिप्ट करें"
  },
  "decryptCopy": {
    "message": "एन्क्रिप्ट किया गया मैसेज कॉपी करें"
  },
  "decryptInlineError": {
    "message": "गड़बड़ी के कारण इस मैसेज को डिक्रिप्ट नहीं किया जा सकता है: $1",
    "description": "$1 is error message"
  },
  "decryptMessageNotice": {
    "message": "$1 आपके एक्शन को पूरा करने के लिए इस मैसेज को पढ़ना चाहता है",
    "description": "$1 is the web3 site name"
  },
  "decryptMetamask": {
    "message": "मैसेज डिक्रिप्ट करें"
  },
  "decryptRequest": {
    "message": "रिक्वेस्ट डिक्रिप्ट करें"
  },
  "defaultRpcUrl": {
    "message": "डिफॉल्ट RPC URL"
  },
  "defaultSettingsSubTitle": {
    "message": "MetaMask सुरक्षा और उपयोग में आसानी को संतुलित करने के लिए डिफॉल्ट सेटिंग्स का उपयोग करता है। अपनी गोपनीयता को और बढ़ाने के लिए इन सेटिंग्स को बदलें।"
  },
  "defaultSettingsTitle": {
    "message": "डिफॉल्ट गोपनीयता सेटिंग्स"
  },
  "delete": {
    "message": "मिटाएं"
  },
  "deleteContact": {
    "message": "कॉन्टेक्ट मिटाएं"
  },
  "deleteMetaMetricsData": {
    "message": "MetaMetrics डेटा डिलीट करें"
  },
  "deleteMetaMetricsDataDescription": {
    "message": "यह इस डिवाइस पर आपके उपयोग से जुड़ा ऐतिहासिक MetaMetrics डेटा डिलीट कर देगा। इस डेटा को डिलीट किए जाने के बाद आपका वॉलेट और एकाउंट्स बिल्कुल वैसे ही रहेंगे जैसे वे अभी हैं। इस प्रक्रिया में 30 दिन तक का समय लग सकता है। हमारी $1 देखें।",
    "description": "$1 will have text saying Privacy Policy "
  },
  "deleteMetaMetricsDataErrorDesc": {
    "message": "एनालिटिक्स सिस्टम सर्वर की समस्या के कारण यह अनुरोध अभी पूरा नहीं किया जा सकता है, कृपया बाद में फिर से प्रयास करें"
  },
  "deleteMetaMetricsDataErrorTitle": {
    "message": "हम अभी इस डेटा को डिलीट करने में असमर्थ हैं"
  },
  "deleteMetaMetricsDataModalDesc": {
    "message": "हम आपके सभी MetaMetrics डेटा को हटाने वाले हैं। क्या आप वाकई ऐसा चाहते हैं?"
  },
  "deleteMetaMetricsDataModalTitle": {
    "message": "MetaMetrics डेटा डिलीट करें?"
  },
  "deleteMetaMetricsDataRequestedDescription": {
    "message": "आपने यह कार्रवाई $1 पर शुरू की। इस प्रक्रिया में 30 दिन तक का समय लग सकता है। $2 देखें",
    "description": "$1 will be the date on which teh deletion is requested and $2 will have text saying Privacy Policy "
  },
  "deleteNetworkIntro": {
    "message": "अगर आप इस नेटवर्क को हटाते हैं, तो आपको इस नेटवर्क में अपने एसेट देखने के लिए इसे फिर से जोड़ना होगा"
  },
  "deleteNetworkTitle": {
    "message": "$1 नेटवर्क को हटाएं?",
    "description": "$1 represents the name of the network"
  },
  "depositCrypto": {
    "message": "वॉलेट एड्रेस या QR कोड के साथ किसी अन्य अकाउंट से क्रिप्टो डिपॉज़िट करना।"
  },
  "deprecatedGoerliNtwrkMsg": {
    "message": "Ethereum सिस्टम में हुए अपडेट के कारण, Goerli टेस्ट नेटवर्क को जल्द ही चरणबद्ध तरीके से हटा दिया जाएगा।"
  },
  "deprecatedNetwork": {
    "message": "इस नेटवर्क को हटा दिया गया है"
  },
  "deprecatedNetworkButtonMsg": {
    "message": "समझ गए"
  },
  "deprecatedNetworkDescription": {
    "message": "जिस नेटवर्क से आप कनेक्ट करने का प्रयास कर रहे हैं उसे अब MetaMask सपोर्ट नहीं करता। $1"
  },
  "description": {
    "message": "जानकारी"
  },
  "descriptionFromSnap": {
    "message": "$1 से जानकारी",
    "description": "$1 represents the name of the snap"
  },
  "destinationAccountPickerNoEligible": {
    "message": "कोई योग्य अकाउंट नहीं मिला"
  },
  "destinationAccountPickerNoMatching": {
    "message": "कोई मैचिंग अकाउंट नहीं मिला"
  },
  "destinationAccountPickerReceiveAt": {
    "message": "पर प्राप्त करें"
  },
  "destinationAccountPickerSearchPlaceholderToMainnet": {
    "message": "प्राप्ति एड्रेस या ENS"
  },
  "destinationAccountPickerSearchPlaceholderToSolana": {
    "message": "प्राप्ति एड्रेस"
  },
  "details": {
    "message": "विस्तृत जानकारी"
  },
  "developerOptions": {
    "message": "डेवलपर विकल्प"
  },
  "disabledGasOptionToolTipMessage": {
    "message": "\"$1\" डिसेबल किया गया है क्योंकि यह ओरिजिनल गैस फ़ीस से कम-से-कम 10% वृद्धि को पूरा नहीं करता है।",
    "description": "$1 is gas estimate type which can be market or aggressive"
  },
  "disconnect": {
    "message": "डिस्कनेक्ट करें"
  },
  "disconnectAllAccounts": {
    "message": "सभी अकाउंट डिस्कनेक्ट करें"
  },
  "disconnectAllAccountsConfirmationDescription": {
    "message": "क्या आप वाकई डिस्कनेक्ट करना चाहते हैं? आप साइट की फंक्शनलिटी खो सकते हैं।"
  },
  "disconnectAllAccountsText": {
    "message": "अकाउंट्स"
  },
  "disconnectAllDescriptionText": {
    "message": "यदि आप इस साइट से डिस्कनेक्ट हो जाते हैं, तो आपको इस साइट का दोबारा उपयोग करने के लिए अपने एकाउंट्स और नेटवर्क को फिर से कनेक्ट करना होगा।"
  },
  "disconnectAllSnapsText": {
    "message": "Snaps"
  },
  "disconnectMessage": {
    "message": "यह आपको इस साइट से डिस्कनेक्ट कर देगा"
  },
  "disconnectPrompt": {
    "message": "$1 डिस्कनेक्ट करें"
  },
  "disconnectThisAccount": {
    "message": "इस अकाउंट को डिस्कनेक्ट करें"
  },
  "disconnectedAllAccountsToast": {
    "message": "सभी अकाउंट्स $1 से डिसकनेक्ट किए गए।",
    "description": "$1 is name of the dapp`"
  },
  "disconnectedSingleAccountToast": {
    "message": "$1, $2 से डिसकनेक्ट हो गया",
    "description": "$1 is name of the name and $2 represents the dapp name`"
  },
  "discover": {
    "message": "खोजें"
  },
  "discoverSnaps": {
    "message": "Snaps के बारे में और जानें",
    "description": "Text that links to the Snaps website. Displayed in a banner on Snaps list page in settings."
  },
  "dismiss": {
    "message": "खारिज करें"
  },
  "dismissReminderDescriptionField": {
    "message": "सीक्रेट रिकवरी फ्रेज़ बैकअप रिमाइंडर मैसेज को खारिज करने के लिए इसे चालू करें। हम ज़ोर देकर सलाह देते हैं कि आप पैसे के नुकसान से बचने के लिए अपने गुप्त रिकवरी फ्रेज का बैकअप लें"
  },
  "dismissReminderField": {
    "message": "सीक्रेट रिकवरी फ्रेज़ बैकअप रिमाइंडर खारिज करें"
  },
  "displayNftMedia": {
    "message": "NFT मीडिया को दिखाएं"
  },
  "displayNftMediaDescription": {
    "message": "NFT मीडिया और डेटा दिखाने से आपका IP एड्रेस OpenSea या अन्य थर्ड पार्टियों के सामने आ जाता है। ऐसा होने पर, हमला करने वाले आपके IP एड्रेस को आपके Ethereum एड्रेस के साथ जोड़ पाते हैं। NFT ऑटोडिटेक्शन की सुविधा इस सेटिंग पर निर्भर करती है, और इस सेटिंग को बंद किए जाने पर उपलब्ध नहीं रहेगी।"
  },
  "doNotShare": {
    "message": "इसे किसी के साथ शेयर न करें।"
  },
  "domain": {
    "message": "डोमेन"
  },
  "done": {
    "message": "हो गया"
  },
  "dontShowThisAgain": {
    "message": "इसे दोबारा न दिखाएँ"
  },
  "downArrow": {
    "message": "डाउन ऐरो"
  },
  "downloadGoogleChrome": {
    "message": "Google Chrome डाउनलोड करें"
  },
  "downloadNow": {
    "message": "अभी डाउनलोड करें"
  },
  "downloadStateLogs": {
    "message": "स्टेट लॉग डाउनलोड करें"
  },
  "dragAndDropBanner": {
    "message": "आप नेटवर्कों को फिर से व्यवस्थित करने के लिए उन्हें खींचकर इधर से उधर ले जा सकते हैं।"
  },
  "dropped": {
    "message": "ड्रॉप किया गया"
  },
  "duplicateContactTooltip": {
    "message": "यह कॉन्टेक्ट नाम किसी मौजूदा खाते या कॉन्टेक्ट से टकराता है"
  },
  "duplicateContactWarning": {
    "message": "आपके पास डुप्लिकेट कॉन्टेक्ट्स हैं"
  },
  "edit": {
    "message": "बदलें"
  },
  "editANickname": {
    "message": "उपनाम बदलें"
  },
  "editAccounts": {
    "message": "एकाउंट्स बदलें"
  },
  "editAddressNickname": {
    "message": "एड्रेस उपनाम बदलें"
  },
  "editCancellationGasFeeModalTitle": {
    "message": "कैंसिलेशन गैस फ़ीस को बदलें"
  },
  "editContact": {
    "message": "कॉन्टेक्ट बदलें"
  },
  "editGasFeeModalTitle": {
    "message": "गैस फ़ीस बदलें"
  },
  "editGasLimitOutOfBounds": {
    "message": "गैस लिमिट कम से कम $1 होनी चाहिए"
  },
  "editGasLimitOutOfBoundsV2": {
    "message": "गैस लिमिट $1 से अधिक और $2 से कम होनी चाहिए",
    "description": "$1 is the minimum limit for gas and $2 is the maximum limit"
  },
  "editGasLimitTooltip": {
    "message": "गैस लिमिट, गैस की वो अधिकतम यूनिट है जिसका आप इस्तेमाल करना चाहते हैं। गैस की यूनिटें “अधिकतम प्रायोरिटी फी” और “अधिकतम फ़ीस” का मल्टीप्लायर होती हैं।"
  },
  "editGasMaxBaseFeeGWEIImbalance": {
    "message": "अधिकतम बेस फ़ीस प्रायोरिटी फ़ीस से कम नहीं हो सकती है।"
  },
  "editGasMaxBaseFeeHigh": {
    "message": "अधिकतम बेस फ़ीस आवश्यकता से अधिक है"
  },
  "editGasMaxBaseFeeLow": {
    "message": "मौजूदा नेटवर्क स्थितियों के लिए अधिकतम बेस फ़ीस कम है"
  },
  "editGasMaxFeeHigh": {
    "message": "अधिकतम फ़ीस आवश्यकता से अधिक है"
  },
  "editGasMaxFeeLow": {
    "message": "नेटवर्क स्थितियों के लिए अधिकतम फ़ीस बहुत कम है"
  },
  "editGasMaxFeePriorityImbalance": {
    "message": "अधिकतम फ़ीस अधिकतम प्रायोरिटी फ़ीस से कम नहीं हो सकती है"
  },
  "editGasMaxPriorityFeeBelowMinimum": {
    "message": "अधिकतम प्रायोरिटी फ़ीस 0 GWEI से अधिक होनी चाहिए"
  },
  "editGasMaxPriorityFeeBelowMinimumV2": {
    "message": "प्रायोरिटी फ़ीस 0 से अधिक होनी चाहिए।"
  },
  "editGasMaxPriorityFeeHigh": {
    "message": "अधिकतम प्रायोरिटी फ़ीस आवश्यकता से अधिक है। आप आवश्यकता से अधिक पेमेंट कर सकते हैं।"
  },
  "editGasMaxPriorityFeeHighV2": {
    "message": "प्रायोरिटी फ़ीस आवश्यकता से अधिक है। आप आवश्यकता से अधिक पेमेंट कर सकते हैं"
  },
  "editGasMaxPriorityFeeLow": {
    "message": "मौजूदा नेटवर्क स्थितियों के लिए अधिकतम बेस फ़ीस कम है"
  },
  "editGasMaxPriorityFeeLowV2": {
    "message": "मौजूदा नेटवर्क स्थितियों के लिए प्रायोरिटी फ़ीस कम है"
  },
  "editGasPriceTooLow": {
    "message": "गैस प्राइस 0 से अधिक होना चाहिए"
  },
  "editGasPriceTooltip": {
    "message": "ट्रांसेक्शन सबमिट करते समय इस नेटवर्क को \"गैस प्राइस\" फील्ड की आवश्यकता होती है। गैस प्राइस वह अमाउंट है जो आप प्रति यूनिट गैस के लिए पेमेंट करेंगे।"
  },
  "editGasSubTextFeeLabel": {
    "message": "अधिकतम फ़ीस:"
  },
  "editGasTitle": {
    "message": "प्राथमिकता बदलें"
  },
  "editGasTooLow": {
    "message": "अनजाना प्रोसेसिंग टाइम"
  },
  "editInPortfolio": {
    "message": "Portfolio में बदलें"
  },
  "editNetworkLink": {
    "message": "मूल नेटवर्क को संपादित करें"
  },
  "editNetworksTitle": {
    "message": "नेटवर्क बदलें"
  },
  "editNonceField": {
    "message": "Nonce बदलें"
  },
  "editNonceMessage": {
    "message": "यह एक एडवांस्ड सुविधा है, सावधानी से इस्तेमाल करें।"
  },
  "editPermission": {
    "message": "अनुमति बदलें"
  },
  "editPermissions": {
    "message": "अनुमतियां बदलें"
  },
  "editSpeedUpEditGasFeeModalTitle": {
    "message": "गैस फ़ीस स्पीड अप को बदलें"
  },
  "editSpendingCap": {
    "message": "खर्च करने की लिमिट बदलें"
  },
  "editSpendingCapAccountBalance": {
    "message": "अकाउंट बैलेंस: $1 $2"
  },
  "editSpendingCapDesc": {
    "message": "वह राशि डालें जिसे आप अपनी ओर से खर्च किए जाने में सहज महसूस करते हैं।"
  },
  "editSpendingCapError": {
    "message": "खर्च करने की सीमा $1 दशमलव अंक से अधिक नहीं हो सकती। जारी रखने के लिए दशमलव अंक हटाएं।"
  },
  "editSpendingCapSpecialCharError": {
    "message": "केवल संख्या डालें"
  },
  "enableAutoDetect": {
    "message": " ऑटो डिटेक्ट इनेबल करें"
  },
  "enableFromSettings": {
    "message": " इसे सेटिंग्स से इनेबल करें।"
  },
  "enableSnap": {
    "message": "इनेबल करें"
  },
  "enableToken": {
    "message": "$1 इनेबल करें",
    "description": "$1 is a token symbol, e.g. ETH"
  },
  "enabled": {
    "message": "इनेबल किया गया"
  },
  "enabledNetworks": {
    "message": "चालू किए गए नेटवर्क"
  },
  "encryptionPublicKeyNotice": {
    "message": "$1 आपकी पब्लिक एन्क्रिप्शन की (key) चाहता है। सहमति देने पर, यह साइट आपके लिए एन्क्रिप्ट किए गए मैसेज लिख पाएगी।",
    "description": "$1 is the web3 site name"
  },
  "encryptionPublicKeyRequest": {
    "message": "एन्क्रिप्शन पब्लिक की (key) का रिक्वेस्ट करें"
  },
  "endpointReturnedDifferentChainId": {
    "message": "आपने जो RPC URL डाला है उसने अलग चेन ID लौटाई है: $1. जिस नेटवर्क को आप जोड़ने का प्रयास कर रहे हैं उसके RPC से मिलान करने के लिए कृपया चेन ID को अपडेट करें।",
    "description": "$1 is the return value of eth_chainId from an RPC endpoint"
  },
  "enhancedTokenDetectionAlertMessage": {
    "message": "एडवांस्ड टोकन डिटेक्शन वर्तमान में $1 पर उपलब्ध है। $2"
  },
  "ensDomainsSettingDescriptionIntroduction": {
    "message": "MetaMask आपको सीधे आपके ब्राउज़़र के एड्रेस बार में ENS डोमेन देखने की सुविधा देता है। यह ऐसे काम करता है:"
  },
  "ensDomainsSettingDescriptionOutroduction": {
    "message": "ध्यान रखें कि इस फ़ीचर का इस्तेमाल करने से आपका आईपी एड्रेस IPFS थर्ड-पार्टी सर्विसेज़ के सामने आ जाता है।"
  },
  "ensDomainsSettingDescriptionPart1": {
    "message": "ENS नाम से जुड़े कोड को खोजने के लिए MetaMask, Ethereum के ENS कॉन्ट्रैक्ट की जांच करता है।"
  },
  "ensDomainsSettingDescriptionPart2": {
    "message": "अगर कोड IPFS से लिंक होता है, तो आप उससे जुड़े कंटेंट (आमतौर पर एक वेबसाइट) को देख सकते हैं।"
  },
  "ensDomainsSettingTitle": {
    "message": "एड्रेस बार में ENS डोमेन दिखाएँ"
  },
  "ensUnknownError": {
    "message": "ENS लुकअप नहीं हो पाया।"
  },
  "enterANameToIdentifyTheUrl": {
    "message": "URL की पहचान करने के लिए नाम डालें"
  },
  "enterChainId": {
    "message": "चेन ID डालें"
  },
  "enterMaxSpendLimit": {
    "message": "अधिकतम खर्च की लिमिट डालें"
  },
  "enterNetworkName": {
    "message": "नेटवर्क का नाम डालें"
  },
  "enterOptionalPassword": {
    "message": "वैकल्पिक पासवर्ड डालें"
  },
  "enterPasswordContinue": {
    "message": "जारी रखने के लिए पासवर्ड डालें"
  },
  "enterRpcUrl": {
    "message": "RPC URL डालें"
  },
  "enterSymbol": {
    "message": "सिंबल डालें"
  },
  "enterTokenNameOrAddress": {
    "message": "टोकन नाम डालें या एड्रेस पेस्ट करें"
  },
  "enterYourPassword": {
    "message": "अपना पासवर्ड डालें"
  },
  "errorCode": {
    "message": "कोड: $1",
    "description": "Displayed error code for debugging purposes. $1 is the error code"
  },
  "errorGettingSafeChainList": {
    "message": "सेफ चेन लिस्ट पाते समय गड़बड़ी हुई, कृपया सावधानी के साथ जारी रखें।"
  },
  "errorMessage": {
    "message": "मैसेज: $1",
    "description": "Displayed error message for debugging purposes. $1 is the error message"
  },
  "errorName": {
    "message": "कोड: $1",
    "description": "Displayed error name for debugging purposes. $1 is the error name"
  },
  "errorPageContactSupport": {
    "message": "सपोर्ट से कॉन्टेक्ट करें",
    "description": "Button for contact MM support"
  },
  "errorPageDescribeUsWhatHappened": {
    "message": "वर्णन करें कि क्या हुआ",
    "description": "Button for submitting report to sentry"
  },
  "errorPageInfo": {
    "message": "आपकी जानकारी नहीं दिखाई जा सकती। चिंता न करें, आपके वॉलेट और फंड सुरक्षित हैं।",
    "description": "Information banner shown in the error page"
  },
  "errorPageMessageTitle": {
    "message": "गड़बड़ी संबंधी संदेश",
    "description": "Title for description, which is displayed for debugging purposes"
  },
  "errorPageSentryFormTitle": {
    "message": "वर्णन करें कि क्या हुआ",
    "description": "In sentry feedback form, The title at the top of the feedback form."
  },
  "errorPageSentryMessagePlaceholder": {
    "message": "हम बग को कैसे फिर से उत्पन्न कर सकते हैं जैसे विवरण साझा करने से हमें समस्या को ठीक करने में मदद मिलेगी।",
    "description": "In sentry feedback form, The placeholder for the feedback description input field."
  },
  "errorPageSentrySuccessMessageText": {
    "message": "धन्यवाद! हम जल्द ही इस पर गौर करेंगे।",
    "description": "In sentry feedback form, The message displayed after a successful feedback submission."
  },
  "errorPageTitle": {
    "message": "MetaMask में कोई गड़बड़ी हुई",
    "description": "Title of generic error page"
  },
  "errorPageTryAgain": {
    "message": "फिर से कोशिश करें",
    "description": "Button for try again"
  },
  "errorStack": {
    "message": "स्टैक:",
    "description": "Title for error stack, which is displayed for debugging purposes"
  },
  "errorWhileConnectingToRPC": {
    "message": "कस्टम नेटवर्क से कनेक्ट करने में गड़बड़ी"
  },
  "errorWithSnap": {
    "message": "$1 के साथ गड़बड़ी",
    "description": "$1 represents the name of the snap"
  },
  "estimatedFee": {
    "message": "अनुमानित फ़ीस"
  },
  "estimatedFeeTooltip": {
    "message": "नेटवर्क पर ट्रांसेक्शन को प्रोसेस करने के लिए भुगतान की गई राशि।"
  },
  "ethGasPriceFetchWarning": {
    "message": "बैकअप गैस प्राइस दिया गया है क्योंकि मेन गैस एस्टीमेशन सर्विस अभी उपलब्ध नहीं है।"
  },
  "ethereumProviderAccess": {
    "message": "Ethereum प्रोवाइडर को $1 तक एक्सेस दें",
    "description": "The parameter is the name of the requesting origin"
  },
  "ethereumPublicAddress": {
    "message": "Ethereum पब्लिक एड्रेस"
  },
  "etherscan": {
    "message": "Etherscan"
  },
  "etherscanView": {
    "message": "Etherscan पर अकाउंट देखें"
  },
  "etherscanViewOn": {
    "message": "Etherscan पर देखें"
  },
  "existingChainId": {
    "message": "आपके द्वारा दर्ज की गई जानकारी मौजूदा चेन ID से जुड़ी है।"
  },
  "expandView": {
    "message": "व्यू को बड़ा करें"
  },
  "experimental": {
    "message": "एक्सपेरिमेंटल"
  },
  "exploreweb3": {
    "message": "Web3 एक्सप्लोर करें"
  },
  "exportYourData": {
    "message": "अपना डेटा एक्सपोर्ट करें"
  },
  "exportYourDataButton": {
    "message": "डाउनलोड करें"
  },
  "exportYourDataDescription": {
    "message": "आप अपने डेटा, जैसे कि अपने कॉन्टेक्ट्स और अपनी प्रेफेरेंस को एक्सपोर्ट कर सकते हैं।"
  },
  "extendWalletWithSnaps": {
    "message": "अपने Web3 एक्सपीरियंस को कस्टमाइज़ करने के लिए कम्युनिटी-बिल्ट Snaps को एक्सप्लोर करें।",
    "description": "Banner description displayed on Snaps list page in Settings when less than 6 Snaps is installed."
  },
  "externalAccount": {
    "message": "एक्स्टर्नल अकाउंट"
  },
  "externalExtension": {
    "message": "बाहरी एक्स्टेन्शन"
  },
  "externalNameSourcesSetting": {
    "message": "प्रस्तावित उपनाम"
  },
  "externalNameSourcesSettingDescription": {
    "message": "हम Etherscan, Infura और Lens Protocol जैसे थर्ड पार्टी सोर्सों से उन एड्रेसों के लिए प्रस्तावित उपनाम लाएंगे जिनके साथ आप इंटरैक्ट करते हैं। ये सोर्स उन एड्रेसों और आपके आईपी एड्रेस को देख सकेंगे। आपके अकाउंट का एड्रेस थर्ड पार्टी के सामने नहीं आएगा।"
  },
  "failed": {
    "message": "नहीं हो पाया"
  },
  "failedToFetchChainId": {
    "message": "चेन ID प्राप्त नहीं की जा सकी। क्या आपका RPC URL सही है?"
  },
  "failureMessage": {
    "message": "कुछ गलत हुआ और हम एक्शन को पूरा नहीं कर सकें"
  },
  "fast": {
    "message": "तेज़"
  },
  "feeDetails": {
    "message": "फ़ीस का ब्यौरा"
  },
  "fileImportFail": {
    "message": "फाइल इम्पोर्ट काम नहीं कर रहा है? यहां क्लिक करें!",
    "description": "Helps user import their account from a JSON file"
  },
  "flaskWelcomeUninstall": {
    "message": "आपको इस एक्सटेन्शन को अनइंस्टाल करना चाहिए",
    "description": "This request is shown on the Flask Welcome screen. It is intended for non-developers, and will be bolded."
  },
  "flaskWelcomeWarning1": {
    "message": "Flask डेवलपर्स के लिए है ताकि वे नए अनस्टेबल API के साथ प्रयोग कर सकें। जब तक कि आप एक डेवलपर या बीटा टेस्टर नहीं है, $1।",
    "description": "This is a warning shown on the Flask Welcome screen, intended to encourage non-developers not to proceed any further. $1 is the bolded message 'flaskWelcomeUninstall'"
  },
  "flaskWelcomeWarning2": {
    "message": "हम इस एक्सटेन्शन की सुरक्षा या स्टेबिलिटी की गारंटी नहीं देते हैं। Flask द्वारा पेश किए गए नए API, फिशिंग हमलों के विरुद्ध सुरक्षित नहीं हैं। इसका अर्थ है कि कोई भी साइट या Snap जो Flask की मांग करता है, वो आपके एसेट्स को चुराने का एक बुरी नीयत वाला प्रयास हो सकता है।",
    "description": "This explains the risks of using MetaMask Flask"
  },
  "flaskWelcomeWarning3": {
    "message": "सभी Flask के API एक्सपेरिमेंटल हैं। उन्हें बिना किसी सूचना के बदला या हटाया जा सकता है, या वो स्टेबल MetaMask में माइग्रेट किए बिना अनिश्चित काल तक Flask पर रह सकते हैं। अपने जोखिम पर उनका इस्तेमाल करें।",
    "description": "This message warns developers about unstable Flask APIs"
  },
  "flaskWelcomeWarning4": {
    "message": "Flask का इस्तेमाल करते समय अपने नियमित MetaMask एक्सटेंशन को बंद ज़रूर कर दें।",
    "description": "This message calls to pay attention about multiple versions of MetaMask running on the same site (Flask + Prod)"
  },
  "flaskWelcomeWarningAcceptButton": {
    "message": "जोख़िमों को मैं स्वीकर करता हूं।",
    "description": "this text is shown on a button, which the user presses to confirm they understand the risks of using Flask"
  },
  "floatAmountToken": {
    "message": "टोकन अमाउंट एक पूर्णांक होना चाहिए"
  },
  "followUsOnTwitter": {
    "message": "हमें Twitter पर फॉलो करें"
  },
  "forbiddenIpfsGateway": {
    "message": "निषिद्ध IPFS गेटवे: कृपया एक CID गेटवे बताएं"
  },
  "forgetDevice": {
    "message": "इस डिवाइस को भूल जाएं"
  },
  "forgotPassword": {
    "message": "पासवर्ड भूल गए?"
  },
  "form": {
    "message": "फॉर्म"
  },
  "from": {
    "message": "भेजने वाले"
  },
  "fromAddress": {
    "message": "भेजने वाले: $1",
    "description": "$1 is the address to include in the From label. It is typically shortened first using shortenAddress"
  },
  "fromTokenLists": {
    "message": "टोकन लिस्टों से: $1"
  },
  "function": {
    "message": "फंक्शन: $1"
  },
  "fundingMethod": {
    "message": "फंड करने की विधि"
  },
  "gas": {
    "message": "गैस"
  },
  "gasDisplayAcknowledgeDappButtonText": {
    "message": "सुझाये गए गैस फ़ीस को बदलें"
  },
  "gasDisplayDappWarning": {
    "message": "यह गैस फ़ीस $1 द्वारा सुझाया गया है। इसे ओवरराइड करने से आपके ट्रांसेक्शन में समस्या हो सकती है। यदि आपके पास कोई सवाल हैं तो कृपया $1 से इंटरैक्ट करें।",
    "description": "$1 represents the Dapp's origin"
  },
  "gasFee": {
    "message": "गैस फीस"
  },
  "gasLimit": {
    "message": "गैस लिमिट"
  },
  "gasLimitInfoTooltipContent": {
    "message": "गैस लिमिट, गैस की वह अधिकतम इकाइयाँ हैं, जिन्हें आप खर्च करना चाहते हैं।"
  },
  "gasLimitRecommended": {
    "message": "सुझाई गई गैस लिमिट $1 है। अगर गैस लिमिट उससे कम है, तो वह फेल हो सकता है।"
  },
  "gasLimitTooLow": {
    "message": "गैस लिमिट कम से कम 21000 होनी चाहिए"
  },
  "gasLimitTooLowWithDynamicFee": {
    "message": "गैस लिमिट कम से कम $1 होनी चाहिए",
    "description": "$1 is the custom gas limit, in decimal."
  },
  "gasLimitV2": {
    "message": "गैस लिमिट"
  },
  "gasOption": {
    "message": "गैस विकल्प"
  },
  "gasPrice": {
    "message": "गैस प्राइस (GWEI)"
  },
  "gasPriceExcessive": {
    "message": "आपका गैस फ़ीस अनावश्यक रूप से अधिक निर्धारित किया गया है। अमाउंट को कम करने पर विचार करें।"
  },
  "gasPriceExcessiveInput": {
    "message": "गैस प्राइस अधिक है"
  },
  "gasPriceExtremelyLow": {
    "message": "गैस प्राइस अत्यंत कम है"
  },
  "gasPriceFetchFailed": {
    "message": "गैस प्राइस अनुमान नेटवर्क गड़बड़ी के कारण नहीं हो पाया है।"
  },
  "gasPriceInfoTooltipContent": {
    "message": "गैस प्राइस, Ether के उस अमाउंट को बताता है, जो आप गैस की प्रत्येक इकाई के लिए देना चाहते हैं।"
  },
  "gasTimingHoursShort": {
    "message": "$1 घंटे",
    "description": "$1 represents a number of hours"
  },
  "gasTimingLow": {
    "message": "धीमा"
  },
  "gasTimingMinutesShort": {
    "message": "$1मिनट",
    "description": "$1 represents a number of minutes"
  },
  "gasTimingSecondsShort": {
    "message": "$1 सेकंड",
    "description": "$1 represents a number of seconds"
  },
  "gasUsed": {
    "message": "इस्तेमाल की गई गैस"
  },
  "general": {
    "message": "सामान्य"
  },
  "generalCameraError": {
    "message": "हम आपके कैमरे को ऐक्सेस नहीं कर पाए। कृपया दोबारा कोशिश करें।"
  },
  "generalCameraErrorTitle": {
    "message": "कुछ गलत हो गया..."
  },
  "generalDescription": {
    "message": "सभी डिवाइसों में सेटिंग्स सिंक करें, नेटवर्क प्राथमिकताएं चुनें और टोकन डेटा ट्रैक करें"
  },
  "genericExplorerView": {
    "message": "$1 पर अकाउंट देखें"
  },
  "goBack": {
    "message": "वापस जाएं"
  },
  "goToSite": {
    "message": "साइट पर जाएं"
  },
  "goerli": {
    "message": "Goerli टेस्ट नेटवर्क"
  },
  "gotIt": {
    "message": "समझ आ गया!"
  },
  "grantExactAccess": {
    "message": "सटीक पहुंच प्रदान करें"
  },
  "gwei": {
    "message": "GWEI"
  },
  "hardware": {
    "message": "हार्डवेयर"
  },
  "hardwareWalletConnected": {
    "message": "hardware wallet कनेक्ट किया गया"
  },
  "hardwareWalletLegacyDescription": {
    "message": "(लेगसी)",
    "description": "Text representing the MEW path"
  },
  "hardwareWalletSupportLinkConversion": {
    "message": "यहां क्लिक करें"
  },
  "hardwareWallets": {
    "message": "hardware wallet कनेक्ट करें"
  },
  "hardwareWalletsInfo": {
    "message": "hardware wallet इंटीग्रेशन्स, एक्सटर्नल सर्वरों पर एपीआई कॉल्स की मदद लेते हैं, जो आपके आईपी एड्रेस और आपके द्वारा इंटरैक्ट किए गए स्मार्ट कॉन्ट्रैक्ट एड्रेस को देख सकता है।"
  },
  "hardwareWalletsMsg": {
    "message": "किसी hardware wallet को चुनें, जिसे आप MetaMask के साथ इस्तेमाल करना चाहते हैं।"
  },
  "here": {
    "message": "यहां",
    "description": "as in -click here- for more information (goes with troubleTokenBalances)"
  },
  "hexData": {
    "message": "हेक्स डेटा"
  },
  "hiddenAccounts": {
    "message": "छिपाए गए अकाउंट"
  },
  "hide": {
    "message": "छिपाएं"
  },
  "hideAccount": {
    "message": "अकाउंट छिपाएं"
  },
  "hideAdvancedDetails": {
    "message": "एडवांस्ड विवरण छिपाएं"
  },
  "hideSeedPhrase": {
    "message": "सीड फ्रेज़ छुपा दें"
  },
  "hideSentitiveInfo": {
    "message": "संवेदनशील जानकारी छिपाएं"
  },
  "hideTokenPrompt": {
    "message": "टोकन छिपाएं?"
  },
  "hideTokenSymbol": {
    "message": "$1 छिपाएं",
    "description": "$1 is the symbol for a token (e.g. 'DAI')"
  },
  "hideZeroBalanceTokens": {
    "message": "बिना बैलेंस वाले टोकन छिपाएं"
  },
  "high": {
    "message": "एग्रेसिव"
  },
  "highGasSettingToolTipMessage": {
    "message": "पॉपुलर NFT ड्रॉप जैसी चीज़ों की वजह से बढ़े नेटवर्क ट्रैफिक को कवर करने के लिए $1 का इस्तेमाल करें।",
    "description": "$1 is key 'high' (text: 'Aggressive') separated here so that it can be passed in with bold font-weight"
  },
  "highLowercase": {
    "message": "हाई"
  },
  "highestCurrentBid": {
    "message": "सबसे बड़ी वर्तमान बिड"
  },
  "highestFloorPrice": {
    "message": "सबसे बड़ी फ्लोर प्राइस"
  },
  "history": {
    "message": "इतिहास"
  },
  "holdToRevealContent1": {
    "message": "आपका सीक्रेट रिकवरी फ्रेज $1 प्रदान करता है",
    "description": "$1 is a bolded text with the message from 'holdToRevealContent2'"
  },
  "holdToRevealContent2": {
    "message": "आपके वॉलेट और फंड तक पूरी एक्सेस।",
    "description": "Is the bolded text in 'holdToRevealContent1'"
  },
  "holdToRevealContent3": {
    "message": "इसे किसी के साथ शेयर न करें। $1,$2",
    "description": "$1 is a message from 'holdToRevealContent4' and $2 is a text link with the message from 'holdToRevealContent5'"
  },
  "holdToRevealContent4": {
    "message": "MetaMask सपोर्ट इसका रिक्वेस्ट नहीं करेगा",
    "description": "Part of 'holdToRevealContent3'"
  },
  "holdToRevealContent5": {
    "message": "लेकिन फिशर कर सकते हैं।",
    "description": "The text link in 'holdToRevealContent3'"
  },
  "holdToRevealContentPrivateKey1": {
    "message": "आपकी प्राइवेट की (key) $1 प्रदान करती है",
    "description": "$1 is a bolded text with the message from 'holdToRevealContentPrivateKey2'"
  },
  "holdToRevealContentPrivateKey2": {
    "message": "आपके वॉलेट और फंड की पूरी एक्सेस।",
    "description": "Is the bolded text in 'holdToRevealContentPrivateKey2'"
  },
  "holdToRevealLockedLabel": {
    "message": "लॉक किए गए सर्कल को दिखाने के लिए होल्ड करें"
  },
  "holdToRevealPrivateKey": {
    "message": "प्राइवेट की (key) को दिखाने के लिए होल्ड करें"
  },
  "holdToRevealPrivateKeyTitle": {
    "message": "अपनी प्राइवेट की (key) सुरक्षित रखें"
  },
  "holdToRevealSRP": {
    "message": "SRP को दिखाने के लिए होल्ड करें"
  },
  "holdToRevealSRPTitle": {
    "message": "अपनी SRP सुरक्षित रखें"
  },
  "holdToRevealUnlockedLabel": {
    "message": "लॉक किए गए सर्कल को दिखाने के लिए होल्ड करें"
  },
  "honeypotDescription": {
    "message": "यह टोकन हनीपोट जोखिम पैदा कर सकता है। किसी भी संभावित वित्तीय नुकसान को रोकने के लिए इंटरैक्ट करने से पहले पूरी जांच-पड़ताल करने की सलाह दी जाती है।"
  },
  "honeypotTitle": {
    "message": "हनी पॉट"
  },
  "howNetworkFeesWorkExplanation": {
    "message": "ट्रांसेक्शन को प्रोसेस करने के लिए आवश्यक अनुमानित शुल्क। अधिकतम शुल्क $1 है।"
  },
  "howQuotesWork": {
    "message": "कोट्स कैसे काम करते हैं"
  },
  "howQuotesWorkExplanation": {
    "message": "इस कोट में हमारे द्वारा ढूंढे गए कोट्स की तुलना में सबसे अच्छा रिटर्न है। यह स्वैप रेट पर आधारित है, जिसमें ब्रिजिंग शुल्क और $1% MetaMask शुल्क, गैस फीस घटाकर शामिल है। गैस फीस इस बात पर निर्भर करता है कि नेटवर्क कितना व्यस्त है और ट्रांसेक्शन कितना जटिल है।"
  },
  "id": {
    "message": "ID"
  },
  "ifYouGetLockedOut": {
    "message": "यदि आप ऐप से बाहर हो जाते हैं या कोई नया डिवाइस प्राप्त करते हैं, तो आप अपना फंड खो देंगे। $1 में अपना सीक्रेट रिकवरी फ्रेज़ का बैकअप लेना सुनिश्चित करें ",
    "description": "$1 is the menu path to be shown with font weight bold"
  },
  "ignoreAll": {
    "message": "सभी को अनदेखा करें"
  },
  "ignoreTokenWarning": {
    "message": "यदि आप टोकन छिपाते हैं, तो वे आपके वॉलेट में नहीं दिखाए जाएंगे। हालांकि, आप अभी भी उन्हें खोज कर जोड़ सकते हैं।"
  },
  "imToken": {
    "message": "imToken"
  },
  "import": {
    "message": "इम्पोर्ट करें",
    "description": "Button to import an account from a selected file"
  },
  "importAccountError": {
    "message": "अकाउंट इम्पोर्ट करने में गड़बड़ी।"
  },
  "importAccountErrorIsSRP": {
    "message": "आपने सीक्रेट रिकवरी फ्रेज (या स्मरक) दर्ज किया है। अकाउंट को यहां इंपोर्ट करने के लिए, आपको एक प्राइवेट की दर्ज करनी होगी, जो कि 64 कैरेक्टर की लंबाई की एक हेक्साडेसिमल स्ट्रिंग है।"
  },
  "importAccountErrorNotAValidPrivateKey": {
    "message": "यह वैलिड प्राइवेट की (key) नहीं है। आपने हेक्साडेसिमल स्ट्रिंग दर्ज की है, लेकिन यह 64 कैरक्टर लंबी होनी चाहिए।"
  },
  "importAccountErrorNotHexadecimal": {
    "message": "यह वैलिड प्राइवेट की (key) नहीं है। आपको 64 कैरेक्टर की लंबाई की हेक्साडेसिमल स्ट्रिंग डालनी होगी।"
  },
  "importAccountJsonLoading1": {
    "message": "इस JSON इंपोर्ट में कुछ मिनट लग सकते हैं और MetaMask को फ्रीज करें।"
  },
  "importAccountJsonLoading2": {
    "message": "हम क्षमा चाहते हैं, और भविष्य में हम इसे और तेज़ करेंगे।"
  },
  "importAccountMsg": {
    "message": "इम्पोर्ट किए एकाउंट्स आपके MetaMask सीक्रेट रिकवरी फ्रेज़ से जुड़े नहीं होंगे। इम्पोर्ट किए एकाउंट्स के बारे में अधिक जानें"
  },
  "importMyWallet": {
    "message": "मेरा वॉलेट इम्पोर्ट करें"
  },
  "importNFT": {
    "message": "NFT इंपोर्ट करें"
  },
  "importNFTAddressToolTip": {
    "message": "उदाहरण के लिए, OpenSea पर, डिटेल्स के नीचे NFT के पेज पर, 'कॉन्ट्रैक्ट एड्रेस' के लेबल वाला एक नीला हाइपरलिंक्ड वैल्यू होता है। अगर आप इस पर क्लिक करते हैं, तो ये आपको Etherscan पर कॉन्ट्रैक्ट के एड्रेस पर ले जाएगा; उस पेज के ऊपर-बाईं ओर, 'कॉन्ट्रैक्ट' लेबल वाला एक आइकन होना चाहिए, और दाईं ओर अक्षरों और अंकों की एक लंबी श्रृंखला होगी। यह उस कॉन्ट्रैक्ट का एड्रेस है जिसने आपका NFT बनाया है। एड्रेस के दाईं ओर 'कॉपी' आइकन पर क्लिक करें, और ये आपके क्लिपबोर्ड पर आ जाएगा।"
  },
  "importNFTPage": {
    "message": "NFT के पेज को इंपोर्ट करें"
  },
  "importNFTTokenIdToolTip": {
    "message": "किसी NFT की ID एक विशिष्ट पहचानकर्ता है क्योंकि कोई भी दो NFT एक जैसे नहीं होते हैं। फिर से, OpenSea पर यह संख्या 'डिटेल्स' के नीचे होगी। इसे नोट कर लें या अपने क्लिपबोर्ड पर कॉपी कर लें।"
  },
  "importNWordSRP": {
    "message": "मेरे पास $1 शब्द का रिकवरी फ्रेज़ है",
    "description": "$1 is the number of words in the recovery phrase"
  },
  "importPrivateKey": {
    "message": "प्राइवेट की (key)"
  },
  "importSRPDescription": {
    "message": "अपने 12 या 24-शब्द सीक्रेट रिकवरी फ्रेज़ के साथ एक मौजूदा वॉलेट इंपोर्ट करें।"
  },
  "importSRPNumberOfWordsError": {
    "message": "सीक्रेट रिकवरी फ्रेज़ में 12, या 24 शब्द होते हैं"
  },
  "importSRPWordError": {
    "message": "शब्द $1 गलत है या इसकी स्पेलिंग गलत है।",
    "description": "$1 is the word that is incorrect or misspelled"
  },
  "importSRPWordErrorAlternative": {
    "message": "शब्द $1 और $2 गलत है या इसकी स्पेलिंग गलत है।",
    "description": "$1 and $2 are multiple words that are mispelled."
  },
  "importSecretRecoveryPhrase": {
    "message": "सीक्रेट रिकवरी फ्रेज़ इंपोर्ट करें"
  },
  "importSelectedTokens": {
    "message": "चुना गया टोकन इम्पोर्ट करें?"
  },
  "importSelectedTokensDescription": {
    "message": "आपके द्वारा चुने गए टोकन केवल आपके वॉलेट में दिखाई देंगे। आप बाद में कभी भी छिपे हुए टोकन को खोज कर उन्हें इम्पोर्ट कर सकते हैं।"
  },
  "importTokenQuestion": {
    "message": "टोकन इम्पोर्ट करें?"
  },
  "importTokenWarning": {
    "message": "कोई भी किसी भी नाम के साथ एक टोकन बना सकता है, जिसमें मौजूदा टोकन के नकली वर्शन शामिल हैं। अपने जोखिम पर जोड़ें और ट्रेड करें!"
  },
  "importTokensCamelCase": {
    "message": "टोकन इम्पोर्ट करें"
  },
  "importTokensError": {
    "message": "हम टोकनों को इंपोर्ट नहीं कर सके। कृपया बाद में फिर से कोशिश करें।"
  },
  "importWallet": {
    "message": "वॉलेट इंपोर्ट करें"
  },
  "importWalletOrAccountHeader": {
    "message": "वॉलेट या अकाउंट इंपोर्ट करें"
  },
  "importWithCount": {
    "message": "$1 इम्पोर्ट करें",
    "description": "$1 will the number of detected tokens that are selected for importing, if all of them are selected then $1 will be all"
  },
  "imported": {
    "message": "इम्पोर्टित",
    "description": "status showing that an account has been fully loaded into the keyring"
  },
  "inYourSettings": {
    "message": "आपके सेटिंग्स में"
  },
  "included": {
    "message": "शामिल है"
  },
  "infuraBlockedNotification": {
    "message": "MetaMask ब्लॉकचेन होस्ट से कनेक्ट करने में असमर्थ है। संभावित कारणों की समीक्षा करें $1।",
    "description": "$1 is a clickable link with with text defined by the 'here' key"
  },
  "initialTransactionConfirmed": {
    "message": "नेटवर्क द्वारा आपके प्रारंभिक ट्रांसेक्शन को कन्फर्म किया गया था। वापस जाने के लिए ठीक पर क्लिक करें।"
  },
  "insightsFromSnap": {
    "message": "$1 से इनसाइट्स",
    "description": "$1 represents the name of the snap"
  },
  "install": {
    "message": "इंस्टॉल करें"
  },
  "installOrigin": {
    "message": "ओरिजिन इंस्टॉल करें"
  },
  "installRequest": {
    "message": "MetaMask में जोड़ें"
  },
  "installedOn": {
    "message": "$1 पर इंस्टॉल किया गया",
    "description": "$1 is the date when the snap has been installed"
  },
  "insufficientBalance": {
    "message": "कम बैलेंस।"
  },
  "insufficientFunds": {
    "message": "कम अमाउंट।"
  },
  "insufficientFundsForGas": {
    "message": "गैस के लिए कम फंड"
  },
  "insufficientLockedLiquidityDescription": {
    "message": "पर्याप्त रूप से लॉक या बर्न की गई लिक्विडिटी की कमी के कारण टोकन अचानक लिक्विडिटी विदड्रॉवल के प्रति संवेदनशील हो जाता है, जिससे संभावित रूप से बाजार में अस्थिरता पैदा हो सकती है।"
  },
  "insufficientLockedLiquidityTitle": {
    "message": "अपर्याप्त लॉक्ड लिक्विडिटी"
  },
  "insufficientTokens": {
    "message": "कम टोकन।"
  },
  "interactingWith": {
    "message": "के साथ इंटरैक्ट कर रहा है"
  },
  "interactingWithTransactionDescription": {
    "message": "यह वही कॉन्ट्रैक्ट है जिसके साथ आप इंटरैक्ट कर रहे हैं। विवरण वेरीफाई करके स्कैमर्स से स्वयं को सुरक्षित रखें।"
  },
  "invalidAddress": {
    "message": "ग़लत एड्रेस"
  },
  "invalidAddressRecipient": {
    "message": "प्राप्तकर्ता का एड्रेस ग़लत है"
  },
  "invalidAssetType": {
    "message": "ये एसेट एक NFT है और इसे इंपोर्ट NFTज़ पेज पर फिर से जोड़ना होगा जो NFTज़ टैब के नीचे मिलेगा"
  },
  "invalidChainIdTooBig": {
    "message": "ग़लत चेन ID। चेन ID बहुत बड़ी है।"
  },
  "invalidCustomNetworkAlertContent1": {
    "message": "कस्टम नेटवर्क '$1' के लिए चेन ID को फिर से डालना होगा।",
    "description": "$1 is the name/identifier of the network."
  },
  "invalidCustomNetworkAlertContent2": {
    "message": "आपको बुरी नीयत वाला या दोषपूर्ण नेटवर्क प्रोवाइडरों से बचाने के लिए, अब सभी कस्टम नेटवर्क के लिए चेन ID की आवश्यकता होती है।"
  },
  "invalidCustomNetworkAlertContent3": {
    "message": "सेटिंग > नेटवर्क पर जाएँ और चेन ID डालें। आप $1 पर सबसे पॉपुलर नेटवर्क की चेन ID पा सकते हैं।",
    "description": "$1 is a link to https://chainid.network"
  },
  "invalidCustomNetworkAlertTitle": {
    "message": "ग़लत कस्टम नेटवर्क"
  },
  "invalidHexData": {
    "message": "ग़लत हेक्स डेटा"
  },
  "invalidHexNumber": {
    "message": "ग़लत हेक्साडेसिमल संख्या।"
  },
  "invalidHexNumberLeadingZeros": {
    "message": "ग़लत हेक्साडेसिमल संख्या। आगे के किसी भी शून्य को निकाल दें।"
  },
  "invalidIpfsGateway": {
    "message": "ग़लत IPFS गेटवे: वैल्यू एक मान्य URL होना चाहिए"
  },
  "invalidNumber": {
    "message": "ग़लत संख्या। एक डेसीमल या '0x'-प्रीफिक्स्ड वाली हेक्साडेसिमल संख्या डालें।"
  },
  "invalidNumberLeadingZeros": {
    "message": "ग़लत संख्या। आगे के किसी भी शून्य को निकाल दें।"
  },
  "invalidRPC": {
    "message": "ग़लत RPC URL"
  },
  "invalidSeedPhrase": {
    "message": "ग़लत सीक्रेट रिकवरी फ्रेज"
  },
  "invalidSeedPhraseCaseSensitive": {
    "message": "ग़लत निवेश! गुप्त पुनर्प्राप्ति वाक्यांश केस संवेदी है।"
  },
  "ipfsGateway": {
    "message": "IPFS गेटवे"
  },
  "ipfsGatewayDescription": {
    "message": "IPFS पर स्टोर किए गए आपके NFT की इमेज दिखाने, आपके ब्राउज़़र के एड्रेस बार में एंटर किए गए ENS एड्रेस से संबंधित जानकारी दिखाने और अलग-अलग टोकनों के लिए आइकन लाने के लिए MetaMask थर्ड-पार्टी सर्विसेज़ का इस्तेमाल करता है। जब आप इन सेवाओं का इस्तेमाल कर रहे हों तो आपका IP एड्रेस इन सेवाओं को भी दिख सकता है।"
  },
  "ipfsToggleModalDescriptionOne": {
    "message": "हम IPFS पर स्टोर किए गए आपके NFT की इमेज दिखाने, आपके ब्राउज़़र के एड्रेस बार में एंटर किए गए ENS एड्रेस से संबंधित जानकारी दिखाने और अलग-अलग टोकनों के लिए आइकन लाने के लिए थर्ड-पार्टी सर्विसेज़ का इस्तेमाल करते हैं। जब आप इन सेवाओं का इस्तेमाल कर रहे हों तो आपका IP एड्रेस इन सेवाओं को भी दिख सकता है।"
  },
  "ipfsToggleModalDescriptionTwo": {
    "message": "पुष्टि को चुनने से IPFS रिजॉल्यूशन चालू हो जाता है। आप इसे किसी भी समय $1 में बंद कर सकते हैं।",
    "description": "$1 is the method to turn off ipfs"
  },
  "ipfsToggleModalSettings": {
    "message": "सेटिंग्स > सुरक्षा और गोपनीयता"
  },
  "isSigningOrSubmitting": {
    "message": "पिछला ट्रांसेक्शन अभी भी साइन या सबमिट किया जा रहा है"
  },
  "jazzAndBlockies": {
    "message": "जैज़आइकन्स और ब्लॉकीज़ यूनीक आइकनों की दो अलग-अलग शैलियां हैं जो आपको एक नज़र में किसी अकाउंट की पहचान करने में मदद करती हैं।"
  },
  "jazzicons": {
    "message": "जैज़आइकन्स"
  },
  "jsonFile": {
    "message": "JSON फाइल",
    "description": "format for importing an account"
  },
  "keepReminderOfSRP": {
    "message": "अपने सीक्रेट रिकवरी फ्रेज़ का रिमाइंडर कहीं सुरक्षित रखें। यदि आप इसे खो देते हैं, तो इसे वापस पाने में कोई आपकी मदद नहीं कर सकता। इससे भी बुरी बात यह है कि आप कभी भी अपने वॉलेट तक पहुंच नहीं पाएंगे। $1",
    "description": "$1 is a learn more link"
  },
  "keyringAccountName": {
    "message": "अकाउंट का नाम"
  },
  "keyringAccountPublicAddress": {
    "message": "पब्लिक एड्रेस"
  },
  "keyringSnapRemovalResult1": {
    "message": "$1 $2हटाया गया",
    "description": "Displays the result after removal of a keyring snap. $1 is the snap name, $2 is whether it is successful or not"
  },
  "keyringSnapRemovalResultNotSuccessful": {
    "message": "नहीं ",
    "description": "Displays the `not` word in $2."
  },
  "keyringSnapRemoveConfirmation": {
    "message": "अगर आप इस Snap को हटाना चाहते हैं तो इस बात को कन्फर्म करने के लिए $1 टाइप करें:",
    "description": "Asks user to input the name nap prior to deleting the snap. $1 is the snap name"
  },
  "keystone": {
    "message": "Keystone"
  },
  "knownAddressRecipient": {
    "message": "ज्ञात कॉन्ट्रैक्ट एड्रेस।"
  },
  "knownTokenWarning": {
    "message": "यह कार्रवाई उन टोकन को संपादित करेगी, जो पहले से ही आपके वॉलेट में लिस्टेड हैं, जिसका इस्तेमाल आपको फ़िश करने के लिए किया जा सकता है। केवल तभी एप्रूव करें, जब आप इस बात को लेकर सुनिश्चित हों कि आप इन टोकन का प्रतिनिधित्व बदलना चाहते हैं। $1 के बारे में और अधिक जानें"
  },
  "l1Fee": {
    "message": "L1 शुल्क"
  },
  "l1FeeTooltip": {
    "message": "L1 गैस फीस"
  },
  "l2Fee": {
    "message": "L2 शुल्क"
  },
  "l2FeeTooltip": {
    "message": "L2 गैस फीस"
  },
  "lastConnected": {
    "message": "अंतिम बार जुड़ा"
  },
  "lastSold": {
    "message": "पिछली बार बेचा गया"
  },
  "lavaDomeCopyWarning": {
    "message": "सुरक्षा कारणों से, इस टेक्स्ट को चुनने का विकल्प अभी उपलब्ध नहीं है।"
  },
  "layer1Fees": {
    "message": "परत 1 फ़ीस"
  },
  "layer2Fees": {
    "message": "लेयर 2 शुल्क"
  },
  "learnHow": {
    "message": "जानें कैसे"
  },
  "learnMore": {
    "message": "अधिक जानें"
  },
  "learnMoreAboutGas": {
    "message": "गैस के बारे में $1 चाहते हैं?",
    "description": "$1 will be replaced by the learnMore translation key"
  },
  "learnMoreAboutPrivacy": {
    "message": "गोपनीयता की सर्वोत्तम प्रथाओं के बारे में और जानें।"
  },
  "learnMoreKeystone": {
    "message": "और अधिक जानें"
  },
  "learnMoreUpperCase": {
    "message": "अधिक जानें"
  },
  "learnMoreUpperCaseWithDot": {
    "message": "ज़्यादा जानें।"
  },
  "learnScamRisk": {
    "message": "घोटाले और सुरक्षा जोखिम।"
  },
  "leaveMetaMask": {
    "message": "MetaMask से बाहर निकलें?"
  },
  "leaveMetaMaskDesc": {
    "message": "आप MetaMask के बाहर किसी साइट पर जाने वाले हैं। जारी रखने से पहले URL को दोबारा जांचें।"
  },
  "ledgerAccountRestriction": {
    "message": "नया अकाउंट जोड़ने से पहले आपको अपने पिछले अकाउंट का इस्तेमाल करना होगा।"
  },
  "ledgerConnectionInstructionCloseOtherApps": {
    "message": "अपने डिवाइस से जुड़े किसी अन्य सॉफ्टवेयर को बंद करें और फिर रिफ्रेश करने के लिए यहां क्लिक करें।"
  },
  "ledgerConnectionInstructionHeader": {
    "message": "कन्फर्म पर क्लिक करने से पहले:"
  },
  "ledgerConnectionInstructionStepFour": {
    "message": "अपने Ledger डिवाइस पर \"स्मार्ट कॉन्ट्रैक्ट डेटा\" या \"ब्लाइंड साइनिंग\" एनेबल करें"
  },
  "ledgerConnectionInstructionStepThree": {
    "message": "अपने Ledger डिवाइस में प्लग इन करें और Ethereum ऐप चुनें"
  },
  "ledgerDeviceOpenFailureMessage": {
    "message": "Ledger डिवाइस खोलने में नहीं हो पाया। आपका Ledger अन्य सॉफ्टवेयर से कनेक्ट हो सकता है। कृपया Ledger लाइव या अपने Ledger डिवाइस से जुड़े अन्य ऐप्लिकेशन को बंद करें, और फिर से कनेक्ट करने की कोशिश करें।"
  },
  "ledgerErrorConnectionIssue": {
    "message": "अपने Ledger को फिर से कनेक्ट करें, ETH ऐप खोलें और फिर से प्रयास करें।"
  },
  "ledgerErrorDevicedLocked": {
    "message": "आपका Ledger लॉक हुआ पड़ा है। इसे अनलॉक करें और फिर से प्रयास करें।"
  },
  "ledgerErrorEthAppNotOpen": {
    "message": "समस्या को हल करने के लिए, अपने डिवाइस पर ETH एप्लिकेशन खोलें और फिर से प्रयास करें।"
  },
  "ledgerErrorTransactionDataNotPadded": {
    "message": "Ethereum ट्रांसेक्शन का इनपुट डेटा पर्याप्त रूप से पैडेड नहीं है।"
  },
  "ledgerLiveApp": {
    "message": "Ledger Live ऐप"
  },
  "ledgerLocked": {
    "message": "Ledger डिवाइस से कनेक्ट नहीं हो सकता। कृपया पक्का करें कि आपका डिवाइस अनलॉक है और Ethereum ऐप खुला है।"
  },
  "ledgerMultipleDevicesUnsupportedErrorMessage": {
    "message": "एक ही समय में कई Ledger डिवाइस कनेक्ट नहीं किए जा सकते। एक नया Ledger डिवाइस कनेक्ट करने के लिए, आपको पहले पिछले डिवाइस को डिस्कनेक्ट करना होगा।"
  },
  "ledgerTimeout": {
    "message": "Ledger Live जवाब देने में बहुत अधिक समय ले रहा है या कनेक्शन टाइमआउट हो गया है। पक्का करें कि Ledger Live ऐप खुला है और आपका डिवाइस अनलॉक है।"
  },
  "ledgerWebHIDNotConnectedErrorMessage": {
    "message": "Ledger डिवाइस कनेक्ट नहीं था। यदि आप अपना Ledger कनेक्ट करना चाहते हैं, तो कृपया 'जारी रखें' पर फिर से क्लिक करें और HID कनेक्शन को एप्रूव करें",
    "description": "An error message shown to the user during the hardware connect flow."
  },
  "levelArrow": {
    "message": "लेवल ऐरो"
  },
  "lightTheme": {
    "message": "हल्की"
  },
  "likeToImportToken": {
    "message": "क्या आप इस टोकन को इंपोर्ट करना चाहेंगे?"
  },
  "likeToImportTokens": {
    "message": "क्या आप इन टोकन को इंपोर्ट करना चाहते हैं?"
  },
  "lineaGoerli": {
    "message": "Linea Goerli टेस्ट नेटवर्क"
  },
  "lineaMainnet": {
    "message": "Linea Mainnet"
  },
  "lineaSepolia": {
    "message": "Linea Sepolia टेस्ट नेटवर्क"
  },
  "link": {
    "message": "लिंक"
  },
  "linkCentralizedExchanges": {
    "message": "क्रिप्टो को मुफ्त में MetaMask में ट्रांसफ़र करने के लिए अपने Coinbase या Binance अकाउंट को लिंक करें।"
  },
  "links": {
    "message": "लिंक"
  },
  "loadMore": {
    "message": "अधिक लोड करें"
  },
  "loading": {
    "message": "लोड हो रहा है..."
  },
  "loadingScreenSnapMessage": {
    "message": "कृपया Snap पर ट्रांजेक्शन पूरा करें।"
  },
  "loadingTokenList": {
    "message": "टोकन लिस्ट लोड हो रहा है"
  },
  "localhost": {
    "message": "लोकलहोस्ट 8545"
  },
  "lock": {
    "message": "लॉक"
  },
  "lockMetaMask": {
    "message": "MetaMask लॉक करें"
  },
  "lockTimeInvalid": {
    "message": "लॉक का समय 0 और 10080 के बीच की कोई संख्या होनी चाहिए"
  },
  "logo": {
    "message": "$1 लोगो",
    "description": "$1 is the name of the ticker"
  },
  "low": {
    "message": "निम्न"
  },
  "lowEstimatedReturnTooltipMessage": {
    "message": "आप फीस के रूप में अपनी शुरुआती राशि का $1% से अधिक का भुगतान करेंगे। अपनी प्राप्त हो रही राशि और नेटवर्क शुल्क की जाँच करें।"
  },
  "lowEstimatedReturnTooltipTitle": {
    "message": "ऊंची लागत"
  },
  "lowGasSettingToolTipMessage": {
    "message": "एक सस्ती कीमत की प्रतीक्षा के लिए $1 का इस्तेमाल करें। समय का अनुमान बहुत कम सही होता है क्योंकि कीमतें कुछ हद तक अप्रत्याशित होती हैं।",
    "description": "$1 is key 'low' separated here so that it can be passed in with bold font-weight"
  },
  "lowLowercase": {
    "message": "निम्न"
  },
  "mainnet": {
    "message": " Ethereum Mainnet"
  },
  "mainnetToken": {
    "message": "ये एड्रेस एक ज्ञात  Ethereum Mainnet टोकन के एड्रेस से मेल अकाउंट है। आप जिस टोकन को जोड़ने की कोशिश कर रहे हैं, उसके लिए कॉन्ट्रैक्ट एड्रेस और नेटवर्क दोबारा जांचें।"
  },
  "makeAnotherSwap": {
    "message": "एक नया स्वैप बनाएं"
  },
  "makeSureNoOneWatching": {
    "message": "पक्का करें कि इसे कोई भी नहीं देख रहा है",
    "description": "Warning to users to be care while creating and saving their new Secret Recovery Phrase"
  },
  "manageDefaultSettings": {
    "message": "डिफॉल्ट गोपनीयता सेटिंग्स मैनेज करें"
  },
  "managePermissions": {
    "message": "अनुमतियाँ प्रबंधित करें"
  },
  "marketCap": {
    "message": "मार्केट कैप"
  },
  "marketDetails": {
    "message": "मार्केट का ब्यौरा"
  },
  "max": {
    "message": "अधिकतम"
  },
  "maxBaseFee": {
    "message": "अधिकतम बेस फी"
  },
  "maxFee": {
    "message": "अधिकतम फ़ीस"
  },
  "maxFeeTooltip": {
    "message": "ट्रांसेक्शन के भुगतान के लिए अधिकतम शुल्क प्रदान किया गया।"
  },
  "maxPriorityFee": {
    "message": "अधिकतम प्रायोरिटी फी"
  },
  "medium": {
    "message": "बाजार"
  },
  "mediumGasSettingToolTipMessage": {
    "message": "मौजूदा बाजार मूल्य पर तेज़ी से प्रोसेस करने के लिए $1का इस्तेमाल करें।",
    "description": "$1 is key 'medium' (text: 'Market') separated here so that it can be passed in with bold font-weight"
  },
  "memo": {
    "message": "मेमो"
  },
  "message": {
    "message": "मैसेज"
  },
  "metaMaskConnectStatusParagraphOne": {
    "message": "अब MetaMask में आपके अकाउंट के कनेक्शन पर आपका अधिक नियंत्रण है।"
  },
  "metaMaskConnectStatusParagraphThree": {
    "message": "अपने कनेक्ट किए गए एकाउंट्स को प्रबंधित करने के लिए इसे क्लिक करें।"
  },
  "metaMaskConnectStatusParagraphTwo": {
    "message": "कनेक्शन स्थिति बटन दिखाता है कि आप जिस वेबसाइट पर जा रहे हैं, वह आपके वर्तमान में चुना गया अकाउंट से कनेक्ट है।"
  },
  "metaMetricsIdNotAvailableError": {
    "message": "चूंकि आपने कभी भी MetaMetrics का विकल्प नहीं चुना है, इसलिए यहां डिलीट करने के लिए कोई डेटा नहीं है।"
  },
  "metadataModalSourceTooltip": {
    "message": "$1 को npm पर होस्ट किया गया है और $2 इस Snap का यूनीक आइडेंटिफायर है।",
    "description": "$1 is the snap name and $2 is the snap NPM id."
  },
  "metamaskNotificationsAreOff": {
    "message": "वॉलेट नोटिफिकेशंस वर्तमान में सक्रिय नहीं हैं।"
  },
  "metamaskSwapsOfflineDescription": {
    "message": "MetaMask स्वैप का रखरखाव किया जा रहा है। कृपया बाद में वापस देखें।"
  },
  "metamaskVersion": {
    "message": "MetaMask वर्शन"
  },
  "methodData": {
    "message": "तरीका"
  },
  "methodDataTransactionDesc": {
    "message": "डिकोड किए गए इनपुट डेटा के आधार पर फ़ंक्शन पूरा किया गया।"
  },
  "methodNotSupported": {
    "message": "इस अकाउंट के साथ सपोर्ट नहीं करता है।"
  },
  "metrics": {
    "message": "मेट्रिक्स"
  },
  "millionAbbreviation": {
    "message": "M",
    "description": "Shortened form of 'million'"
  },
  "mismatchedChainLinkText": {
    "message": "नेटवर्क विवरण वेरीफ़ाई करें",
    "description": "Serves as link text for the 'mismatchedChain' key. This text will be embedded inside the translation for that key."
  },
  "mismatchedChainRecommendation": {
    "message": "हम सिफ़ारिश करते हैं कि आगे बढ़ने से पहले आप $1 करें।",
    "description": "$1 is a clickable link with text defined by the 'mismatchedChainLinkText' key. The link will open to instructions for users to validate custom network details."
  },
  "mismatchedNetworkName": {
    "message": "हमारे रिकॉर्ड के अनुसार, नेटवर्क का नाम इस चेन ID से ठीक से मेल नहीं खा सकता है।"
  },
  "mismatchedNetworkSymbol": {
    "message": "सबमिट किया गया करेंसी सिंबल इस चेन ID के लिए हमारी अपेक्षा से मेल नहीं खाता।"
  },
  "mismatchedRpcChainId": {
    "message": "कस्टम नेटवर्क द्वारा वापस की गई चेन ID सबमिट की गई चेन ID से मेल नहीं खाती।"
  },
  "mismatchedRpcUrl": {
    "message": "हमारे रिकॉर्ड के अनुसार, सबमिट किया गया RPC-URL वैल्यू इस चेन ID के लिए किसी ज्ञात प्रोवाइडर से मेल नहीं खाता।"
  },
  "missingSetting": {
    "message": "सेटिंग नहीं मिल पाया?"
  },
  "missingSettingRequest": {
    "message": "यहां रिक्वेस्ट करें"
  },
  "more": {
    "message": "अधिक"
  },
  "moreAccounts": {
    "message": "+ $1 और अकाउंट",
    "description": "$1 is the number of accounts"
  },
  "moreNetworks": {
    "message": "+ $1 और नेटवर्क",
    "description": "$1 is the number of networks"
  },
  "moreQuotes": {
    "message": "अधिक कोट्स"
  },
  "multichainAddEthereumChainConfirmationDescription": {
    "message": "आप इस नेटवर्क को MetaMask में जोड़ रहे हैं और इस साइट को इसका उपयोग करने की अनुमति दे रहे हैं।"
  },
  "multichainQuoteCardBridgingLabel": {
    "message": "ब्रिज किया जा रहा है"
  },
  "multichainQuoteCardQuoteLabel": {
    "message": "कोटेशन"
  },
  "multichainQuoteCardTimeLabel": {
    "message": "समय"
  },
  "multipleSnapConnectionWarning": {
    "message": "$1 $2 Snaps का उपयोग करना चाहता है",
    "description": "$1 is the dapp and $2 is the number of snaps it wants to connect to."
  },
  "mustSelectOne": {
    "message": "कम से कम 1 टोकन को चुनना होगा।"
  },
  "name": {
    "message": "नाम"
  },
  "nameAddressLabel": {
    "message": "एड्रेस",
    "description": "Label above address field in name component modal."
  },
  "nameAlreadyInUse": {
    "message": "नाम पहले से ही प्रयोग में है"
  },
  "nameInstructionsNew": {
    "message": "यदि आप इस एड्रेस को जानते हैं, तो भविष्य में इसे पहचानने के लिए इसे एक उपनाम दें।",
    "description": "Instruction text in name component modal when value is not recognised."
  },
  "nameInstructionsRecognized": {
    "message": "इस एड्रेस का एक डिफ़ॉल्ट उपनाम है, लेकिन आप इसे एडिट कर सकते हैं या अन्य सुझाव तलाश सकते हैं।",
    "description": "Instruction text in name component modal when value is recognized but not saved."
  },
  "nameInstructionsSaved": {
    "message": "आपने पहले इस एड्रेस के लिए एक उपनाम जोड़ा है। आप अन्य सुझाए गए उपनामों को एडिट कर या देख सकते हैं।",
    "description": "Instruction text in name component modal when value is saved."
  },
  "nameLabel": {
    "message": "उपनाम",
    "description": "Label above name input field in name component modal."
  },
  "nameModalMaybeProposedName": {
    "message": "शायद: $1",
    "description": "$1 is the proposed name"
  },
  "nameModalTitleNew": {
    "message": "अज्ञात एड्रेस",
    "description": "Title of the modal created by the name component when value is not recognised."
  },
  "nameModalTitleRecognized": {
    "message": "पहचाना गया एड्रेस",
    "description": "Title of the modal created by the name component when value is recognized but not saved."
  },
  "nameModalTitleSaved": {
    "message": "सहेजा गया एड्रेस",
    "description": "Title of the modal created by the name component when value is saved."
  },
  "nameProviderProposedBy": {
    "message": "$1 द्वारा प्रस्तावित",
    "description": "$1 is the name of the provider"
  },
  "nameProvider_ens": {
    "message": "एथेरियम नेम सर्विस (ENS)"
  },
  "nameProvider_etherscan": {
    "message": "Etherscan"
  },
  "nameProvider_lens": {
    "message": "लेंस प्रोटोकॉल"
  },
  "nameProvider_token": {
    "message": "MetaMask"
  },
  "nameSetPlaceholder": {
    "message": "एक उपनाम चुनें...",
    "description": "Placeholder text for name input field in name component modal."
  },
  "nativeNetworkPermissionRequestDescription": {
    "message": "$1 निम्नलिखित के लिए आपका एप्रूवल मांग रहा है:",
    "description": "$1 represents dapp name"
  },
  "nativeTokenScamWarningConversion": {
    "message": "नेटवर्क का ब्यौरा बदलें"
  },
  "nativeTokenScamWarningDescription": {
    "message": "मूल टोकन सिंबल, संबंधित चेन ID वाले नेटवर्क के लिए मूल टोकन के अपेक्षित सिंबल से मेल नहीं खाता। आपने $1 डाला है जबकि अपेक्षित टोकन सिंबल $2 है। कृपया वेरीफाई करें कि आप सही चेन से जुड़े हैं।",
    "description": "$1 represents the currency name, $2 represents the expected currency symbol"
  },
  "nativeTokenScamWarningDescriptionExpectedTokenFallback": {
    "message": "कुछ और",
    "description": "graceful fallback for when token symbol isn't found"
  },
  "nativeTokenScamWarningTitle": {
    "message": "यह एक बड़ा स्कैम हो सकता है",
    "description": "Title for nativeTokenScamWarningDescription"
  },
  "needHelp": {
    "message": "मदद चाहिए? $1 से कॉन्टेक्ट करें",
    "description": "$1 represents `needHelpLinkText`, the text which goes in the help link"
  },
  "needHelpFeedback": {
    "message": "अपनी प्रतिक्रिया शेयर करें"
  },
  "needHelpLinkText": {
    "message": "MetaMask सपोर्ट"
  },
  "needHelpSubmitTicket": {
    "message": "टिकट जमा करें"
  },
  "needImportFile": {
    "message": "इंपोर्ट करने के लिए आपको एक फाइल को चुनना होगा।",
    "description": "User is important an account and needs to add a file to continue"
  },
  "negativeETH": {
    "message": "ETH के नेगेटिव अमाउंट नहीं भेज सकते।"
  },
  "negativeOrZeroAmountToken": {
    "message": "नेगेटिव या ज़ीरो वैल्यू के एसेट नहीं भेज सकते।"
  },
  "network": {
    "message": "नेटवर्क:"
  },
  "networkChanged": {
    "message": "नेटवर्क बदला गया"
  },
  "networkChangedMessage": {
    "message": "अब आप $1 पर लेन-देन कर रहे हैं।",
    "description": "$1 is the name of the network"
  },
  "networkDetails": {
    "message": "नेटवर्क विवरण"
  },
  "networkFee": {
    "message": "नेटवर्क फी"
  },
  "networkIsBusy": {
    "message": "नेटवर्क व्यस्त है। गैस प्राइसें अधिक हैं और अनुमान कम सटीक हैं।"
  },
  "networkMenu": {
    "message": "नेटवर्क मेन्यू"
  },
  "networkMenuHeading": {
    "message": "एक नेटवर्क को चुनें"
  },
  "networkName": {
    "message": "नेटवर्क का नाम"
  },
  "networkNameArbitrum": {
    "message": "Arbitrum"
  },
  "networkNameAvalanche": {
    "message": "Avalanche"
  },
  "networkNameBSC": {
    "message": "BSC"
  },
  "networkNameBase": {
    "message": "बेस"
  },
  "networkNameBitcoin": {
    "message": "Bitcoin"
  },
  "networkNameDefinition": {
    "message": "इस नेटवर्क के साथ जुड़ा नाम।"
  },
  "networkNameEthereum": {
    "message": "Ethereum"
  },
  "networkNameGoerli": {
    "message": "गोएर्ली"
  },
  "networkNameLinea": {
    "message": "Linea"
  },
  "networkNameOpMainnet": {
    "message": "OP मेननेट (mainnet)"
  },
  "networkNamePolygon": {
    "message": "बहुभुज"
  },
  "networkNameSolana": {
    "message": "सोलाना"
  },
  "networkNameTestnet": {
    "message": "Testnet"
  },
  "networkNameZkSyncEra": {
    "message": "zkSync Era"
  },
  "networkOptions": {
    "message": "नेटवर्क के विकल्प"
  },
  "networkPermissionToast": {
    "message": "नेटवर्क अनुमतियां अपडेट की गईं"
  },
  "networkProvider": {
    "message": "नेटवर्क प्रोवाइडर"
  },
  "networkStatus": {
    "message": "नेटवर्क का स्टेटस"
  },
  "networkStatusBaseFeeTooltip": {
    "message": "बेस फ़ीस नेटवर्क द्वारा निर्धारित किया जाता है और हर 13-14 सेकंड में बदलता है। हमारे $1 और $2 विकल्प अचानक वृद्धि के लिए जिम्मेदार हैं।",
    "description": "$1 and $2 are bold text for Medium and Aggressive respectively."
  },
  "networkStatusPriorityFeeTooltip": {
    "message": "प्रायोरिटी फ़ीस की सीमा (उर्फ \"माइनर टिप\")। यह माइनरों के पास जाता है और उन्हें आपके ट्रांसेक्शन को प्राथमिकता देने के लिए प्रोत्साहित करता है।"
  },
  "networkStatusStabilityFeeTooltip": {
    "message": "पिछले 72 घंटों के सापेक्ष गैस फ़ीस $1 है।",
    "description": "$1 is networks stability value - stable, low, high"
  },
  "networkSwitchConnectionError": {
    "message": "हम $1 से कनेक्ट नहीं कर सकते",
    "description": "$1 represents the network name"
  },
  "networkURL": {
    "message": "नेटवर्क URL"
  },
  "networkURLDefinition": {
    "message": "इस नेटवर्क तक पहुंचने के लिए इस्तेमाल किया जाने वाला URL।"
  },
  "networkUrlErrorWarning": {
    "message": "हमला करने वाले कभी-कभी साइट के एड्रेस में छोटे-छोटे बदलाव करके साइटों की नकल करते हैं। जारी रखने से पहले सुनिश्चित करें कि आप इच्छित साइट के साथ इंटरैक्ट कर रहे हैं। पुनीकोड ​​वर्शन: $1",
    "description": "$1 replaced by RPC URL for network"
  },
  "networks": {
    "message": "नेटवर्क"
  },
  "networksSmallCase": {
    "message": "नेटवर्क"
  },
  "nevermind": {
    "message": "कोई बात नहीं"
  },
  "new": {
    "message": "नया!"
  },
  "newAccount": {
    "message": "नया अकाउंट"
  },
  "newAccountNumberName": {
    "message": "अकाउंट $1",
    "description": "Default name of next account to be created on create account screen"
  },
  "newContact": {
    "message": "नया कॉन्टेक्ट"
  },
  "newContract": {
    "message": "नया कॉन्ट्रैक्ट"
  },
  "newNFTDetectedInImportNFTsMessageStrongText": {
    "message": "सेटिंग्स > सुरक्षा और गोपनीयता"
  },
  "newNFTDetectedInImportNFTsMsg": {
    "message": "अपने NFTs देखने के लिए OpenSea का उपयोग करने के लिए, $1 में 'NFT मीडिया दिखाएं' चालू करें।",
    "description": "$1 is used for newNFTDetectedInImportNFTsMessageStrongText"
  },
  "newNFTDetectedInNFTsTabMessage": {
    "message": "MetaMask को ऑटोमेटिक तरीके से NFTs का पता लगाने और आपके वॉलेट में दिखाने के लिए अनुमति दें।"
  },
  "newNFTsAutodetected": {
    "message": "NFT ऑटोडिटेक्शन"
  },
  "newNetworkAdded": {
    "message": "\"$1\" सफलतापूर्वक जोड़ा गया था!"
  },
  "newNetworkEdited": {
    "message": "\"$1\" सफलतापूर्वक बदला गया!"
  },
  "newNftAddedMessage": {
    "message": "NFT सफलतापूर्वक जोड़ा गया!"
  },
  "newPassword": {
    "message": "नया पासवर्ड (कम-से-कम 8 करैक्टर)"
  },
  "newPrivacyPolicyActionButton": {
    "message": "और पढ़ें"
  },
  "newPrivacyPolicyTitle": {
    "message": "हमने अपनी गोपनीयता नीति अपडेट कर दी है"
  },
  "newRpcUrl": {
    "message": "नया RPC URL"
  },
  "newTokensImportedMessage": {
    "message": "आपने सफलतापूर्वक $1 इम्पोर्ट कर लिया है।",
    "description": "$1 is the string of symbols of all the tokens imported"
  },
  "newTokensImportedTitle": {
    "message": "टोकन इम्पोर्ट हो गया"
  },
  "next": {
    "message": "अगला"
  },
  "nftAddFailedMessage": {
    "message": "NFT जोड़ा नहीं जा सकता क्योंकि ओनरशिप की जानकारी मेल नहीं खा रही है। पक्का करें कि आपने सही जानकारी दर्ज की है।"
  },
  "nftAddressError": {
    "message": "ये टोकन एक NFT है। $1 जोड़ें",
    "description": "$1 is a clickable link with text defined by the 'importNFTPage' key"
  },
  "nftAlreadyAdded": {
    "message": "NFT पहले ही जोड़ा जा चुका है।"
  },
  "nftAutoDetectionEnabled": {
    "message": "NFT ऑटोडिटेक्शन चालू किया गया"
  },
  "nftDisclaimer": {
    "message": "अस्वीकरण: MetaMask मीडिया फ़ाइल को सोर्स url से खींचता है। यह url कभी-कभी मार्केटप्लेस द्वारा बदल दिया जाता है जिस पर NFT को मिंट किया गया था।"
  },
  "nftOptions": {
    "message": "NFT विकल्प"
  },
  "nftTokenIdPlaceholder": {
    "message": "टोकन ID डालें"
  },
  "nftWarningContent": {
    "message": "आप भविष्य में जिस पर भी आपकी ओनरशिप होगी उसके सहित, $1 को ऐक्सेस प्रदान कर रहे हैं। दूसरे छोर पर मौजूद पक्ष इन NFTs को आपके वॉलेट से किसी भी समय बिना आपसे पूछे तब तक ट्रांसफ़र कर सकता है जब तक कि आप इस एप्रूवल को कैंसिल नहीं कर देते। $2",
    "description": "$1 is nftWarningContentBold bold part, $2 is Learn more link"
  },
  "nftWarningContentBold": {
    "message": "आपके सभी $1 NFTs",
    "description": "$1 is name of the collection"
  },
  "nftWarningContentGrey": {
    "message": "सावधानी से आगे बढ़ें।"
  },
  "nfts": {
    "message": "NFT"
  },
  "nftsPreviouslyOwned": {
    "message": "पहले की ओनरशिप वाले"
  },
  "nickname": {
    "message": "उपनाम"
  },
  "noAccountsFound": {
    "message": "दी गई खोज क्वेरी के लिए कोई अकाउंट नहीं मिला"
  },
  "noConnectedAccountTitle": {
    "message": "MetaMask इस साइट से कनेक्टेड नहीं है।"
  },
  "noConnectionDescription": {
    "message": "किसी साइट से कनेक्ट करने के लिए, \"कनेक्ट करें\" बटन ढूंढें और चुनें। याद रखें MetaMask केवल web3 पर साइटों से कनेक्ट हो सकता है"
  },
  "noConversionRateAvailable": {
    "message": "कोई भी कन्वर्शन दर उपलब्ध नहीं है"
  },
  "noDomainResolution": {
    "message": "डोमेन के लिए कोई रिज़ॉल्यूशन प्रदान नहीं किया गया।"
  },
  "noHardwareWalletOrSnapsSupport": {
    "message": "Snap और अधिकांश हार्डवेयर वॉलेट, आपके वर्तमान ब्राउज़र वर्जन के साथ काम नहीं करेंगे।"
  },
  "noNFTs": {
    "message": "अभी तक कोई NFT नहीं"
  },
  "noNetworksFound": {
    "message": "दी गई सर्च क्वेरी के लिए कोई नेटवर्क नहीं मिले"
  },
  "noOptionsAvailableMessage": {
    "message": "यह ट्रेड रूट अभी उपलब्ध नहीं है। राशि, नेटवर्क या टोकन बदलने का प्रयास करें और हम सबसे अच्छा विकल्प ढूंढ लेंगे।"
  },
  "noSnaps": {
    "message": "आपके पास इंस्टाल किए गए Snap नहीं हैं।"
  },
  "noThanks": {
    "message": "जी नहीं, धन्यवाद"
  },
  "noTransactions": {
    "message": "आपके पास कोई ट्रांसेक्शन नहीं है"
  },
  "noWebcamFound": {
    "message": "आपके कंप्यूटर का वेबकैम नहीं मिला। कृपया फिर से कोशिश करें।"
  },
  "noWebcamFoundTitle": {
    "message": "वेबकैम नहीं मिला"
  },
  "nonContractAddressAlertDesc": {
    "message": "आप कॉल डेटा ऐसे एड्रेस पर भेज रहे हैं जो कॉन्ट्रैक्ट नहीं है। इससे आप फंड खो सकते हैं। जारी रखने से पहले सुनिश्चित करें कि आप सही एड्रेस और नेटवर्क का उपयोग कर रहे हैं।"
  },
  "nonContractAddressAlertTitle": {
    "message": "संभावित गलती"
  },
  "nonce": {
    "message": "Nonce"
  },
  "none": {
    "message": "कुछ नहीं"
  },
  "notBusy": {
    "message": "व्यस्त नहीं"
  },
  "notCurrentAccount": {
    "message": "क्या यह सही अकाउंट है? यह आपके वॉलेट में वर्तमान में चुना गया अकाउंट से अलग है"
  },
  "notEnoughBalance": {
    "message": "कम बैलेंस"
  },
  "notEnoughGas": {
    "message": "गैस कम है"
  },
  "notNow": {
    "message": "अभी नहीं"
  },
  "notificationDetail": {
    "message": "विवरण"
  },
  "notificationDetailBaseFee": {
    "message": "बेस फी (GWEI)"
  },
  "notificationDetailGasLimit": {
    "message": "गैस लिमिट (इकाई)"
  },
  "notificationDetailGasUsed": {
    "message": "इस्तेमाल की गई गैस (इकाई)"
  },
  "notificationDetailMaxFee": {
    "message": "प्रति गैस अधिकतम फीस"
  },
  "notificationDetailNetwork": {
    "message": "नेटवर्क"
  },
  "notificationDetailNetworkFee": {
    "message": "नेटवर्क फी"
  },
  "notificationDetailPriorityFee": {
    "message": "प्रायोरिटी फी (GWEI)"
  },
  "notificationItemCheckBlockExplorer": {
    "message": "BlockExplorer पर चेक करें"
  },
  "notificationItemCollection": {
    "message": "संग्रह"
  },
  "notificationItemConfirmed": {
    "message": "कन्फर्म किया गया"
  },
  "notificationItemError": {
    "message": "फ़िलहाल फ़ीस फिर से र्प्राप्त करने में असमर्थ"
  },
  "notificationItemFrom": {
    "message": "प्रेषक"
  },
  "notificationItemLidoStakeReadyToBeWithdrawn": {
    "message": "विदड्रॉवल तैयार है"
  },
  "notificationItemLidoStakeReadyToBeWithdrawnMessage": {
    "message": "अब आप अपना अनस्टेक्ड $1 वापस ले सकते हैं"
  },
  "notificationItemLidoWithdrawalRequestedMessage": {
    "message": "$1 को अनस्टेक करने का आपका अनुरोध भेज दिया गया है"
  },
  "notificationItemNFTReceivedFrom": {
    "message": "से NFT को प्राप्त किया गया"
  },
  "notificationItemNFTSentTo": {
    "message": "को NFT भेजा गया"
  },
  "notificationItemNetwork": {
    "message": "नेटवर्क"
  },
  "notificationItemRate": {
    "message": "दर (शुल्क शामिल है)"
  },
  "notificationItemReceived": {
    "message": "प्राप्त किया गया"
  },
  "notificationItemReceivedFrom": {
    "message": "से प्राप्त किया गया"
  },
  "notificationItemSent": {
    "message": "भेजा गया"
  },
  "notificationItemSentTo": {
    "message": "को भेजा गया"
  },
  "notificationItemStakeCompleted": {
    "message": "स्टेक पूरा हुआ"
  },
  "notificationItemStaked": {
    "message": "स्टेक किया गया"
  },
  "notificationItemStakingProvider": {
    "message": "स्टेकिंग प्रदाता"
  },
  "notificationItemStatus": {
    "message": "स्टेटस"
  },
  "notificationItemSwapped": {
    "message": "स्वैप किया गया"
  },
  "notificationItemSwappedFor": {
    "message": "के लिए"
  },
  "notificationItemTo": {
    "message": "प्रति"
  },
  "notificationItemTransactionId": {
    "message": "ट्रांसेक्शन आईडी"
  },
  "notificationItemUnStakeCompleted": {
    "message": "अनस्टेकिंग पूरा हुआ"
  },
  "notificationItemUnStaked": {
    "message": "अनस्टेक किया गया"
  },
  "notificationItemUnStakingRequested": {
    "message": "अनस्टेकिंग का अनुरोध किया गया"
  },
  "notificationTransactionFailedMessage": {
    "message": "ट्रांसेक्शन $1 नहीं हो पाया! $2",
    "description": "Content of the browser notification that appears when a transaction fails"
  },
  "notificationTransactionFailedMessageMMI": {
    "message": "ट्रांसेक्शन नहीं हो पाया! $1",
    "description": "Content of the browser notification that appears when a transaction fails in MMI"
  },
  "notificationTransactionFailedTitle": {
    "message": "ट्रांसेक्शन नहीं हो पाया",
    "description": "Title of the browser notification that appears when a transaction fails"
  },
  "notificationTransactionSuccessMessage": {
    "message": "ट्रांसेक्शन $1 का कन्फर्मेशन हो गया!",
    "description": "Content of the browser notification that appears when a transaction is confirmed"
  },
  "notificationTransactionSuccessTitle": {
    "message": "कन्फर्म किया गया ट्रांसेक्शन",
    "description": "Title of the browser notification that appears when a transaction is confirmed"
  },
  "notificationTransactionSuccessView": {
    "message": "$1 पर देखें",
    "description": "Additional content in a notification that appears when a transaction is confirmed and has a block explorer URL."
  },
  "notifications": {
    "message": "सूचनाएं"
  },
  "notificationsFeatureToggle": {
    "message": "वॉलेट नोटिफिकेशन को चालू करें",
    "description": "Experimental feature title"
  },
  "notificationsFeatureToggleDescription": {
    "message": "इससे फंड भेजने/प्राप्त करने या nfts और फ़ीचर से संबंधित घोषणाओं जैसे वॉलेट नोटिफिकेशन चालू हो जाते हैं।",
    "description": "Description of the experimental notifications feature"
  },
  "notificationsMarkAllAsRead": {
    "message": "सभी को पढ़ा हुआ चिन्हित करें"
  },
  "notificationsPageEmptyTitle": {
    "message": "यहाँ देखने के लिए कुछ नहीं है।"
  },
  "notificationsPageErrorContent": {
    "message": "कृपया, इस पेज पर दोबारा आने का प्रयास करें।"
  },
  "notificationsPageErrorTitle": {
    "message": "एक गड़बड़ी हुई है"
  },
  "notificationsPageNoNotificationsContent": {
    "message": "आपको अभी तक कोई नोटिफिकेशंस नहीं मिली है।"
  },
  "notificationsSettingsBoxError": {
    "message": "कुछ गलत हो गया। कृपया फिर से कोशिश करें"
  },
  "notificationsSettingsPageAllowNotifications": {
    "message": "नोटिफिकेशंस के साथ आपके वॉलेट में क्या हो रहा है, इसकी जानकारी रखें। नोटिफिकेशंस का उपयोग करने के लिए, हम आपके डिवाइस में कुछ सेटिंग्स को सिंक करने के लिए एक प्रोफ़ाइल का उपयोग करते हैं। $1"
  },
  "notificationsSettingsPageAllowNotificationsLink": {
    "message": "जानें कि इस फीचर का उपयोग करते समय हम आपकी गोपनीयता की सुरक्षा कैसे करते हैं।"
  },
  "numberOfNewTokensDetectedPlural": {
    "message": "इस अकाउंट में $1 के नए टोकन पाए गए",
    "description": "$1 is the number of new tokens detected"
  },
  "numberOfNewTokensDetectedSingular": {
    "message": "इस अकाउंट में 1 नया टोकन पाया गया"
  },
  "numberOfTokens": {
    "message": "टोकन की संख्या"
  },
  "ofTextNofM": {
    "message": "का"
  },
  "off": {
    "message": "बंद"
  },
  "offlineForMaintenance": {
    "message": "रखरखाव के लिए ऑफलाइन है"
  },
  "ok": {
    "message": "ठीक है"
  },
  "on": {
    "message": "चालू"
  },
  "onboardedMetametricsAccept": {
    "message": "मैं सहमत हूं"
  },
  "onboardedMetametricsDisagree": {
    "message": "जी नहीं, धन्यवाद"
  },
  "onboardedMetametricsKey1": {
    "message": "लेटेस्ट डेवलप्मेंट्स"
  },
  "onboardedMetametricsKey2": {
    "message": "प्रॉडक्ट फीचर्स"
  },
  "onboardedMetametricsKey3": {
    "message": "अन्य प्रासंगिक प्रमोशनल सामग्री"
  },
  "onboardedMetametricsLink": {
    "message": "MetaMetrics"
  },
  "onboardedMetametricsParagraph1": {
    "message": "$1 के अलावा, हम यह समझने के लिए डेटा का उपयोग करना चाहेंगे कि आप मार्केटिंग कम्यूनिकेशन्स के साथ कैसे इंटरैक्ट करते हैं।",
    "description": "$1 represents the 'onboardedMetametricsLink' locale string"
  },
  "onboardedMetametricsParagraph2": {
    "message": "इससे हमें आपके साथ साझा की जाने वाली चीज़ों को निजीकृत करने में मदद मिलती है, जैसे:"
  },
  "onboardedMetametricsParagraph3": {
    "message": "याद रखें, हम आपके द्वारा प्रदान किया गया डेटा कभी नहीं बेचते हैं और आप किसी भी समय इससे बाहर निकल सकते हैं।"
  },
  "onboardedMetametricsTitle": {
    "message": "आपके अनुभव को बेहतर करने में हमारी सहायता करें"
  },
  "onboardingAdvancedPrivacyIPFSDescription": {
    "message": "IPFS (आईपीएफएस) गेटवे थर्ड पार्टियों द्वारा होस्ट किए गए डेटा को एक्सेस करना और देखना संभव बनाता है। आप एक कस्टम IPFS गेटवे जोड़ सकते हैं या डिफॉल्ट का इस्तेमाल जारी रख सकते हैं।"
  },
  "onboardingAdvancedPrivacyIPFSInvalid": {
    "message": "कृपया एक मान्य URL (यूआरएल) को डालें"
  },
  "onboardingAdvancedPrivacyIPFSTitle": {
    "message": "कस्टम IPFS गेटवे जोड़ें"
  },
  "onboardingAdvancedPrivacyIPFSValid": {
    "message": "IPFS गेटवे URL मान्य है"
  },
  "onboardingAdvancedPrivacyNetworkDescription": {
    "message": "हम अपने रिमोट प्रोसीजर कॉल (RPC) प्रोवाइडर के रूप में Infura का इस्तेमाल करते हैं ताकि हम Ethereum डेटा तक सबसे विश्वसनीय और निजी ऐक्सेस प्रदान कर सकें। आप अपना स्वयं का RPC चुन सकते हैं, लेकिन याद रखें कि कोई भी RPC ट्रांसेक्शन करने के लिए आपका IP एड्रेस और Ethereum वॉलेट प्राप्त करेगा। Infura डेटा को कैसे प्रबंधित करता है, इस बारे में अधिक जानने के लिए हमारा $1 पढ़ें।"
  },
  "onboardingAdvancedPrivacyNetworkTitle": {
    "message": "अपना नेटवर्क चुनें"
  },
  "onboardingCreateWallet": {
    "message": "एक नया वॉलेट बनाएं"
  },
  "onboardingImportWallet": {
    "message": "मौजूदा वॉलेट इम्पोर्ट करें"
  },
  "onboardingMetametricsAgree": {
    "message": "मैं सहमत हूं"
  },
  "onboardingMetametricsDescription": {
    "message": "हम MetaMask को बेहतर बनाने के लिए बुनियादी यूसेज और डाएगोनोस्टिक्स डेटा कलेक्ट करना चाहेंगे। जान लें कि हम आपके द्वारा यहां उपलब्ध कराया गया डेटा कभी नहीं बेचते हैं।"
  },
  "onboardingMetametricsDescription2": {
    "message": "जब हम मेट्रिक्स इकट्ठा करते हैं, तो यह हमेशा... रहेगा"
  },
  "onboardingMetametricsInfuraTerms": {
    "message": "यदि हम इस डेटा का उपयोग अन्य उद्देश्यों के लिए करने का निर्णय लेते हैं तो हम आपको बताएंगे। अधिक जानकारी के लिए आप हमारे $1 की समीक्षा कर सकते हैं। याद रखें, आप किसी भी समय सेटिंग्स में जाकर ऑप्ट आउट कर सकते हैं।",
    "description": "$1 represents `onboardingMetametricsInfuraTermsPolicy`"
  },
  "onboardingMetametricsInfuraTermsPolicy": {
    "message": "गोपनीयता नीति"
  },
  "onboardingMetametricsNeverCollect": {
    "message": "ऐप पर $1 क्लिक और व्यूज़ स्टोर किए जाते हैं, लेकिन अन्य विवरण (जैसे आपका पब्लिक एड्रेस) स्टोर नहीं होते।",
    "description": "$1 represents `onboardingMetametricsNeverCollectEmphasis`"
  },
  "onboardingMetametricsNeverCollectEmphasis": {
    "message": "निजी:"
  },
  "onboardingMetametricsNeverCollectIP": {
    "message": "$1 हम किसी सामान्य स्थान (जैसे आपका देश या क्षेत्र) का पता लगाने के लिए अस्थायी रूप से आपके आईपी ​​एड्रेस का उपयोग करते हैं, लेकिन इसे कभी स्टोर नहीं किया जाता है।",
    "description": "$1 represents `onboardingMetametricsNeverCollectIPEmphasis`"
  },
  "onboardingMetametricsNeverCollectIPEmphasis": {
    "message": "सामान्य:"
  },
  "onboardingMetametricsNeverSellData": {
    "message": "$1 आप तय करते हैं कि आप किसी भी समय सेटिंग्स के माध्यम से अपना यूसेज डेटा शेयर करना चाहते हैं या हटाना चाहते हैं।",
    "description": "$1 represents `onboardingMetametricsNeverSellDataEmphasis`"
  },
  "onboardingMetametricsNeverSellDataEmphasis": {
    "message": "वैकल्पिक:"
  },
  "onboardingMetametricsPrivacyDescription": {
    "message": "जानें कि आपके प्रोफ़ाइल के लिए यूसेज डेटा एकत्र करते समय हम आपकी गोपनीयता की सुरक्षा कैसे करते हैं।"
  },
  "onboardingMetametricsTitle": {
    "message": "MetaMask को बेहतर बनाने में हमारी मदद करें"
  },
  "onboardingMetametricsUseDataCheckbox": {
    "message": "हम इस डेटा का उपयोग यह जानने के लिए करेंगे कि आप हमारे मार्केटिंग कम्यूनिकेशन्स के साथ कैसे इंटरैक्ट करते हैं। हम प्रासंगिक समाचार (जैसे प्रॉडक्ट फीचर्स) साझा कर सकते हैं।"
  },
  "onboardingPinExtensionBillboardAccess": {
    "message": "पूरी एक्सेस"
  },
  "onboardingPinExtensionBillboardDescription": {
    "message": "ये एक्सटेंशन जानकारी देख और बदल सकते हैं"
  },
  "onboardingPinExtensionBillboardDescription2": {
    "message": "इस साइट पर।"
  },
  "onboardingPinExtensionBillboardTitle": {
    "message": "एक्सटेंशन"
  },
  "onboardingPinExtensionChrome": {
    "message": "ब्राउज़र एक्सटेंशन आइकन पर क्लिक करें"
  },
  "onboardingPinExtensionDescription": {
    "message": "अपने ब्राउज़र पर MetaMask को पिन करें ताकि यह सुलभ हो और ट्रांसेक्शन के कन्फर्मेशन को देखना आसान हो सके।"
  },
  "onboardingPinExtensionDescription2": {
    "message": "आप एक्सटेंशन पर क्लिक करके MetaMask खोल सकते हैं और 1 क्लिक से अपने वॉलेट तक पहुंच सकते हैं।"
  },
  "onboardingPinExtensionDescription3": {
    "message": "ब्राउज़र एक्सटेंशन आइकन पर क्लिक करें ताकि इस तक तुरंत पहुंच सकें"
  },
  "onboardingPinExtensionLabel": {
    "message": "MetaMask को पिन करें"
  },
  "onboardingPinExtensionStep1": {
    "message": "1"
  },
  "onboardingPinExtensionStep2": {
    "message": "2"
  },
  "onboardingPinExtensionTitle": {
    "message": "आपका MetaMask इंस्टॉल पूरा हो गया है!"
  },
  "oneDayAbbreviation": {
    "message": "1D",
    "description": "Shortened form of '1 day'"
  },
  "oneMonthAbbreviation": {
    "message": "1M",
    "description": "Shortened form of '1 month'"
  },
  "oneWeekAbbreviation": {
    "message": "1W",
    "description": "Shortened form of '1 week'"
  },
  "oneYearAbbreviation": {
    "message": "1Y",
    "description": "Shortened form of '1 year'"
  },
  "onlyConnectTrust": {
    "message": "केवल उन साइटों से कनेक्ट करें, जिन पर आप भरोसा करते हैं। $1",
    "description": "Text displayed above the buttons for connection confirmation. $1 is the link to the learn more web page."
  },
  "openFullScreenForLedgerWebHid": {
    "message": "अपने Ledger को कनेक्ट करने के लिए फुल स्क्रीन पर जाएं।",
    "description": "Shown to the user on the confirm screen when they are viewing MetaMask in a popup window but need to connect their ledger via webhid."
  },
  "openInBlockExplorer": {
    "message": "ब्लॉक एक्सप्लोरर में खोलें"
  },
  "optional": {
    "message": "वैकल्पिक"
  },
  "options": {
    "message": "विकल्प"
  },
  "origin": {
    "message": "ओरिजिन"
  },
  "originChanged": {
    "message": "साइट बदला गया"
  },
  "originChangedMessage": {
    "message": "आप अभी $1 के अनुरोध की समीक्षा कर रहे हैं।",
    "description": "$1 is the name of the origin"
  },
  "osTheme": {
    "message": "सिस्टम"
  },
  "otherSnaps": {
    "message": "अन्य Snap",
    "description": "Used in the 'permission_rpc' message."
  },
  "outdatedBrowserNotification": {
    "message": "आपका ब्राउज़़र पुराना हो चुका है। यदि आप अपने ब्राउज़़र को अपडेट नहीं करते हैं, तो आप MetaMask से सुरक्षा पैच और नई फीचर्स प्राप्त नहीं कर पाएंगे।"
  },
  "overrideContentSecurityPolicyHeader": {
    "message": "कंटेंट-सिक्योरिटी-पॉलिसी हेडर को ओवरराइड करें"
  },
  "overrideContentSecurityPolicyHeaderDescription": {
    "message": "यह विकल्प Firefox में एक ज्ञात समस्या के लिए एक समाधान है, जहां एक dapp का कंटेंट-सिक्योरिटी-पॉलिसी हेडर एक्सटेंशन को ठीक से लोड होने से रोक सकता है। जब तक विशिष्ट वेब पेज अनुकूलता के लिए आवश्यक न हो, इस विकल्प को बंद करने की सलाह नहीं दी जाती है।"
  },
  "padlock": {
    "message": "पैडलॉक"
  },
  "participateInMetaMetrics": {
    "message": "MetaMetrics में भाग लें"
  },
  "participateInMetaMetricsDescription": {
    "message": "MetaMetrics में भाग लें, जिससे हमें MetaMask को बेहतर बनाने में मदद मिल सके"
  },
  "password": {
    "message": "पासवर्ड"
  },
  "passwordNotLongEnough": {
    "message": "पासवर्ड की लंबाई पर्याप्त नहीं है"
  },
  "passwordSetupDetails": {
    "message": "यह पासवर्ड आपके MetaMask वॉलेट को केवल इसी डिवाइस पर अनलॉक करेगा। MetaMask इस पासवर्ड को फिर से प्राप्त नहीं कर सकता है।"
  },
  "passwordStrength": {
    "message": "पासवर्ड की मजबूती: $1",
    "description": "Return password strength to the user when user wants to create password."
  },
  "passwordStrengthDescription": {
    "message": "अगर आपका डिवाइस चोरी हो गया हो या उसके साथ छेड़छाड़ की गई है, तब एक मजबूत पासवर्ड आपके वॉलेट की सुरक्षा को बेहतर बना सकता है।"
  },
  "passwordTermsWarning": {
    "message": "मैं समझता हूं कि MetaMask मेरे लिए यह पासवर्ड फिर से प्राप्त नहीं कर सकता। $1"
  },
  "passwordsDontMatch": {
    "message": "पासवर्ड मेल नहीं खाता"
  },
  "pastePrivateKey": {
    "message": "अपनी प्राइवेट की (key) स्ट्रिंग यहाँ पेस्ट करें:",
    "description": "For importing an account from a private key"
  },
  "pending": {
    "message": "लंबित"
  },
  "pendingConfirmationAddNetworkAlertMessage": {
    "message": "नेटवर्क अपडेट करने से इस साइट से अभी पूरा नहीं हुआ $1 का ट्रांसेक्शन कैंसिल हो जाएगा।",
    "description": "Number of transactions."
  },
  "pendingConfirmationSwitchNetworkAlertMessage": {
    "message": "नेटवर्क स्विच करने से इस साइट से अभी पूरा नहीं हुआ $1 का ट्रांसेक्शन कैंसिल हो जाएगा।",
    "description": "Number of transactions."
  },
  "pendingTransactionAlertMessage": {
    "message": "यह ट्रांसेक्शन तब तक नहीं होगा जब तक पिछला ट्रांसेक्शन पूरा न हो जाए। $1",
    "description": "$1 represents the words 'how to cancel or speed up a transaction' in a hyperlink"
  },
  "pendingTransactionAlertMessageHyperlink": {
    "message": "किसी ट्रांसेक्शन को कैंसिल करने या जल्दी पूरा करने का तरीका जानें।",
    "description": "The text for the hyperlink in the pending transaction alert message"
  },
  "permissionDetails": {
    "message": "अनुमति का ब्यौरा"
  },
  "permissionFor": {
    "message": "के लिए अनुमतियां"
  },
  "permissionFrom": {
    "message": "से अनुमतियां"
  },
  "permissionRequested": {
    "message": "अब रिक्वेस्ट किया गया"
  },
  "permissionRequestedForAccounts": {
    "message": "अभी $1 के लिए अनुरोध किया गया",
    "description": "Permission cell status for requested permission including accounts, rendered as AvatarGroup which is $1."
  },
  "permissionRevoked": {
    "message": "इस अपडेट में कैंसिल किया गया"
  },
  "permissionRevokedForAccounts": {
    "message": "$1 के लिए इस अपडेट में हटाया गया",
    "description": "Permission cell status for revoked permission including accounts, rendered as AvatarGroup which is $1."
  },
  "permission_accessNamedSnap": {
    "message": "$1 से कनेक्ट करें।",
    "description": "The description for the `wallet_snap` permission. $1 is the human-readable name of the snap."
  },
  "permission_accessNetwork": {
    "message": "इंटरनेट एक्सेस करें।",
    "description": "The description of the `endowment:network-access` permission."
  },
  "permission_accessNetworkDescription": {
    "message": "$1 को इंटरनेट एक्सेस करने दें। इसका इस्तेमाल थर्ड-पार्टी सर्वर के साथ डेटा भेजने और प्राप्त करने दोनों के लिए किया जा सकता है।",
    "description": "An extended description of the `endowment:network-access` permission. $1 is the snap name."
  },
  "permission_accessSnap": {
    "message": "$1 Snap से कनेक्ट करें।",
    "description": "The description for the `wallet_snap` permission. $1 is the name of the snap."
  },
  "permission_accessSnapDescription": {
    "message": "$1 के साथ इंटरैक्ट करने के लिए वेबसाइट या Snap को अनुमति दें।",
    "description": "The description for the `wallet_snap_*` permission. $1 is the name of the Snap."
  },
  "permission_assets": {
    "message": "MetaMask में अकाउंट एसेट्स दिखाएं।",
    "description": "The description for the `endowment:assets` permission."
  },
  "permission_assetsDescription": {
    "message": "MetaMask क्लाइंट को एसेट की जानकारी प्रदान करने के लिए $1 को अनुमति दें। एसेट्स ऑनचेन या ऑफचेन हो सकती हैं।",
    "description": "An extended description for the `endowment:assets` permission. $1 is the name of the Snap."
  },
  "permission_cronjob": {
    "message": "समय-समय पर आने वाले क्रियाओं को शेड्यूल और निष्पादित करें।",
    "description": "The description for the `snap_cronjob` permission"
  },
  "permission_cronjobDescription": {
    "message": "$1 को अनुमति दें ताकि वह तय समय, तारीख या इंटरवल पर किए जाने वाले एक्शन कर सके। इसका इस्तेमाल टाइम-सेंसिटिव इंटरैक्शन या नोटिफिकेशन्स को ट्रिगर करने के लिए किया जा सकता है।",
    "description": "An extended description for the `snap_cronjob` permission. $1 is the snap name."
  },
  "permission_dialog": {
    "message": "MetaMask में डायलॉग विंडो प्रदर्शित करें।",
    "description": "The description for the `snap_dialog` permission"
  },
  "permission_dialogDescription": {
    "message": "$1 को MetaMask पॉपअप को कस्टम टेक्स्ट, इनपुट फील्ड और किसी एक्शन को एप्रूव या रिजेक्ट करने के बटन दिखाने की अनुमति दें।\nउदाहरण के लिए, Snap के लिए एलर्ट, कन्फर्मेशन और ऑप्ट-इन फ्लो क्रिएट करने के लिए इसका इस्तेमाल किया जा सकता है।",
    "description": "An extended description for the `snap_dialog` permission. $1 is the snap name."
  },
  "permission_ethereumAccounts": {
    "message": "एड्रेस, अकाउंट का बैलेंस, एक्टिविटी देखें और ट्रांसेक्शन शुरू करें",
    "description": "The description for the `eth_accounts` permission"
  },
  "permission_ethereumProvider": {
    "message": "Ethereum प्रोवाइडर को ऐक्सेस करें।",
    "description": "The description for the `endowment:ethereum-provider` permission"
  },
  "permission_ethereumProviderDescription": {
    "message": "$1 को MetaMask के साथ सीधे कम्यूनिकेट करने की अनुमति दें, ताकि वह ब्लॉकचेन से डेटा पढ़ सके और मैसेज और ट्रांसेक्शन का सुझाव दे सके।",
    "description": "An extended description for the `endowment:ethereum-provider` permission. $1 is the snap name."
  },
  "permission_getEntropy": {
    "message": "$1 के लिए unique arbitrary कीज़ डिराइव करें।",
    "description": "The description for the `snap_getEntropy` permission. $1 is the snap name."
  },
  "permission_getEntropyDescription": {
    "message": "सबके सामने लाए बिना, $1 को $1 के लिए unique arbitrary कीज़ डिराइव करने की अनुमति दें। ये कीज़ आपके MetaMask अकाउंट (एकाउंट्स) से अलग हैं और आपकी प्राइवेट कीज़ (keys) या सीक्रेट रिकवरी फ्रेज़ से संबंधित नहीं हैं। अन्य Snaps इस जानकारी को एक्सेस नहीं कर सकते।",
    "description": "An extended description for the `snap_getEntropy` permission. $1 is the snap name."
  },
  "permission_getLocale": {
    "message": "अपनी पसंदीदा भाषा देखें।",
    "description": "The description for the `snap_getLocale` permission"
  },
  "permission_getLocaleDescription": {
    "message": "$1 को आपकी MetaMask सेटिंग्स से आपकी पसंदीदा भाषा ऐक्सेस करने दें। इसे आपकी भाषा का उपयोग करके $1 के कंटेंट का स्थानीय भाषा में अनुवाद करने और उसे दिखाने के लिए इस्तेमाल किया जा सकता है।",
    "description": "An extended description for the `snap_getLocale` permission. $1 is the snap name."
  },
  "permission_getPreferences": {
    "message": "अपनी पसंदीदा भाषा और फिएट करेंसी जैसी जानकारी देखें।",
    "description": "The description for the `snap_getPreferences` permission"
  },
  "permission_getPreferencesDescription": {
    "message": "$1 को अपनी MetaMask सेटिंग्स में अपनी पसंदीदा भाषा और फिएट करेंसी जैसी जानकारी तक पहुंचने दें। यह $1 को आपकी प्राथमिकताओं के अनुरूप सामग्री प्रदर्शित करने में मदद करता है। ",
    "description": "An extended description for the `snap_getPreferences` permission. $1 is the snap name."
  },
  "permission_homePage": {
    "message": "एक कस्टम स्क्रीन दिखाएं",
    "description": "The description for the `endowment:page-home` permission"
  },
  "permission_homePageDescription": {
    "message": "$1 को MetaMask में एक कस्टम होम स्क्रीन प्रदर्शित करने दें। इसका उपयोग यूजर इंटरफेस, कॉन्फ़िगरेशन और डैशबोर्ड के लिए किया जा सकता है।",
    "description": "An extended description for the `endowment:page-home` permission. $1 is the snap name."
  },
  "permission_keyring": {
    "message": "Ethereum एकाउंट्स को जोड़ने और नियंत्रित करने की अनुरोध को अनुमति दें",
    "description": "The description for the `endowment:keyring` permission"
  },
  "permission_keyringDescription": {
    "message": "$1 को एकाउंट्स जोड़ने या हटाने की रिक्वेस्ट रिसीव करने दें। साथ ही, इन एकाउंट्स की ओर से साइन करने और ट्रांसेक्शन करने दें।",
    "description": "An extended description for the `endowment:keyring` permission. $1 is the snap name."
  },
  "permission_lifecycleHooks": {
    "message": "लाइफसाइकल हुक्स का इस्तेमाल करें।",
    "description": "The description for the `endowment:lifecycle-hooks` permission"
  },
  "permission_lifecycleHooksDescription": {
    "message": "$1 को उसके लाइफसाइकल के दौरान खास समयों पर कोड चलाने के लिए लाइफसाइकल हुक का इस्तेमाल करने की अनुमति दें।",
    "description": "An extended description for the `endowment:lifecycle-hooks` permission. $1 is the snap name."
  },
  "permission_manageAccounts": {
    "message": "Ethereum अकाउंट जोड़ें और नियंत्रित करें",
    "description": "The description for `snap_manageAccounts` permission"
  },
  "permission_manageAccountsDescription": {
    "message": "$1 को Ethereum अकाउंट जोड़ने या हटाने, फिर इन एकाउंट्स से ट्रांसेक्ट करने और साइन करने की अनुमति दें।",
    "description": "An extended description for the `snap_manageAccounts` permission. $1 is the snap name."
  },
  "permission_manageBip32Keys": {
    "message": "$1 एकाउंट्स को मैनेज करें।",
    "description": "The description for the `snap_getBip32Entropy` permission. $1 is a derivation path, e.g. 'm/44'/0'/0' (secp256k1)'."
  },
  "permission_manageBip44AndBip32KeysDescription": {
    "message": "$1 को, रिक्वेस्ट किए गए नेटवर्क पर एकाउंट्स और एसेट्स को मैनेज करने की अनुमति दें। ये एकाउंट्स, आपके सीक्रेट रिकवरी फ्रेज़ (इसे सामने लाए बिना) का उपयोग करके डिराइव और बैकअप किए जाते हैं। $1 में Keys डिराइव करने की पावर होती है जिसके माध्यम से वह Ethereum (EVMs) के अलावा भी कई प्रकार के ब्लॉकचेन प्रोटोकॉल को सपोर्ट कर सकता है।",
    "description": "An extended description for the `snap_getBip44Entropy` and `snap_getBip44Entropy` permissions. $1 is the snap name."
  },
  "permission_manageBip44Keys": {
    "message": "$1 एकाउंट्स को मैनेज करें।",
    "description": "The description for the `snap_getBip44Entropy` permission. $1 is the name of a protocol, e.g. 'Filecoin'."
  },
  "permission_manageState": {
    "message": "उसके डेटा को अपने डिवाइस पर स्टोर करें और प्रबंधित करें।",
    "description": "The description for the `snap_manageState` permission"
  },
  "permission_manageStateDescription": {
    "message": "$1 को एन्क्रिप्शन के साथ सुरक्षित रूप से डेटा को स्टोर करने, अपडेट करने और फिर से पाने की अनुमति दें। अन्य Snaps इस जानकारी को एक्सेस नहीं कर सकते।",
    "description": "An extended description for the `snap_manageState` permission. $1 is the snap name."
  },
  "permission_nameLookup": {
    "message": "डोमेन और एड्रेस लुकअप उपलब्ध कराएं।",
    "description": "The description for the `endowment:name-lookup` permission."
  },
  "permission_nameLookupDescription": {
    "message": "Snap को MetaMask यूआई के विभिन्न हिस्सों में एड्रेस और डोमेन लुकअप को पाने और दिखाने की अनुमति दें।",
    "description": "An extended description for the `endowment:name-lookup` permission."
  },
  "permission_notifications": {
    "message": "नोटीफिकेशंस दिखाएं।",
    "description": "The description for the `snap_notify` permission"
  },
  "permission_notificationsDescription": {
    "message": "$1 को MetaMask के भीतर नोटिफिकेशन दिखाने की अनुमति दें। Snap के माध्यम से एक्शनेबल या टाइम-सेंसिटिव जानकारी के लिए एक शॉर्ट नोटिफिकेशन टेक्स्ट को ट्रिगर किया जा सकता है।",
    "description": "An extended description for the `snap_notify` permission. $1 is the snap name."
  },
  "permission_protocol": {
    "message": "एक या अधिक चेन के लिए प्रोटोकॉल डेटा प्रदान करें।",
    "description": "The description for the `endowment:protocol` permission."
  },
  "permission_protocolDescription": {
    "message": "$1 को MetaMask को गैस अनुमान या टोकन जानकारी जैसे प्रोटोकॉल डेटा प्रदान करने की अनुमति दें।",
    "description": "An extended description for the `endowment:protocol` permission. $1 is the name of the Snap."
  },
  "permission_rpc": {
    "message": "$1 को $2 से सीधे कम्यूनिकेट करने की अनुमति दें।",
    "description": "The description for the `endowment:rpc` permission. $1 is 'other snaps' or 'websites', $2 is the snap name."
  },
  "permission_rpcDescription": {
    "message": "$1 को अनुमति दें कि वह $2 को मैसेज भेज सके और $2 से जवाब पा सके।",
    "description": "An extended description for the `endowment:rpc` permission. $1 is 'other snaps' or 'websites', $2 is the snap name."
  },
  "permission_rpcDescriptionOriginList": {
    "message": "$1 और $2",
    "description": "A list of allowed origins where $2 is the last origin of the list and $1 is the rest of the list separated by ','."
  },
  "permission_signatureInsight": {
    "message": "सिग्नेचर इनसाइट्स मोडल दिखाएं।",
    "description": "The description for the `endowment:signature-insight` permission"
  },
  "permission_signatureInsightDescription": {
    "message": "एप्रूव करने से पहले $1 को किसी भी सिग्नेचर रिक्वेस्ट पर इनसाइट्स के साथ एक मोडल दिखाने की अनुमति दें। इसका उपयोग एंटी-फ़िशिंग और सिक्योरटी सॉल्यूशंस के लिए किया जा सकता है।",
    "description": "An extended description for the `endowment:signature-insight` permission. $1 is the snap name."
  },
  "permission_signatureInsightOrigin": {
    "message": "उन वेबसाइटों के ओरिजिन देखें जो सिग्नेचर रिक्वेस्ट शुरू करती हैं",
    "description": "The description for the `signatureOrigin` caveat, to be used with the `endowment:signature-insight` permission"
  },
  "permission_signatureInsightOriginDescription": {
    "message": "सिग्नेचर रिक्वेस्ट शुरू करने वाली वेबसाइटों का ओरिजिन (URI) देखने के लिए $1 को अनुमति दें। इसका उपयोग एंटी-फ़िशिंग और सिक्योरटी सॉल्यूशंस के लिए किया जा सकता है।",
    "description": "An extended description for the `signatureOrigin` caveat, to be used with the `endowment:signature-insight` permission. $1 is the snap name."
  },
  "permission_transactionInsight": {
    "message": "ट्रांजैक्शन इनसाइट्स प्राप्त करें और प्रदर्शित करें।",
    "description": "The description for the `endowment:transaction-insight` permission"
  },
  "permission_transactionInsightDescription": {
    "message": "$1 को ट्रांसेक्शन को डिकोड करने और MetaMask UI के भीतर इनसाइट्स दिखाने की अनुमति दें। इसका इस्तेमाल एंटी-फिशिंग और सिक्यूरिटी सॉल्युशन्स के लिए किया जा सकता है।",
    "description": "An extended description for the `endowment:transaction-insight` permission. $1 is the snap name."
  },
  "permission_transactionInsightOrigin": {
    "message": "ट्रांसेक्शन का सुझाव देने वाली वेबसाइटों की स्रोत देखें",
    "description": "The description for the `transactionOrigin` caveat, to be used with the `endowment:transaction-insight` permission"
  },
  "permission_transactionInsightOriginDescription": {
    "message": "$1 को ट्रांसेक्शन का सुझाव देने वाली वेबसाइटों के ओरिजिन (URI) को देखने की अनुमति दें। इसका इस्तेमाल एंटी-फिशिंग और सिक्यूरिटी सॉल्युशन्स के लिए किया जा सकता है।",
    "description": "An extended description for the `transactionOrigin` caveat, to be used with the `endowment:transaction-insight` permission. $1 is the snap name."
  },
  "permission_unknown": {
    "message": "अज्ञात अनुमति: $1",
    "description": "$1 is the name of a requested permission that is not recognized."
  },
  "permission_viewBip32PublicKeys": {
    "message": "$1 ($2) के लिए अपनी पब्लिक की को देखें।",
    "description": "The description for the `snap_getBip32PublicKey` permission. $1 is a derivation path, e.g. 'm/44'/0'/0''. $2 is the elliptic curve name, e.g. 'secp256k1'."
  },
  "permission_viewBip32PublicKeysDescription": {
    "message": "$2 को यह अनुमति दें कि वह $1 के लिए आपकी पब्लिक कीज़ (keys) (और एड्रेसों) को देख सके। इस अनुमति से आपके एकाउंट्स या एसेट्स पर कोई कंट्रोल नहीं मिलता है।",
    "description": "An extended description for the `snap_getBip32PublicKey` permission. $1 is a derivation path (name). $2 is the snap name."
  },
  "permission_viewNamedBip32PublicKeys": {
    "message": "$1 के लिए अपनी पब्लिक की को देखें",
    "description": "The description for the `snap_getBip32PublicKey` permission. $1 is a name for the derivation path, e.g., 'Ethereum accounts'."
  },
  "permission_walletSwitchEthereumChain": {
    "message": "निम्न नेटवर्क पर स्विच करें और उसका उपयोग करें",
    "description": "The label for the `wallet_switchEthereumChain` permission"
  },
  "permission_webAssembly": {
    "message": "वेब असेंबली के लिए सपोर्ट।",
    "description": "The description of the `endowment:webassembly` permission."
  },
  "permission_webAssemblyDescription": {
    "message": "$1 को यह अनुमति दें कि वह WebAssembly के माध्यम से लो-लेवल एक्सीक्यूशन वाले एनवायरनमेंट को एक्सेस कर सके।",
    "description": "An extended description of the `endowment:webassembly` permission. $1 is the snap name."
  },
  "permissions": {
    "message": "अनुमतियाँ"
  },
  "permissionsPageEmptyContent": {
    "message": "यहाँ देखने के लिए कुछ नहीं है।"
  },
  "permissionsPageEmptySubContent": {
    "message": "यहां पर आप इंस्टॉल किए गए Snaps या कनेक्टेड साइटों को दी गई अनुमतियां देख सकते हैं।"
  },
  "permitSimulationChange_approve": {
    "message": "खर्च करने की लिमिट"
  },
  "permitSimulationChange_bidding": {
    "message": "आप बिड करते हैं"
  },
  "permitSimulationChange_listing": {
    "message": "आप लिस्ट करते हैं"
  },
  "permitSimulationChange_nft_listing": {
    "message": "लिस्टिंग प्राइस"
  },
  "permitSimulationChange_receive": {
    "message": "आप प्राप्त करते हैं"
  },
  "permitSimulationChange_revoke2": {
    "message": "रद्द करें"
  },
  "permitSimulationChange_transfer": {
    "message": "आप भेजते हैं"
  },
  "permitSimulationDetailInfo": {
    "message": "आप खर्च करने वाले को अपने अकाउंट से इतने सारे टोकन खर्च करने की अनुमति दे रहे हैं।"
  },
  "permittedChainToastUpdate": {
    "message": "$1 की पहुंच $2 तक है।"
  },
  "personalAddressDetected": {
    "message": "व्यक्तिगत एड्रेस का एड्रेस चला। टोकन कॉन्ट्रैक्ट एड्रेस डालें।"
  },
  "pinToTop": {
    "message": "सबसे ऊपर ले जाएं"
  },
  "pleaseConfirm": {
    "message": "कृपया कन्फर्म करें"
  },
  "plusMore": {
    "message": "+ $1 और",
    "description": "$1 is the number of additional items"
  },
  "plusXMore": {
    "message": "+ $1 अधिक",
    "description": "$1 is a number of additional but unshown items in a list- this message will be shown in place of those items"
  },
  "popularNetworkAddToolTip": {
    "message": "इनमें से कुछ नेटवर्क थर्ड पार्टीज़ पर निर्भर हैं। कनेक्शन कम विश्वसनीय हो सकते हैं या गतिविधि को ट्रैक करने के लिए थर्ड पार्टीज़ को चालू कर सकते हैं। $1",
    "description": "Learn more link"
  },
  "popularNetworks": {
    "message": "पॉपुलर नेटवर्क्स"
  },
  "portfolio": {
    "message": "पोर्टफोलियो"
  },
  "preparingSwap": {
    "message": "स्वैप की तैयारी कर रहा है..."
  },
  "prev": {
    "message": "पिछला"
  },
  "price": {
    "message": "प्राइस"
  },
  "priceUnavailable": {
    "message": "प्राइस अनुपलब्ध है"
  },
  "primaryType": {
    "message": "प्राइमरी टाइप"
  },
  "priorityFee": {
    "message": "प्रायोरिटी फी"
  },
  "priorityFeeProperCase": {
    "message": "प्रायोरिटी फी"
  },
  "privacy": {
    "message": "गोपनीयता"
  },
  "privacyMsg": {
    "message": "गोपनीयता नीति"
  },
  "privateKey": {
    "message": "प्राइवेट की (key)",
    "description": "select this type of file to use to import an account"
  },
  "privateKeyCopyWarning": {
    "message": "$1 के लिए प्राइवेट की (key)",
    "description": "$1 represents the account name"
  },
  "privateKeyHidden": {
    "message": "प्राइवेट की (key) छिपी हुई है",
    "description": "Explains that the private key input is hidden"
  },
  "privateKeyShow": {
    "message": "प्राइवेट की (key) इनपुट को दिखाएं/छिपाएं",
    "description": "Describes a toggle that is used to show or hide the private key input"
  },
  "privateKeyShown": {
    "message": "प्राइवेट की (key) दिखाई जा रही है",
    "description": "Explains that the private key input is being shown"
  },
  "privateKeyWarning": {
    "message": "चेतावनी: इस कुंजी का खुलासा कभी न करें। आपकी निजी कुंजियों के साथ कोई भी व्यक्ति आपके अकाउंट में रखी कोई भी एसेट चुरा सकता है।"
  },
  "privateNetwork": {
    "message": "निजी नेटवर्क"
  },
  "proceedWithTransaction": {
    "message": "मैं फिर भी आगे बढ़ना चाहता हूं"
  },
  "productAnnouncements": {
    "message": "प्रॉडक्ट घोषणाएं"
  },
  "profileSync": {
    "message": "प्रोफ़ाइल सिंक"
  },
  "profileSyncConfirmation": {
    "message": "यदि आप प्रोफ़ाइल सिंक बंद कर देते हैं, तो आप नोटिफिकेशंस प्राप्त नहीं कर पाएंगे।"
  },
  "profileSyncDescription": {
    "message": "एक प्रोफ़ाइल बनाता है जिसका उपयोग MetaMask आपके डिवाइसों के बीच कुछ सेटिंग्स को सिंक करने के लिए करता है। नोटिफिकेशंस प्राप्त करने के लिए यह आवश्यक है। $1."
  },
  "profileSyncPrivacyLink": {
    "message": "जानें कि हम आपकी गोपनीयता की सुरक्षा कैसे करते हैं"
  },
  "proposedApprovalLimit": {
    "message": "प्रस्तावित एप्रूवल सीमा"
  },
  "provide": {
    "message": "प्रदान करें"
  },
  "publicAddress": {
    "message": "सार्वजनिक एड्रेस"
  },
  "pushPlatformNotificationsFundsReceivedDescription": {
    "message": "आपको $1 $2 प्राप्त हुए"
  },
  "pushPlatformNotificationsFundsReceivedDescriptionDefault": {
    "message": "आपको कुछ टोकन प्राप्त हुए"
  },
  "pushPlatformNotificationsFundsReceivedTitle": {
    "message": "फंड प्राप्त हुए"
  },
  "pushPlatformNotificationsFundsSentDescription": {
    "message": "आपने सफलतापूर्वक $1 $2 भेज दिया"
  },
  "pushPlatformNotificationsFundsSentDescriptionDefault": {
    "message": "आपने कुछ टोकन सफलतापूर्वक भेज दिए"
  },
  "pushPlatformNotificationsFundsSentTitle": {
    "message": "फंड भेजे गए"
  },
  "pushPlatformNotificationsNftReceivedDescription": {
    "message": "आपको नए NFT प्राप्त हुए"
  },
  "pushPlatformNotificationsNftReceivedTitle": {
    "message": "NFT प्राप्त हुआ"
  },
  "pushPlatformNotificationsNftSentDescription": {
    "message": "आपने सफलतापूर्वक NFT भेज दिया है"
  },
  "pushPlatformNotificationsNftSentTitle": {
    "message": "NFT भेजा गया"
  },
  "pushPlatformNotificationsStakingLidoStakeCompletedDescription": {
    "message": "आपका Lido स्टेक सफल रहा"
  },
  "pushPlatformNotificationsStakingLidoStakeCompletedTitle": {
    "message": "स्टेक पूरा हुआ"
  },
  "pushPlatformNotificationsStakingLidoStakeReadyToBeWithdrawnDescription": {
    "message": "आपका Lido स्टेक अब विदड्रॉ करने के लिए तैयार है"
  },
  "pushPlatformNotificationsStakingLidoStakeReadyToBeWithdrawnTitle": {
    "message": "स्टेक विदड्रॉ करने के लिए तैयार है"
  },
  "pushPlatformNotificationsStakingLidoWithdrawalCompletedDescription": {
    "message": "आपका Lido विदड्रॉवल सफल रहा"
  },
  "pushPlatformNotificationsStakingLidoWithdrawalCompletedTitle": {
    "message": "विदड्रॉवल पूरा हुआ"
  },
  "pushPlatformNotificationsStakingLidoWithdrawalRequestedDescription": {
    "message": "आपका Lido विदड्रॉवल अनुरोध सबमिट कर दिया गया था"
  },
  "pushPlatformNotificationsStakingLidoWithdrawalRequestedTitle": {
    "message": "विदड्रॉवल का अनुरोध किया गया"
  },
  "pushPlatformNotificationsStakingRocketpoolStakeCompletedDescription": {
    "message": "आपका RocketPool स्टेक सफल रहा"
  },
  "pushPlatformNotificationsStakingRocketpoolStakeCompletedTitle": {
    "message": "स्टेक पूरा हुआ"
  },
  "pushPlatformNotificationsStakingRocketpoolUnstakeCompletedDescription": {
    "message": "आपका RocketPool अनस्टेक सफल रहा"
  },
  "pushPlatformNotificationsStakingRocketpoolUnstakeCompletedTitle": {
    "message": "अनस्टेक पूरा हुआ"
  },
  "pushPlatformNotificationsSwapCompletedDescription": {
    "message": "आपका MetaMask स्वैप सफल रहा"
  },
  "pushPlatformNotificationsSwapCompletedTitle": {
    "message": "स्वैप पूरा हुआ"
  },
  "queued": {
    "message": "कतारबद्ध"
  },
  "quoteRate": {
    "message": "उद्धरण का दर"
  },
  "quotedReceiveAmount": {
    "message": "$1 राशि प्राप्त करें"
  },
  "quotedTotalCost": {
    "message": "$1 कुल लागत"
  },
  "rank": {
    "message": "रैंक"
  },
  "rateIncludesMMFee": {
    "message": "रेट में $1% शुल्क शामिल है"
  },
  "reAddAccounts": {
    "message": "किसी अन्य अकाउंट को फिर से जोड़ें"
  },
  "reAdded": {
    "message": "फिर से जोड़ा गया"
  },
  "readdToken": {
    "message": "आप अपने एकाउंट्स के विकल्प मेन्यू में “टोकन जोड़ें” पर जाकर भविष्य में इस टोकन को वापस जोड़ सकते हैं।"
  },
  "receive": {
    "message": "प्राप्त करें"
  },
  "receiveCrypto": {
    "message": "क्रिप्टो प्राप्त करें"
  },
  "recipientAddressPlaceholderNew": {
    "message": "पब्लिक एड्रेस (0x) या डोमेन नाम डालें"
  },
  "recommendedGasLabel": {
    "message": "अनुशंसित"
  },
  "recoveryPhraseReminderBackupStart": {
    "message": "यहां से प्रारंभ करें"
  },
  "recoveryPhraseReminderConfirm": {
    "message": "समझ गया"
  },
  "recoveryPhraseReminderHasBackedUp": {
    "message": "अपने सीक्रेट रिकवरी फ्रेज को हमेशा सुरक्षित और गुप्त स्थान पर रखें।"
  },
  "recoveryPhraseReminderHasNotBackedUp": {
    "message": "अपने सीक्रेट रिकवरी फ्रेज को फिर से बैकअप करने की आवश्यकता है?"
  },
  "recoveryPhraseReminderItemOne": {
    "message": "कभी भी अपना सीक्रेट रिकवरी फ्रेज किसी के साथ शेयर न करें"
  },
  "recoveryPhraseReminderItemTwo": {
    "message": "MetaMask टीम कभी भी आपके सीक्रेट रिकवरी फ्रेज के बारे में नहीं पूछेगी"
  },
  "recoveryPhraseReminderSubText": {
    "message": "आपका सीक्रेट रिकवरी फ्रेज आपके सभी एकाउंट्स को नियंत्रित करता है।"
  },
  "recoveryPhraseReminderTitle": {
    "message": "अपने धन को सुरक्षित रखें"
  },
  "refreshList": {
    "message": "लिस्ट रिफ्रेश करें"
  },
  "reject": {
    "message": "अस्वीकार करें"
  },
  "rejectAll": {
    "message": "सभी को अस्वीकार करें"
  },
  "rejectRequestsDescription": {
    "message": "आप $1 रिक्वेस्ट्स को बैच रूप से अस्वीकार करने वाले हैं।"
  },
  "rejectRequestsN": {
    "message": "$1 रिक्वेस्ट्स को अस्वीकार करें"
  },
  "rejectTxsDescription": {
    "message": "आप $1 ट्रांसेक्शनों को बैच में अस्वीकार करने वाले हैं।"
  },
  "rejectTxsN": {
    "message": "$1 ट्रांसेक्शनों को अस्वीकार करें"
  },
  "rejected": {
    "message": "रिजेक्ट"
  },
  "rememberSRPIfYouLooseAccess": {
    "message": "याद रखें, यदि आप अपना सीक्रेट रिकवरी फ्रेज़ खो देते हैं, तो आप अपने वॉलेट तक पहुंच खो देते हैं। शब्दों के इस सेट को सुरक्षित रखने के लिए $1 ताकि आप हमेशा अपने फंड तक पहुंच सकें।"
  },
  "reminderSet": {
    "message": "रिमाइंडर सेट किया गया!"
  },
  "remove": {
    "message": "हटाएं"
  },
  "removeAccount": {
    "message": "अकाउंट हटाएं"
  },
  "removeAccountDescription": {
    "message": "यह अकाउंट आपके वॉलेट से निकाल दिया जाएगा। कृपया पक्का करें कि जारी रखने से पहले आपके पास इस इम्पोर्टित अकाउंट के लिए ओरिजिनल सीक्रेट रिकवरी फ्रेज या प्राइवेट की (key) है। आप अकाउंट ड्रॉप-डाउन से फिर से अकाउंट इम्पोर्ट कर सकते हैं या बना सकते हैं। "
  },
  "removeKeyringSnap": {
    "message": "इस Snap को हटाने पर ये एकाउंट्स MetaMask से हट जाते हैं:"
  },
  "removeKeyringSnapToolTip": {
    "message": "Snap इन एकाउंट्स को कंट्रोल करता है और अगर इसे हटा दिया जाता है तो एकाउंट्स MetaMask से भी हटा दिए जाएंगे। हालांकि, वे एकाउंट्स ब्लॉकचेन में बने रहेंगे।"
  },
  "removeNFT": {
    "message": "NFT हटाएं"
  },
  "removeNftErrorMessage": {
    "message": "हम इस NFT को नहीं हटा पाए।"
  },
  "removeNftMessage": {
    "message": "NET सफलतापूर्वक हटा दिया गया!"
  },
  "removeSnap": {
    "message": "Snap हटाएं"
  },
  "removeSnapAccountDescription": {
    "message": "यदि आप आगे बढ़ते हैं, तो यह अकाउंट अब MetaMask में उपलब्ध नहीं होगा।"
  },
  "removeSnapAccountTitle": {
    "message": "अकाउंट हटाएं"
  },
  "removeSnapConfirmation": {
    "message": "क्या आप वाकई $1 को हटाना चाहते हैं?",
    "description": "$1 represents the name of the snap"
  },
  "removeSnapDescription": {
    "message": "ये कदम Snap और उसके डेटा को हटा देगा और आपकी दी गई अनुमतियों को कैंसिल कर देगा।"
  },
  "replace": {
    "message": "बदलें"
  },
  "reportIssue": {
    "message": "किसी समस्या की रिपोर्ट करें"
  },
  "requestFrom": {
    "message": "इनसे मिली रिक्वेस्ट"
  },
  "requestFromInfo": {
    "message": "यह वह साइट है जो आपका सिग्नेचर मांग रही है।"
  },
  "requestFromInfoSnap": {
    "message": "यह वह Snap है जो आपका सिग्नेचर मांग रहा है।"
  },
  "requestFromTransactionDescription": {
    "message": "यह वही साइट है जो आपका कन्फर्मेशन मांग रही है।"
  },
  "requestingFor": {
    "message": "के लिए अनुरोध कर रहे हैं"
  },
  "requestingForAccount": {
    "message": "$1 के लिए अनुरोध कर रहे हैं",
    "description": "Name of Account"
  },
  "requestingForNetwork": {
    "message": "$1 के लिए अनुरोध कर रहे हैं",
    "description": "Name of Network"
  },
  "required": {
    "message": "आवश्यक"
  },
  "reset": {
    "message": "रीसेट करें"
  },
  "resetWallet": {
    "message": "वॉलेट रीसेट करें"
  },
  "resetWalletSubHeader": {
    "message": "MetaMask आपके पासवर्ड की कॉपी नहीं रखता है। अगर आपको अपना अकाउंट अनलॉक करने में दिक्कत हो रही है, तो आपको अपना वॉलेट रीसेट करना होगा। सीक्रेट रिकवरी फ़्रेज़ प्रदान करके आप ऐसा कर सकते हैं जिसका इस्तेमाल आपने अपना वॉलेट सेट करते समय किया था।"
  },
  "resetWalletUsingSRP": {
    "message": "इस कदम से इस डिवाइस से आपके वर्तमान वॉलेट और सीक्रेट रिकवरी फ़्रेज़ मिट जाएंगे, साथ ही, आपके द्वारा चुने गए अकाउंटों की लिस्ट भी हट जाएगी। सीक्रेट रिकवरी फ़्रेज़ के साथ रीसेट करने के बाद, आपको सीक्रेट रिकवरी फ़्रेज़ के आधार पर आकाउंटों की एक लिस्ट दिखाई देगी जिसका इस्तेमाल आप रीसेट करने के लिए करते हैं। इस नई लिस्ट में ऑटोमेटिक तरीके से उन अकाउंटों को शामिल किया जाएगा जिनके अंदर बैलेंस है। आप पहले बनाए गए को भी $1 कर पाएंगे। आपके द्वारा इंपोर्ट किए गए कस्टम अकाउंट्स का $2 होना जरूरी होगा, और आपके द्वारा किसी अकाउंट में जोड़े गए किसी भी कस्टम टोकन के लिए $3 होना भी जरूरी होगा।"
  },
  "resetWalletWarning": {
    "message": "आगे बढ़ने से पहले ये पक्का करें कि आप सही सीक्रेट रिकवरी फ़्रेज़ का इस्तेमाल कर रहे हैं। इसे आप अनडू नहीं कर पाएंगे।"
  },
  "restartMetamask": {
    "message": "MetaMask को फिर से शुरू करें"
  },
  "restore": {
    "message": "रीस्टोर करें"
  },
  "restoreUserData": {
    "message": "यूज़र डेटा रीस्टोर करें"
  },
  "resultPageError": {
    "message": "गड़बड़ी"
  },
  "resultPageErrorDefaultMessage": {
    "message": "परिचालन नहीं हो पाया।"
  },
  "resultPageSuccess": {
    "message": "सफल"
  },
  "resultPageSuccessDefaultMessage": {
    "message": "परिचालन सफलतापूर्वक पूरा हुआ।"
  },
  "retryTransaction": {
    "message": "ट्रांसेक्शन का फिर से कोशिश करें"
  },
  "reusedTokenNameWarning": {
    "message": "यहां पर एक टोकन आपके द्वारा देखे जाने वाले दूसरे टोकन से प्रतीक का पुनः इस्तेमाल करता है, यह भ्रामक या धोखाधड़ी वाला हो सकता है।"
  },
  "revealSecretRecoveryPhrase": {
    "message": "सीक्रेट रिकवरी फ्रेज़ दिखाएं"
  },
  "revealSeedWords": {
    "message": "सीक्रेट रिकवरी फ्रेज प्रकट करें"
  },
  "revealSeedWordsDescription1": {
    "message": "$1 प्रदान करता है $2",
    "description": "This is a sentence consisting of link using 'revealSeedWordsSRPName' as $1 and bolded text using 'revealSeedWordsDescription3' as $2."
  },
  "revealSeedWordsDescription2": {
    "message": "MetaMask एक $1 है। इसका मतलब आप आपने SRP के मालिक हैं।",
    "description": "$1 is text link with the message from 'revealSeedWordsNonCustodialWallet'"
  },
  "revealSeedWordsDescription3": {
    "message": "आपके वॉलेट और फंड तक पूरी एक्सेस।\n"
  },
  "revealSeedWordsNonCustodialWallet": {
    "message": "गैर-कस्टोडियल वॉलेट"
  },
  "revealSeedWordsQR": {
    "message": "QR"
  },
  "revealSeedWordsSRPName": {
    "message": "सीक्रेट रिकवरी फ्रेज (SRP)"
  },
  "revealSeedWordsText": {
    "message": "टेक्स्ट"
  },
  "revealSeedWordsWarning": {
    "message": "यह पक्का करें कि कोई भी आपकी स्क्रीन ना देख रहा हो। $1",
    "description": "$1 is bolded text using the message from 'revealSeedWordsWarning2'"
  },
  "revealSeedWordsWarning2": {
    "message": "MetaMask सपोर्ट कभी इसका रिक्वेस्ट नहीं करेगा।",
    "description": "The bolded texted in the second part of 'revealSeedWordsWarning'"
  },
  "revealSensitiveContent": {
    "message": "संवेदनशील कंटेंट दिखाएं"
  },
  "revealTheSeedPhrase": {
    "message": "सीड फ़्रेज़ दिखाएं"
  },
  "review": {
    "message": "समीक्षा करें"
  },
  "reviewAlert": {
    "message": "एलर्ट की समीक्षा करें"
  },
  "reviewAlerts": {
    "message": "एलर्ट की समीक्षा करें"
  },
  "reviewPendingTransactions": {
    "message": "अभी पूरे नहीं हुए ट्रांसेक्शन की समीक्षा करें"
  },
  "reviewPermissions": {
    "message": "अनुमतियों की समीक्षा करें"
  },
  "revokePermission": {
    "message": "अनुमति कैंसिल करने की"
  },
  "revokePermissionTitle": {
    "message": "$1 अनुमति हटाएं",
    "description": "The token symbol that is being revoked"
  },
  "revokeSimulationDetailsDesc": {
    "message": "आप किसी अन्य को आपके अकाउंट से टोकन ख़र्च करने के लिए दी गई अनुमति हटा रहे हैं।"
  },
  "rpcNameOptional": {
    "message": "RPC का नाम (वैकल्पिक)"
  },
  "rpcUrl": {
    "message": "नया RPC URL"
  },
  "safeTransferFrom": {
    "message": "से सुरक्षित ट्रांसफर"
  },
  "save": {
    "message": "सेव करें"
  },
  "scanInstructions": {
    "message": "QR कोड को अपने कैमरे के सामने रखें"
  },
  "scanQrCode": {
    "message": "QR कोड स्कैन करें"
  },
  "scrollDown": {
    "message": "नीचे स्क्रॉल करें"
  },
  "search": {
    "message": "खोजें"
  },
  "searchAccounts": {
    "message": "अकाउंट्स खोजें"
  },
  "searchNfts": {
    "message": "NFT ढूंढें"
  },
  "searchTokens": {
    "message": "टोकनों को ढूंढें"
  },
  "searchTokensByNameOrAddress": {
    "message": "नाम या एड्रेस से टोकन ढूंढें"
  },
  "secretRecoveryPhrase": {
    "message": "सीक्रेट रिकवरी फ्रेज"
  },
  "secretRecoveryPhrasePlusNumber": {
    "message": "सीक्रेट रिकवरी फ्रेज़ $1",
    "description": "The $1 is the order of the Secret Recovery Phrase"
  },
  "secureWallet": {
    "message": "सुरक्षित वॉलेट"
  },
  "security": {
    "message": "सुरक्षा"
  },
  "securityAlert": {
    "message": "$1 और $2 से सुरक्षा चेतावनी"
  },
  "securityAlerts": {
    "message": "सुरक्षा चेतावनी"
  },
  "securityAlertsDescription": {
    "message": "यह फीचर सक्रिय रूप से ट्रांसेक्शन और सिग्नेचर अनुरोधों की समीक्षा करके आपको बुरी नीयत वाली गतिविधि के प्रति एलर्ट करती है। $1",
    "description": "Link to learn more about security alerts"
  },
  "securityAndPrivacy": {
    "message": "सुरक्षा और गोपनीयता"
  },
  "securityDescription": {
    "message": "असुरक्षित नेटवर्क में शामिल होने की संभावना कम करें और अपने एकाउंट्स की सुरक्षा करें"
  },
  "securityMessageLinkForNetworks": {
    "message": "नेटवर्क संबंधी स्कैम और सुरक्षा जोखिम"
  },
  "securityPrivacyPath": {
    "message": "सेटिंग्स > सुरक्षा और गोपनीयता।"
  },
  "securityProviderPoweredBy": {
    "message": "$1 द्वारा पावर्ड",
    "description": "The security provider that is providing data"
  },
  "seeAllPermissions": {
    "message": "सभी अनुमतियां देखें",
    "description": "Used for revealing more content (e.g. permission list, etc.)"
  },
  "seeDetails": {
    "message": "ब्यौरा देखें"
  },
  "seedPhraseConfirm": {
    "message": "सीक्रेट रिकवरी फ्रेज की कन्फर्म करें"
  },
  "seedPhraseEnterMissingWords": {
    "message": "सीक्रेट रिकवरी फ्रेज की कन्फर्म करें"
  },
  "seedPhraseIntroNotRecommendedButtonCopy": {
    "message": "मुझे बाद में याद दिलाएं (अनुशंसित नहीं)"
  },
  "seedPhraseIntroRecommendedButtonCopy": {
    "message": "मेरा वॉलेट सुरक्षित करें (अनुशंसित)"
  },
  "seedPhraseIntroSidebarBulletOne": {
    "message": "लिखें और कई गुप्त स्थानों में स्टोर करें।"
  },
  "seedPhraseIntroSidebarBulletTwo": {
    "message": "सेफ डिपॉजिट बॉक्स में स्टोर करें।"
  },
  "seedPhraseIntroSidebarCopyOne": {
    "message": "आपका सीक्रेट रिकवरी फ्रेज 12- शब्दों का फ्रेज है जो आपके वॉलेट और धन के लिए “मास्टर कुंजी” है।"
  },
  "seedPhraseIntroSidebarCopyThree": {
    "message": "यदि कोई व्यक्ति आपका रिकवरी फ्रेज मांगता है, तो संभावना है कि वे आपको धोखा देने की कोशिश कर रहे हैं।"
  },
  "seedPhraseIntroSidebarCopyTwo": {
    "message": "कभी भी अपना सीक्रेट रिकवरी फ्रेज शेयर न करें, MetaMask के साथ भी नहीं!"
  },
  "seedPhraseIntroSidebarTitleOne": {
    "message": "सीक्रेट रिकवरी फ्रेज क्या है?"
  },
  "seedPhraseIntroSidebarTitleThree": {
    "message": "क्या मुझे अपना सीक्रेट रिकवरी फ्रेज शेयर करना चाहिए?"
  },
  "seedPhraseIntroSidebarTitleTwo": {
    "message": "मैं अपना सीक्रेट रिकवरी फ्रेज कैसे सहेजूं?"
  },
  "seedPhraseIntroTitle": {
    "message": "अपने वॉलेट को सुरक्षित करें"
  },
  "seedPhraseReq": {
    "message": "सीक्रेट रिकवरी फ्रेज में 12, 15, 18, 21 या 24 शब्द होते हैं"
  },
  "seedPhraseWriteDownDetails": {
    "message": "12-शब्दों के इस सीक्रेट रिकवरी फ्रेज को लिखें और ऐसे स्थान पर सेव करें, जहां आप भरोसा करते हैं और केवल आप ही पहुंच सकते हैं।"
  },
  "seedPhraseWriteDownHeader": {
    "message": "अपना सीक्रेट रिकवरी फ्रेज लिखें"
  },
  "select": {
    "message": "चयन करें"
  },
  "selectAccountToConnect": {
    "message": "कनेक्ट करने के लिए एक अकाउंट चुनें"
  },
  "selectAccounts": {
    "message": "इस साइट पर इस्तेमाल करने के लिए अकाउंट (एकाउंट्स) को चुनें"
  },
  "selectAccountsForSnap": {
    "message": "इस Snap के साथ इस्तेमाल करने के लिए अकाउंट(एकाउंट्स) को चुनने की"
  },
  "selectAll": {
    "message": "सभी को चुनें"
  },
  "selectAnAccount": {
    "message": "किसी अकाउंट को चुनें"
  },
  "selectAnAccountAlreadyConnected": {
    "message": "यह अकाउंट पहले ही MetaMask से जुड़ा हुआ है"
  },
  "selectEnableDisplayMediaPrivacyPreference": {
    "message": "डिस्प्ले NFT मीडिया चालू करें"
  },
  "selectHdPath": {
    "message": "HD पथ को चुनें"
  },
  "selectNFTPrivacyPreference": {
    "message": "NFT ऑटोडिटेक्शन चालू करें"
  },
  "selectPathHelp": {
    "message": "यदि आपको अपनी पसंद के हिसाब से अकाउंट दिखाई नहीं देते हैं, तो HD पाथ या मौजूदा चुना गया नेटवर्क बदलने की कोशिश करें।"
  },
  "selectRpcUrl": {
    "message": "RPC URL को चुनें"
  },
  "selectSecretRecoveryPhrase": {
    "message": "सीक्रेट रिकवरी फ्रेज़ चुनें"
  },
  "selectType": {
    "message": "प्रकार को चुनें"
  },
  "selectedAccountMismatch": {
    "message": "अलग खाता चुना गया"
  },
  "selectingAllWillAllow": {
    "message": "सभी को चुनने से यह साइट आपके सभी चालू एकाउंट्स को देखने की अनुमति देगी। पक्का करें कि आप इस साइट पर भरोसा करते हैं।"
  },
  "send": {
    "message": "भेजें"
  },
  "sendBugReport": {
    "message": "हमें एक बग रिपोर्ट भेजें।"
  },
  "sendNoContactsConversionText": {
    "message": "यहां क्लिक करें"
  },
  "sendNoContactsDescription": {
    "message": "कॉन्टेक्ट्स आपको कई बार ट्रांसेक्शन को दूसरे अकाउंट में सुरक्षित रूप से भेजने की अनुमति देते हैं। एक कॉन्टेक्ट बनाने के लिए, $1",
    "description": "$1 represents the action text 'click here'"
  },
  "sendNoContactsTitle": {
    "message": "आपके पास अभी तक कोई कॉन्टेक्ट्स नहीं हैं"
  },
  "sendSelectReceiveAsset": {
    "message": "प्राप्त करने के लिए एसेट को चुनें"
  },
  "sendSelectSendAsset": {
    "message": "भेजने के लिए एसेट को चुनें"
  },
  "sendSpecifiedTokens": {
    "message": "$1 भेजें",
    "description": "Symbol of the specified token"
  },
  "sendSwapSubmissionWarning": {
    "message": "इस बटन पर क्लिक करने से आपका स्वैप ट्रांसेक्शन तुरंत शुरू हो जाएगा। कृपया आगे बढ़ने से पहले अपने ट्रांसेक्शन विवरण की समीक्षा करें।"
  },
  "sendTokenAsToken": {
    "message": "$1 को $2 के रूप में भेजें",
    "description": "Used in the transaction display list to describe a swap and send. $1 and $2 are the symbols of tokens in involved in the swap."
  },
  "sendingAsset": {
    "message": "$1 भेजा जा रहा है"
  },
  "sendingDisabled": {
    "message": "ERC-1155 NFT एसेट्स भेजने को अभी सपोर्ट नहीं किया जाता।"
  },
  "sendingNativeAsset": {
    "message": "$1 भेजा जा रहा है",
    "description": "$1 represents the native currency symbol for the current network (e.g. ETH or BNB)"
  },
  "sendingToTokenContractWarning": {
    "message": "चेतावनी: आप एक टोकन कॉन्ट्रैक्ट को भेजने वाले हैं जिसके परिणामस्वरूप धन की हानि हो सकती है। $1",
    "description": "$1 is a clickable link with text defined by the 'learnMoreUpperCase' key. The link will open to a support article regarding the known contract address warning"
  },
  "sepolia": {
    "message": "Sepolia टेस्ट नेटवर्क"
  },
  "setApprovalForAll": {
    "message": "सभी के लिए स्वीकृति सेट करें"
  },
  "setApprovalForAllRedesignedTitle": {
    "message": "विदड्रॉवल का अनुरोध"
  },
  "setApprovalForAllTitle": {
    "message": "बिना किसी खर्च की लिमिट के $1 एप्रूव करें",
    "description": "The token symbol that is being approved"
  },
  "settingAddSnapAccount": {
    "message": "अकाउंट Snap जोड़ें"
  },
  "settings": {
    "message": "सेटिंग"
  },
  "settingsOptimisedForEaseOfUseAndSecurity": {
    "message": "उपयोग में आसानी और सुरक्षा के लिए सेटिंग्स को अनुकूलित किया गया है। इन्हें किसी भी समय बदलें।"
  },
  "settingsSearchMatchingNotFound": {
    "message": "कोई मेल खाने वाला परिणाम नहीं मिला।"
  },
  "settingsSubHeadingSignaturesAndTransactions": {
    "message": "सिग्नेचर्स और ट्रांसेक्शन रिक्वेस्ट्स"
  },
  "show": {
    "message": "दिखाएं"
  },
  "showAccount": {
    "message": "अकाउंट दिखाएं"
  },
  "showAdvancedDetails": {
    "message": "एडवांस्ड विवरण दिखाएं"
  },
  "showExtensionInFullSizeView": {
    "message": "एक्सटेंशन को पूर्ण आकार दृश्य में दिखाएं"
  },
  "showExtensionInFullSizeViewDescription": {
    "message": "जब आप एक्सटेंशन आइकन पर क्लिक करते हैं तो पूर्ण आकार दृश्य को अपना डिफॉल्ट बनाने के लिए इसे चालू करें।"
  },
  "showFiatConversionInTestnets": {
    "message": "टेस्ट नेटवर्क पर कन्वर्शन दिखाएं"
  },
  "showFiatConversionInTestnetsDescription": {
    "message": "टेस्ट नेटवर्क पर फिएट कन्वर्शन दिखाने के लिए इसको चुनें"
  },
  "showHexData": {
    "message": "हेक्स डेटा दिखाएं"
  },
  "showHexDataDescription": {
    "message": "भेजने की स्क्रीन पर हेक्स डेटा फील्ड दिखाने के लिए इसको चुनें"
  },
  "showLess": {
    "message": "कम दिखाएं"
  },
  "showMore": {
    "message": "अधिक दिखाएं"
  },
  "showNativeTokenAsMainBalance": {
    "message": "मूल टोकन को मुख्य बैलेंस के रूप में दिखाएं"
  },
  "showNft": {
    "message": "NFT दिखाएं"
  },
  "showPermissions": {
    "message": "अनुमतियां दिखाएं"
  },
  "showPrivateKey": {
    "message": "प्राइवेट की (key) दिखाएं"
  },
  "showSRP": {
    "message": "सीक्रेट रिकवरी फ्रेज़ दिखाएं"
  },
  "showTestnetNetworks": {
    "message": "परीक्षण नेटवर्क दिखाएं"
  },
  "showTestnetNetworksDescription": {
    "message": "नेटवर्क लिस्ट में परीक्षण नेटवर्क दिखाने के लिए इसे चुनें"
  },
  "sign": {
    "message": "हस्ताक्षर करें"
  },
  "signatureRequest": {
    "message": "हस्ताक्षर का अनुरोध"
  },
  "signature_decoding_bid_nft_tooltip": {
    "message": "बिड स्वीकार होने पर NFT आपके वॉलेट में दिखाई देगा।"
  },
  "signature_decoding_list_nft_tooltip": {
    "message": "बदलाव की उम्मीद तभी करें जब कोई आपके NFTs खरीद ले।"
  },
  "signed": {
    "message": "हस्ताक्षर किया गया"
  },
  "signing": {
    "message": "साइन हो रहा है"
  },
  "signingInWith": {
    "message": "के साथ साइन इन करना"
  },
  "signingWith": {
    "message": "के साथ साइन किया जा रहा है"
  },
  "simulationApproveHeading": {
    "message": "निकालें"
  },
  "simulationDetailsApproveDesc": {
    "message": "आप किसी अन्य को अपने अकाउंट से NFTs निकालने की अनुमति दे रहे हैं।"
  },
  "simulationDetailsERC20ApproveDesc": {
    "message": "आप किसी अन्य को आपके अकाउंट से यह राशि ख़र्च करने की अनुमति दे रहे हैं।"
  },
  "simulationDetailsFiatNotAvailable": {
    "message": "उपलब्ध नहीं है"
  },
  "simulationDetailsIncomingHeading": {
    "message": "आप पाते हैं"
  },
  "simulationDetailsNoChanges": {
    "message": "कोई बदलाव नहीं"
  },
  "simulationDetailsOutgoingHeading": {
    "message": "आप भेजते हैं"
  },
  "simulationDetailsRevokeSetApprovalForAllDesc": {
    "message": "आप किसी अन्य को आपके अकाउंट से NFTs निकालने के लिए दी गई अनुमति हटा रहे हैं।"
  },
  "simulationDetailsSetApprovalForAllDesc": {
    "message": "आप किसी अन्य के लिए, आपके अकाउंट से NFTs निकालने की अनुमति दे रहे हैं।"
  },
  "simulationDetailsTitle": {
    "message": "अनुमानित बदलाव"
  },
  "simulationDetailsTitleTooltip": {
    "message": "अगर आप यह ट्रांसेक्शन करते हैं तो अनुमानित परिवर्तन हो सकते हैं। यह सिर्फ एक प्रेडिक्शन है, कोई गारंटी नहीं।"
  },
  "simulationDetailsTotalFiat": {
    "message": "टोटल = $1",
    "description": "$1 is the total amount in fiat currency on one side of the transaction"
  },
  "simulationDetailsTransactionReverted": {
    "message": "ये ट्रांसेक्शन विफल हो सकता है"
  },
  "simulationDetailsUnavailable": {
    "message": "अनुपलब्ध"
  },
  "simulationErrorMessageV2": {
    "message": "हम गैस का अनुमान नहीं लगा पाए। कॉन्ट्रैक्ट में कोई गड़बड़ी हो सकती है और यह ट्रांसेक्शन विफल हो सकता है।"
  },
  "simulationsSettingDescription": {
    "message": "ट्रांसेक्शन और सिग्नेचर्स को कन्फर्म करने से पहले उनके बैलेंस में बदलाव का अनुमान लगाने के लिए इसे चालू करें। यह उनके अंतिम परिणाम की गारंटी नहीं देता। $1"
  },
  "simulationsSettingSubHeader": {
    "message": "बैलेंस अमाउंट में बदलावों का अनुमान लगाएं"
  },
  "singleNetwork": {
    "message": "1 नेटवर्क"
  },
  "siweIssued": {
    "message": "जारी किया गया"
  },
  "siweNetwork": {
    "message": "नेटवर्क"
  },
  "siweRequestId": {
    "message": "रिक्वेस्ट ID"
  },
  "siweResources": {
    "message": "संसाधन"
  },
  "siweURI": {
    "message": "URL"
  },
  "skip": {
    "message": "छोड़ें"
  },
  "skipAccountSecurity": {
    "message": "अकाउंट सुरक्षा छोड़ें?"
  },
  "skipAccountSecurityDetails": {
    "message": "मैं समझता हूं कि जब तक मैं अपने सीक्रेट रिकवरी फ्रेज का बैकअप नहीं लेता, मैं अपने अकाउंट और उनकी सभी संपत्ति खो सकता हूं।"
  },
  "slideBridgeDescription": {
    "message": "अपने वॉलेट के भीतर, सभी 9 चेंस में एक-दूसरे में मूव करें"
  },
  "slideBridgeTitle": {
    "message": "ब्रिज करने के लिए तैयार हैं?"
  },
  "slideCashOutDescription": {
    "message": "कैश के लिए अपना क्रिप्टो बेचें"
  },
  "slideCashOutTitle": {
    "message": "MetaMask के साथ कैश आउट करें"
  },
  "slideDebitCardDescription": {
    "message": "चयनित क्षेत्रों में उपलब्ध है"
  },
  "slideDebitCardTitle": {
    "message": "MetaMask डेबिट कार्ड"
  },
  "slideFundWalletDescription": {
    "message": "शुरू करने के लिए टोकन जोड़ें या स्थानांतरित करें"
  },
  "slideFundWalletTitle": {
    "message": "अपने वॉलेट और एमईवी सुरक्षा को फंड करें।"
  },
  "slideSweepStakeDescription": {
    "message": "जीतने का मौका पाने के लिए अभी NFT मिंट करें"
  },
  "slideSweepStakeTitle": {
    "message": "$5000 USDC गिवअवे में प्रवेश करें!"
  },
  "smartContracts": {
    "message": "स्मार्ट कॉन्ट्रैक्ट्स"
  },
  "smartSwapsErrorNotEnoughFunds": {
    "message": "स्मार्ट स्वैप के लिए पर्याप्त फंड नहीं है।"
  },
  "smartSwapsErrorUnavailable": {
    "message": "स्मार्ट स्वैप अस्थायी रूप से अनुपलब्ध हैं।"
  },
  "smartTransactionCancelled": {
    "message": "आपका ट्रांसेक्शन कैंसिल कर दिया गया था"
  },
  "smartTransactionCancelledDescription": {
    "message": "आपका ट्रांसेक्शन पूरा नहीं हो सका, इसलिए आपको अनावश्यक गैस फीस भरने से बचाने के लिए इसे कैंसिल कर दिया गया।"
  },
  "smartTransactionError": {
    "message": "आपका ट्रांसेक्शन नहीं हो पाया"
  },
  "smartTransactionErrorDescription": {
    "message": "बाज़ार में अचानक हुए परिवर्तन विफलताओं का कारण बन सकते हैं। यदि समस्या बनी रहती है, तो MetaMask कस्टमर सपोर्ट से संपर्क करें।"
  },
  "smartTransactionPending": {
    "message": "आपका ट्रांसेक्शन सबमिट कर रहे हैं"
  },
  "smartTransactionSuccess": {
    "message": "आपका ट्रांसेक्शन पूरा हो गया है"
  },
  "smartTransactions": {
    "message": "स्मार्ट ट्रांसेक्शन"
  },
  "smartTransactionsEnabledDescription": {
    "message": " अब डिफ़ॉल्ट रूप से चालू है।"
  },
  "smartTransactionsEnabledLink": {
    "message": "उच्च सफलता दर"
  },
  "smartTransactionsEnabledTitle": {
    "message": "ट्रांसेक्शन अब और स्मार्ट हो गया है"
  },
  "snapAccountCreated": {
    "message": "अकाउंट बनाया गया"
  },
  "snapAccountCreatedDescription": {
    "message": "आपका नया अकाउंट उपयोग के लिए तैयार है!"
  },
  "snapAccountCreationFailed": {
    "message": "अकाउंट बनाने की प्रक्रिया विफल हो गई"
  },
  "snapAccountCreationFailedDescription": {
    "message": "$1 आपके लिए अकाउंट नहीं बना पाया।",
    "description": "$1 is the snap name"
  },
  "snapAccountRedirectFinishSigningTitle": {
    "message": "साइन करने का काम पूरा करें"
  },
  "snapAccountRedirectSiteDescription": {
    "message": "$1 के निर्देशों का पालन करें"
  },
  "snapAccountRemovalFailed": {
    "message": "अकाउंट हटाने की प्रक्रिया विफल हो गई"
  },
  "snapAccountRemovalFailedDescription": {
    "message": "$1 आपके लिए अकाउंट नहीं हटा पाया।",
    "description": "$1 is the snap name"
  },
  "snapAccountRemoved": {
    "message": "अकाउंट हटाया गया"
  },
  "snapAccountRemovedDescription": {
    "message": "यह अकाउंट अब MetaMask में उपयोग के लिए उपलब्ध नहीं होगा।"
  },
  "snapAccounts": {
    "message": "अकाउंट Snaps"
  },
  "snapAccountsDescription": {
    "message": "थर्ड-पार्टी Snaps द्वारा कंट्रोल किए गए अकाउंट।"
  },
  "snapConnectTo": {
    "message": "$1 से कनेक्ट करें",
    "description": "$1 is the website URL or a Snap name. Used for Snaps pre-approved connections."
  },
  "snapConnectionPermissionDescription": {
    "message": "आपके एप्रूवल के बिना $1 को स्वचालित रूप से $2 से कनेक्ट होने दें।",
    "description": "Used for Snap pre-approved connections. $1 is the Snap name, $2 is a website URL."
  },
  "snapConnectionWarning": {
    "message": "$1 $2 का उपयोग करना चाहता है",
    "description": "$2 is the snap and $1 is the dapp requesting connection to the snap."
  },
  "snapContent": {
    "message": "यह कंटेंट $1 से आ रही है",
    "description": "This is shown when a snap shows transaction insight information in the confirmation UI. $1 is a link to the snap's settings page with the link text being the name of the snap."
  },
  "snapDetailWebsite": {
    "message": "वेबसाइट"
  },
  "snapHomeMenu": {
    "message": "Snap होम मेन्यू"
  },
  "snapInstallRequest": {
    "message": "$1 इंस्टॉल करने से इसे निम्नलिखित अनुमतियां मिलती हैं।",
    "description": "$1 is the snap name."
  },
  "snapInstallSuccess": {
    "message": "इंस्टॉलेशन समाप्त"
  },
  "snapInstallWarningCheck": {
    "message": "$1 यह अनुमति चाहता है कि:",
    "description": "Warning message used in popup displayed on snap install. $1 is the snap name."
  },
  "snapInstallWarningHeading": {
    "message": "सावधानी से आगे बढ़ें"
  },
  "snapInstallWarningPermissionDescriptionForBip32View": {
    "message": "$1 को यह अनुमति दी जाए कि वह आपकी पब्लिक कीज़ (keys) (और एड्रेसों) को देख सके। इस अनुमति से आपके एकाउंट्स या एसेट्स पर कोई कंट्रोल नहीं मिलता है।",
    "description": "An extended description for the `snap_getBip32PublicKey` permission used for tooltip on Snap Install Warning screen (popup/modal). $1 is the snap name."
  },
  "snapInstallWarningPermissionDescriptionForEntropy": {
    "message": "$1 Snap को, रिक्वेस्ट किए गए नेटवर्क पर एकाउंट्स और एसेट्स को मैनेज करने की अनुमति दी जाए। ये एकाउंट्स, आपके सीक्रेट रिकवरी फ्रेज़ (इसे सामने लाए बिना) का उपयोग करके डिराइव और बैकअप किए जाते हैं। $1 में Keys डिराइव करने की पावर होती है जिसके माध्यम से वह Ethereum (EVMs) के अलावा भी कई प्रकार के ब्लॉकचेन प्रोटोकॉल को सपोर्ट कर सकता है।",
    "description": "An extended description for the `snap_getBip44Entropy` and `snap_getBip44Entropy` permissions used for tooltip on Snap Install Warning screen (popup/modal). $1 is the snap name."
  },
  "snapInstallWarningPermissionNameForEntropy": {
    "message": "$1 एकाउंट्स को मैनेज करें।",
    "description": "Permission name used for the Permission Cell component displayed on warning popup when installing a Snap. $1 is list of account types."
  },
  "snapInstallWarningPermissionNameForViewPublicKey": {
    "message": "$1 के लिए अपनी पब्लिक की (key) को देखें",
    "description": "Permission name used for the Permission Cell component displayed on warning popup when installing a Snap. $1 is list of account types."
  },
  "snapInstallationErrorDescription": {
    "message": "$1 इंस्टॉल नहीं किया जा सका.",
    "description": "Error description used when snap installation fails. $1 is the snap name."
  },
  "snapInstallationErrorTitle": {
    "message": "इंस्टॉलेशन नहीं हो पाया",
    "description": "Error title used when snap installation fails."
  },
  "snapResultError": {
    "message": "गड़बड़ी"
  },
  "snapResultSuccess": {
    "message": "सफल"
  },
  "snapResultSuccessDescription": {
    "message": "$1 इस्तेमाल के लिए तैयार है"
  },
  "snapUIAssetSelectorTitle": {
    "message": "किसी एसेट को चुनें"
  },
  "snapUpdateAlertDescription": {
    "message": "$1 का लेटेस्ट वर्ज़न पाएं",
    "description": "Description used in Snap update alert banner when snap update is available. $1 is the Snap name."
  },
  "snapUpdateAvailable": {
    "message": "अपडेट उपलब्ध है"
  },
  "snapUpdateErrorDescription": {
    "message": "$1 अपडेट नहीं किया जा सका।",
    "description": "Error description used when snap update fails. $1 is the snap name."
  },
  "snapUpdateErrorTitle": {
    "message": "अपडेट नहीं हो पाया",
    "description": "Error title used when snap update fails."
  },
  "snapUpdateRequest": {
    "message": "$1 को अपडेट करने से इसे निम्नलिखित अनुमतियां मिलती हैं।",
    "description": "$1 is the Snap name."
  },
  "snapUpdateSuccess": {
    "message": "अपडेट समाप्त"
  },
  "snapUrlIsBlocked": {
    "message": "यह Snap आपको एक ब्लॉक्ड साइट पर ले जाना चाहता है। $1."
  },
  "snaps": {
    "message": "Snaps"
  },
  "snapsConnected": {
    "message": "Snaps कनेक्ट किए गए"
  },
  "snapsNoInsight": {
    "message": "Snap ने कोई इनसाइट नहीं लौटाई"
  },
  "snapsPrivacyWarningFirstMessage": {
    "message": "आप स्वीकार करते हैं कि आपके द्वारा इंस्टॉल किया गया कोई भी Snap एक तृतीय पक्ष सेवा है, जब तक कि अन्यथा पहचाना न जाए, जैसा कि Consensys $1 में परिभाषित किया गया है। आपके द्वारा तृतीय पक्ष सेवाओं का उपयोग तृतीय पक्ष सेवा प्रदाता द्वारा निर्धारित अलग-अलग नियमों और शर्तों द्वारा नियंत्रित होता है। Consensys किसी विशेष कारण से किसी भी व्यक्ति द्वारा किसी भी Snap के उपयोग की सुझाव नहीं देता है। आप अपने जोखिम पर तृतीय पक्ष के सेवा की ऐक्सेस पाते हैं, उस पर भरोसा करते हैं या उसका उपयोग करते हैं। आपके द्वारा तृतीय पक्ष की सेवाओं के उपयोग के कारण होने वाले किसी भी नुकसान के लिए Consensys सभी जिम्मेदारी और उत्तरदायित्व से इनकार करता है।",
    "description": "First part of a message in popup modal displayed when installing a snap for the first time. $1 is terms of use link."
  },
  "snapsPrivacyWarningSecondMessage": {
    "message": "थर्ड पार्टी सेवाओं के साथ आप जो भी सूचना शेयर करते हैं, उसे उन थर्ड पार्टी सेवाओं द्वारा उनकी अपनी गोपनीयता नीतियों के अनुसार सीधे एकत्र की जाएगी। अधिक जानकारी के लिए कृपया उनकी गोपनीयता नीतियां देखें।",
    "description": "Second part of a message in popup modal displayed when installing a snap for the first time."
  },
  "snapsPrivacyWarningThirdMessage": {
    "message": "Consensys के पास तृतीय पक्ष की सेवाओं के साथ आपके द्वारा साझा की गई जानकारी की कोई ऐक्सेस नहीं है।",
    "description": "Third part of a message in popup modal displayed when installing a snap for the first time."
  },
  "snapsSettings": {
    "message": "Snap सेटिंग्स"
  },
  "snapsTermsOfUse": {
    "message": "इस्तेमाल की शर्तें"
  },
  "snapsToggle": {
    "message": "कोई Snap तभी चलेगा जब उसे इनेबल किया गया हो"
  },
  "snapsUIError": {
    "message": "अधिक सहायता के लिए $1 के निर्माताओं से कॉन्टेक्ट करें।",
    "description": "This is shown when the insight snap throws an error. $1 is the snap name"
  },
  "solanaImportAccounts": {
    "message": "Solana एकाउंट्स इंपोर्ट करें"
  },
  "solanaImportAccountsDescription": {
    "message": "अपने Solana अकाउंट को किसी अन्य वॉलेट से स्थानांतरित करने के लिए एक सीक्रेट रिकवरी फ्रेज़ इंपोर्ट करें।"
  },
  "solanaMoreFeaturesComingSoon": {
    "message": "जल्द ही और फीचर्स उपलब्ध होंगे"
  },
  "solanaMoreFeaturesComingSoonDescription": {
    "message": "Solana डैप्स, NFTs, हार्डवेयर वॉलेट सपोर्ट और बहुत कुछ जल्द ही आ रहा है।"
  },
  "solanaOnMetaMask": {
    "message": "MetaMask पर Solana"
  },
  "solanaSendReceiveSwapTokens": {
    "message": "टोकन भेजें, प्राप्त करें और स्वैप करें"
  },
  "solanaSendReceiveSwapTokensDescription": {
    "message": "SOL, USDC आदि जैसे टोकन के साथ ट्रांसफर और लेनदेन करें।"
  },
  "someNetworks": {
    "message": "$1 नेटवर्क"
  },
  "somethingDoesntLookRight": {
    "message": "कुछ तो गड़बड़ है? $1",
    "description": "A false positive message for users to contact support. $1 is a link to the support page."
  },
  "somethingIsWrong": {
    "message": "कुछ गड़बड़ हो गया है। पेज को फिर से लोड करने की कोशिश करें।"
  },
  "somethingWentWrong": {
    "message": "ओह! कुछ गलत हो गया।"
  },
  "sortBy": {
    "message": "इसके अनुसार क्रमबद्ध करें"
  },
  "sortByAlphabetically": {
    "message": "वर्णानुक्रम में (A-Z)"
  },
  "sortByDecliningBalance": {
    "message": "घटते हुए बैलेंस के क्रम में ($1 उच्च-निम्न)",
    "description": "Indicates a descending order based on token fiat balance. $1 is the preferred currency symbol"
  },
  "source": {
    "message": "स्त्रोत"
  },
  "spamModalBlockedDescription": {
    "message": "यह साइट 1 मिनट के लिए ब्लॉक रहेगी।"
  },
  "spamModalBlockedTitle": {
    "message": "आपने इस साइट को अस्थायी रूप से ब्लॉक कर दिया है"
  },
  "spamModalDescription": {
    "message": "यदि आपको अनेक अनुरोधों के साथ स्पैम प्राप्त हो रहा है, तो आप साइट को अस्थायी रूप से ब्लॉक कर सकते हैं।"
  },
  "spamModalTemporaryBlockButton": {
    "message": "इस साइट को अस्थायी रूप से ब्लॉक करें"
  },
  "spamModalTitle": {
    "message": "हमने कई अनुरोध नोटिस किए हैं"
  },
  "speed": {
    "message": "गति"
  },
  "speedUp": {
    "message": "जल्दी करें"
  },
  "speedUpCancellation": {
    "message": "इस रद्दीकरण को गति दें"
  },
  "speedUpExplanation": {
    "message": "हमने मौजूदा नेटवर्क स्थितियों के आधार पर गैस फ़ीस को अपडेट किया है और इसे कम से कम 10% (नेटवर्क के लिए जरूरी) बढ़ा दिया है।"
  },
  "speedUpPopoverTitle": {
    "message": "ट्रांसेक्शन में तेज़ी लाएं"
  },
  "speedUpTooltipText": {
    "message": "नया गैस फ़ीस"
  },
  "speedUpTransaction": {
    "message": "इस ट्रांसेक्शन को गति दें"
  },
  "spendLimitInsufficient": {
    "message": "खर्च की लिमिट कम है"
  },
  "spendLimitInvalid": {
    "message": "खर्च की लिमिट ग़लत है; एक सकारात्मक संख्या होनी चाहिए"
  },
  "spendLimitPermission": {
    "message": "खर्च की लिमिट की अनुमति"
  },
  "spendLimitRequestedBy": {
    "message": "$1 द्वारा अनुरोधित खर्च की लिमिट",
    "description": "Origin of the site requesting the spend limit"
  },
  "spendLimitTooLarge": {
    "message": "खर्च की लिमिट बहुत अधिक है"
  },
  "spender": {
    "message": "खर्च करने वाला"
  },
  "spenderTooltipDesc": {
    "message": "यही वह एड्रेस है जो आपके NFTs को निकाल पाएगा।"
  },
  "spenderTooltipERC20ApproveDesc": {
    "message": "यह वह एड्रेस है जो आपकी ओर से आपके टोकन खर्च करने में सक्षम होगा।"
  },
  "spendingCap": {
    "message": "खर्च करने की लिमिट"
  },
  "spendingCaps": {
    "message": "खर्च करने की लिमिट"
  },
  "srpInputNumberOfWords": {
    "message": "मेरे पास एक $1-शब्द का फ़्रेज़ है",
    "description": "This is the text for each option in the dropdown where a user selects how many words their secret recovery phrase has during import. The $1 is the number of words (either 12, 15, 18, 21, or 24)."
  },
  "srpListName": {
    "message": "सीक्रेट रिकवरी फ्रेज़ $1",
    "description": "$1 is the order of the Secret Recovery Phrase"
  },
  "srpListNumberOfAccounts": {
    "message": "$1 एकाउंट्स",
    "description": "$1 is the number of accounts in the list"
  },
  "srpListSelectionDescription": {
    "message": "सीक्रेट रिकवरी फ्रेज़ जिससे आपका नया अकाउंट जनरेट होगा"
  },
  "srpListSingleOrZero": {
    "message": "$1 अकाउंट",
    "description": "$1 is the number of accounts in the list, it is either 1 or 0"
  },
  "srpPasteFailedTooManyWords": {
    "message": "पेस्ट नहीं हो पाया क्योंकि उसमें 24 से ज़्यादा शब्द हैं। सीक्रेट रिकवरी फ़्रेज़ में अधिकतम 24 शब्द हो सकते हैं।",
    "description": "Description of SRP paste error when the pasted content has too many words"
  },
  "srpPasteTip": {
    "message": "आप अपना पूरा सीक्रेट रिकवरी फ़्रेज किसी भी फ़ील्ड में पेस्ट कर सकते हैं",
    "description": "Our secret recovery phrase input is split into one field per word. This message explains to users that they can paste their entire secrete recovery phrase into any field, and we will handle it correctly."
  },
  "srpSecurityQuizGetStarted": {
    "message": "शुरू करें"
  },
  "srpSecurityQuizImgAlt": {
    "message": "बीच में एक कीहोल वाली एक आई और तीन फ्लोटिंग पासवर्ड फील्ड"
  },
  "srpSecurityQuizIntroduction": {
    "message": "अपना सीक्रेट रिकवरी फ्रेज़ प्रकट करने के लिए, आपको दो प्रश्नों का सही उत्तर देना होगा"
  },
  "srpSecurityQuizQuestionOneQuestion": {
    "message": "यदि आप अपना सीक्रेट रिकवरी फ्रेज़ खो देते हैं, तो MetaMask..."
  },
  "srpSecurityQuizQuestionOneRightAnswer": {
    "message": "आपकी मदद नहीं कर सकता"
  },
  "srpSecurityQuizQuestionOneRightAnswerDescription": {
    "message": "इसे लिख लें, इसे किसी धातु पर उकेर दें, या इसे कई गुप्त स्थानों पर रखें ताकि आप इसे कभी न खोएं। यदि आप इसे खो देते हैं, तो यह हमेशा के लिए चला जाता है।"
  },
  "srpSecurityQuizQuestionOneRightAnswerTitle": {
    "message": "सही! आपके सीक्रेट रिकवरी फ्रेज़ को वापस पाने में कोई भी सहायता नहीं कर सकता"
  },
  "srpSecurityQuizQuestionOneWrongAnswer": {
    "message": "आपके लिए इसे वापस ला सकते हैं"
  },
  "srpSecurityQuizQuestionOneWrongAnswerDescription": {
    "message": "यदि आप अपना सीक्रेट रिकवरी फ्रेज़ खो देते हैं, तो यह हमेशा के लिए चला जाता है। इसे वापस पाने में कोई भी आपकी मदद नहीं कर सकता, चाहे वे कुछ भी कहें।"
  },
  "srpSecurityQuizQuestionOneWrongAnswerTitle": {
    "message": "गलत! आपके सीक्रेट रिकवरी फ्रेज़ को वापस पाने में कोई भी सहायता नहीं कर सकता"
  },
  "srpSecurityQuizQuestionTwoQuestion": {
    "message": "यदि कोई, यहां तक कि एक सहायक एजेंट भी, आपका सीक्रेट रिकवरी फ्रेज़ मांगता है..."
  },
  "srpSecurityQuizQuestionTwoRightAnswer": {
    "message": "तो आपके साथ धोखा किया जा रहा है"
  },
  "srpSecurityQuizQuestionTwoRightAnswerDescription": {
    "message": "आपके सीक्रेट रिकवरी फ्रेज़ की आवश्यकता का दावा करने वाला कोई भी व्यक्ति आपसे झूठ बोल रहा है। यदि आप इसे उनके साथ शेयर करते हैं, तो वे आपकी संपत्ति चुरा लेंगे।"
  },
  "srpSecurityQuizQuestionTwoRightAnswerTitle": {
    "message": "सही! अपना सीक्रेट रिकवरी फ्रेज़ शेयर करना कभी भी अच्छा विचार नहीं है"
  },
  "srpSecurityQuizQuestionTwoWrongAnswer": {
    "message": "आपको उन्हें यह देना चाहिए"
  },
  "srpSecurityQuizQuestionTwoWrongAnswerDescription": {
    "message": "आपके सीक्रेट रिकवरी फ्रेज़ की आवश्यकता का दावा करने वाला कोई भी व्यक्ति आपसे झूठ बोल रहा है। यदि आप इसे उनके साथ शेयर करते हैं, तो वे आपकी संपत्तियां चुरा लेंगे।"
  },
  "srpSecurityQuizQuestionTwoWrongAnswerTitle": {
    "message": "नहीं! अपने सीक्रेट रिकवरी फ्रेज़ को कभी भी किसी के साथ शेयर न करें"
  },
  "srpSecurityQuizTitle": {
    "message": "सुरक्षा प्रश्नोत्तरी"
  },
  "srpToggleShow": {
    "message": "सीक्रेट रिकवरी फ़्रेज का ये शब्द दिखाएं/छुपाएं",
    "description": "Describes a toggle that is used to show or hide a single word of the secret recovery phrase"
  },
  "srpWordHidden": {
    "message": "ये शब्द छुपा दिया गया",
    "description": "Explains that a word in the secret recovery phrase is hidden"
  },
  "srpWordShown": {
    "message": "ये शब्द दिखाया जा रहा है",
    "description": "Explains that a word in the secret recovery phrase is being shown"
  },
  "stable": {
    "message": "स्थिर"
  },
  "stableLowercase": {
    "message": "स्थिर"
  },
  "stake": {
    "message": "हिस्सेदारी"
  },
  "stateLogError": {
    "message": "स्टेट लॉग को पुनर्प्राप्त करने में गड़बड़ी।"
  },
  "stateLogFileName": {
    "message": "MetaMask स्टेट लॉग"
  },
  "stateLogs": {
    "message": "स्टेट लॉग"
  },
  "stateLogsDescription": {
    "message": "स्टेट लॉग में आपके सार्वजनिक अकाउंट के एड्रेस और भेजे गए ट्रांसेक्शन शामिल होते हैं।"
  },
  "status": {
    "message": "स्टेटस"
  },
  "statusNotConnected": {
    "message": "कनेक्ट नहीं है"
  },
  "statusNotConnectedAccount": {
    "message": "कोई अकाउंट जुड़ा नहीं है"
  },
  "step1LatticeWallet": {
    "message": "अपना Lattice1 कनेक्ट करें"
  },
  "step1LatticeWalletMsg": {
    "message": "MetaMask के सेट अप और ऑनलाइन होने के बाद आप उसे अपने Lattice1 डिवाइस से कनेक्ट कर सकते हैं। अपना डिवाइस अनलॉक करें और अपनी डिवाइस ID तैयार रखें।",
    "description": "$1 represents the `hardwareWalletSupportLinkConversion` localization key"
  },
  "step1LedgerWallet": {
    "message": "Ledger ऐप डाउनलोड करें"
  },
  "step1LedgerWalletMsg": {
    "message": "$1 अनलॉक करने के लिए डाउनलोड करें, सेट करें और अपना पासवर्ड डालें।",
    "description": "$1 represents the `ledgerLiveApp` localization value"
  },
  "step1TrezorWallet": {
    "message": "अपने Trezor को कनेक्ट करें"
  },
  "step1TrezorWalletMsg": {
    "message": "अपने Trezor को सीधे अपने कंप्यूटर में प्लग करें और इसे अनलॉक करें। पक्का करें कि आप सही पासफ्रेज का इस्तेमाल कर रहे हैं।",
    "description": "$1 represents the `hardwareWalletSupportLinkConversion` localization key"
  },
  "step2LedgerWallet": {
    "message": "अपने Ledger को कनेक्ट करें"
  },
  "step2LedgerWalletMsg": {
    "message": "अपने Ledger को सीधे अपने कंप्यूटर में प्लग करें, फिर इसे अनलॉक करें और Ethereum ऐप खोलें।",
    "description": "$1 represents the `hardwareWalletSupportLinkConversion` localization key"
  },
  "stillGettingMessage": {
    "message": "अभी भी यह मैसेज मिल रहा है?"
  },
  "strong": {
    "message": "मजबूत"
  },
  "stxCancelled": {
    "message": "स्वैप विफल हो सकता था"
  },
  "stxCancelledDescription": {
    "message": "आपका ट्रांसेक्शन विफल हो सकता था और उसे कैंसिल कर दिया गया ताकि आपको गैस फ़ीस का अनावश्यक पेमेंट करने से रोका जा सके।"
  },
  "stxCancelledSubDescription": {
    "message": "अपना स्वैप फिर से कोशिश करें। अगली बार भी इस तरह के जोखिमों से आपको बचाने के लिए हम यहां होंगे।"
  },
  "stxFailure": {
    "message": "स्वैप नहीं हो पाया"
  },
  "stxFailureDescription": {
    "message": "मार्केट के आकस्मिक बदलावों के कारण विफलताएं हो सकती हैं। अगर समस्या जारी रहती है, तो कृपया $1 से कॉन्टेक्ट करें।",
    "description": "This message is shown to a user if their swap fails. The $1 will be replaced by support.metamask.io"
  },
  "stxOptInSupportedNetworksDescription": {
    "message": "समर्थित नेटवर्क पर अधिक विश्वसनीय और सुरक्षित ट्रांसेक्शन के लिए स्मार्ट ट्रांसेक्शन चालू करें। $1"
  },
  "stxPendingPrivatelySubmittingSwap": {
    "message": "आपका स्वैप निजी रूप से सबमिट किया जा रहा है..."
  },
  "stxPendingPubliclySubmittingSwap": {
    "message": "आपका स्वैप सार्वजनिक रूप से सबमिट किया जा रहा है..."
  },
  "stxSuccess": {
    "message": "स्वैप पूरा हुआ!"
  },
  "stxSuccessDescription": {
    "message": "आपका $1 अब उपलब्ध है।",
    "description": "$1 is a token symbol, e.g. ETH"
  },
  "stxSwapCompleteIn": {
    "message": "स्वैप पूरा होने में बैलेंस समय <",
    "description": "'<' means 'less than', e.g. Swap will complete in < 2:59"
  },
  "stxTryingToCancel": {
    "message": "अपके ट्रांसेक्शन को कैंसिल करने की कोशिश कर रहा है..."
  },
  "stxUnknown": {
    "message": "स्टेटस अज्ञात"
  },
  "stxUnknownDescription": {
    "message": "एक ट्रांसेक्शन सफल हुआ है लेकिन हमें एड्रेस नहीं कि वो क्या था। ऐसा इसलिए हो सकता है क्योंकि स्वैप प्रोसेस होने के दौरान ही कोई अन्य ट्रांसेक्शन सबमिट कर दिया गया हो।"
  },
  "stxUserCancelled": {
    "message": "स्वैप कैंसिल हुआ"
  },
  "stxUserCancelledDescription": {
    "message": "आपका ट्रांसेक्शन कैंसिल किया गया और आपने किसी भी तरह के अनावश्यक गैस फ़ीस का पेमेंट नहीं किया।"
  },
  "submit": {
    "message": "सबमिट करें"
  },
  "submitted": {
    "message": "सबमिट किया गया"
  },
  "suggestedBySnap": {
    "message": "$1 के द्वारा सुझाव दिया गया",
    "description": "$1 is the snap name"
  },
  "suggestedCurrencySymbol": {
    "message": "सुझाया गया करेंसी सिंबल:"
  },
  "suggestedTokenName": {
    "message": "सुझाया गया नाम:"
  },
  "support": {
    "message": "सहायता"
  },
  "supportCenter": {
    "message": "हमारे सहायता केंद्र पर जाएं"
  },
  "supportMultiRpcInformation": {
    "message": "अब हम एक ही नेटवर्क के लिए कई RPC को सपोर्ट करते हैं। विरोधाभासी जानकारी को हल करने के लिए आपके सबसे हाल के RPC को डिफ़ॉल्ट के रूप में चुना गया है।"
  },
  "surveyConversion": {
    "message": "हमारे सर्वे में भाग लें"
  },
  "surveyTitle": {
    "message": "MetaMask के भविष्य को आकार दें"
  },
  "swap": {
    "message": "स्वैप करें"
  },
  "swapAdjustSlippage": {
    "message": "स्लिपेज को समायोजित करें"
  },
  "swapAggregator": {
    "message": "एग्रीगेटर"
  },
  "swapAllowSwappingOf": {
    "message": "$1 स्वैप करने की अनुमति दें",
    "description": "Shows a user that they need to allow a token for swapping on their hardware wallet"
  },
  "swapAmountReceived": {
    "message": "गारंटीकृत अमाउंट"
  },
  "swapAmountReceivedInfo": {
    "message": "यह आपको प्राप्त होने वाली कम-से-कम अमाउंट है। आप स्लिपेज के आधार पर अधिक प्राप्त कर सकते हैं।"
  },
  "swapAndSend": {
    "message": "स्वैप करें और भेजें"
  },
  "swapAnyway": {
    "message": "कैसे भी स्वैप करें"
  },
  "swapApproval": {
    "message": "स्वैप के लिए $1 एप्रूव करें",
    "description": "Used in the transaction display list to describe a transaction that is an approve call on a token that is to be swapped.. $1 is the symbol of a token that has been approved."
  },
  "swapApproveNeedMoreTokens": {
    "message": "इस स्वैप को पूरा करने के लिए आपको अधिक $1 और $2 की आवश्यकता होगी",
    "description": "Tells the user how many more of a given token they need for a specific swap. $1 is an amount of tokens and $2 is the token symbol."
  },
  "swapAreYouStillThere": {
    "message": "क्या आप अभी भी हैं?"
  },
  "swapAreYouStillThereDescription": {
    "message": "जब आप जारी रखना चाहते हैं तो हम आपको लेटेस्ट उद्धरण दिखाने के लिए तैयार हैं"
  },
  "swapConfirmWithHwWallet": {
    "message": "अपने hardware wallet से कन्फर्म करें"
  },
  "swapContinueSwapping": {
    "message": "स्वैप करना जारी रखें"
  },
  "swapContractDataDisabledErrorDescription": {
    "message": "अपने Ledger पर Ethereum ऐप में, \"सेटिंग\" पर जाएं और कॉन्ट्रैक्ट डेटा की अनुमति दें। फिर, अपने स्वैप का फिर से कोशिश करें।"
  },
  "swapContractDataDisabledErrorTitle": {
    "message": "आपके Ledger पर कॉन्ट्रैक्ट डेटा इनेबल नहीं है"
  },
  "swapCustom": {
    "message": "कस्टम"
  },
  "swapDecentralizedExchange": {
    "message": "विकेंद्रीकृत विनिमय"
  },
  "swapDirectContract": {
    "message": "प्रत्यक्ष कॉन्ट्रैक्ट"
  },
  "swapEditLimit": {
    "message": "सीमा बदलें"
  },
  "swapEnableDescription": {
    "message": "यह आवश्यक है और MetaMask को आपके $1 को स्वैप करने की अनुमति देता है।",
    "description": "Gives the user info about the required approval transaction for swaps. $1 will be the symbol of a token being approved for swaps."
  },
  "swapEnableTokenForSwapping": {
    "message": "विनिमय के लिए यह $1 होगा",
    "description": "$1 is for the 'enableToken' key, e.g. 'enable ETH'"
  },
  "swapEnterAmount": {
    "message": "रकम डालें"
  },
  "swapEstimatedNetworkFees": {
    "message": "अनुमानित नेटवर्क फ़ीस"
  },
  "swapEstimatedNetworkFeesInfo": {
    "message": "यह नेटवर्क फ़ीस का एक अनुमान है, जिसे आपके स्वैप को पूरा करने के लिए इस्तेमाल किया जाएगा। नेटवर्क का स्टेटसयों के अनुसार वास्तविक अमाउंट बदल सकती है।"
  },
  "swapFailedErrorDescriptionWithSupportLink": {
    "message": "ट्रांसेक्शन विफल हो जाता है और हम मदद करने के लिए उपलब्ध हैं। यदि यह समस्या बनी रहती है, तो आप आगे की सहायता के लिए $1 पर हमारे ग्राहक सहायता से कॉन्टेक्ट कर सकते हैं।",
    "description": "This message is shown to a user if their swap fails. The $1 will be replaced by support.metamask.io"
  },
  "swapFailedErrorTitle": {
    "message": "स्वैप नहीं हो पाया"
  },
  "swapFetchingQuote": {
    "message": "उद्धरण प्राप्त करना"
  },
  "swapFetchingQuoteNofN": {
    "message": "$2 का $1 उद्धरण लाया जा रहा है",
    "description": "A count of possible quotes shown to the user while they are waiting for quotes to be fetched. $1 is the number of quotes already loaded, and $2 is the total number of resources that we check for quotes. Keep in mind that not all resources will have a quote for a particular swap."
  },
  "swapFetchingQuotes": {
    "message": "कोटेशन प्राप्त कर रहे हैं.."
  },
  "swapFetchingQuotesErrorDescription": {
    "message": "हम्म्म... कुछ गलत हो गया। फिर से कोशिश करें या यदि गड़बड़ीयां बनी रहती हैं, तो ग्राहक सहायता से कॉन्टेक्ट करें।"
  },
  "swapFetchingQuotesErrorTitle": {
    "message": "उद्धरण प्राप्त करने में गड़बड़ी"
  },
  "swapFromTo": {
    "message": "$1 से $2 का स्वैप",
    "description": "Tells a user that they need to confirm on their hardware wallet a swap of 2 tokens. $1 is a source token and $2 is a destination token"
  },
  "swapGasFeesDetails": {
    "message": "गैस फ़ीस का अनुमान लगाया जाता है और नेटवर्क ट्रैफिक और ट्रांसेक्शन की जटिलता के आधार पर इसमें उतार-चढ़ाव आएगा।"
  },
  "swapGasFeesExplanation": {
    "message": "MetaMask गैस फीस से पैसे नहीं कमाता है। ये शुल्क अनुमानित हैं और इस आधार पर बदल सकते हैं कि नेटवर्क कितना व्यस्त है और ट्रांसेक्शन कितना जटिल है। अधिक जानें $1।",
    "description": "$1 is a link (text in link can be found at 'swapGasFeesSummaryLinkText')"
  },
  "swapGasFeesExplanationLinkText": {
    "message": "यहाँ",
    "description": "Text for link in swapGasFeesExplanation"
  },
  "swapGasFeesLearnMore": {
    "message": "गैस फ़ीस के बारे में और अधिक जानें"
  },
  "swapGasFeesSplit": {
    "message": "पिछली स्क्रीन पर गैस फ़ीस इन दो ट्रांसेक्शन के बीच विभाजित हैं।"
  },
  "swapGasFeesSummary": {
    "message": "क्रिप्टो माइनरों को गैस फ़ीस का पेमेंट किया जाता है जो $1 नेटवर्क पर ट्रांसेक्शन की प्रक्रिया करते हैं। MetaMask को गैस फ़ीस से लाभ नहीं होता है।",
    "description": "$1 is the selected network, e.g. Ethereum or BSC"
  },
  "swapGasIncludedTooltipExplanation": {
    "message": "यह कोटेशन भेजे गए या प्राप्त टोकन राशि को एडजस्ट करके गैस फीस को शामिल करता है। आप अपनी गतिविधि सूची में एक अलग ट्रांसेक्शन में ETH प्राप्त कर सकते हैं।"
  },
  "swapGasIncludedTooltipExplanationLinkText": {
    "message": "गैस फीस के बारे में और अधिक जानें"
  },
  "swapHighSlippage": {
    "message": "अधिक स्लिपेज"
  },
  "swapIncludesGasAndMetaMaskFee": {
    "message": "इसमें गैस और $1% MetaMask फीस शामिल है",
    "description": "Provides information about the fee that metamask takes for swaps. $1 is a decimal number."
  },
  "swapIncludesMMFee": {
    "message": "$1% MetaMask फ़ीस शामिल है।",
    "description": "Provides information about the fee that metamask takes for swaps. $1 is a decimal number."
  },
  "swapIncludesMMFeeAlt": {
    "message": "उद्धरण $1% MetaMask शुल्क दर्शाता है",
    "description": "Provides information about the fee that metamask takes for swaps using the latest copy. $1 is a decimal number."
  },
  "swapIncludesMetaMaskFeeViewAllQuotes": {
    "message": "$1% MetaMask फ़ीस शामिल है - $2",
    "description": "Provides information about the fee that metamask takes for swaps. $1 is a decimal number and $2 is a link to view all quotes."
  },
  "swapLearnMore": {
    "message": "स्वैप के बारे में ज्यादा जानें"
  },
  "swapLiquiditySourceInfo": {
    "message": "एक्सचेंज रेट्स और नेटवर्क फ़ीस की तुलना करने के लिए, हम कई लिक्विडिटी सोर्सेज़ (एक्सचेंज, एग्रीगेटर्स और प्रोफेशनल मार्किट मेकर्स) ढूंढते हैं।"
  },
  "swapLowSlippage": {
    "message": "कम स्लिपेज"
  },
  "swapMaxSlippage": {
    "message": "अधिकतम स्लिपेज"
  },
  "swapMetaMaskFee": {
    "message": "MetaMask फ़ीस"
  },
  "swapMetaMaskFeeDescription": {
    "message": "$1% का फ़ीस ऑटोमेटिक तरीके से इस उद्धरण में समाविष्ट हो जाता है। आप इसे MetaMask's के तरलता प्रोवाइडर सूचना एकत्रीकरण सॉफ़्टवेयर का इस्तेमाल करने के लिए लाइसेंस के बदले में पेमेंट करते हैं।",
    "description": "Provides information about the fee that metamask takes for swaps. $1 is a decimal number."
  },
  "swapNQuotesWithDot": {
    "message": "$ 1 उद्धरण।",
    "description": "$1 is the number of quotes that the user can select from when opening the list of quotes on the 'view quote' screen"
  },
  "swapNewQuoteIn": {
    "message": "$1 में नए उद्धरण",
    "description": "Tells the user the amount of time until the currently displayed quotes are update. $1 is a time that is counting down from 1:00 to 0:00"
  },
  "swapNoTokensAvailable": {
    "message": "$1 के मिलान वाले कोई भी टोकन उपलब्ध नहीं हैं",
    "description": "Tells the user that a given search string does not match any tokens in our token lists. $1 can be any string of text"
  },
  "swapOnceTransactionHasProcess": {
    "message": "यह ट्रांसेक्शन संसाधित होने के बाद आपका $1 आपके अकाउंट में जोड़ दिया जाएगा।",
    "description": "This message communicates the token that is being transferred. It is shown on the awaiting swap screen. The $1 will be a token symbol."
  },
  "swapPriceDifference": {
    "message": "आप $1 $2 (~$3) को $4 $5 (~$6) में स्वैप करने वाले हैं।",
    "description": "This message represents the price slippage for the swap.  $1 and $4 are a number (ex: 2.89), $2 and $5 are symbols (ex: ETH), and $3 and $6 are fiat currency amounts."
  },
  "swapPriceDifferenceTitle": {
    "message": "~$1% का मूल्य अंतर",
    "description": "$1 is a number (ex: 1.23) that represents the price difference."
  },
  "swapPriceUnavailableDescription": {
    "message": "बाजार मूल्य डेटा की कमी के कारण मूल्य प्रभाव को निर्धारित नहीं किया जा सका। कृपया कन्फर्म करें कि आप स्वैप करने से पहले प्राप्त होने वाले टोकन की अमाउंट को लेकर सहज हैं।"
  },
  "swapPriceUnavailableTitle": {
    "message": "आगे बढ़ने से पहले अपने दर की जांच करें"
  },
  "swapProcessing": {
    "message": "प्रवर्शन"
  },
  "swapQuoteDetails": {
    "message": "उद्धरण का विवरण"
  },
  "swapQuoteNofM": {
    "message": "$2 में से $1",
    "description": "A count of possible quotes shown to the user while they are waiting for quotes to be fetched. $1 is the number of quotes already loaded, and $2 is the total number of resources that we check for quotes. Keep in mind that not all resources will have a quote for a particular swap."
  },
  "swapQuoteSource": {
    "message": "उद्धरण का स्रोत"
  },
  "swapQuotesExpiredErrorDescription": {
    "message": "कृपया लेटेस्ट दरों को प्राप्त करने के लिए नए उद्धरणों का रिक्वेस्ट करें।"
  },
  "swapQuotesExpiredErrorTitle": {
    "message": "उद्धरणों का समय समाप्त"
  },
  "swapQuotesNotAvailableDescription": {
    "message": "अपने ट्रेड का आकार कम करें या एक अलग टोकन का इस्तेमाल करें।"
  },
  "swapQuotesNotAvailableErrorDescription": {
    "message": "अमाउंट या स्लिपेज सेटिंग को समायोजित करने की कोशिश करें और फिर से प्रयास करें।"
  },
  "swapQuotesNotAvailableErrorTitle": {
    "message": "कोई भी उद्धरण उपलब्ध नहीं हैं"
  },
  "swapRate": {
    "message": "दर"
  },
  "swapReceiving": {
    "message": "प्राप्त किया जा रहा है"
  },
  "swapReceivingInfoTooltip": {
    "message": "यह एक अनुमान है। सटीक अमाउंट स्लिपेज पर निर्भर करती है।"
  },
  "swapRequestForQuotation": {
    "message": "उद्धरण के लिए अनुरोध"
  },
  "swapSelect": {
    "message": "चयन करें"
  },
  "swapSelectAQuote": {
    "message": "एक उद्धरण को चुनें"
  },
  "swapSelectAToken": {
    "message": "टोकन चुनें"
  },
  "swapSelectQuotePopoverDescription": {
    "message": "नीचे दिए गए सभी उद्धरण कई चलनिधि स्रोतों से एकत्र किए गए हैं।"
  },
  "swapSelectToken": {
    "message": "टोकन चुनें"
  },
  "swapShowLatestQuotes": {
    "message": "सबसे नया उद्धरण दिखाएं"
  },
  "swapSlippageHighDescription": {
    "message": "दर्ज की गई स्लिपेज ($1%) को बहुत अधिक माना जाता है और इसकी वजह से खराब दर हो सकती है",
    "description": "$1 is the amount of % for slippage"
  },
  "swapSlippageHighTitle": {
    "message": "अधिक स्लिपेज"
  },
  "swapSlippageLowDescription": {
    "message": "इतने कम मूल्य ($1%) की वजह से विफल स्वैप हो सकता है",
    "description": "$1 is the amount of % for slippage"
  },
  "swapSlippageLowTitle": {
    "message": "कम स्लिपेज"
  },
  "swapSlippageNegativeDescription": {
    "message": "स्लिपेज शून्य से अधिक या बराबर होना चाहिए"
  },
  "swapSlippageNegativeTitle": {
    "message": "जारी रखने के लिए स्लिपेज बढ़ाएं"
  },
  "swapSlippageOverLimitDescription": {
    "message": "स्लिपेज टोलरेंस 15% या उससे कम होनी चाहिए। कुछ भी अधिक खराब दर में बदल जाएगा।"
  },
  "swapSlippageOverLimitTitle": {
    "message": "जारी रखने के लिए स्लिपेज घटाएं"
  },
  "swapSlippagePercent": {
    "message": "$1%",
    "description": "$1 is the amount of % for slippage"
  },
  "swapSlippageTooltip": {
    "message": "यदि आपके ऑर्डर किए जाने और पुष्टि किए जाने के समय के बीच मूल्य में परिवर्तन होता है, तो इसे \"स्लिपेज\" कहा जाता है। यदि स्लिपेज आपकी \"स्लिपेज टॉलरेंस\" सेटिंग से अधिक हो जाता है, तो आपका स्वैप स्वतः कैंसिल हो जाएगा।"
  },
  "swapSlippageZeroDescription": {
    "message": "शून्य-स्लिपेज उद्धरण प्रोवाइडर कम हैं, जिसके परिणामस्वरूप कम प्रतिस्पर्धी उद्धरण होगा।"
  },
  "swapSlippageZeroTitle": {
    "message": "शून्य-स्लिपेज प्रोवाइडरों की सोर्सिंग करना"
  },
  "swapSource": {
    "message": "चलनिधि का स्रोत"
  },
  "swapSuggested": {
    "message": "विनिमय का सुझाव"
  },
  "swapSuggestedGasSettingToolTipMessage": {
    "message": "विनिमय जटिल और समय के प्रति संवेदनशील ट्रांसेक्शन हैं। हम एक सफल विनिमय की लागत और विश्वास के बीच अच्छे संतुलन के लिए इस गैस फ़ीस की अनुशंसा करते हैं।"
  },
  "swapSwapFrom": {
    "message": "इससे स्वैप करें"
  },
  "swapSwapSwitch": {
    "message": "टोकन में आपस में स्विच करें"
  },
  "swapSwapTo": {
    "message": "इसमें स्वैप करें"
  },
  "swapToConfirmWithHwWallet": {
    "message": "अपने hardware wallet से पुष्टि करने के लिए"
  },
  "swapTokenAddedManuallyDescription": {
    "message": "इस टोकन को $1 पर वेरीफ़ाई करें और पक्का करें कि यह वही टोकन है जिससे आप ट्रेड करना चाहते हैं।",
    "description": "$1 points the user to etherscan as a place they can verify information about a token. $1 is replaced with the translation for \"etherscan\""
  },
  "swapTokenAddedManuallyTitle": {
    "message": "टोकन मैन्युअल रूप से जोड़ा गया"
  },
  "swapTokenAvailable": {
    "message": "आपके अकाउंट में आपका $1 जोड़ दिया गया है।",
    "description": "This message is shown after a swap is successful and communicates the exact amount of tokens the user has received for a swap. The $1 is a decimal number of tokens followed by the token symbol."
  },
  "swapTokenBalanceUnavailable": {
    "message": "हम आपके $1 बैलेंस को पुनः प्राप्त करने में असमर्थ रहे",
    "description": "This message communicates to the user that their balance of a given token is currently unavailable. $1 will be replaced by a token symbol"
  },
  "swapTokenNotAvailable": {
    "message": "इस क्षेत्र में स्वैप करने के लिए टोकन उपलब्ध नहीं है"
  },
  "swapTokenToToken": {
    "message": "$1 से $2 में स्वैप करें",
    "description": "Used in the transaction display list to describe a swap. $1 and $2 are the symbols of tokens in involved in a swap."
  },
  "swapTokenVerifiedOn1SourceDescription": {
    "message": "$1 केवल 1 स्रोत पर वेरीफ़ाई है। आगे बढ़ने से पहले इसे $2 पर वेरीफ़ाई करने पर विचार करें।",
    "description": "$1 is a token name, $2 points the user to etherscan as a place they can verify information about a token. $1 is replaced with the translation for \"etherscan\""
  },
  "swapTokenVerifiedOn1SourceTitle": {
    "message": "संभावित रूप से अप्रामाणिक टोकन"
  },
  "swapTokenVerifiedSources": {
    "message": "$1 स्रोतों द्वारा कन्फर्म की गई। $2 पर वेरीफ़ाई करें।",
    "description": "$1 the number of sources that have verified the token, $2 points the user to a block explorer as a place they can verify information about the token."
  },
  "swapTooManyDecimalsError": {
    "message": "$1अनुमति देता है डेसीमल $2 तक की",
    "description": "$1 is a token symbol and $2 is the max. number of decimals allowed for the token"
  },
  "swapTransactionComplete": {
    "message": "ट्रांसेक्शन पूर्ण"
  },
  "swapTwoTransactions": {
    "message": "2 ट्रांसेक्शन"
  },
  "swapUnknown": {
    "message": "अज्ञात"
  },
  "swapZeroSlippage": {
    "message": "0% स्लिपेज"
  },
  "swapsMaxSlippage": {
    "message": "स्लिपेज टॉलरेंस"
  },
  "swapsNotEnoughToken": {
    "message": "$1 कम",
    "description": "Tells the user that they don't have enough of a token for a proposed swap. $1 is a token symbol"
  },
  "swapsViewInActivity": {
    "message": "एक्टिविटी में देखें"
  },
  "switch": {
    "message": "बदलें"
  },
  "switchEthereumChainConfirmationDescription": {
    "message": "इससे चुना गया नेटवर्क को MetaMask के भीतर पहले से जोड़े गए नेटवर्क में बदल दिया जाएगा:"
  },
  "switchEthereumChainConfirmationTitle": {
    "message": "इस साइट को नेटवर्क स्विच करने की अनुमति दें?"
  },
  "switchInputCurrency": {
    "message": "इनपुट करेंसी को स्विच करें"
  },
  "switchNetwork": {
    "message": "नेटवर्क स्विच करें"
  },
  "switchNetworks": {
    "message": "नेटवर्क स्विच करें"
  },
  "switchToNetwork": {
    "message": "$1 पर स्विच करें",
    "description": "$1 represents the custom network that has previously been added"
  },
  "switchToThisAccount": {
    "message": "इस अकाउंट पर स्विच करें"
  },
  "switchedNetworkToastDecline": {
    "message": "इसे दोबारा न दिखाएं"
  },
  "switchedNetworkToastMessage": {
    "message": "$1 अब $2 पर एक्टिव है",
    "description": "$1 represents the account name, $2 represents the network name"
  },
  "switchedNetworkToastMessageNoOrigin": {
    "message": "आप अब $1 इस्तेमाल कर रहे हैं",
    "description": "$1 represents the network name"
  },
  "switchingNetworksCancelsPendingConfirmations": {
    "message": "नेटवर्क स्विच करने से सभी लंबित कन्फर्मेशन कैंसिल हो जाएंगे"
  },
  "symbol": {
    "message": "प्रतीक"
  },
  "symbolBetweenZeroTwelve": {
    "message": "प्रतीक 11 करैक्टर या उससे कम का होना चाहिए।"
  },
  "tenPercentIncreased": {
    "message": "10% बढ़ोत्तरी"
  },
  "terms": {
    "message": "इस्तेमाल की शर्तें"
  },
  "termsOfService": {
    "message": "सेवा की शर्तें"
  },
  "termsOfUseAgreeText": {
    "message": " मैं इस्तेमाल की शर्तों से सहमत हूं, जो MetaMask और इसकी सभी फीचर्स के मेरे इस्तेमाल पर लागू होती हैं"
  },
  "termsOfUseFooterText": {
    "message": "सभी वर्गों को पढ़ने के लिए कृपया स्क्रॉल करें"
  },
  "termsOfUseTitle": {
    "message": "हमारी इस्तेमाल की शर्तों को अपडेट कर दिया गया है"
  },
  "testnets": {
    "message": "Testnets"
  },
  "theme": {
    "message": "थीम"
  },
  "themeDescription": {
    "message": "अपनी पसंदीदा MetaMask थीम चुन लें"
  },
  "thirdPartySoftware": {
    "message": "थर्ड-पार्टी सॉफ्टवेयर नोटिस",
    "description": "Title of a popup modal displayed when installing a snap for the first time."
  },
  "threeMonthsAbbreviation": {
    "message": "3M",
    "description": "Shortened form of '3 months'"
  },
  "time": {
    "message": "समय"
  },
  "tips": {
    "message": "युक्तियां"
  },
  "tipsForUsingAWallet": {
    "message": "वॉलेट का उपयोग करने के लिए टिप्स"
  },
  "tipsForUsingAWalletDescription": {
    "message": "टोकन जोड़ने से Web3 का उपयोग करने के और अधिक तरीके अनलॉक हो जाते हैं।"
  },
  "to": {
    "message": "प्रति"
  },
  "toAddress": {
    "message": "प्रति: $1",
    "description": "$1 is the address to include in the To label. It is typically shortened first using shortenAddress"
  },
  "toggleDecodeDescription": {
    "message": "हम अधिक पठनीय ट्रांसेक्शन डेटा को डिकोड करने और प्रदर्शित करने के लिए 4byte.directory और Sourcify सेवाओं का उपयोग करते हैं। इससे आपको लंबित और पिछले ट्रांसेक्शन के परिणाम को समझने में मदद मिलती है, लेकिन इसके परिणामस्वरूप आपका आईपी ​​एड्रेस साझा किया जा सकता है।"
  },
  "token": {
    "message": "टोकन"
  },
  "tokenAddress": {
    "message": "टोकन एड्रेस"
  },
  "tokenAlreadyAdded": {
    "message": "टोकन पहले ही जोड़ा जा चुका है।"
  },
  "tokenAutoDetection": {
    "message": "टोकन ऑटो-डिटेक्शन"
  },
  "tokenContractAddress": {
    "message": "टोकन कॉन्ट्रैक्ट एड्रेस"
  },
  "tokenDecimal": {
    "message": "टोकन डेसिमल"
  },
  "tokenDecimalFetchFailed": {
    "message": "टोकन डेसीमल की आवश्यकता है। इसे: $1 पर पाएं"
  },
  "tokenDetails": {
    "message": "टोकन विवरण"
  },
  "tokenFoundTitle": {
    "message": "1 नया टोकन मिला"
  },
  "tokenId": {
    "message": "टोकन आइडी"
  },
  "tokenList": {
    "message": "टोकन की सूचियां"
  },
  "tokenMarketplace": {
    "message": "टोकन मार्केटप्लेस"
  },
  "tokenScamSecurityRisk": {
    "message": "टोकन घोटाले और सुरक्षा जोखिम"
  },
  "tokenStandard": {
    "message": "टोकन स्टैंडर्ड"
  },
  "tokenSymbol": {
    "message": "टोकन का प्रतीक"
  },
  "tokens": {
    "message": "टोकन"
  },
  "tokensFoundTitle": {
    "message": "$1 नए टोकन मिले",
    "description": "$1 is the number of new tokens detected"
  },
  "tokensInCollection": {
    "message": "संग्रह में टोकन"
  },
  "tooltipApproveButton": {
    "message": "मैं समझता हूं"
  },
  "tooltipSatusConnected": {
    "message": "जुड़े हुए"
  },
  "tooltipSatusConnectedUpperCase": {
    "message": "कनेक्ट किया गया"
  },
  "tooltipSatusNotConnected": {
    "message": "जुड़े नहीं हैं"
  },
  "total": {
    "message": "कुलयोग"
  },
  "totalVolume": {
    "message": "टोटल वॉल्यूम"
  },
  "transaction": {
    "message": "ट्रांसेक्शन"
  },
  "transactionCancelAttempted": {
    "message": "$2 में $1 के गैस फ़ीस के साथ ट्रांसेक्शन कैंसिल करने की कोशिश किया गया"
  },
  "transactionCancelSuccess": {
    "message": "ट्रांसेक्शन सफलतापूर्वक $2 पर कैंसिल कर दिया गया"
  },
  "transactionConfirmed": {
    "message": "ट्रांसेक्शन का कन्फर्मेशन $2 पर हुआ।"
  },
  "transactionCreated": {
    "message": "$2 पर $1 के मूल्य के साथ ट्रांसेक्शन बनाया गया।"
  },
  "transactionDataFunction": {
    "message": "फंक्शन"
  },
  "transactionDetailGasHeading": {
    "message": "अनुमानित गैस फ़ीस"
  },
  "transactionDetailMultiLayerTotalSubtitle": {
    "message": "अमाउंट + फ़ीस"
  },
  "transactionDropped": {
    "message": "ट्रांसेक्शन $2 पर ड्रॉप किया गया।"
  },
  "transactionError": {
    "message": "ट्रांसेक्शन में गड़बड़ी। कॉन्ट्रैक्ट कोड में अपवाद डाला गया।"
  },
  "transactionErrorNoContract": {
    "message": "एक गैर-कॉन्ट्रैक्ट वाले एड्रेस पर एक फंक्शन को कॉल करने की कोशिश की जा रही है।"
  },
  "transactionErrored": {
    "message": "ट्रांसेक्शन में गड़बड़ी हुई।"
  },
  "transactionFlowNetwork": {
    "message": "नेटवर्क"
  },
  "transactionHistoryBaseFee": {
    "message": "बेस फ़ीस (GWEI)"
  },
  "transactionHistoryL1GasLabel": {
    "message": "कुल L1 गैस फ़ीस"
  },
  "transactionHistoryL2GasLimitLabel": {
    "message": "L2 गैस लिमिट"
  },
  "transactionHistoryL2GasPriceLabel": {
    "message": "L2 गैस कीमत"
  },
  "transactionHistoryMaxFeePerGas": {
    "message": "अधिकतम फ़ीस प्रति गैस"
  },
  "transactionHistoryPriorityFee": {
    "message": "प्रायोरिटी फ़ीस (GWEI)"
  },
  "transactionHistoryTotalGasFee": {
    "message": "कुल गैस फ़ीस"
  },
  "transactionResubmitted": {
    "message": "$2 गैस फ़ीस में $1 वृद्धि के साथ ट्रांसेक्शन फिर से सबमिट किया गया"
  },
  "transactionSettings": {
    "message": "ट्रांसेक्शन संबंधी सेटिंग्स"
  },
  "transactionSubmitted": {
    "message": "$2 पर $1 के गैस फ़ीस के साथ ट्रांसेक्शन सबमिट किया गया।"
  },
  "transactionUpdated": {
    "message": "$2 पर ट्रांसेक्शन अपडेट किया गया।"
  },
  "transactions": {
    "message": "ट्रांसेक्शन"
  },
  "transfer": {
    "message": "ट्रांसफ़र"
  },
  "transferCrypto": {
    "message": "क्रिप्टो ट्रांसफ़र करें"
  },
  "transferFrom": {
    "message": "इससे ट्रांसफ़र करें"
  },
  "transferRequest": {
    "message": "अनुरोध ट्रांसफर करें"
  },
  "trillionAbbreviation": {
    "message": "T",
    "description": "Shortened form of 'trillion'"
  },
  "troubleConnectingToLedgerU2FOnFirefox": {
    "message": "हमें आपके Ledger को जोड़ने में समस्या आ रही है। $1",
    "description": "$1 is a link to the wallet connection guide;"
  },
  "troubleConnectingToLedgerU2FOnFirefox2": {
    "message": "हमारे hardware wallet कनेक्शन मार्गदर्शिका की समीक्षा करें और फिर से कोशिश करें।",
    "description": "$1 of the ledger wallet connection guide"
  },
  "troubleConnectingToLedgerU2FOnFirefoxLedgerSolution": {
    "message": "यदि आप फ़ायरफ़ॉक्स के लेटेस्ट वर्शन का इस्तेमाल कर रहे हैं, तो आप फ़ायरफ़ॉक्स से U2F सपोर्ट छोड़ने से संबंधित समस्या का अनुभव कर सकते हैं। इस समस्या को ठीक करने का तरीका जानें $1.",
    "description": "It is a link to the ledger website for the workaround."
  },
  "troubleConnectingToLedgerU2FOnFirefoxLedgerSolution2": {
    "message": "यहाँ",
    "description": "Second part of the error message; It is a link to the ledger website for the workaround."
  },
  "troubleConnectingToWallet": {
    "message": "हमें आपके $1 से कनेक्ट करने में परेशानी हुई, $2 की समीक्षा करने की कोशिश करें और दोबारा कोशिश करें।",
    "description": "$1 is the wallet device name; $2 is a link to wallet connection guide"
  },
  "troubleStarting": {
    "message": "MetaMask को शुरू करने में परेशानी आई। यह गड़बड़ी रुक-रुक कर हो सकती है, इसलिए एक्सटेंशन को फिर से शुरू करके देखें।"
  },
  "tryAgain": {
    "message": "फिर से कोशिश करें"
  },
  "turnOff": {
    "message": "बंद करें"
  },
  "turnOffMetamaskNotificationsError": {
    "message": "नोटिफिकेशंस अक्षम करने में गड़बड़ी हुई। कृपया बाद में फिर से प्रयास करें।"
  },
  "turnOn": {
    "message": "चालू करें"
  },
  "turnOnMetamaskNotifications": {
    "message": "नोटिफिकेशंस चालू करें"
  },
  "turnOnMetamaskNotificationsButton": {
    "message": "चालू करें"
  },
  "turnOnMetamaskNotificationsError": {
    "message": "नोटिफिकेशंस बनाने में गड़बड़ी हुई। कृपया बाद में फिर से प्रयास करें।"
  },
  "turnOnMetamaskNotificationsMessageFirst": {
    "message": "नोटिफिकेशंस के साथ आपके वॉलेट में क्या हो रहा है, इसकी जानकारी रखें।"
  },
  "turnOnMetamaskNotificationsMessagePrivacyBold": {
    "message": "सेटिंग्स > नोटिफिकेशंस।"
  },
  "turnOnMetamaskNotificationsMessagePrivacyLink": {
    "message": "जानें कि इस फीचर का उपयोग करते समय हम आपकी गोपनीयता की सुरक्षा कैसे करते हैं।"
  },
  "turnOnMetamaskNotificationsMessageSecond": {
    "message": "वॉलेट नोटिफिकेशंस का उपयोग करने के लिए, हम आपके डिवाइस में कुछ सेटिंग्स को सिंक करने के लिए एक प्रोफ़ाइल का उपयोग करते हैं। $1"
  },
  "turnOnMetamaskNotificationsMessageThird": {
    "message": "आप किसी भी समय नोटिफिकेशंस बंद कर सकते हैं $1"
  },
  "turnOnTokenDetection": {
    "message": "एडवांस्ड टोकन डिटेक्शन चालू करें"
  },
  "tutorial": {
    "message": "ट्यूटोरियल"
  },
  "twelveHrTitle": {
    "message": "12 घंटे:"
  },
  "u2f": {
    "message": "U2F",
    "description": "A name on an API for the browser to interact with devices that support the U2F protocol. On some browsers we use it to connect MetaMask to Ledger devices."
  },
  "unapproved": {
    "message": "रिजेक्ट"
  },
  "units": {
    "message": "इकाइयां"
  },
  "unknown": {
    "message": "अज्ञात"
  },
  "unknownCollection": {
    "message": "अनाम संग्रह"
  },
  "unknownNetworkForKeyEntropy": {
    "message": "अज्ञात नेटवर्क",
    "description": "Displayed on places like Snap install warning when regular name is not available."
  },
  "unknownQrCode": {
    "message": "गड़बड़ी: हम उस QR कोड की पहचान नहीं कर पाए"
  },
  "unlimited": {
    "message": "असीमित"
  },
  "unlock": {
    "message": "अनलॉक करें"
  },
  "unlockMessage": {
    "message": "विकेंद्रीकृत वेब प्रतीक्षारत है"
  },
  "unpin": {
    "message": "अनपिन करें"
  },
  "unrecognizedChain": {
    "message": "यह कस्टम नेटवर्क पहचाना नहीं गया है",
    "description": "$1 is a clickable link with text defined by the 'unrecognizedChanLinkText' key. The link will open to instructions for users to validate custom network details."
  },
  "unsendableAsset": {
    "message": "वर्तमान में NFT (ERC-721) टोकन भेजना समर्थित नहीं है",
    "description": "This is an error message we show the user if they attempt to send an NFT asset type, for which currently don't support sending"
  },
  "unstableTokenPriceDescription": {
    "message": "अमेरिकी डॉलर में इस टोकन की कीमत अत्यधिक अस्थिर है, जो इसके साथ इंटरैक्ट करके महत्वपूर्ण मूल्य खोने के उच्च जोखिम को दर्शाता है।"
  },
  "unstableTokenPriceTitle": {
    "message": "अस्थिर टोकन की कीमत"
  },
  "upArrow": {
    "message": "अप ऐरो"
  },
  "update": {
    "message": "अपडेट करें"
  },
  "updateEthereumChainConfirmationDescription": {
    "message": "यह साइट आपके डिफ़ॉल्ट नेटवर्क URL को अपडेट करने का अनुरोध कर रही है। आप किसी भी समय डिफ़ॉल्ट और नेटवर्क जानकारी बदल सकते हैं।"
  },
  "updateNetworkConfirmationTitle": {
    "message": "$1 अपडेट करें",
    "description": "$1 represents network name"
  },
  "updateOrEditNetworkInformations": {
    "message": "अपनी जानकारी अपडेट करें या"
  },
  "updateRequest": {
    "message": "अपडेट का अनुरोध"
  },
  "updatedRpcForNetworks": {
    "message": "नेटवर्क RPC अपडेट किया गया"
  },
  "uploadDropFile": {
    "message": "अपनी फ़ाइल यहां छोड़ें"
  },
  "uploadFile": {
    "message": "फाइल अपलोड करें"
  },
  "urlErrorMsg": {
    "message": "URL को उपयुक्त HTTP/HTTPS प्रीफिक्स्ड की आवश्यकता होती है।"
  },
  "use4ByteResolution": {
    "message": "स्मार्ट कॉन्ट्रैक्ट्स को डीकोड करें"
  },
  "useMultiAccountBalanceChecker": {
    "message": "अकाउंट के बैलेंस के रिक्वेस्ट्स को बैच करें"
  },
  "useMultiAccountBalanceCheckerSettingDescription": {
    "message": "अकाउंट बैलेंस रिक्वेस्ट्स को बैच कर तेज़ी से बैलेंस अपडेट प्राप्त करें। इससे हमें आपके अकाउंट का बैलेंस एक साथ मिल जाती है, जिससे आपको बेहतर अनुभव के लिए जल्द अपडेट प्राप्त होते हैं। जब यह सुविधा बंद हो जाती है, तो थर्ड पार्टियों द्वारा आपके एकाउंट्स को एक-दूसरे के साथ संबद्ध करने की संभावना कम हो जाती है।"
  },
  "useNftDetection": {
    "message": "NFT को ऑटो-डिटेक्ट करें"
  },
  "useNftDetectionDescriptionText": {
    "message": "MetaMask को थर्ड पार्टी सर्विसेज़ का उपयोग करके आपके NFTs जोड़ने दें। NFTs को ऑटोडिटेक्ट करने से आपका आईपी और अकाउंट एड्रेस इन सेवाओं के सामने आ जाता है। इस फ़ीचर को चालू करने से आपका आईपी ​​एड्रेस आपके Ethereum एड्रेस के साथ जुड़ सकता है और धोखाधड़ी करने वाले लोगों द्वारा एयरड्रॉप किए गए नकली NFTs दिख सकते हैं। आप मैन्युअल तरीके से टोकन जोड़कर इस ख़तरे से बच सकते हैं।"
  },
  "usePhishingDetection": {
    "message": "फिशिंग डिटेक्शन का इस्तेमाल करें"
  },
  "usePhishingDetectionDescription": {
    "message": "Ethereum यूज़र्स को लक्षित करने वाले फिशिंग डोमेन के लिए एक चेतावनी प्रदर्शित करें"
  },
  "useSafeChainsListValidation": {
    "message": "नेटवर्क डिटेल्स की जांच"
  },
  "useSafeChainsListValidationDescription": {
    "message": "MetaMask, सटीक और स्टैंडर्डाइज़्ड नेटवर्क डिटेल्स दिखाने के लिए, $1 नाम की थर्ड-पार्टी सर्विस इस्तेमाल करता है। इससे बुरी नीयत वाले या गलत नेटवर्क से आपके जुड़ने की संभावना कम हो जाती है। इस फ़ीचर को इस्तेमाल करते समय आपका आईपी एड्रेस, chainid.network के सामने आ जाता है।"
  },
  "useSafeChainsListValidationWebsite": {
    "message": "chainid.network",
    "description": "useSafeChainsListValidationWebsite is separated from the rest of the text so that we can bold the third party service name in the middle of them"
  },
  "useTokenDetectionPrivacyDesc": {
    "message": "आपके अकाउंट में भेजे गए टोकन को ऑटोमेटिक तरीके से दिखाने में थर्ड पार्टी के सर्वर्स के साथ संचार शामिल रहेगा, जो टोकन के चित्रों को लाने का काम करते हैं। वे सर्वर्स आपके IP एड्रेस को एक्सेस कर पाएंगे।"
  },
  "usedByClients": {
    "message": "विभिन्न क्लाइंट द्वारा इस्तेमाल किया जाता है"
  },
  "userName": {
    "message": "यूज़र"
  },
  "userOpContractDeployError": {
    "message": "स्मार्ट कॉन्ट्रैक्ट अकाउंट से कॉन्ट्रैक्ट डीप्लॉयमेंट को सपोर्ट नहीं करता"
  },
  "version": {
    "message": "वर्शन"
  },
  "view": {
    "message": "देखें"
  },
  "viewActivity": {
    "message": "एक्टिविटी देखें"
  },
  "viewAllQuotes": {
    "message": "सभी उद्धरण को देखें"
  },
  "viewContact": {
    "message": "कॉन्टेक्ट देखें"
  },
  "viewDetails": {
    "message": "विवरण देखें"
  },
  "viewMore": {
    "message": "और देखें"
  },
  "viewOnBlockExplorer": {
    "message": "ब्लॉक एक्सप्लोरर पर देखें"
  },
  "viewOnCustomBlockExplorer": {
    "message": "$1 को $2 पर देखें",
    "description": "$1 is the action type. e.g (Account, Transaction, Swap) and $2 is the Custom Block Explorer URL"
  },
  "viewOnEtherscan": {
    "message": "Etherscan पर $1 देखें",
    "description": "$1 is the action type. e.g (Account, Transaction, Swap)"
  },
  "viewOnExplorer": {
    "message": "एक्सप्लोरर पर देखें"
  },
  "viewOnOpensea": {
    "message": "Opensea पर देखें"
  },
  "viewTransaction": {
    "message": "ट्रांसेक्शन देखें"
  },
  "viewinExplorer": {
    "message": "एक्सप्लोरर में $1 देखें",
    "description": "$1 is the action type. e.g (Account, Transaction, Swap)"
  },
  "visitSite": {
    "message": "साइट पर जाएं"
  },
  "visitSupportDataConsentModalAccept": {
    "message": "कन्फर्म करें"
  },
  "visitSupportDataConsentModalDescription": {
    "message": "क्या आप अपना MetaMask पहचानकर्ता और ऐप संस्करण हमारे सपोर्ट सेंटर के साथ साझा करना चाहते हैं? इससे हमें आपकी समस्या को बेहतर ढंग से हल करने में मदद मिल सकती है, लेकिन यह वैकल्पिक है।"
  },
  "visitSupportDataConsentModalReject": {
    "message": "साझा न करें"
  },
  "visitSupportDataConsentModalTitle": {
    "message": "सपोर्ट के साथ डिवाइस विवरण साझा करें"
  },
  "visitWebSite": {
    "message": "हमारी वेबसाइट पर जाएं"
  },
  "wallet": {
    "message": "वॉलेट"
  },
  "walletConnectionGuide": {
    "message": "हमारी hardware wallet कनेक्शन गाइड"
  },
  "walletProtectedAndReadyToUse": {
    "message": "आपका वॉलेट सुरक्षित है और उपयोग के लिए तैयार है। आप अपना सीक्रेट रिकवरी फ्रेज़ $1 में पा सकते हैं ",
    "description": "$1 is the menu path to be shown with font weight bold"
  },
  "wantToAddThisNetwork": {
    "message": "इस नेटवर्क को जोड़ना चाहते हैं?"
  },
  "wantsToAddThisAsset": {
    "message": "यह निम्नलिखित एसेट को आपके वॉलेट में जोड़ने की अनुमति देता है।"
  },
  "warning": {
    "message": "चेतावनी"
  },
  "warningFromSnap": {
    "message": "$1 से चेतावनी",
    "description": "$1 represents the name of the snap"
  },
  "watchEthereumAccountsDescription": {
    "message": "इस विकल्प को चालू करने से आपको पब्लिक एड्रेस या ENS नाम के माध्यम से Ethereum एकाउंट्स को देखने की सुविधा मिलेगी। इस Beta फीचर पर प्रतिक्रिया के लिए कृपया इस $1 को पूरा करें।",
    "description": "$1 is the link to a product feedback form"
  },
  "watchEthereumAccountsToggle": {
    "message": "Ethereum एकाउंट्स देखें (Beta)"
  },
  "watchOutMessage": {
    "message": "$1 से सावधान रहें।",
    "description": "$1 is a link with text that is provided by the 'securityMessageLinkForNetworks' key"
  },
  "weak": {
    "message": "कमज़ोर"
  },
  "web3": {
    "message": "Web3"
  },
  "web3ShimUsageNotification": {
    "message": "हमने देखा है कि वर्तमान वेबसाइट ने हटाए गए window.web3 API का इस्तेमाल करने की कोशिश की। यदि साइट में गड़बड़ी लगती है, तो कृपया अधिक जानकारी के लिए $1 पर क्लिक करें।",
    "description": "$1 is a clickable link."
  },
  "webhid": {
    "message": "WebHID",
    "description": "Refers to a interface for connecting external devices to the browser. Used for connecting ledger to the browser. Read more here https://developer.mozilla.org/en-US/docs/Web/API/WebHID_API"
  },
  "websites": {
    "message": "वेबसाइ",
    "description": "Used in the 'permission_rpc' message."
  },
  "welcomeBack": {
    "message": "वापसी पर स्वागत है!"
  },
  "welcomeExploreDescription": {
    "message": "क्रिप्टो करेंसी और संपत्तियों को स्टोर करें, भेजें और खर्च करें।"
  },
  "welcomeExploreTitle": {
    "message": "विकेन्द्रीकृत ऐप को एक्सप्लोर करें"
  },
  "welcomeLoginDescription": {
    "message": "विकेंद्रीकृत ऐप में लॉगिन करने के लिए अपने MetaMask का इस्तेमाल करें - किसी साइनअप की जरूरत नहीं है।"
  },
  "welcomeLoginTitle": {
    "message": "अपने वॉलेट को हैलो कहें"
  },
  "welcomeToMetaMask": {
    "message": "चलिए शुरु करते हैं"
  },
  "welcomeToMetaMaskIntro": {
    "message": "लाखों लोगों का भरोसेमंद, MetaMask एक सुरक्षित वॉलेट है जो वेब3 की दुनिया को सबके लिए सुलभ बनाता है।"
  },
  "whatsThis": {
    "message": "यह क्या है?"
  },
  "willApproveAmountForBridging": {
    "message": "यह ब्रिजिंग के लिए $1 एप्रूव करेगा।"
  },
  "willApproveAmountForBridgingHardware": {
    "message": "आपको अपने हार्डवेयर वॉलेट पर दो ट्रांसेक्शन कन्फर्म करनी होगी:"
  },
  "withdrawing": {
    "message": "निकाला जा रहा है"
  },
  "wrongNetworkName": {
    "message": "हमारे रिकॉर्ड के अनुसार, नेटवर्क का नाम इस चेन ID से ठीक से मेल नहीं खा सकता है।"
  },
  "yes": {
    "message": "हां"
  },
  "you": {
    "message": "आप"
  },
  "youDeclinedTheTransaction": {
    "message": "आपने ट्रांसेक्शन अस्वीकार कर दिया।"
  },
  "youNeedToAllowCameraAccess": {
    "message": "आपको इस सुविधा का इस्तेमाल करने के लिए कैमरे तक पहुंच की अनुमति देने की आवश्यकता है।"
  },
  "yourAccounts": {
    "message": "आपके अकाउंट"
  },
  "yourActivity": {
    "message": "आपकी एक्टिविटी"
  },
  "yourBalance": {
    "message": "आपका बैलेंस"
  },
  "yourBalanceIsAggregated": {
    "message": "आपका बैलेंस एकत्रित हो गया है"
  },
  "yourNFTmayBeAtRisk": {
    "message": "आपका NFT खतरे में हो सकता है"
  },
  "yourNetworks": {
    "message": "आपके नेटवर्क"
  },
  "yourPrivateSeedPhrase": {
    "message": "आपका सीक्रेट रिकवरी फ्रेज"
  },
  "yourTransactionConfirmed": {
    "message": "ट्रांसेक्शन पहले ही कन्फर्म हो चुका है"
  },
  "yourTransactionJustConfirmed": {
    "message": "हम आपके ट्रांसेक्शन को रद्द नहीं कर सके क्योंकि ब्लॉकचेन पर यह पहले ही कन्फर्म हो चुका है।"
  },
  "yourWalletIsReady": {
    "message": "आपका वॉलेट तैयार है"
  },
  "zeroGasPriceOnSpeedUpError": {
    "message": "जीरो गैस प्राइस में तेज़ी"
  }
}<|MERGE_RESOLUTION|>--- conflicted
+++ resolved
@@ -90,9 +90,6 @@
   "accountDetails": {
     "message": "अकाउंट की जानकारी"
   },
-  "accountDetailsRevokeDelegationButton": {
-    "message": " नियमित अकाउंट पर वापस जाएं"
-  },
   "accountIdenticon": {
     "message": "अकाउंट आइडेंटिकॉन"
   },
@@ -1028,12 +1025,6 @@
   "confirm": {
     "message": "कन्फर्म करें"
   },
-<<<<<<< HEAD
-  "confirmAccountType": {
-    "message": "प्रकार"
-  },
-=======
->>>>>>> 2f987b6e
   "confirmAccountTypeSmartContract": {
     "message": "स्मार्ट अकाउंट"
   },
@@ -1123,18 +1114,6 @@
   },
   "confirmTitleTransaction": {
     "message": "ट्रांसेक्शन अनुरोध"
-  },
-  "confirmUpgradeCancelModalButtonCancelTransaction": {
-    "message": "ट्रांसेक्शन कैंसिल करें"
-  },
-  "confirmUpgradeCancelModalButtonCancelUpgrade": {
-    "message": "अपडेट एवं ट्रांसेक्शन कैंसिल करें"
-  },
-  "confirmUpgradeCancelModalDescription": {
-    "message": "यदि आप अपना अकाउंट अपडेट नहीं करना चाहते हैं, तो आप इसे यहाँ कैंसिल कर सकते हैं।\n\nइस ट्रांसेक्शन को अपडेट किए बिना पूरा करने के लिए, आपको साइट पर फिर से यह अनुरोध करना होगा। $1."
-  },
-  "confirmUpgradeCancelModalTitle": {
-    "message": "ट्रांसेक्शन कैंसिल करें"
   },
   "confirmationAlertDetails": {
     "message": "आपकी एसेट्स की सुरक्षा के लिए, हम आपको अनुरोध को रिजेक्ट करने का सुझाव देते हैं।"
@@ -2731,9 +2710,6 @@
   },
   "ledgerLocked": {
     "message": "Ledger डिवाइस से कनेक्ट नहीं हो सकता। कृपया पक्का करें कि आपका डिवाइस अनलॉक है और Ethereum ऐप खुला है।"
-  },
-  "ledgerMultipleDevicesUnsupportedErrorMessage": {
-    "message": "एक ही समय में कई Ledger डिवाइस कनेक्ट नहीं किए जा सकते। एक नया Ledger डिवाइस कनेक्ट करने के लिए, आपको पहले पिछले डिवाइस को डिस्कनेक्ट करना होगा।"
   },
   "ledgerTimeout": {
     "message": "Ledger Live जवाब देने में बहुत अधिक समय ले रहा है या कनेक्शन टाइमआउट हो गया है। पक्का करें कि Ledger Live ऐप खुला है और आपका डिवाइस अनलॉक है।"
