{
  "QRHardwareInvalidTransactionTitle": {
    "message": "Error"
  },
  "QRHardwareMismatchedSignId": {
    "message": "Hindi tugmang data ng transaksyon. Pakisuri ang mga detalye ng transaksyon."
  },
  "QRHardwarePubkeyAccountOutOfRange": {
    "message": "Wala nang mga account. Kung gusto mong mag-access ng iba pang account na hindi nakalista sa ibaba, pakikonektang muli ang wallet na hardware mo at piliin ito."
  },
  "QRHardwareScanInstructions": {
    "message": "Ilagay ang QR code sa harap ng iyong camera. Malabo ang screen, pero hindi ito makakaapekto sa pagbabasa."
  },
  "QRHardwareSignRequestCancel": {
    "message": "Tanggihan"
  },
  "QRHardwareSignRequestDescription": {
    "message": "Pagkatapos mong mag-sign sa iyong wallet, mag-click sa 'Kunin ang Lagda' para tanggapin ang lagda"
  },
  "QRHardwareSignRequestGetSignature": {
    "message": "Kumuha ng lagda"
  },
  "QRHardwareSignRequestSubtitle": {
    "message": "I-scan ang QR code gamit ang wallet mo"
  },
  "QRHardwareSignRequestTitle": {
    "message": "Humiling ng lagda"
  },
  "QRHardwareUnknownQRCodeTitle": {
    "message": "Error"
  },
  "QRHardwareUnknownWalletQRCode": {
    "message": "Di-wastong QR code. Paki-scan ang sync QR code ng wallet na hardware."
  },
  "QRHardwareWalletImporterTitle": {
    "message": "Mag-scan ng QR Code"
  },
  "QRHardwareWalletSteps1Description": {
    "message": "Maaari kang pumili mula sa isang listahan ng mga opisyal na ka-partner sa pagsuporta sa QR-code sa ibaba."
  },
  "QRHardwareWalletSteps1Title": {
    "message": "Ikonekta ang iyong QR na wallet na hardware"
  },
  "SIWEAddressInvalid": {
    "message": "Ang address sa kahilingan sa pag-sign in ay hindi tugma sa address ng account na ginagamit mo sa pag-sign in."
  },
  "SIWEDomainInvalidText": {
    "message": "Ang site kung saan mo sinusubukang mag-sign in ay hindi tugma sa domain sa kahilingan. Magpatuloy nang may pag-iingat."
  },
  "SIWEDomainInvalidTitle": {
    "message": "Kahilingan ng mapanlinlang na site."
  },
  "SIWEDomainWarningBody": {
    "message": "Hinihiling sa iyo ng website ($1) na mag-sign in sa maling domain. Posibleng phishing na pag-atake ito.",
    "description": "$1 represents the website domain"
  },
  "SIWEDomainWarningLabel": {
    "message": "Hindi ligtas"
  },
  "SIWELabelChainID": {
    "message": "ID ng Chain:"
  },
  "SIWELabelExpirationTime": {
    "message": "Mag-e-expire sa:"
  },
  "SIWELabelIssuedAt": {
    "message": "Inisyu Sa:"
  },
  "SIWELabelMessage": {
    "message": "Mensahe:"
  },
  "SIWELabelNonce": {
    "message": "Nonce:"
  },
  "SIWELabelNotBefore": {
    "message": "Hindi Lalampas sa:"
  },
  "SIWELabelRequestID": {
    "message": "ID ng Kahilingan:"
  },
  "SIWELabelResources": {
    "message": "Resources: $1",
    "description": "$1 represents the number of resources"
  },
  "SIWELabelURI": {
    "message": "URl:"
  },
  "SIWELabelVersion": {
    "message": "Bersyon:"
  },
  "SIWESiteRequestSubtitle": {
    "message": "Hinihiling ng site na ito na mag-sign in gamit ang"
  },
  "SIWESiteRequestTitle": {
    "message": "Kahilingan sa pag-sign in"
  },
  "SIWEWarningSubtitle": {
    "message": "Para kumpirmahin na naiintindihan mo, lagyan ng tsek ang:"
  },
  "SIWEWarningTitle": {
    "message": "Sigurado ka ba?"
  },
  "about": {
    "message": "Tungkol Dito"
  },
  "accept": {
    "message": "Tanggapin"
  },
  "acceptTermsOfUse": {
    "message": "Nabasa ko at sumasang-ayon ako sa $1",
    "description": "$1 is the `terms` message"
  },
  "accessAndSpendNoticeNFT": {
    "message": "$1 maaaring i-access at gamitin ang asset na ito",
    "description": "$1 is the url of the site requesting ability to spend"
  },
  "accessYourWalletWithSRP": {
    "message": "I-access ang iyong wallet gamit ang iyong Lihim na Parirala sa Pagbawi"
  },
  "accessYourWalletWithSRPDescription": {
    "message": "Hindi mababawi ng MetaMask ang iyong password. Gagamitin namin ang iyong Lihim na Parirala sa Pagbawi upang patunayan ang iyong pagmamay-ari, ibalik ang iyong wallet at mag-set up ng bagong password. Una, ilagay ang Lihim na Parirala sa Pagbawi na ibinigay sa iyo noong ginawa mo ang iyong wallet. $1",
    "description": "$1 is the words 'Learn More' from key 'learnMore', separated here so that it can be added as a link"
  },
  "accessingYourCamera": {
    "message": "Ina-access ang iyong camera..."
  },
  "account": {
    "message": "Account"
  },
  "accountActivity": {
    "message": "Aktibidad ng account"
  },
  "accountActivityText": {
    "message": "Piliin ang mga account na nais mong makakuha ng abiso:"
  },
  "accountDetails": {
    "message": "Mga detalye ng account"
  },
  "accountIdenticon": {
    "message": "Identicon ng Account"
  },
  "accountIsntConnectedToastText": {
    "message": "Hindi nakakoneka ang $1 sa $2"
  },
  "accountName": {
    "message": "Pangalan ng Account"
  },
  "accountNameDuplicate": {
    "message": "May gumagamit na ng pangalan ng account na ito",
    "description": "This is an error message shown when the user enters a new account name that matches an existing account name"
  },
  "accountNameReserved": {
    "message": "Ang pangalan ng account na ito ay nakareserba",
    "description": "This is an error message shown when the user enters a new account name that is reserved for future use"
  },
  "accountOptions": {
    "message": "Mga Opsyon sa Account"
  },
  "accountSelectionRequired": {
    "message": "Kailangan mong pumili ng account!"
  },
  "accountTypeNotSupported": {
    "message": "Hindi suportado ang uri ng account"
  },
  "accounts": {
    "message": "Mga Account"
  },
  "accountsConnected": {
    "message": "Mga konektadong account"
  },
  "active": {
    "message": "Aktibo"
  },
  "activity": {
    "message": "Aktibidad"
  },
  "activityLog": {
    "message": "Log ng aktibidad"
  },
  "add": {
    "message": "Magdagdag"
  },
  "addANetwork": {
    "message": "Magdagdag ng network"
  },
  "addANickname": {
    "message": "Magdagdag ng palayaw"
  },
  "addAccount": {
    "message": "Magdagdag ng account"
  },
  "addAccountToMetaMask": {
    "message": "Idagdag ang account sa MetaMask"
  },
  "addAcquiredTokens": {
    "message": "Idagdag ang mga token na nakuha mo gamit ang MetaMask"
  },
  "addAlias": {
    "message": "Magdagdag ng alias"
  },
  "addBlockExplorer": {
    "message": "Magdagdag ng block explorer"
  },
  "addContact": {
    "message": "Magdagdag ng contact"
  },
  "addCustomNetwork": {
    "message": "Magdagdag ng custom na network"
  },
  "addEthereumChainConfirmationDescription": {
    "message": "Magpapahintulot ito sa network na ito na gamitin sa loob ng MetaMask."
  },
  "addEthereumChainConfirmationRisks": {
    "message": "Ang MetaMask ay hindi nagve-verify ng mga custom na network."
  },
  "addEthereumChainConfirmationRisksLearnMore": {
    "message": "Alamin ang tungkol sa $1.",
    "description": "$1 is a link with text that is provided by the 'addEthereumChainConfirmationRisksLearnMoreLink' key"
  },
  "addEthereumChainConfirmationRisksLearnMoreLink": {
    "message": "mga panloloko at panganib ng seguridad ng network",
    "description": "Link text for the 'addEthereumChainConfirmationRisksLearnMore' translation key"
  },
  "addEthereumChainConfirmationTitle": {
    "message": "Payagan ang site na ito na magdagdag ng network?"
  },
  "addEthereumChainWarningModalHeader": {
    "message": "Idagdag lamang ang RPC provider na ito kung sigurado kang mapagkakatiwalaan ito. $1",
    "description": "$1 is addEthereumChainWarningModalHeaderPartTwo passed separately so that it can be bolded"
  },
  "addEthereumChainWarningModalHeaderPartTwo": {
    "message": "Ang mga kahina-hinalang provider ay maaaring magsinungaling tungkol sa estado ng blockchain at magtala ng iyong aktibidad sa network."
  },
  "addEthereumChainWarningModalListHeader": {
    "message": "Importante na mapagkakatiwalaan ang iyong provider, dahil may kapangyarihan itong:"
  },
  "addEthereumChainWarningModalListPointOne": {
    "message": "Tingnan ang iyong mga account at IP address, at iugnay ang mga ito"
  },
  "addEthereumChainWarningModalListPointThree": {
    "message": "Ipakita ang mga balanse ng account at iba pang mga estadong nasa chain"
  },
  "addEthereumChainWarningModalListPointTwo": {
    "message": "I-broadcast ang iyong mga transaksyon"
  },
  "addEthereumChainWarningModalTitle": {
    "message": "Nagdaragdag ka ng bagong RPC provider para sa Mainnet ng Ethereum"
  },
  "addFriendsAndAddresses": {
    "message": "Magdagdag ng mga kaibigan at address na pinagkakatiwalaan mo"
  },
  "addHardwareWallet": {
    "message": "Magdagdag ng wallet na hardware"
  },
  "addIPFSGateway": {
    "message": "Idagdag ang mas gusto mong IPFS gateway"
  },
  "addImportAccount": {
    "message": "Magdagdag ng account o wallet na hardware"
  },
  "addMemo": {
    "message": "Magdagdag ng memo"
  },
  "addNetwork": {
    "message": "Magdagdag ng Network"
  },
  "addNewAccount": {
    "message": "Magdagdag ng bagong account sa Ethereum"
  },
  "addNewBitcoinAccount": {
    "message": "Magdagdag ng bagong account sa Bitcoin (Beta)"
  },
  "addNewBitcoinTestnetAccount": {
    "message": "Magdagdag ng bagong account sa Bitcoin (Testnet)"
  },
  "addNewToken": {
    "message": "Magdagdag ng bagong token"
  },
  "addNft": {
    "message": "Magdagdag ng NFT"
  },
  "addNfts": {
    "message": "Magdagdag ng mga NFT"
  },
  "addRpcUrl": {
    "message": "Magdagdag ng RPC URL"
  },
  "addSnapAccountToggle": {
    "message": "Paganahin ang \"Idagdag ang account Snap (Beta)\""
  },
  "addSnapAccountsDescription": {
    "message": "Ang pag-on sa feature na ito ay magbibigay sa iyo ng opsyong idagdag ang bagong Beta account Snaps mula mismo sa listahan ng iyong account. Kung nag-install ka ng account Snap, tandaan na ito ay isang serbisyo ng third-party."
  },
  "addSuggestedNFTs": {
    "message": "Magdagdag ng mga iminumungkahing NFT"
  },
  "addSuggestedTokens": {
    "message": "Magdagdag ng Mga Iminumungkahing Token"
  },
  "addToken": {
    "message": "Magdagdag ng Token"
  },
  "addTokenByContractAddress": {
    "message": "Hindi makahanap ng token? Maaari kang manu-manong magdagdag ng anumang token sa pamamagitan ng pag-paste ng address nito. Ang mga address ng kontrata ng token ay matatagpuan sa $1",
    "description": "$1 is a blockchain explorer for a specific network, e.g. Etherscan for Ethereum"
  },
  "addUrl": {
    "message": "Idagdag ang URL"
  },
  "addingAccount": {
    "message": "Idinaragdag ang account"
  },
  "addingCustomNetwork": {
    "message": "Nagdaragdag ng Network"
  },
  "addingTokens": {
    "message": "Nagdaragdag ng mga token"
  },
  "additionalNetworks": {
    "message": "Mga karagdagang network"
  },
  "address": {
    "message": "Address"
  },
  "addressCopied": {
    "message": "Nakopya ang address!"
  },
  "advanced": {
    "message": "Makabago"
  },
  "advancedBaseGasFeeToolTip": {
    "message": "Kapag nakasama ang iyong transaksyon sa block, ire-refund ang anumang difference sa pagitan ng iyong pinakamataas na batayang bayad at ang aktwal na batayang bayad. Ang kabuuang halaga ay kinakalkula bilang pinakamataas na batayang bayad (sa GWEI) * ng limitasyon ng gas."
  },
  "advancedConfiguration": {
    "message": "Advanced na pagsasaayos"
  },
  "advancedDetailsDataDesc": {
    "message": "Data"
  },
  "advancedDetailsHexDesc": {
    "message": "Hex"
  },
  "advancedDetailsNonceDesc": {
    "message": "Nonce"
  },
  "advancedDetailsNonceTooltip": {
    "message": "Ito ang numero ng transaksyon ng account. Ang nonce para sa unang transaksyon ay 0 at nadaragdagan ito sa sunod-sunod na pagkakaayos."
  },
  "advancedGasFeeDefaultOptIn": {
    "message": "I-save ang mga value na ito bilang default ko para sa $1 network.",
    "description": "$1 is the current network name."
  },
  "advancedGasFeeModalTitle": {
    "message": "Advanced na bayad sa gas"
  },
  "advancedGasPriceTitle": {
    "message": "Presyo ng gas"
  },
  "advancedPriorityFeeToolTip": {
    "message": "Ang bayad sa priyoridad (kilala rin bilang “tip ng minero”) ay direktang napupunta sa mga minero at ginagawang insentibo ang mga ito upang unahin ang iyong mga transaksyon."
  },
  "agreeTermsOfUse": {
    "message": "Sumasang-ayon ako sa $1 ng MetaMask",
    "description": "$1 is the `terms` link"
  },
  "airgapVault": {
    "message": "AirGap Vault"
  },
  "alert": {
    "message": "Alerto"
  },
  "alertActionBuy": {
    "message": "Bumili ng ETH"
  },
  "alertActionUpdateGas": {
    "message": "I-update ang gas limit"
  },
  "alertActionUpdateGasFee": {
    "message": "I-update ang bayad"
  },
  "alertActionUpdateGasFeeLevel": {
    "message": "I-update ang mga opsyon sa gas"
  },
  "alertDisableTooltip": {
    "message": "Puwede itong baguhin sa \"Mga Setting > Mga Alerto\""
  },
  "alertMessageGasEstimateFailed": {
    "message": "Hindi kami makapagbigay ng tumpak na bayad at ang pagtantiya na ito ay maaaring mataas. Iminumungkahi namin na maglagay ka ng naka-custom na gas limit, ngunit may panganib na mabigo pa rin ang transaksyon."
  },
  "alertMessageGasFeeLow": {
    "message": "Kapag pumipili ng mababang bayad, asahan ang mas mabagal na mga transaksyon at mas matagal na paghihintay. Para sa mas mabilis na transaksyon, piliin ang Market o Aggressive na mga pagpipilian sa bayad."
  },
  "alertMessageGasTooLow": {
    "message": "Para magpatuloy sa transaksyong ito, kakailanganin mong dagdagan ang gas limit sa 21000 o mas mataas."
  },
  "alertMessageInsufficientBalance": {
    "message": "Wala kang sapat na ETH sa iyong account para bayaran ang mga bayad sa transaksyon."
  },
  "alertMessageNetworkBusy": {
    "message": "Ang mga presyo ng gas ay mataas at ang pagtantiya ay hindi gaanong tumpak."
  },
  "alertMessageNoGasPrice": {
    "message": "Hindi tayo makakapagpatuloy sa transaksyong ito hanggang sa manwal mong i-update ang bayad."
  },
  "alertMessagePendingTransactions": {
    "message": "Hindi magpapatuloy ang transaksyong ito hanggang makumpleto ang naunang transaksyon. Alamin kung paano kanselahin o pabilisin ang transaksyon."
  },
  "alertMessageSignInDomainMismatch": {
    "message": "Ang site na humihiling ay hindi ang site kung saan ka nagsa-signin. Ito ay maaring isang pagtatangka para nakawin ang iyong mga kredensiyal sa pag-login."
  },
  "alertMessageSignInWrongAccount": {
    "message": "Hinihingi sa iyo ng site na ito na mag-sign in gamit ang maling account."
  },
  "alertMessageSigningOrSubmitting": {
    "message": "Magpapatuloy lamang ang transaksyong ito kapag nakumpleto mo na ang naunang transaksyon."
  },
  "alertModalAcknowledge": {
    "message": "Kinikilala ko ang panganib at nais ko pa rin magpatuloy"
  },
  "alertModalDetails": {
    "message": "Mga Detalye ng Alerto"
  },
  "alertModalReviewAllAlerts": {
    "message": "Suriin ang lahat ng alerto"
  },
  "alertReasonGasEstimateFailed": {
    "message": "Hindi tumpak na bayad"
  },
  "alertReasonGasFeeLow": {
    "message": "Mabagal na bilis"
  },
  "alertReasonGasTooLow": {
    "message": "Mababang gas limit"
  },
  "alertReasonInsufficientBalance": {
    "message": "Hindi sapat ang pondo"
  },
  "alertReasonNetworkBusy": {
    "message": "Busy ang network"
  },
  "alertReasonNoGasPrice": {
    "message": "Hindi available ang pagtantiya sa bayad"
  },
  "alertReasonPendingTransactions": {
    "message": "Nakabinbin na transaksyon"
  },
  "alertReasonSignIn": {
    "message": "Kahina-hinalang hiling na pag-signin"
  },
  "alertReasonWrongAccount": {
    "message": "Maling account"
  },
  "alertSettingsUnconnectedAccount": {
    "message": "Nagba-browse sa isang website na may napiling hindi konektadong account"
  },
  "alertSettingsUnconnectedAccountDescription": {
    "message": "Ang alertong ito ay ipinapakita sa popup kapag nagba-browse ka ng konektadong web3 site, ngunit ang kasalukuyang napiling account ay hindi nakakonekta."
  },
  "alertSettingsWeb3ShimUsage": {
    "message": "Kapag sinubukan ng isang website na gamitin ang inalis na window.web3 API"
  },
  "alertSettingsWeb3ShimUsageDescription": {
    "message": "Ang alertong ito ay ipinapakita sa popup kapag nagba-browse ka sa isang site na sumusubok na gamitin ang inalis na window.web3 API, at maaaring masira bilang resulta."
  },
  "alerts": {
    "message": "Mga Alerto"
  },
  "all": {
    "message": "Lahat"
  },
  "allCustodianAccountsConnectedSubtitle": {
    "message": "Alinman sa nakakonekta na ang lahat ng iyong custodian account o wala kang anumang account na nakakonekta sa MetaMask Institutional."
  },
  "allCustodianAccountsConnectedTitle": {
    "message": "Walang mga account na available para ikonekta"
  },
  "allOfYour": {
    "message": "Lahat ng iyong $1",
    "description": "$1 is the symbol or name of the token that the user is approving spending"
  },
  "allPermissions": {
    "message": "Lahat ng Pahintulot"
  },
  "allTimeHigh": {
    "message": "All time high"
  },
  "allTimeLow": {
    "message": "All time low"
  },
  "allYourNFTsOf": {
    "message": "Lahat ng iyong NFT mula sa $1",
    "description": "$1 is a link to contract on the block explorer when we're not able to retrieve a erc721 or erc1155 name"
  },
  "allow": {
    "message": "Payagan"
  },
  "allowMmiToConnectToCustodian": {
    "message": "Papayagan nito ang MMI na kumonekto sa $1 para i-import ang iyong mga account."
  },
  "allowNotifications": {
    "message": "Payagan ang mga notipikasyon"
  },
  "allowSpendToken": {
    "message": "Magbigay ng pahintulot na ma-access ang iyong $1?",
    "description": "$1 is the symbol of the token that are requesting to spend"
  },
  "allowWithdrawAndSpend": {
    "message": "Payagan ang $1 na mag-withdraw at gastusin ang sumusunod na halaga:",
    "description": "The url of the site that requested permission to 'withdraw and spend'"
  },
  "amount": {
    "message": "Halaga"
  },
  "amountReceived": {
    "message": "Halagang Natanggap"
  },
  "amountSent": {
    "message": "Halagang Ipinadala"
  },
  "andForListItems": {
    "message": "$1, at $2",
    "description": "$1 is the first item, $2 is the last item in a list of items. Used in Snap Install Warning modal."
  },
  "andForTwoItems": {
    "message": "$1 at $2",
    "description": "$1 is the first item, $2 is the second item. Used in Snap Install Warning modal."
  },
  "appDescription": {
    "message": "Ethereum Wallet sa iyong Browser",
    "description": "The description of the application"
  },
  "appName": {
    "message": "MetaMask",
    "description": "The name of the application"
  },
  "appNameBeta": {
    "message": "MetaMask Beta",
    "description": "The name of the application (Beta)"
  },
  "appNameFlask": {
    "message": "MetaMask Flask",
    "description": "The name of the application (Flask)"
  },
  "appNameMmi": {
    "message": "MetaMask Institutional",
    "description": "The name of the application (MMI)"
  },
  "approve": {
    "message": "Aprubahan ang limitasyon sa paggastos"
  },
  "approveAllTokensTitle": {
    "message": "Payagan ang pag-access sa at paglilipat ng lahat ng iyong $1?",
    "description": "$1 is the symbol of the token for which the user is granting approval"
  },
  "approveAllTokensTitleWithoutSymbol": {
    "message": "Payagan ang pag-access sa at paglilipat ng lahat ng iyong NFT mula sa $1?",
    "description": "$1 a link to contract on the block explorer when we're not able to retrieve a erc721 or erc1155 name"
  },
  "approveButtonText": {
    "message": "Aprubahan"
  },
  "approveIncreaseAllowance": {
    "message": "Itaas ang limitasyon sa paggastos ng $1",
    "description": "The token symbol that is being approved"
  },
  "approveSpendingCap": {
    "message": "Aprubahan ang limitasyon sa paggastos ng $1",
    "description": "The token symbol that is being approved"
  },
  "approveTokenDescription": {
    "message": "Nagbibigay-daan ito sa third party na i-access at ilipat ang mga sumusunod na NFT nang walang karagdagang abiso hanggang sa bawiin mo ang pag-access nito."
  },
  "approveTokenDescriptionWithoutSymbol": {
    "message": "Nagbibigay-daan ito sa isang third party na i-access at ilipat ang lahat ng iyong NFT mula sa $1 nang walang karagdagang abiso hanggang sa bawiin mo ang pag-access nito.",
    "description": "$1 is a link to contract on the block explorer when we're not able to retrieve a erc721 or erc1155 name"
  },
  "approveTokenTitle": {
    "message": "Payagan ang pag-access sa at paglilipat ng iyong $1?",
    "description": "$1 is the symbol of the token for which the user is granting approval"
  },
  "approved": {
    "message": "Inaprubahan"
  },
  "approvedAsset": {
    "message": "Aprubadong asset"
  },
  "approvedOn": {
    "message": "Inaprubahan noong $1",
    "description": "$1 is the approval date for a permission"
  },
  "approvedOnForAccounts": {
    "message": "Inaprubahan sa $1 para sa $2",
    "description": "$1 is the approval date for a permission. $2 is the AvatarGroup component displaying account images."
  },
  "areYouSure": {
    "message": "Sigurado ka ba?"
  },
  "asset": {
    "message": "Asset"
  },
  "assetOptions": {
    "message": "Mga opsyon ng asset"
  },
  "attemptSendingAssets": {
    "message": "Maaari mong mawala ang mga asset kung susubukan mo itong ipadala mula sa isang network papunta sa isa pa. Ligtas ng maglipat ng pondo sa pagitan ng mga network sa pamamagitan ng paggamit ng bridge."
  },
  "attemptSendingAssetsWithPortfolio": {
    "message": "Maaaring mawala ang iyong mga asset kung susubukan mong ipadala ito mula sa ibang network. Ilipat ang mga pondo nang ligtas sa pagitan ng mga network gamit ang isang bridge, tulad ng $1"
  },
  "attemptToCancelSwapForFree": {
    "message": "Subukang kanselahin ang swap nang libre"
  },
  "attributes": {
    "message": "Mga Attribute"
  },
  "attributions": {
    "message": "Mga Attribution"
  },
  "auroraRpcDeprecationMessage": {
    "message": "Ang Infura RPC URL ay hindi na sinusuportahan ang Aurora."
  },
  "authorizedPermissions": {
    "message": "Inawtorisahan mo ang mga sumusunod na pahintulot"
  },
  "autoDetectTokens": {
    "message": "Awtomatikong tuklasin ang mga token"
  },
  "autoDetectTokensDescription": {
    "message": "Gumagamit kami ng mga third-party na API para tumuklas at magpakita ng mga bagong token na ipinadala sa iyong wallet. I-off kung ayaw mong awtomatikong kunin ng app ang datos mula sa mga serbisyong iyon. $1",
    "description": "$1 is a link to a support article"
  },
  "autoLockTimeLimit": {
    "message": "Timer sa Awtomatikong Pag-lock (minuto)"
  },
  "autoLockTimeLimitDescription": {
    "message": "Itakda ang oras ng pag-idle sa ilang minuto bago ma-lock ang MetaMask."
  },
  "average": {
    "message": "Average"
  },
  "awaitingApproval": {
    "message": "Naghihintay ng pahintulot..."
  },
  "back": {
    "message": "Bumalik"
  },
  "backupApprovalInfo": {
    "message": "Ang lihim na code na ito ay kinakailangan para ma-recover ang iyong wallet sakaling maiwala mo ang iyong device, makalimutan ang iyong password, kailanganin mong i-install ulit ang MetaMask, o gusto mong i-access ang iyong wallet sa ibang device."
  },
  "backupApprovalNotice": {
    "message": "I-back up ang iyong Lihim na Parirala sa Pagbawi para mapanatiling secure ang iyong wallet at mga pondo."
  },
  "backupKeyringSnapReminder": {
    "message": "Siguraduhin na maaari mong maakses ang anumang account na nilikha ng Snap na ito sa sarili mo bago ito alisin"
  },
  "backupNow": {
    "message": "I-back up na"
  },
  "balance": {
    "message": "Balanse"
  },
  "balanceOutdated": {
    "message": "Maaaring hindi updated ang balanse"
  },
  "baseFee": {
    "message": "Batayang bayad"
  },
  "basic": {
    "message": "Panimula"
  },
  "basicConfigurationBannerCTA": {
    "message": "I-on ang batayang kapakinabangan"
  },
  "basicConfigurationBannerTitle": {
    "message": "Naka-off ang batayang kapakinabangan"
  },
  "basicConfigurationDescription": {
    "message": "Nag-aalok ang MetaMask ng mga batayang tampok tulad ng mga detalye ng token at mga setting ng gas sa pamamagitan ng serbisyo sa internet. Kapag gumamit ka ng serbisyo sa internet, ibabahagi ang iyong IP address, sa kasong ito sa MetaMask. Tulad ito ng pagbisita mo sa anumang website. Ang MetaMask ay pansamantalang ginagamit ang datos na ito at hindi ibebenta ang iyong datos. Maaari kang gumamit ng VPN o i-off ang mga serbisyon ito, ngunit maaari itong makaapekto sa iyong karanasan sa MetaMask. Upang matuto pa basahin ang aming $1.",
    "description": "$1 is to be replaced by the message for privacyMsg, and will link to https://consensys.io/privacy-policy"
  },
  "basicConfigurationLabel": {
    "message": "Batayang kapakinabangan"
  },
  "basicConfigurationModalCheckbox": {
    "message": "Nauunawaan ko at nais kong magpatuloy"
  },
  "basicConfigurationModalDisclaimerOff": {
    "message": "Ibig sabihin nito hindi mo lubos na mao-optimize ang iyong oras sa MetaMask. Ang mga batayang tampok (tulad ng mga detalye ng token, optimal na settings ng gas, at iba pa) ay hindi magiging available para sa iyo."
  },
  "basicConfigurationModalDisclaimerOn": {
    "message": "Upang ma-optimize ang iyong oras sa MetaMask, kailangan mong i-on ang tampok na ito. Ang mga batayang function (tulad ng mga detalye ng token, optimal na settings ng gas, at iba pa) ay mahalaga sa karanasan sa web3."
  },
  "basicConfigurationModalHeadingOff": {
    "message": "I-off ang batayang kapakinabangan"
  },
  "basicConfigurationModalHeadingOn": {
    "message": "I-on ang batayang kapakinabangan"
  },
  "beCareful": {
    "message": "Mag-ingat"
  },
  "beta": {
    "message": "Beta"
  },
  "betaHeaderText": {
    "message": "Ito ay isang beta version. I-ulat ang mga bug $1",
    "description": "$1 represents the word 'here' in a hyperlink"
  },
  "betaMetamaskInstitutionalVersion": {
    "message": "Bersyong Beta ng MetaMask Institutional"
  },
  "betaMetamaskVersion": {
    "message": "Bersyon ng MetaMask Beta"
  },
  "betaTerms": {
    "message": "Mga tuntunin sa paggamit ng Beta"
  },
  "betaWalletCreationSuccessReminder1": {
    "message": "Hindi mabawi ng MetaMask Beta ang iyong Lihim na Parirala sa Pagbawi."
  },
  "betaWalletCreationSuccessReminder2": {
    "message": "Hindi kailanman hihingiin sa iyo ng MetaMask Beta ang iyong Lihim na Parirala sa Pagbawi."
  },
  "billionAbbreviation": {
    "message": "B",
    "description": "Shortened form of 'billion'"
  },
  "bitcoinActivityNotSupported": {
    "message": "Ang aktibidad ng Bitcoin ay hindi suportado"
  },
  "bitcoinSupportSectionTitle": {
    "message": "Bitcoin"
  },
  "bitcoinSupportToggleDescription": {
    "message": "Ang pag-on sa tampok na ito ay nagbibigay sa iyo ng opsyon na magdagdag ng Account sa Bitcoin sa iyong MetaMask Extension na nagmula sa iyong umiiral na Lihim na Parirala sa Pagbawi. Ito ay isang eksperimental na tampok sa Beta, kaya gamitin ito nang may-pag-iingat. Upang bigyan kami ng feedback sa bagong karanasan na ito sa Bitcoin, mangyaring sagutan ito $1.",
    "description": "$1 is the link to a product feedback form"
  },
  "bitcoinSupportToggleTitle": {
    "message": "Paganahin ang \"Magdagdag ng bagong account sa Bitcoin (Beta)\""
  },
  "bitcoinTestnetSupportToggleDescription": {
    "message": "Ang pag-on sa tampok na ito ay magbibigay sa iyo ng opsyon na magdagdag ng Account sa Bitcoin para sa test network."
  },
  "bitcoinTestnetSupportToggleTitle": {
    "message": "Paganahin ang \"Magdagdag ng bagong account sa Bitcoin (Testnet)\""
  },
  "blockExplorerAccountAction": {
    "message": "Account",
    "description": "This is used with viewOnEtherscan and viewInExplorer e.g View Account in Explorer"
  },
  "blockExplorerAssetAction": {
    "message": "Asset",
    "description": "This is used with viewOnEtherscan and viewInExplorer e.g View Asset in Explorer"
  },
  "blockExplorerSwapAction": {
    "message": "I-swap",
    "description": "This is used with viewOnEtherscan e.g View Swap on Etherscan"
  },
  "blockExplorerUrl": {
    "message": "URL ng block explorer"
  },
  "blockExplorerUrlDefinition": {
    "message": "Ang URL na ginamit bilang block explorer para sa network na ito."
  },
  "blockExplorerView": {
    "message": "Tingnan ang account sa $1",
    "description": "$1 replaced by URL for custom block explorer"
  },
  "blockaid": {
    "message": "Blockaid"
  },
  "blockaidAlertInfo": {
    "message": "Hindi namin inirerekomendang magpatuloy sa hiling na ito."
  },
  "blockaidDescriptionApproveFarming": {
    "message": "Kung aaprubahan mo ang kahilingang ito, posibleng kunin ng third party na kilala sa mga panloloko ang lahat ng asset mo."
  },
  "blockaidDescriptionBlurFarming": {
    "message": "Kung aaprubahan mo ang kahilingang ito, posibleng nakawin ng ibang tao ang mga asset mo na nakalista sa Blur."
  },
  "blockaidDescriptionErrored": {
    "message": "Dahil sa error, hindi namin masuri para sa alerto sa seguridad. Magpatuloy lamang kung pinagkakatiwalan mo ang kaugnay na address."
  },
  "blockaidDescriptionMaliciousDomain": {
    "message": "Nakikipag-ugnayan ka sa isang mapaminsalang domain. Kung aaprubahan mo ang kahilingang ito, posibleng mawala sa iyo ang mga asset mo."
  },
  "blockaidDescriptionMightLoseAssets": {
    "message": "Kung aaprubahan mo ang kahilingang ito, posibleng mawala sa iyo ang mga asset mo."
  },
  "blockaidDescriptionSeaportFarming": {
    "message": "Kung aaprubahan mo ang kahilingang ito, posibleng nakawin ng ibang tao ang mga asset mo na nakalista sa OpenSea."
  },
  "blockaidDescriptionTransferFarming": {
    "message": "Kung aaprubahan mo ang kahilingang ito, kukunin ng third party na kilala sa mga panloloko ang lahat ng asset mo."
  },
  "blockaidDescriptionWarning": {
    "message": "Maaaring ito ay isang mapanlinlang na hiling. Magpatuloy lang kung pinagkakatiwalaan mo ang bawat address na kaugnay."
  },
  "blockaidMessage": {
    "message": "Pagpapanatili ng privacy - walang data na ibinabahagi sa mga third party. Available sa Arbitrum, Avalanche, BNB chain, Ethereum Mainnet, Linea, Optimism, Polygon, Base at Sepolia."
  },
  "blockaidTitleDeceptive": {
    "message": "Ito ay mapanlinlang na kahilingan"
  },
  "blockaidTitleMayNotBeSafe": {
    "message": "Maging maingat"
  },
  "blockaidTitleSuspicious": {
    "message": "Ito ay kahina-hinalang kahilingan"
  },
  "blockies": {
    "message": "Mga Blocky"
  },
  "boughtFor": {
    "message": "Binili para sa/kay"
  },
  "bridge": {
    "message": "Bridge"
  },
  "bridgeDontSend": {
    "message": "Bridge, huwag ipadala"
  },
  "browserNotSupported": {
    "message": "Hindi sinusuportahan ang iyong browser..."
  },
  "buildContactList": {
    "message": "Buuin ang iyong listahan ng contact"
  },
  "builtAroundTheWorld": {
    "message": "Ang MetaMask ay dinisenyo at itinatag sa buong mundo."
  },
  "busy": {
    "message": "Busy"
  },
  "buyAndSell": {
    "message": "Bumili at Magbenta"
  },
  "buyAsset": {
    "message": "Bumili ng $1",
    "description": "$1 is the ticker symbol of a an asset the user is being prompted to purchase"
  },
  "buyMoreAsset": {
    "message": "Bumili pa ng $1",
    "description": "$1 is the ticker symbol of a an asset the user is being prompted to purchase"
  },
  "buyNow": {
    "message": "Bilhin Ngayon"
  },
  "buyToken": {
    "message": "Bumili ng $1",
    "description": "$1 is the token symbol"
  },
  "bytes": {
    "message": "Bytes"
  },
  "canToggleInSettings": {
    "message": "Maaari mong paganahin muli ang notipikasyong ito sa Settings -> Mga Alerto."
  },
  "cancel": {
    "message": "Kanselahin"
  },
  "cancelPopoverTitle": {
    "message": "Kanselahin ang transaksyon"
  },
  "cancelSpeedUp": {
    "message": "kanselahin o pabilisin ang transaksyon."
  },
  "cancelSpeedUpLabel": {
    "message": "$1 ng bayad sa gas na ito ang orihinal.",
    "description": "$1 is text 'replace' in bold"
  },
  "cancelSpeedUpTransactionTooltip": {
    "message": "Para $1 ang transaksyon, dapat itaas ang bayad sa gas nang kahit 10% man lang para matukoy ito ng network.",
    "description": "$1 is string 'cancel' or 'speed up'"
  },
  "cancelled": {
    "message": "Nakansela"
  },
  "chainId": {
    "message": "ID ng Chain"
  },
  "chainIdDefinition": {
    "message": "Ang ID ng chain na ginamit upang pumirma ng mga transaksyon para sa network na ito."
  },
  "chainIdExistsErrorMsg": {
    "message": "Ang ID ng Chain na ito ay kasalukuyang ginagamit ng $1 network."
  },
  "chainListReturnedDifferentTickerSymbol": {
    "message": "Ang simbolo ng token na ito ay hindi tugma sa pangalan ng network o chaid ID na inilagay. Maraming popular na token ang gumagamit ng magkakatulad ng simbolo, na maaaring gamitin ng mga scammer para lokohin ka na magpadala ka ng mas mahalagang token bilang kapalit. Beripikahin ang lahat bago ka magpatuloy."
  },
  "chooseYourNetwork": {
    "message": "Piliin ang iyong network"
  },
  "chooseYourNetworkDescription": {
    "message": "Gumagamit kami ng Infura bilang aming provider ng remote procedure call (RPC) para mag-alok ng pinakamaaasahan at pribadong access sa Ethereum data na kaya namin. Maaari kang pumili ng iyong sariling RPC, ngunit tandaan na ang anumang RPC ay makakatanggap ng iyong IP address at Ethereum wallet upang gumawa ng mga transaksyon. Basahin ang aming $1 para matuto pa tungkol sa kung paano pinangangasiwaan ng Infura ang datos.",
    "description": "$1 is a link to the privacy policy"
  },
  "chromeRequiredForHardwareWallets": {
    "message": "Kailangan mong gamitin ang MetaMask sa Google Chrome para maikonekta sa iyong Wallet na Hardware."
  },
  "circulatingSupply": {
    "message": "Umiikot na supply"
  },
  "clear": {
    "message": "I-clear"
  },
  "clearActivity": {
    "message": "I-clear ang aktibidad at datos ng nonce"
  },
  "clearActivityButton": {
    "message": "I-clear ang data ng tab ng aktibidad"
  },
  "clearActivityDescription": {
    "message": "Nire-reset nito ang nonce ng account at binubura ang data mula sa tab ng aktibidad sa iyong wallet. Tanging ang kasalukuyang account at network lamang ang maaapektuhan. Ang iyong mga balanse at mga papasok na transaksyon ay hindi magbabago."
  },
  "click": {
    "message": "I-click"
  },
  "clickToConnectLedgerViaWebHID": {
    "message": "Mag-click dito upang ikonekta ang iyong Ledger sa pamamagitan ng WebHID",
    "description": "Text that can be clicked to open a browser popup for connecting the ledger device via webhid"
  },
  "clickToManuallyAdd": {
    "message": "Maaari ka ring magdagdag ng mga token nang manu-mano."
  },
  "close": {
    "message": "Isara"
  },
  "closeExtension": {
    "message": "Isara ang extension"
  },
  "closeWindowAnytime": {
    "message": "Maaari mong isara ang window na ito anumang oras."
  },
  "coingecko": {
    "message": "CoinGecko"
  },
  "collectionName": {
    "message": "Pangalan ng koleksyon"
  },
  "comboNoOptions": {
    "message": "Walang opsyon na nahanap",
    "description": "Default text shown in the combo field dropdown if no options."
  },
  "configureSnapPopupDescription": {
    "message": "Papaalis ka na ngayon sa MetaMask para ma-configure ang snap na ito."
  },
  "configureSnapPopupInstallDescription": {
    "message": "Papaalis ka na ngayon sa MetaMask para ma-install ang snap na ito."
  },
  "configureSnapPopupInstallTitle": {
    "message": "I-install ang snap"
  },
  "configureSnapPopupLink": {
    "message": "I-click ang link na ito para magpatuloy:"
  },
  "configureSnapPopupTitle": {
    "message": "I-configure ang snap"
  },
  "confirm": {
    "message": "Kumpirmahin"
  },
  "confirmAlertModalAcknowledgeMultiple": {
    "message": "Kinikilala ko ang mga alerto at nais ko pa ring magpatuloy"
  },
  "confirmAlertModalAcknowledgeSingle": {
    "message": "Kinikilala ko ang mga alerto at nais ko pa rin magpatuloy"
  },
  "confirmConnectCustodianRedirect": {
    "message": "Ire-redirect ka namin sa $1 sa pagpindot ng magpatuloy."
  },
  "confirmConnectCustodianText": {
    "message": "Para ikonekta ang iyong mga account mag-log in sa iyong account sa $1 at pindutin ang button na 'kumonekta sa MMI'."
  },
  "confirmConnectionTitle": {
    "message": "Kumpirmahin ang koneksyon sa $1"
  },
  "confirmFieldPaymaster": {
    "message": "Ang bayarin ay binayaran ni"
  },
  "confirmFieldTooltipPaymaster": {
    "message": "Ang bayarin para sa transaksyong ito ay babayaran ng paymaster smart contract."
  },
  "confirmPassword": {
    "message": "Kumpirmahin ang password"
  },
  "confirmRecoveryPhrase": {
    "message": "Kumpirmahin ang Lihim na Parirala sa Pagbawi"
  },
<<<<<<< HEAD
  "confirmRpcUrlDeletionMessage": {
    "message": "Sigurado ka ba na nais mong tanggalin ang RPC URL? Ang iyong impormasyon ay hindi mase-save sa network na ito."
  },
=======
>>>>>>> 65e656c9
  "confirmTitleDescPermitSignature": {
    "message": "Ang site na ito ay nais ng permiso para gamitin ang iyong mga token."
  },
  "confirmTitleDescSIWESignature": {
    "message": "Nais ng site na mag-sign in ka upang patunayan na pag-aari mo ang account na ito."
  },
  "confirmTitlePermitTokens": {
    "message": "Hiling sa limitasyon ng paggastos"
  },
  "confirmTitleSIWESignature": {
    "message": "Kahilingan sa pag-sign in"
  },
  "confirmTitleSignature": {
    "message": "Kahilingan sa paglagda"
  },
  "confirmTitleTransaction": {
    "message": "Hiling na Transaksyon"
  },
  "confirmed": {
    "message": "Nakumpirma"
  },
  "confusableUnicode": {
    "message": "Ang '$1' ay katulad ng '$2'."
  },
  "confusableZeroWidthUnicode": {
    "message": "May nakitang karakter na zero ang luwang."
  },
  "confusingEnsDomain": {
    "message": "May na-detect kami na nakakalitong character sa pangalan ng ENS. Suriin ang pangalan ng ENS para maiwasan ang potensyal na panloloko."
  },
  "connect": {
    "message": "Kumonekta"
  },
  "connectAccount": {
    "message": "Ikonekta ang account"
  },
  "connectAccountOrCreate": {
    "message": "Ikonekta ang account o gumawa ng bago"
  },
  "connectAccounts": {
    "message": "Ikonekta ang mga account"
  },
  "connectCustodialAccountMenu": {
    "message": "Ikonekta ang Custodial Account"
  },
  "connectCustodialAccountMsg": {
    "message": "Pakipiliin ang custodian na gusto mong ikonekta para maidagdag o i-refresh ang token."
  },
  "connectCustodialAccountTitle": {
    "message": "Mga Custodial Account"
  },
  "connectCustodianAccounts": {
    "message": "Kumonekta sa $1 account"
  },
  "connectManually": {
    "message": "Manu-manong kumonekta sa kasalukuyang site"
  },
  "connectMoreAccounts": {
    "message": "Ikonekta ang higit pang mga account"
  },
  "connectSnap": {
    "message": "Ikonekta ang $1",
    "description": "$1 is the snap for which a connection is being requested."
  },
  "connectWithMetaMask": {
    "message": "Kumonekta sa MetaMask"
  },
  "connectedAccounts": {
    "message": "Mga konektadong account"
  },
  "connectedAccountsDescriptionPlural": {
    "message": "Mayroon kang $1 account na nakakonekta sa site na ito.",
    "description": "$1 is the number of accounts"
  },
  "connectedAccountsDescriptionSingular": {
    "message": "Mayroon kang 1 account na nakakonekta sa site na ito."
  },
  "connectedAccountsEmptyDescription": {
    "message": "Ang MetaMask ay hindi konektado sa site na ito. Upang kumonekta sa isang web3 site, hanapin at i-click ang button na kumonekta."
  },
  "connectedAccountsListTooltip": {
    "message": "Maaaring makita ng $1 ang balanse ng account, address, aktibidad, at magmungkahi ng mga transaksyon na aprubahan para sa mga konektadong account.",
    "description": "$1 is the origin name"
  },
  "connectedAccountsToast": {
    "message": "In-update ang mga konektadong account"
  },
  "connectedSites": {
    "message": "Mga konektadong site"
  },
  "connectedSitesDescription": {
    "message": "Ang $1 ay nakakonekta sa mga site na ito. Matitingnan nila ang address ng iyong account.",
    "description": "$1 is the account name"
  },
  "connectedSitesEmptyDescription": {
    "message": "Ang $1 ay hindi nakakonekta sa anumang site.",
    "description": "$1 is the account name"
  },
  "connectedSnapAndNoAccountDescription": {
    "message": "Konektado ang MetaMask sa site na ito, ngunit wala pang mga account ang konektado"
  },
  "connectedWith": {
    "message": "Nakakonekta sa"
  },
  "connecting": {
    "message": "Kumokonekta"
  },
  "connectingTo": {
    "message": "Kumokonekta sa $1"
  },
  "connectingToDeprecatedNetwork": {
    "message": "Ang '$1' ay itinitigil na at maaaring hindi gumana. Sumubok muli ng ibang network."
  },
  "connectingToGoerli": {
    "message": "Kumokonekta sa Goerli Test Network"
  },
  "connectingToLineaGoerli": {
    "message": "Kumokonekta sa Linea Goerli test network"
  },
  "connectingToLineaMainnet": {
    "message": "Kumokonekta sa Linea Mainnet"
  },
  "connectingToLineaSepolia": {
    "message": "Kumokonekta sa Linea Sepolia test network"
  },
  "connectingToMainnet": {
    "message": "Kumokonekta sa Mainnet ng Ethereum"
  },
  "connectingToSepolia": {
    "message": "Kumokonekta sa Sepolia test network"
  },
  "connectionFailed": {
    "message": "Nabigo ang koneksyon"
  },
  "connectionFailedDescription": {
    "message": "Nabigo ang pagkuha ng $1, suriin ang iyong network at subukan ulit.",
    "description": "$1 is the name of the snap being fetched."
  },
  "connectionRequest": {
    "message": "Kahilingan sa koneksyon"
  },
  "contactUs": {
    "message": "Makipag-ugnayan sa amin"
  },
  "contacts": {
    "message": "Mga Kontak"
  },
  "contentFromSnap": {
    "message": "Nilalaman mula sa $1",
    "description": "$1 represents the name of the snap"
  },
  "continue": {
    "message": "Magpatuloy"
  },
  "continueMmiOnboarding": {
    "message": "Magpatuloy sa onboarding sa MetaMask Institutional"
  },
  "continueToWallet": {
    "message": "Magpatuloy sa wallet"
  },
  "contract": {
    "message": "Kontrata"
  },
  "contractAddress": {
    "message": "Address ng kontrata"
  },
  "contractAddressError": {
    "message": "Nagpapadala ka ng mga token sa address ng kontrata ng token. Ito ay maaaring magresulta sa pagkawala ng mga token na ito."
  },
  "contractDeployment": {
    "message": "Deployment ng kontrata"
  },
  "contractDescription": {
    "message": "Para protektahan ang iyong sarili laban sa mga manloloko, maglaan ng ilang sandali upang i-verify ang mga detalye ng third-party."
  },
  "contractInteraction": {
    "message": "Interaksyon ng kontrata"
  },
  "contractNFT": {
    "message": "Kontrata ng NFT"
  },
  "contractRequestingAccess": {
    "message": "Third party na humihiling ng access"
  },
  "contractRequestingSignature": {
    "message": "Third party na humihiling ng lagda"
  },
  "contractRequestingSpendingCap": {
    "message": "Third party na humihiling ng limitasyon sa paggastos"
  },
  "contractTitle": {
    "message": "Mga detalye ng third-party"
  },
  "contractToken": {
    "message": "Kontrata ng token"
  },
  "convertTokenToNFTDescription": {
    "message": "Natukoy namin na ang asset na ito ay isang NFT. Ang MetaMask ay mayroon na ngayong ganap na native support para sa mga NFT. Gusto mo bang alisin ito sa iyong listahan ng token at idagdag ito bilang isang NFT?"
  },
  "convertTokenToNFTExistDescription": {
    "message": "Napansin namin na naidagdag ang asset na ito bilang NFT. Gusto mo ba itong alisin mula sa listahan ng iyong token?"
  },
  "coolWallet": {
    "message": "CoolWallet"
  },
  "copiedExclamation": {
    "message": "Nakopya na."
  },
  "copyAddress": {
    "message": "Kopyahin ang address sa clipboard"
  },
  "copyPrivateKey": {
    "message": "Kopyahin ang pribadong key"
  },
  "copyRawTransactionData": {
    "message": "Kopyahin ang raw na data ng transaksyon"
  },
  "copyToClipboard": {
    "message": "Kopyahin sa clipboard"
  },
  "copyTransactionId": {
    "message": "Kopyahin ang ID ng transaksyon"
  },
  "create": {
    "message": "Gumawa"
  },
  "createNewWallet": {
    "message": "Gumawa ng bagong wallet"
  },
  "createPassword": {
    "message": "Gumawa ng password"
  },
  "createSnapAccountDescription": {
    "message": "Ang $1 ay nais na magdagdag ng bagong account sa MetaMask."
  },
  "createSnapAccountTitle": {
    "message": "Gumawa ng account"
  },
  "creatorAddress": {
    "message": "Address ng creator"
  },
  "crossChainSwapsLink": {
    "message": "Mag-swap sa mga network gamit ang MetaMask Portfolio"
  },
  "cryptoCompare": {
    "message": "CryptoCompare"
  },
  "currencyConversion": {
    "message": "Palitan ng currency"
  },
  "currencyRateCheckToggle": {
    "message": "Ipakita ang balanse at ang tagasuri ng presyo ng token"
  },
  "currencyRateCheckToggleDescription": {
    "message": "Gumagamit kami ng $1 at $2 na API upang ipakita ang iyong balanse at presyo ng token. $3",
    "description": "$1 represents Coingecko, $2 represents CryptoCompare and $3 represents Privacy Policy"
  },
  "currencySymbol": {
    "message": "Simbolo ng currency"
  },
  "currencySymbolDefinition": {
    "message": "Ang simbolo ng ticker na ipinapakita para sa currency ng network na ito."
  },
  "currentAccountNotConnected": {
    "message": "Hindi nakakonekta ang kasalukuyan mong account"
  },
  "currentExtension": {
    "message": "Kasalukuyang extension page"
  },
  "currentLanguage": {
    "message": "Kasalukuyang wika"
  },
  "currentRpcUrlDeprecated": {
    "message": "Hindi na ginagamit ang kasalukuyang rpc url para sa network na ito."
  },
  "currentTitle": {
    "message": "Current:"
  },
  "currentlyUnavailable": {
    "message": "Hindi available sa network na ito"
  },
  "curveHighGasEstimate": {
    "message": "Agresibong grap ng pagtantiya sa gas"
  },
  "curveLowGasEstimate": {
    "message": "Mababang grap ng pagtantiya sa gas"
  },
  "curveMediumGasEstimate": {
    "message": "Grap ng Merkado sa pagtantiya sa gas"
  },
  "custodian": {
    "message": "Tagapangalaga"
  },
  "custodianAccountAddedDesc": {
    "message": "Maaari mo na ngayong gamitin ang iyong mga custodian account sa MetaMask Institutional."
  },
  "custodianAccountAddedTitle": {
    "message": "Naidagdag na ang mga napiling custodian account."
  },
  "custodianQRCodeScan": {
    "message": "I-scan ang QR code gamit ang iyong $1 mobile app"
  },
  "custodianQRCodeScanDescription": {
    "message": "O mag-login sa iyong $1 account at pindutin ang button na 'Kumonekta sa MMI'"
  },
  "custodianReplaceRefreshTokenChangedFailed": {
    "message": "Magpunta sa $1 at i-click ang button na 'Ikonekta sa MMI' sa loob ng kanilang user interface para ikonektang muli ang iyong mga account sa MMI."
  },
  "custodianReplaceRefreshTokenChangedSubtitle": {
    "message": "Maaari mo na ngayong gamitin ang mga custodian account mo sa MetaMask Institutional."
  },
  "custodianReplaceRefreshTokenChangedTitle": {
    "message": "Na-refresh na ang iyong custodian token"
  },
  "custodianReplaceRefreshTokenSubtitle": {
    "message": "Papalitan nito ang custodian token para sa mga sumusunod na address:"
  },
  "custodianReplaceRefreshTokenTitle": {
    "message": "Palitan ang custodian token"
  },
  "custodyDeeplinkDescription": {
    "message": "Aprubahan ang transaksyon sa $1 app. Kapag naisagawa na ang lahat ng kailangang pahintulot sa kustodiya ang transaksyon ay makukumpleto. Tingnan ang iyong $1 app para sa katayuan."
  },
  "custodyRefreshTokenModalDescription": {
    "message": "Mangyaring pumunta sa $1 at i-click ang button na 'Kumonekta sa MMI' sa loob ng kanilang user interface upang ikonekta muli ang iyong mga account sa MMI."
  },
  "custodyRefreshTokenModalDescription1": {
    "message": "Nag-isyu ng token ang iyong custodian na nagpapatotoo sa extension ng MetaMask Institutional, na nagbibigay-daan sa iyong ikonekta ang iyong mga account."
  },
  "custodyRefreshTokenModalDescription2": {
    "message": "Mapapaso ang token na ito pagkatapos ng isang partikular na panahon sa mga kadahilanang pangseguridad. Kinakailangan nitong kumonekta muli sa MMI."
  },
  "custodyRefreshTokenModalSubtitle": {
    "message": "Bakit nakikita ko ito?"
  },
  "custodyRefreshTokenModalTitle": {
    "message": "Napaso na ang iyong sesyon sa custodian"
  },
  "custodySessionExpired": {
    "message": "Nag-expire na ang sesyon ng custodian."
  },
  "custodyWrongChain": {
    "message": "Ang account na ito ay hindi naka-set up para gamitin sa $1"
  },
  "custom": {
    "message": "Makabago"
  },
  "customGasSettingToolTipMessage": {
    "message": "Gamitin ang $1 para i-customize ang presyo ng gas. Ito ay maaaring nakakalito kung hindi ka pamilyar. Harapin ang sarili mong panganib.",
    "description": "$1 is key 'advanced' (text: 'Advanced') separated here so that it can be passed in with bold font-weight"
  },
  "customSpendLimit": {
    "message": "Custom na Limitasyon sa Paggastos"
  },
  "customSpendingCap": {
    "message": "Custom na limitasyon sa paggastos"
  },
  "customToken": {
    "message": "Custom na Token"
  },
  "customTokenWarningInNonTokenDetectionNetwork": {
    "message": "Ang pagtuklas ng token ay hindi pa magagamit sa network na ito. Mangyaring manu-manong mag-import ng token at tiyaking pinagkakatiwalaan mo ito. Matuto tungkol sa $1"
  },
  "customTokenWarningInTokenDetectionNetwork": {
    "message": "Bago manu-manong mag-import ng token, tiyaking pinagkakatiwalaan mo ito. Matuto tungkol sa $1."
  },
  "customTokenWarningInTokenDetectionNetworkWithTDOFF": {
    "message": "Siguraduhing pinagkakatiwalaan mo ang isang token bago mo ito i-import. Alamin kung paano maiwasan ang $1. Maaari mo ring paganahin ang pagtuklas ng token $2."
  },
  "customerSupport": {
    "message": "suporta sa kostumer"
  },
  "customizeYourNotifications": {
    "message": "I-customize ang mga notipikasyon mo"
  },
  "customizeYourNotificationsText": {
    "message": "I-on ang mga uri ng notipikasyon na nais mong matanggap:"
  },
  "dappRequestedSpendingCap": {
    "message": "Humiling ang site ng limitasyon sa paggastos"
  },
  "dappSuggested": {
    "message": "Minungkahing site"
  },
  "dappSuggestedGasSettingToolTipMessage": {
    "message": "Minungkahi ng $1 ang presyong ito.",
    "description": "$1 is url for the dapp that has suggested gas settings"
  },
  "dappSuggestedHigh": {
    "message": "Iminungkahi ang site"
  },
  "dappSuggestedHighShortLabel": {
    "message": "Site (mataas)"
  },
  "dappSuggestedShortLabel": {
    "message": "Site"
  },
  "dappSuggestedTooltip": {
    "message": "Nirekomenda ng $1 ang presyong ito.",
    "description": "$1 represents the Dapp's origin"
  },
  "darkTheme": {
    "message": "Madilim"
  },
  "data": {
    "message": "Datos"
  },
  "dataCollectionForMarketing": {
    "message": "Koleksyon ng data para sa marketing"
  },
  "dataCollectionForMarketingDescription": {
    "message": "Gagamit kami ng MetaMetrics upang matutunan kung paano ka nakikipag-ugnayan sa aming komunikasyon sa marketing. Maaari naming ibahagi ang mga may kaugnayang balita (tulad ng mga tampok ng produkto at iba pang materyal)."
  },
  "dataCollectionWarningPopoverButton": {
    "message": "Okay"
  },
  "dataCollectionWarningPopoverDescription": {
    "message": "In-off mo ang koleksyon ng data para sa layunin sa marketing. Ito ay inilalapat lamang sa device na ito. Kung gumagamit ka ng MetaMask sa ibang mga device, siguraduhing mag-opt out din doon."
  },
  "dataHex": {
    "message": "Hex"
  },
  "dataUnavailable": {
    "message": "hindi available ang data"
  },
  "dateCreated": {
    "message": "Petsa ng paggawa"
  },
  "dcent": {
    "message": "D'Cent"
  },
  "decimal": {
    "message": "Decimal na token"
  },
  "decimalsMustZerotoTen": {
    "message": "Ang mga decimal ay dapat na hindi bababa sa 0, at hihigit sa 36."
  },
  "decrypt": {
    "message": "I-decrypt"
  },
  "decryptCopy": {
    "message": "Kopyahin ang naka-encrypt na mensahe"
  },
  "decryptInlineError": {
    "message": "Hindi made-decrypt ang mensaheng ito dahil sa error: $1",
    "description": "$1 is error message"
  },
  "decryptMessageNotice": {
    "message": "Gusto ng $1 na basahin ang mensaheng ito para makumpleto ang iyong aksyon",
    "description": "$1 is the web3 site name"
  },
  "decryptMetamask": {
    "message": "I-decrypt ang mensahe"
  },
  "decryptRequest": {
    "message": "Kahilingan sa pag-decrypt"
  },
  "defaultRpcUrl": {
    "message": "Default na RPC URL"
  },
  "delete": {
    "message": "Tanggalin"
  },
  "deleteContact": {
    "message": "Tanggalin ang kontak"
  },
  "deleteNetworkIntro": {
    "message": "Kapag tinanggal mo ang network na ito, kakailanganin mo itong idagdag muli para makita ang mga asset mo sa network na ito"
  },
  "deleteNetworkTitle": {
    "message": "Tanggalin ang $1 network?",
    "description": "$1 represents the name of the network"
  },
  "deposit": {
    "message": "Deposito"
  },
  "deprecatedGoerliNtwrkMsg": {
    "message": "Dahil sa mga update sa sistema ng Ethereum, ang Goerli test network malapit nang itigil."
  },
  "deprecatedNetwork": {
    "message": "Ang network na ito ay hindi na suportado"
  },
  "deprecatedNetworkButtonMsg": {
    "message": "Nakuha ko"
  },
  "deprecatedNetworkDescription": {
    "message": "Ang network na sinusubukan mong ikonekta ay hindi na suportado ng Metamask. $1"
  },
  "description": {
    "message": "Deskripsyon"
  },
  "descriptionFromSnap": {
    "message": "Deskripsyon mula sa $1",
    "description": "$1 represents the name of the snap"
  },
  "details": {
    "message": "Mga Detalye"
  },
  "developerOptions": {
    "message": "Mga Opsyon ng Developer"
  },
  "disabledGasOptionToolTipMessage": {
    "message": "Ang “$1” ay hindi pinagagana dahil hindi nito naabot ang pinakamababang 10% na dagdag mula sa orihinal na bayad sa gas.",
    "description": "$1 is gas estimate type which can be market or aggressive"
  },
  "disconnect": {
    "message": "Idiskonekta"
  },
  "disconnectAllAccounts": {
    "message": "Idiskonekta ang lahat ng account"
  },
  "disconnectAllAccountsConfirmationDescription": {
    "message": "Sigurado ka bang gusto mong idiskonekta? Maaaring mawala ang functionality ng site."
  },
  "disconnectAllAccountsText": {
    "message": "mga account"
  },
  "disconnectAllSnapsText": {
    "message": "Mga Snap"
  },
  "disconnectAllText": {
    "message": "Kapag idiniskonekta mo ang iyong $1 mula sa $2, kailangan mong muling ikonekta para gamitin muli.",
    "description": "$1 will map to `disconnectAllAccountsText` or `disconnectAllSnapsText`, $2 represents the website hostname"
  },
  "disconnectAllTitle": {
    "message": "Idiskonekta ang lahat ng $1",
    "description": "$1 will map to `disconnectAllAccountsText` or `disconnectAllSnapsText`"
  },
  "disconnectPrompt": {
    "message": "Idiskonekta $1"
  },
  "disconnectThisAccount": {
    "message": "Idiskonekta ang account na ito"
  },
  "disconnectedAllAccountsToast": {
    "message": "Nadiskonekta ang lahat ng account mula sa $1",
    "description": "$1 is name of the dapp`"
  },
  "disconnectedSingleAccountToast": {
    "message": "Ang $1 ay nadiskonekta mula sa $2",
    "description": "$1 is name of the name and $2 represents the dapp name`"
  },
  "discoverSnaps": {
    "message": "Diskubrehin ang mga Snap",
    "description": "Text that links to the Snaps website. Displayed in a banner on Snaps list page in settings."
  },
  "dismiss": {
    "message": "I-dismiss"
  },
  "dismissReminderDescriptionField": {
    "message": "I-on ito para balewalain ang backup na mensahe ng paalala ng Lihim na Parirala sa Pagbawi. Lubos naming inirerekomenda na i-back up mo ang iyong Lihim na Parirala sa Pagbawi upang maiwasan ang pagkawala ng mga pondo"
  },
  "dismissReminderField": {
    "message": "I-dismiss ang back up na paalala ng Lihim na Parirala sa Pagbawi"
  },
  "displayNftMedia": {
    "message": "Ipakita ang NFT media"
  },
  "displayNftMediaDescription": {
    "message": "Ang pagpapakita ng NFT media at data ay naglalantad sa iyong IP address sa OpenSea o sa ibang mga third party. Maaari nitong payagan ang mga umaatake na iugnay ang iyong IP address sa iyong Ethereum address. Umaasa ang awtomatikong pagtuklas ng NFT sa setting na ito, at hindi magagamit kapag naka-off ito."
  },
  "doNotShare": {
    "message": "Huwag ibahagi ito sa sinuman"
  },
  "domain": {
    "message": "Domain"
  },
  "done": {
    "message": "Tapos na"
  },
  "dontShowThisAgain": {
    "message": "Huwag itong ipaklita ulit"
  },
  "downArrow": {
    "message": "arrow pababa"
  },
  "downloadGoogleChrome": {
    "message": "I-download ang Google Chrome"
  },
  "downloadNow": {
    "message": "I-download Ngayon"
  },
  "downloadStateLogs": {
    "message": "I-download ang mga log ng estado"
  },
  "dragAndDropBanner": {
    "message": "Maaari mong i-drag ang mga network para isaayos ang mga ito. "
  },
  "dropped": {
    "message": "Binitawan"
  },
  "edit": {
    "message": "I-edit"
  },
  "editANickname": {
    "message": "I-edit ang palayaw"
  },
  "editAddressNickname": {
    "message": "I-edit ang address ng palayaw"
  },
  "editCancellationGasFeeModalTitle": {
    "message": "I-edit ang pagkansela ng bayad sa gas"
  },
  "editContact": {
    "message": "I-edit ang contact"
  },
  "editGasFeeModalTitle": {
    "message": "I-edit ang bayad sa gas"
  },
  "editGasLimitOutOfBounds": {
    "message": "Ang limitasyon ng gas ay dapat na $1 man lang"
  },
  "editGasLimitOutOfBoundsV2": {
    "message": "Ang limitasyon ng gas ay dapat na mas mataas sa $1 at hindi bababa sa $2",
    "description": "$1 is the minimum limit for gas and $2 is the maximum limit"
  },
  "editGasLimitTooltip": {
    "message": "Ang limitasyon ng gas ay ang pinakamataas na yunit ng gas na handa mong gamitin. Ang mga yunit ng gas ay isang multiplier sa “Pinakamataas na bayad sa priyoridad” at “Pinakamataas na bayad”."
  },
  "editGasMaxBaseFeeGWEIImbalance": {
    "message": "Ang pinakamataas na batayang bayad ay hindi dapat na mas mababa sa bayad sa priyoridad"
  },
  "editGasMaxBaseFeeHigh": {
    "message": "Ang pinakamataas na batayang bayad ay mas mataas kaysa kinakailangan"
  },
  "editGasMaxBaseFeeLow": {
    "message": "Ang pinakamataas na batayang bayad ay mababa para sa kasalukuyang mga kundisyon ng network"
  },
  "editGasMaxFeeHigh": {
    "message": "Ang pinakamataas na bayad ay mas mataas kaysa kinakailangan"
  },
  "editGasMaxFeeLow": {
    "message": "Ang pinakamataas na bayad ay napakababa para sa mga kundisyon ng network"
  },
  "editGasMaxFeePriorityImbalance": {
    "message": "Ang pinakamataas na bayad ay hindi dapat na mas mababa kaysa sa pinakamataas na bayad sa priyoridad"
  },
  "editGasMaxPriorityFeeBelowMinimum": {
    "message": "Ang pinakamataas na bayad sa priyoridad ay dapat na mas mataas sa 0 GWEI"
  },
  "editGasMaxPriorityFeeBelowMinimumV2": {
    "message": "Ang bayad sa priyoridad ay dapat na mas mataas sa 0."
  },
  "editGasMaxPriorityFeeHigh": {
    "message": "Ang pinakamataas na bayad sa priyoridad ay mas mataas sa kinakailangan. Maaari kang magbayad nang higit sa kinakailangan."
  },
  "editGasMaxPriorityFeeHighV2": {
    "message": "Ang bayad sa priyoridad ay mas mataas sa kinakailangan. Maaari kang magbayad nang higit sa kinakailangan"
  },
  "editGasMaxPriorityFeeLow": {
    "message": "Ang pinakamataas na bayad sa priyoridad ay mababa para sa kasalukuyang mga kundisyon ng network"
  },
  "editGasMaxPriorityFeeLowV2": {
    "message": "Ang bayad sa priyoridad ay mababa para sa kasalukuyang mga kundisyon ng network"
  },
  "editGasPriceTooLow": {
    "message": "Ang presyo ng gas ay dapat na mas mataas sa 0"
  },
  "editGasPriceTooltip": {
    "message": "Ang network na ito ay nangangailangan ng field ng “Presyo ng gas” kapag nagsusumite ng transaksyon. Ang presyo ng gas ay ang halaga na babayaran mo kada yunit ng gas."
  },
  "editGasSubTextAmountLabel": {
    "message": "Max na halaga:",
    "description": "This is meant to be used as the $1 substitution editGasSubTextAmount"
  },
  "editGasSubTextFeeLabel": {
    "message": "Pinakamataas na bayad:"
  },
  "editGasTitle": {
    "message": "I-edit ang priyoridad"
  },
  "editGasTooLow": {
    "message": "Hindi kilalang oras ng pagproseso"
  },
  "editNetworkLink": {
    "message": "i-edit ang orihinal na network"
  },
  "editNonceField": {
    "message": "I-edit sa Nonce"
  },
  "editNonceMessage": {
    "message": "Ito ay isang advanced feature, maingat na gamitin."
  },
  "editPermission": {
    "message": "Pahintulot sa pag-edit"
  },
  "editSpeedUpEditGasFeeModalTitle": {
    "message": "I-edit ang pagpapabilis ng bayad sa gas"
  },
  "enable": {
    "message": "Payagan"
  },
  "enableAutoDetect": {
    "message": " Paganahin ang autodetect"
  },
  "enableFromSettings": {
    "message": " Paganahin ito mula sa Mga Setting."
  },
  "enableSnap": {
    "message": "Paganahin"
  },
  "enableToken": {
    "message": "paganahin ang $1",
    "description": "$1 is a token symbol, e.g. ETH"
  },
  "enabled": {
    "message": "Pinagana"
  },
  "enabledNetworks": {
    "message": "Mga pinapaganang network"
  },
  "encryptionPublicKeyNotice": {
    "message": "Kailangan ng $1 ang iyong pampublikong encryption key. Sa pamamagitan ng pagbibigay ng pahintulot, makakagawa ang site na ito ng mga naka-encrypt na mensahe para sa iyo.",
    "description": "$1 is the web3 site name"
  },
  "encryptionPublicKeyRequest": {
    "message": "Humiling ng pampublikong encryption key"
  },
  "endpointReturnedDifferentChainId": {
    "message": "Nagbalik ang RPC URL na inilagay mo ng ibang ID ng chain ($1). I-update ang ID ng Chain para tumugma sa RPC URL ng network na sinusubukan mong idagdag.",
    "description": "$1 is the return value of eth_chainId from an RPC endpoint"
  },
  "enhancedTokenDetectionAlertMessage": {
    "message": "Ang pinahusay na pagtuklas ng token ay kasalukuyang magagamit sa $1. $2"
  },
  "ensDomainsSettingDescriptionIntroduction": {
    "message": "Pinahihintulutan ng MetaMask na makita mo ang mga ENS mula mismo sa address bar ng iyong browser. Here's how it works:"
  },
  "ensDomainsSettingDescriptionOutroduction": {
    "message": "Mangyaring tandaan na ang paggamit ng tampok na ito ay naglalantad sa iyong IP address sa serbisyong third party."
  },
  "ensDomainsSettingDescriptionPart1": {
    "message": "Sinusuri ng MetaMask ang kontrata ng ENS ng Ethereum para mahanap ang code na konektado sa pangalan ng ENS."
  },
  "ensDomainsSettingDescriptionPart2": {
    "message": "Kung ang code ay naka-link sa IPFS, maaari mong makita ang content na kaugnay rito (kadalasan ay website)."
  },
  "ensDomainsSettingTitle": {
    "message": "Ipinapakita ang mga ENS domain sa address bar"
  },
  "ensUnknownError": {
    "message": "Nabigong makita ang ENS."
  },
  "enterANumber": {
    "message": "Maglagay ng numero"
  },
  "enterCustodianToken": {
    "message": "Ilagay ang iyong $1 na token o magdagdag ng bagong token"
  },
  "enterMaxSpendLimit": {
    "message": "Ilagay ang max na limitasyon sa paggastos"
  },
  "enterOptionalPassword": {
    "message": "Ilagay ang opsyonal na password"
  },
  "enterPasswordContinue": {
    "message": "Ilagay ang password para magpatuloy"
  },
  "enterTokenNameOrAddress": {
    "message": "Ilagay ang pangalan ng token o i-paste ang address"
  },
  "enterYourPassword": {
    "message": "Ilagay ang iyong password"
  },
  "errorCode": {
    "message": "Code: $1",
    "description": "Displayed error code for debugging purposes. $1 is the error code"
  },
  "errorDetails": {
    "message": "Mga Detalye ng Error",
    "description": "Title for collapsible section that displays error details for debugging purposes"
  },
  "errorGettingSafeChainList": {
    "message": "May error habang kinukuha ang ligtas na chain list, mangyaring magpatuloy nang may pag-iingat."
  },
  "errorMessage": {
    "message": "Mensahe: $1",
    "description": "Displayed error message for debugging purposes. $1 is the error message"
  },
  "errorName": {
    "message": "Code: $1",
    "description": "Displayed error name for debugging purposes. $1 is the error name"
  },
  "errorPageMessage": {
    "message": "Subukang muling i-reload ang page, o kontakin ang support $1.",
    "description": "Message displayed on generic error page in the fullscreen or notification UI, $1 is a clickable link with text defined by the 'here' key. The link will open to a form where users can file support tickets."
  },
  "errorPagePopupMessage": {
    "message": "Subukan muli sa pamamagitan ng pagsasara o muling pagbubukas ng pop-up, kontakin ang support $1.",
    "description": "Message displayed on generic error page in the popup UI, $1 is a clickable link with text defined by the 'here' key. The link will open to a form where users can file support tickets."
  },
  "errorPageTitle": {
    "message": "Nagkaroon ng error sa MetaMask",
    "description": "Title of generic error page"
  },
  "errorStack": {
    "message": "Stack:",
    "description": "Title for error stack, which is displayed for debugging purposes"
  },
  "errorWhileConnectingToRPC": {
    "message": "Error habang kumokonekta sa custom na network."
  },
  "errorWithSnap": {
    "message": "Error sa $1",
    "description": "$1 represents the name of the snap"
  },
  "estimatedFee": {
    "message": "Tinatayang singil"
  },
  "estimatedFeeTooltip": {
    "message": "Halaga na binayaran para iproseso ang transaksyon sa network."
  },
  "ethGasPriceFetchWarning": {
    "message": "Ang backup na presyo ng gas ay ibinigay dahil ang pangunahing serbisyo ng pagtantya ng gas ay hindi available sa ngayon."
  },
  "ethereumProviderAccess": {
    "message": "Payagan ang pag-access sa Ethereum provider sa $1",
    "description": "The parameter is the name of the requesting origin"
  },
  "ethereumPublicAddress": {
    "message": "Pampublikong address ng Ethereum"
  },
  "etherscan": {
    "message": "Etherscan"
  },
  "etherscanView": {
    "message": "Tingnan ang account sa Etherscan"
  },
  "etherscanViewOn": {
    "message": "Tingnan sa Etherscan"
  },
  "existingChainId": {
    "message": "Ang impormasyon na iyong inilagay ay nauugnay sa isang umiiral na ID ng chain."
  },
  "existingRequestsBannerAlertDesc": {
    "message": "Para tingnan at kumpirmahin ang iyong pinakabagong hiling, kailangan mo munang aprubahan o tanggihan ang mga umiiral na hiling."
  },
  "expandView": {
    "message": "I-expand ang view"
  },
  "experimental": {
    "message": "Eksperimental"
  },
  "extendWalletWithSnaps": {
    "message": "Tuklasin ang mga Snap na binuo ng komunidad para i-customize ang iyong karanasan sa web3",
    "description": "Banner description displayed on Snaps list page in Settings when less than 6 Snaps is installed."
  },
  "extensionInsallCompleteDescription": {
    "message": "Bumalik sa onboarding ng produkto ng MetaMask Institutional para ikonekta ang iyong custodial o self-custodial na mga account."
  },
  "extensionInsallCompleteTitle": {
    "message": "Kumpleto na ang pag-install ng extension"
  },
  "externalExtension": {
    "message": "External Extension"
  },
  "externalNameSourcesSetting": {
    "message": "Mga mungkahing palayaw"
  },
  "externalNameSourcesSettingDescription": {
    "message": "Kami ay kukuha ng ilang mungkahing palayaw para sa mga address na nakikipag-ugnayan ka mula sa mga third-party source tulad ng Etherscan, Infura, at Lens Protocol. Ang mga source na ito ay maaaring makita ang mga address na ito at ang iyong iyong IP address. Ang iyong address ay hindi ilalantad sa mga third party."
  },
  "failed": {
    "message": "Nabigo"
  },
  "failedToFetchChainId": {
    "message": "Hindi makuha ang ID ng chain. Tama ba ang iyong RPC URL?"
  },
  "failureMessage": {
    "message": "Nagkaproblema, at hindi namin makumpleto ang aksyon"
  },
  "fast": {
    "message": "Mabilis"
  },
  "feeAssociatedRequest": {
    "message": "May nauugnay na bayad para sa kahilingang ito."
  },
  "feeDetails": {
    "message": "Mga detalye ng singil"
  },
  "fileImportFail": {
    "message": "Hindi gumagana ang pag-import ng file? Mag-click dito!",
    "description": "Helps user import their account from a JSON file"
  },
  "flaskWelcomeUninstall": {
    "message": "dapat mong i-uninstall ang extension na ito",
    "description": "This request is shown on the Flask Welcome screen. It is intended for non-developers, and will be bolded."
  },
  "flaskWelcomeWarning1": {
    "message": "Ang Flask ay para sa mga developer upang makapag-eksperimento sa mga bagong hindi matatag na API. Maliban kung ikaw ay developer o beta tester, $1.",
    "description": "This is a warning shown on the Flask Welcome screen, intended to encourage non-developers not to proceed any further. $1 is the bolded message 'flaskWelcomeUninstall'"
  },
  "flaskWelcomeWarning2": {
    "message": "Hindi namin ginagarantiya ang kaligtasan o katatagan ng extension na ito. Ang mga bagong API na inaalok ng Flask ay hindi pinatigtibay laban sa mga pag-atake ng phishing, ibig sabihin, ang anumang site o snap na nangangailangan ng Flask ay maaaring isang masamang pagtatangka na nakawin ang iyong mga asset.",
    "description": "This explains the risks of using MetaMask Flask"
  },
  "flaskWelcomeWarning3": {
    "message": "Ang lahat ng API ng Flask ay eksperimental. Maaaring baguhin o alisin ang mga ito nang walang abiso, o maaari silang manatili sa Flask nang walang katapusan nang hindi nalilipat sa matatag na MetaMask. Gamitin ang mga ito sa iyong sariling pananagutan.",
    "description": "This message warns developers about unstable Flask APIs"
  },
  "flaskWelcomeWarning4": {
    "message": "Siguraduhing hindi mo pagaganahin ang iyong regular na extension ng MetaMask kapag ginagamit ang Flask.",
    "description": "This message calls to pay attention about multiple versions of MetaMask running on the same site (Flask + Prod)"
  },
  "flaskWelcomeWarningAcceptButton": {
    "message": "Tinatanggap ko ang mga panganib",
    "description": "this text is shown on a button, which the user presses to confirm they understand the risks of using Flask"
  },
  "floatAmountToken": {
    "message": "Ang halaga ng token ay dapat isang integer"
  },
  "followUsOnTwitter": {
    "message": "I-follow kami sa Twitter"
  },
  "forbiddenIpfsGateway": {
    "message": "Forbidden IPFS Gateway: Tumukoy ng CID gateway"
  },
  "forgetDevice": {
    "message": "Kalimutan ang device na ito"
  },
  "forgotPassword": {
    "message": "Nakalimutan ang password?"
  },
  "form": {
    "message": "form"
  },
  "from": {
    "message": "Mula kay/sa"
  },
  "fromAddress": {
    "message": "Mula kay/sa: $1",
    "description": "$1 is the address to include in the From label. It is typically shortened first using shortenAddress"
  },
  "fromTokenLists": {
    "message": "Mula sa mga listahan ng token: $1"
  },
  "function": {
    "message": "Function: $1"
  },
  "functionApprove": {
    "message": "Function: Aprubahan"
  },
  "functionSetApprovalForAll": {
    "message": "Function: ItakdaAngPag-aprubaParaSaLahat"
  },
  "functionType": {
    "message": "Uri ng Function"
  },
  "fundYourWallet": {
    "message": "Pondohan ang iyong wallet"
  },
  "fundYourWalletDescription": {
    "message": "Magsimula sa pamamagitan ng pagdagdag ng $1 sa iyong wallet.",
    "description": "$1 is the token symbol"
  },
  "gas": {
    "message": "Gas"
  },
  "gasDisplayAcknowledgeDappButtonText": {
    "message": "I-edit ang iminungkahing bayad sa gas"
  },
  "gasDisplayDappWarning": {
    "message": "Ang bayad sa gas na ito ay iminungkahi ng $1. Ang pag-override dito ay maaaring magdulot ng problema sa iyong transaksyon. Mangyaring makipag-ugnayan sa $1 kung mayroon kang mga tanong.",
    "description": "$1 represents the Dapp's origin"
  },
  "gasIsETH": {
    "message": "Ang gas ay $1 "
  },
  "gasLimit": {
    "message": "Limitasyon ng gas"
  },
  "gasLimitInfoTooltipContent": {
    "message": "Ang limitasyon ng gas ay ang pinakamataas na halaga ng mga yunit ng gas na handa mong gastusin."
  },
  "gasLimitRecommended": {
    "message": "Ang inirerekomendang limitasyon ng gas ay $1. Kung mas mababa dito ang limitasyon ng gas, maaaring mabigo."
  },
  "gasLimitTooLow": {
    "message": "Ang limitasyon ng gas ay dapat na hindi bababa sa 21000"
  },
  "gasLimitTooLowWithDynamicFee": {
    "message": "Ang limitasyon ng gas ay dapat na hindi bababa sa $1",
    "description": "$1 is the custom gas limit, in decimal."
  },
  "gasLimitV2": {
    "message": "Limitasyon ng gas"
  },
  "gasOption": {
    "message": "Opsyon ng gas"
  },
  "gasPrice": {
    "message": "Presyo ng gas (GWEI)"
  },
  "gasPriceExcessive": {
    "message": "Masyadong mataas ang iyong itinakdang bayad sa gas. Pag-isipang ibaba ang halaga."
  },
  "gasPriceExcessiveInput": {
    "message": "Masyadong mataas presyo ng gas"
  },
  "gasPriceExtremelyLow": {
    "message": "Masyadong mababa ang presyo ng gas"
  },
  "gasPriceFetchFailed": {
    "message": "Ang pagtantya ng presyo ng gas ay nabigo dahil sa network error."
  },
  "gasPriceInfoTooltipContent": {
    "message": "Tinutukoy ng presyo ng gas ang halaga ng Ether na handa mong bayaran para sa bawat unit ng gas."
  },
  "gasTimingHoursShort": {
    "message": "$1 oras",
    "description": "$1 represents a number of hours"
  },
  "gasTimingLow": {
    "message": "Mabagal"
  },
  "gasTimingMinutesShort": {
    "message": "$1 min",
    "description": "$1 represents a number of minutes"
  },
  "gasTimingSecondsShort": {
    "message": "$1 seg",
    "description": "$1 represents a number of seconds"
  },
  "gasUsed": {
    "message": "Nagamit na Gas"
  },
  "general": {
    "message": "Pangkalahatan"
  },
  "generalCameraError": {
    "message": "Hindi namin ma-access ang iyong camera. Mangyaring subukan ulit."
  },
  "generalCameraErrorTitle": {
    "message": "Nagkaproblema...."
  },
  "genericExplorerView": {
    "message": "Tingnan ang account sa $1"
  },
  "getStartedWithNFTs": {
    "message": "Kumuha ng $1 para bumili ng mga NFT",
    "description": "$1 is the token symbol"
  },
  "getStartedWithNFTsDescription": {
    "message": "Magsimula sa mga NFT sa pamamagitan ng pagdagdag ng $1 sa iyong wallet.",
    "description": "$1 is the token symbol"
  },
  "goBack": {
    "message": "Bumalik"
  },
  "goToSite": {
    "message": "Magpunta sa site"
  },
  "goerli": {
    "message": "Goerli Test Network"
  },
  "gotIt": {
    "message": "Nakuha ko"
  },
  "grantedToWithColon": {
    "message": "Ipinagkaloob kay:"
  },
  "gwei": {
    "message": "GWEI"
  },
  "hardware": {
    "message": "Hardware"
  },
  "hardwareWalletConnected": {
    "message": "Nakakonekta ang wallet na hardware"
  },
  "hardwareWalletLegacyDescription": {
    "message": "(legacy)",
    "description": "Text representing the MEW path"
  },
  "hardwareWalletSupportLinkConversion": {
    "message": "mag-click dito"
  },
  "hardwareWallets": {
    "message": "Magkonekta ng wallet na hardware"
  },
  "hardwareWalletsInfo": {
    "message": "Gumagamit ng mga API call ang mga integration ng wallet na hardware sa mga external server, na nakakakita sa IP address mo at sa mga address ng smart na kontrata kung saan ka nakikipag-ugnayan."
  },
  "hardwareWalletsMsg": {
    "message": "Pumili ng wallet na hardware na gusto mong gamitin kasama ng MetaMask."
  },
  "here": {
    "message": "dito",
    "description": "as in -click here- for more information (goes with troubleTokenBalances)"
  },
  "hexData": {
    "message": "Hex na data"
  },
  "hiddenAccounts": {
    "message": "Nakatagong mga account"
  },
  "hide": {
    "message": "Itago"
  },
  "hideAccount": {
    "message": "Itago ang account"
  },
  "hideFullTransactionDetails": {
    "message": "Itago ang buong detalye ng transaksyon"
  },
  "hideSeedPhrase": {
    "message": "Itago ang pariralang binhi"
  },
  "hideSentitiveInfo": {
    "message": "Itago ang sensitibong impormasyon"
  },
  "hideToken": {
    "message": "Itago ang token"
  },
  "hideTokenPrompt": {
    "message": "Itago ang token?"
  },
  "hideTokenSymbol": {
    "message": "Itago ang $1",
    "description": "$1 is the symbol for a token (e.g. 'DAI')"
  },
  "hideZeroBalanceTokens": {
    "message": "Itago ang mga token na walang balanse"
  },
  "high": {
    "message": "Agresibo"
  },
  "highGasSettingToolTipMessage": {
    "message": "Gamitin ang $1 upang pagtakpan ang mga surge sa network traffic dahil sa mga bagay tulad ng popular na mga paglaglag ng NFT.",
    "description": "$1 is key 'high' (text: 'Aggressive') separated here so that it can be passed in with bold font-weight"
  },
  "highLowercase": {
    "message": "mataas"
  },
  "highestCurrentBid": {
    "message": "Pinakamataas na kasalukuyang bid"
  },
  "highestFloorPrice": {
    "message": "Pinakamataas na floor price"
  },
  "history": {
    "message": "History"
  },
  "holdToRevealContent1": {
    "message": "Ang iyong Lihim na Parirala sa Pagbawi ay nagbibigay ng $1",
    "description": "$1 is a bolded text with the message from 'holdToRevealContent2'"
  },
  "holdToRevealContent2": {
    "message": "buong access sa iyong wallet at pondo.",
    "description": "Is the bolded text in 'holdToRevealContent1'"
  },
  "holdToRevealContent3": {
    "message": "Huwag ibahagi ito sa sinuman. $1 $2",
    "description": "$1 is a message from 'holdToRevealContent4' and $2 is a text link with the message from 'holdToRevealContent5'"
  },
  "holdToRevealContent4": {
    "message": "Hindi ito hihilingin ng Suporta sa MetaMask,",
    "description": "Part of 'holdToRevealContent3'"
  },
  "holdToRevealContent5": {
    "message": "ngunit maaring hingin ng mga phisher.",
    "description": "The text link in 'holdToRevealContent3'"
  },
  "holdToRevealContentPrivateKey1": {
    "message": "Nagbibigay ang iyong Pribadong Key ng $1",
    "description": "$1 is a bolded text with the message from 'holdToRevealContentPrivateKey2'"
  },
  "holdToRevealContentPrivateKey2": {
    "message": "ganap na access sa iyong wallet at mga pondo.",
    "description": "Is the bolded text in 'holdToRevealContentPrivateKey2'"
  },
  "holdToRevealLockedLabel": {
    "message": "i-hold para ibunyag ang bilog na naka-lock"
  },
  "holdToRevealPrivateKey": {
    "message": "I-hold para ibunyag ang Pribadong Key"
  },
  "holdToRevealPrivateKeyTitle": {
    "message": "Ingatan ang iyong pribadong key"
  },
  "holdToRevealSRP": {
    "message": "I-hold para ibunyag ang SRP"
  },
  "holdToRevealSRPTitle": {
    "message": "Ingatan ang iyong SRP"
  },
  "holdToRevealUnlockedLabel": {
    "message": "i-hold para ibunyag ang bilog na naka-unlock"
  },
  "id": {
    "message": "Id"
  },
  "ignoreAll": {
    "message": "Huwag pansinin ang lahat"
  },
  "ignoreTokenWarning": {
    "message": "Kung itatago mo ang mga token, hindi ipapakita ang mga ito sa iyong wallet. Gayunpaman, maaari mo pa ring idagdag ang mga ito sa pamamagitan ng paghahanap sa kanila."
  },
  "imToken": {
    "message": "imToken"
  },
  "import": {
    "message": "Mag-import",
    "description": "Button to import an account from a selected file"
  },
  "importAccount": {
    "message": "Mag-import ng Account"
  },
  "importAccountError": {
    "message": "Error sa pag-import ng account."
  },
  "importAccountErrorIsSRP": {
    "message": "Naglagay ka ng Lihim na Parirala sa Pagbawi (o mnemonic). Para mag-import ng account dito, kailangan mong ilagay ang pribadong key, na isang hexadecimal string na may habang 64."
  },
  "importAccountErrorNotAValidPrivateKey": {
    "message": "Ito ay hindi wastong pribadong key. Naglagay ka ng hexadecimal string, ngunit dapat ito ay 64 na character ang haba."
  },
  "importAccountErrorNotHexadecimal": {
    "message": "Ito ay hindi wastong pribadong key. Dapat kang maglagay ng hexadecimal string na 64 ang haba."
  },
  "importAccountJsonLoading1": {
    "message": "Asahan ang pag-import ng JSON na ito ay tatagal ng ilang minuto at i-freeze ang MetaMask."
  },
  "importAccountJsonLoading2": {
    "message": "Humihingi kami ng paumanhin, at gagawin namin itong mas mabilis sa hinaharap."
  },
  "importAccountMsg": {
    "message": "Ang mga na-import na account ay hindi mauugnay sa iyong Lihim na Parirala sa Pagbawi ng MetaMask. Matuto pa tungkol sa mga na-import na account"
  },
  "importMyWallet": {
    "message": "I-import ang Wallet Ko"
  },
  "importNFT": {
    "message": "Mag-import ng NFT"
  },
  "importNFTAddressToolTip": {
    "message": "Sa OpenSea, halimbawa, sa pahina ng NFT sa ilalim ng Mga Detalye, mayroong asul na hyperlink na halaga na may label na 'Address ng Kontrata'. Kapag nag-click ka dito, dadalhin ka nito sa address ng kontrata sa Etherscan; sa kaliwang tuktok ng page na iyon, dapat ay mayroong icon na may label na 'Kontrata', at sa kanan, may mahabang sunod-sunod na letra at mga numero. Ito ang address ng kontrata na gumawa ng iyong NFT. Mag-click sa icon na 'kopyahin' sa kanan ng address, at makikita mo ito sa iyong clipboard."
  },
  "importNFTPage": {
    "message": "I-import ang pahina ng NFT"
  },
  "importNFTTokenIdToolTip": {
    "message": "Ang ID ng NFT ay isang natatanging pagkakakilanlan dahil walang dalawang NFT ang magkatulad. Muli, sa OpenSea ang numerong ito ay nasa ilalim ng 'Mga Detalye'. Itala ito, o kopyahin ito sa iyong clipboard."
  },
  "importSelectedTokens": {
    "message": "I-import ang mga napiling token?"
  },
  "importSelectedTokensDescription": {
    "message": "Tanging ang mga token na iyong pinili ang lalabas sa iyong wallet. Maaari kang palaging mag-import ng mga nakatagong token sa ibang pagkakataon sa pamamagitan ng paghahanap sa mga ito."
  },
  "importTokenQuestion": {
    "message": "I-import ang token?"
  },
  "importTokenWarning": {
    "message": "Sinumang ay maaaring gumawa ng token gamit ang alinmang pangalan, kabilang ang mga pekeng bersyon ng umiiral na mga token. Magdagdag at mag-trade sa sarili mong panganib!"
  },
  "importTokensCamelCase": {
    "message": "Mag-import ng mga token"
  },
  "importTokensError": {
    "message": "Hindi namin ma-import ang mga token. Pakisubukan ulit mamaya."
  },
  "importWithCount": {
    "message": "Mag-import ng $1",
    "description": "$1 will the number of detected tokens that are selected for importing, if all of them are selected then $1 will be all"
  },
  "imported": {
    "message": "Na-import",
    "description": "status showing that an account has been fully loaded into the keyring"
  },
  "inYourSettings": {
    "message": "sa iyong Mga Setting"
  },
  "infuraBlockedNotification": {
    "message": "Hindi makakonekta ang MetaMask sa blockchain host. I-review ang posibleng mga dahilan $1.",
    "description": "$1 is a clickable link with with text defined by the 'here' key"
  },
  "initialTransactionConfirmed": {
    "message": "Nakumpirma na ng network ang iyong inisyal na transaksyon. I-click ang OK para bumalik."
  },
  "inputLogicEmptyState": {
    "message": "Maglagay lamang ng numero na komportable ka sa paggastos ng third party ngayon o sa hinaharap. Maaari mong palaging taasan ang limitasyon sa paggastos sa ibang pagkakataon."
  },
  "inputLogicEqualOrSmallerNumber": {
    "message": "Nagbibigay-daan ito sa third party na gumastos ng $1 mula sa iyong kasalukuyang balanse.",
    "description": "$1 is the current token balance in the account and the name of the current token"
  },
  "inputLogicHigherNumber": {
    "message": "Pinapayagan nito ang third party na gastusin ang lahat ng balanse ng iyong token hanggang sa maabot nito ang limitasyon o bawiin mo ang limitasyon sa paggastos. Kung hindi ito nilayon, isaalang-alang ang pagtatakda ng mas mababang limitasyon sa paggastos."
  },
  "insightWarning": {
    "message": "babala"
  },
  "insightWarningCheckboxMessage": {
    "message": "$1 ang hiling ni $2",
    "description": "$1 is the action i.e. sign, confirm. $2 is the origin making the request."
  },
  "insightWarningContentPlural": {
    "message": "Suriin ang $1 bago ang $2. Kapag nagawa na, ang $3 ay hindi na mapapawalang-bisa.",
    "description": "$1 the 'insightWarnings' message (2 warnings) representing warnings, $2 is the action (i.e. signing) and $3 is the result (i.e. signature, transaction)"
  },
  "insightWarningContentSingular": {
    "message": "Suriin ang $1 bago ang $2. Kapag nagawa na, ang $3 ay hindi na mapapawalang-bisa.",
    "description": "$1 is the 'insightWarning' message (1 warning), $2 is the action (i.e. signing) and $3 is the result (i.e. signature, transaction)"
  },
  "insightWarningHeader": {
    "message": "Ang hiling na ito ay maaaring mapanganib"
  },
  "insightWarnings": {
    "message": "mga babala"
  },
  "insightsFromSnap": {
    "message": "Mga kaalaman mula sa $1",
    "description": "$1 represents the name of the snap"
  },
  "install": {
    "message": "I-install"
  },
  "installExtension": {
    "message": "I-install ang extension"
  },
  "installExtensionDescription": {
    "message": "Ang institution-compliant na bersyon ng nangungunang web3 wallet sa mundo, MetaMask."
  },
  "installOrigin": {
    "message": "I-install ang pinagmulan"
  },
  "installRequest": {
    "message": "Idagdag sa MetaMask"
  },
  "installedOn": {
    "message": "Na-install sa $1",
    "description": "$1 is the date when the snap has been installed"
  },
  "insufficientBalance": {
    "message": "Hindi sapat ang balanse."
  },
  "insufficientCurrencyBuyOrDeposit": {
    "message": "Wala kang sapat na $1 sa iyong account para bayaran ang mga transaksyon sa $2 network. $3 o magdeposito mula sa ibang account.",
    "description": "$1 is the native currency of the network, $2 is the name of the current network, $3 is the key 'buy' + the ticker symbol of the native currency of the chain wrapped in a button"
  },
  "insufficientCurrencyBuyOrReceive": {
    "message": "Wala kang sapat na $1 sa iyong account para mabayaran ang mga bayarin sa transaksyon sa $2 network. $3 o $4 mula sa ibang account.",
    "description": "$1 is the native currency of the network, $2 is the name of the current network, $3 is the key 'buy' + the ticker symbol of the native currency of the chain wrapped in a button, $4 is the key 'deposit' button"
  },
  "insufficientCurrencyDeposit": {
    "message": "Wala kang sapat na $1 sa iyong account para bayaran ang mga transaksyon sa $2 network. Magdeposito ng $1 mula sa ibang account.",
    "description": "$1 is the native currency of the network, $2 is the name of the current network"
  },
  "insufficientFunds": {
    "message": "Hindi sapat ang pondo."
  },
  "insufficientFundsForGas": {
    "message": "Di sapat na pondo para sa gas"
  },
  "insufficientTokens": {
    "message": "Hindi sapat ang token."
  },
  "interactingWith": {
    "message": "Nakikipag-ugnayan sa"
  },
  "interactingWithTransactionDescription": {
    "message": "Nakikipag-ugnayan ka sa kontrato na ito. Protektahan ang iyong sarili mula sa mga scammer sa pamamagitan ng pagberipika ng mga detalye."
  },
  "invalidAddress": {
    "message": "Di-wastong address"
  },
  "invalidAddressRecipient": {
    "message": "Ang address ng tatanggap ay hindi wasto"
  },
  "invalidAssetType": {
    "message": "Ang asset na ito ay isang NFT at kailangang idagdag muli sa pahina ng Mag-import ng mga NFT na matatagpuan sa ilalim ng tab ng mga NFT"
  },
  "invalidChainIdTooBig": {
    "message": "Di-wastong ID ng chain. Napakalaki ng ID ng chain."
  },
  "invalidCustomNetworkAlertContent1": {
    "message": "Kailangang ilagay ulit ang ID ng chain para sa custom na network na '$1'.",
    "description": "$1 is the name/identifier of the network."
  },
  "invalidCustomNetworkAlertContent2": {
    "message": "Para maprotektahan ka sa mga mapaminsala o palyadong network provider, kinakailangan na ngayon ang mga ID ng chain para sa lahat ng custom na network."
  },
  "invalidCustomNetworkAlertContent3": {
    "message": "Pumunta sa Mga Setting > Network at ilagay ang ID ng chain. Makikita mo ang mga ID ng chain ng mga pinakasikat na network sa $1.",
    "description": "$1 is a link to https://chainid.network"
  },
  "invalidCustomNetworkAlertTitle": {
    "message": "Di-wastong custom na network"
  },
  "invalidHexNumber": {
    "message": "Di-wastong hexadecimal number."
  },
  "invalidHexNumberLeadingZeros": {
    "message": "Di-wastong hexadecimal number. Alisin ang anumang zero sa unahan."
  },
  "invalidIpfsGateway": {
    "message": "Di-wastong IPFS Gateway: Ang value ay dapat na wastong URL"
  },
  "invalidNumber": {
    "message": "Di-wastong numero. Maglagay ng decimal o '0x'-prefixed hexadecimal number."
  },
  "invalidNumberLeadingZeros": {
    "message": "Di-wastong numero. Alisin ang anumang zero sa unahan."
  },
  "invalidRPC": {
    "message": "Di-wastong RPC URL"
  },
  "invalidSeedPhrase": {
    "message": "Di-wastong Lihim na Parirala sa Pagbawi"
  },
  "invalidSeedPhraseCaseSensitive": {
    "message": "Di-wastong input! Ang Lihim na Parirala sa Pagbawi ay case sensitive."
  },
  "ipfsGateway": {
    "message": "IPFS gateway"
  },
  "ipfsGatewayDescription": {
    "message": "Ang MetaMask ay gumagamit ng mga serbisyo ng third-party para ipakita ang mga imahe ng iyong mga NFT na nakaimbak sa IPFS, nagpapakita ng impormasyong nauugnay sa mga ENS address na ipinakita sa address bar ng iyong browser, at kinukuha ang mga icon para sa iba't ibang token. Ang iyong IP address ay maaaring ipakita sa mga serbisyong ito kapag ginagamit mo ang mga iyon."
  },
  "ipfsToggleModalDescriptionOne": {
    "message": "Gumagamit kami ng mga serbisyo ng third-party para ipakita ang imahe ng mga NFT na inimbak mo sa IPFS, nagpapakita ng impormasyong nauugnay sa mga ENS address na inilagay sa address bar ng browser mo, at kinukuha ang mga icon para sa iba't ibang token. Ang Iyong IP address ay maaaring makita ng iba sa mga serbisyong ito kapag ginagamit mo ang mga ito."
  },
  "ipfsToggleModalDescriptionTwo": {
    "message": "Ang pagpili sa Kumpirmahin ay nagbubukas sa IPFS resolution. Maaari mo itong isara sa loob ng $1 kahit anong oras.",
    "description": "$1 is the method to turn off ipfs"
  },
  "ipfsToggleModalSettings": {
    "message": "Mga Setting > Seguridad at pagkapribado"
  },
  "isSigningOrSubmitting": {
    "message": "Isang nakaraang transaksyon ay pinipirmahan o ipinapasa"
  },
  "jazzAndBlockies": {
    "message": "Ang mga Jazzicon at Blockies ay dalawang magkaibang istilo ng mga natatanging icon na makakatulong sa iyong makilala ang isang account sa isang sulyap."
  },
  "jazzicons": {
    "message": "Mga Jazzicon"
  },
  "jsDeliver": {
    "message": "jsDeliver"
  },
  "jsonFile": {
    "message": "File na JSON",
    "description": "format for importing an account"
  },
  "keyringAccountName": {
    "message": "Pangalan ng Account"
  },
  "keyringAccountPublicAddress": {
    "message": "Pampublikong Address"
  },
  "keyringSnapRemovalResult1": {
    "message": "Inalis ang $1 $2",
    "description": "Displays the result after removal of a keyring snap. $1 is the snap name, $2 is whether it is successful or not"
  },
  "keyringSnapRemovalResultNotSuccessful": {
    "message": "hindi ",
    "description": "Displays the `not` word in $2."
  },
  "keyringSnapRemoveConfirmation": {
    "message": "I-type ang $1 para kumpirmahin na nais mong alisin ang snap na ito:",
    "description": "Asks user to input the name nap prior to deleting the snap. $1 is the snap name"
  },
  "keystone": {
    "message": "Keystone"
  },
  "knownAddressRecipient": {
    "message": "Kilalang address ng kontrata."
  },
  "knownTokenWarning": {
    "message": "Mae-edit ng aksyong ito ang mga token na nakalista na sa iyong wallet, na puwedeng gamitin para i-phish ka. Aprubahan lang kung sigurado kang gusto mong baguhin kung ano ang kinakatawan ng mga token na ito. Alamin pa ang tungkol sa $1"
  },
  "l1Fee": {
    "message": "L1 na bayad"
  },
  "l1FeeTooltip": {
    "message": "L1 na bayad sa gas"
  },
  "l2Fee": {
    "message": "L2 na bayad"
  },
  "l2FeeTooltip": {
    "message": "L2 na bayad sa gas"
  },
  "lastConnected": {
    "message": "Huling Kumonekta"
  },
  "lastSold": {
    "message": "Huling naibenta"
  },
  "lavaDomeCopyWarning": {
    "message": "Para sa iyong kaligtasan, ang pagpil ng tekstong ito ay hindi available ngayon."
  },
  "layer1Fees": {
    "message": "Layer 1 na bayad"
  },
  "layer2Fees": {
    "message": "Layer 2 na bayad"
  },
  "learnCancelSpeeedup": {
    "message": "Alamin kung paano sa $1",
    "description": "$1 is link to cancel or speed up transactions"
  },
  "learnMore": {
    "message": "matuto pa"
  },
  "learnMoreAboutGas": {
    "message": "Gusto mo bang $1 tungkol sa gas?",
    "description": "$1 will be replaced by the learnMore translation key"
  },
  "learnMoreKeystone": {
    "message": "Matuto Pa"
  },
  "learnMoreUpperCase": {
    "message": "Matuto pa"
  },
  "learnMoreUpperCaseWithDot": {
    "message": "Matuto pa."
  },
  "learnScamRisk": {
    "message": "mga panloloko at panganib sa seguridad."
  },
  "learnToBridge": {
    "message": "Matutong mag-bridge"
  },
  "leaveMetaMask": {
    "message": "Umalis sa MetaMask?"
  },
  "leaveMetaMaskDesc": {
    "message": "Bibisita ka sa isang site sa labas ng MetaMask. I-double-check ang URL bago magpatuloy."
  },
  "ledgerAccountRestriction": {
    "message": "Kailangan mong gamitin ang huli mong account bago ka magdagdag ng panibago."
  },
  "ledgerConnectionInstructionCloseOtherApps": {
    "message": "Isara ang alinman sa iba pang software na konektado sa iyong device at pagkatapos ay mag-click dito para mag-refresh."
  },
  "ledgerConnectionInstructionHeader": {
    "message": "Bago ang pag-click ng kumpirmahin:"
  },
  "ledgerConnectionInstructionStepFour": {
    "message": "Paganahin ang \"data ng smart na kontrata\" o \"blind signing\" sa iyong Ledger device."
  },
  "ledgerConnectionInstructionStepThree": {
    "message": "Tiyaking naka-plug in ang iyong Ledger at piliin ang Ethereum app."
  },
  "ledgerDeviceOpenFailureMessage": {
    "message": "Nabigong mabuksan ang Ledger device. Ang iyong Ledger ay maaaring konektado sa ibang software. Pakisara ang Ledger Live o iba pang mga application na konektado sa iyong Ledger device, at subukan muling ikonekta."
  },
  "ledgerErrorConnectionIssue": {
    "message": "Muling ikonekta ang iyong ledger, buksan ang ETH app at subukan muli."
  },
  "ledgerErrorDevicedLocked": {
    "message": "Naka-lock ang iyong Ledger. I-unlock ito at pagkatapos ay subukan muli."
  },
  "ledgerErrorEthAppNotOpen": {
    "message": "Para malutas ang isyu, buksan ang ETH application sa iyong device at muling subukan."
  },
  "ledgerErrorTransactionDataNotPadded": {
    "message": "Ang input data ng transaksyon sa Ethereum ay hindi sapat na naka-pad."
  },
  "ledgerLiveApp": {
    "message": "Ledger Live App"
  },
  "ledgerLocked": {
    "message": "Hindi makakonekta sa Ledger device. Siguruhin na ang device mo ay naka-unlock at bukas ang Ethereum."
  },
  "ledgerTimeout": {
    "message": "Masyadong natatagalan ang Ledger Live upang tumugon o mag-timeout ng koneksyon. Tiyaking nakabukas ang Ledger Live app at naka-unlock ang iyong device."
  },
  "ledgerWebHIDNotConnectedErrorMessage": {
    "message": "Hindi nakakonekta ang ledger device. Kung nais mong ikonekta ang iyong Ledger, mangyaring i-click muli ang 'Magpatuloy' at aprubahan ang HID na koneksyon",
    "description": "An error message shown to the user during the hardware connect flow."
  },
  "levelArrow": {
    "message": "arrow ng level"
  },
  "lightTheme": {
    "message": "Maliwanag"
  },
  "likeToImportToken": {
    "message": "Gusto mo bang i-import ang token na ito?"
  },
  "likeToImportTokens": {
    "message": "Gusto mo bang i-import ang mga token na ito?"
  },
  "lineaGoerli": {
    "message": "Linea Goerli test network"
  },
  "lineaMainnet": {
    "message": "Linea Mainnet"
  },
  "lineaSepolia": {
    "message": "Linea Sepolia test network"
  },
  "link": {
    "message": "Link"
  },
  "links": {
    "message": "Mga Link"
  },
  "loadMore": {
    "message": "Matuto Pa"
  },
  "loading": {
    "message": "Nilo-load..."
  },
  "loadingScreenHardwareWalletMessage": {
    "message": "Mangyaring kumpletuhin ang transaksyon sa hardware wallet."
  },
  "loadingScreenSnapMessage": {
    "message": "Mangyaring kumpletuhin ang transaksyon sa Snap."
  },
  "loadingTokens": {
    "message": "Nilo-load ang Mga Token..."
  },
  "localhost": {
    "message": "Localhost 8545"
  },
  "lock": {
    "message": "I-lock"
  },
  "lockMetaMask": {
    "message": "I-lock ang MetaMask"
  },
  "lockTimeInvalid": {
    "message": "Ang lock time ay dapat na isang numero sa pagitan ng 0 at 10080"
  },
  "logo": {
    "message": "$1 logo",
    "description": "$1 is the name of the ticker"
  },
  "low": {
    "message": "Mababa"
  },
  "lowGasSettingToolTipMessage": {
    "message": "Gamitin ang $1 para maghintay ng mas murang presyo. Ang mga pagtatantya sa oras ay hindi gaanong tumpak dahil ang mga presyo ay medyo hindi mahuhulaan.",
    "description": "$1 is key 'low' separated here so that it can be passed in with bold font-weight"
  },
  "lowLowercase": {
    "message": "mababa"
  },
  "lowPriorityMessage": {
    "message": "Ang mga transaksyon sa hinaharap ay pipila pagkatapos nito. Ang presyong ito ay huling nakita noong nakaraan."
  },
  "mainnet": {
    "message": "Ethereum Mainnet"
  },
  "mainnetToken": {
    "message": "Ang address na ito ay tumutugma sa isang kilalang address ng token sa Mainnet ng Ethereum. Suriin muli ang address ng kontrata at network para sa token na sinusubukan mong idagdag."
  },
  "makeAnotherSwap": {
    "message": "Gumawa ng bagong pag-swap"
  },
  "makeSureNoOneWatching": {
    "message": "Siguraduhing walang tumitingin",
    "description": "Warning to users to be care while creating and saving their new Secret Recovery Phrase"
  },
  "marketCap": {
    "message": "Market cap"
  },
  "marketDetails": {
    "message": "Mga detalye ng market"
  },
  "max": {
    "message": "Max"
  },
  "maxBaseFee": {
    "message": "Pinakamataas na batayang bayad"
  },
  "maxFee": {
    "message": "Pinakamataas na bayad"
  },
  "maxFeeTooltip": {
    "message": "Ang pinakamalaking bayad na inilaan para bayaran ang transaksyon."
  },
  "maxPriorityFee": {
    "message": "Pinakamataas na bayad sa priyoridad"
  },
  "medium": {
    "message": "Market"
  },
  "mediumGasSettingToolTipMessage": {
    "message": "Gamitin ang $1 para sa pagproseso sa kasalukuyang market price.",
    "description": "$1 is key 'medium' (text: 'Market') separated here so that it can be passed in with bold font-weight"
  },
  "memo": {
    "message": "memo"
  },
  "message": {
    "message": "Mensahe"
  },
  "metaMaskConnectStatusParagraphOne": {
    "message": "Mas may kontrol ka na ngayon sa mga koneksyon ng iyong account sa MetaMask."
  },
  "metaMaskConnectStatusParagraphThree": {
    "message": "I-click ito para pamahalaan ang mga nakakonekta mong account."
  },
  "metaMaskConnectStatusParagraphTwo": {
    "message": "Makikita sa button ng katayuan ng koneksyon kung nakakonekta ang website na binibisita mo sa kasalukuyan mong napiling account."
  },
  "metadataModalSourceTooltip": {
    "message": "Ang $1 ay naka-host sa npm at $2 ang natatanging pagkakailanlan ng Snap.",
    "description": "$1 is the snap name and $2 is the snap NPM id."
  },
  "metamaskInstitutionalVersion": {
    "message": "Bersyon ng MetaMask Institutional"
  },
  "metamaskNotificationsAreOff": {
    "message": "Hindi active sa kasalukuyan ang mga notipikasyon sa wallet."
  },
  "metamaskPortfolio": {
    "message": "MetaMask Portfolio."
  },
  "metamaskSwapsOfflineDescription": {
    "message": "Kasalukuyang minementina ang MetaMask Swaps. Bumalik sa ibang pagkakataon."
  },
  "metamaskVersion": {
    "message": "Bersyon ng MetaMask"
  },
  "methodData": {
    "message": "Pamamaraan"
  },
  "methodDataTransactionDesc": {
    "message": "Isinakatuparang function batay sa na-decode na input data."
  },
  "methodNotSupported": {
    "message": "Hindi suportado sa account na ito."
  },
  "metrics": {
    "message": "Metrics"
  },
  "millionAbbreviation": {
    "message": "M",
    "description": "Shortened form of 'million'"
  },
  "mismatchAccount": {
    "message": "Ang pinili mong account na ($1) ay kakaiba sa account na sinusubukan mong mag-sign in ($2)"
  },
  "mismatchedChainLinkText": {
    "message": "i-verify ang mga detalye ng network",
    "description": "Serves as link text for the 'mismatchedChain' key. This text will be embedded inside the translation for that key."
  },
  "mismatchedChainRecommendation": {
    "message": "Inirerekomenda namin na $1 ka bago magpatuloy.",
    "description": "$1 is a clickable link with text defined by the 'mismatchedChainLinkText' key. The link will open to instructions for users to validate custom network details."
  },
  "mismatchedNetworkName": {
    "message": "Ayon sa aming talaan, ang pangalan ng network ay maaaring hindi tumugma nang tama sa ID ng chain na ito."
  },
  "mismatchedNetworkSymbol": {
    "message": "Ang isinumiteng simbolo ng currency ay hindi tumutugma sa inaasahan namin para sa ID ng chain na ito."
  },
  "mismatchedRpcChainId": {
    "message": "Ang ID ng chain na ibinalik ng custom na network ay hindi tumutugma sa isinumiteng ID ng chain."
  },
  "mismatchedRpcUrl": {
    "message": "Ayon sa aming mga talaan, ang isinumiteng RPC URL value ay hindi tumutugma sa isang kilalang provider para sa ID ng chain na ito."
  },
  "missingSetting": {
    "message": "Hindi makahanap ng setting?"
  },
  "missingSettingRequest": {
    "message": "Humiling dito"
  },
  "mmiBuiltAroundTheWorld": {
    "message": "Ang MetaMask Institutional ay dinisenyo at binuo sa buong mundo."
  },
  "mmiNewNFTDetectedInNFTsTabMessage": {
    "message": "Hayaan ang MetaMask Institutional na awtomatikong na detect ang mga NFT sa iyong wallet."
  },
  "mmiPasswordSetupDetails": {
    "message": "Ang password na ito ay maga-unlock sa iyong MetaMask Institutional extension lamang."
  },
  "more": {
    "message": "higit pa"
  },
  "multipleSnapConnectionWarning": {
    "message": "Si $1 ay gustong gumamit ng $2 Snaps",
    "description": "$1 is the dapp and $2 is the number of snaps it wants to connect to."
  },
  "mustSelectOne": {
    "message": "Dapat pumili ng kahit 1 token lang."
  },
  "name": {
    "message": "Pangalan"
  },
  "nameAddressLabel": {
    "message": "Address",
    "description": "Label above address field in name component modal."
  },
  "nameInstructionsNew": {
    "message": "Kung alam mo ang address na ito, bigyan ito ng palayaw para makilala ito sa hinaharap.",
    "description": "Instruction text in name component modal when value is not recognised."
  },
  "nameInstructionsRecognized": {
    "message": "Ang address na ito ay may default na palayaw, ngunit maaari mo itong i-edit o tuklasin ang iba pang mungkahi.",
    "description": "Instruction text in name component modal when value is recognized but not saved."
  },
  "nameInstructionsSaved": {
    "message": "Nagdagdag ka ng palayaw para sa address na ito noon. Maaari mong i-edit o tingnan ang iba pang mungkahing palayaw.",
    "description": "Instruction text in name component modal when value is saved."
  },
  "nameLabel": {
    "message": "Palayaw",
    "description": "Label above name input field in name component modal."
  },
  "nameModalMaybeProposedName": {
    "message": "Baka: $1",
    "description": "$1 is the proposed name"
  },
  "nameModalTitleNew": {
    "message": "Hindi kilalang address",
    "description": "Title of the modal created by the name component when value is not recognised."
  },
  "nameModalTitleRecognized": {
    "message": "Kilalang address",
    "description": "Title of the modal created by the name component when value is recognized but not saved."
  },
  "nameModalTitleSaved": {
    "message": "Nai-save na address",
    "description": "Title of the modal created by the name component when value is saved."
  },
  "nameProviderProposedBy": {
    "message": "Minungkahi ng $1",
    "description": "$1 is the name of the provider"
  },
  "nameProvider_ens": {
    "message": "Ethereum Name Service (ENS)"
  },
  "nameProvider_etherscan": {
    "message": "Etherscan"
  },
  "nameProvider_lens": {
    "message": "Lens Protocol"
  },
  "nameProvider_token": {
    "message": "MetaMask"
  },
  "nameSetPlaceholder": {
    "message": "Pumili ng palayaw...",
    "description": "Placeholder text for name input field in name component modal."
  },
  "nativeNetworkPermissionRequestDescription": {
    "message": "Ang $1 ay humihiling ng iyong pag-apruba para:",
    "description": "$1 represents dapp name"
  },
  "nativePermissionRequestDescription": {
    "message": "Gusto mo bang gawin ng site na ito ang mga sumusunod?",
    "description": "Description below header used on Permission Connect screen for native permissions."
  },
  "nativeToken": {
    "message": "Ang native token sa network na ito ay $1. Ito ang token na ginagamit para sa mga gas fee. ",
    "description": "$1 represents the name of the native token on the current network"
  },
  "nativeTokenScamWarningConversion": {
    "message": "I-edit ang mga detalye ng network"
  },
  "nativeTokenScamWarningDescription": {
    "message": "Ang network na ito ay hindi tugma sa kaugnay na chain ID o pangalan nito. Maraming popular na token ang gumagamit ng pangalang $1, kaya nagiging puntirya ito ng mga scam. Maaari kang linlangin ng mga scammer na magpadala sa kanila ng mas mahal na currency bilang kapalit. I-verify ang lahat bago magpatuloy.",
    "description": "$1 represents the currency name, $2 represents the expected currency symbol"
  },
  "nativeTokenScamWarningTitle": {
    "message": "Isa itong potensyal na scam",
    "description": "Title for nativeTokenScamWarningDescription"
  },
  "needHelp": {
    "message": "Kailangan ng tulong? Makipag-ugnayan sa $1",
    "description": "$1 represents `needHelpLinkText`, the text which goes in the help link"
  },
  "needHelpFeedback": {
    "message": "Ibahagi ang iyong Feedback"
  },
  "needHelpLinkText": {
    "message": "Suporta sa MetaMask"
  },
  "needHelpSubmitTicket": {
    "message": "Magsumite ng ticket"
  },
  "needImportFile": {
    "message": "Dapat kang pumili ng file na ii-import.",
    "description": "User is important an account and needs to add a file to continue"
  },
  "negativeETH": {
    "message": "Hindi makakapagpadala ng mga negatibong halaga ng ETH."
  },
  "negativeOrZeroAmountToken": {
    "message": "Hindi maaaring magpadala ng negatibo o zero na halaga ng asset."
  },
  "network": {
    "message": "Network:"
  },
  "networkDetails": {
    "message": "Mga Detalye ng Network"
  },
  "networkIsBusy": {
    "message": "Busy ang network. Ang presyo ng gas ay mataas at ang pagtantya ay hindi gaanong tumpak."
  },
  "networkMenu": {
    "message": "Network Menu"
  },
  "networkMenuHeading": {
    "message": "Pumili ng network"
  },
  "networkName": {
    "message": "Pangalan ng Network"
  },
  "networkNameArbitrum": {
    "message": "Arbitrum"
  },
  "networkNameAvalanche": {
    "message": "Avalanche"
  },
  "networkNameBSC": {
    "message": "BSC"
  },
  "networkNameBase": {
    "message": "Base"
  },
  "networkNameBitcoin": {
    "message": "Bitcoin"
  },
  "networkNameDefinition": {
    "message": "Ang pangalan ay nauugnay sa network na ito."
  },
  "networkNameEthereum": {
    "message": "Ethereum"
  },
  "networkNameGoerli": {
    "message": "Goerli"
  },
  "networkNameLinea": {
    "message": "Linea"
  },
  "networkNameOpMainnet": {
    "message": "OP Mainnet"
  },
  "networkNamePolygon": {
    "message": "Polygon"
  },
  "networkNameTestnet": {
    "message": "Testnet"
  },
  "networkNameZkSyncEra": {
    "message": "zkSync Era"
  },
  "networkOptions": {
    "message": "Mga pagpipilian na network"
  },
  "networkProvider": {
    "message": "Network provider"
  },
  "networkStatus": {
    "message": "Katayuan ng network"
  },
  "networkStatusBaseFeeTooltip": {
    "message": "Ang batayang bayad ay itinakda ng network at nagbabago kada 12-14 na segundo. Ang aming $1 at $2 na options account para sa biglaang pagtaas.",
    "description": "$1 and $2 are bold text for Medium and Aggressive respectively."
  },
  "networkStatusPriorityFeeTooltip": {
    "message": "Range ng bayad sa priyoridad (kilala rin bilang “tip ng minero”). Ito ay direktang napupunta sa mga minero at ginagawang insentibo ang mga ito upang unahin ang iyong transaksyon."
  },
  "networkStatusStabilityFeeTooltip": {
    "message": "Ang mga bayad sa gas na $1 ay nauugnay sa huling 72 oras.",
    "description": "$1 is networks stability value - stable, low, high"
  },
  "networkSwitchConnectionError": {
    "message": "Hindi kami makakonekta sa $1",
    "description": "$1 represents the network name"
  },
  "networkURL": {
    "message": "URL Network"
  },
  "networkURLDefinition": {
    "message": "Ang URL ay ginamit upang ma-access ang network na ito."
  },
  "networks": {
    "message": "Mga Network"
  },
  "nevermind": {
    "message": "Huwag na"
  },
  "new": {
    "message": "Bago!"
  },
  "newAccount": {
    "message": "Bagong Account"
  },
  "newAccountNumberName": {
    "message": "Account $1",
    "description": "Default name of next account to be created on create account screen"
  },
  "newContact": {
    "message": "Bagong Contact"
  },
  "newContract": {
    "message": "Bagong kontrata"
  },
  "newNFTDetectedInImportNFTsMessageStrongText": {
    "message": "Settings > Seguridad at pagkapribado"
  },
  "newNFTDetectedInImportNFTsMsg": {
    "message": "Upang gamitin ang Opensea para makita ang iyong NFT, i-on ang 'I-display ang NFT Media'' sa $1.",
    "description": "$1 is used for newNFTDetectedInImportNFTsMessageStrongText"
  },
  "newNFTDetectedInNFTsTabMessage": {
    "message": "Hayaan ang MetaMask na awtomatikong i-detect at magpakita ng mga NFT sa iyong wallet."
  },
  "newNFTsAutodetected": {
    "message": "NFT autodetection"
  },
  "newNetworkAdded": {
    "message": "Ang “$1” matagumpay na naidagdag!"
  },
  "newNetworkEdited": {
    "message": "Ang “$1” ay matagumpay na na-edit!"
  },
  "newNftAddedMessage": {
    "message": "Matagumpay na naidagdag ang NFT!"
  },
  "newPassword": {
    "message": "Bagong password (min na 8 char)"
  },
  "newPrivacyPolicyActionButton": {
    "message": "Magbasa pa"
  },
  "newPrivacyPolicyTitle": {
    "message": "Binago namin ang aming patakaran sa pagkapribado"
  },
  "newTokensImportedMessage": {
    "message": "Matagumpay mong na-import ang $1.",
    "description": "$1 is the string of symbols of all the tokens imported"
  },
  "newTokensImportedTitle": {
    "message": "Na-import ang token"
  },
  "next": {
    "message": "Susunod"
  },
  "nextNonceWarning": {
    "message": "Mas mataas ang noncesa iminumungkahing nonce na $1",
    "description": "The next nonce according to MetaMask's internal logic"
  },
  "nftAddFailedMessage": {
    "message": "Hindi maidaragdag ang NFT dahil hindi tumutugma ang mga detalye ng pagmamay-ari. Siguraduhing tamang impormasyon ang iyong nailagay."
  },
  "nftAddressError": {
    "message": "Ang token na ito ay isang NFT. Idagdag sa $1",
    "description": "$1 is a clickable link with text defined by the 'importNFTPage' key"
  },
  "nftAlreadyAdded": {
    "message": "Naidagdag na ang NFT."
  },
  "nftAutoDetectionEnabled": {
    "message": "Pinagana ang autodetection ng NFT"
  },
  "nftDisclaimer": {
    "message": "Disclaimer: Kinukuha ng MetaMask ang media file mula sa pinagmulang url. Ang url na ito kung minsan ay pinapalitan ng marketplace kung saan nalikha ang NFT."
  },
  "nftOptions": {
    "message": "Mga Pagpipilian sa NFT"
  },
  "nftTokenIdPlaceholder": {
    "message": "Ilagay ang id ng token"
  },
  "nftWarningContent": {
    "message": "Nagbibigay ka ng access sa $1, kabilang ang anumang maaaring maging pag-aari mo sa hinaharap. Ang partido sa kabilang panig ay maaaring maglipat ng mga NFT na ito mula sa iyong wallet sa anumang oras nang hindi ka tinatanong hanggang sa bawiin mo ang pag-aprubang ito. $2",
    "description": "$1 is nftWarningContentBold bold part, $2 is Learn more link"
  },
  "nftWarningContentBold": {
    "message": "ang lahat ng iyong $1 NFT",
    "description": "$1 is name of the collection"
  },
  "nftWarningContentGrey": {
    "message": "Magpatuloy nang may pag-iingat."
  },
  "nfts": {
    "message": "Mga NFT"
  },
  "nftsPreviouslyOwned": {
    "message": "Dating Pagmamay-ari"
  },
  "nickname": {
    "message": "Palayaw"
  },
  "noAccountsFound": {
    "message": "Walang nakitang account para sa ibinigay na query sa paghahanap"
  },
  "noConnectedAccountDescription": {
    "message": "Pumili ng account na gusto mong gamitin sa site na ito para magpatuloy."
  },
  "noConnectedAccountTitle": {
    "message": "Ang MetaMask ay hindi nakakonekta sa site na ito"
  },
  "noConversionRateAvailable": {
    "message": "Hindi available ang rate ng palitan"
  },
  "noDomainResolution": {
    "message": "Walang resolusyon para sa ibinigay na domain."
  },
  "noHardwareWalletOrSnapsSupport": {
    "message": "Ang mga Snap, at karamihan sa mga hardware wallet, ay hindi gagana sa iyong kasalukuyang bersyon ng browser."
  },
  "noNFTs": {
    "message": "Wala pang mga NFT"
  },
  "noNetworksFound": {
    "message": "Walang nakitang mga network para sa ibinigay na tanong ng paghahanap"
  },
  "noSnaps": {
    "message": "Wala kang naka-install na snaps."
  },
  "noThanks": {
    "message": "Salamat na lang"
  },
  "noTransactions": {
    "message": "Wala kang transaksyon"
  },
  "noWebcamFound": {
    "message": "Hindi nakita ang webcam ng iyong computer. Pakisubukan ulit."
  },
  "noWebcamFoundTitle": {
    "message": "Hindi nakita ang webcam"
  },
  "nonCustodialAccounts": {
    "message": "Pinapayagan ka ng MetaMask Institutional na gumamit ng mga non-custodial na account, kung plano mong gamitin ang mga account na ito na i-backup ang Lihim na Parirala sa Pagbawi."
  },
  "nonce": {
    "message": "Nonce"
  },
  "nonceField": {
    "message": "I-customize ang nonce ng transaksyon"
  },
  "nonceFieldDesc": {
    "message": "I-on ito para baguhin ang nonce (numero ng transaksyon) kapag nagpapadala ng mga asset. Ito ay isang advanced na feature, gamitin nang may pag-iingat."
  },
  "nonceFieldHeading": {
    "message": "I-custom ang nonce"
  },
  "notBusy": {
    "message": "Hindi busy"
  },
  "notCurrentAccount": {
    "message": "Ito ba ang tamang account? Iba ito sa kasalukuyang napiling account sa iyong wallet"
  },
  "notEnoughBalance": {
    "message": "Hindi sapat ang balanse"
  },
  "notEnoughGas": {
    "message": "Hindi Sapat ang Gas"
  },
  "note": {
    "message": "Tala"
  },
  "notePlaceholder": {
    "message": "Makikita ng nag-apruba ang tala na ito kapag inaprubahan ang transaksyon sa custodian."
  },
  "notificationDetail": {
    "message": "Mga detalye"
  },
  "notificationDetailBaseFee": {
    "message": "Batayang bayad (GWEI)"
  },
  "notificationDetailGasLimit": {
    "message": "Limitasyon ng gas (mga unit)"
  },
  "notificationDetailGasUsed": {
    "message": "Ginamit na gas (mga unit)"
  },
  "notificationDetailMaxFee": {
    "message": "Pinakamataas na bayad bawat gas"
  },
  "notificationDetailNetwork": {
    "message": "Network"
  },
  "notificationDetailNetworkFee": {
    "message": "Bayad sa network"
  },
  "notificationDetailPriorityFee": {
    "message": "Bayad sa priyoridad (GWEI)"
  },
  "notificationItemCheckBlockExplorer": {
    "message": "Tingnan sa Block Explorer"
  },
  "notificationItemCollection": {
    "message": "Koleksyon"
  },
  "notificationItemConfirmed": {
    "message": "Nakumpirma"
  },
  "notificationItemError": {
    "message": "Hindi mabawi ang mga bayarin sa kasalukuyan"
  },
  "notificationItemFrom": {
    "message": "Mula kay/sa"
  },
  "notificationItemLidoStakeReadyToBeWithdrawn": {
    "message": "Handa na ang Pag-withdraw"
  },
  "notificationItemLidoStakeReadyToBeWithdrawnMessage": {
    "message": "Maaari mo ng i-withdraw ang iyong in-unstake na $1"
  },
  "notificationItemLidoWithdrawalRequestedMessage": {
    "message": "Ang iyong hiling na i-unstake ang $1 ay naipadala na"
  },
  "notificationItemNFTReceivedFrom": {
    "message": "Nakatanggap ng NFT mula kay/sa"
  },
  "notificationItemNFTSentTo": {
    "message": "Ipinadala ang NFT kay/sa"
  },
  "notificationItemNetwork": {
    "message": "Network"
  },
  "notificationItemRate": {
    "message": "Halaga (kasama ang bayarin)"
  },
  "notificationItemReceived": {
    "message": "Natanggap"
  },
  "notificationItemReceivedFrom": {
    "message": "Natanggap mula kay/sa"
  },
  "notificationItemSent": {
    "message": "Ipinadala"
  },
  "notificationItemSentTo": {
    "message": "Ipinadala kay/sa"
  },
  "notificationItemStakeCompleted": {
    "message": "Nakumpleto ang pag-stake"
  },
  "notificationItemStaked": {
    "message": "Nai-stake"
  },
  "notificationItemStakingProvider": {
    "message": "Tagapagbigay ng Staking"
  },
  "notificationItemStatus": {
    "message": "Katayuan"
  },
  "notificationItemSwapped": {
    "message": "Nai-swap"
  },
  "notificationItemSwappedFor": {
    "message": "para kay/sa"
  },
  "notificationItemTo": {
    "message": "Sa/Kay"
  },
  "notificationItemTransactionId": {
    "message": "ID ng Transaksyon"
  },
  "notificationItemUnStakeCompleted": {
    "message": "Nakumpleto ang pag-unstake"
  },
  "notificationItemUnStaked": {
    "message": "Na-unstake"
  },
  "notificationItemUnStakingRequested": {
    "message": "Hiniling ang pag-unstake"
  },
  "notificationTransactionFailedMessage": {
    "message": "Nabigo ang transaksyon $1! $2",
    "description": "Content of the browser notification that appears when a transaction fails"
  },
  "notificationTransactionFailedMessageMMI": {
    "message": "Nabigo ang transaksyon! $1",
    "description": "Content of the browser notification that appears when a transaction fails in MMI"
  },
  "notificationTransactionFailedTitle": {
    "message": "Nabigong transaksyon",
    "description": "Title of the browser notification that appears when a transaction fails"
  },
  "notificationTransactionSuccessMessage": {
    "message": "Nakumpirma ang transaksyon $1!",
    "description": "Content of the browser notification that appears when a transaction is confirmed"
  },
  "notificationTransactionSuccessTitle": {
    "message": "Nakumpirmang transaksyon",
    "description": "Title of the browser notification that appears when a transaction is confirmed"
  },
  "notificationTransactionSuccessView": {
    "message": "Tingnan sa $1",
    "description": "Additional content in a notification that appears when a transaction is confirmed and has a block explorer URL."
  },
  "notifications": {
    "message": "Mga Abiso"
  },
  "notificationsDropLedgerFirefoxDescription": {
    "message": "Hindi na sinusuportahan ng Firefox ang U2F, kaya ang Ledger ay hindi gagana sa MetaMask sa Firefox. Subukan ang MetaMask sa Google Chrome.",
    "description": "Description of a notification in the 'See What's New' popup. Describes that ledger will not longer be supported for firefox users and they should use MetaMask on chrome for ledger support instead."
  },
  "notificationsDropLedgerFirefoxTitle": {
    "message": "Hindi na ipagpapatuloy ang Ledger Support para s Firefox",
    "description": "Title for a notification in the 'See What's New' popup. Tells firefox users that ledger support is being dropped."
  },
  "notificationsFeatureToggle": {
    "message": "Paganahin ang Mga Wallet Notification",
    "description": "Experimental feature title"
  },
  "notificationsFeatureToggleDescription": {
    "message": "Pinapagana nito ang mga notipikasyon sa wallet tulad ng pagpapadala/pagtanggap ng mga pondo o nft at anunsiyo sa mga tampok.",
    "description": "Description of the experimental notifications feature"
  },
  "notificationsMarkAllAsRead": {
    "message": "Markahan ang lahat bilang nabasa na"
  },
  "notificationsPageEmptyTitle": {
    "message": "Walang makikita rito"
  },
  "notificationsPageErrorContent": {
    "message": "Mangyaring subukang bisitahin muli ang pahinang ito."
  },
  "notificationsPageErrorTitle": {
    "message": "Mayroong naging error"
  },
  "notificationsPageNoNotificationsContent": {
    "message": "Hindi ka pa nakatanggap ng anumang notipikasyon."
  },
  "notificationsSettingsBoxError": {
    "message": "Nagkaproblema. Pakisubukan muli."
  },
  "notificationsSettingsPageAllowNotifications": {
    "message": "Manatiling may-alam sa nangyayari sa iyong wallet gamit ang mga notipikasyon. Para gamitin ang mga notipikasyon, gumagamit kami ng profile para i-sync ang ilang mga setting sa lahat ng iyong mga device. $1"
  },
  "notificationsSettingsPageAllowNotificationsLink": {
    "message": "Matutunan kung paano namin protektahan ang iyong pagkapribado habang gamit ang tampok na ito."
  },
  "numberOfNewTokensDetectedPlural": {
    "message": "$1 (na) bagong token ang nakita sa account na ito",
    "description": "$1 is the number of new tokens detected"
  },
  "numberOfNewTokensDetectedSingular": {
    "message": "1 bagong token ang nakita sa account na ito"
  },
  "numberOfTokens": {
    "message": "Bilang ng token"
  },
  "ofTextNofM": {
    "message": "ng"
  },
  "off": {
    "message": "Naka-off"
  },
  "offlineForMaintenance": {
    "message": "Offline para sa pagmamantini"
  },
  "ok": {
    "message": "Ok"
  },
  "on": {
    "message": "Naka-on"
  },
  "onboardedMetametricsAccept": {
    "message": "Sumasang-ayon ako"
  },
  "onboardedMetametricsDisagree": {
    "message": "Huwag na lang"
  },
  "onboardedMetametricsKey1": {
    "message": "Pinakabagong mga pagpapaunlad"
  },
  "onboardedMetametricsKey2": {
    "message": "Mga tampok ng produkto"
  },
  "onboardedMetametricsKey3": {
    "message": "Iba pang kaugnay na mga materyal sa promosyon"
  },
  "onboardedMetametricsLink": {
    "message": "MetaMetrics"
  },
  "onboardedMetametricsParagraph1": {
    "message": "Dagdag pa sa $1, nais naming gamitin ang data upang maunawaan kung paano ka nakikipag-ugnayan sa komunikasyon sa marketing.",
    "description": "$1 represents the 'onboardedMetametricsLink' locale string"
  },
  "onboardedMetametricsParagraph2": {
    "message": "Tumutulong ito sa amin na maiangkop ang aming ibinabahagi sa iyo, tulad ng:"
  },
  "onboardedMetametricsParagraph3": {
    "message": "Tandaan, hindi namin ibebenta ang data na iyong ibibigay at maaari kang mag-opt out anumang oras."
  },
  "onboardedMetametricsTitle": {
    "message": "Tulungan kami na paghusayin ang iyong karanasan"
  },
  "onboardingAdvancedPrivacyIPFSDescription": {
    "message": "Ginagawang posible ng IPFS gateway na ma-access at makita ang datos na pinangangasiwaan ng mga third party. Maaari kang magdagdag ng custom na IPFS gateway o magpatuloy sa paggamit ng default."
  },
  "onboardingAdvancedPrivacyIPFSInvalid": {
    "message": "Maglagay ng wastong URL"
  },
  "onboardingAdvancedPrivacyIPFSTitle": {
    "message": "Magdagdag ng custom na IPFS Gateway"
  },
  "onboardingAdvancedPrivacyIPFSValid": {
    "message": "Ang URL ng IPFS gateway ay wasto"
  },
  "onboardingAdvancedPrivacyNetworkDescription": {
    "message": "Gumagamit kami ng Infura bilang aming provider ng remote procedure call (RPC) para mag-alok ng pinakamaaasahan at pribadong access sa Ethereum data na kaya namin. Maaari kang pumili ng iyong sariling RPC, ngunit tandaan na ang anumang RPC ay makakatanggap ng iyong IP address at Ethereum wallet upang gumawa ng mga transaksyon. Basahin ang aming $1 para matuto pa tungkol sa kung paano pinangangasiwaan ng Infura ang data."
  },
  "onboardingAdvancedPrivacyNetworkTitle": {
    "message": "Piliin ang iyong network"
  },
  "onboardingCreateWallet": {
    "message": "Gumawa ng bagong wallet"
  },
  "onboardingImportWallet": {
    "message": "Mag-import ng umiiral na wallet"
  },
  "onboardingMetametricsAgree": {
    "message": "Sumasang-ayon ako"
  },
  "onboardingMetametricsDescription": {
    "message": "Nais naming mangalap ng data para sa batayang paggamit upang mapahusay ang MetaMask. Dapat mong malaman na hindi namin ibebenta ang data na iyong ibibigay rito."
  },
  "onboardingMetametricsDescription2": {
    "message": "Kapag kami ay nangangalap ng metrics, ito ay palaging..."
  },
  "onboardingMetametricsInfuraTerms": {
    "message": "Ipapaalam namin sa iyo kung magdesisyon kaming gamitin ang data na ito para sa ibang layunin. Maaari mong suriin ang aming $1 para sa karagdagang impormasyon. Tandaan, maaari kang magpunta sa mga setting at mag-opt out anumang oras.",
    "description": "$1 represents `onboardingMetametricsInfuraTermsPolicy`"
  },
  "onboardingMetametricsInfuraTermsPolicy": {
    "message": "Patakaran sa Pagkapribado"
  },
  "onboardingMetametricsNeverCollect": {
    "message": "$1 mga click at view sa app ay nakaimbak, ngunit ang ibang detalye (tulad ng iyong address) ay hindi.",
    "description": "$1 represents `onboardingMetametricsNeverCollectEmphasis`"
  },
  "onboardingMetametricsNeverCollectEmphasis": {
    "message": "Pribado:"
  },
  "onboardingMetametricsNeverCollectIP": {
    "message": "$1 pansamantala naming ginamit ang iyong IP address upang malaman ang pangkalahatang lokasyon (tulad ng iyong bansa o rehiyon), ngunit hindi ito iniimbak.",
    "description": "$1 represents `onboardingMetametricsNeverCollectIPEmphasis`"
  },
  "onboardingMetametricsNeverCollectIPEmphasis": {
    "message": "Pangkalahatan:"
  },
  "onboardingMetametricsNeverSellData": {
    "message": "$1 ikaw ang magdedesisyon kung nais mong ibahagi o burahin ang iyong data sa paggamit sa pamamagitan ng mga setting anumang oras.",
    "description": "$1 represents `onboardingMetametricsNeverSellDataEmphasis`"
  },
  "onboardingMetametricsNeverSellDataEmphasis": {
    "message": "Opsyonal:"
  },
  "onboardingMetametricsPrivacyDescription": {
    "message": "Matuto kung paano namin pinoprotektahan ang iyong pagkapribado habang kinokolekta ang data sa paggamit para sa iyong profile."
  },
  "onboardingMetametricsTitle": {
    "message": "Tulungan kaming mapahusay ang MetaMask"
  },
  "onboardingMetametricsUseDataCheckbox": {
    "message": "Gagamitin namin ang data na ito upang matutunan kung paano ka nakikipag-ugnayan sa aming mga komunikasyon sa marketing. Maaari kaming magbahagi ng kaugnay na balita (tulad ng mga tampok ng produkto)."
  },
  "onboardingPinExtensionBillboardAccess": {
    "message": "Buong Access"
  },
  "onboardingPinExtensionBillboardDescription": {
    "message": "Makikita ang mga extension na ito at mababago ang impormasyon"
  },
  "onboardingPinExtensionBillboardDescription2": {
    "message": "sa site na ito."
  },
  "onboardingPinExtensionBillboardTitle": {
    "message": "Mga extension"
  },
  "onboardingPinExtensionChrome": {
    "message": "Mag-click sa con ng browser extension"
  },
  "onboardingPinExtensionDescription": {
    "message": "I-pin ang MetaMask sa iyong browser para madali itong ma-access at madaling makita ang mga kumpirmasyon ng transaksyon."
  },
  "onboardingPinExtensionDescription2": {
    "message": "Maaari mong buksan ang MetaMask sa pamamagitan ng pag-click sa extension at pag-accesss sa wallet mo sa 1 click lang."
  },
  "onboardingPinExtensionDescription3": {
    "message": "Mag-click sa icon ng browser extension para agad itong ma-access"
  },
  "onboardingPinExtensionLabel": {
    "message": "I-pin ang MetaMask"
  },
  "onboardingPinExtensionStep1": {
    "message": "1"
  },
  "onboardingPinExtensionStep2": {
    "message": "2"
  },
  "onboardingPinExtensionTitle": {
    "message": "Ang pag-install ng iyong MetaMask ay kumpleto na!"
  },
  "onboardingPinMmiExtensionLabel": {
    "message": "I-pin ang MetaMask Institutional"
  },
  "onboardingUsePhishingDetectionDescription": {
    "message": "Ang mga alerto sa pagtuklas ng phishing ay umaasa sa komunikasyon sa $1. Ang jsDeliver ay magkakaroon ng access sa iyong IP address. Tingnan ang $2.",
    "description": "The $1 is the word 'jsDeliver', from key 'jsDeliver' and $2 is the words Privacy Policy from key 'privacyMsg', both separated here so that it can be wrapped as a link"
  },
  "oneDayAbbreviation": {
    "message": "1D",
    "description": "Shortened form of '1 day'"
  },
  "oneMonthAbbreviation": {
    "message": "1M",
    "description": "Shortened form of '1 month'"
  },
  "oneWeekAbbreviation": {
    "message": "1W",
    "description": "Shortened form of '1 week'"
  },
  "oneYearAbbreviation": {
    "message": "1Y",
    "description": "Shortened form of '1 year'"
  },
  "onekey": {
    "message": "OneKey"
  },
  "onlyConnectTrust": {
    "message": "Kumonekta lang sa mga site na pinagkakatiwalaan mo. $1",
    "description": "Text displayed above the buttons for connection confirmation. $1 is the link to the learn more web page."
  },
  "openCustodianApp": {
    "message": "Buksan ang $1 app",
    "description": "The $1 is the name of the Custodian that will be open"
  },
  "openFullScreenForLedgerWebHid": {
    "message": "Pumunta sa full screen para ikonekta ang iyong Ledger.",
    "description": "Shown to the user on the confirm screen when they are viewing MetaMask in a popup window but need to connect their ledger via webhid."
  },
  "openInBlockExplorer": {
    "message": "Buksan sa block explorer"
  },
  "openSeaNew": {
    "message": "OpenSea"
  },
  "operationFailed": {
    "message": "Nabigo ang Operasyon"
  },
  "optional": {
    "message": "Opsyonal"
  },
  "options": {
    "message": "Mga pagpipilian"
  },
  "or": {
    "message": "o"
  },
  "origin": {
    "message": "Pinagmulan"
  },
  "osTheme": {
    "message": "Sistema"
  },
  "otherSnaps": {
    "message": "iba pang mga snap",
    "description": "Used in the 'permission_rpc' message."
  },
  "outdatedBrowserNotification": {
    "message": "Hindi na updated ang iyong browser. Kapag hindi mo inupdate ang iyong browser, hindi ka makakakuha ng mga security patch at bagong feature mula sa MetaMask."
  },
  "padlock": {
    "message": "Padlock"
  },
  "parameters": {
    "message": "Mga Parameter"
  },
  "participateInMetaMetrics": {
    "message": "Sumali sa MetaMetrics"
  },
  "participateInMetaMetricsDescription": {
    "message": "Sumali sa MetaMetrics para mas mapahusay namin ang MetaMask"
  },
  "password": {
    "message": "Password"
  },
  "passwordMmiTermsWarning": {
    "message": "Nauunawaan kong hindi maaaring bawiin ng MetaMask Institutional ang password na ito para sa akin. $1"
  },
  "passwordNotLongEnough": {
    "message": "Hindi sapat ang haba ng password"
  },
  "passwordSetupDetails": {
    "message": "Ang password na ito ay magbubukas lamang ng iyong MetaMask wallet sa device na ito. Hindi matatakpan ng MetaMask ang password na ito."
  },
  "passwordStrength": {
    "message": "Tibay ng password: $1",
    "description": "Return password strength to the user when user wants to create password."
  },
  "passwordStrengthDescription": {
    "message": "Mapapabuti ng matibay na password ang seguridad ng iyong wallet kung sakaling manakaw o makompromiso ang iyong device."
  },
  "passwordTermsWarning": {
    "message": "Nauunawaan ko na hindi matatakpan ng MetaMask ang password na ito para sa akin. $1"
  },
  "passwordsDontMatch": {
    "message": "Hindi Magkatugma ang Mga Password"
  },
  "pasteJWTToken": {
    "message": "I-paste o i-drop ang iyong token dito:"
  },
  "pastePrivateKey": {
    "message": "I-paste ang string ng iyong pribadong key dito:",
    "description": "For importing an account from a private key"
  },
  "paymasterInUse": {
    "message": "Ang gas para sa transaksyon na ito ay babayaran ng isang paymaster.",
    "description": "Alert shown in transaction confirmation if paymaster in use."
  },
  "pending": {
    "message": "Nakabinbin"
  },
  "pendingTransactionInfo": {
    "message": "Hindi mapoproseso ang transaksyon na ito hangga't hindi nakukumpleto ang isang iyon."
  },
  "pendingTransactionMultiple": {
    "message": "Mayroon kang ($1) nakabinbin na mga transaksyon."
  },
  "pendingTransactionSingle": {
    "message": "Mayroon kang ($1) nakabinbin na transaksyon.",
    "description": "$1 is count of pending transactions"
  },
  "permissionDetails": {
    "message": "Mga detalye ng permiso"
  },
  "permissionRequest": {
    "message": "Kahilingan sa pahintulot"
  },
  "permissionRequested": {
    "message": "Hiniling ngayon"
  },
  "permissionRequestedForAccounts": {
    "message": "Hiniling ngayon para sa $1",
    "description": "Permission cell status for requested permission including accounts, rendered as AvatarGroup which is $1."
  },
  "permissionRevoked": {
    "message": "Pinawalang-bisa sa update na ito"
  },
  "permissionRevokedForAccounts": {
    "message": "Pinawalang-bisa sa update na ito para sa $1",
    "description": "Permission cell status for revoked permission including accounts, rendered as AvatarGroup which is $1."
  },
  "permission_accessNamedSnap": {
    "message": "Kumonekta sa $1.",
    "description": "The description for the `wallet_snap` permission. $1 is the human-readable name of the snap."
  },
  "permission_accessNetwork": {
    "message": "I-access ang Internet.",
    "description": "The description of the `endowment:network-access` permission."
  },
  "permission_accessNetworkDescription": {
    "message": "Payagan ang $1 na i-access ang internet. Maaari itong magamit kapwa sa pagpapadala at pagtanggap ng datos sa mga third-party server.",
    "description": "An extended description of the `endowment:network-access` permission. $1 is the snap name."
  },
  "permission_accessSnap": {
    "message": "Kumonekta sa $1 snap.",
    "description": "The description for the `wallet_snap` permission. $1 is the name of the snap."
  },
  "permission_accessSnapDescription": {
    "message": "Payagan ang website o snap na makipag-ugnayan sa $1.",
    "description": "The description for the `wallet_snap_*` permission. $1 is the name of the Snap."
  },
  "permission_cronjob": {
    "message": "Mag-iskedyul at magsagawa ng mga pana-panahong mga aksyon.",
    "description": "The description for the `snap_cronjob` permission"
  },
  "permission_cronjobDescription": {
    "message": "Payagan ang $1 na magsagawa ng mga aksyon na tumatakbo nang pana-panahon sa mga takdang oras, petsa, at agwat. Maaari itong gamitin para magpaumpisa ng sensitibo sa oras na mga interaksyon o notipikasyon.",
    "description": "An extended description for the `snap_cronjob` permission. $1 is the snap name."
  },
  "permission_dialog": {
    "message": "Ipakita ang mga dialog window sa MetaMask.",
    "description": "The description for the `snap_dialog` permission"
  },
  "permission_dialogDescription": {
    "message": "Payagan ang $1 na magpakita ng mga popup ng MetaMask na may custom na teksto, input field, at mga button para aprubahan o tanggihan ang isang aksyon. \nMaaaring gamitin para gumawa ng hal. mga alerto, kumpirmasyon, at opt-in flow para sa isang snap.",
    "description": "An extended description for the `snap_dialog` permission. $1 is the snap name."
  },
  "permission_ethereumAccounts": {
    "message": "Tingnan ang mga address, balanse ng account, aktibidad at simulan ang iyong mga transaksyon",
    "description": "The description for the `eth_accounts` permission"
  },
  "permission_ethereumProvider": {
    "message": "I-access ang provider ng Ethereum.",
    "description": "The description for the `endowment:ethereum-provider` permission"
  },
  "permission_ethereumProviderDescription": {
    "message": "Payagan ang $1 na makipag-ugnayan sa MetaMask nang direkta, para mabasa nito ang datos mula sa blockchain at makapagmungkahi ng mga mensahe at transaksyon.",
    "description": "An extended description for the `endowment:ethereum-provider` permission. $1 is the snap name."
  },
  "permission_getEntropy": {
    "message": "Humango ng mga arbitrary key na natatangi sa $1.",
    "description": "The description for the `snap_getEntropy` permission. $1 is the snap name."
  },
  "permission_getEntropyDescription": {
    "message": "Payagan ang $1 na humango ng mga arbitrary key na natatangi sa $1, nang hindi inilalantad ang mga ito. Ang mga key na ito ay hiwalay sa iyong (mga) MetaMask account at hindi nauugnay sa iyong mga pribadong key o Lihim na Parirala sa Pagbawi. Hindi maa-access ng ibang mga snap ang impormasyong ito.",
    "description": "An extended description for the `snap_getEntropy` permission. $1 is the snap name."
  },
  "permission_getLocale": {
    "message": "Tingnan ang napili mong wika.",
    "description": "The description for the `snap_getLocale` permission"
  },
  "permission_getLocaleDescription": {
    "message": "Payagan ang $1 na i-access ang iyong mas gustong wika mula sa iyong mga setting sa MetaMask. Maaari itong gamitin para i-localize at ipakita ang content ng $1 gamit ang iyong wika.",
    "description": "An extended description for the `snap_getLocale` permission. $1 is the snap name."
  },
  "permission_homePage": {
    "message": "Magpakita ng custom na screen",
    "description": "The description for the `endowment:page-home` permission"
  },
  "permission_homePageDescription": {
    "message": "Hayaan ang $1 na magpakita ng custom na home screen sa MetaMask. Maaari itong gamitin para sa mga user interface, configuration, at mga dashboard.",
    "description": "An extended description for the `endowment:page-home` permission. $1 is the snap name."
  },
  "permission_keyring": {
    "message": "Payagan ang mga kahilingan para sa pagdaragdag at pagkontrol ng mga Ethereum account",
    "description": "The description for the `endowment:keyring` permission"
  },
  "permission_keyringDescription": {
    "message": "Hayaan ang $1 na makatanggap ng mga kahilingan na magdagdag o mag-alis ng mga account, at pumirma at makipagtransaksyon sa ngalan ng mga account na ito.",
    "description": "An extended description for the `endowment:keyring` permission. $1 is the snap name."
  },
  "permission_lifecycleHooks": {
    "message": "Gumagamit ng mga lifecycle hook.",
    "description": "The description for the `endowment:lifecycle-hooks` permission"
  },
  "permission_lifecycleHooksDescription": {
    "message": "Payagan ang $1 na gumamit ng mga lifecycle hook para magpatakbo ng code sa mga partikular na oras sa panahon ng lifecycle nito.",
    "description": "An extended description for the `endowment:lifecycle-hooks` permission. $1 is the snap name."
  },
  "permission_manageAccounts": {
    "message": "Magdagdag at kontrolin ang mga Ethereum account",
    "description": "The description for `snap_manageAccounts` permission"
  },
  "permission_manageAccountsDescription": {
    "message": "Payagan ang $1 na magdagdag o mag-alis ng mga Ethereum account, at saka makipagtransaksyon at pumirma gamit ang mga account na ito.",
    "description": "An extended description for the `snap_manageAccounts` permission. $1 is the snap name."
  },
  "permission_manageBip32Keys": {
    "message": "Pamahalaan ang mga $1 account.",
    "description": "The description for the `snap_getBip32Entropy` permission. $1 is a derivation path, e.g. 'm/44'/0'/0' (secp256k1)'."
  },
  "permission_manageBip44AndBip32KeysDescription": {
    "message": "Payagan ang $1 na mamahala ng mga account at asset sa hiniling na network. Ang mga account na ito ay hinango at naka-back up gamit ang iyong lihim na parirala sa pagbawi (nang hindi ibinubunyag ito). Gamit ang kapangyarihan na maghango ng mga key, masusuportahan ng $1 ang iba't ibang blockchain protocol bukod sa Etheruem (mga EVM).",
    "description": "An extended description for the `snap_getBip44Entropy` and `snap_getBip44Entropy` permissions. $1 is the snap name."
  },
  "permission_manageBip44Keys": {
    "message": "Pamahalaan ang mga $1 account.",
    "description": "The description for the `snap_getBip44Entropy` permission. $1 is the name of a protocol, e.g. 'Filecoin'."
  },
  "permission_manageState": {
    "message": "Iimbak at pamahalaan ang datos nito sa iyong device.",
    "description": "The description for the `snap_manageState` permission"
  },
  "permission_manageStateDescription": {
    "message": "Payagan ang $1 na mag-imbak, mag-update, at mag-retrieve ng datos sa secure na paraan gamit ang pag-encrypt. Hindi maa-access ng ibang mga snap ang impormasyong ito.",
    "description": "An extended description for the `snap_manageState` permission. $1 is the snap name."
  },
  "permission_nameLookup": {
    "message": "Magbigay ng mga domain at address lookup.",
    "description": "The description for the `endowment:name-lookup` permission."
  },
  "permission_nameLookupDescription": {
    "message": "Payagan ang snap na kumuha at magpakita ng mga address at domain lookup sa iba't ibang bahagi ng MetaMask UI.",
    "description": "An extended description for the `endowment:name-lookup` permission."
  },
  "permission_notifications": {
    "message": "Ipakita ang mga notipikasyon.",
    "description": "The description for the `snap_notify` permission"
  },
  "permission_notificationsDescription": {
    "message": "Payagan ang $1 na magpakita ng mga notipikasyon sa loob ng MetaMask. Isang maikling tekstong notipikasyon ang maaaring mapaumpisa ng isang snap para sa naaaksyunan o sensitibo sa oras na impormasyon.",
    "description": "An extended description for the `snap_notify` permission. $1 is the snap name."
  },
  "permission_rpc": {
    "message": "Payagan ang $1 na makipag-ugnayan nang direkta sa $2.",
    "description": "The description for the `endowment:rpc` permission. $1 is 'other snaps' or 'websites', $2 is the snap name."
  },
  "permission_rpcDescription": {
    "message": "Payagan ang $1 na magpadala ng mga mensahe sa $2 at makatanggap ng sagot mula sa $2.",
    "description": "An extended description for the `endowment:rpc` permission. $1 is 'other snaps' or 'websites', $2 is the snap name."
  },
  "permission_rpcDescriptionOriginList": {
    "message": "$1 at $2",
    "description": "A list of allowed origins where $2 is the last origin of the list and $1 is the rest of the list separated by ','."
  },
  "permission_signatureInsight": {
    "message": "I-display ang signature insights modal.",
    "description": "The description for the `endowment:signature-insight` permission"
  },
  "permission_signatureInsightDescription": {
    "message": "Pahintulutan ang $1 na mag-display ng modal na may insight sa anumng hiling sa pirma bago aprubahan. Maaari itong gamitin para sa anti-phishing at solusyon sa seguridad.",
    "description": "An extended description for the `endowment:signature-insight` permission. $1 is the snap name."
  },
  "permission_signatureInsightOrigin": {
    "message": "Tingnan ang pinagmulan ng mga website ng nagsimula ng hiling na pirma",
    "description": "The description for the `signatureOrigin` caveat, to be used with the `endowment:signature-insight` permission"
  },
  "permission_signatureInsightOriginDescription": {
    "message": "Pahintulutan ang $1 na makita ang pinagmulan (URI) ng mga website na nagmumungkahi ng mga transaksyon. Maaari itong gamitin para sa anti-phishing at mga solusyon sa seguridad.",
    "description": "An extended description for the `signatureOrigin` caveat, to be used with the `endowment:signature-insight` permission. $1 is the snap name."
  },
  "permission_transactionInsight": {
    "message": "Kunin at ipakita ang mga insight sa transaksyon.",
    "description": "The description for the `endowment:transaction-insight` permission"
  },
  "permission_transactionInsightDescription": {
    "message": "Payagan ang $1 na mag-decode ng mga transaksyon at magpakita ng mga insight sa loob ng MetaMask UI. Maaari itong gamitin para sa anti-phishing at mga solusyon sa seguridad.",
    "description": "An extended description for the `endowment:transaction-insight` permission. $1 is the snap name."
  },
  "permission_transactionInsightOrigin": {
    "message": "Tingnan ang pinagmulan ng mga website na nagmumungkahi ng mga transaksyon",
    "description": "The description for the `transactionOrigin` caveat, to be used with the `endowment:transaction-insight` permission"
  },
  "permission_transactionInsightOriginDescription": {
    "message": "Payagan ang $1 na makita ang pinagmulan (URI) ng mga website na nagmumungkahi ng mga transaksyon. Maaari itong gamitin para sa anti-phishing at mga solusyon sa seguridad.",
    "description": "An extended description for the `transactionOrigin` caveat, to be used with the `endowment:transaction-insight` permission. $1 is the snap name."
  },
  "permission_unknown": {
    "message": "Hindi kilalang pahintulot: $1",
    "description": "$1 is the name of a requested permission that is not recognized."
  },
  "permission_viewBip32PublicKeys": {
    "message": "Tingnan ang iyong pampublikong key para sa $1 ($2).",
    "description": "The description for the `snap_getBip32PublicKey` permission. $1 is a derivation path, e.g. 'm/44'/0'/0''. $2 is the elliptic curve name, e.g. 'secp256k1'."
  },
  "permission_viewBip32PublicKeysDescription": {
    "message": "Payagan ang $2 na tingnan ang iyong mga pampublikong key (at mga address) para sa $1. Hindi ito nagkakaloob ng anumang kontrol ng mga account o asset.",
    "description": "An extended description for the `snap_getBip32PublicKey` permission. $1 is a derivation path (name). $2 is the snap name."
  },
  "permission_viewNamedBip32PublicKeys": {
    "message": "Tingnan ang iyong pampublikong key para sa $1.",
    "description": "The description for the `snap_getBip32PublicKey` permission. $1 is a name for the derivation path, e.g., 'Ethereum accounts'."
  },
  "permission_walletSwitchEthereumChain": {
    "message": "Lumipat sa at gamitin ang sumusunod na network",
    "description": "The label for the `wallet_switchEthereumChain` permission"
  },
  "permission_webAssembly": {
    "message": "Suporta para sa WebAssembly.",
    "description": "The description of the `endowment:webassembly` permission."
  },
  "permission_webAssemblyDescription": {
    "message": "Payagan ang $1 na ma-access ang mga low-level execution environment sa pamamagitan ng WebAssembly.",
    "description": "An extended description of the `endowment:webassembly` permission. $1 is the snap name."
  },
  "permissions": {
    "message": "Mga Pahintulot"
  },
  "permissionsPageEmptyContent": {
    "message": "Walang makikita dito"
  },
  "permissionsPageEmptySubContent": {
    "message": "Dito mo makikita ang mga pahintulot na iyong binigay sa mga naka-install na Snap o konektadong site."
  },
  "permissionsPageTourDescription": {
    "message": "Ito ang iyong control panel para pamahalaan ang mga permiso na ibinigay sa mga konektadong Snap."
  },
  "permissionsPageTourTitle": {
    "message": "Ang mga konektadong site ay pahintulot na ngayon"
  },
  "permitSimulationDetailInfo": {
    "message": "Binibigyan mo ang gumagastos ng permiso upang gumastos ng ganito karaming token mula sa iyong account."
  },
  "personalAddressDetected": {
    "message": "Natukoy ang personal na address. Ilagay ang address ng kontrata ng token."
  },
  "petnamesEnabledToggle": {
    "message": "Pahintulutan ang mga palayaw"
  },
  "petnamesEnabledToggleDescription": {
    "message": "Magbibigay-daan ito sa iyo na magtalaga ng palayaw sa anumang address. Magbibigay kami ng mungkahi para sa mga address na may ugnayan ka kapag posible."
  },
  "pinExtensionDescription": {
    "message": "Mag-navigate sa menu ng extension at i-pin ang MetaMask Institutional para sa maginhawang pag-akses."
  },
  "pinExtensionTitle": {
    "message": "I-pin ang extension"
  },
  "pinToTop": {
    "message": "I-pin sa itaas"
  },
  "pleaseConfirm": {
    "message": "Pakikumpirma"
  },
  "plusMore": {
    "message": "+ $1 pa",
    "description": "$1 is the number of additional items"
  },
  "plusXMore": {
    "message": "+ $1 pa",
    "description": "$1 is a number of additional but unshown items in a list- this message will be shown in place of those items"
  },
  "popularNetworkAddToolTip": {
    "message": "Ang ilan sa mga network na ito ay umaasa sa mga third party. Ang koneksyon na ito ay maaaring hindi gaanong maaasahan o binibigyang-daan ang mga third-party na mag-track ng aktibidad. $1",
    "description": "$1 is Learn more link"
  },
  "portfolio": {
    "message": "Portfolio"
  },
  "portfolioDashboard": {
    "message": "Dashboard ng Portfolio"
  },
  "preparingSwap": {
    "message": "Inihahanda ang pag-swap..."
  },
  "prev": {
    "message": "Nakaraan"
  },
  "price": {
    "message": "Presyo"
  },
  "priceUnavailable": {
    "message": "hindi available ang presyo"
  },
  "primaryType": {
    "message": "Pangunahing uri"
  },
  "priorityFee": {
    "message": "Bayad sa priyoridad"
  },
  "priorityFeeProperCase": {
    "message": "Bayad sa Priyoridad"
  },
  "privacy": {
    "message": "Pagkapribado"
  },
  "privacyMsg": {
    "message": "Patakaran sa pagkapribado"
  },
  "privateKey": {
    "message": "Pribadong Key",
    "description": "select this type of file to use to import an account"
  },
  "privateKeyCopyWarning": {
    "message": "Pribadong key para sa $1",
    "description": "$1 represents the account name"
  },
  "privateKeyHidden": {
    "message": "Ang pribadong key ay nakatago",
    "description": "Explains that the private key input is hidden"
  },
  "privateKeyShow": {
    "message": "Ipakita/Itago ang pribadong key input",
    "description": "Describes a toggle that is used to show or hide the private key input"
  },
  "privateKeyShown": {
    "message": "Ang pribadong key ay na ito ay ipinapakita",
    "description": "Explains that the private key input is being shown"
  },
  "privateKeyWarning": {
    "message": "Babala: Huwag ipaalam ang key na ito. Ang sinumang mayroon ng iyong mga pribadong key ay maaaring magnakaw ng anumang asset sa iyong account."
  },
  "privateNetwork": {
    "message": "Pribadong Network"
  },
  "proceedWithTransaction": {
    "message": "Gusto ko pa ring magpatuloy"
  },
  "productAnnouncements": {
    "message": "Mga anunsiyo ng produkto"
  },
  "profileSync": {
    "message": "Pag-sync ng Profile"
  },
  "profileSyncConfirmation": {
    "message": "Kapag in-off mo ang pag-sync ng profile, hindi ka makakatanggap ng mga notipikasyon."
  },
  "profileSyncDescription": {
    "message": "Lumikha ng profile na gagamitin ng MetaMask upang i-sync ang ilang mga setting sa iyong mga device. Kailangan ito para makakuha ng mga notipikasyon. $1."
  },
  "profileSyncPrivacyLink": {
    "message": "Matutunan kung paano namin protektahan ang iyong pagkapribado"
  },
  "proposedApprovalLimit": {
    "message": "Iminumungkahing Limitasyon sa Pag-apruba"
  },
  "provide": {
    "message": "Ibigay"
  },
  "publicAddress": {
    "message": "Pampublikong address"
  },
  "pushPlatformNotificationsFundsReceivedDescription": {
    "message": "Nakatanggap ka ng $1 $2"
  },
  "pushPlatformNotificationsFundsReceivedDescriptionDefault": {
    "message": "Nakatanggap ka ng ilang token"
  },
  "pushPlatformNotificationsFundsReceivedTitle": {
    "message": "Natanggap ang mga pondo"
  },
  "pushPlatformNotificationsFundsSentDescription": {
    "message": "Matagumpay kang nakapagpadala ng $1 $2"
  },
  "pushPlatformNotificationsFundsSentDescriptionDefault": {
    "message": "Matagumpay kang nakapagpadala ng ilang token"
  },
  "pushPlatformNotificationsFundsSentTitle": {
    "message": "Naipadala ang mga pondo"
  },
  "pushPlatformNotificationsNftReceivedDescription": {
    "message": "Nakatanggap ka ng mga bagong NFT"
  },
  "pushPlatformNotificationsNftReceivedTitle": {
    "message": "Natanggap ang NFT"
  },
  "pushPlatformNotificationsNftSentDescription": {
    "message": "Matagumpay kang nakapagpadala ng NFT"
  },
  "pushPlatformNotificationsNftSentTitle": {
    "message": "Naipadala ang NFT"
  },
  "pushPlatformNotificationsStakingLidoStakeCompletedDescription": {
    "message": "Matagumpay ang iyong Lido stake"
  },
  "pushPlatformNotificationsStakingLidoStakeCompletedTitle": {
    "message": "Nakumpleto ang pag-stake"
  },
  "pushPlatformNotificationsStakingLidoStakeReadyToBeWithdrawnDescription": {
    "message": "Handa ng i-withdraw ang iyong Lido stake"
  },
  "pushPlatformNotificationsStakingLidoStakeReadyToBeWithdrawnTitle": {
    "message": "Handa ng i-withdraw ang stake"
  },
  "pushPlatformNotificationsStakingLidoWithdrawalCompletedDescription": {
    "message": "Matagumpay ang pag-withdraw ng iyong Lido stake"
  },
  "pushPlatformNotificationsStakingLidoWithdrawalCompletedTitle": {
    "message": "Nakumpleto ang pag-withdraw"
  },
  "pushPlatformNotificationsStakingLidoWithdrawalRequestedDescription": {
    "message": "Ipinasa ang hiling na pag-withdraw ng iyong Lido"
  },
  "pushPlatformNotificationsStakingLidoWithdrawalRequestedTitle": {
    "message": "Hiniling ang pag-withdraw"
  },
  "pushPlatformNotificationsStakingRocketpoolStakeCompletedDescription": {
    "message": "Matagumpay ang iyong RocketPool stake"
  },
  "pushPlatformNotificationsStakingRocketpoolStakeCompletedTitle": {
    "message": "Nakumpleto ang pag-stake"
  },
  "pushPlatformNotificationsStakingRocketpoolUnstakeCompletedDescription": {
    "message": "Matagumpay ang iyong RocketPool unstake"
  },
  "pushPlatformNotificationsStakingRocketpoolUnstakeCompletedTitle": {
    "message": "Nakumpleto ang pag-unstake"
  },
  "pushPlatformNotificationsSwapCompletedDescription": {
    "message": "Matagumpay ang iyong MetaMask Swap"
  },
  "pushPlatformNotificationsSwapCompletedTitle": {
    "message": "Nakumpleto ang pag-swap"
  },
  "queued": {
    "message": "Naka-queue"
  },
  "quoteRate": {
    "message": "Quote rate"
  },
  "rank": {
    "message": "Rank"
  },
  "reAddAccounts": {
    "message": "idagdag muli ang anumang ibang mga account"
  },
  "reAdded": {
    "message": "idagdag muli"
  },
  "readdToken": {
    "message": "Puwede mong ibalik ang token na ito sa hinaharap sa pamamagitan ng pagpunta sa “Mag-import ng token” sa menu ng mga opsyon sa iyong account."
  },
  "receive": {
    "message": "Tumanggap"
  },
<<<<<<< HEAD
  "recipientAddressPlaceholder": {
    "message": "Ilagay ang pampublikong address (0x) o ENS name"
  },
  "recipientAddressPlaceholderFlask": {
    "message": "Ilagay ang pampublikong address (0x) o pangalan ng domain"
  },
=======
>>>>>>> 65e656c9
  "recommendedGasLabel": {
    "message": "Nirekomenda"
  },
  "recoveryPhraseReminderBackupStart": {
    "message": "Magsimula rito"
  },
  "recoveryPhraseReminderConfirm": {
    "message": "Nakuha ko"
  },
  "recoveryPhraseReminderHasBackedUp": {
    "message": "Palaging panatilihin ang iyong Lihim na Parirala sa Pagbawi sa isang ligtas at sikretong lugar"
  },
  "recoveryPhraseReminderHasNotBackedUp": {
    "message": "Kailangang i-backup muli ang iyong Lihim na Parirala sa Pagbawi?"
  },
  "recoveryPhraseReminderItemOne": {
    "message": "Huwag kailanman ibahagi ang iyong Lihim na Parirala sa Pagbawi sa sinuman"
  },
  "recoveryPhraseReminderItemTwo": {
    "message": "Hindi kailanman hihingin ng MetaMask team ang iyong Lihim na Parirala sa Pagbawi"
  },
  "recoveryPhraseReminderSubText": {
    "message": "Kinokontrol ng iyong Lihim na Parirala sa Pagbawi ang lahat ng iyong account."
  },
  "recoveryPhraseReminderTitle": {
    "message": "Protektahan ang iyong pondo"
  },
  "redesignedConfirmationsEnabledToggle": {
    "message": "Pinahusay na hiling sa pirma"
  },
  "redesignedConfirmationsToggleDescription": {
    "message": "I-on ito upang makita ang mga hiling sa pirma sa isang pinahusay na format."
  },
  "redesignedTransactionsEnabledToggle": {
    "message": "Pinahusay na mga hiling sa transaksyon"
  },
  "redesignedTransactionsToggleDescription": {
    "message": "I-on ito upang makita ang mga hiling sa transaksyon sa isang pinahusay na format."
  },
  "refreshList": {
    "message": "I-refresh ang listahan"
  },
  "reject": {
    "message": "Tanggihan"
  },
  "rejectAll": {
    "message": "Tanggihan Lahat"
  },
  "rejectRequestsDescription": {
    "message": "Maramihan mong tatanggihan ang $1 na kahilingan."
  },
  "rejectRequestsN": {
    "message": "Tanggihan ang $1 na kahilingan"
  },
  "rejectTxsDescription": {
    "message": "Maramihan mong tatanggihan ang $1 transaksyon."
  },
  "rejectTxsN": {
    "message": "Tanggihan ang $1 transaksyon"
  },
  "rejected": {
    "message": "Tinanggihan"
  },
  "remember": {
    "message": "Tandaan:"
  },
  "remove": {
    "message": "Alisin"
  },
  "removeAccount": {
    "message": "Alisin ang account"
  },
  "removeAccountDescription": {
    "message": "Aalisin ang account na ito sa iyong wallet. Tiyaking nasa iyo ang orihinal na Lihim na Parirala sa Pagbawi o pribadong key para sa na-import na account na ito bago magpatuloy. Puwede kang mag-import o gumawa ulit ng mga account mula sa drop-down ng account. "
  },
  "removeJWT": {
    "message": "Aalisin ang custodian token"
  },
  "removeJWTDescription": {
    "message": "Sigurado ka ba na gusto mong alisin ang token na ito? Ang lahat ng account na itinalaga sa token na ito ay aalisin din mula sa extension: "
  },
  "removeKeyringSnap": {
    "message": "Ang pag-alis ng Snap na ito ay nag-aalis sa mga account na ito sa MetaMask:"
  },
  "removeKeyringSnapToolTip": {
    "message": "Kinokontrol ng snap ang mga account, at sa pag-alis nito, ang mga account ay aalisin din sa MetaMask, ngunit mananatili ang mga ito sa blockchain."
  },
  "removeNFT": {
    "message": "Alisin ang NFT"
  },
  "removeNftErrorMessage": {
    "message": "Hindi namin maalis ang NFT na ito."
  },
  "removeNftMessage": {
    "message": "Matagumpay na naalis ang NFT!"
  },
  "removeSnap": {
    "message": "Alisin ang snap"
  },
  "removeSnapAccountDescription": {
    "message": "Kung magpatuloy ka, ang account na ito ay hindi na available sa MetaMask."
  },
  "removeSnapAccountTitle": {
    "message": "Alisin ang account"
  },
  "removeSnapConfirmation": {
    "message": "Sigurado ka bang gusto mong alisin ang $1?",
    "description": "$1 represents the name of the snap"
  },
  "removeSnapDescription": {
    "message": "Tatanggalin ng aksyon na ito ang snap, ang data nito at babawiin ang ibinigay mong mga pahintulot."
  },
  "replace": {
    "message": "palitan"
  },
  "reportIssue": {
    "message": "Mag-ulat ng isyu"
  },
  "requestFlaggedAsMaliciousFallbackCopyReason": {
    "message": "Ang tagapagbigay ng seguridad ay hindi nagbahagi ng mga karagdagang detalye"
  },
  "requestFlaggedAsMaliciousFallbackCopyReasonTitle": {
    "message": "Na-flag ang kahilingan bilang mapaminsala"
  },
  "requestFrom": {
    "message": "Hiling mula sa"
  },
  "requestFromInfo": {
    "message": "Ito ang site na humihiling ng iyong pirma."
  },
  "requestFromTransactionDescription": {
    "message": "Ito ang site na humihiling ng iyong kumpirmasyon."
  },
  "requestMayNotBeSafe": {
    "message": "Maaaring hindi ligtas ang kahilingan"
  },
  "requestMayNotBeSafeError": {
    "message": "Ang tagapagbigay ng seguridad ay walang nakitang anumang kilalang nakakahamak na aktibidad, ngunit maaaring hindi pa rin ito ligtas para magpatuloy."
  },
  "requestNotVerified": {
    "message": "Hindi na-verify ang kahilingan"
  },
  "requestNotVerifiedError": {
    "message": "Dahil sa isang error, ang kahilingang ito ay hindi na-verify ng tagapagbigay ng seguridad. Magpatuloy nang may pag-iingat."
  },
  "requestsAwaitingAcknowledgement": {
    "message": "mga kahilingang hinihintay na tanggapin"
  },
  "required": {
    "message": "Kinakailangan"
  },
  "reset": {
    "message": "I-reset"
  },
  "resetWallet": {
    "message": "I-reset ang wallet"
  },
  "resetWalletSubHeader": {
    "message": "Hindi nagpapanatili ang MetaMask ng kopya ng iyong password. Kung nagkakaproblema ka sa pag-unlock ng iyong account, kakailanganin mong i-reset ang iyong wallet. Magagawa mo ito sa pamamagitan ng pagbibigay ng Lihim na Parirala sa Pagbawi na ginamit mo noong mag-set up ka ng iyong wallet."
  },
  "resetWalletUsingSRP": {
    "message": "Tatanggalin ng aksyong ito mula sa iyong device ang iyong kasalukuyang wallet at Lihim na Parirala sa Pagbawi, kasama ang listahan ng mga account na isinaayos mo. Pagkatapos i-reset ang Lihim na Parirala sa Pagbawi, makikita mo ang listahan ng mga account batay sa Lihim na Parirala sa Pagbawi na ginamit mo para mag-reset. Awtomatikong kasama sa bagong listahan na ito ang mga account na may balanse. Magagawa mo ring $1 na ginawa dati. Ang mga custom account na iyong na-import ay kinakailangang $2, at ang alinmang mga custom token na idinagdag mo sa account ay kailangang $3 din."
  },
  "resetWalletWarning": {
    "message": "Tiyakin na ginagamit mo ang tamang Lihim na Parirala sa Pagbawi bago magpatuloy. Hindi mo na ito maaaring bawiin."
  },
  "restartMetamask": {
    "message": "I-restart ang MetaMask"
  },
  "restore": {
    "message": "Ibalik"
  },
  "restoreUserData": {
    "message": "Ibalik ang data ng user"
  },
  "resultPageError": {
    "message": "Error"
  },
  "resultPageErrorDefaultMessage": {
    "message": "Nabigo ang operasyon."
  },
  "resultPageSuccess": {
    "message": "Tagumpay"
  },
  "resultPageSuccessDefaultMessage": {
    "message": "Matagumpay na nakumpleto ang operasyon."
  },
  "retryTransaction": {
    "message": "Subukan ulit ang transaksyon"
  },
  "reusedTokenNameWarning": {
    "message": "Ang isang token dito ay muling ginagamit ang isang simbolo mula sa ibang token na tinitingnan mo, maaari itong maging nakakalito."
  },
  "revealSeedWords": {
    "message": "Ibunyag ang Lihim na Parirala sa Pagbawi"
  },
  "revealSeedWordsDescription1": {
    "message": "Ang $1 ay nagbibigay ng $2",
    "description": "This is a sentence consisting of link using 'revealSeedWordsSRPName' as $1 and bolded text using 'revealSeedWordsDescription3' as $2."
  },
  "revealSeedWordsDescription2": {
    "message": "Ang MetaMask ay isang $1. Nangangahulugan iyon na ikaw ang may-ari ng iyong SRP.",
    "description": "$1 is text link with the message from 'revealSeedWordsNonCustodialWallet'"
  },
  "revealSeedWordsDescription3": {
    "message": "buong access sa iyong wallet at pondo.\n"
  },
  "revealSeedWordsNonCustodialWallet": {
    "message": "non-custodial wallet"
  },
  "revealSeedWordsQR": {
    "message": "QR"
  },
  "revealSeedWordsSRPName": {
    "message": "Lihim na Parirala sa Pagbawi (Secret Recovery Phrase o SRP)"
  },
  "revealSeedWordsText": {
    "message": "Text"
  },
  "revealSeedWordsWarning": {
    "message": "Tiyaking walang tumitingin sa iyong screen. $1",
    "description": "$1 is bolded text using the message from 'revealSeedWordsWarning2'"
  },
  "revealSeedWordsWarning2": {
    "message": "Hindi ito kailanman hihilingin ng Suporta sa MetaMask.",
    "description": "The bolded texted in the second part of 'revealSeedWordsWarning'"
  },
  "revealSensitiveContent": {
    "message": "Ipakita ang sensitibong content"
  },
  "revealTheSeedPhrase": {
    "message": "Ibunyag ang pariralang binhi"
  },
  "reviewAlerts": {
    "message": "Suriin ang mga alerto"
  },
  "reviewPermissions": {
    "message": "Suriin ang mga pahintulot"
  },
  "revokeAllTokensTitle": {
    "message": "Bawiin ang pahintulot na i-access at ilipat ang lahat ng iyong $1?",
    "description": "$1 is the symbol of the token for which the user is revoking approval"
  },
  "revokeAllTokensTitleWithoutSymbol": {
    "message": "Bawiin ang pahintulot na i-access at ilipat ang lahat ng iyong NFT mula sa $1?",
    "description": "$1 is a link to contract on the block explorer when we're not able to retrieve a erc721 or erc1155 name"
  },
  "revokeApproveForAllDescription": {
    "message": "Binabawi nito ang pahintulot para sa isang third party na i-access at ilipat ang lahat ng iyong $1 nang walang karagdagang abiso.",
    "description": "$1 is either a string or link of a given token symbol or name"
  },
  "revokeApproveForAllDescriptionWithoutSymbol": {
    "message": "Binabawi nito ang pahintulot para sa isang third party na i-access at ilipat ang lahat ng iyong NFT mula sa $1 nang walang karagdagang abiso.",
    "description": "$1 is a link to contract on the block explorer when we're not able to retrieve a erc721 or erc1155 name"
  },
  "revokePermission": {
    "message": "Bawiin ang pahintulot"
  },
  "revokeSpendingCap": {
    "message": "Bawiin ang limitasyon sa paggastos para sa iyong $1",
    "description": "$1 is a token symbol"
  },
  "revokeSpendingCapTooltipText": {
    "message": "Ang third party na ito ay hindi na makakagastos pa sa iyong kasalukuyan o hinaharap na mga token."
  },
  "rpcUrl": {
    "message": "Bagong RPC URL"
  },
  "safeTransferFrom": {
    "message": "Ligtas na paglilipat mula"
  },
  "save": {
    "message": "I-save"
  },
  "scanInstructions": {
    "message": "Itapat ang QR code sa iyong camera"
  },
  "scanQrCode": {
    "message": "Mag-scan ng QR Code"
  },
  "scrollDown": {
    "message": "Mag-scroll pababa"
  },
  "search": {
    "message": "Maghanap"
  },
  "searchAccounts": {
    "message": "Maghanap ng mga account"
  },
  "searchNfts": {
    "message": "Hanapin ang mga NFT"
  },
  "searchTokens": {
    "message": "Maghanap ng mga token"
  },
  "secretRecoveryPhrase": {
    "message": "Lihim na Parirala sa Pagbawi"
  },
  "secureWallet": {
    "message": "Secure Wallet"
  },
  "security": {
    "message": "Seguridad"
  },
  "securityAlert": {
    "message": "Alerto ng seguridad mula sa $1 at $2"
  },
  "securityAlerts": {
    "message": "Mga alerto sa seguridad"
  },
  "securityAlertsDescription": {
    "message": "Ang tampok na ito ay nag-aalerto sa iyo ng masamang aktibidad sa pamamagitan ng aktibong pagsusuri ng mga hiling na transaksyon at pirma. $1",
    "description": "Link to learn more about security alerts"
  },
  "securityAndPrivacy": {
    "message": "Seguridad at pagkapribado"
  },
  "securityProviderPoweredBy": {
    "message": "Pinapagana ng $1",
    "description": "The security provider that is providing data"
  },
  "seeDetails": {
    "message": "Tingnan ang mga detalye"
  },
  "seedPhraseConfirm": {
    "message": "Kumpirmahin ang Lihim na Parirala sa Pagbawi"
  },
  "seedPhraseEnterMissingWords": {
    "message": "Kumpirmahin ang Lihim na Parirala sa Pagbawi"
  },
  "seedPhraseIntroNotRecommendedButtonCopy": {
    "message": "Ipaalala sa amin sa ibang pagkakataon (hindi inirerekomenda)"
  },
  "seedPhraseIntroRecommendedButtonCopy": {
    "message": "I-secure ang aking wallet (inirerekomenda)"
  },
  "seedPhraseIntroSidebarBulletOne": {
    "message": "Isulat at itago sa maraming sikretong lugar."
  },
  "seedPhraseIntroSidebarBulletTwo": {
    "message": "Itago sa safe-deposit box."
  },
  "seedPhraseIntroSidebarCopyOne": {
    "message": "Ang iyong Lihim na Parirala sa Pagbawi ay isang 12 salitang parirala na \"master key\" sa iyong wallet at sa iyong pondo"
  },
  "seedPhraseIntroSidebarCopyThree": {
    "message": "Kung may humingi ng iyong parirala sa pagbawi, malamang na sinusubukan ka nilang lokohin at nakawan ng mga pondo sa iyong wallet."
  },
  "seedPhraseIntroSidebarCopyTwo": {
    "message": "Huwag kailanman ibahagi ang iyong Lihim na Parirala sa Pagbawi, kahit sa MetaMask!"
  },
  "seedPhraseIntroSidebarTitleOne": {
    "message": "Ano ang Lihim na Parirala sa Pagbawi?"
  },
  "seedPhraseIntroSidebarTitleThree": {
    "message": "Maaari ko bang ibahagi ang aking Lihim na Parirala sa Pagbawi?"
  },
  "seedPhraseIntroSidebarTitleTwo": {
    "message": "Paano ko masi-save ang aking Lihim na Parirala sa Pagbawi?"
  },
  "seedPhraseIntroTitle": {
    "message": "I-secure ang wallet mo"
  },
  "seedPhraseIntroTitleCopy": {
    "message": "Bago magsimula, panoorin ang maikling video na ito upang malaman ang tungkol sa iyong Lihim na Parirala sa Pagbawi at paano mapapanatiling ligtas ang wallet mo."
  },
  "seedPhraseReq": {
    "message": "Ang mga Lihim na Parirala sa Pagbawi ay naglalaman ng 12, 15, 18, 21, o 24 na salita"
  },
  "seedPhraseWriteDownDetails": {
    "message": "Isulat ang 12 salita ng Lihim na Parirala sa Pagbawi at i-save sa lugar na pinagkakatiwalaan mo at ikaw lang ang makaka-access."
  },
  "seedPhraseWriteDownHeader": {
    "message": "Isulat ang iyong Lihim na Parirala sa Pagbawi"
  },
  "select": {
    "message": "Piliin ang"
  },
  "selectAccounts": {
    "message": "Pumili ng (mga) account"
  },
  "selectAccountsForSnap": {
    "message": "Piliin ang (mga) account para gamitin ang snap na ito"
  },
  "selectAll": {
    "message": "Piliin lahat"
  },
  "selectAllAccounts": {
    "message": "Piliin ang lahat ng mga account"
  },
  "selectAnAccount": {
    "message": "Pumili ng Account"
  },
  "selectAnAccountAlreadyConnected": {
    "message": "Ang acount na ito ay nakakonekta na sa MetaMask"
  },
  "selectAnAccountHelp": {
    "message": "Piliin ang mga custodian account para gamitin sa MetaMask Institutional."
  },
  "selectEnableDisplayMediaPrivacyPreference": {
    "message": "I-on ang Ipakita ang NFT media"
  },
  "selectHdPath": {
    "message": "Pumili ng HD Path"
  },
  "selectJWT": {
    "message": "Pumili ng token"
  },
  "selectNFTPrivacyPreference": {
    "message": "Paganahin ang autodetection ng NFT"
  },
  "selectPathHelp": {
    "message": "Kung hindi mo makita ang mga account na inaasahan mo, subukang lumipat ng HD path o kasalukuyang piniling network."
  },
  "selectType": {
    "message": "Pumili ng Uri"
  },
  "selectingAllWillAllow": {
    "message": "Kapag pinili lahat, mabibigyang-daan ang site na ito na makita ang lahat ng kasalukuyan mong account. Tiyaking pinagkakatiwalaan mo ang site na ito."
  },
  "send": {
    "message": "Magpadala"
  },
  "sendBugReport": {
    "message": "Padalhan kami ng ulat ng bug."
  },
  "sendNoContactsConversionText": {
    "message": "mag-click dito"
  },
  "sendNoContactsDescription": {
    "message": "Nagbibigay-daan sa iyo ang mga kontak na ligtas na magpadala ng mga transaksyon sa ibang account nang maraming beses. Para gumawa ng kontak, $1",
    "description": "$1 represents the action text 'click here'"
  },
  "sendNoContactsTitle": {
    "message": "Wala ka pang anumang mga kontak"
  },
  "sendSelectReceiveAsset": {
    "message": "Piliin ang asset na tatanggapin"
  },
  "sendSelectSendAsset": {
    "message": "Piliin ang asset na ipapadala"
  },
  "sendSpecifiedTokens": {
    "message": "Magpadala ng $1",
    "description": "Symbol of the specified token"
  },
  "sendSwapSubmissionWarning": {
    "message": "Ang pag-click sa button na ito ay kaagad na magpapasimula sa iyong swap na transaksyon. Mangyaring suriin ang detalye ng iyong mga transaksyon bago magpatuloy."
  },
  "sendTokenAsToken": {
    "message": "Ipadala ang $1 bilang $2",
    "description": "Used in the transaction display list to describe a swap and send. $1 and $2 are the symbols of tokens in involved in the swap."
  },
  "sendingAsset": {
    "message": "Ipinapadala ang $1"
  },
  "sendingDisabled": {
    "message": "Ang pagpapadala ng mga asset na ERC-1155 NFT ay hindi pa suportado."
  },
  "sendingNativeAsset": {
    "message": "Nagpapadala ng $1",
    "description": "$1 represents the native currency symbol for the current network (e.g. ETH or BNB)"
  },
  "sendingToTokenContractWarning": {
    "message": "Babala: magpapadala ka sa isang kontrata ng token na maaaring magresulta sa pagkawala ng mga pondo. $1",
    "description": "$1 is a clickable link with text defined by the 'learnMoreUpperCase' key. The link will open to a support article regarding the known contract address warning"
  },
  "sendingZeroAmount": {
    "message": "Ikaw ay nagpapadala ng 0 $1."
  },
  "sepolia": {
    "message": "Sepolia test network"
  },
  "setAdvancedPrivacySettingsDetails": {
    "message": "Ginagamit ng MetaMask ang mga pinagkakatiwalaang serbisyo ng third-party na ito para mapahusay ang kakayahang magamit at kaligtasan ng produkto."
  },
  "setApprovalForAll": {
    "message": "Itakda ang Pag-apruba para sa Lahat"
  },
  "setApprovalForAllTitle": {
    "message": "Aprubahan ang $1 nang walang limitasyon sa paggastos",
    "description": "The token symbol that is being approved"
  },
  "settingAddSnapAccount": {
    "message": "Magdagdag ng snap account"
  },
  "settings": {
    "message": "Mga Setting"
  },
  "settingsSearchMatchingNotFound": {
    "message": "Walang nakitang katugmang resulta."
  },
  "settingsSubHeadingSignaturesAndTransactions": {
    "message": "Lagda at hiling sa transaksyon"
  },
  "show": {
    "message": "Ipakita"
  },
  "showAccount": {
    "message": "Ipakita ang account"
  },
  "showExtensionInFullSizeView": {
    "message": "Ipakit ang extension sa full-size na view"
  },
  "showExtensionInFullSizeViewDescription": {
    "message": "I-on ito upang gawing default ang full-size view kapag pinindot mo ang extension icon."
  },
  "showFiatConversionInTestnets": {
    "message": "Ipakita ang palitan sa mga test network"
  },
  "showFiatConversionInTestnetsDescription": {
    "message": "Piliin ito para ipakita ang palitan ng fiat sa mga test network"
  },
  "showHexData": {
    "message": "Ipakita ang hex na data"
  },
  "showHexDataDescription": {
    "message": "Piliin ito para ipakita ang field ng hex na data sa screen ng pagpapadala"
  },
  "showIncomingTransactions": {
    "message": "Ipakita ang mga papasok na transaksyon"
  },
  "showIncomingTransactionsDescription": {
    "message": "Umaasa ito sa $1 na magkakaroon ng access sa iyong Ethereum address at sa iyong IP address. $2",
    "description": "$1 is the link to etherscan url and $2 is the link to the privacy policy of consensys APIs"
  },
  "showIncomingTransactionsExplainer": {
    "message": "Ito ay umaasa sa ibang third party na API para sa bawat network, na naglalantad sa iyong address sa Ethereum at iyong IP address."
  },
  "showLess": {
    "message": "Magpakita ng mas kaunti"
  },
  "showMore": {
    "message": "Ipakita ang iba pa"
  },
  "showNft": {
    "message": "Ipakita ang NFT"
  },
  "showPermissions": {
    "message": "Ipakita ang mga pahintulot"
  },
  "showPrivateKey": {
    "message": "Ipakita ang pribadong key"
  },
  "showTestnetNetworks": {
    "message": "Ipakita ang mga test network"
  },
  "showTestnetNetworksDescription": {
    "message": "Piliin ito upang ipakita ang mga test network sa listahan ng network"
  },
  "sigRequest": {
    "message": "Kahilingan sa paglagda"
  },
  "sign": {
    "message": "Pumirma"
  },
  "signatureRequest": {
    "message": "Kahilingan sa paglagda"
  },
  "signatureRequestGuidance": {
    "message": "Pirmahan lang ang mensaheng ito kung ganap mong nauunawaan ang nilalaman at nagtitiwala sa site na humihiling."
  },
  "signed": {
    "message": "Napirmahan"
  },
  "signin": {
    "message": "Mag-sign In"
  },
  "signing": {
    "message": "Pinipirmahan"
  },
  "signingInWith": {
    "message": "Nagsa-sign in gamit ang"
  },
  "simulationDetailsFailed": {
    "message": "Mayroong error sa pag-load ng iyong pagtataya."
  },
  "simulationDetailsFiatNotAvailable": {
    "message": "Hindi Available"
  },
  "simulationDetailsIncomingHeading": {
    "message": "Natanggap mo"
  },
  "simulationDetailsNoBalanceChanges": {
    "message": "Walang pagbabagong nahulaan para sa iyong wallet"
  },
  "simulationDetailsOutgoingHeading": {
    "message": "Nagpadala ka"
  },
  "simulationDetailsTitle": {
    "message": "Tinatayang mga pagbabago"
  },
  "simulationDetailsTitleTooltip": {
    "message": "Ang tinatayang mga pagbabago ay ang maaaring mangyaring kung magpapatuloy ka sa transaksyon ito. Ito ay isang prediksyon laman, hindi isang garantiya."
  },
  "simulationDetailsTotalFiat": {
    "message": "Kabuuan = $1",
    "description": "$1 is the total amount in fiat currency on one side of the transaction"
  },
  "simulationDetailsTransactionReverted": {
    "message": "Ang transaksyon na ito ay malamang na mabigo"
  },
  "simulationErrorMessageV2": {
    "message": "Hindi namin nagawang tantyahin ang gas. Maaaring may error sa kontrata at maaaring mabigo ang transaksyong ito."
  },
  "simulationsSettingDescription": {
    "message": "I-on ito para gumawa ng pagtataya sa mga pagbabago ng balanse ng mga transaksyon bago mo kumpirmahin ang mga iyon. Hindi nito iginagarantiya ang panghuling resulta ng iyong mga transaksyon. $1"
  },
  "simulationsSettingSubHeader": {
    "message": "Tinatayang mga pagbabago sa balanse"
  },
  "siweIssued": {
    "message": "Ibinigay"
  },
  "siweNetwork": {
    "message": "Network"
  },
  "siweRequestId": {
    "message": "Request ID"
  },
  "siweResources": {
    "message": "Mga Mapagkukunan"
  },
  "siweSignatureSimulationDetailInfo": {
    "message": "Ikaw ay nagsa-sign in sa isang site at walang mga inaasahang pagbabago sa iyong account."
  },
  "siweURI": {
    "message": "URL"
  },
  "skip": {
    "message": "Laktawan"
  },
  "skipAccountSecurity": {
    "message": "Laktawan ang Account Security?"
  },
  "skipAccountSecurityDetails": {
    "message": "Nauunawaan ko na hanggang sa i-back up ko ang aking Lihim na Parirala sa Pagbawi, maaaring mawala sa akin ang mga account ko at lahat ng asset ng mga ito."
  },
  "smartContracts": {
    "message": "Mga smart na kontrata"
  },
  "smartSwapsErrorNotEnoughFunds": {
    "message": "Hindi sapat ang pondo para sa smart swap."
  },
  "smartSwapsErrorUnavailable": {
    "message": "Pansamantalang hindi available ang mga Smart Swap."
  },
  "smartTransactionCancelled": {
    "message": "Nakansela ang transaksyon mo"
  },
  "smartTransactionCancelledDescription": {
    "message": "Hindi nakumpleto ang transaksyon mo, kaya kinansela ito para maiwasan mo ang pagbabayad ng mga hindi kinakailangang gas fee."
  },
  "smartTransactionError": {
    "message": "Nabigo ang transaksyon mo"
  },
  "smartTransactionErrorDescription": {
    "message": "Maaaring magdulot ng pagkabigo ang biglaang pagbabago sa merkado. Kung magpatuloy ang problema, makipag-ugnayan sa customer support ng MetaMask."
  },
  "smartTransactionPending": {
    "message": "Isinusumite ang iyong transaksyon"
  },
  "smartTransactionSuccess": {
    "message": "Nakumpleto ang transaksyon mo"
  },
  "smartTransactions": {
    "message": "Mga Smart Transaction"
  },
  "smartTransactionsBenefit1": {
    "message": "99.5% tiyansa ng tagumpay"
  },
  "smartTransactionsBenefit2": {
    "message": "Makatitipid ng pera"
  },
  "smartTransactionsBenefit3": {
    "message": "Mga real-time na update"
  },
  "smartTransactionsDescription": {
    "message": "Mag-unlock na mas mataas na tiyansa ng tagumpay, proteksyon sa frontrunning, at mas mahusay na visibility sa mga Smart Transaction."
  },
  "smartTransactionsDescription2": {
    "message": "Available lamang sa Ethereum. I-enable o i-disable anumang oras sa mga setting. $1",
    "description": "$1 is an external link to learn more about Smart Transactions"
  },
  "smartTransactionsOptItModalTitle": {
    "message": "Pinahusay na Proteksyon sa Transaksyon"
  },
  "snapAccountCreated": {
    "message": "Nagawa ang account"
  },
  "snapAccountCreatedDescription": {
    "message": "Handa ng gamitin ang iyong bagong account!"
  },
  "snapAccountCreationFailed": {
    "message": "Nabigo ang paglikha ng account"
  },
  "snapAccountCreationFailedDescription": {
    "message": "Ang $1 ay hindi nagawang lumikha ng account para sa iyo.",
    "description": "$1 is the snap name"
  },
  "snapAccountRedirectFinishSigningTitle": {
    "message": "Tapusin ang pagpirma"
  },
  "snapAccountRedirectSiteDescription": {
    "message": "Sundin ang mga tagubilin mula sa $1"
  },
  "snapAccountRemovalFailed": {
    "message": "Nabigo ang pag-alis ng account"
  },
  "snapAccountRemovalFailedDescription": {
    "message": "Ang $1 ay hindi nagawang alisin ng account para sa iyo.",
    "description": "$1 is the snap name"
  },
  "snapAccountRemoved": {
    "message": "Naalis ang account"
  },
  "snapAccountRemovedDescription": {
    "message": "Ang account na ito ay hindi na magiging available para gamitin sa MetaMask."
  },
  "snapAccounts": {
    "message": "Mga Account Snap"
  },
  "snapAccountsDescription": {
    "message": "Mga account na kontrol lang ng mga third-party na Snap."
  },
  "snapConnectTo": {
    "message": "Kumonekta sa $1",
    "description": "$1 is the website URL or a Snap name. Used for Snaps pre-approved connections."
  },
  "snapConnectionPermissionDescription": {
    "message": "Hayaan ang $1 na awtomatikong kumonekta sa $2 nang wala ang iyong pag-apruba.",
    "description": "Used for Snap pre-approved connections. $1 is the Snap name, $2 is a website URL."
  },
  "snapConnectionWarning": {
    "message": "Si $1 ay gustong gumamit ng $2",
    "description": "$2 is the snap and $1 is the dapp requesting connection to the snap."
  },
  "snapContent": {
    "message": "Ang nilalamang ito ay nagmumula sa $1",
    "description": "This is shown when a snap shows transaction insight information in the confirmation UI. $1 is a link to the snap's settings page with the link text being the name of the snap."
  },
  "snapDetailWebsite": {
    "message": "Website"
  },
  "snapHomeMenu": {
    "message": "Snap Home Menu"
  },
  "snapInstallRequest": {
    "message": "Ang pag-install ng $1 ay nagbibigay ng mga sumusunod na pahintulot.",
    "description": "$1 is the snap name."
  },
  "snapInstallSuccess": {
    "message": "Tapos na ang pag-install"
  },
  "snapInstallWarningCheck": {
    "message": "Gusto ng $1 ng pahintulot na gawin ang mga sumusunod:",
    "description": "Warning message used in popup displayed on snap install. $1 is the snap name."
  },
  "snapInstallWarningHeading": {
    "message": "Magpatuloy nang may pag-iingat"
  },
  "snapInstallWarningPermissionDescriptionForBip32View": {
    "message": "Payagan ang $1 na tingnan ang iyong mga pambublikong key (at mga address). Hindi ito nagkakaloob ng anumang kontrol ng mga account o asset.",
    "description": "An extended description for the `snap_getBip32PublicKey` permission used for tooltip on Snap Install Warning screen (popup/modal). $1 is the snap name."
  },
  "snapInstallWarningPermissionDescriptionForEntropy": {
    "message": "Payagan ang $1 Snap na mamahala ng mga account at asset sa (mga) hiniling na network. Ang mga account na ito ay hinango at naka-back up gamit ang iyong lihim na parirala sa pagbawi (nang hindi ibinubunyag ito). Gamit ang kapangyarihan na maghango ng mga key, masusuportahan ng $1 ang iba't ibang blockchain protocol bukod sa Ethereum (mga EVM).",
    "description": "An extended description for the `snap_getBip44Entropy` and `snap_getBip44Entropy` permissions used for tooltip on Snap Install Warning screen (popup/modal). $1 is the snap name."
  },
  "snapInstallWarningPermissionNameForEntropy": {
    "message": "Pamahalaan ang mga $1 account",
    "description": "Permission name used for the Permission Cell component displayed on warning popup when installing a Snap. $1 is list of account types."
  },
  "snapInstallWarningPermissionNameForViewPublicKey": {
    "message": "Tingnan ang pampublikong key para sa $1",
    "description": "Permission name used for the Permission Cell component displayed on warning popup when installing a Snap. $1 is list of account types."
  },
  "snapInstallationErrorDescription": {
    "message": "Hindi ma-install ang $1.",
    "description": "Error description used when snap installation fails. $1 is the snap name."
  },
  "snapInstallationErrorTitle": {
    "message": "Nabigo ang pag-install",
    "description": "Error title used when snap installation fails."
  },
  "snapResultError": {
    "message": "Error"
  },
  "snapResultSuccess": {
    "message": "Tagumpay"
  },
  "snapResultSuccessDescription": {
    "message": "Handa nang gamitin ang $1"
  },
  "snapUpdateAlertDescription": {
    "message": "Kunin ang pinakabagong bersyon ng $1",
    "description": "Description used in Snap update alert banner when snap update is available. $1 is the Snap name."
  },
  "snapUpdateAvailable": {
    "message": "Available ang update"
  },
  "snapUpdateErrorDescription": {
    "message": "Hindi ma-update ang $1.",
    "description": "Error description used when snap update fails. $1 is the snap name."
  },
  "snapUpdateErrorTitle": {
    "message": "Nabigo ang pag-update",
    "description": "Error title used when snap update fails."
  },
  "snapUpdateRequest": {
    "message": "Ang pag-update ng $1 ay nagbibigay ng mga sumusunod na pahintulot.",
    "description": "$1 is the Snap name."
  },
  "snapUpdateSuccess": {
    "message": "Tapos na ang pag-update"
  },
  "snapUrlIsBlocked": {
    "message": "Gusto kang dalhin ng Snap na ito sa isang naka-block na site. $1."
  },
  "snaps": {
    "message": "Mga Snap"
  },
  "snapsConnected": {
    "message": "Nakonekta ang Snaps"
  },
  "snapsNoInsight": {
    "message": "Ang snap ay hindi nagbalik ng anumang insight"
  },
  "snapsPrivacyWarningFirstMessage": {
    "message": "Kinikilala mo na anumang snap na i-install mo ay isang Serbisyong Third Party, maliban kung tinukoy, ayon sa depenisyon sa $1 ng Consensys. Ang iyong paggamit ng mga Serbisyong Third Party ay pinapamahalaan ng hiwalay na mga tuntunin at kundisyon na itinakda ng tagapagbigay ng Serbisyong Third Party. Iyong ina-access, pinagbabatayan, o ginagamit mo ang Serbisyong Third Party sa sarili mong panganib. Itinatanggi ng Consensys ang lahat ng responsibilidad at pananagutan para sa anumang pagkalugi sa account dahil sa iyong paggamit ng mga Serbisyo ng Third Party.",
    "description": "First part of a message in popup modal displayed when installing a snap for the first time. $1 is terms of use link."
  },
  "snapsPrivacyWarningSecondMessage": {
    "message": "Ang anumang impormasyong ibinabahagi mo sa mga Serbisyo ng Third Party ay direktang kokolektahin ng mga Serbisyo ng Third Party na iyon alinsunod sa kanilang mga patakaran sa pagkapribado. Pakitingnan ang kanilang mga patakaran sa pagkapribado para sa higit pang impormasyon.",
    "description": "Second part of a message in popup modal displayed when installing a snap for the first time."
  },
  "snapsPrivacyWarningThirdMessage": {
    "message": "Walang access ang Consensys sa impormasyong ibinabahagi mo sa mga third party na ito.",
    "description": "Third part of a message in popup modal displayed when installing a snap for the first time."
  },
  "snapsSettings": {
    "message": "Mga settings sa Snap"
  },
  "snapsTermsOfUse": {
    "message": "Mga Tuntunin ng Paggamit"
  },
  "snapsToggle": {
    "message": "Tatakbo lamang ang snap kapag pinagana ito"
  },
  "snapsUIError": {
    "message": "Makipag-ugnayan sa mga tagalikha ng $1 para sa karagdagang suporta.",
    "description": "This is shown when the insight snap throws an error. $1 is the snap name"
  },
  "someNetworksMayPoseSecurity": {
    "message": "Maaaring magdulot ang ilang network ng mga panganib sa seguridad at/o pagkapribado. Unawain ang mga panganib bago idagdag o gamitin ang isang network."
  },
  "somethingDoesntLookRight": {
    "message": "Mayroon bang hindi tama? $1",
    "description": "A false positive message for users to contact support. $1 is a link to the support page."
  },
  "somethingIsWrong": {
    "message": "May nangyaring mali. Subukang muling i-load ang pahina."
  },
  "somethingWentWrong": {
    "message": "Oops! Nagkaproblema."
  },
  "source": {
    "message": "Pinagmulan"
  },
  "speed": {
    "message": "Bilis"
  },
  "speedUp": {
    "message": "Pabilisin"
  },
  "speedUpCancellation": {
    "message": "Pabilisin ang pagkanselang ito"
  },
  "speedUpExplanation": {
    "message": "Na-update na namin ang bayad sa gas batay sa kasalukuyang kundisyon ng network at tinaasan namin ito nang hindi bababa sa 10% (hinihingi ng network)."
  },
  "speedUpPopoverTitle": {
    "message": "Pabilisin ang transaksyon"
  },
  "speedUpTooltipText": {
    "message": "Bagong bayad sa gas"
  },
  "speedUpTransaction": {
    "message": "Pabilisin ang transaksyong ito"
  },
  "spendLimitInsufficient": {
    "message": "Hindi sapat ang limitasyon sa paggastos"
  },
  "spendLimitInvalid": {
    "message": "Di-wastong limitasyon sa paggastos; dapat ay positibong numero"
  },
  "spendLimitPermission": {
    "message": "Pahintulot sa limitasyon sa paggastos"
  },
  "spendLimitRequestedBy": {
    "message": "Limitasyon sa paggastos na hiniling ng $1",
    "description": "Origin of the site requesting the spend limit"
  },
  "spendLimitTooLarge": {
    "message": "Masyadong malaki ang limitasyon sa paggastos"
  },
  "spender": {
    "message": "Gumagastos"
  },
  "spendingCap": {
    "message": "Limitasyon sa paggastos"
  },
  "spendingCapError": {
    "message": "Error: Maglagay lamang ng mga numero"
  },
  "spendingCapErrorDescription": {
    "message": "Maglagay lamang ng numero na komportable kang i-access ng $1 ngayon o sa hinaharap. Palagi mong madadagdagan ang limitasyon ng token sa ibang pagkakataon.",
    "description": "$1 is origin of the site requesting the token limit"
  },
  "spendingCapRequest": {
    "message": "Kahilingan na limitasyon sa paggastos para sa iyong $1"
  },
  "srpInputNumberOfWords": {
    "message": "Mayroon akong word phrase ng $1",
    "description": "This is the text for each option in the dropdown where a user selects how many words their secret recovery phrase has during import. The $1 is the number of words (either 12, 15, 18, 21, or 24)."
  },
  "srpPasteFailedTooManyWords": {
    "message": "Nabigong i-paste dahil naglalaman ito ng higit sa 24 na salita. Ang lihim na parirala sa pagbawi ay mayroong hanggang 24 na salita lang.",
    "description": "Description of SRP paste error when the pasted content has too many words"
  },
  "srpPasteTip": {
    "message": "Maaari mong i-paste ang iyong buong lihim na parirala sa pagbawi sa alinmang patlang",
    "description": "Our secret recovery phrase input is split into one field per word. This message explains to users that they can paste their entire secrete recovery phrase into any field, and we will handle it correctly."
  },
  "srpSecurityQuizGetStarted": {
    "message": "Magsimula"
  },
  "srpSecurityQuizImgAlt": {
    "message": "Isang mata na may susian sa sentro, at tatlong lumulutang na password field"
  },
  "srpSecurityQuizIntroduction": {
    "message": "Upang ibunyag ang iyong Lihim na Parirala sa Pagbawi, kailangan mong sagutin nang tama ang dalawang tanong"
  },
  "srpSecurityQuizQuestionOneQuestion": {
    "message": "Kung mawala mo ang iyong Lihim na Parirala sa Pagbawi, ang MetaMask ay..."
  },
  "srpSecurityQuizQuestionOneRightAnswer": {
    "message": "Hindi ka matutulungan"
  },
  "srpSecurityQuizQuestionOneRightAnswerDescription": {
    "message": "Isulat ito, iukit sa metal, o itago ito sa maraming lihim na lugar upang hindi ito mawala. Kung nawala mo ito, wala na ito ng tuluyan."
  },
  "srpSecurityQuizQuestionOneRightAnswerTitle": {
    "message": "Tama! Walang makakatulong na maibalik ang iyong Lihim na Parirala sa Pagbawi"
  },
  "srpSecurityQuizQuestionOneWrongAnswer": {
    "message": "Maaari itong ibalik para sa iyo"
  },
  "srpSecurityQuizQuestionOneWrongAnswerDescription": {
    "message": "Kung nawala mo ang iyong Lihim na Parirala sa Pagbawi mawawala na ito nang tuluyan. Walang makakatulong sa iyo na maibalik ito, anuman ang sabihin nila."
  },
  "srpSecurityQuizQuestionOneWrongAnswerTitle": {
    "message": "Mali! Walang makakatulong na maibalik ang iyong Lihim na Parirala sa Pagbawi"
  },
  "srpSecurityQuizQuestionTwoQuestion": {
    "message": "Kung hihingin ng sinuman, kahit ng isang ahente ng suporta, ang iyong Lihim na Parirala sa Pagbawi..."
  },
  "srpSecurityQuizQuestionTwoRightAnswer": {
    "message": "Niloloko ka"
  },
  "srpSecurityQuizQuestionTwoRightAnswerDescription": {
    "message": "Sinumang nagsasabing nangangailangan ng iyong Lihim na Parirala sa Pagbawi ay nagsisinungaling sa iyo. Kung ibabahagi mo ito sa kanila, nanakawin nila ang iyong mga asset."
  },
  "srpSecurityQuizQuestionTwoRightAnswerTitle": {
    "message": "Tama! Ang pagbabahagi ng iyong Lihim na Parirala sa Pagbawi ay hindi kailanman isang magandang ideya"
  },
  "srpSecurityQuizQuestionTwoWrongAnswer": {
    "message": "Dapat mong ibigay sa kanila"
  },
  "srpSecurityQuizQuestionTwoWrongAnswerDescription": {
    "message": "Sinumang nagsasabing nangangailangan ng iyong Lihim na Parirala sa Pagbawi ay nagsisinungaling sa iyo. Kung ibabahagi mo ito sa kanila, nanakawin nila ang iyong mga asset."
  },
  "srpSecurityQuizQuestionTwoWrongAnswerTitle": {
    "message": "Hindi! Huwag kailanman ibahagi ang iyong Lihim na Parirala sa Pagbawi sa sinuman"
  },
  "srpSecurityQuizTitle": {
    "message": "Pagsusulit sa seguridad"
  },
  "srpToggleShow": {
    "message": "Ipakita/Itago ang salitang ito ng lihim na parirala sa pagbawi",
    "description": "Describes a toggle that is used to show or hide a single word of the secret recovery phrase"
  },
  "srpWordHidden": {
    "message": "Itinago ang salitang ito",
    "description": "Explains that a word in the secret recovery phrase is hidden"
  },
  "srpWordShown": {
    "message": "Ipinapakita ang salitang ito",
    "description": "Explains that a word in the secret recovery phrase is being shown"
  },
  "stable": {
    "message": "Stable"
  },
  "stableLowercase": {
    "message": "stable"
  },
  "stake": {
    "message": "Mag-stake"
  },
  "startYourJourney": {
    "message": "Simulan ang iyong paglalakbay sa $1",
    "description": "$1 is the token symbol"
  },
  "startYourJourneyDescription": {
    "message": "Magsimula sa web3 sa pamamagitan ng pagdagdag ng $1 sa iyong wallet.",
    "description": "$1 is the token symbol"
  },
  "stateLogError": {
    "message": "Error sa pagkuha ng mga log ng estado."
  },
  "stateLogFileName": {
    "message": "Mga log ng estado ng MetaMask"
  },
  "stateLogs": {
    "message": "Mga log ng estado"
  },
  "stateLogsDescription": {
    "message": "Naglalaman ang mga log ng estado ng iyong mga address ng pampublikong account at ipinadalang transaksyon."
  },
  "status": {
    "message": "Katayuan"
  },
  "statusNotConnected": {
    "message": "Hindi konektado"
  },
  "statusNotConnectedAccount": {
    "message": "Walang mga account na konektado"
  },
  "step1LatticeWallet": {
    "message": "Ikonekta ang iyong Lattice1"
  },
  "step1LatticeWalletMsg": {
    "message": "Maaari mong ikonekta ang MetaMask sa iyong Lattice1 device kapag na-set up na ito at online. I-unlock ang iyong device at ihanda ang iyong Device ID.",
    "description": "$1 represents the `hardwareWalletSupportLinkConversion` localization key"
  },
  "step1LedgerWallet": {
    "message": "Mag-download ng Ledger app"
  },
  "step1LedgerWalletMsg": {
    "message": "Mag-download, mag-set up, at maglagay ng password para ma-unlock ang $1.",
    "description": "$1 represents the `ledgerLiveApp` localization value"
  },
  "step1TrezorWallet": {
    "message": "Ikonekta ang iyong Trezor"
  },
  "step1TrezorWalletMsg": {
    "message": "Direktang ikonekta ang iyong Trezor sa iyong computer at i-unlock ito. Tiyaking ginagamit mo ang tamang passphrase.",
    "description": "$1 represents the `hardwareWalletSupportLinkConversion` localization key"
  },
  "step2LedgerWallet": {
    "message": "Ikonekta ang iyong Ledger"
  },
  "step2LedgerWalletMsg": {
    "message": "Direktang ikonekta ang iyong Ledger sa iyong computer, pagkatapos ay i-unlock ito at buksan ang Ethereum app.",
    "description": "$1 represents the `hardwareWalletSupportLinkConversion` localization key"
  },
  "stillGettingMessage": {
    "message": "Nakukuha pa rin ang mensaheng ito?"
  },
  "strong": {
    "message": "Mahirap"
  },
  "stxCancelled": {
    "message": "Nabigo sana ang pag-swap kung"
  },
  "stxCancelledDescription": {
    "message": "Maaaring nabigo at kinansela ang transaksyon para protektahan ka mula sa pagbabayad ng mga hindi kinakailangang bayad sa gas."
  },
  "stxCancelledSubDescription": {
    "message": "Subukan muli ang pag-swap. Narito kami para protektahan ka sa mga katulad na panganib sa susunod."
  },
  "stxFailure": {
    "message": "Nabigo ang pag-swap"
  },
  "stxFailureDescription": {
    "message": "Ang biglaang pagbabago sa merkado ay maaaring maging sanhi ng pagkabigo. Kung magpatuloy ang problema, makipag-ugnyan sa $1.",
    "description": "This message is shown to a user if their swap fails. The $1 will be replaced by support.metamask.io"
  },
  "stxOptInDescription": {
    "message": "I-on ang mga Smart Transaction para sa mas maaasahan at ligtas na mga transaksyon sa Ethereum Mainnet. $1"
  },
  "stxPendingPrivatelySubmittingSwap": {
    "message": "Pribadong isinusumite ang iyong Swap..."
  },
  "stxPendingPubliclySubmittingSwap": {
    "message": "Pampublikong isinusumite ang iyong Swap..."
  },
  "stxSuccess": {
    "message": "Nakumpleto ang pag-swap!"
  },
  "stxSuccessDescription": {
    "message": "Ang iyong $1 ay available na ngayon.",
    "description": "$1 is a token symbol, e.g. ETH"
  },
  "stxSwapCompleteIn": {
    "message": "Matatapos ang Swap sa <",
    "description": "'<' means 'less than', e.g. Swap will complete in < 2:59"
  },
  "stxTryingToCancel": {
    "message": "Sinusubukang kanselahin ang iyong transaksyon..."
  },
  "stxUnknown": {
    "message": "Hindi alam ang katayuan"
  },
  "stxUnknownDescription": {
    "message": "Naging matagumpay ang transaksyon pero hindi kami sigurado kung ano ito. Dahil siguro ito sa pagsusumite ng isa pang transaksyon habang pinoproseso ang pag-swap na ito."
  },
  "stxUserCancelled": {
    "message": "Kinansela ang pag-swap"
  },
  "stxUserCancelledDescription": {
    "message": "Kinansela ang iyong transaksyon at hindi ka nagbayad para sa anumang mga hindi kinakailangang gas."
  },
  "submit": {
    "message": "Isumite"
  },
  "submitted": {
    "message": "Naisumite"
  },
  "suggestedBySnap": {
    "message": "Iminumungkahi ng $1",
    "description": "$1 is the snap name"
  },
  "suggestedTokenName": {
    "message": "Iminumungkahing pangalan:"
  },
  "support": {
    "message": "Humingi ng Tulong"
  },
  "supportCenter": {
    "message": "Bisitahin ang aming Sentro ng Suporta"
  },
  "surveyConversion": {
    "message": "Sagutan ang aming survey"
  },
  "surveyTitle": {
    "message": "Hubugin ang hinaharap ng MetaMask"
  },
  "swap": {
    "message": "I-swap"
  },
  "swapAdjustSlippage": {
    "message": "Ayusin ang slippage"
  },
  "swapAggregator": {
    "message": "Aggregator"
  },
  "swapAllowSwappingOf": {
    "message": "Payagan ang pag-swap ng $1",
    "description": "Shows a user that they need to allow a token for swapping on their hardware wallet"
  },
  "swapAmountReceived": {
    "message": "Garantisadong halaga"
  },
  "swapAmountReceivedInfo": {
    "message": "Ito ang minimum na halagang matatanggap mo. Maaari kang makatanggap ng mas malaki depende sa slippage."
  },
  "swapAndSend": {
    "message": "I-swap at Ipadala"
  },
  "swapAnyway": {
    "message": "I-swap pa rin"
  },
  "swapApproval": {
    "message": "Aprubahan ang $1 para sa mga pag-swap",
    "description": "Used in the transaction display list to describe a transaction that is an approve call on a token that is to be swapped.. $1 is the symbol of a token that has been approved."
  },
  "swapApproveNeedMoreTokens": {
    "message": "Kailangan mo ng $1 pa $2 para makumpleto ang pag-swap na ito",
    "description": "Tells the user how many more of a given token they need for a specific swap. $1 is an amount of tokens and $2 is the token symbol."
  },
  "swapAreYouStillThere": {
    "message": "Nandyan ka pa ba?"
  },
  "swapAreYouStillThereDescription": {
    "message": "Handa kaming ipakita sa iyo ang mga pinakabagong quote kapag gusto mo ng magpatuloy"
  },
  "swapBuildQuotePlaceHolderText": {
    "message": "Walang available na token na tumutugma sa $1",
    "description": "Tells the user that a given search string does not match any tokens in our token lists. $1 can be any string of text"
  },
  "swapConfirmWithHwWallet": {
    "message": "Kumpirmahin gamit ang iyong wallet na hardware"
  },
  "swapContinueSwapping": {
    "message": "Ituloy ang pag-swap"
  },
  "swapContractDataDisabledErrorDescription": {
    "message": "Sa Ethereum app sa iyong Ledger, magpunta sa \"Mga Setting\" at payagan ang data ng kontrata. Pagkatapos ay subukan muli ang iyong pag-swap."
  },
  "swapContractDataDisabledErrorTitle": {
    "message": "Ang data ng kontrata ay hindi pinagagana sa iyong Ledger"
  },
  "swapCustom": {
    "message": "custom"
  },
  "swapDecentralizedExchange": {
    "message": "Decentralized exchange"
  },
  "swapDirectContract": {
    "message": "Direktang kontrata"
  },
  "swapEditLimit": {
    "message": "I-edit ang limitasyon"
  },
  "swapEnableDescription": {
    "message": "Kinakailangan ito at nagbibigay ito ng pahintulot sa MetaMask na i-swap ang iyong $1.",
    "description": "Gives the user info about the required approval transaction for swaps. $1 will be the symbol of a token being approved for swaps."
  },
  "swapEnableTokenForSwapping": {
    "message": "Ito ay $1 para sa pag-swap",
    "description": "$1 is for the 'enableToken' key, e.g. 'enable ETH'"
  },
  "swapEnterAmount": {
    "message": "Ilagay ang halaga"
  },
  "swapEstimatedNetworkFees": {
    "message": "Mga tinantyang bayad sa network"
  },
  "swapEstimatedNetworkFeesInfo": {
    "message": "Ito ay pagtatantya ng bayad sa network na gagamitin para kumpletuhin ang iyong pag-swap. Maaaring magbago ang aktuwal na halaga ayon sa mga kundisyon ng network."
  },
  "swapFailedErrorDescriptionWithSupportLink": {
    "message": "Nangyayari ang mga pagkabigo sa transaksyon at narito kami upang tumulong. Kung magpapatuloy ang isyung ito, maaari kapag makipag-ugnay sa aming suporta sa customer sa $1 para sa karagdagang tulong.",
    "description": "This message is shown to a user if their swap fails. The $1 will be replaced by support.metamask.io"
  },
  "swapFailedErrorTitle": {
    "message": "Nabigo ang pag-swap"
  },
  "swapFetchingQuote": {
    "message": "Kinukuha ang mga quote"
  },
  "swapFetchingQuoteNofN": {
    "message": "Kinukuha ang quote $1 ng $2",
    "description": "A count of possible quotes shown to the user while they are waiting for quotes to be fetched. $1 is the number of quotes already loaded, and $2 is the total number of resources that we check for quotes. Keep in mind that not all resources will have a quote for a particular swap."
  },
  "swapFetchingQuotes": {
    "message": "Kinukuha ang mga quote..."
  },
  "swapFetchingQuotesErrorDescription": {
    "message": "Hmmm... nagkaproblema. Subukan ulit, o kung magpapatuloy ang mga error, makipag-ugnayan sa customer support."
  },
  "swapFetchingQuotesErrorTitle": {
    "message": "Nagka-error sa pagkuha ng mga quote"
  },
  "swapFetchingTokens": {
    "message": "Kinukuha ang mga token..."
  },
  "swapFromTo": {
    "message": "Ang pag-swap ng $1 sa $2",
    "description": "Tells a user that they need to confirm on their hardware wallet a swap of 2 tokens. $1 is a source token and $2 is a destination token"
  },
  "swapGasFeesDetails": {
    "message": "Ang mga bayad sa gas ay tinatantya at magbabago batay sa trapiko sa network at pagiging kumplikado ng transaksyon."
  },
  "swapGasFeesLearnMore": {
    "message": "Alamin pa ang tungkol sa mga bayad sa gas"
  },
  "swapGasFeesSplit": {
    "message": "Ang mga bayad sa gas sa nakaraang screen ay hinati sa dalawang transaksyon."
  },
  "swapGasFeesSummary": {
    "message": "Ang mga bayad sa gas ay binabayaran sa mga minero ng crypto na nagpoproseso ng mga transaksyon sa $1 na network. Ang MetaMask ay hindi kumikita mula sa mga bayad sa gas.",
    "description": "$1 is the selected network, e.g. Ethereum or BSC"
  },
  "swapHighSlippage": {
    "message": "Mataas na slippage"
  },
  "swapHighSlippageWarning": {
    "message": "Napakataas ng halaga ng slippage."
  },
  "swapIncludesMMFee": {
    "message": "Kasama ang $1% MetaMask fee.",
    "description": "Provides information about the fee that metamask takes for swaps. $1 is a decimal number."
  },
  "swapIncludesMMFeeAlt": {
    "message": "Kasama sa quote ang $1% bayad sa MetaMask",
    "description": "Provides information about the fee that metamask takes for swaps using the latest copy. $1 is a decimal number."
  },
  "swapIncludesMetaMaskFeeViewAllQuotes": {
    "message": "Kabilang ang $1% na bayad sa MetaMask – $2",
    "description": "Provides information about the fee that metamask takes for swaps. $1 is a decimal number and $2 is a link to view all quotes."
  },
  "swapLearnMore": {
    "message": "Alamin pa ang tungkol sa mga Swap"
  },
  "swapLiquiditySourceInfo": {
    "message": "Naghahanap kami sa iba't ibang pinagmumulan ng liquidity (mga exchange, aggregator at propesyonal na market maker) upang paghambingin ang mga halaga ng palitan at bayad sa network."
  },
  "swapLowSlippage": {
    "message": "Mababang slippage"
  },
  "swapLowSlippageError": {
    "message": "Maaaring hindi magtagumpay ang transaksyon, masyadong mababa ang max na slippage."
  },
  "swapMaxSlippage": {
    "message": "Max na slippage"
  },
  "swapMetaMaskFee": {
    "message": "Bayarin sa MetaMask"
  },
  "swapMetaMaskFeeDescription": {
    "message": "Ang bayad na $1% ay awtomatikong isinasali sa quote na ito. Babayaran mo ito bilang kapalit ng isang lisensya para gamitin ang software ng pagsasama-sama ng impormasyon ng tagapagbigay ng liquidity ng MetaMask.",
    "description": "Provides information about the fee that metamask takes for swaps. $1 is a decimal number."
  },
  "swapNQuotesWithDot": {
    "message": "$1 quote.",
    "description": "$1 is the number of quotes that the user can select from when opening the list of quotes on the 'view quote' screen"
  },
  "swapNewQuoteIn": {
    "message": "Mga bagong quote sa $1",
    "description": "Tells the user the amount of time until the currently displayed quotes are update. $1 is a time that is counting down from 1:00 to 0:00"
  },
  "swapNoTokensAvailable": {
    "message": "Walang available na token na tumutugma sa $1",
    "description": "Tells the user that a given search string does not match any tokens in our token lists. $1 can be any string of text"
  },
  "swapOnceTransactionHasProcess": {
    "message": "Idaragdag ang iyong $1 sa account mo sa oras na maiproseso ang transaksyong ito.",
    "description": "This message communicates the token that is being transferred. It is shown on the awaiting swap screen. The $1 will be a token symbol."
  },
  "swapPriceDifference": {
    "message": "Isa-swap mo na ang $1 $2 (~$3) sa $4 $5 (~$6).",
    "description": "This message represents the price slippage for the swap.  $1 and $4 are a number (ex: 2.89), $2 and $5 are symbols (ex: ETH), and $3 and $6 are fiat currency amounts."
  },
  "swapPriceDifferenceTitle": {
    "message": "Deperensya ng presyo ng ~$1%",
    "description": "$1 is a number (ex: 1.23) that represents the price difference."
  },
  "swapPriceImpactTooltip": {
    "message": "Ang price impact ay ang pagkakaiba sa pagitan ng kasalukuyang market price at ang halagang natanggap sa panahon ng pagpapatupad ng transaksyon. Ang price impact ay isang function ng laki ng iyong trade kaugnay sa laki ng pool ng liquidity."
  },
  "swapPriceUnavailableDescription": {
    "message": "Hindi matukoy ang price impact dahil sa kakulangan ng data ng market price. Pakikumpirma na komportable ka sa dami ng mga token na matatanggap mo bago mag-swap."
  },
  "swapPriceUnavailableTitle": {
    "message": "Tingnan ang iyong rate bago magpatuloy"
  },
  "swapProcessing": {
    "message": "Pagproseso"
  },
  "swapQuoteDetails": {
    "message": "Mga detalye ng quote"
  },
  "swapQuoteNofM": {
    "message": "$1 sa $2",
    "description": "A count of possible quotes shown to the user while they are waiting for quotes to be fetched. $1 is the number of quotes already loaded, and $2 is the total number of resources that we check for quotes. Keep in mind that not all resources will have a quote for a particular swap."
  },
  "swapQuoteSource": {
    "message": "Pinagmulan ng quote"
  },
  "swapQuotesExpiredErrorDescription": {
    "message": "Humiling ng mga bagong quote para makuha ang mga pinakabagong rate."
  },
  "swapQuotesExpiredErrorTitle": {
    "message": "Pag-timeout ng mga quote"
  },
  "swapQuotesNotAvailableDescription": {
    "message": "Bawasan ang laki ng iyong trade o gumamit ng ibang token."
  },
  "swapQuotesNotAvailableErrorDescription": {
    "message": "Subukang i-adjust ang halaga o mga setting ng slippage at subukan ulit."
  },
  "swapQuotesNotAvailableErrorTitle": {
    "message": "Walang available na quote"
  },
  "swapRate": {
    "message": "Singil"
  },
  "swapReceiving": {
    "message": "Pagtanggap"
  },
  "swapReceivingInfoTooltip": {
    "message": "Isang itong pagtatantya. Ang eksaktong halaga ay nakadepende sa slippage."
  },
  "swapRequestForQuotation": {
    "message": "Humiling ng quotation"
  },
  "swapReviewSwap": {
    "message": "I-review ang pag-swap"
  },
  "swapSearchNameOrAddress": {
    "message": "Hanapin ang pangalan o i-paste ang address"
  },
  "swapSelect": {
    "message": "Piliin"
  },
  "swapSelectAQuote": {
    "message": "Pumili ng quote"
  },
  "swapSelectAToken": {
    "message": "Pumili ng token"
  },
  "swapSelectQuotePopoverDescription": {
    "message": "Makikita sa ibaba ang lahat ng quote na nakuha mula sa maraming pinagmumulan ng liquidity."
  },
  "swapSelectToken": {
    "message": "Pumili ng token"
  },
  "swapShowLatestQuotes": {
    "message": "Ipakita ang mga pinakabagong quote"
  },
  "swapSlippageHighDescription": {
    "message": "Ang slippage na inilagay ($1%) ay itinuturing na napakataas at maaaring magresulta sa isang masamang rate",
    "description": "$1 is the amount of % for slippage"
  },
  "swapSlippageHighTitle": {
    "message": "Mataas na slippage"
  },
  "swapSlippageLowDescription": {
    "message": "Ang halaga na ganito kababa ($1%) ay maaaring magresulta sa isang nabigong pag-swap",
    "description": "$1 is the amount of % for slippage"
  },
  "swapSlippageLowTitle": {
    "message": "Mababang slippage"
  },
  "swapSlippageNegative": {
    "message": "Ang slippage ay dapat mas malaki o katumbas ng zero"
  },
  "swapSlippageNegativeDescription": {
    "message": "Dapat na mas malaki o katumbas ng zero ang slippage"
  },
  "swapSlippageNegativeTitle": {
    "message": "Dagdagan ang slippage para magpatuloy"
  },
  "swapSlippageOverLimitDescription": {
    "message": "Dapat na 15% o mas mababa ang slippage tolerance. Ang anumang mas mataas ay magreresulta sa hindi magandang rate."
  },
  "swapSlippageOverLimitTitle": {
    "message": "Napakataas na slippage"
  },
  "swapSlippagePercent": {
    "message": "$1%",
    "description": "$1 is the amount of % for slippage"
  },
  "swapSlippageTooltip": {
    "message": "Kung magbabago ang presyo sa pagitan ng oras na nailagay at nakumpirma ang iyong order, tinatawag itong \"slippage\". Awtomatikong makakansela ang iyong pag-swap kung lalampas ang slippage sa iyong setting ng “pagpapahintulot sa slippage”."
  },
  "swapSlippageZeroDescription": {
    "message": "Kakaunti ang mga tagapagbigay ng zero-slippage quote at maaari itong magresulta sa hindi gaanong mapagkumpitensyang quote."
  },
  "swapSlippageZeroTitle": {
    "message": "Nagso-source ng mga tagapagbigay ng zero-slippage"
  },
  "swapSource": {
    "message": "Pinagmumulan ng liquidity"
  },
  "swapSuggested": {
    "message": "Iminungkahi ang pag-swap"
  },
  "swapSuggestedGasSettingToolTipMessage": {
    "message": "Ang mga swap ay kumplikado at sensitibo sa oras na mga transaksyon. Inirerekomenda namin ang bayad sa gas na ito para sa magandang balanse sa pagitan ng halaga at kumpiyansa ng matagumpay na Swap."
  },
  "swapSwapFrom": {
    "message": "Mag-swap ng"
  },
  "swapSwapSwitch": {
    "message": "Mga token na papalitan o ipapalit"
  },
  "swapSwapTo": {
    "message": "I-swap sa"
  },
  "swapToConfirmWithHwWallet": {
    "message": "para kumpirmahin gamit ang iyong wallet na hardware"
  },
  "swapTokenAddedManuallyDescription": {
    "message": "I-verify ang token na ito sa $1 at siguraduhing ito ang token na gusto mong i-trade.",
    "description": "$1 points the user to etherscan as a place they can verify information about a token. $1 is replaced with the translation for \"etherscan\""
  },
  "swapTokenAddedManuallyTitle": {
    "message": "Mano-manong idinagdag ang token"
  },
  "swapTokenAvailable": {
    "message": "Naidagdag na ang $1 sa iyong account.",
    "description": "This message is shown after a swap is successful and communicates the exact amount of tokens the user has received for a swap. The $1 is a decimal number of tokens followed by the token symbol."
  },
  "swapTokenBalanceUnavailable": {
    "message": "Hindi namin nabawi ang iyong $1 na balanse",
    "description": "This message communicates to the user that their balance of a given token is currently unavailable. $1 will be replaced by a token symbol"
  },
  "swapTokenNotAvailable": {
    "message": "Hindi maaaring i-swap ang token sa rehiyon na ito"
  },
  "swapTokenToToken": {
    "message": "I-swap ang $1 sa $2",
    "description": "Used in the transaction display list to describe a swap. $1 and $2 are the symbols of tokens in involved in a swap."
  },
  "swapTokenVerificationAddedManually": {
    "message": "Manwal na naidagdag ang token na ito."
  },
  "swapTokenVerificationMessage": {
    "message": "Palaging kumpirmahin ang token address sa $1.",
    "description": "Points the user to Etherscan as a place they can verify information about a token. $1 is replaced with the translation for \"Etherscan\" followed by an info icon that shows more info on hover."
  },
  "swapTokenVerificationOnlyOneSource": {
    "message": "Na-verify sa 1 pinagmulan lang."
  },
  "swapTokenVerificationSources": {
    "message": "Na-verify sa $1 na source.",
    "description": "Indicates the number of token information sources that recognize the symbol + address. $1 is a decimal number."
  },
  "swapTokenVerifiedOn1SourceDescription": {
    "message": "Na-verify $1 sa 1 pinagmulan lang. Pag-isipang i-verify ito sa $2 bago magpatuloy.",
    "description": "$1 is a token name, $2 points the user to etherscan as a place they can verify information about a token. $1 is replaced with the translation for \"etherscan\""
  },
  "swapTokenVerifiedOn1SourceTitle": {
    "message": "Potensyal na hindi tunay na token"
  },
  "swapTooManyDecimalsError": {
    "message": "Ang $1 ay nagpapahintulot sa hanggang $2 na decimal",
    "description": "$1 is a token symbol and $2 is the max. number of decimals allowed for the token"
  },
  "swapTransactionComplete": {
    "message": "Nakumpleto ang transaksyon"
  },
  "swapTwoTransactions": {
    "message": "2 transaksyon"
  },
  "swapUnknown": {
    "message": "Hindi Alam"
  },
  "swapVerifyTokenExplanation": {
    "message": "Maaaring gamitin ng maraming token ang iisang pangalan at simbolo. Suriin ang $1 para ma-verify na ito ang token na hinahanap mo.",
    "description": "This appears in a tooltip next to the verifyThisTokenOn message. It gives the user more information about why they should check the token on a block explorer. $1 will be the name or url of the block explorer, which will be the translation of 'etherscan' or a block explorer url specified for a custom network."
  },
  "swapYourTokenBalance": {
    "message": "Available ang $1 $2 na i-swap",
    "description": "Tells the user how much of a token they have in their balance. $1 is a decimal number amount of tokens, and $2 is a token symbol"
  },
  "swapZeroSlippage": {
    "message": "0% Slippage"
  },
  "swapsAdvancedOptions": {
    "message": "Mga Advanced na Opsyon"
  },
  "swapsExcessiveSlippageWarning": {
    "message": "Masyadong mataas ang halaga ng slippage at magreresulta sa masamang rate. Mangyaring bawasan ang iyong slippage tolerance sa halagang mas mababa sa 15%."
  },
  "swapsMaxSlippage": {
    "message": "Slippage tolerance"
  },
  "swapsNotEnoughForTx": {
    "message": "Hindi sapat ang $1 para makumpleto ang transaksyong ito",
    "description": "Tells the user that they don't have enough of a token for a proposed swap. $1 is a token symbol"
  },
  "swapsNotEnoughToken": {
    "message": "Hindi sapat ang $1",
    "description": "Tells the user that they don't have enough of a token for a proposed swap. $1 is a token symbol"
  },
  "swapsViewInActivity": {
    "message": "Tingnan sa aktibidad"
  },
  "switch": {
    "message": "Lumipat"
  },
  "switchEthereumChainConfirmationDescription": {
    "message": "Dahil dito, lilipat sa dating idinagdag na network ang napiling network sa loob ng MetaMask:"
  },
  "switchEthereumChainConfirmationTitle": {
    "message": "Payagan ang site na ito para lumipat ng network?"
  },
  "switchInputCurrency": {
    "message": "Palitan ang input currency"
  },
  "switchNetwork": {
    "message": "Lumipat ng network"
  },
  "switchNetworks": {
    "message": "Lumipat ng network"
  },
  "switchToNetwork": {
    "message": "Lumipat sa $1",
    "description": "$1 represents the custom network that has previously been added"
  },
  "switchToThisAccount": {
    "message": "Lumipat sa account na ito"
  },
  "switchedNetworkToastDecline": {
    "message": "Huwag ipakita muli"
  },
  "switchedNetworkToastMessage": {
    "message": "Ang $1 ay aktibo ngayon sa $2",
    "description": "$1 represents the account name, $2 represents the network name"
  },
  "switchedTo": {
    "message": "Lumipat ka sa"
  },
  "switchingNetworksCancelsPendingConfirmations": {
    "message": "Ang paglipat ng network ay magkakansela ng lahat ng nakabinbing kumpirmasyon"
  },
  "symbol": {
    "message": "Simbolo"
  },
  "symbolBetweenZeroTwelve": {
    "message": "Dapat ay 11 character o mas kaunti ang simbolo."
  },
  "tenPercentIncreased": {
    "message": "10% na dagdag"
  },
  "terms": {
    "message": "Mga Tuntunin ng Paggamit"
  },
  "termsOfService": {
    "message": "Mga Tuntunin ng Serbisyo"
  },
  "termsOfUseAgreeText": {
    "message": " Sumasang-ayon ako sa Mga Tuntunin sa Paggamit, na nalalapat sa aking paggamit ng MetaMask at lahat ng feature nito"
  },
  "termsOfUseFooterText": {
    "message": "Mag-scroll upang basahin ang lahat ng seksyon"
  },
  "termsOfUseTitle": {
    "message": "Na-update ang aming Mga Tuntunin sa Paggamit"
  },
  "theme": {
    "message": "Tema"
  },
  "themeDescription": {
    "message": "Piliin ang mas gusto mong tema ng MetaMask."
  },
  "thingsToKeep": {
    "message": "Mga bagay na dapat tandaan:"
  },
  "thirdPartySoftware": {
    "message": "Paunawa ng third-party na software",
    "description": "Title of a popup modal displayed when installing a snap for the first time."
  },
  "thisCollection": {
    "message": "koleksyong ito"
  },
  "threeMonthsAbbreviation": {
    "message": "3M",
    "description": "Shortened form of '3 months'"
  },
  "time": {
    "message": "Oras"
  },
  "tips": {
    "message": "Mga Tip"
  },
  "to": {
    "message": "Para kay/sa"
  },
  "toAddress": {
    "message": "Para kay/sa: $1",
    "description": "$1 is the address to include in the To label. It is typically shortened first using shortenAddress"
  },
  "toggleRequestQueueDescription": {
    "message": "Pinahihintulutan ka nitong pumili ng network para sa bawat site sa halip na iisang piniling network para sa lahat ng site. Pipigilan ka ng feature na ito na magpalit ng network nang mano-mano, na maaaring makasira sa iyong karanasan bilang user sa ilang partikular na site."
  },
  "toggleRequestQueueField": {
    "message": "Piliin ang mga network para sa bawat site"
  },
  "toggleRequestQueueOff": {
    "message": "Naka-off"
  },
  "toggleRequestQueueOn": {
    "message": "Naka-on"
  },
  "token": {
    "message": "Token"
  },
  "tokenAddress": {
    "message": "Address ng token"
  },
  "tokenAlreadyAdded": {
    "message": "Naidagdag na ang token."
  },
  "tokenAutoDetection": {
    "message": "Awtomatikong pagtuklas ng token"
  },
  "tokenContractAddress": {
    "message": "Address ng kontrata ng token"
  },
  "tokenDecimal": {
    "message": "Decimal na token"
  },
  "tokenDecimalFetchFailed": {
    "message": "Kailangan ng decimal ng token. Hanapin ito sa: $1"
  },
  "tokenDecimalTitle": {
    "message": "Mga Decimal ng Katumpakan:"
  },
  "tokenDetails": {
    "message": "Mga detalye ng token"
  },
  "tokenFoundTitle": {
    "message": "1 bagong token ang nakita"
  },
  "tokenId": {
    "message": "ID ng Token"
  },
  "tokenList": {
    "message": "Mga listahan ng token"
  },
  "tokenScamSecurityRisk": {
    "message": "mga panloloko sa token at panganib sa seguridad"
  },
  "tokenShowUp": {
    "message": "Maaaring hindi awtomatikong lumabas ang iyong mga token sa iyong wallet. "
  },
  "tokenStandard": {
    "message": "Pamantayan ng token"
  },
  "tokenSymbol": {
    "message": "Simbolo ng token"
  },
  "tokens": {
    "message": "Mga Token"
  },
  "tokensFoundTitle": {
    "message": "$1 bagong token ang nakita",
    "description": "$1 is the number of new tokens detected"
  },
  "tokensInCollection": {
    "message": "Mga token sa koleksyon"
  },
  "tooltipApproveButton": {
    "message": "Nauunawaan ko"
  },
  "tooltipSatusConnected": {
    "message": "konektado"
  },
  "tooltipSatusConnectedUpperCase": {
    "message": "Nakakonekta"
  },
  "tooltipSatusNotConnected": {
    "message": "hindi konektado"
  },
  "total": {
    "message": "Kabuuan"
  },
  "totalVolume": {
    "message": "Kabuuang volume"
  },
  "transaction": {
    "message": "transaksyon"
  },
  "transactionCancelAttempted": {
    "message": "Sinubukang kanselahin ang transaksyon na may tinantyang bayad sa gas na $1 sa $2"
  },
  "transactionCancelSuccess": {
    "message": "Matagumpay na nakansela ang transaksyon sa $2"
  },
  "transactionConfirmed": {
    "message": "Nakumpirma ang transaksyon sa $2."
  },
  "transactionCreated": {
    "message": "Nagawa ang transaksyon na nagkakahalagang $1 sa $2."
  },
  "transactionDataFunction": {
    "message": "Function"
  },
  "transactionDetailDappGasMoreInfo": {
    "message": "Minungkahing site"
  },
  "transactionDetailDappGasTooltip": {
    "message": "I-edit upang magamit ang inirerekomendang bayad sa gas ng MetaMask batay sa pinakabagong block."
  },
  "transactionDetailGasHeading": {
    "message": "Tinantyang bayad sa gas"
  },
  "transactionDetailGasTooltipConversion": {
    "message": "Alamin pa ang tungkol sa mga bayad sa gas"
  },
  "transactionDetailGasTooltipExplanation": {
    "message": "Ang mga bayad sa gas ay itinakda ng network at nagbabago-bago batay sa network traffic at pagiging kumplikado ng transaksyon."
  },
  "transactionDetailGasTooltipIntro": {
    "message": "Ang mga bayad sa gas ay binabayaran sa mga minero ng crypto na nagpoproseso ng mga transaksyon sa $1 na network. Ang MetaMask ay hindi kumikita mula sa mga bayad sa gas."
  },
  "transactionDetailGasTotalSubtitle": {
    "message": "Halaga + bayad sa gas"
  },
  "transactionDetailLayer2GasHeading": {
    "message": "Layer 2 na bayad sa gas"
  },
  "transactionDetailMultiLayerTotalSubtitle": {
    "message": "Halaga + fees"
  },
  "transactionDropped": {
    "message": "Tinanggihan ang transaksyon sa $2."
  },
  "transactionError": {
    "message": "Error sa transaksyon. Nagkaroon ng exception sa code ng kontrata."
  },
  "transactionErrorNoContract": {
    "message": "Sinusubukang i-call ang isang function sa isang address na hindi kontrata."
  },
  "transactionErrored": {
    "message": "Nagkaroon ng error sa transaksyon."
  },
  "transactionFailed": {
    "message": "Nabigo ang Transaksyon"
  },
  "transactionFee": {
    "message": "Bayad sa transaksyon"
  },
  "transactionHistoryBaseFee": {
    "message": "Batayang bayad (GWEI)"
  },
  "transactionHistoryL1GasLabel": {
    "message": "Kabuuang L1 na bayad sa gas"
  },
  "transactionHistoryL2GasLimitLabel": {
    "message": "L2 na limitasyon ng gas"
  },
  "transactionHistoryL2GasPriceLabel": {
    "message": "L2 na presyo ng gas"
  },
  "transactionHistoryMaxFeePerGas": {
    "message": "Pinakamataas na bayad bawat gas"
  },
  "transactionHistoryPriorityFee": {
    "message": "Bayad sa priyoridad (GWEI)"
  },
  "transactionHistoryTotalGasFee": {
    "message": "Kabuuang Bayad sa Gas"
  },
  "transactionNote": {
    "message": "Tala ng transaksyon"
  },
  "transactionResubmitted": {
    "message": "Isinumite ulit ang transaksyon na may tinantyang bayad sa gas na itinaas sa $1 sa $2"
  },
  "transactionSettings": {
    "message": "Mga setting ng transaksyon"
  },
  "transactionSubmitted": {
    "message": "Isinumite ang transaksyon na may tinantyang bayad sa gas na $1 sa $2."
  },
  "transactionUpdated": {
    "message": "Na-update ang transaksyon sa $2."
  },
  "transactions": {
    "message": "Mga Transaksyon"
  },
  "transfer": {
    "message": "Maglipat"
  },
  "transferFrom": {
    "message": "Maglipat mula kay/sa"
  },
  "trillionAbbreviation": {
    "message": "T",
    "description": "Shortened form of 'trillion'"
  },
  "troubleConnectingToLedgerU2FOnFirefox": {
    "message": "Nagkakaproblema kami sa pagkonekta ng iyong Ledger. $1",
    "description": "$1 is a link to the wallet connection guide;"
  },
  "troubleConnectingToLedgerU2FOnFirefox2": {
    "message": "I-review ang gabay sa pagkonekta ng aming wallet na hardware at subukan muli.",
    "description": "$1 of the ledger wallet connection guide"
  },
  "troubleConnectingToLedgerU2FOnFirefoxLedgerSolution": {
    "message": "Kung ikaw ay nasa pinakabagong bersyon ng Firefox, maaari kang makaranas ng isyu na nauugnay sa Firefox dropping U2F support. Alamin kung paano aayusin ang isyung ito $1.",
    "description": "It is a link to the ledger website for the workaround."
  },
  "troubleConnectingToLedgerU2FOnFirefoxLedgerSolution2": {
    "message": "dito",
    "description": "Second part of the error message; It is a link to the ledger website for the workaround."
  },
  "troubleConnectingToWallet": {
    "message": "Nagkaproblema kami sa pagkonekta sa iyong $1, subukang suriin ang $2 at subukan ulit.",
    "description": "$1 is the wallet device name; $2 is a link to wallet connection guide"
  },
  "troubleStarting": {
    "message": "Nagkaproblema ang MetaMask sa pagsisimula. Maaaring paulit-ulit ang error na ito, kaya subukang i-restart ang extension."
  },
  "trustSiteApprovePermission": {
    "message": "Sa pamamagitan ng pagbibigay ng pahintulot, pinapayagan mo ang sumusunod na $1 para ma-access ang pondo mo"
  },
  "tryAgain": {
    "message": "Subukan ulit"
  },
  "turnOff": {
    "message": "I-off"
  },
  "turnOffMetamaskNotificationsError": {
    "message": "Nagkaroon ng error sa pag-disable ng mga notipikasyon. Pakisubukan muli mamaya."
  },
  "turnOn": {
    "message": "I-on"
  },
  "turnOnMetamaskNotifications": {
    "message": "I-on ang mga notipikasyon"
  },
  "turnOnMetamaskNotificationsButton": {
    "message": "I-on"
  },
  "turnOnMetamaskNotificationsError": {
    "message": "Nagkaroon ng error sa paglikha ng mga notipikasyon. Pakisubukan muli mamaya."
  },
  "turnOnMetamaskNotificationsMessageFirst": {
    "message": "Manatiling may-alam sa nangyayari sa iyong wallet gamit ang mga notipikasyon."
  },
  "turnOnMetamaskNotificationsMessagePrivacyBold": {
    "message": "Mga Setting > Mga notipikasyon."
  },
  "turnOnMetamaskNotificationsMessagePrivacyLink": {
    "message": "Matutunan kung paano namin protektahan ang iyong pagkapribado habang gamit ang tampok na ito."
  },
  "turnOnMetamaskNotificationsMessageSecond": {
    "message": "Para magamit ang mga notipikasyon sa wallet, gumagamit kami ng profile para i-sync ang ilang mga setting sa iyong mga device. $1"
  },
  "turnOnMetamaskNotificationsMessageThird": {
    "message": "Maaari mong i-off ang mga notipikasypon anumang oras sa $1"
  },
  "turnOnTokenDetection": {
    "message": "I-on ang pinahusay na pag-detect ng token"
  },
  "tutorial": {
    "message": "Pagtuturo"
  },
  "twelveHrTitle": {
    "message": "12 oras:"
  },
  "typeYourSRP": {
    "message": "I-type ang iyong Lihim na Parirala sa Pagbawi"
  },
  "u2f": {
    "message": "U2F",
    "description": "A name on an API for the browser to interact with devices that support the U2F protocol. On some browsers we use it to connect MetaMask to Ledger devices."
  },
  "unapproved": {
    "message": "Hindi inaprubahan"
  },
  "units": {
    "message": "mga unit"
  },
  "unknown": {
    "message": "Hindi Alam"
  },
  "unknownCollection": {
    "message": "Walang pangalang koleksyon"
  },
  "unknownNetwork": {
    "message": "Hindi kilalang pribadong network"
  },
  "unknownNetworkForKeyEntropy": {
    "message": "Hindi kilalang network",
    "description": "Displayed on places like Snap install warning when regular name is not available."
  },
  "unknownQrCode": {
    "message": "Error: Hindi namin matukoy ang QR code na iyon"
  },
  "unlimited": {
    "message": "Walang Limitasyon"
  },
  "unlock": {
    "message": "I-unlock"
  },
  "unlockMessage": {
    "message": "Naghihintay ang desentralisadong web"
  },
  "unpin": {
    "message": "I-unpin"
  },
  "unrecognizedChain": {
    "message": "Hindi nakikilala ang custom network na ito. Nirerekomenda namin na ikaw ay $1 bago magpatuloy",
    "description": "$1 is a clickable link with text defined by the 'unrecognizedChanLinkText' key. The link will open to instructions for users to validate custom network details."
  },
  "unsendableAsset": {
    "message": "Ang pagpapadala ng mga token ng NFT (ERC-721) ay kasalukuyang hindi suportado",
    "description": "This is an error message we show the user if they attempt to send an NFT asset type, for which currently don't support sending"
  },
  "unverifiedContractAddressMessage": {
    "message": "Hindi namin ma-verify ang kontratang ito. Tiyaking pinagkakatiwalaan mo ang address na ito."
  },
  "upArrow": {
    "message": "arrow pataas"
  },
  "update": {
    "message": "I-update"
  },
  "updateOrEditNetworkInformations": {
    "message": "I-update ang iyong impormasyon o"
  },
  "updateRequest": {
    "message": "Hiling sa pag-update"
  },
  "uploadDropFile": {
    "message": "I-drop ang file mo rito"
  },
  "uploadFile": {
    "message": "I-upload ang file"
  },
  "urlErrorMsg": {
    "message": "Kinakailangan ng mga URL ang naaangkop na HTTP/HTTPS prefix."
  },
  "use4ByteResolution": {
    "message": "I-decode ang mga smart na kontrata"
  },
  "use4ByteResolutionDescription": {
    "message": "Upang mapabuti ang karanasan ng user, kino-customize namin ang tab ng mga aktibidad gamit ang mga mensahe ayon sa mga smart na kontrata kung saan ka nakikipag-ugnayan. Gumagamit ang MetaMask ng serbisyong tinatawag na 4byte.directory para i-decode ang datos at ipakita sa iyo ang bersyon ng smart na kontrata na mas madaling basahin. Tumutulong ito na bawasan ang pagkakataon na aprubahan mo ang mga mapaminsalang aksyon sa smart na kontrata, ngunit maaaring magresulta sa pagbabahagi ng iyong IP address."
  },
  "useMultiAccountBalanceChecker": {
    "message": "Maramihang kahilingan sa balanse ng account"
  },
  "useMultiAccountBalanceCheckerSettingDescription": {
    "message": "Makakuha ng mas mabibilis na update sa balanse sa pamamagitan ng maramihang paghiling sa balanse ng account. Nagpapahintulot ito sa amin na makuha nang sama-sama ang iyong mga balanse ng account, para makakuha ka ng mas mabibilis na update para sa inaprubahang kasanayan. Kapag naka-off ang feature na ito, posibleng hindi maiugnay ng mga third party ang iyong mga account sa isa't isa."
  },
  "useNftDetection": {
    "message": "Awtomatikong tuklasin ang mga NFT"
  },
  "useNftDetectionDescriptionText": {
    "message": "Hayaan ang MetaMask na magdagdag ng mga NFT na iyong pag-aari gamit ang mga third-party na serbisyo. Ang awtomatikong pagtuklas ng mga NFT ay naglalantad sa iyong IP at address ng account sa mga serbisyong ito. Ang pag-enable sa tampok na ito ay maaaring mag-ugnay sa iyong IP sa iyong Ethereum address at magpakita ng pekeng NFT na in-airdrop ng mga scammer. Maaari kang magdagdag ng token sa manu-manong paraan para iwasan ang panganib na ito."
  },
  "usePhishingDetection": {
    "message": "Gumamit ng phishing detection"
  },
  "usePhishingDetectionDescription": {
    "message": "Magpakita ng babala para sa mga phishing domain na nagta-target sa mga user ng Ethereum"
  },
  "useSafeChainsListValidation": {
    "message": "Suriin ang mga Detalye ng Network"
  },
  "useSafeChainsListValidationDescription": {
    "message": "Ang MetaMask ay gumagamit ng serbisyong third-party na tinatawag na $1 para magpakita ng tumpak at naka-standardized na detalye ng network. Binabawasan nito ang iyong tiyansa sa pagkonekta sa malisiyoso o malitang network. Kapag ginagamit ang tampok na ito, ang iyong IP address ay nakalantad sa chainid.network."
  },
  "useSafeChainsListValidationWebsite": {
    "message": "chainid.network",
    "description": "useSafeChainsListValidationWebsite is separated from the rest of the text so that we can bold the third party service name in the middle of them"
  },
  "useSiteSuggestion": {
    "message": "Gamitin ang mungkahi ng site"
  },
  "useTokenDetectionPrivacyDesc": {
    "message": "Awtomatikong ipinapakita ang mga token na ipinadala sa iyong account na nakapaloob sa komunikasyon ng mga server ng third party para makuha ang mga larawan ng token. Ang mga server na iyon ay magkakaroon ng access sa iyong IP address."
  },
  "usedByClients": {
    "message": "Ginagamit ng iba't ibang kliyente"
  },
  "userName": {
    "message": "Username"
  },
  "userOpContractDeployError": {
    "message": "Ang paglalabas ng kontrata mula sa isang account ng smart contract ay hindi suportado"
  },
  "verifyContractDetails": {
    "message": "I-verify ang mga detalye ng third-party"
  },
  "verifyThisTokenOn": {
    "message": "I-verify ang token na ito sa $1",
    "description": "Points the user to etherscan as a place they can verify information about a token. $1 is replaced with the translation for \"etherscan\""
  },
  "verifyThisUnconfirmedTokenOn": {
    "message": "I-verify ang token na ito sa $1 at siguruhin na ito ang token na gusto mong i-trade.",
    "description": "Points the user to etherscan as a place they can verify information about a token. $1 is replaced with the translation for \"etherscan\""
  },
  "version": {
    "message": "Bersyon"
  },
  "view": {
    "message": "Tingnan"
  },
  "viewActivity": {
    "message": "Tingnan ang aktibidad"
  },
  "viewAllDetails": {
    "message": "Tingnan ang lahat ng detalye"
  },
  "viewAllQuotes": {
    "message": "tingnan ang lahat ng quote"
  },
  "viewContact": {
    "message": "Tingnan ang Contact"
  },
  "viewDetails": {
    "message": "Tingnan ang mga detalye"
  },
  "viewFullTransactionDetails": {
    "message": "Tingnan ang buong detalye ng transaksyon"
  },
  "viewMore": {
    "message": "Tingnan Pa"
  },
  "viewOnBlockExplorer": {
    "message": "Tingnan sa block explorer"
  },
  "viewOnCustomBlockExplorer": {
    "message": "Tingnan ang $1 sa $2",
    "description": "$1 is the action type. e.g (Account, Transaction, Swap) and $2 is the Custom Block Explorer URL"
  },
  "viewOnEtherscan": {
    "message": "Tingnan ang $1 sa Etherscan",
    "description": "$1 is the action type. e.g (Account, Transaction, Swap)"
  },
  "viewOnExplorer": {
    "message": "Tingnan sa explorer"
  },
  "viewOnOpensea": {
    "message": "Tingnan sa Opensea"
  },
  "viewTransaction": {
    "message": "Tingnan ang transaksyon"
  },
  "viewinCustodianApp": {
    "message": "Tingnan sa app custodian"
  },
  "viewinExplorer": {
    "message": "Tingnan ang $1 sa Explorer",
    "description": "$1 is the action type. e.g (Account, Transaction, Swap)"
  },
  "visitSite": {
    "message": "Bisitahin ang site"
  },
  "visitWebSite": {
    "message": "Bisitahin ang aming website"
  },
  "wallet": {
    "message": "Wallet"
  },
  "walletConnectionGuide": {
    "message": "ang aming gabay sa pagkonekta ng wallet na hardware"
  },
  "walletCreationSuccessDetail": {
    "message": "Matagumpay mong naprotektahan ang iyong wallet. Panatilihing ligtas at sikreto ang iyong Lihim na Parirala sa Pagbawi - pananagutan mo ito!"
  },
  "walletCreationSuccessReminder1": {
    "message": "Di mababawi ng MetaMask ang iyong Lihim na Parirala sa Pagbawi."
  },
  "walletCreationSuccessReminder2": {
    "message": "Kailanman ay hindi hihingin ng MetaMask ang iyong Lihim na Parirala sa Pagbawi."
  },
  "walletCreationSuccessReminder3": {
    "message": "$1 sa sinuman o panganib na manakaw ang iyong pondo",
    "description": "$1 is separated as walletCreationSuccessReminder3BoldSection so that we can bold it"
  },
  "walletCreationSuccessReminder3BoldSection": {
    "message": "Huwag kailanman ibahagi ang iyong Lihim na Parirala sa Pagbawi",
    "description": "This string is localized separately from walletCreationSuccessReminder3 so that we can bold it"
  },
  "walletCreationSuccessTitle": {
    "message": "Matagumpay ang paggawa ng wallet"
  },
  "wantToAddThisNetwork": {
    "message": "Gusto mo bang idagdag ang network na ito?"
  },
  "wantsToAddThisAsset": {
    "message": "Gustong idagdag ng $1 ang asset na ito sa iyong wallet"
  },
  "warning": {
    "message": "Babala"
  },
  "warningFromSnap": {
    "message": "Babala mula sa $1",
    "description": "$1 represents the name of the snap"
  },
  "warningTooltipText": {
    "message": "$1 Maaaring gastusin ng third party ang iyong buong balanse ng token nang walang karagdagang abiso o pahintulot. Protektahan ang iyong sarili sa pamamagitan ng pag-customize ng mas mababang limitasyon sa paggastos.",
    "description": "$1 is a warning icon with text 'Be careful' in 'warning' colour"
  },
  "weak": {
    "message": "Madali"
  },
  "web3": {
    "message": "Web3"
  },
  "web3ShimUsageNotification": {
    "message": "Napansin namin na sinubukan ng kasalukuyang website na gamitin ang inalis na window.web3 API. Kung mukhang sira ang site, paki-click ang $1 para sa karagdagang impormasyon.",
    "description": "$1 is a clickable link."
  },
  "webhid": {
    "message": "WebHID",
    "description": "Refers to a interface for connecting external devices to the browser. Used for connecting ledger to the browser. Read more here https://developer.mozilla.org/en-US/docs/Web/API/WebHID_API"
  },
  "websites": {
    "message": "mga website",
    "description": "Used in the 'permission_rpc' message."
  },
  "welcomeBack": {
    "message": "Maligayang Pagbabalik!"
  },
  "welcomeExploreDescription": {
    "message": "Mag-imbak, magpadala at gumastos ng mga cryto currency at asset."
  },
  "welcomeExploreTitle": {
    "message": "Magsaliksik sa mga decentralized app"
  },
  "welcomeLoginDescription": {
    "message": "Gamitin ang iyong MetaMask para mag-log in sa mga decentralized app, hindi na kailangang mag-sign up."
  },
  "welcomeLoginTitle": {
    "message": "Mag-hello sa iyong wallet"
  },
  "welcomeToMetaMask": {
    "message": "Magsimula na tayo"
  },
  "welcomeToMetaMaskIntro": {
    "message": "Ang MetaMask na pinagkakatiwalaan ng milyun-milyon ay isang ligtas na wallet na ginagawang accessible ang mundo ng web3 para sa lahat."
  },
  "whatsNew": {
    "message": "Ano'ng bago",
    "description": "This is the title of a popup that gives users notifications about new features and updates to MetaMask."
  },
  "whatsThis": {
    "message": "Ano ito?"
  },
  "wrongNetworkName": {
    "message": "Ayon sa aming mga talaan, ang pangalan ng network ay maaaring hindi tumugma nang tama sa ID ng chain na ito."
  },
  "xOfYPending": {
    "message": "$1 ng $2 ang nakabinbin",
    "description": "$1 and $2 are intended to be two numbers, where $2 is a total number of pending confirmations, and $1 is a count towards that total"
  },
  "yes": {
    "message": "Oo"
  },
  "you": {
    "message": "Ikaw"
  },
  "youNeedToAllowCameraAccess": {
    "message": "Kailangan mong payagan ang pag-access sa camera para magamit ang feature na ito."
  },
  "youSign": {
    "message": "Pinipirmahan mo ang"
  },
  "yourAccounts": {
    "message": "Mga account mo"
  },
  "yourActivity": {
    "message": "Iyong aktibidad"
  },
  "yourBalance": {
    "message": "Iyong balanse"
  },
  "yourNFTmayBeAtRisk": {
    "message": "Maaaring nasa panganib ang iyong NFT"
  },
  "yourPrivateSeedPhrase": {
    "message": "Ang Iyong Lihim na Parirala sa Pagbawi"
  },
  "yourTransactionConfirmed": {
    "message": "Nakumpirma na ang transaksyon"
  },
  "yourTransactionJustConfirmed": {
    "message": "Hindi namin makansela ang iyong transaksyon bago ito nakumpirma sa blockchain."
  },
  "zeroGasPriceOnSpeedUpError": {
    "message": "Walang presyo ng gas sa pagpapabilis"
  }
}<|MERGE_RESOLUTION|>--- conflicted
+++ resolved
@@ -987,12 +987,6 @@
   "confirmRecoveryPhrase": {
     "message": "Kumpirmahin ang Lihim na Parirala sa Pagbawi"
   },
-<<<<<<< HEAD
-  "confirmRpcUrlDeletionMessage": {
-    "message": "Sigurado ka ba na nais mong tanggalin ang RPC URL? Ang iyong impormasyon ay hindi mase-save sa network na ito."
-  },
-=======
->>>>>>> 65e656c9
   "confirmTitleDescPermitSignature": {
     "message": "Ang site na ito ay nais ng permiso para gamitin ang iyong mga token."
   },
@@ -4069,15 +4063,6 @@
   "receive": {
     "message": "Tumanggap"
   },
-<<<<<<< HEAD
-  "recipientAddressPlaceholder": {
-    "message": "Ilagay ang pampublikong address (0x) o ENS name"
-  },
-  "recipientAddressPlaceholderFlask": {
-    "message": "Ilagay ang pampublikong address (0x) o pangalan ng domain"
-  },
-=======
->>>>>>> 65e656c9
   "recommendedGasLabel": {
     "message": "Nirekomenda"
   },
