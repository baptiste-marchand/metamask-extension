{
  "QRHardwareInvalidTransactionTitle": {
    "message": "Σφάλμα"
  },
  "QRHardwareMismatchedSignId": {
    "message": "Μη συμβατά δεδομένα συναλλαγών. Ελέγξτε τις λεπτομέρειες της συναλλαγής."
  },
  "QRHardwarePubkeyAccountOutOfRange": {
    "message": "Δεν υπάρχουν άλλοι λογαριασμοί. Αν θέλετε να αποκτήσετε πρόσβαση σε άλλο λογαριασμό που δεν αναφέρεται παρακάτω, παρακαλώ επανασυνδέστε το υλικό πορτοφόλι σας και επιλέξτε το."
  },
  "QRHardwareScanInstructions": {
    "message": "Τοποθετήστε τον κωδικό QR μπροστά από την κάμερα. Η οθόνη είναι θολή, αλλά δεν θα επηρεάσει την ανάγνωση."
  },
  "QRHardwareSignRequestCancel": {
    "message": "Απόρριψη"
  },
  "QRHardwareSignRequestDescription": {
    "message": "Αφού συνδεθείτε με το πορτοφόλι σας, κάντε κλικ στο 'Λήψη Υπογραφής' για να λάβετε την υπογραφή"
  },
  "QRHardwareSignRequestGetSignature": {
    "message": "Λήψη Υπογραφής"
  },
  "QRHardwareSignRequestSubtitle": {
    "message": "Σαρώστε τον κωδικό QR με το πορτοφόλι σας"
  },
  "QRHardwareSignRequestTitle": {
    "message": "Αίτημα Υπογραφής"
  },
  "QRHardwareUnknownQRCodeTitle": {
    "message": "Σφάλμα"
  },
  "QRHardwareUnknownWalletQRCode": {
    "message": "Μη έγκυρος κωδικός QR. Παρακαλώ σαρώστε τον κωδικό QR του υλικού πορτοφολιού."
  },
  "QRHardwareWalletImporterTitle": {
    "message": "Σάρωση Κωδικού QR"
  },
  "QRHardwareWalletSteps1Description": {
    "message": "Συνδέστε ένα airgapped πορτοφόλι υλικού που επικοινωνεί μέσω κωδικών QR. Τα airgapped πορτοφόλια που υποστηρίζονται επίσημα περιλαμβάνουν:"
  },
  "QRHardwareWalletSteps1Title": {
    "message": "Πορτοφόλι HW βασισμένο σε QR"
  },
  "QRHardwareWalletSteps2Description": {
    "message": "Ngrave (Έρχεται Σύντομα)"
  },
  "SIWEAddressInvalid": {
    "message": "Η διεύθυνση στο αίτημα σύνδεσης δεν ταιριάζει με τη διεύθυνση του λογαριασμού που χρησιμοποιείτε για να συνδεθείτε."
  },
  "SIWEDomainInvalidText": {
    "message": "Ο ιστότοπος στον οποίο προσπαθείτε να συνδεθείτε δεν ταιριάζει με τον τομέα στο αίτημα σύνδεσης. Προχωρήστε με προσοχή."
  },
  "SIWEDomainInvalidTitle": {
    "message": "Παραπλανητικό αίτημα ιστότοπου."
  },
  "SIWEDomainWarningBody": {
    "message": "Ο ιστότοπος ($1) σάς ζητά να συνδεθείτε σε λάθος τομέα. Μπορεί να πρόκειται για επίθεση ηλεκτρονικού ψαρέματος.",
    "description": "$1 represents the website domain"
  },
  "SIWEDomainWarningLabel": {
    "message": "Μη ασφαλές"
  },
  "SIWELabelChainID": {
    "message": "Αναγνωριστικό Αλυσίδας:"
  },
  "SIWELabelExpirationTime": {
    "message": "Λήγει στις:"
  },
  "SIWELabelIssuedAt": {
    "message": "Εκδόθηκε στις:"
  },
  "SIWELabelMessage": {
    "message": "Μήνυμα:"
  },
  "SIWELabelNonce": {
    "message": "Nonce:"
  },
  "SIWELabelNotBefore": {
    "message": "Όχι πριν από:"
  },
  "SIWELabelRequestID": {
    "message": "Αναγνωριστικό αιτήματος:"
  },
  "SIWELabelResources": {
    "message": "Πόροι: $1",
    "description": "$1 represents the number of resources"
  },
  "SIWELabelURI": {
    "message": "URI:"
  },
  "SIWELabelVersion": {
    "message": "Έκδοση:"
  },
  "SIWESiteRequestSubtitle": {
    "message": "Αυτός ο ιστότοπος ζητά να συνδεθεί με"
  },
  "SIWESiteRequestTitle": {
    "message": "Αίτημα σύνδεσης"
  },
  "SIWEWarningSubtitle": {
    "message": "Για να επιβεβαιώσετε ότι το καταλαβαίνετε πατήστε:"
  },
  "SIWEWarningTitle": {
    "message": "Είστε σίγουρος;"
  },
  "about": {
    "message": "Σχετικά με"
  },
  "accept": {
    "message": "Αποδοχή"
  },
  "acceptTermsOfUse": {
    "message": "Έχω διαβάσει και συμφωνώ με το $1",
    "description": "$1 is the `terms` message"
  },
  "accessAndSpendNoticeNFT": {
    "message": "Το $1 ίσως αποκτήσει πρόσβαση και δαπανήσει αυτό το περιουσιακό στοιχείο",
    "description": "$1 is the url of the site requesting ability to spend"
  },
  "accessYourWalletWithSRP": {
    "message": "Αποκτήστε πρόσβαση στο πορτοφόλι σας με τη Μυστική σας Φράση Ανάκτησης"
  },
  "accessYourWalletWithSRPDescription": {
    "message": "Το MetaMask δεν μπορεί να ανακτήσει τον κωδικό σας. Θα χρησιμοποιήσουμε τη Μυστική σας Φράση Ανάκτησης για να επιβεβαιώσουμε την κυριότητά σας, να ανακτήσουμε το πορτοφόλι σας και να ορίσουμε ένα νέο κωδικό. Πρώτα, εισάγετε τη Μυστική Φράση σας Ανάκτησης που σας δόθηκε όταν δημιουργήσατε το πορτοφόλι σας. $1",
    "description": "$1 is the words 'Learn More' from key 'learnMore', separated here so that it can be added as a link"
  },
  "accessingYourCamera": {
    "message": "Πρόσβαση στην κάμερά σας..."
  },
  "account": {
    "message": "Λογαριασμός"
  },
  "accountDetails": {
    "message": "Λεπτομέρειες Λογαριασμού"
  },
  "accountIdenticon": {
    "message": "Identicon λογαριασμού"
  },
  "accountName": {
    "message": "Όνομα Λογαριασμού"
  },
  "accountNameDuplicate": {
    "message": "Αυτό το όνομα λογαριασμού υπάρχει ήδη",
    "description": "This is an error message shown when the user enters a new account name that matches an existing account name"
  },
  "accountNameReserved": {
    "message": "Αυτό το όνομα λογαριασμού είναι κρατημένο",
    "description": "This is an error message shown when the user enters a new account name that is reserved for future use"
  },
  "accountOptions": {
    "message": "Επιλογές Λογαριασμού"
  },
  "accountSelectionRequired": {
    "message": "Πρέπει να επιλέξετε έναν λογαριασμό!"
  },
  "active": {
    "message": "Ενεργό"
  },
  "activity": {
    "message": "Δραστηριότητα"
  },
  "activityLog": {
    "message": "Αρχείο καταγραφής δραστηριότητας"
  },
  "add": {
    "message": "Προσθήκη"
  },
  "addANetwork": {
    "message": "Προσθήκη ενός Δικτύου"
  },
  "addANetworkManually": {
    "message": "Προσθήκη δικτύου με μη αυτόματο τρόπο"
  },
  "addANickname": {
    "message": "Προσθήκη ενός ψευδωνύμου"
  },
  "addAccount": {
    "message": "Προσθήκη λογαριασμού"
  },
  "addAcquiredTokens": {
    "message": "Προσθέστε τα token που αποκτήσατε χρησιμοποιώντας το MetaMask"
  },
  "addAlias": {
    "message": "Προσθήκη ψευδωνύμου"
  },
  "addBlockExplorer": {
    "message": "Προσθέστε έναν εξερευνητή μπλοκ"
  },
  "addContact": {
    "message": "Προσθήκη επαφής"
  },
  "addCustomNetwork": {
    "message": "Προσθήκη προσαρμοσμένου δικτύου"
  },
  "addEthereumChainConfirmationDescription": {
    "message": "Αυτό θα επιτρέψει σε αυτό το δίκτυο να χρησιμοποιηθεί στο MetaMask."
  },
  "addEthereumChainConfirmationRisks": {
    "message": "Το MetaMask δεν επαληθεύει τα προσαρμοσμένα δίκτυα."
  },
  "addEthereumChainConfirmationRisksLearnMore": {
    "message": "Μάθετε για το $1.",
    "description": "$1 is a link with text that is provided by the 'addEthereumChainConfirmationRisksLearnMoreLink' key"
  },
  "addEthereumChainConfirmationRisksLearnMoreLink": {
    "message": "απάτες και κίνδυνοι ασφάλειας δικτύου",
    "description": "Link text for the 'addEthereumChainConfirmationRisksLearnMore' translation key"
  },
  "addEthereumChainConfirmationTitle": {
    "message": "Επιτρέπετε σε αυτήν την ιστοσελίδα να προσθέσει ένα δίκτυο;"
  },
  "addEthereumChainWarningModalHeader": {
    "message": "Προσθέστε αυτόν τον πάροχο RPC μόνο αν είστε σίγουροι ότι μπορείτε να τον εμπιστευτείτε. $1",
    "description": "$1 is addEthereumChainWarningModalHeaderPartTwo passed separately so that it can be bolded"
  },
  "addEthereumChainWarningModalHeaderPartTwo": {
    "message": "Οι κακόβουλοι πάροχοι ενδέχεται να ψεύδονται σχετικά με την κατάσταση του blockchain και να καταγράφουν τη δραστηριότητά σας στο δίκτυο."
  },
  "addEthereumChainWarningModalListHeader": {
    "message": "Είναι σημαντικό ο πάροχός σας να είναι αξιόπιστος, καθώς έχει τη δυνατότητα να:"
  },
  "addEthereumChainWarningModalListPointOne": {
    "message": "Προβάλει τους λογαριασμούς και τη διεύθυνση IP σας και να τους συσχετίσει μεταξύ τους"
  },
  "addEthereumChainWarningModalListPointThree": {
    "message": "Προβολή υπολοίπων λογαριασμών και άλλων καταστάσεων εντός της αλυσίδας"
  },
  "addEthereumChainWarningModalListPointTwo": {
    "message": "Κοινοποιήστε τις συναλλαγές σας"
  },
  "addEthereumChainWarningModalTitle": {
    "message": "Προσθέτετε έναν νέο πάροχο RPC για το Ethereum Mainnet"
  },
  "addFriendsAndAddresses": {
    "message": "Προσθέστε φίλους και διευθύνσεις που εμπιστεύεστε"
  },
  "addFromAListOfPopularNetworks": {
    "message": "Προσθέστε από μια λίστα δημοφιλών δικτύων ή προσθέστε ένα δίκτυο με μη αυτόματο τρόπο. Να αλληλεπιδράτε μόνο με άτομα/οργανισμούς που εμπιστεύεστε."
  },
  "addHardwareWallet": {
    "message": "Προσθήκη πορτοφολιού υλικού"
  },
  "addIPFSGateway": {
    "message": "Προσθέστε την πύλη IPFS που προτιμάτε"
  },
  "addMemo": {
    "message": "Προσθήκη σημειώματος"
  },
  "addMoreNetworks": {
    "message": "προσθέστε περισσότερα δίκτυα χειροκίνητα"
  },
  "addNetwork": {
    "message": "Προσθήκη Δικτύου"
  },
  "addNetworkTooltipWarning": {
    "message": "Αυτή η σύνδεση δικτύου βασίζεται σε τρίτους. H σύνδεση ενδέχεται να είναι λιγότερο αξιόπιστη ή να επιτρέπει σε τρίτους να παρακολουθούν τη δραστηριότητα. $1",
    "description": "$1 is Learn more link"
  },
  "addNewToken": {
    "message": "Προσθήκη νέου token"
  },
  "addNft": {
    "message": "Προσθήκη του NFT"
  },
  "addNfts": {
    "message": "Προσθήκη των NFT"
  },
  "addSnapAccountModalDescription": {
    "message": "Ανακαλύψτε επιλογές για να διατηρήσετε τον λογαριασμό σας ασφαλή με τον MetaMask Snaps"
  },
  "addSuggestedNFTs": {
    "message": "Προσθήκη προτεινόμενων NFT"
  },
  "addSuggestedTokens": {
    "message": "Προσθέστε τα Προτεινόμενα Tokens"
  },
  "addToken": {
    "message": "Προσθήκη Token"
  },
  "addTokenByContractAddress": {
    "message": "Αδυναμία εύρεσης token; Μπορείτε να προσθέσετε χειροκίνητα οποιοδήποτε διακριτικό επικολλώντας τη διεύθυνσή του. Οι διευθύνσεις συμβολαίων Token μπορούν να βρεθούν στο $1",
    "description": "$1 is a blockchain explorer for a specific network, e.g. Etherscan for Ethereum"
  },
  "addingCustomNetwork": {
    "message": "Προσθήκη Δικτύου"
  },
  "address": {
    "message": "Διεύθυνση"
  },
  "advanced": {
    "message": "Σύνθετες"
  },
  "advancedBaseGasFeeToolTip": {
    "message": "Όταν η συναλλαγή σας συμπεριληφθεί στο μπλοκ, οποιαδήποτε διαφορά μεταξύ της μέγιστης βασικής χρέωσής σας και της πραγματικής βασικής χρέωσής θα επιστραφεί. Το συνολικό ποσό υπολογίζεται ως μέγιστο βασικό τέλος (σε GWEI) * όριο τελών συναλλαγής."
  },
  "advancedConfiguration": {
    "message": "Προηγμένη ρύθμιση παραμέτρων"
  },
  "advancedGasFeeModalTitle": {
    "message": "Προηγμένη χρέωση τελών συναλλαγής"
  },
  "advancedGasPriceTitle": {
    "message": "Τιμή τελών συναλλαγής"
  },
  "advancedPriorityFeeToolTip": {
    "message": "Το τέλος προτεραιότητας (γνωστό και ως “miner tip”) πηγαίνει άμεσα στους miner και τους ενθαρρύνει να δώσουν προτεραιότητα στη συναλλαγή σας."
  },
  "agreeTermsOfUse": {
    "message": "Συμφωνώ με το $1 του MetaMask",
    "description": "$1 is the `terms` link"
  },
  "airgapVault": {
    "message": "Θησαυροφυλάκιο AirGap"
  },
  "alertDisableTooltip": {
    "message": "Αυτό μπορεί να αλλάξει στο \"Ρυθμίσεις > Ειδοποιήσεις\""
  },
  "alertSettingsUnconnectedAccount": {
    "message": "Περιήγηση σε μια ιστοσελίδα με έναν μη συνδεδεμένο λογαριασμό επιλεγμένο"
  },
  "alertSettingsUnconnectedAccountDescription": {
    "message": "Αυτή η ειδοποίηση εμφανίζεται στο αναδυόμενο παράθυρο κατά την περιήγηση σε μια συνδεδεμένη web3 ιστοσελίδα, αλλά ο τρέχων επιλεγμένος λογαριασμός δεν είναι συνδεδεμένος."
  },
  "alertSettingsWeb3ShimUsage": {
    "message": "Όταν μια ιστοσελίδα προσπαθεί να χρησιμοποιήσει το window.web3 API που έχει αφαιρεθεί"
  },
  "alertSettingsWeb3ShimUsageDescription": {
    "message": "Αυτή η ειδοποίηση εμφανίζεται στο αναδυόμενο παράθυρο όταν περιηγείστε σε μια ιστοσελίδα που προσπαθεί να χρησιμοποιήσει το window.web3 API που έχει αφαιρεθεί, και μπορεί, ως αποτέλεσμα, να μη λειτουργεί."
  },
  "alerts": {
    "message": "Ειδοποιήσεις"
  },
  "allCustodianAccountsConnectedSubtitle": {
    "message": "Είτε έχετε ήδη συνδέσει όλους τους λογαριασμούς θεματοφύλακα είτε δεν έχετε κανέναν λογαριασμό να συνδέσετε με το MetaMask Institutional."
  },
  "allCustodianAccountsConnectedTitle": {
    "message": "Δεν υπάρχουν διαθέσιμοι λογαριασμοί για σύνδεση"
  },
  "allOfYour": {
    "message": "Όλα σας τα $1",
    "description": "$1 is the symbol or name of the token that the user is approving spending"
  },
  "allYourNFTsOf": {
    "message": "Όλα τα NFT σας από το $1",
    "description": "$1 is a link to contract on the block explorer when we're not able to retrieve a erc721 or erc1155 name"
  },
  "allowExternalExtensionTo": {
    "message": "Επιτρέψτε σε αυτή την εξωτερική επέκταση να:"
  },
  "allowSpendToken": {
    "message": "Δίνετε άδεια για να αποκτήσετε πρόσβαση στο $1;",
    "description": "$1 is the symbol of the token that are requesting to spend"
  },
  "allowThisSiteTo": {
    "message": "Επιτρέψτε σε αυτόν τον ιστότοπο να:"
  },
  "allowThisSnapTo": {
    "message": "Επιτρέψτε αυτό το snap να:"
  },
  "allowWithdrawAndSpend": {
    "message": "Επιτρέψτε στο $1 να κάνει ανάληψη και να ξοδέψει μέχρι το ακόλουθο ποσό:",
    "description": "The url of the site that requested permission to 'withdraw and spend'"
  },
  "amount": {
    "message": "Ποσό"
  },
  "apiUrl": {
    "message": "API URL"
  },
  "appDescription": {
    "message": "Ένα Πορτοφόλι Ethereum στο Πρόγραμμα Περιήγησής σας",
    "description": "The description of the application"
  },
  "appName": {
    "message": "MetaMask",
    "description": "The name of the application"
  },
  "appNameBeta": {
    "message": "MetaMask Beta",
    "description": "The name of the application (Beta)"
  },
  "appNameFlask": {
    "message": "MetaMask Flask",
    "description": "The name of the application (Flask)"
  },
  "appNameMmi": {
    "message": "MetaMask για Θεσμικούς",
    "description": "The name of the application (MMI)"
  },
  "approve": {
    "message": "Έγκριση"
  },
  "approveAllTokensTitle": {
    "message": "Δίνετε άδεια για να αποκτήσετε πρόσβαση σε όλα σας τα $1;",
    "description": "$1 is the symbol of the token for which the user is granting approval"
  },
  "approveAllTokensTitleWithoutSymbol": {
    "message": "Επιτρέπετε την πρόσβαση και τη μεταφορά όλων των NFT σας από το $1;",
    "description": "$1 a link to contract on the block explorer when we're not able to retrieve a erc721 or erc1155 name"
  },
  "approveButtonText": {
    "message": "Έγκριση"
  },
  "approveSpendingCap": {
    "message": "Έγκριση $1 ως ανώτατο όριο δαπανών",
    "description": "The token symbol that is being approved"
  },
  "approveTokenDescription": {
    "message": "Αυτό επιτρέπει σε τρίτα μέρη να έχουν πρόσβαση και να μεταφέρουν τα ακόλουθα NFT χωρίς περαιτέρω ειδοποίηση μέχρι να ανακαλέσετε την πρόσβασή τους."
  },
  "approveTokenDescriptionWithoutSymbol": {
    "message": "Αυτό επιτρέπει σε ένα τρίτο μέρος να έχει πρόσβαση και να μεταφέρει όλα τα NFT σας από το $1 χωρίς περαιτέρω ειδοποίηση μέχρι να ανακαλέσετε την πρόσβασή του.",
    "description": "$1 is a link to contract on the block explorer when we're not able to retrieve a erc721 or erc1155 name"
  },
  "approveTokenTitle": {
    "message": "Επιτρέπετε την πρόσβαση και τη μεταφορά του $1;",
    "description": "$1 is the symbol of the token for which the user is granting approval"
  },
  "approved": {
    "message": "Εγκρίθηκε"
  },
  "approvedAsset": {
    "message": "Εγκεκριμένο περιουσιακό στοιχείο"
  },
  "approvedOn": {
    "message": "Εγκρίθηκε στις $1",
    "description": "$1 is the approval date for a permission"
  },
  "areYouSure": {
    "message": "Είστε βέβαιος/η;"
  },
  "asset": {
    "message": "Στοιχείο ενεργητικού"
  },
  "assetOptions": {
    "message": "Επιλογές περιουσιακών στοιχείων"
  },
  "attemptSendingAssets": {
    "message": "Εάν επιχειρήσετε να στείλετε περιουσιακά στοιχεία απευθείας από ένα δίκτυο σε ένα άλλο, αυτό ενδέχεται να οδηγήσει σε μόνιμη απώλεια περιουσιακών στοιχείων. Βεβαιωθείτε ότι χρησιμοποιείτε μια διασύνδεση."
  },
  "attemptToCancelSwap": {
    "message": "Προσπάθεια ακύρωσης της ανταλλαγής για ~$1",
    "description": "$1 could be e.g. $2.98, it is a cost for cancelling a Smart Swap"
  },
  "attemptingConnect": {
    "message": "Προσπάθεια σύνδεσης στην αλυσίδα μπλοκ."
  },
  "attributions": {
    "message": "Αποδόσεις"
  },
  "authorizedPermissions": {
    "message": "Έχετε εξουσιοδοτήσει τα ακόλουθα δικαιώματα"
  },
  "autoDetectTokens": {
    "message": "Αυτόματη ανίχνευση tokens"
  },
  "autoDetectTokensDescription": {
    "message": "Χρησιμοποιούμε API τρίτων για τον εντοπισμό και την εμφάνιση νέων tokens που αποστέλλονται στο πορτοφόλι σας. Απενεργοποιήστε το εάν δεν θέλετε η εφαρμογή να αντλεί δεδομένα από αυτές τις υπηρεσίες. $1",
    "description": "$1 is a link to a support article"
  },
  "autoLockTimeLimit": {
    "message": "Χρονόμετρο Αυτόματης Αποσύνδεσης (λεπτά)"
  },
  "autoLockTimeLimitDescription": {
    "message": "Ρυθμίστε τον χρόνο αδράνειας σε λεπτά πριν αποσυνδεθεί αυτόματα το MetaMask."
  },
  "average": {
    "message": "Μέσος Όρος"
  },
  "awaitingApproval": {
    "message": "Σε αναμονή έγκρισης..."
  },
  "back": {
    "message": "Πίσω"
  },
  "backup": {
    "message": "Αντίγραφο ασφαλείας"
  },
  "backupApprovalInfo": {
    "message": "Αυτός ο μυστικός κωδικός απαιτείται για ανάκτηση του πορτοφολιού σας σε περίπτωση που χάσετε τη συσκευή σας, ξεχάσετε τον κωδικό πρόσβασης, πρέπει να κάνετε επανεγκατάσταση του MetaMask, ή θέλετε να έχετε πρόσβαση στο πορτοφόλι σας από μια άλλη συσκευή."
  },
  "backupApprovalNotice": {
    "message": "Δημιουργήστε αντίγραφο ασφαλείας του κώδικα Μυστικής Αποκατάστασης για να διατηρήσετε ασφαλή το πορτοφόλι και τα χρήματά σας."
  },
  "backupNow": {
    "message": "Δημιουργήστε αντίγραφο ασφαλείας τώρα"
  },
  "backupUserData": {
    "message": "Κάντε αντίγραφο ασφαλείας των δεδομένων σας"
  },
  "backupUserDataDescription": {
    "message": "Μπορείτε να κάνετε αντίγραφο ασφαλείας των ρυθμίσεων χρήστη που περιλαμβάνουν τις προτιμήσεις και τις διευθύνσεις λογαριασμών σε ένα αρχείο JSON."
  },
  "balance": {
    "message": "Υπόλοιπο"
  },
  "balanceOutdated": {
    "message": "Το υπόλοιπο μπορεί να μην είναι ενημερωμένο"
  },
  "baseFee": {
    "message": "Βασικό τέλος"
  },
  "basic": {
    "message": "Βασικά"
  },
  "beCareful": {
    "message": "Να είστε προσεκτικοί"
  },
  "beta": {
    "message": "Δοκιμαστική έκδοση"
  },
  "betaHeaderText": {
    "message": "Αυτή είναι μια δοκιμαστική έκδοση. Παρακαλώ αναφέρετε σφάλματα $1",
    "description": "$1 represents the word 'here' in a hyperlink"
  },
  "betaMetamaskInstitutionalVersion": {
    "message": "Δοκιμαστική Έκδοση του MetaMask Institutional"
  },
  "betaMetamaskVersion": {
    "message": "Δοκιμαστική έκδοση MetaMask"
  },
  "betaTerms": {
    "message": "Όροι Χρήσης της Δοκιμαστικής Έκδοσης"
  },
  "betaWalletCreationSuccessReminder1": {
    "message": "Η δοκιμαστική έκδοση του MetaMask δεν μπορεί να ανακτήσει τη Μυστική Φράση Ανάκτησής σας."
  },
  "betaWalletCreationSuccessReminder2": {
    "message": "Η δοκιμαστική έκδοση του MetaMask δεν θα σας ζητήσει ποτέ τη Μυστική Φράση Ανάκτησής σας."
  },
  "blockExplorerAccountAction": {
    "message": "Λογαριασμός",
    "description": "This is used with viewOnEtherscan and viewInExplorer e.g View Account in Explorer"
  },
  "blockExplorerAssetAction": {
    "message": "Περιουσιακά στοιχεία",
    "description": "This is used with viewOnEtherscan and viewInExplorer e.g View Asset in Explorer"
  },
  "blockExplorerSwapAction": {
    "message": "Ανταλλαγή",
    "description": "This is used with viewOnEtherscan e.g View Swap on Etherscan"
  },
  "blockExplorerUrl": {
    "message": "Αποκλεισμός διεύθυνσης URL Explorer"
  },
  "blockExplorerUrlDefinition": {
    "message": "Το URL που χρησιμοποιείται ως εξερευνητής μπλοκ για αυτό το δίκτυο."
  },
  "blockExplorerView": {
    "message": "Προβολή λογαριασμού με $1",
    "description": "$1 replaced by URL for custom block explorer"
  },
  "blockaid": {
    "message": "Blockaid"
  },
  "blockaidDescriptionApproveFarming": {
    "message": "Εάν εγκρίνετε αυτό το αίτημα, ένα τρίτο μέρος που είναι γνωστό για απάτες μπορεί να πάρει όλα τα περιουσιακά σας στοιχεία."
  },
  "blockaidDescriptionBlurFarming": {
    "message": "Εάν εγκρίνετε αυτό το αίτημα, κάποιος μπορεί να κλέψει τα περιουσιακά σας στοιχεία που είναι καταχωρημένα στο Blur."
  },
  "blockaidDescriptionFailed": {
    "message": "Λόγω κάποιου σφάλματος, αυτό το αίτημα δεν επαληθεύτηκε από τον πάροχο ασφαλείας. Προχωρήστε με προσοχή."
  },
  "blockaidDescriptionMaliciousDomain": {
    "message": "Αλληλεπιδράτε με έναν κακόβουλο τομέα. Εάν εγκρίνετε αυτό το αίτημα, ενδέχεται να χάσετε τα περιουσιακά σας στοιχεία."
  },
  "blockaidDescriptionMightLoseAssets": {
    "message": "Εάν εγκρίνετε αυτό το αίτημα, ενδέχεται να χάσετε τα περιουσιακά σας στοιχεία."
  },
  "blockaidDescriptionSeaportFarming": {
    "message": "Εάν εγκρίνετε αυτό το αίτημα, κάποιος μπορεί να κλέψει τα περιουσιακά σας στοιχεία που είναι καταχωρημένα στο OpenSea."
  },
  "blockaidDescriptionTransferFarming": {
    "message": "Εάν εγκρίνετε αυτό το αίτημα, ένας τρίτος που είναι γνωστός για απάτες θα πάρει όλα τα περιουσιακά σας στοιχεία."
  },
  "blockaidTitleDeceptive": {
    "message": "Αυτό είναι ένα παραπλανητικό αίτημα"
  },
  "blockaidTitleMayNotBeSafe": {
    "message": "Το αίτημα μπορεί να μην είναι ασφαλές"
  },
  "blockaidTitleSuspicious": {
    "message": "Αυτό είναι ένα ύποπτο αίτημα"
  },
  "blockies": {
    "message": "Blockies"
  },
  "bridge": {
    "message": "Διασύνδεση"
  },
  "browserNotSupported": {
    "message": "Το Πρόγραμμα Περιήγησής σας δεν υποστηρίζεται..."
  },
  "buildContactList": {
    "message": "Δημιουργήστε τη λίστα επαφών σας"
  },
  "builtAroundTheWorld": {
    "message": "Η MetaMask έχει σχεδιαστεί και κατασκευαστεί σε όλο τον κόσμο."
  },
  "busy": {
    "message": "Απασχολημένο"
  },
  "buy": {
    "message": "Αγορά"
  },
  "buyAsset": {
    "message": "Αγορά $1",
    "description": "$1 is the ticker symbol of a an asset the user is being prompted to purchase"
  },
  "buyMoreAsset": {
    "message": "Αγοράστε περισσότερα $1",
    "description": "$1 is the ticker symbol of a an asset the user is being prompted to purchase"
  },
  "buyNow": {
    "message": "Αγοράστε Τώρα"
  },
  "bytes": {
    "message": "Bytes"
  },
  "canToggleInSettings": {
    "message": "Μπορείτε να ενεργοποιήσετε ξανά αυτήν την ειδοποίηση στις Ρυθμίσεις -> Ειδοποιήσεις."
  },
  "cancel": {
    "message": "Ακύρωση"
  },
  "cancelEdit": {
    "message": "Ακύρωση Επεξεργασίας"
  },
  "cancelPopoverTitle": {
    "message": "Ακύρωση συναλλαγής"
  },
  "cancelSpeedUp": {
    "message": "ακύρωση ή επιτάχυνση μιας συναλλαγής."
  },
  "cancelSpeedUpLabel": {
    "message": "Αυτά τα τέλη συναλλαγής θα $1 τα αρχικά.",
    "description": "$1 is text 'replace' in bold"
  },
  "cancelSpeedUpTransactionTooltip": {
    "message": "Για να $1 τη συναλλαγή, τα τέλη συναλλαγής πρέπει να αυξηθούν κατά τουλάχιστον 10% ώστε να αναγνωριστούν από το δίκτυο.",
    "description": "$1 is string 'cancel' or 'speed up'"
  },
  "cancelled": {
    "message": "Ακυρώθηκε"
  },
  "chainId": {
    "message": "Αναγνωριστικό Αλυσίδας"
  },
  "chainIdDefinition": {
    "message": "Το αναγνωριστικό αλυσίδας χρησιμοποιείται για την υπογραφή συναλλαγών για αυτό το δίκτυο."
  },
  "chainIdExistsErrorMsg": {
    "message": "Αυτό το αναγνωριστικό αλυσίδας χρησιμοποιείται επί του παρόντος από το δίκτυο $1."
  },
  "chainListReturnedDifferentTickerSymbol": {
    "message": "Το δίκτυο με αναγνωριστικό αλυσίδας $1 ενδέχεται να χρησιμοποιεί διαφορετικό σύμβολο νομίσματος ($2) από αυτό που έχετε εισαγάγει. Παρακαλούμε επιβεβαιώστε το πριν συνεχίσετε.",
    "description": "$1 is the chain id currently entered in the network form and $2 is the return value of nativeCurrency.symbol from chainlist.network"
  },
  "chooseYourNetwork": {
    "message": "Επιλέξτε το δίκτυό σας"
  },
  "chooseYourNetworkDescription": {
    "message": "Χρησιμοποιούμε την Infura ως την υπηρεσία κλήσης απομακρυσμένης διαδικασίας (RPC) για να προσφέρουμε την πιο αξιόπιστη και ιδιωτική πρόσβαση στα δεδομένα του Ethereum που μπορούμε. Μπορείτε να επιλέξετε τη δική σας RPC, αλλά να θυμάστε ότι οποιαδήποτε RPC θα λαμβάνει τη διεύθυνση IP και το πορτοφόλι σας στο Ethereum για να πραγματοποιεί συναλλαγές. Διαβάστε το $1 για να μάθετε περισσότερα σχετικά με τον τρόπο με τον οποίο η Infura χειρίζεται τα δεδομένα.",
    "description": "$1 is a link to the privacy policy"
  },
  "chromeRequiredForHardwareWallets": {
    "message": "Θα πρέπει να χρησιμοποιήσετε το MetaMask στο Google Chrome για να συνδεθείτε στο Πορτοφόλι Υλικού."
  },
  "clear": {
    "message": "Εκκαθάριση"
  },
  "clearActivity": {
    "message": "Εκκαθάριση δραστηριότητας και «nonce» δεδομένων"
  },
  "clearActivityButton": {
    "message": "Εκκαθάριση δεδομένων καρτέλας δραστηριότητας"
  },
  "clearActivityDescription": {
    "message": "Αυτό επαναφέρει το «nonce» του λογαριασμού και διαγράφει τα δεδομένα από την καρτέλα δραστηριότητας στο πορτοφόλι σας. Θα επηρεαστεί μόνο ο τρέχων λογαριασμός και το δίκτυο. Τα υπόλοιπα και οι εισερχόμενες συναλλαγές σας δεν θα αλλάξουν."
  },
  "click": {
    "message": "Κάντε κλικ"
  },
  "clickToConnectLedgerViaWebHID": {
    "message": "Κάντε κλικ εδώ για να συνδέσετε το Ledger σας μέσω WebHID",
    "description": "Text that can be clicked to open a browser popup for connecting the ledger device via webhid"
  },
  "clickToManuallyAdd": {
    "message": "Κάντε κλικ εδώ για να προσθέσετε χειροκίνητα τα tokens."
  },
  "close": {
    "message": "Κλείσιμο"
  },
  "coingecko": {
    "message": "CoinGecko"
  },
  "configureSnapPopupDescription": {
    "message": "Τώρα αποχωρείτε από το MetaMask για να ρυθμίσετε αυτό το snap."
  },
  "configureSnapPopupInstallDescription": {
    "message": "Τώρα αποχωρείτε από το MetaMask για να εγκαταστήσετε αυτό το snap."
  },
  "configureSnapPopupInstallTitle": {
    "message": "Εγκατάσταση του snap"
  },
  "configureSnapPopupLink": {
    "message": "Κάντε κλικ σε αυτόν τον σύνδεσμο για να συνεχίσετε:"
  },
  "configureSnapPopupTitle": {
    "message": "Διαμόρφωση του snap"
  },
  "confirm": {
    "message": "Επιβεβαίωση"
  },
  "confirmPassword": {
    "message": "Επιβεβαίωση Κωδικού Πρόσβασης"
  },
  "confirmRecoveryPhrase": {
    "message": "Επιβεβαιώστε τη Μυστική Φράση Ανάκτησης"
  },
  "confirmed": {
    "message": "Επιβεβαιωμένο"
  },
  "confusableUnicode": {
    "message": "'$1' είναι παρόμοιο με '$2'."
  },
  "confusableZeroWidthUnicode": {
    "message": "Βρέθηκε χαρακτήρας μηδενικού πλάτους."
  },
  "confusingEnsDomain": {
    "message": "Εντοπίσαμε έναν παράξενο χαρακτήρα στο όνομα ENS. Ελέγξτε το όνομα ENS για να αποφύγετε μια πιθανή απάτη."
  },
  "connect": {
    "message": "Σύνδεση"
  },
  "connectAccountOrCreate": {
    "message": "Σύνδεση λογαριασμού ή δημιουργία νέου"
  },
  "connectCustodialAccountMenu": {
    "message": "Συνδέστε τον λογαριασμό ως θεματοφύλακας"
  },
  "connectCustodialAccountMsg": {
    "message": "Επιλέξτε τον θεματοφύλακα που θέλετε να συνδέσετε για να προσθέσετε ή να ανανεώσετε ένα token."
  },
  "connectCustodialAccountTitle": {
    "message": "Λογαριασμοί θεματοφύλακα"
  },
  "connectManually": {
    "message": "Χειροκίνητη σύνδεση στον τρέχοντα ιστότοπο"
  },
  "connectSnap": {
    "message": "Σύνδεση $1",
    "description": "$1 is the snap for which a connection is being requested."
  },
  "connectTo": {
    "message": "Σύνδεση με $1",
    "description": "$1 is the name/origin of a web3 site/application that the user can connect to metamask"
  },
  "connectToAll": {
    "message": "Συνδεθείτε σε όλα τα $1 σας",
    "description": "$1 will be replaced by the translation of connectToAllAccounts"
  },
  "connectToAllAccounts": {
    "message": "λογαριασμοί",
    "description": "will replace $1 in connectToAll, completing the sentence 'connect to all of your accounts', will be text that shows list of accounts on hover"
  },
  "connectToMultiple": {
    "message": "Σύνδεση με $1",
    "description": "$1 will be replaced by the translation of connectToMultipleNumberOfAccounts"
  },
  "connectToMultipleNumberOfAccounts": {
    "message": "$1 λογαριασμοί",
    "description": "$1 is the number of accounts to which the web3 site/application is asking to connect; this will substitute $1 in connectToMultiple"
  },
  "connectWithMetaMask": {
    "message": "Σύνδεση Με MetaMask"
  },
  "connectedAccountsDescriptionPlural": {
    "message": "Έχετε $1 λογαριασμούς συνδεδεμένους με αυτόν τον ιστότοπο.",
    "description": "$1 is the number of accounts"
  },
  "connectedAccountsDescriptionSingular": {
    "message": "Έχετε 1 λογαριασμό συνδεδεμένο σε αυτόν τον ιστότοπο."
  },
  "connectedAccountsEmptyDescription": {
    "message": "To MetaMask δεν είναι συνδεδεμένo σε αυτόν τον ιστότοπο. Για να συνδεθείτε σε έναν ιστότοπο web3, βρείτε και κάντε κλικ στο κουμπί σύνδεσης."
  },
  "connectedSites": {
    "message": "Συνδεδεμένοι ιστότοποι"
  },
  "connectedSitesDescription": {
    "message": "$1 είναι συνδεδεμένο σε αυτές τις ιστοσελίδες. Μπορούν να δουν τη διεύθυνση του λογαριασμού σας.",
    "description": "$1 is the account name"
  },
  "connectedSitesEmptyDescription": {
    "message": "$1 δεν είναι συνδεδεμένο με καμία τοποθεσία.",
    "description": "$1 is the account name"
  },
  "connecting": {
    "message": "Σύνδεση..."
  },
  "connectingTo": {
    "message": "Σύνδεση με $1"
  },
  "connectingToGoerli": {
    "message": "Σύνδεση στο Δίκτυο Δοκιμής Goerli"
  },
  "connectingToLineaGoerli": {
    "message": "Σύνδεση στο δίκτυο δοκιμών Linea Goerli"
  },
  "connectingToLineaMainnet": {
    "message": "Σύνδεση στο Linea Mainnet"
  },
  "connectingToMainnet": {
    "message": "Σύνδεση στο Κύριο Δίκτυο Ethereum"
  },
  "connectingToSepolia": {
    "message": "Σύνδεση στο δίκτυο δοκιμών Sepolia"
  },
  "connectionFailed": {
    "message": "Η σύνδεση απέτυχε"
  },
  "connectionFailedDescription": {
    "message": "Η λήψη του $1 απέτυχε, ελέγξτε το δίκτυό σας και προσπαθήστε ξανά.",
    "description": "$1 is the name of the snap being fetched."
  },
  "connectionRequest": {
    "message": "Αίτημα σύνδεσης"
  },
  "contactUs": {
    "message": "Επικοινωνήστε μαζί μας"
  },
  "contacts": {
    "message": "Επαφές"
  },
  "contentFromSnap": {
    "message": "Περιεχόμενο από το $1",
    "description": "$1 represents the name of the snap"
  },
  "continue": {
    "message": "Συνέχεια"
  },
  "contract": {
    "message": "Συμβόλαιο"
  },
  "contractAddress": {
    "message": "Διεύθυνση συμβολαίου"
  },
  "contractAddressError": {
    "message": "Στέλνετε νομίσματα στη διεύθυνση συμβολαίου του νομίσματος. Αυτό μπορεί να έχει ως αποτέλεσμα την απώλεια αυτών των νομισμάτων."
  },
  "contractDeployment": {
    "message": "Ανάπτυξη Συμβολαίου"
  },
  "contractDescription": {
    "message": "Για να προστατευτείτε από τους απατεώνες, αφιερώστε λίγο χρόνο για να επαληθεύσετε τα στοιχεία τρίτων."
  },
  "contractInteraction": {
    "message": "Αλληλεπίδραση Συμβολαίου"
  },
  "contractNFT": {
    "message": "Συμβόλαιο NFT"
  },
  "contractRequestingAccess": {
    "message": "Τρίτος που ζητά πρόσβαση"
  },
  "contractRequestingSignature": {
    "message": "Τρίτος που ζητά υπογραφή"
  },
  "contractRequestingSpendingCap": {
    "message": "Τρίτος που ζητά ανώτατο όριο δαπανών"
  },
  "contractTitle": {
    "message": "Στοιχεία τρίτου μέρους"
  },
  "contractToken": {
    "message": "Token του συμβαλλόμενου"
  },
  "convertTokenToNFTDescription": {
    "message": "Εντοπίσαμε ότι αυτό το περιουσιακό στοιχείο είναι NFT. Το MetaMask υποστηρίζει πλέον εξ'ορισμού πλήρως τα NFT. Θέλετε να το αφαιρέσετε από τη λίστα των token σας και να το προσθέσετε ως NFT;"
  },
  "convertTokenToNFTExistDescription": {
    "message": "Εντοπίσαμε ότι αυτό το περιουσιακό στοιχείο προστέθηκε ως NFT. Θέλετε να το αφαιρέσετε από τη λίστα των token σας;"
  },
  "coolWallet": {
    "message": "CoolWallet"
  },
  "copiedExclamation": {
    "message": "Έγινε αντιγραφή."
  },
  "copyAddress": {
    "message": "Αντιγράψτε τη διεύθυνση στο πρόχειρο"
  },
  "copyRawTransactionData": {
    "message": "Αντιγραφή ακατέργαστων δεδομένων συναλλαγών"
  },
  "copyToClipboard": {
    "message": "Αντιγραφή στο πρόχειρο"
  },
  "copyTransactionId": {
    "message": "Αντιγραφή Ταυτότητας Συναλλαγής"
  },
  "create": {
    "message": "Δημιουργία"
  },
  "createNewWallet": {
    "message": "Δημιουργήστε ένα νέο πορτοφόλι"
  },
  "createPassword": {
    "message": "Δημιουργία Κωδικού Πρόσβασης"
  },
  "cryptoCompare": {
    "message": "CryptoCompare"
  },
  "currencyConversion": {
    "message": "Μετατροπή Νομίσματος"
  },
  "currencyRateCheckToggle": {
    "message": "Εμφάνιση υπολοίπου και έλεγχος τιμών για token"
  },
  "currencyRateCheckToggleDescription": {
    "message": "Χρησιμοποιούμε τα API $1 και $2 για να εμφανίσουμε το υπόλοιπό σας και την τιμή του token. $3",
    "description": "$1 represents Coingecko, $2 represents CryptoCompare and $3 represents Privacy Policy"
  },
  "currencySymbol": {
    "message": "Σύμβολο Νομίσματος"
  },
  "currencySymbolDefinition": {
    "message": "Το σύμβολο ticker που εμφανίζεται για το νόμισμα αυτού του δικτύου."
  },
  "currentAccountNotConnected": {
    "message": "Ο τρέχων λογαριασμός σας δεν είναι συνδεδεμένος"
  },
  "currentExtension": {
    "message": "Τρέχουσα σελίδα επεκτάσεων"
  },
  "currentLanguage": {
    "message": "Τρέχουσα Γλώσσα"
  },
  "currentRpcUrlDeprecated": {
    "message": "Η παρούσα διεύθυνση rpc για αυτό το δίκτυο καταργήθηκε."
  },
  "currentTitle": {
    "message": "Τρέχον:"
  },
  "currentlyUnavailable": {
    "message": "Μη διαθέσιμο σε αυτό το δίκτυο"
  },
  "curveHighGasEstimate": {
    "message": "Γράφημα επιθετικών τελών συναλλαγής"
  },
  "curveLowGasEstimate": {
    "message": "Γράφημα χαμηλών τελών συναλλαγής"
  },
  "curveMediumGasEstimate": {
    "message": "Γράφημα εκτιμώμενων τελών συναλλαγής αγοράς"
  },
  "custodian": {
    "message": "Custodian"
  },
  "custodianAccount": {
    "message": "Λογαριασμός Custodian"
  },
  "custodianAccountAddedDesc": {
    "message": "Μπορείτε τώρα να χρησιμοποιήσετε τους λογαριασμούς σας ως θεματοφύλακας στο MetaMask Institutional."
  },
  "custodianAccountAddedTitle": {
    "message": "Έχουν προστεθεί επιλεγμένοι custodian λογαριασμοί."
  },
  "custodianReplaceRefreshTokenChangedFailed": {
    "message": "Παρακαλούμε μεταβείτε στο $1 και κάντε κλικ στο κουμπί «Σύνδεση με το MMI» στο περιβάλλον εργασίας χρήστη για να συνδέσετε ξανά τους λογαριασμούς σας με το MMI."
  },
  "custodianReplaceRefreshTokenChangedSubtitle": {
    "message": "Τώρα μπορείτε να χρησιμοποιήσετε τους λογαριασμούς θεματοφύλακα στο MetaMask Institutional."
  },
  "custodianReplaceRefreshTokenChangedTitle": {
    "message": "Το token θεματοφύλακα ανανεώθηκε"
  },
  "custodianReplaceRefreshTokenSubtitle": {
    "message": "Αυτό θα αντικαταστήσει το token θεματοφύλακα για την ακόλουθη διεύθυνση:"
  },
  "custodianReplaceRefreshTokenTitle": {
    "message": "Αντικατάσταση token θεματοφύλακα"
  },
  "custodyApiUrl": {
    "message": "$1 API URL"
  },
  "custodyDeeplinkDescription": {
    "message": "Εγκρίνετε τη συναλλαγή στην εφαρμογή $1. Μόλις πραγματοποιηθούν όλες οι απαιτούμενες εγκρίσεις σχετικά με τον θεματοφύλακα, η συναλλαγή θα ολοκληρωθεί. Ελέγξτε την κατάσταση στην εφαρμογή $1."
  },
  "custodyRefreshTokenModalDescription": {
    "message": "Παρακαλούμε μεταβείτε στο $1 και κάντε κλικ στο κουμπί \"Σύνδεση με το MMI\" στο περιβάλλον εργασίας χρήστη για να συνδέσετε ξανά τους λογαριασμούς σας με το MMI."
  },
  "custodyRefreshTokenModalDescription1": {
    "message": "Ο θεματοφύλακάς σας εκδίδει ένα token που πιστοποιεί την επέκταση του MetaMask Institutional, επιτρέποντάς σας να συνδέσετε τους λογαριασμούς σας."
  },
  "custodyRefreshTokenModalDescription2": {
    "message": "Αυτό το token λήγει μετά από ένα ορισμένο χρονικό διάστημα για λόγους ασφαλείας. Αυτό απαιτεί την επανασύνδεσή σας στο MMI."
  },
  "custodyRefreshTokenModalSubtitle": {
    "message": "Γιατί το βλέπω αυτό;"
  },
  "custodyRefreshTokenModalTitle": {
    "message": "Η συνεδρία σας ως θεματοφύλακας έληξε"
  },
  "custodySessionExpired": {
    "message": "Η συνεδρία θεματοφύλακα έληξε."
  },
  "custodyWrongChain": {
    "message": "Αυτός ο λογαριασμός δεν έχει ρυθμιστεί για χρήση με $1"
  },
  "custom": {
    "message": "Σύνθετες"
  },
  "customContentSearch": {
    "message": "Αναζήτηση δικτύου που προστέθηκε προηγουμένως"
  },
  "customGasSettingToolTipMessage": {
    "message": "Χρησιμοποιήστε 1 $ για να προσαρμόσετε την τιμή του τέλους συναλλαγής. Αυτό μπορεί να προκαλέσει σύγχυση, αν δεν είστε εξοικειωμένοι. Επεξεργαστείτε το με δικό σας ρίσκο.",
    "description": "$1 is key 'advanced' (text: 'Advanced') separated here so that it can be passed in with bold font-weight"
  },
  "customSpendLimit": {
    "message": "Προσαρμοσμένο Όριο Δαπάνης"
  },
  "customSpendingCap": {
    "message": "Προσαρμοσμένο ανώτατο όριο δαπανών"
  },
  "customToken": {
    "message": "Προσαρμοσμένο Token"
  },
  "customTokenWarningInNonTokenDetectionNetwork": {
    "message": "Ο εντοπισμός token δεν είναι ακόμη διαθέσιμος σε αυτό το δίκτυο. Εισαγάγετε το token με μη αυτόματο τρόπο και βεβαιωθείτε ότι το εμπιστεύεστε. Μάθετε σχετικά με $1"
  },
  "customTokenWarningInTokenDetectionNetwork": {
    "message": "Πριν εισαγάγετε το token με μη αυτόματο τρόπο, βεβαιωθείτε ότι το εμπιστεύεστε. Μάθετε σχετικά με $1."
  },
  "customTokenWarningInTokenDetectionNetworkWithTDOFF": {
    "message": "Σιγουρευτείτε ότι εμπιστεύεστε ένα token προτού το εισαγάγετε. Μάθετε πώς να αποφεύγετε $1. Μπορείτε επίσης να ενεργοποιήσετε τον εντοπισμό token $2."
  },
  "customerSupport": {
    "message": "υποστήριξη πελατών"
  },
  "dappRequestedSpendingCap": {
    "message": "Αιτούμενο ανώτατο όριο δαπανών του ιστότοπου"
  },
  "dappSuggested": {
    "message": "Προτεινόμενο από την ιστοσελίδα"
  },
  "dappSuggestedGasSettingToolTipMessage": {
    "message": "Το $1 έχει προτείνει αυτή την τιμή.",
    "description": "$1 is url for the dapp that has suggested gas settings"
  },
  "dappSuggestedHigh": {
    "message": "Προτεινόμενος ιστότοπος"
  },
  "dappSuggestedHighShortLabel": {
    "message": "Ιστότοπος (υψηλό)"
  },
  "dappSuggestedShortLabel": {
    "message": "Ιστοσελίδα"
  },
  "dappSuggestedTooltip": {
    "message": "Το $1 έχει προτείνει αυτή την τιμή.",
    "description": "$1 represents the Dapp's origin"
  },
  "darkTheme": {
    "message": "Σκούρο"
  },
  "data": {
    "message": "Δεδομένα"
  },
  "dataBackupSeemsCorrupt": {
    "message": "Δεν μπορείτε να επαναφέρετε τα δεδομένα σας. Το αρχείο φαίνεται να είναι κατεστραμμένο."
  },
  "dataHex": {
    "message": "Δεκαεξαδικός"
  },
  "dcent": {
    "message": "D'Cent"
  },
  "decimal": {
    "message": "Δεκαδικά Ψηφία Ακριβείας"
  },
  "decimalsMustZerotoTen": {
    "message": "Τα δεκαδικά πρέπει να είναι τουλάχιστον 0 και όχι πάνω από 36."
  },
  "decrypt": {
    "message": "Αποκρυπτογράφηση"
  },
  "decryptCopy": {
    "message": "Αντιγραφή κρυπτογραφημένου μηνύματος"
  },
  "decryptInlineError": {
    "message": "Αυτό το μήνυμα δεν μπορεί να αποκρυπτογραφηθεί λόγω σφάλματος: $1",
    "description": "$1 is error message"
  },
  "decryptMessageNotice": {
    "message": "Το $1 θα ήθελε να διαβάσει αυτό το μήνυμα για να ολοκληρώσει την ενέργειά σας",
    "description": "$1 is the web3 site name"
  },
  "decryptMetamask": {
    "message": "Αποκρυπτογράφηση μηνύματος"
  },
  "decryptRequest": {
    "message": "Αίτημα αποκρυπτογράφησης"
  },
  "delete": {
    "message": "Διαγραφή"
  },
  "deleteContact": {
    "message": "Διαγραφή επαφής"
  },
  "deleteNetwork": {
    "message": "Διαγραφή Δικτύου;"
  },
  "deleteNetworkIntro": {
    "message": "Εάν διαγράψετε αυτό το δίκτυο, θα πρέπει να το προσθέσετε ξανά για να δείτε τα περιουσιακά σας στοιχεία σε αυτό το δίκτυο"
  },
  "deleteNetworkTitle": {
    "message": "Διαγραφή του δικτύου $1;",
    "description": "$1 represents the name of the network"
  },
  "deposit": {
    "message": "Κατάθεση"
  },
  "deprecatedTestNetworksLink": {
    "message": "Μάθετε περισσότερα"
  },
  "deprecatedTestNetworksMsg": {
    "message": "Λόγω των αλλαγών στο πρωτόκολλο του Ethereum: τα δοκιμαστικά δίκτυα Rinkeby, Ropsten και Kovan μπορεί να μη λειτουργούν τόσο αξιόπιστα και θα καταργηθούν σύντομα."
  },
  "description": {
    "message": "Περιγραφή"
  },
  "descriptionFromSnap": {
    "message": "Περιγραφή από $1",
    "description": "$1 represents the name of the snap"
  },
  "desktopConnectionCriticalErrorDescription": {
    "message": "Αυτό το σφάλμα μπορεί να είναι περιστασιακό, οπότε δοκιμάστε να επανεκκινήσετε την επέκταση ή απενεργοποιήστε το MetaMask Desktop."
  },
  "desktopConnectionCriticalErrorTitle": {
    "message": "Το MetaMask είχε πρόβλημα κατά την εκκίνηση"
  },
  "desktopConnectionLostErrorDescription": {
    "message": "Βεβαιωθείτε ότι έχετε την εφαρμογή για την επιφάνεια εργασίας σε λειτουργία ή απενεργοποιήστε το MetaMask Desktop."
  },
  "desktopConnectionLostErrorTitle": {
    "message": "Η σύνδεση με το MetaMask Desktop χάθηκε"
  },
  "desktopDisableButton": {
    "message": "Απενεργοποιήστε την εφαρμογή για την επιφάνεια εργασίας"
  },
  "desktopDisableErrorCTA": {
    "message": "Απενεργοποιήστε το MetaMask Desktop"
  },
  "desktopEnableButton": {
    "message": "Ενεργοποιήστε την εφαρμογή για την επιφάνεια εργασίας"
  },
  "desktopEnableButtonDescription": {
    "message": "Κάντε κλικ για να εκτελέσετε όλες τις διεργασίες παρασκηνίου στην εφαρμογή επιφάνειας εργασίας."
  },
  "desktopErrorNavigateSettingsCTA": {
    "message": "Επιστροφή στη σελίδα Ρυθμίσεις"
  },
  "desktopErrorRestartMMCTA": {
    "message": "Επανεκκίνηση του MetaMask"
  },
  "desktopNotFoundErrorCTA": {
    "message": "Λήψη του MetaMask Desktop"
  },
  "desktopNotFoundErrorDescription1": {
    "message": "Βεβαιωθείτε ότι έχετε ενεργοποιήσει και εκτελείτε την εφαρμογή για την επιφάνεια εργασίας."
  },
  "desktopNotFoundErrorDescription2": {
    "message": "Αν δεν έχετε εγκαταστήσει την εφαρμογή για την επιφάνεια εργασίας, κατεβάστε την από τον ιστότοπο του MetaMask."
  },
  "desktopNotFoundErrorTitle": {
    "message": "Το MetaMask Desktop δεν βρέθηκε"
  },
  "desktopOpenOrDownloadCTA": {
    "message": "Άνοιγμα του MetaMask Desktop"
  },
  "desktopOutdatedErrorCTA": {
    "message": "Ενημέρωση του MetaMask Desktop"
  },
  "desktopOutdatedErrorDescription": {
    "message": "Η εφαρμογή MetaMask Desktop πρέπει να αναβαθμιστεί."
  },
  "desktopOutdatedErrorTitle": {
    "message": "Το MetaMask Desktop είναι ξεπερασμένο"
  },
  "desktopOutdatedExtensionErrorCTA": {
    "message": "Ενημέρωση της επέκτασης MetaMask"
  },
  "desktopOutdatedExtensionErrorDescription": {
    "message": "Η επέκταση του MetaMask πρέπει να αναβαθμιστεί."
  },
  "desktopOutdatedExtensionErrorTitle": {
    "message": "Η επέκταση του MetaMask είναι ξεπερασμένη"
  },
  "desktopPageDescription": {
    "message": "Εάν η ζεύξη είναι επιτυχής, η επέκταση θα επανεκκινηθεί και θα πρέπει να εισαγάγετε εκ νέου τον κωδικό πρόσβασής σας."
  },
  "desktopPageSubTitle": {
    "message": "Ανοίξτε το MetaMask Desktop και πληκτρολογήστε αυτόν τον κωδικό"
  },
  "desktopPageTitle": {
    "message": "Ζεύξη με το Desktop"
  },
  "desktopPairedWarningDeepLink": {
    "message": "Μεταβείτε στις Ρυθμίσεις στο MetaMask Desktop"
  },
  "desktopPairedWarningDescription": {
    "message": "Αν θέλετε να ξεκινήσετε μια νέα ζεύξη, αφαιρέστε την τρέχουσα σύνδεση."
  },
  "desktopPairedWarningTitle": {
    "message": "Το MM Desktop είναι ήδη συνδεδεμένο"
  },
  "desktopPairingExpireMessage": {
    "message": "Ο κωδικός λήγει σε $1 δευτερόλεπτα"
  },
  "desktopRouteNotFoundErrorDescription": {
    "message": "desktopRouteNotFoundErrorDescription"
  },
  "desktopRouteNotFoundErrorTitle": {
    "message": "desktopRouteNotFoundErrorTitle"
  },
  "desktopUnexpectedErrorCTA": {
    "message": "Επιστροφή στην αρχική σελίδα του MetaMask"
  },
  "desktopUnexpectedErrorDescription": {
    "message": "Ελέγξτε το MetaMask Desktop για να επαναφέρετε τη σύνδεση"
  },
  "desktopUnexpectedErrorTitle": {
    "message": "Κάτι πήγε στραβά..."
  },
  "details": {
    "message": "Λεπτομέρειες"
  },
  "disabledGasOptionToolTipMessage": {
    "message": "Το \"1$\" είναι απενεργοποιημένο επειδή δεν πληροί την ελάχιστη αύξηση 10% σε σχέση με τα αρχικά τέλη συναλλαγής.",
    "description": "$1 is gas estimate type which can be market or aggressive"
  },
  "disconnect": {
    "message": "Αποσύνδεση"
  },
  "disconnectAllAccounts": {
    "message": "Αποσύνδεση όλων των λογαριασμών"
  },
  "disconnectAllAccountsConfirmationDescription": {
    "message": "Είστε βέβαιοι ότι θέλετε να αποσυνδεθείτε; Μπορεί να χάσετε τη λειτουργικότητα της ιστοσελίδας."
  },
  "disconnectPrompt": {
    "message": "Αποσύνδεση $1"
  },
  "disconnectThisAccount": {
    "message": "Αποσύνδεση αυτού του λογαριασμού"
  },
  "dismiss": {
    "message": "Παράβλεψη"
  },
  "dismissReminderDescriptionField": {
    "message": "Ενεργοποιήστε αυτήν την επιλογή για να απορρίψετε το μήνυμα υπενθύμισης αντιγράφου ασφαλείας Ανάκτησης Μυστικής Φράσης. Σας συνιστούμε έντονα να δημιουργήσετε αντίγραφα ασφαλείας της Ανάκτησης Μυστικής Φράσης σας για να αποφύγετε την απώλεια χρημάτων"
  },
  "dismissReminderField": {
    "message": "Παράβλεψη υπενθύμισης αντιγράφου ασφαλείας Ανάκτησης Μυστικής Φράσης"
  },
  "displayNftMedia": {
    "message": "Εμφάνιση των μέσων NFT"
  },
  "displayNftMediaDescription": {
    "message": "Η εμφάνιση των μέσων και δεδομένων NFT εκθέτει τη διεύθυνση IP σας στο OpenSea ή σε άλλους τρίτους. Αυτό μπορεί να επιτρέψει σε εισβολείς να συσχετίσουν τη διεύθυνση IP σας με τη διεύθυνση σας στο Ethereum. Η αυτόματη ανίχνευση των NFT βασίζεται σε αυτή τη ρύθμιση και δεν θα είναι διαθέσιμη όταν αυτή είναι απενεργοποιημένη."
  },
  "domain": {
    "message": "Τομέας"
  },
  "done": {
    "message": "Τέλος"
  },
  "dontShowThisAgain": {
    "message": "Να μην εμφανιστεί ξανά"
  },
  "downArrow": {
    "message": "κάτω βέλος"
  },
  "downloadGoogleChrome": {
    "message": "Κατεβάστε το Google Chrome"
  },
  "downloadNow": {
    "message": "Λήψη Τώρα"
  },
  "downloadStateLogs": {
    "message": "Λήψη Αρχείων Καταγραφής Κατάστασης"
  },
  "dropped": {
    "message": "Απορρίφθηκε"
  },
  "edit": {
    "message": "Επεξεργασία"
  },
  "editANickname": {
    "message": "Επεξεργασία ψευδώνυμου"
  },
  "editAddressNickname": {
    "message": "Επεξεργασία ψευδωνύμου διεύθυνσης"
  },
  "editCancellationGasFeeModalTitle": {
    "message": "Επεξεργασία τελών ακύρωσης συναλλαγής"
  },
  "editContact": {
    "message": "Επεξεργασία Επαφής"
  },
  "editGasFeeModalTitle": {
    "message": "Επεξεργασία τέλους συναλλαγής"
  },
  "editGasLimitOutOfBounds": {
    "message": "Το όριο τελών συναλλαγής πρέπει να είναι τουλάχιστον $1"
  },
  "editGasLimitOutOfBoundsV2": {
    "message": "Το όριο τελών συναλλαγής πρέπει να είναι μεγαλύτερο από $1 και μικρότερο από $2",
    "description": "$1 is the minimum limit for gas and $2 is the maximum limit"
  },
  "editGasLimitTooltip": {
    "message": "Το τελών συναλλαγής είναι οι μέγιστες μονάδες τελών συναλλαγής που είστε πρόθυμοι να χρησιμοποιήσετε. Τα τέλη συναλλαγής είναι ένας πολλαπλασιαστής στο \"Μέγιστο τέλος προτεραιότητας\" και το \"Μέγιστο τέλος\"."
  },
  "editGasMaxBaseFeeGWEIImbalance": {
    "message": "Η μέγιστη βασική χρέωση δεν μπορεί να είναι χαμηλότερη από το τέλος προτεραιότητας"
  },
  "editGasMaxBaseFeeHigh": {
    "message": "Η μέγιστη χρέωση βάσης είναι υψηλότερη από το απαραίτητο"
  },
  "editGasMaxBaseFeeLow": {
    "message": "Η μέγιστη βασική χρέωση τέλους είναι χαμηλή για τις τρέχουσες συνθήκες δικτύου"
  },
  "editGasMaxFeeHigh": {
    "message": "Η μέγιστη χρέωση είναι υψηλότερη από το απαραίτητο"
  },
  "editGasMaxFeeLow": {
    "message": "Πολύ χαμηλή χρέωση για τις συνθήκες δικτύου"
  },
  "editGasMaxFeePriorityImbalance": {
    "message": "Η μέγιστη βασική χρέωση δεν μπορεί να είναι χαμηλότερη από το μέγιστο τέλος προτεραιότητας"
  },
  "editGasMaxPriorityFeeBelowMinimum": {
    "message": "Το μέγιστο τέλος προτεραιότητας πρέπει να είναι μεγαλύτερο από 0 GWEI"
  },
  "editGasMaxPriorityFeeBelowMinimumV2": {
    "message": "Το τέλος προτεραιότητας πρέπει να είναι μεγαλύτερο από 0."
  },
  "editGasMaxPriorityFeeHigh": {
    "message": "Μέγιστο τέλος προτεραιότητας υψηλότερο από το αναγκαίο. Μπορείτε να πληρώσετε περισσότερα από ό,τι απαιτείται."
  },
  "editGasMaxPriorityFeeHighV2": {
    "message": "Το τέλος προτεραιότητας είναι υψηλότερο από το αναγκαίο. Μπορείτε να πληρώσετε περισσότερα από όσα χρειάζεται"
  },
  "editGasMaxPriorityFeeLow": {
    "message": "Το μέγιστο τέλος προτεραιότητας είναι χαμηλό για τις τρέχουσες συνθήκες δικτύου"
  },
  "editGasMaxPriorityFeeLowV2": {
    "message": "Το τέλος προτεραιότητας είναι χαμηλό για τις τρέχουσες συνθήκες δικτύου"
  },
  "editGasPriceTooLow": {
    "message": "Η τιμή τέλους συναλλαγής πρέπει να είναι μεγαλύτερη από 0"
  },
  "editGasPriceTooltip": {
    "message": "Αυτό το δίκτυο απαιτεί ένα πεδίο \"Τέλος συναλλαγής\" κατά την υποβολή μιας συναλλαγής. Η τιμή τέλους συναλλαγής είναι το ποσό που θα πληρώσετε ανά μονάδα τέλους συναλλαγής."
  },
  "editGasSubTextAmountLabel": {
    "message": "Μέγιστο ποσό:",
    "description": "This is meant to be used as the $1 substitution editGasSubTextAmount"
  },
  "editGasSubTextFeeLabel": {
    "message": "Μέγιστη χρέωση:"
  },
  "editGasTitle": {
    "message": "Επεξεργασία προτεραιότητας"
  },
  "editGasTooLow": {
    "message": "Άγνωστος χρόνος επεξεργασίας"
  },
  "editNonceField": {
    "message": "Επεξεργασία Nonce"
  },
  "editNonceMessage": {
    "message": "Αυτό είναι ένα προηγμένο χαρακτηριστικό, χρησιμοποιήστε προσεκτικά."
  },
  "editPermission": {
    "message": "Επεξεργαστείτε τα Δικαιώματα"
  },
  "editSpeedUpEditGasFeeModalTitle": {
    "message": "Επεξεργασία τελών επίσπευσης συναλλαγής"
  },
  "enableAutoDetect": {
    "message": " Ενεργοποίηση Αυτόματου Εντοπισμού"
  },
  "enableForAllNetworks": {
    "message": "Ενεργοποίηση σε όλα τα δίκτυα"
  },
  "enableFromSettings": {
    "message": " Ενεργοποίηση του από τις Ρυθμίσεις."
  },
  "enableSmartSwaps": {
    "message": "Ενεργοποίηση των έξυπνων ανταλλαγών"
  },
  "enableSnap": {
    "message": "Ενεργοποίηση"
  },
  "enableToken": {
    "message": "ενεργοποίηση $1",
    "description": "$1 is a token symbol, e.g. ETH"
  },
  "enabled": {
    "message": "Ενεργοποιημένο"
  },
  "encryptionPublicKeyNotice": {
    "message": "Το $1 θα ήθελε το δημόσιο σας κλειδί κρυπτογράφησης. Με τη συγκατάθεσή σας, αυτός ο ιστότοπος θα είναι σε θέση να σας συνθέσει κρυπτογραφημένα μηνύματα.",
    "description": "$1 is the web3 site name"
  },
  "encryptionPublicKeyRequest": {
    "message": "Αίτηση δημόσιου κλειδιού κρυπτογράφησης"
  },
  "endpointReturnedDifferentChainId": {
    "message": "Το τελικό σημείο επέστρεψε ένα διαφορετικό αναγνωριστικό αλυσίδας: $1",
    "description": "$1 is the return value of eth_chainId from an RPC endpoint"
  },
  "enhancedTokenDetectionAlertMessage": {
    "message": "Ο βελτιωμένος εντοπισμός για token είναι επί του παρόντος διαθέσιμος στο $1. $2"
  },
  "ensDomainsSettingDescriptionIntro": {
    "message": "Το MetaMask σας επιτρέπει να βλέπετε τομείς ENS όπως \"https://metamask.eth\" ακριβώς στη γραμμή διευθύνσεων του προγράμματος περιήγησής σας. Να πώς λειτουργεί:"
  },
  "ensDomainsSettingDescriptionOutro": {
    "message": "Τα συνηθισμένα προγράμματα περιήγησης συνήθως δεν χειρίζονται διευθύνσεις ENS ή IPFS, αλλά το MetaMask βοηθάει σε αυτό. Χρησιμοποιώντας αυτή τη λειτουργία ενδέχεται να μοιραστείτε τη διεύθυνση IP σας με υπηρεσίες IPFS τρίτων."
  },
  "ensDomainsSettingDescriptionPoint1": {
    "message": "Το MetaMask ελέγχει το συμβόλαιο ENS του Ethereum για να βρει τον κώδικα που συνδέεται με το όνομα ENS."
  },
  "ensDomainsSettingDescriptionPoint2": {
    "message": "Εάν ο κώδικας συνδέεται με το IPFS, λαμβάνει το περιεχόμενο από το δίκτυο IPFS."
  },
  "ensDomainsSettingDescriptionPoint3": {
    "message": "Στη συνέχεια, μπορείτε να δείτε το περιεχόμενο, συνήθως μια ιστοσελίδα ή κάτι παρόμοιο."
  },
  "ensDomainsSettingTitle": {
    "message": "Εμφάνιση τομέων ENS στη γραμμή διευθύνσεων"
  },
  "ensIllegalCharacter": {
    "message": "Μη έγκυρος χαρακτήρας για το ENS."
  },
  "ensNotFoundOnCurrentNetwork": {
    "message": "Το όνομα ENS δεν βρέθηκε στο τρέχον δίκτυο. Δοκιμάστε να μεταβείτε στο Κύριο Δίκτυο Ethereum."
  },
  "ensNotSupportedOnNetwork": {
    "message": "Το δίκτυο δεν υποστηρίζει ENS"
  },
  "ensRegistrationError": {
    "message": "Σφάλμα στην καταχώριση ονόματος ENS"
  },
  "ensUnknownError": {
    "message": "Η αναζήτηση ENS απέτυχε."
  },
  "enterANumber": {
    "message": "Εισάγετε έναν αριθμό"
  },
  "enterCustodianToken": {
    "message": "Πληκτρολογήστε το token $1 ή προσθέστε ένα νέο token"
  },
  "enterMaxSpendLimit": {
    "message": "Εισάγετε Το Μέγιστο Όριο Δαπάνης"
  },
  "enterOptionalPassword": {
    "message": "Πληκτρολογήστε προαιρετικό κωδικό πρόσβασης"
  },
  "enterPasswordContinue": {
    "message": "Πληκτρολογήστε τον κωδικό πρόσβασης για να συνεχίσετε"
  },
  "enterTokenNameOrAddress": {
    "message": "Πληκτρολογήστε το όνομα του token ή επικολλήστε τη διεύθυνση"
  },
  "enterYourPassword": {
    "message": "Πληκτρολογήστε τον κωδικό πρόσβασής σας"
  },
  "errorCode": {
    "message": "Κωδικός: $1",
    "description": "Displayed error code for debugging purposes. $1 is the error code"
  },
  "errorDetails": {
    "message": "Λεπτομέρειες Σφάλματος",
    "description": "Title for collapsible section that displays error details for debugging purposes"
  },
  "errorMessage": {
    "message": "Μήνυμα: $1",
    "description": "Displayed error message for debugging purposes. $1 is the error message"
  },
  "errorName": {
    "message": "Κωδικός: $1",
    "description": "Displayed error name for debugging purposes. $1 is the error name"
  },
  "errorPageMessage": {
    "message": "Δοκιμάστε ξανά φορτώνοντας τη σελίδα, ή επικοινωνήστε με την υποστήριξη $1.",
    "description": "Message displayed on generic error page in the fullscreen or notification UI, $1 is a clickable link with text defined by the 'here' key. The link will open to a form where users can file support tickets."
  },
  "errorPagePopupMessage": {
    "message": "Δοκιμάστε ξανά κλείνοντας και ανοίγοντας ξανά το αναδυόμενο παράθυρο ή επικοινωνήστε με την υποστήριξη $1.",
    "description": "Message displayed on generic error page in the popup UI, $1 is a clickable link with text defined by the 'here' key. The link will open to a form where users can file support tickets."
  },
  "errorPageTitle": {
    "message": "Το MetaMask αντιμετώπισε ένα σφάλμα",
    "description": "Title of generic error page"
  },
  "errorStack": {
    "message": "Στοίβα:",
    "description": "Title for error stack, which is displayed for debugging purposes"
  },
  "errorWhileConnectingToRPC": {
    "message": "Σφάλμα κατά τη σύνδεση στο προσαρμοσμένο δίκτυο."
  },
  "errorWithSnap": {
    "message": "Σφάλμα με $1",
    "description": "$1 represents the name of the snap"
  },
  "ethGasPriceFetchWarning": {
    "message": "Το εφεδρικό τέλος συναλλαγής που παρέχεται ως η κύρια υπηρεσία εκτίμησης τελών συναλλαγής, δεν είναι διαθέσιμο αυτή τη στιγμή."
  },
  "ethereumProviderAccess": {
    "message": "Χορήγηση πρόσβασης στον πάροχο Ethereum σε $1",
    "description": "The parameter is the name of the requesting origin"
  },
  "ethereumPublicAddress": {
    "message": "Δημόσια Διεύθυνση Ethereum"
  },
  "etherscan": {
    "message": "Etherscan"
  },
  "etherscanView": {
    "message": "Προβολή λογαριασμού στο Etherscan"
  },
  "etherscanViewOn": {
    "message": "Προβολή στην Etherscan"
  },
  "expandView": {
    "message": "Ανάπτυξη Προβολής"
  },
  "experimental": {
    "message": "Πειραματικό"
  },
  "exploreMetaMaskSnaps": {
    "message": "Εξερευνήστε το MetaMask Snaps"
  },
  "extendWalletWithSnaps": {
    "message": "Επεκτείνετε την εμπειρία του πορτοφολιού."
  },
  "externalExtension": {
    "message": "Εξωτερική Επέκταση"
  },
  "failed": {
    "message": "Απέτυχε"
  },
  "failedToFetchChainId": {
    "message": "Αδύνατη η λήψη του αναγνωριστικού αλυσίδας. Είναι το URL του RPC σας σωστό;"
  },
  "failedToFetchTickerSymbolData": {
    "message": "Τα δεδομένα επιβεβαίωσης αυτού του συμβόλου είναι προς το παρόν μη διαθέσιμα. Βεβαιωθείτε ότι το σύμβολο που εισαγάγατε είναι σωστό. Αυτό θα έχει αντίκτυπο στις τιμές μετατροπών που βλέπετε για αυτό το δίκτυο"
  },
  "failureMessage": {
    "message": "Κάτι πήγε λάθος και δεν μπορέσαμε να ολοκληρώσουμε την ενέργεια"
  },
  "fast": {
    "message": "Γρήγορα"
  },
  "feeAssociatedRequest": {
    "message": "Ένα τέλος σχετίζεται με αυτό το αίτημα."
  },
  "fiat": {
    "message": "Εντολή",
    "description": "Exchange type"
  },
  "fileImportFail": {
    "message": "Η εισαγωγή αρχείων δεν λειτουργεί; Κάντε κλικ εδώ!",
    "description": "Helps user import their account from a JSON file"
  },
  "fileTooBig": {
    "message": "Το υποβαλλόμενο αρχείο είναι πολύ μεγάλο."
  },
  "flaskWelcomeUninstall": {
    "message": "θα πρέπει να καταργήσετε την εγκατάσταση αυτής της επέκτασης",
    "description": "This request is shown on the Flask Welcome screen. It is intended for non-developers, and will be bolded."
  },
  "flaskWelcomeWarning1": {
    "message": "Το Flask έχει δημιουργηθεί για προγραμματιστές, οι οποίοι θέλουν να πειραματιστούν με νέα, ασταθή API. Εάν δεν είστε προγραμματιστής ή δοκιμαστής beta, $1.",
    "description": "This is a warning shown on the Flask Welcome screen, intended to encourage non-developers not to proceed any further. $1 is the bolded message 'flaskWelcomeUninstall'"
  },
  "flaskWelcomeWarning2": {
    "message": "Δεν εγγυόμαστε την ασφάλεια ή τη σταθερότητα αυτής της επέκτασης. Τα νέα API που προσφέρονται από το Flask δεν παρέχουν ισχυρή προστασία κατά των επιθέσεων phishing, πράγμα που σημαίνει ότι οποιοσδήποτε ιστότοπος ή snap απαιτεί το Flask, ενδέχεται να είναι μια κακόβουλη απόπειρα κλοπής των περιουσιακών στοιχείων σας.",
    "description": "This explains the risks of using MetaMask Flask"
  },
  "flaskWelcomeWarning3": {
    "message": "Όλα τα API του Flask είναι πειραματικά. Μπορεί να αλλάξουν ή να αφαιρεθούν χωρίς προειδοποίηση ή μπορεί να παραμείνουν στο Flask επ' αόριστον, χωρίς ποτέ να μεταφερθούν στο σταθερό MetaMask. Χρησιμοποιήστε τα με δική σας ευθύνη.",
    "description": "This message warns developers about unstable Flask APIs"
  },
  "flaskWelcomeWarning4": {
    "message": "Βεβαιωθείτε ότι έχετε απενεργοποιήσει την κανονική σας επέκταση MetaMask όταν χρησιμοποιείτε το Flask.",
    "description": "This message calls to pay attention about multiple versions of MetaMask running on the same site (Flask + Prod)"
  },
  "flaskWelcomeWarningAcceptButton": {
    "message": "Αποδέχομαι τον κίνδυνο",
    "description": "this text is shown on a button, which the user presses to confirm they understand the risks of using Flask"
  },
  "followUsOnTwitter": {
    "message": "Ακολουθήστε μας στο Twitter"
  },
  "forbiddenIpfsGateway": {
    "message": "Απαγορευμένη πύλη IPFS: Παρακαλώ καθορίστε μια πύλη CID"
  },
  "forgetDevice": {
    "message": "Διαγραφή αυτής της συσκευής"
  },
  "forgotPassword": {
    "message": "Ξεχάσατε τον κωδικό πρόσβασής σας;"
  },
  "from": {
    "message": "Από"
  },
  "fromAddress": {
    "message": "Από: $1",
    "description": "$1 is the address to include in the From label. It is typically shortened first using shortenAddress"
  },
  "fromTokenLists": {
    "message": "Από λίστες token: $1"
  },
  "functionApprove": {
    "message": "Λειτουργία: Έγκριση"
  },
  "functionSetApprovalForAll": {
    "message": "Λειτουργία: SetApprovalForAll"
  },
  "functionType": {
    "message": "Τύπος Λειτουργίας"
  },
  "gas": {
    "message": "Τέλος συναλλαγής"
  },
  "gasDisplayAcknowledgeDappButtonText": {
    "message": "Επεξεργασία προτεινόμενου τέλους συναλλαγής"
  },
  "gasDisplayDappWarning": {
    "message": "Αυτό το τέλος συναλλαγής έχει προταθεί από το $1. Η παράκαμψη μπορεί να προκαλέσει πρόβλημα με τη συναλλαγή σας. Εάν έχετε απορίες, επικοινωνήστε με $1.",
    "description": "$1 represents the Dapp's origin"
  },
  "gasLimit": {
    "message": "Όριο τέλους συναλλαγής"
  },
  "gasLimitInfoTooltipContent": {
    "message": "Το όριο αερίου είναι το μέγιστο ποσό μονάδων αερίου τι οποίες είστε διατεθειμένοι να δαπανήσετε."
  },
  "gasLimitRecommended": {
    "message": "Το προτεινόμενο όριο τελών συναλλαγής είναι $1. Εάν το όριο τελών συναλλαγής είναι μικρότερο από αυτό, η συναλλαγή ενδέχεται να αποτύχει."
  },
  "gasLimitTooLow": {
    "message": "Το όριο αερίου πρέπει να είναι τουλάχιστον 21000"
  },
  "gasLimitTooLowWithDynamicFee": {
    "message": "Το όριο τέλους συναλλαγής πρέπει να είναι τουλάχιστον $1",
    "description": "$1 is the custom gas limit, in decimal."
  },
  "gasLimitV2": {
    "message": "Όριο τέλους συναλλαγής"
  },
  "gasOption": {
    "message": "Επιλογή τέλους συναλλαγής"
  },
  "gasPrice": {
    "message": "Τιμή τέλους συναλλαγής (GWEI)"
  },
  "gasPriceExcessive": {
    "message": "Το ποσό του τέλους συναλλαγής σας ορίστηκε άσκοπα υψηλό. Εξετάστε τη μείωση του ποσού."
  },
  "gasPriceExcessiveInput": {
    "message": "Η Τιμή του Τέλους Συναλλαγής Είναι Υπερβολική"
  },
  "gasPriceExtremelyLow": {
    "message": "Τιμή τέλους συναλλαγής Εξαιρετικά Χαμηλή"
  },
  "gasPriceFetchFailed": {
    "message": "Η εκτίμηση της τιμής του τέλους συναλλαγής απέτυχε λόγω σφάλματος δικτύου."
  },
  "gasPriceInfoTooltipContent": {
    "message": "Η τιμή καυσίμου καθορίζει το ποσό των Ether που είστε διατεθειμένοι να πληρώσετε για κάθε μονάδα καυσίμου."
  },
  "gasTimingHoursShort": {
    "message": "$1 ώρες",
    "description": "$1 represents a number of hours"
  },
  "gasTimingMinutes": {
    "message": "$1 λεπτά",
    "description": "$1 represents a number of minutes"
  },
  "gasTimingMinutesShort": {
    "message": "$1 λεπτά",
    "description": "$1 represents a number of minutes"
  },
  "gasTimingNegative": {
    "message": "Ίσως σε $1",
    "description": "$1 represents an amount of time"
  },
  "gasTimingPositive": {
    "message": "Πιθανό σε < $1",
    "description": "$1 represents an amount of time"
  },
  "gasTimingSeconds": {
    "message": "$1 δευτερόλεπτα",
    "description": "$1 represents a number of seconds"
  },
  "gasTimingSecondsShort": {
    "message": "$1 δευτ",
    "description": "$1 represents a number of seconds"
  },
  "gasTimingVeryPositive": {
    "message": "Πολύ πιθανό σε < $1",
    "description": "$1 represents an amount of time"
  },
  "gasUsed": {
    "message": "Τέλος συναλλαγής που Χρησιμοποιήθηκε"
  },
  "general": {
    "message": "Γενικά"
  },
  "getStarted": {
    "message": "Ξεκινήστε"
  },
  "globalTitle": {
    "message": "Γενικό μενού"
  },
  "globalTourDescription": {
    "message": "Δείτε το χαρτοφυλάκιό σας, τις συνδεδεμένες ιστοσελίδες, τις ρυθμίσεις και πολλά άλλα"
  },
  "goBack": {
    "message": "Μετάβαση Πίσω"
  },
  "goerli": {
    "message": "Δοκιμαστικό Δίκτυο Goerli"
  },
  "gotIt": {
    "message": "Το κατάλαβα!"
  },
  "grantedToWithColon": {
    "message": "Χορηγήθηκε στο:"
  },
  "gwei": {
    "message": "GWEI"
  },
  "hardware": {
    "message": "Υλικό"
  },
  "hardwareWalletConnected": {
    "message": "Συνδέθηκε το πορτοφόλι υλικού"
  },
  "hardwareWalletLegacyDescription": {
    "message": "(παλαιό)",
    "description": "Text representing the MEW path"
  },
  "hardwareWalletSupportLinkConversion": {
    "message": "κάντε κλικ εδώ"
  },
  "hardwareWallets": {
    "message": "Συνδέστε ένα πορτοφόλι εξοπλισμού"
  },
  "hardwareWalletsInfo": {
    "message": "Οι ενσωματώσεις πορτοφολιών υλικού χρησιμοποιούν κλήσεις API σε εξωτερικούς διακομιστές, οι οποίοι μπορούν να δουν τη διεύθυνση IP σας και τις διευθύνσεις έξυπνων συμβολαίων με τις οποίες αλληλεπιδράτε."
  },
  "hardwareWalletsMsg": {
    "message": "Επιλέξτε ένα πορτοφόλι εξοπλισμού το οποίο θέλετε να χρησιμοποιήσετε με το MetaMask."
  },
  "here": {
    "message": "εδώ",
    "description": "as in -click here- for more information (goes with troubleTokenBalances)"
  },
  "hexData": {
    "message": "Δεκαεξαδικά Δεδομένα"
  },
  "hide": {
    "message": "Απόκρυψη"
  },
  "hideFullTransactionDetails": {
    "message": "Απόκρυψη αναλυτικών στοιχείων συναλλαγών"
  },
  "hideSeedPhrase": {
    "message": "Απόκρυψη φράσης ανάκτησης"
  },
  "hideToken": {
    "message": "Απόκρυψη token"
  },
  "hideTokenPrompt": {
    "message": "Απόκρυψη του Token;"
  },
  "hideTokenSymbol": {
    "message": "Απόκρυψη $1",
    "description": "$1 is the symbol for a token (e.g. 'DAI')"
  },
  "hideZeroBalanceTokens": {
    "message": "Απόκρυψη Tokens Χωρίς Υπόλοιπο"
  },
  "high": {
    "message": "Επιθετική"
  },
  "highGasSettingToolTipMessage": {
    "message": "Χρησιμοποιήστε $1 για να καλύψετε απότομες αυξήσεις της κίνησης του δικτύου λόγω των δημοφιλών ξεκινημάτων NFT.",
    "description": "$1 is key 'high' (text: 'Aggressive') separated here so that it can be passed in with bold font-weight"
  },
  "highLowercase": {
    "message": "υψηλό"
  },
  "history": {
    "message": "Ιστορικό"
  },
  "holdToRevealContent1": {
    "message": "Η Μυστική σας Φράση Ανάκτησης παρέχει $1",
    "description": "$1 is a bolded text with the message from 'holdToRevealContent2'"
  },
  "holdToRevealContent2": {
    "message": "πλήρη πρόσβαση στο πορτοφόλι και τα κεφάλαιά σας.",
    "description": "Is the bolded text in 'holdToRevealContent1'"
  },
  "holdToRevealContent3": {
    "message": "Μην τη μοιραστείτε με κανέναν. $1 $2",
    "description": "$1 is a message from 'holdToRevealContent4' and $2 is a text link with the message from 'holdToRevealContent5'"
  },
  "holdToRevealContent4": {
    "message": "Η Υποστήριξη του MetaMask δεν θα τη ζητήσει ποτέ,",
    "description": "Part of 'holdToRevealContent3'"
  },
  "holdToRevealContent5": {
    "message": "αλλά οι απατεώνες μπορεί να το κάνουν.",
    "description": "The text link in 'holdToRevealContent3'"
  },
  "holdToRevealContentPrivateKey1": {
    "message": "Το ιδιωτικό σας κλειδί παρέχει $1",
    "description": "$1 is a bolded text with the message from 'holdToRevealContentPrivateKey2'"
  },
  "holdToRevealContentPrivateKey2": {
    "message": "πλήρη πρόσβαση στο πορτοφόλι και τα κεφάλαιά σας.",
    "description": "Is the bolded text in 'holdToRevealContentPrivateKey2'"
  },
  "holdToRevealLockedLabel": {
    "message": "κρατήστε πατημένο για να αποκαλύψετε το κυκλάκι με κλειδί"
  },
  "holdToRevealPrivateKey": {
    "message": "Κρατήστε πατήμενο για να αποκαλύψετε το ιδιωτικό κλειδί"
  },
  "holdToRevealPrivateKeyTitle": {
    "message": "Κρατήστε το ιδιωτικό σας κλειδί ασφαλές"
  },
  "holdToRevealSRP": {
    "message": "Κρατήστε πατημένο για αποκάλυψη της ΜΦΑ"
  },
  "holdToRevealSRPTitle": {
    "message": "Κρατήστε τη ΜΦΑ σας ασφαλή"
  },
  "holdToRevealUnlockedLabel": {
    "message": "κρατήστε πατημένο για να μην αποκαλύψετε το κυκλάκι με κλειδί"
  },
  "id": {
    "message": "Αναγνωριστικό"
  },
  "ignoreAll": {
    "message": "Αγνόηση όλων"
  },
  "ignoreTokenWarning": {
    "message": "Εάν κάνετε απόκρυψη των token, δεν θα εμφανίζονται στο πορτοφόλι σας. Ωστόσο, μπορείτε ακόμα να τα προσθέσετε εάν κάνετε αναζήτηση για αυτά."
  },
  "import": {
    "message": "Εισαγωγή",
    "description": "Button to import an account from a selected file"
  },
  "importAccount": {
    "message": "Εισαγωγή Λογαριασμού"
  },
  "importAccountError": {
    "message": "Σφάλμα εισαγωγής λογαριασμού."
  },
  "importAccountErrorIsSRP": {
    "message": "Έχετε πληκτρολογήσει μια Μυστική Φράση Ανάκτησης (ή μνημονική). Για να εισαγάγετε έναν λογαριασμό εδώ, πρέπει να πληκτρολογήσετε ένα ιδιωτικό κλειδί, το οποίο είναι μια δεκαεξαδική συμβολοσειρά μήκους 64 χαρακτήρων."
  },
  "importAccountErrorNotAValidPrivateKey": {
    "message": "Αυτό δεν είναι ένα έγκυρο ιδιωτικό κλειδί. Πληκτρολογήσατε μια δεκαεξαδική συμβολοσειρά, αλλά πρέπει να έχει μήκος 64 χαρακτήρων."
  },
  "importAccountErrorNotHexadecimal": {
    "message": "Αυτό δεν είναι ένα έγκυρο ιδιωτικό κλειδί. Πρέπει να εισαγάγετε μια δεκαεξαδική συμβολοσειρά μήκους 64 χαρακτήρων."
  },
  "importAccountJsonLoading1": {
    "message": "Υπολογίστε ότι αυτή η εισαγωγή JSON θα διαρκέσει μερικά λεπτά και το MetaMask θα «παγώσει»."
  },
  "importAccountJsonLoading2": {
    "message": "Ζητάμε συγγνώμη και θα το κάνουμε πιο γρήγορα στο μέλλον."
  },
  "importAccountMsg": {
    "message": "Οι εισαχθέντες λογαριασμοί δεν θα συσχετίζονται με τη Μυστική Φράση Ανάκτησης στο MetaTask Μάθετε περισσότερα για τους εισαχθέντες λογαριασμούς"
  },
  "importMyWallet": {
    "message": "Εισαγωγή Πορτοφολιού μου"
  },
  "importNFT": {
    "message": "Εισαγωγή NFT"
  },
  "importNFTAddressToolTip": {
    "message": "Στο OpenSea, για παράδειγμα, στη σελίδα των NFΤ στην ενότητα Λεπτομέρειες, υπάρχει ένας υπερσύνδεσμος σε μπλε χρώμα με την ένδειξη «Διεύθυνση σύμβασης». Εάν κάνετε κλικ σε αυτόν τον υπερσύνδεσμο, θα σας μεταφέρει στη διεύθυνση της σύμβασης στο Etherscan. Στο επάνω αριστερό μέρος εκείνης της σελίδας, θα πρέπει να υπάρχει ένα εικονίδιο με την ένδειξη «Σύμβαση» και στα δεξιά, μια μεγάλη σειρά από γράμματα και αριθμούς. Αυτή είναι η διεύθυνση της σύμβασης που δημιούργησε το NFT σας. Κάντε κλικ στο εικονίδιο «αντιγραφή» στα δεξιά της διεύθυνσης για να το αντιγράψετε στο πρόχειρό σας."
  },
  "importNFTPage": {
    "message": "Σελίδα Εισαγωγής NFT"
  },
  "importNFTTokenIdToolTip": {
    "message": "Ένα αναγνωριστικό του συλλεκτικού είναι ένα μοναδικό αναγνωριστικό δεδομένου ότι δεν υπάρχουν δύο ίδια NFT. Και πάλι, στο OpenSea αυτός ο αριθμός βρίσκεται στην ενότητα \"Λεπτομέρειες\". Σημειώστε τον ή αντιγράψτε τον στο πρόχειρο σας."
  },
  "importSelectedTokens": {
    "message": "Εισαγωγή επιλεγμένων token;"
  },
  "importSelectedTokensDescription": {
    "message": "Μόνο τα token που επιλέξατε θα εμφανιστούν στο πορτοφόλι σας. Μπορείτε να εισάγετε αργότερα κρυφά token αναζητώντας τα."
  },
  "importTokenQuestion": {
    "message": "Εισαγωγή token;"
  },
  "importTokenWarning": {
    "message": "Ο καθένας μπορεί να δημιουργήσει ένα token με οποιοδήποτε όνομα, συμπεριλαμβανομένων ψεύτικων εκδόσεων των υφιστάμενων νομισμάτων. Προσθέστε και ανταλλάξτε με δική σας ευθύνη!"
  },
  "importTokensCamelCase": {
    "message": "Εισαγωγή Token"
  },
  "importWithCount": {
    "message": "Εισαγωγή $1",
    "description": "$1 will the number of detected tokens that are selected for importing, if all of them are selected then $1 will be all"
  },
  "imported": {
    "message": "Έγινε εισαγωγή",
    "description": "status showing that an account has been fully loaded into the keyring"
  },
  "inYourSettings": {
    "message": "στις Ρυθμίσεις σας"
  },
  "infuraBlockedNotification": {
    "message": "Το MetaMask δεν μπορεί να συνδεθεί με τον εξυπηρετητή blockchain. Ανασκόπηση πιθανών λόγων $1.",
    "description": "$1 is a clickable link with with text defined by the 'here' key"
  },
  "initialTransactionConfirmed": {
    "message": "Η αρχική σας συναλλαγή επιβεβαιώθηκε από το δίκτυο. Πατήστε ΕΝΤΑΞΕΙ για επιστροφή."
  },
  "inputLogicEmptyState": {
    "message": "Πληκτρολογήστε μόνο έναν αριθμό που σας βολεύει να ξοδέψει ο τρίτος τώρα ή στο μέλλον. Μπορείτε πάντα να αυξήσετε το ανώτατο όριο δαπανών αργότερα."
  },
  "inputLogicEqualOrSmallerNumber": {
    "message": "Αυτό επιτρέπει στον τρίτο να ξοδέψει $1 από το τρέχον υπόλοιπό σας.",
    "description": "$1 is the current token balance in the account and the name of the current token"
  },
  "inputLogicHigherNumber": {
    "message": "Αυτό επιτρέπει στον τρίτο να ξοδέψει όλο το υπόλοιπο των tokens σας μέχρι να φτάσει το ανώτατο όριο ή να ανακαλέσετε το ανώτατο όριο δαπανών. Εάν δεν το θέλετε αυτό, εξετάστε το ενδεχόμενο να ορίσετε χαμηλότερο όριο δαπανών."
  },
  "insightsFromSnap": {
    "message": "Απόψεις για το $1",
    "description": "$1 represents the name of the snap"
  },
  "install": {
    "message": "Εγκατάσταση"
  },
  "installOrigin": {
    "message": "Προέλευση εγκατάστασης"
  },
  "installedOn": {
    "message": "Εγκαταστάθηκε στο $1",
    "description": "$1 is the date when the snap has been installed"
  },
  "insufficientBalance": {
    "message": "Ανεπαρκές υπόλοιπο."
  },
  "insufficientCurrencyBuyOrDeposit": {
    "message": "Δεν έχετε αρκετά $1 στον λογαριασμό σας για να πληρώσετε τα τέλη της συναλλαγής στο δίκτυο $2. $3 ή πραγματοποιήστε κατάθεση από άλλον λογαριασμό.",
    "description": "$1 is the native currency of the network, $2 is the name of the current network, $3 is the key 'buy' + the ticker symbol of the native currency of the chain wrapped in a button"
  },
  "insufficientCurrencyBuyOrReceive": {
    "message": "Δεν έχετε αρκετά $1 στον λογαριασμό σας για να πληρώσετε τα τέλη της συναλλαγής στο δίκτυο $2. $3 ή $4 από άλλο λογαριασμό.",
    "description": "$1 is the native currency of the network, $2 is the name of the current network, $3 is the key 'buy' + the ticker symbol of the native currency of the chain wrapped in a button, $4 is the key 'deposit' button"
  },
  "insufficientCurrencyDeposit": {
    "message": "Δεν έχετε αρκετά $1 στον λογαριασμό σας για να πληρώσετε τα τέλη της συναλλαγής στο δίκτυο $2. Καταθέστε $1 από άλλον λογαριασμό.",
    "description": "$1 is the native currency of the network, $2 is the name of the current network"
  },
  "insufficientFunds": {
    "message": "Ανεπαρκείς πόροι."
  },
  "insufficientFundsForGas": {
    "message": "Ανεπαρκή κεφάλαια για το τέλος συναλλαγής"
  },
  "insufficientTokens": {
    "message": "Ανεπαρκή tokens."
  },
  "invalidAddress": {
    "message": "Μη έγκυρη διεύθυνση"
  },
  "invalidAddressRecipient": {
    "message": "Η διεύθυνση παραλήπτη δεν είναι έγκυρη"
  },
  "invalidAddressRecipientNotEthNetwork": {
    "message": "Δίκτυο μη ETH, ρυθμίστε σε μικρούς χαρακτήρες"
  },
  "invalidAssetType": {
    "message": "Αυτό το περιουσιακό στοιχείο είναι NFT και πρέπει να προστεθεί ξανά στη σελίδα «Εισαγωγή NFT» που βρίσκεται στην καρτέλα των NFT"
  },
  "invalidBlockExplorerURL": {
    "message": "Μη έγκυρο Block Explorer URL"
  },
  "invalidChainIdTooBig": {
    "message": "Μη έγκυρο αναγνωριστικό αλυσίδας. Το αναγνωριστικό αλυσίδας είναι πολύ μεγάλο."
  },
  "invalidCustomNetworkAlertContent1": {
    "message": "Το αναγνωριστικό αλυσίδας για το προσαρμοσμένο δίκτυο '$1' πρέπει να εισαχθεί εκ νέου.",
    "description": "$1 is the name/identifier of the network."
  },
  "invalidCustomNetworkAlertContent2": {
    "message": "Για να σας προστατεύσει από κακόβουλους ή ελαττωματικούς παρόχους δικτύου, τα αναγνωριστικά αλυσίδας είναι πλέον απαραίτητα για όλα τα προσαρμοσμένα δίκτυα."
  },
  "invalidCustomNetworkAlertContent3": {
    "message": "Μεταβείτε στις Ρυθμίσεις > Δίκτυο και εισαγάγετε το αναγνωριστικό αλυσίδας. Μπορείτε να βρείτε τα αναγνωριστικά αλυσίδας των πιο δημοφιλών δικτύων στο $1.",
    "description": "$1 is a link to https://chainid.network"
  },
  "invalidCustomNetworkAlertTitle": {
    "message": "Μη Έγκυρο Προσαρμοσμένο Δίκτυο"
  },
  "invalidHexNumber": {
    "message": "Μη έγκυρος δεκαεξαδικός αριθμός."
  },
  "invalidHexNumberLeadingZeros": {
    "message": "Μη έγκυρος δεκαεξαδικός αριθμός. Αφαιρέστε τα αρχικά μηδενικά."
  },
  "invalidIpfsGateway": {
    "message": "Μη έγκυρη πύλη IPFS: Η τιμή πρέπει να είναι μια έγκυρη διεύθυνση URL"
  },
  "invalidNumber": {
    "message": "Μη έγκυρος αριθμός. Εισάγετε έναν δεκαδικό ή προκαθορισμένο δεκαεξαδικό αριθμό '0x'."
  },
  "invalidNumberLeadingZeros": {
    "message": "Μη έγκυρος δεκαεξαδικός αριθμός. Αφαιρέστε τα αρχικά μηδενικά."
  },
  "invalidRPC": {
    "message": "Μη έγκυρο RPC URL"
  },
  "invalidSeedPhrase": {
    "message": "Μη έγκυρη Μυστική Φράση Ανάκτησής"
  },
  "invalidSeedPhraseCaseSensitive": {
    "message": "Μη έγκυρη εισαγωγή! Η Μυστική σας Φράση Ανάκτησης κάνει διάκριση πεζών-κεφαλαίων."
  },
  "ipfsGateway": {
    "message": "Πύλη IPFS"
  },
  "ipfsGatewayDescription": {
    "message": "Το MetaMask χρησιμοποιεί υπηρεσίες τρίτων για να προβάλει εικόνες των NFT που είναι αποθηκευμένα στο IPFS, να εμφανίζει πληροφορίες σχετικά με τις διευθύνσεις ENS που έχουν εισαχθεί στη γραμμή διευθύνσεων του προγράμματος περιήγησης και να αντλεί εικονίδια για διαφορετικά tokens. Η διεύθυνση IP σας ενδέχεται να εκτεθεί σε αυτές τις υπηρεσίες όταν τις χρησιμοποιείτε."
  },
  "ipfsToggleModalDescriptionOne": {
    "message": "Χρησιμοποιούμε υπηρεσίες τρίτων για την προβολή εικόνων των NFT σας που είναι αποθηκευμένα στο IPFS, την εμφάνιση πληροφοριών σχετικά με τις διευθύνσεις ENS που έχουν εισαχθεί στη γραμμή διευθύνσεων του προγράμματος περιήγησής σας και την ανάκτηση εικονιδίων για διαφορετικά tokens. Η διεύθυνση IP σας ενδέχεται να εκτεθεί σε αυτές τις υπηρεσίες όταν τις χρησιμοποιείτε."
  },
  "ipfsToggleModalDescriptionTwo": {
    "message": "Η επιλογή «Επιβεβαίωση» ενεργοποιεί την ανάλυση IPFS. Μπορείτε να την απενεργοποιήσετε στις $1 ανά πάσα στιγμή.",
    "description": "$1 is the method to turn off ipfs"
  },
  "ipfsToggleModalSettings": {
    "message": "Ρυθμίσεις > Ασφάλεια και απόρρητο"
  },
  "jazzAndBlockies": {
    "message": "Τα Jazzicons και τα Blockies είναι δύο διαφορετικά στυλ μοναδικών εικονιδίων που σας βοηθούν να αναγνωρίζετε έναν λογαριασμό με μια ματιά."
  },
  "jazzicons": {
    "message": "Jazzicons"
  },
  "jsDeliver": {
    "message": "jsDeliver"
  },
  "jsonFile": {
    "message": "Αρχείο JSON",
    "description": "format for importing an account"
  },
  "keystone": {
    "message": "Keystone"
  },
  "knownAddressRecipient": {
    "message": "Γνωστή διεύθυνση συμβολαίου."
  },
  "knownTokenWarning": {
    "message": "Αυτή η ενέργεια θα επεξεργαστεί tokens που είναι ήδη εισηγμένα στο πορτοφόλι σας, τα οποίαο μπορεί να χρησιμοποιηθούν για να σας κλέψουν στοιχεία. Αποδεχθείτε μόνο αν είστε σίγουροι ότι θέλετε να αλλάξετε αυτό που αντιπροσωπεύουν αυτά τα νομίσματα. Μάθετε περισσότερά γι'αυτό $1"
  },
  "lastConnected": {
    "message": "Τελευταία Σύνδεση"
  },
  "lastPriceSold": {
    "message": "Τελευταία τιμή πώλησης"
  },
  "lastSold": {
    "message": "Τελευταία πώληση"
  },
  "layer1Fees": {
    "message": "Τέλη επιπέδου 1"
  },
  "learnCancelSpeeedup": {
    "message": "Μάθετε πώς να $1",
    "description": "$1 is link to cancel or speed up transactions"
  },
  "learnMore": {
    "message": "μάθε περισσότερα"
  },
  "learnMoreAboutGas": {
    "message": "Θέλετε να $1 για το τέλος συναλλαγής;",
    "description": "$1 will be replaced by the learnMore translation key"
  },
  "learnMoreKeystone": {
    "message": "Μάθετε περισσότερα"
  },
  "learnMoreUpperCase": {
    "message": "Μάθε περισσότερα"
  },
  "learnScamRisk": {
    "message": "απάτες και κίνδυνοι ασφάλειας."
  },
  "ledgerAccountRestriction": {
    "message": "Πρέπει να χρησιμοποιήσετε τον τελευταίο σας λογαριασμό πριν προσθέσετε έναν νέο."
  },
  "ledgerConnectionInstructionCloseOtherApps": {
    "message": "Κλείστε οποιοδήποτε άλλο λογισμικό συνδέεται με τη συσκευή σας και, στη συνέχεια, κάντε κλικ εδώ για να ανανεώσετε."
  },
  "ledgerConnectionInstructionHeader": {
    "message": "Πριν κάνετε κλικ στην επιβεβαίωση:"
  },
  "ledgerConnectionInstructionStepFour": {
    "message": "Ενεργοποιήστε τα \"δεδομένα έξυπνων συμβολαίων\" ή την \"τυφλή υπογραφή\" στη συσκευή σας Ledger."
  },
  "ledgerConnectionInstructionStepOne": {
    "message": "Ενεργοποιήστε την χρήση του Ledger Live στην ενότητα Ρυθμίσεις > Για προχωρημένους."
  },
  "ledgerConnectionInstructionStepThree": {
    "message": "Βεβαιωθείτε ότι το Ledger είναι συνδεδεμένο και επιλέξτε την εφαρμογή Ethereum."
  },
  "ledgerConnectionInstructionStepTwo": {
    "message": "Ανοίξτε και ξεκλειδώστε την εφαρμογή Ledger Live."
  },
  "ledgerConnectionPreferenceDescription": {
    "message": "Προσαρμόστε το πώς μπορείτε να συνδέσετε Ledger σας με το MetaMask. Το $1 συνιστάται, αλλά και άλλες επιλογές είναι διαθέσιμες. Διαβάστε περισσότερα εδώ: $2",
    "description": "A description that appears above a dropdown where users can select between up to three options - Ledger Live, U2F or WebHID - depending on what is supported in their browser. $1 is the recommended browser option, it will be either WebHID or U2f. $2 is a link to an article where users can learn more, but will be the translation of the learnMore message."
  },
  "ledgerDeviceOpenFailureMessage": {
    "message": "Η συσκευή Ledger απέτυχε να ανοίξει. Το Ledger μπορεί να είναι συνδεδεμένο σε άλλο λογισμικό. Παρακαλώ κλείστε το Ledger Live ή άλλες εφαρμογές συνδεδεμένες με τη συσκευή σας Ledger και προσπαθήστε να συνδεθείτε ξανά."
  },
  "ledgerLive": {
    "message": "Ledger Live",
    "description": "The name of a desktop app that can be used with your ledger device. We can also use it to connect a users Ledger device to MetaMask."
  },
  "ledgerLiveApp": {
    "message": "Εφαρμογή Ledger Live"
  },
  "ledgerLocked": {
    "message": "Δεν είναι δυνατή η σύνδεση με τη συσκευή Ledger. Βεβαιωθείτε ότι η συσκευή σας είναι ξεκλειδωμένη και ότι η εφαρμογή Ethereum είναι ανοιχτή."
  },
  "ledgerTimeout": {
    "message": "Το Ledger Live καθυστερεί πάρα πολύ για να ανταποκριθεί ή τελείωσε το χρονικό όριο σύνδεσης. Βεβαιωθείτε ότι η εφαρμογή Ledger Live είναι ανοικτή και ότι η συσκευή σας είναι ξεκλειδωμένη."
  },
  "ledgerTransportChangeWarning": {
    "message": "Αν η εφαρμογή σας Ledger Live είναι ανοιχτή, παρακαλούμε αποσυνδέστε οποιαδήποτε ανοιχτή σύνδεση στο Ledger Live και κλείστε την εφαρμογή Ledger Live."
  },
  "ledgerWebHIDNotConnectedErrorMessage": {
    "message": "Η συσκευή ledger δεν συνδέθηκε. Αν θέλετε να συνδέσετε το Ledger, παρακαλώ κάντε κλικ στο 'Συνέχεια' ξανά και εγκρίνετε τη σύνδεση HID",
    "description": "An error message shown to the user during the hardware connect flow."
  },
  "levelArrow": {
    "message": "βέλος αλλαγής επιπέδου"
  },
  "lightTheme": {
    "message": "Ανοιχτόχρωμο"
  },
  "likeToImportTokens": {
    "message": "Θέλετε να προσθέσετε αυτά τα token;"
  },
  "lineaGoerli": {
    "message": "Δίκτυο δοκιμών Linea Goerli"
  },
  "lineaMainnet": {
    "message": "Linea Mainnet"
  },
  "link": {
    "message": "Σύνδεσμος"
  },
  "links": {
    "message": "Σύνδεσμοι"
  },
  "loadMore": {
    "message": "Φόρτωση Περισσότερων"
  },
  "loading": {
    "message": "Φόρτωση..."
  },
  "loadingNFTs": {
    "message": "Φόρτωση NFT..."
  },
  "loadingTokens": {
    "message": "Φόρτωση Tokens..."
  },
  "localhost": {
    "message": "Τοπικός Υπολογιστής 8545"
  },
  "lock": {
    "message": "Αποσύνδεση"
  },
  "lockMetaMask": {
    "message": "Κλείδωμα του MetaMask"
  },
  "lockTimeInvalid": {
    "message": "Ο χρόνος κλειδώματος πρέπει να είναι ένας αριθμός μεταξύ 0 και 10080"
  },
  "logo": {
    "message": "Λογότυπο $1",
    "description": "$1 is the name of the ticker"
  },
  "low": {
    "message": "Χαμηλό"
  },
  "lowGasSettingToolTipMessage": {
    "message": "Χρησιμοποιήστε 1 $ για να περιμένετε για μια φθηνότερη τιμή. Οι εκτιμήσεις του χρόνου είναι πολύ λιγότερο ακριβείς καθώς οι τιμές είναι κάπως απρόβλεπτες.",
    "description": "$1 is key 'low' separated here so that it can be passed in with bold font-weight"
  },
  "lowLowercase": {
    "message": "χαμηλό"
  },
  "lowPriorityMessage": {
    "message": "Οι μελλοντικές συναλλαγές θα περιμένουν σε αναμονή μετά από αυτή. Αυτή ήταν η τελευταία τιμή που είδαμε."
  },
  "mainnet": {
    "message": "Κύριο Δίκτυο Ethereum"
  },
  "mainnetToken": {
    "message": "Αυτή η διεύθυνση ταυτίζεται με μια γνωστή διεύθυνση token στο Mainnet της Ethereum. Ελέγξτε ξανά τη διεύθυνση της σύμβασης και το δίκτυο για το token που προσπαθείτε να προσθέσετε."
  },
  "makeAnotherSwap": {
    "message": "Δημιουργία νέας ανταλλαγής"
  },
  "makeSureNoOneWatching": {
    "message": "Βεβαιωθείτε ότι κανείς δεν παρακολουθεί την οθόνη σας",
    "description": "Warning to users to be care while creating and saving their new Secret Recovery Phrase"
  },
  "malformedData": {
    "message": "Παραμορφωμένα δεδομένα"
  },
  "max": {
    "message": "Μέγ."
  },
  "maxBaseFee": {
    "message": "Μέγιστο βασικό τέλος"
  },
  "maxFee": {
    "message": "Μέγιστη χρέωση"
  },
  "maxPriorityFee": {
    "message": "Μέγιστο τέλος προτεραιότητας"
  },
  "medium": {
    "message": "Αγορά"
  },
  "mediumGasSettingToolTipMessage": {
    "message": "Χρησιμοποιήστε $1 για γρήγορη επεξεργασία στην τρέχουσα τιμή της αγοράς.",
    "description": "$1 is key 'medium' (text: 'Market') separated here so that it can be passed in with bold font-weight"
  },
  "memo": {
    "message": "σημείωμα"
  },
  "message": {
    "message": "Μήνυμα"
  },
  "metaMaskConnectStatusParagraphOne": {
    "message": "Τώρα έχετε περισσότερο έλεγχο των συνδέσεων του λογαριασμού σας στο MetaMask."
  },
  "metaMaskConnectStatusParagraphThree": {
    "message": "Κάντε κλικ για να διαχειριστείτε τους συνδεδεμένους λογαριασμούς σας."
  },
  "metaMaskConnectStatusParagraphTwo": {
    "message": "Το κουμπί κατάστασης σύνδεσης εμφανίζει αν η ιστοσελίδα που επισκέπτεστε είναι συνδεδεμένη με τον τρέχοντα επιλεγμένο λογαριασμό σας."
  },
  "metamaskInstitutionalVersion": {
    "message": "Έκδοση του MetaMask Institutional"
  },
  "metamaskSwapsOfflineDescription": {
    "message": "Συντήρηση των ανταλλαγών MetaMask. Παρακαλούμε ελέγξτε αργότερα."
  },
  "metamaskVersion": {
    "message": "Έκδοση MetaMask"
  },
  "metrics": {
    "message": "Μετρήσεις"
  },
  "mismatchAccount": {
    "message": "Ο λογαριασμός ($1) που επιλέξατε είναι διαφορετικός από τον λογαριασμό που προσπαθείτε να υπογράψετε ($2)"
  },
  "mismatchedChainLinkText": {
    "message": "επαληθεύστε τα στοιχεία δικτύου",
    "description": "Serves as link text for the 'mismatchedChain' key. This text will be embedded inside the translation for that key."
  },
  "mismatchedChainRecommendation": {
    "message": "Σας προτείνουμε να $1 πριν συνεχίσετε.",
    "description": "$1 is a clickable link with text defined by the 'mismatchedChainLinkText' key. The link will open to instructions for users to validate custom network details."
  },
  "mismatchedNetworkName": {
    "message": "Σύμφωνα με τις καταχωρήσεις μας, το όνομα δικτύου ίσως δεν ταιριάζει με το αναγνωριστικό αλυσίδας."
  },
  "mismatchedNetworkSymbol": {
    "message": "Το σύμβολο νομίσματος που υποβλήθηκε δεν ταιριάζει με αυτό που αναμενόταν για αυτό το αναγνωριστικό αλυσίδας."
  },
  "mismatchedRpcChainId": {
    "message": "Το αναγνωριστικό αλυσίδας που επιστρέφεται από το προσαρμοσμένο δίκτυο δεν ταιριάζει με το υποβληθέν αναγνωριστικό αλυσίδας."
  },
  "mismatchedRpcUrl": {
    "message": "Σύμφωνα με τις καταχωρήσεις μας, η τιμή RPC URL που υποβλήθηκε δεν ταιριάζει με κάποιον γνωστό πάροχο για αυτό το αναγνωριστικό αλυσίδας."
  },
  "missingSetting": {
    "message": "Δεν μπορείτε να βρείτε μια ρύθμιση;"
  },
  "missingSettingRequest": {
    "message": "Υποβάλετε αίτημα εδώ"
  },
  "mmiAddToken": {
    "message": "Η σελίδα στο $1 θα ήθελε να εξουσιοδοτήσει το ακόλουθο token Custodian στο MetaMask Institutional"
  },
  "mmiBuiltAroundTheWorld": {
    "message": "Το MetaMask Institutional σχεδιάζεται και λειτουργεί σε όλο τον κόσμο."
  },
  "more": {
    "message": "περισσότερα"
  },
  "moreComingSoon": {
    "message": "Προσεχώς περισσότεροι πάροχοι"
  },
  "multipleSnapConnectionWarning": {
    "message": "Το $1 θέλει να συνδεθεί με το snap $2. Προχωρήστε μόνο αν εμπιστεύεστε αυτόν τον ιστότοπο.",
    "description": "$1 is the dapp and $2 is the number of snaps it wants to connect to."
  },
  "mustSelectOne": {
    "message": "Πρέπει να επιλέξετε 1 τουλάχιστον διακριτικό."
  },
  "name": {
    "message": "Όνομα"
  },
  "nativeToken": {
    "message": "Το αρχικό token σε αυτό το δίκτυο είναι το $1. Είναι το token που χρησιμοποιείται για τα τέλη φυσικού αερίου.",
    "description": "$1 represents the name of the native token on the current network"
  },
  "needHelp": {
    "message": "Χρειάζεστε βοήθεια; Επικοινωνήστε με $1",
    "description": "$1 represents `needHelpLinkText`, the text which goes in the help link"
  },
  "needHelpFeedback": {
    "message": "Μοιραστείτε τα σχόλιά σας"
  },
  "needHelpLinkText": {
    "message": "Υποστήριξη MetaMask"
  },
  "needHelpSubmitTicket": {
    "message": "Υποβολή αιτήματος"
  },
  "needImportFile": {
    "message": "Πρέπει να επιλέξετε ένα αρχείο για εισαγωγή.",
    "description": "User is important an account and needs to add a file to continue"
  },
  "negativeETH": {
    "message": "Δεν μπορεί να γίνει αποστολή αρνητικών ποσών ETH."
  },
  "network": {
    "message": "Δίκτυο:"
  },
  "networkAddedSuccessfully": {
    "message": "Το δίκτυο προστέθηκε επιτυχώς!"
  },
  "networkDetails": {
    "message": "Λεπτομέρειες Δικτύου"
  },
  "networkIsBusy": {
    "message": "Το δίκτυο είναι απασχολημένο. Τα τέλη συναλλαγής είναι υψηλά και οι εκτιμήσεις λιγότερο ακριβείς."
  },
  "networkMenu": {
    "message": "Μενού δικτύου"
  },
  "networkMenuHeading": {
    "message": "Επιλέξτε ένα δίκτυο"
  },
  "networkName": {
    "message": "Ονομασία Δικτύου"
  },
  "networkNameArbitrum": {
    "message": "Arbitrum"
  },
  "networkNameAvalanche": {
    "message": "Avalanche"
  },
  "networkNameBSC": {
    "message": "BSC"
  },
  "networkNameDefinition": {
    "message": "Το όνομα που συνδέεται με αυτό το δίκτυο."
  },
  "networkNameEthereum": {
    "message": "Ethereum"
  },
  "networkNameGoerli": {
    "message": "Goerli"
  },
  "networkNameOptimism": {
    "message": "Optimism"
  },
  "networkNamePolygon": {
    "message": "Πολύγωνο"
  },
  "networkNameTestnet": {
    "message": "Testnet"
  },
  "networkProvider": {
    "message": "Πάροχος δικτύου"
  },
  "networkSettingsChainIdDescription": {
    "message": "Το αναγνωριστικό αλυσίδας χρησιμοποιείται για την υπογραφή συναλλαγών. Πρέπει να ταιριάζει με το αναγνωριστικό αλυσίδας που επιστρέφεται από το δίκτυο. Μπορείτε να εισάγετε ένα δεκαδικό ή '0x'-προκαθορισμένο δεκαεξαδικό αριθμό, αλλά θα εμφανίσουμε τον αριθμό στο δεκαδικό σύστημα."
  },
  "networkStatus": {
    "message": "Κατάσταση δικτύου"
  },
  "networkStatusBaseFeeTooltip": {
    "message": "Η βασική χρέωση ορίζεται από το δίκτυο και αλλάζει κάθε 13-14 δευτερόλεπτα. Οι επιλογές μας $1 και $2 αντιπροσωπεύουν ξαφνικές αυξήσεις.",
    "description": "$1 and $2 are bold text for Medium and Aggressive respectively."
  },
  "networkStatusPriorityFeeTooltip": {
    "message": "Εύρος των τελών προτεραιότητας (γνωστή και ως “Miner tip”). Αυτό πηγαίνει στους miners και τους ενθαρρύνει να δώσουν προτεραιότητα στη συναλλαγή σας."
  },
  "networkStatusStabilityFeeTooltip": {
    "message": "Τα τέλη συναλλαγών είναι $1 σε σχέση με τις τελευταίες 72 ώρες.",
    "description": "$1 is networks stability value - stable, low, high"
  },
  "networkSwitchConnectionError": {
    "message": "Δεν μπορούμε να συνδεθούμε στο $1",
    "description": "$1 represents the network name"
  },
  "networkURL": {
    "message": "URL Δικτύου"
  },
  "networkURLDefinition": {
    "message": "Το URL που χρησιμοποιείται για την πρόσβαση σε αυτό το δίκτυο."
  },
  "networks": {
    "message": "Δίκτυα"
  },
  "nevermind": {
    "message": "Δεν πειράζει"
  },
  "new": {
    "message": "Νέο!"
  },
  "newAccount": {
    "message": "Νέος Λογαριασμός"
  },
  "newAccountNumberName": {
    "message": "Λογαριασμός $1",
    "description": "Default name of next account to be created on create account screen"
  },
  "newContact": {
    "message": "Νέα Επαφή"
  },
  "newContract": {
    "message": "Νέο συμβόλαιο"
  },
  "newNFTDetectedMessage": {
    "message": "Να επιτρέπεται στο MetaMask να εντοπίζει αυτόματα τα NFT από το Opensea και να τα εμφανίζει στο πορτοφόλι σας."
  },
  "newNFTsDetected": {
    "message": "Νέο! Εντοπισμός NFT"
  },
  "newNetworkAdded": {
    "message": "Το “$1” προστέθηκε με επιτυχία!"
  },
  "newNftAddedMessage": {
    "message": "Το Nft προστέθηκε με επιτυχία!"
  },
  "newPassword": {
    "message": "Νέος Κωδικός Πρόσβασης (ελάχιστο 8 χαρακτήρες)"
  },
  "newTokensImportedMessage": {
    "message": "Εισάγατε επιτυχώς το $1.",
    "description": "$1 is the string of symbols of all the tokens imported"
  },
  "newTokensImportedTitle": {
    "message": "Τα token εισήχθησαν"
  },
  "next": {
    "message": "Επόμενο"
  },
  "nextNonceWarning": {
    "message": "Το Nonce είναι υψηλότερο από το προτεινόμενο nonce του $1",
    "description": "The next nonce according to MetaMask's internal logic"
  },
  "nftAddFailedMessage": {
    "message": "Τα NFT δεν μπορούν να προστεθούν, διότι τα στοιχεία της κυριότητας δεν ταυτίζονται. Σιγουρευτείτε ότι έχετε εισαγάγει τα σωστά στοιχεία."
  },
  "nftAddressError": {
    "message": "Αυτό το token είναι NFT. Προσθήκη στο $1",
    "description": "$1 is a clickable link with text defined by the 'importNFTPage' key"
  },
  "nftDisclaimer": {
    "message": "Αποποίηση ευθυνών: Το MetaMask αντλεί το αρχείο πολυμέσων από το url της πηγής. Αυτό το url μερικές φορές αλλάζει ανάλογα με την αγορά στην οποία εκδόθηκε το NFT."
  },
  "nftOptions": {
    "message": "Επιλογές NFT"
  },
  "nftTokenIdPlaceholder": {
    "message": "Εισάγετε το συλλεκτικό αναγνωριστικό"
  },
  "nftWarningContent": {
    "message": "Παραχωρείτε πρόσβαση στον $1, συμπεριλαμβανομένου οτιδήποτε ενδέχεται να αποκτήσετε στο μέλλον. Ο συμβαλλόμενος στην άλλη πλευρά μπορεί να μεταφέρει αυτά τα NFT από το πορτοφόλι σας ανά πάσα στιγμή χωρίς να σας ρωτήσει, μέχρι να ανακαλέσετε αυτή την έγκριση. $2",
    "description": "$1 is nftWarningContentBold bold part, $2 is Learn more link"
  },
  "nftWarningContentBold": {
    "message": "όλα τα $1 NFT",
    "description": "$1 is name of the collection"
  },
  "nftWarningContentGrey": {
    "message": "Προχωρήστε με προσοχή."
  },
  "nfts": {
    "message": "NFT"
  },
  "nftsPreviouslyOwned": {
    "message": "Προηγούμενη ιδιοκτησία"
  },
  "nickname": {
    "message": "Ψευδώνυμο"
  },
  "noAccountsFound": {
    "message": "Δεν βρέθηκαν λογαριασμοί για το συγκεκριμένο ερώτημα αναζήτησης"
  },
  "noAddressForName": {
    "message": "Δεν έχει ορισθεί καμιά διεύθυνση γ' αυτό το όνομα."
  },
  "noConversionDateAvailable": {
    "message": "Δεν Υπάρχει Διαθέσιμη Ημερομηνία Ισοτιμίας Μετατροπής Νομίσματος"
  },
  "noConversionRateAvailable": {
    "message": "Δεν Υπάρχει Διαθέσιμη Ισοτιμία Μετατροπής"
  },
  "noNFTs": {
    "message": "Δεν υπάρχουν NFT ακόμα"
  },
  "noNetworksFound": {
    "message": "Δεν βρέθηκαν δίκτυα για το συγκεκριμένο ερώτημα αναζήτησης"
  },
  "noSnaps": {
    "message": "Δεν έχετε εγκαταστήσει κανένα snap."
  },
  "noThanksVariant2": {
    "message": "Όχι, ευχαριστώ."
  },
  "noTransactions": {
    "message": "Δεν έχετε καμιά συναλλαγή"
  },
  "noWebcamFound": {
    "message": "Η κάμερα του υπολογιστή σας δεν βρέθηκε. Παρακαλούμε προσπαθήστε ξανά."
  },
  "noWebcamFoundTitle": {
    "message": "Η διαδικτυακή κάμερα δεν βρέθηκε"
  },
  "nonce": {
    "message": "Αριθμολέξημα"
  },
  "nonceField": {
    "message": "Προσαρμόστε τη συναλλαγή nonce"
  },
  "nonceFieldDescription": {
    "message": "Ενεργοποιήστε αυτήν την επιλογή για να αλλάξετε τον αριθμό Nonce (αριθμός συναλλαγής) στις οθόνες επιβεβαίωσης. Αυτή είναι μια προηγμένη λειτουργία, χρησιμοποιήστε προσεκτικά."
  },
  "nonceFieldHeading": {
    "message": "Προσαρμοσμένο Nonce"
  },
  "notBusy": {
    "message": "Όχι απασχολημένος"
  },
  "notCurrentAccount": {
    "message": "Είναι ο σωστός λογαριασμός; Είναι διαφορετικό από τον τρέχοντα επιλεγμένο λογαριασμό στο πορτοφόλι σας"
  },
  "notEnoughBalance": {
    "message": "Ανεπαρκές υπόλοιπο"
  },
  "notEnoughGas": {
    "message": "Δεν Υπάρχει Αρκετό τέλος συναλλαγής"
  },
  "note": {
    "message": "Σημείωση"
  },
  "notePlaceholder": {
    "message": "Ο υπεύθυνος έγκρισης θα δει αυτήν τη σημείωση όταν εγκρίνει τη συναλλαγή ως θεματοφύλακας."
  },
  "notificationTransactionFailedMessage": {
    "message": "Η συναλλαγή $1 απέτυχε! $2",
    "description": "Content of the browser notification that appears when a transaction fails"
  },
  "notificationTransactionFailedMessageMMI": {
    "message": "Η συναλλαγή απέτυχε! $1",
    "description": "Content of the browser notification that appears when a transaction fails in MMI"
  },
  "notificationTransactionFailedTitle": {
    "message": "Αποτυχημένη συναλλαγή",
    "description": "Title of the browser notification that appears when a transaction fails"
  },
  "notificationTransactionSuccessMessage": {
    "message": "Η συναλλαγή $1 επιβεβαιώθηκε!",
    "description": "Content of the browser notification that appears when a transaction is confirmed"
  },
  "notificationTransactionSuccessTitle": {
    "message": "Επιβεβαιωμένη συναλλαγή",
    "description": "Title of the browser notification that appears when a transaction is confirmed"
  },
  "notificationTransactionSuccessView": {
    "message": "Προβολή σε $1",
    "description": "Additional content in browser notification that appears when a transaction is confirmed and has a block explorer URL"
  },
  "notifications": {
    "message": "Ειδοποιήσεις"
  },
  "notifications10ActionText": {
    "message": "Μετάβαση στις Ρυθμίσεις",
    "description": "The 'call to action' on the button, or link, of the 'Visit in Settings' notification. Upon clicking, users will be taken to Settings page."
  },
  "notifications10DescriptionOne": {
    "message": "Ο βελτιωμένος εντοπισμός token είναι προς το παρόν διαθέσιμος στα δίκτυα Ethereum Mainnet, Polygon, BSC και Avalanche. Περισσότερα προσεχώς!"
  },
  "notifications10DescriptionThree": {
    "message": "Η λειτουργία εντοπισμού token είναι ΕΝΕΡΓΟΠΟΙΗΜΕΝΗ από προεπιλογή. Μπορείτε να την απενεργοποιήσετε από τις Ρυθμίσεις."
  },
  "notifications10DescriptionTwo": {
    "message": "Σας βρίσκουμε token από λίστες token τρίτων. Τα token που περιλαμβάνονται σε περισσότερες από δύο λίστες token θα εντοπίζονται αυτόματα."
  },
  "notifications10Title": {
    "message": "Ο βελτιωμένος εντοπισμός token είναι εδώ"
  },
  "notifications11Description": {
    "message": "Τα token μπορούν να δημιουργηθούν από τον καθένα και ενδέχεται να έχουν διπλότυπα ονόματα. Αν δείτε να εμφανίζεται ένα token που δεν εμπιστεύεστε ή με το οποίο δεν έχετε αλληλεπιδράσει, η ασφαλέστερη επιλογή είναι να μην το εμπιστευτείτε."
  },
  "notifications11Title": {
    "message": "Κίνδυνοι εξαπάτησης και ασφάλειας"
  },
  "notifications12ActionText": {
    "message": "Ενεργοποίηση dark mode"
  },
  "notifications12Description": {
    "message": "Έφτασε επιτέλους το Dark Mode (σκουρόχρωμη λειτουργία)! Για να το ενεργοποιήσετε, μεταβείτε στις Ρυθμίσεις -> Πειραματικό και επιλέξτε μία από τις επιλογές εμφάνισης: Light, Dark, Σύστημα."
  },
  "notifications12Title": {
    "message": "Θέλετε dark mode; Τώρα έχετε dark mode! 🕶️🦊"
  },
  "notifications13ActionText": {
    "message": "Προβολή λίστας προσαρμοσμένων δικτύων"
  },
  "notifications13Description": {
    "message": "Τώρα μπορείτε να προσθέσετε εύκολα τα ακόλουθα δημοφιλή προσαρμοσμένα δίκτυα: Arbitrum, Avalanche, Binance Smart Chain, Fantom, Harmony, Optimism, Palm and Polygon! Για να ενεργοποιήσετε αυτήν τη λειτουργία, πηγαίνετε στις Ρυθμίσεις -> Πειραματικό και ενεργοποιήστε το «Προβολή λίστας προσαρμοσμένων δικτύων»!",
    "description": "Description of a notification in the 'See What's New' popup. Describes popular network feature."
  },
  "notifications13Title": {
    "message": "Προσθήκη Δημοφιλών Δικτύων"
  },
  "notifications14ActionText": {
    "message": "Εμφάνιση ρυθμίσεων αντιγράφων ασφαλείας"
  },
  "notifications14Description": {
    "message": "Θα καταργήσουμε τη λειτουργία δεδομένων στο 3Box στις αρχές Οκτωβρίου. Για να δημιουργήσετε αντίγραφα ασφαλείας και να επαναφέρετε το πορτοφόλι σας χειροκίνητα, χρησιμοποιήστε το κουμπί «Δημιουργία Αντιγράφων Ασφαλείας τώρα» στις Ρυθμίσεις για Προχωρημένους.",
    "description": "Description of a notification in the 'See What's New' popup. Describes 3box deprecation."
  },
  "notifications14Title": {
    "message": "Κατάργηση του 3Box"
  },
  "notifications15Description": {
    "message": "Δεν απαιτείται καμία ενέργεια εκ μέρους σας, οπότε συνεχίστε να χρησιμοποιείτε το πορτοφόλι σας ως συνήθως. Να προσέχετε για πιθανές απάτες κατά την Συγχώνευση.",
    "description": "Description of a notification in the 'See What's New' popup. Advises users about the ethereum merge (https://ethereum.org/en/upgrades/merge/#main-content) and potential scams."
  },
  "notifications15Title": {
    "message": "Η συγχώνευση στο Ethereum είναι εδώ!"
  },
  "notifications18ActionText": {
    "message": "Ενεργοποίηση ειδοποιήσεων ασφαλείας"
  },
  "notifications18DescriptionOne": {
    "message": "Λάβετε ειδοποιήσεις από τρίτους όταν μπορεί να έχετε λάβει ένα κακόβουλο αίτημα.",
    "description": "Description of a notification in the 'See What's New' popup. Describes Opensea Security Provider feature."
  },
  "notifications18DescriptionThree": {
    "message": "Φροντίστε πάντα να κάνετε τη δική σας επιμελή έρευνα προτού εγκρίνετε οποιαδήποτε αιτήματα.",
    "description": "Description of a notification in the 'See What's New' popup. Describes Opensea Security Provider feature."
  },
  "notifications18DescriptionTwo": {
    "message": "Το OpenSea είναι ο πρώτος πάροχος με αυτή τη λειτουργία. Σύντομα θα προστεθούν και άλλοι πάροχοι!",
    "description": "Description of a notification in the 'See What's New' popup. Describes Opensea Security Provider feature."
  },
  "notifications18Title": {
    "message": "Μείνετε ασφαλείς με ειδοποιήσεις ασφαλείας"
  },
  "notifications19ActionText": {
    "message": "Ενεργοποίηση αυτόματης ανίχνευσης NFT"
  },
  "notifications19DescriptionOne": {
    "message": "Δύο τρόποι για να ξεκινήσετε:",
    "description": "Description of a notification in the 'See What's New' popup. Describes NFT autodetection feature."
  },
  "notifications19DescriptionThree": {
    "message": "Προς το παρόν υποστηρίζουμε μόνο το ERC-721.",
    "description": "Description of a notification in the 'See What's New' popup. Describes NFT autodetection feature."
  },
  "notifications19DescriptionTwo": {
    "message": "Προσθέστε χειροκίνητα τα NFT σας ή ενεργοποιήστε την αυτόματη ανίχνευση NFT στις Ρυθμίσεις > Πειραματικά.",
    "description": "Description of a notification in the 'See What's New' popup. Describes NFT autodetection feature."
  },
  "notifications19Title": {
    "message": "Δείτε τα NFT σας όπως ποτέ άλλοτε"
  },
  "notifications1Description": {
    "message": "Οι χρήστες του MetaMask Mobile μπορούν τώρα να ανταλλάξουν tokens μέσα στο κινητό τους πορτοφόλι. Σαρώστε τον κωδικό QR για να πάρετε την εφαρμογή για κινητά και να αρχίσετε να ανταλλάζετε.",
    "description": "Description of a notification in the 'See What's New' popup. Describes the swapping on mobile feature."
  },
  "notifications1Title": {
    "message": "Η ανταλλαγή στο κινητό είναι εδώ!",
    "description": "Title for a notification in the 'See What's New' popup. Tells users that they can now use MetaMask Swaps on Mobile."
  },
  "notifications20ActionText": {
    "message": "Μάθετε περισσότερα",
    "description": "The 'call to action' on the button, or link, of the 'Stay secure' notification. Upon clicking, users will be taken to a ledger page to resolve the U2F connection issue."
  },
  "notifications20Description": {
    "message": "Αν χρησιμοποιείτε την τελευταία έκδοση του Firefox, ίσως αντιμετωπίζετε ένα πρόβλημα που σχετίζεται με την κατάργηση της υποστήριξης U2F από τον Firefox.",
    "description": "Description of a notification in the 'See What's New' popup. Describes the U2F support being dropped by firefox and that it affects ledger users."
  },
  "notifications20Title": {
    "message": "Οι χρήστες του Ledger και του Firefox αντιμετωπίζουν προβλήματα σύνδεσης",
    "description": "Title for a notification in the 'See What's New' popup. Tells users that latest firefox users using U2F may experience connection issues."
  },
  "notifications21ActionText": {
    "message": "Δοκιμάστε το"
  },
  "notifications21Description": {
    "message": "Ενημερώσαμε τις Ανταλλαγές στην επέκταση του MetaMask ώστε να είναι ευκολότερη και ταχύτερη η χρήση τους.",
    "description": "Description of a notification in the 'See What's New' popup. Describes NFT autodetection feature."
  },
  "notifications21Title": {
    "message": "Παρουσιάζουμε τις νέες και ανανεωμένες Ανταλλαγές!"
  },
  "notifications22ActionText": {
    "message": "Εντάξει"
  },
  "notifications22Description": {
    "message": "💡 Απλά κάντε κλικ στο γενικό μενού ή στο μενού λογαριασμού για να τα βρείτε!"
  },
  "notifications22Title": {
    "message": "Ψάχνετε τα στοιχεία του λογαριασμού σας ή τη διεύθυνση URL στο Block Explorer;"
  },
  "notifications23ActionText": {
    "message": "Ενεργοποίηση ειδοποιήσεων ασφαλείας"
  },
  "notifications23DescriptionOne": {
    "message": "Αποφύγετε τις γνωστές απάτες, διατηρώντας παράλληλα το απόρρητό σας με τις ειδοποιήσεις ασφαλείας της Blockaid."
  },
  "notifications23DescriptionThree": {
    "message": "Εάν ενεργοποιήσατε τις ειδοποιήσεις ασφαλείας από το OpenSea, σας μεταφέραμε σε αυτή τη λειτουργία."
  },
  "notifications23DescriptionTwo": {
    "message": "Κάνετε πάντα τον δικό σας επιμελή έλεγχο προτού εγκρίνετε τα αιτήματα."
  },
  "notifications23Title": {
    "message": "Μείνετε ασφαλείς με ειδοποιήσεις ασφαλείας"
  },
  "notifications3ActionText": {
    "message": "Μάθε περισσότερα",
    "description": "The 'call to action' on the button, or link, of the 'Stay secure' notification. Upon clicking, users will be taken to a page about security on the metamask support website."
  },
  "notifications3Description": {
    "message": "Μείνετε ενημερωμένοι για τις βέλτιστες πρακτικές ασφάλειας MetaMask και λάβετε τις τελευταίες συμβουλές ασφαλείας από την επίσημη υποστήριξη MetaMask.",
    "description": "Description of a notification in the 'See What's New' popup. Describes the information they can get on security from the linked support page."
  },
  "notifications3Title": {
    "message": "Μείνετε ασφαλείς",
    "description": "Title for a notification in the 'See What's New' popup. Encourages users to consider security."
  },
  "notifications4ActionText": {
    "message": "Έναρξη ανταλλαγής",
    "description": "The 'call to action' on the button, or link, of the 'Swap on Binance Smart Chain!' notification. Upon clicking, users will be taken to a page where then can swap tokens on Binance Smart Chain."
  },
  "notifications4Description": {
    "message": "Λάβετε τις καλύτερες τιμές για swaps token ακριβώς μέσα στο πορτοφόλι σας. Το MetaMask τώρα σας συνδέει με πολλαπλούς αποκεντρωμένα ανταλλακτήρια συναλλάγματος και επαγγελματίες διαμορφωτές της αγοράς για έξυπνη αλυσίδα Binance.",
    "description": "Description of a notification in the 'See What's New' popup."
  },
  "notifications4Title": {
    "message": "Εναλλαγή σε έξυπνη αλυσίδα Binance",
    "description": "Title for a notification in the 'See What's New' popup. Encourages users to do swaps on Binance Smart Chain."
  },
  "notifications5Description": {
    "message": "Η φράση \"Seed Phrase\" σας ονομάζεται τώρα \"Μυστική Φράση Επαναφοράς\"",
    "description": "Description of a notification in the 'See What's New' popup. Describes the seed phrase wording update."
  },
  "notifications6DescriptionOne": {
    "message": "Από την έκδοση 91, το API που ενεργοποίησε την υποστήριξη Ledger (U2F) δεν υποστηρίζει πλέον πορτοφόλια υλικού. Η MetaMask έχει υλοποιήσει μια νέα υποστήριξη Ledger Live που σας επιτρέπει να συνεχίσετε να συνδέεστε με τη συσκευή Ledger μέσω της εφαρμογής επιφάνειας εργασίας Ledger Live.",
    "description": "Description of a notification in the 'See What's New' popup. Describes the Ledger support update."
  },
  "notifications6DescriptionThree": {
    "message": "Όταν αλληλεπιδράτε με τον λογαριασμό σας Ledger στο MetaMask, θα ανοίξει μια νέα καρτέλα και θα σας ζητηθεί να ανοίξετε την εφαρμογή Ledger Live. Μόλις ανοίξει η εφαρμογή, θα σας ζητηθεί να επιτρέψετε μια σύνδεση WebSocket στον λογαριασμό σας MetaMask. Αυτό ήταν όλο!",
    "description": "Description of a notification in the 'See What's New' popup. Describes the Ledger support update."
  },
  "notifications6DescriptionTwo": {
    "message": "Μπορείτε να ενεργοποιήσετε την υποστήριξη Ledger Live κάνοντας κλικ στις Ρυθμίσεις > Για προχωρημένους > Χρήση Ledger Live.",
    "description": "Description of a notification in the 'See What's New' popup. Describes the Ledger support update."
  },
  "notifications6Title": {
    "message": "Ενημέρωση υποστήριξης Ledger για χρήστες του Chrome",
    "description": "Title for a notification in the 'See What's New' popup. Lets users know about the Ledger support update"
  },
  "notifications7DescriptionOne": {
    "message": "Το MetaMask v10.1.0 περιελάμβανε νέα υποστήριξη για συναλλαγές EIP-1559 όταν χρησιμοποιούσε συσκευές Ledger.",
    "description": "Description of a notification in the 'See What's New' popup. Describes changes for ledger and EIP1559 in v10.1.0"
  },
  "notifications7DescriptionTwo": {
    "message": "Για να ολοκληρώσετε τις συναλλαγές στο Ethereum Mainnet, βεβαιωθείτε ότι η συσκευή Ledger έχει το πιο πρόσφατο υλισμικό.",
    "description": "Description of a notification in the 'See What's New' popup. Describes the need to update ledger firmware."
  },
  "notifications7Title": {
    "message": "Ενημέρωση υλισμικού Ledger",
    "description": "Title for a notification in the 'See What's New' popup. Notifies ledger users of the need to update firmware."
  },
  "notifications8ActionText": {
    "message": "Μεταβείτε στις Ρυθμίσεις > Για Προχωρημένους",
    "description": "Description on an action button that appears in the What's New popup. Tells the user that if they click it, they will go to our Advanced settings page."
  },
  "notifications8DescriptionOne": {
    "message": "Από τη MetaMask v10.4.0 και μετά, δεν χρειάζεστε πλέον το Ledger Live για να συνδέσετε τη συσκευή Ledger με το MetaMask.",
    "description": "Description of a notification in the 'See What's New' popup. Describes changes for how Ledger Live is no longer needed to connect the device."
  },
  "notifications8DescriptionTwo": {
    "message": "Για μια ευκολότερη και πιο σταθερή εμπειρία ledger μεταβείτε στην καρτέλα Ρυθμίσεις για Προχωρημένους και αλλάξτε το 'Προτιμώμενος Τύπος Σύνδεσης Ledger' στο 'WebHID'.",
    "description": "Description of a notification in the 'See What's New' popup. Describes how the user can turn off the Ledger Live setting."
  },
  "notifications8Title": {
    "message": "Βελτίωση σύνδεσης Ledger",
    "description": "Title for a notification in the 'See What's New' popup. Notifies ledger users that there is an improvement in how they can connect their device."
  },
  "notifications9DescriptionOne": {
    "message": "Τώρα σας παρέχουμε περισσότερες πληροφορίες σχετικά με την καρτέλα 'Δεδομένα' όταν επιβεβαιώνετε τις συναλλαγές έξυπνων συμβολαίων."
  },
  "notifications9DescriptionTwo": {
    "message": "Μπορείτε τώρα να κατανοήσετε καλύτερα τα στοιχεία της συναλλαγής σας πριν την επιβεβαίωση, και είναι πιο εύκολο να προσθέσετε διευθύνσεις συναλλαγών στο βιβλίο διευθύνσεών σας, βοηθώντας σας να λάβετε ασφαλείς και ενημερωμένες αποφάσεις."
  },
  "notifications9Title": {
    "message": "👓 Κάνουμε τις συναλλαγές ευκολότερες στο διάβασμα."
  },
  "notificationsEmptyText": {
    "message": "Δεν υπάρχει κάτι να δείτε εδώ."
  },
  "notificationsHeader": {
    "message": "Ειδοποιήσεις"
  },
  "notificationsInfos": {
    "message": "$1 από $2",
    "description": "$1 is the date at which the notification has been dispatched and $2 is the link to the snap that dispatched the notification."
  },
  "notificationsMarkAllAsRead": {
    "message": "Επισήμανση όλων ως αναγνωσμένων"
  },
  "numberOfNewTokensDetectedPlural": {
    "message": "$1 νέα token βρέθηκαν σε αυτόν τον λογαριασμό",
    "description": "$1 is the number of new tokens detected"
  },
  "numberOfNewTokensDetectedSingular": {
    "message": "1 νέο token βρέθηκε σε αυτόν τον λογαριασμό"
  },
  "ofTextNofM": {
    "message": "από"
  },
  "off": {
    "message": "Ανενεργό"
  },
  "offlineForMaintenance": {
    "message": "Εκτός σύνδεσης για συντήρηση"
  },
  "ok": {
    "message": "Εντάξει"
  },
  "on": {
    "message": "Ενεργό"
  },
  "onboardingAdvancedPrivacyIPFSDescription": {
    "message": "Η πύλη IPFS επιτρέπει την πρόσβαση και την προβολή δεδομένων που φιλοξενούνται από τρίτους. Μπορείτε να προσθέσετε μια προσαρμοσμένη πύλη IPFS ή να συνεχίσετε να χρησιμοποιείτε την προεπιλεγμένη."
  },
  "onboardingAdvancedPrivacyIPFSInvalid": {
    "message": "Παρακαλώ εισάγετε μια έγκυρη διεύθυνση URL"
  },
  "onboardingAdvancedPrivacyIPFSTitle": {
    "message": "Προσθήκη προσαρμοσμένης πύλης IPFS"
  },
  "onboardingAdvancedPrivacyIPFSValid": {
    "message": "Η διεύθυνση URL της πύλης IPFS είναι έγκυρη"
  },
  "onboardingAdvancedPrivacyNetworkButton": {
    "message": "Προσθήκη προσαρμοσμένου δικτύου"
  },
  "onboardingAdvancedPrivacyNetworkDescription": {
    "message": "Χρησιμοποιούμε την Infura ως την υπηρεσία κλήσης απομακρυσμένης διαδικασίας (RPC) για να προσφέρουμε την πιο αξιόπιστη και ιδιωτική πρόσβαση στα δεδομένα του Ethereum που μπορούμε. Μπορείτε να επιλέξετε τη δική σας RPC, αλλά να θυμάστε ότι οποιαδήποτε RPC θα λαμβάνει τη διεύθυνση IP και το πορτοφόλι σας στο Ethereum για να πραγματοποιεί συναλλαγές. Διαβάστε το $1 για να μάθετε περισσότερα σχετικά με τον τρόπο με τον οποίο η Infura χειρίζεται τα δεδομένα."
  },
  "onboardingAdvancedPrivacyNetworkTitle": {
    "message": "Επιλέξτε το δίκτυό σας"
  },
  "onboardingCreateWallet": {
    "message": "Δημιουργήστε ένα νέο πορτοφόλι"
  },
  "onboardingImportWallet": {
    "message": "Εισαγωγή υπάρχοντος πορτοφολιού"
  },
  "onboardingMetametricsAgree": {
    "message": "Συμφωνώ"
  },
  "onboardingMetametricsAllowOptOut": {
    "message": "Σας επιτρέπεται πάντα να εξαιρεθείτε μέσω των Ρυθμίσεων"
  },
  "onboardingMetametricsDataTerms": {
    "message": "Τα δεδομένα αυτά είναι συγκεντρωτικά και συνεπώς ανώνυμα για τους σκοπούς του Γενικού Κανονισμού για την Προστασία Δεδομένων (ΕΕ) 2016/679."
  },
  "onboardingMetametricsDescription": {
    "message": "Το MetaMask θα ήθελε να συλλέγει δεδομένα χρήσης για να κατανοήσει καλύτερα τον τρόπο με τον οποίο οι χρήστες μας αλληλεπιδρούν με το MetaMask. Τα δεδομένα αυτά θα χρησιμοποιηθούν για την παροχή της υπηρεσίας, η οποία περιλαμβάνει τη βελτίωση της υπηρεσίας με βάση τη χρήση σας."
  },
  "onboardingMetametricsDescription2": {
    "message": "Το MetaMask θα..."
  },
  "onboardingMetametricsDisagree": {
    "message": "Όχι, ευχαριστώ"
  },
  "onboardingMetametricsInfuraTerms": {
    "message": "* Όταν χρησιμοποιείτε την Infura ως τον προεπιλεγμένο πάροχο RPC στο MetaMask, η Infura θα συλλέγει τη διεύθυνση IP σας και τη διεύθυνση του πορτοφολιού σας στο Ethereum όταν αποστέλλετε μια συναλλαγή. Δεν αποθηκεύουμε αυτές τις πληροφορίες με τρόπο που να επιτρέπει στα συστήματά μας να συσχετίζουν αυτά τα δύο δεδομένα. Για περισσότερες πληροφορίες σχετικά με τον τρόπο με τον οποίο αλληλεπιδρούν το MetaMask και η Infura από την πλευρά της συλλογής δεδομένων, δείτε την ενημέρωσή μας $1. Για περισσότερες πληροφορίες σχετικά με τις πρακτικές απορρήτου μας γενικά, δείτε την ενημέρωσή μας $2.",
    "description": "$1 represents `onboardingMetametricsInfuraTermsPolicyLink`, $2 represents `onboardingMetametricsInfuraTermsPolicy`"
  },
  "onboardingMetametricsInfuraTermsPolicy": {
    "message": "Πολιτική Απορρήτου εδώ"
  },
  "onboardingMetametricsInfuraTermsPolicyLink": {
    "message": "εδώ"
  },
  "onboardingMetametricsModalTitle": {
    "message": "Προσθήκη προσαρμοσμένου δικτύου"
  },
  "onboardingMetametricsNeverCollect": {
    "message": "$1 συλλέγει πληροφορίες που δεν χρειαζόμαστε για την παροχή της υπηρεσίας (όπως κλειδιά, διευθύνσεις, αναλύσεις συναλλαγών ή υπόλοιπα)",
    "description": "$1 represents `onboardingMetametricsNeverEmphasis`"
  },
  "onboardingMetametricsNeverCollectIP": {
    "message": "$1 συλλέγει την πλήρη διεύθυνση IP σας*",
    "description": "$1 represents `onboardingMetametricsNeverEmphasis`"
  },
  "onboardingMetametricsNeverEmphasis": {
    "message": "Ποτέ"
  },
  "onboardingMetametricsNeverSellData": {
    "message": "$1 πουλάει δεδομένα.  Ποτέ!",
    "description": "$1 represents `onboardingMetametricsNeverEmphasis`"
  },
  "onboardingMetametricsSendAnonymize": {
    "message": "Αποστολή ανώνυμων συμβάντων κλικ και προβολής ιστοσελίδων"
  },
  "onboardingMetametricsTitle": {
    "message": "Βοηθήστε μας να βελτιώσουμε το MetaMask"
  },
  "onboardingPinExtensionBillboardAccess": {
    "message": "Πλήρης Πρόσβαση"
  },
  "onboardingPinExtensionBillboardDescription": {
    "message": "Αυτές οι επεκτάσεις μπορούν να δουν και να αλλάξουν πληροφορίες"
  },
  "onboardingPinExtensionBillboardDescription2": {
    "message": "σε αυτή την ιστοσελίδα."
  },
  "onboardingPinExtensionBillboardTitle": {
    "message": "Επεκτάσεις"
  },
  "onboardingPinExtensionChrome": {
    "message": "Κάντε κλικ στο εικονίδιο επέκτασης προγράμματος περιήγησης"
  },
  "onboardingPinExtensionDescription": {
    "message": "Καρφίτσωμα του MetaMask στο πρόγραμμα περιήγησής σας ώστε να είναι προσβάσιμες και εύκολα ορατές επιβεβαιώσεις συναλλαγών."
  },
  "onboardingPinExtensionDescription2": {
    "message": "Μπορείτε να ανοίξετε το MetaMask κάνοντας κλικ στην επέκταση και να αποκτήσετε πρόσβαση στο πορτοφόλι σας με 1 κλικ."
  },
  "onboardingPinExtensionDescription3": {
    "message": "Κάντε κλικ στο εικονίδιο επέκτασης προγράμματος περιήγησης για άμεση πρόσβαση"
  },
  "onboardingPinExtensionLabel": {
    "message": "Καρφίτσωμα MetaMask"
  },
  "onboardingPinExtensionStep1": {
    "message": "1"
  },
  "onboardingPinExtensionStep2": {
    "message": "2"
  },
  "onboardingPinExtensionTitle": {
    "message": "Η εγκατάσταση του MetaMask ολοκληρώθηκε!"
  },
  "onboardingUsePhishingDetectionDescription": {
    "message": "Οι ειδοποιήσεις ανίχνευσης Απάτης Ηλεκτρονικού Ψαρέματος βασίζονται στην επικοινωνία με το $1. Το jsDeliver θα έχει πρόσβαση στη διεύθυνση IP σας. Δείτε $2.",
    "description": "The $1 is the word 'jsDeliver', from key 'jsDeliver' and $2 is the words Privacy Policy from key 'privacyMsg', both separated here so that it can be wrapped as a link"
  },
  "onlyAddTrustedNetworks": {
    "message": "Ένας κακόβουλος πάροχος δικτύου μπορεί να πει ψέμματα για την κατάσταση του blockchain και να καταγράψει τη δραστηριότητα του δικτύου σας. Να προσθέτετε μόνο προσαρμοσμένα δίκτυα που εμπιστεύεστε."
  },
  "onlyConnectTrust": {
    "message": "Συνδεθείτε μόνο με ιστότοπους που εμπιστεύεστε."
  },
  "openFullScreenForLedgerWebHid": {
    "message": "Μεταβείτε σε πλήρη οθόνη για να συνδέσετε το Ledger σας.",
    "description": "Shown to the user on the confirm screen when they are viewing MetaMask in a popup window but need to connect their ledger via webhid."
  },
  "openInBlockExplorer": {
    "message": "Προβολή στον εξερευνητή μπλοκ"
  },
  "openSea": {
    "message": "OpenSea + Blockaid (Δοκιμαστικά)"
  },
  "openSeaNew": {
    "message": "OpenSea"
  },
  "operationFailed": {
    "message": "Η λειτουργία απέτυχε"
  },
  "optional": {
    "message": "Προαιρετικό"
  },
  "optionalWithParanthesis": {
    "message": "(Προαιρετικό)"
  },
  "options": {
    "message": "Επιλογές"
  },
  "or": {
    "message": "ή"
  },
  "origin": {
    "message": "Προέλευση"
  },
  "osTheme": {
    "message": "Σύστημα"
  },
  "otherSnaps": {
    "message": "άλλα στιγμιότυπα",
    "description": "Used in the 'permission_rpc' message."
  },
  "outdatedBrowserNotification": {
    "message": "Το πρόγραμμα περιήγησής σας είναι μη ενημερωμένο. Εάν δεν ενημερώσετε το πρόγραμμα περιήγησής σας, δε θα μπορείτε να λαμβάνετε διορθώσεις ασφαλείας και νέες λειτουργίες από το MetaMask."
  },
  "padlock": {
    "message": "Padlock"
  },
  "parameters": {
    "message": "Παράμετροι"
  },
  "participateInMetaMetrics": {
    "message": "Συμμετάσχετε στο MetaMetrics"
  },
  "participateInMetaMetricsDescription": {
    "message": "Συμμετέχετε στο MetaMetrics για να μας βοηθήσετε να βελτιώσουμε το MetaMask"
  },
  "password": {
    "message": "Κωδικός πρόσβασης"
  },
  "passwordNotLongEnough": {
    "message": "Ο Κωδικός Πρόσβασης δεν είναι αρκετά μεγάλος"
  },
  "passwordSetupDetails": {
    "message": "Αυτός ο κωδικός πρόσβασης θα ξεκλειδώσει το πορτοφόλι σας MetaMask μόνο σε αυτήν τη συσκευή. Το MetaMask δεν μπορεί να ανακτήσει αυτόν τον κωδικό πρόσβασης."
  },
  "passwordStrength": {
    "message": "Ισχύς κωδικού πρόσβασης: $1",
    "description": "Return password strength to the user when user wants to create password."
  },
  "passwordStrengthDescription": {
    "message": "Ένας ισχυρός κωδικός πρόσβασης μπορεί να βελτιώσει την ασφάλεια του πορτοφολιού σας εάν η συσκευή σας κλαπεί ή παραβιαστεί."
  },
  "passwordTermsWarning": {
    "message": "Καταλαβαίνω ότι το MetaMask δεν μπορεί να ανακτήσει αυτόν τον κωδικό πρόσβασης για μένα. $1"
  },
  "passwordsDontMatch": {
    "message": "Οι κωδικοί πρόσβασης δεν ταιριάζουν"
  },
  "pasteJWTToken": {
    "message": "Επικολλήστε ή αφήστε το token σας εδώ:"
  },
  "pastePrivateKey": {
    "message": "Επικολλήστε τη συμβολοσειρά ιδιωτικού κλειδιού εδώ:",
    "description": "For importing an account from a private key"
  },
  "pending": {
    "message": "Σε εκκρεμότητα"
  },
  "pendingTransactionInfo": {
    "message": "Αυτή η συναλλαγή δεν θα επεξεργαστεί μέχρι να ολοκληρωθεί αυτή η συναλλαγή."
  },
  "pendingTransactionMultiple": {
    "message": "Έχετε ($1) εκκρεμείς συναλλαγές."
  },
  "pendingTransactionSingle": {
    "message": "Έχετε (1) εκκρεμή συναλλαγή.",
    "description": "$1 is count of pending transactions"
  },
  "permissionRequest": {
    "message": "Αίτημα άδειας"
  },
  "permissionRequestCapitalized": {
    "message": "Αίτημα άδειας"
  },
  "permissionRequested": {
    "message": "Ζητήθηκε τώρα"
  },
  "permissionRevoked": {
    "message": "Ανακλήθηκε σε αυτήν την ενημέρωση"
  },
  "permission_accessNamedSnap": {
    "message": "Σύνδεση με $1.",
    "description": "The description for the `wallet_snap` permission. $1 is the human-readable name of the snap."
  },
  "permission_accessNetwork": {
    "message": "Πρόσβαση στο Διαδίκτυο.",
    "description": "The description of the `endowment:network-access` permission."
  },
  "permission_accessNetworkDescription": {
    "message": "Επιτρέψτε στο συμπληρωματικό πρόγραμμα να έχει πρόσβαση στο διαδίκτυο. Αυτό μπορεί να χρησιμοποιηθεί τόσο για την αποστολή όσο και για τη λήψη δεδομένων με διακομιστές τρίτων.",
    "description": "An extended description of the `endowment:network-access` permission."
  },
  "permission_accessSnap": {
    "message": "Συνδεθείτε στο Snap $1.",
    "description": "The description for the `wallet_snap` permission. $1 is the name of the snap."
  },
  "permission_accessSnapDescription": {
    "message": "Επιτρέψτε στον ιστότοπο ή στο συμπληρωματικό πρόγραμμα να αλληλεπιδράσει με το $1.",
    "description": "The description for the `wallet_snap_*` permission. $1 is the name of the Snap."
  },
  "permission_cronjob": {
    "message": "Προγραμματισμός και εκτέλεση περιοδικών ενεργειών.",
    "description": "The description for the `snap_cronjob` permission"
  },
  "permission_cronjobDescription": {
    "message": "Επιτρέψτε στο συμπληρωματικό πρόγραμμα να εκτελεί ενέργειες που εκτελούνται περιοδικά σε καθορισμένες ώρες, ημερομηνίες ή διαστήματα. Αυτό μπορεί να χρησιμοποιηθεί για την ενεργοποίηση αλληλεπιδράσεων ή ειδοποιήσεων που σχετίζονται με το χρόνο.",
    "description": "An extended description for the `snap_cronjob` permission"
  },
  "permission_dialog": {
    "message": "Εμφάνιση παραθύρων διαλόγου στο MetaMask.",
    "description": "The description for the `snap_dialog` permission"
  },
  "permission_dialogDescription": {
    "message": "Επιτρέψτε στο συμπληρωματικό πρόγραμμα να εμφανίζει αναδυόμενα παράθυρα του MetaMask με προσαρμοσμένο κείμενο, πεδίο εισαγωγής και κουμπιά για την έγκριση ή την απόρριψη μιας ενέργειας.\nΜπορεί να χρησιμοποιηθεί για τη δημιουργία π.χ. ειδοποιήσεων, επιβεβαιώσεων και ροών επιλογής για το συμπληρωματικό πρόγραμμα.",
    "description": "An extended description for the `snap_dialog` permission"
  },
  "permission_ethereumAccounts": {
    "message": "Βλέπε διεύθυνση, υπόλοιπο λογαριασμού, δραστηριότητα και έναρξη συναλλαγών",
    "description": "The description for the `eth_accounts` permission"
  },
  "permission_ethereumProvider": {
    "message": "Πρόσβαση στον πάροχο του Ethereum.",
    "description": "The description for the `endowment:ethereum-provider` permission"
  },
  "permission_ethereumProviderDescription": {
    "message": "Επιτρέψτε στο συμπληρωματικό πρόγραμμα να επικοινωνεί απευθείας με το MetaMask, προκειμένου να διαβάζει δεδομένα από την αλυσίδα συστοιχιών και να προτείνει μηνύματα και συναλλαγές.",
    "description": "An extended description for the `endowment:ethereum-provider` permission"
  },
  "permission_getEntropy": {
    "message": "Δημιουργία τυχαίων κλειδιών μοναδικών σε αυτό το στιγμιότυπο.",
    "description": "The description for the `snap_getEntropy` permission"
  },
  "permission_getEntropyDescription": {
    "message": "Επιτρέψτε στο συμπληρωματικό πρόγραμμα να παράγει τυχαία κλειδιά μοναδικά για αυτό το συμπληρωματικό πρόγραμμα, χωρίς να τα εκθέτει. Αυτά τα κλειδιά είναι ξεχωριστά από τον λογαριασμό (-ους) σας στο MetaMask και δεν σχετίζονται με τα ιδιωτικά σας κλειδιά ή τη Μυστική Φράση Ανάκτησης. Άλλα συμπληρωματικά προγράμματα δεν μπορούν να έχουν πρόσβαση σε αυτές τις πληροφορίες.",
    "description": "An extended description for the `snap_getEntropy` permission"
  },
  "permission_lifecycleHooks": {
    "message": "Χρησιμοποιήστε επιχειρηματικά μοντέλα.",
    "description": "The description for the `endowment:lifecycle-hooks` permission"
  },
  "permission_lifecycleHooksDescription": {
    "message": "Επιτρέψτε στο snap να χρησιμοποιεί lifecycle hook για την εκτέλεση κώδικα σε συγκεκριμένες χρονικές στιγμές κατά τη διάρκεια του κύκλου ζωής του.",
    "description": "An extended description for the `endowment:lifecycle-hooks` permission"
  },
  "permission_longRunning": {
    "message": "Εκτέλεση επ' αόριστον.",
    "description": "The description for the `endowment:long-running` permission"
  },
  "permission_longRunningDescription": {
    "message": "Επιτρέψτε στο συμπληρωματικό πρόγραμμα να εκτελείται επ' αόριστον, ενώ, για παράδειγμα, επεξεργάζεται μεγάλες ποσότητες δεδομένων.",
    "description": "An extended description for the `endowment:long-running` permission"
  },
  "permission_manageAccounts": {
    "message": "Προσθήκη και έλεγχος λογαριασμών στο Ethereum",
    "description": "The description for `snap_manageAccounts` permission"
  },
  "permission_manageBip32Keys": {
    "message": "Ελέγξτε τους λογαριασμούς και τα περιουσιακά σας στοιχεία στο $1 ($2).",
    "description": "The description for the `snap_getBip32Entropy` permission. $1 is a derivation path, e.g. 'm/44'/0'/0''. $2 is the elliptic curve name, e.g. 'secp256k1'."
  },
  "permission_manageBip32KeysDescription": {
    "message": "Επιτρέψτε στο συμπληρωματικό πρόγραμμα να εξάγει ζεύγη κλειδιών BIP-32 με βάση τη Μυστική Φράση Ανάκτησης, χωρίς να την αποκαλύψετε. Αυτό παρέχει πλήρη πρόσβαση σε όλους τους λογαριασμούς και τα περιουσιακά στοιχεία στο $1.\nΜε τη δυνατότητα διαχείρισης των κλειδιών, το συμπληρωματικό πρόγραμμα μπορεί να υποστηρίξει μια ποικιλία πρωτοκόλλων blockchain πέραν του Ethereum (EVMs).",
    "description": "An extended description for the `snap_getBip32Entropy` permission. $1 is a derivation path (name)"
  },
  "permission_manageBip44Keys": {
    "message": "Ελέγξτε τους $1 λογαριασμούς και τα περιουσιακά σας στοιχεία.",
    "description": "The description for the `snap_getBip44Entropy` permission. $1 is the name of a protocol, e.g. 'Filecoin'."
  },
  "permission_manageBip44KeysDescription": {
    "message": "Επιτρέψτε στο συμπληρωματικό πρόγραμμα να εξάγει ζεύγη κλειδιών BIP-44 με βάση τη Μυστική Φράση Ανάκτησης, χωρίς να την αποκαλύψετε. Αυτό παρέχει πλήρη πρόσβαση σε όλους τους λογαριασμούς και τα περιουσιακά στοιχεία στο $1.\nΜε τη δυνατότητα διαχείρισης των κλειδιών, το συμπληρωματικό πρόγραμμα μπορεί να υποστηρίξει μια ποικιλία πρωτοκόλλων blockchain πέραν του Ethereum (EVMs).",
    "description": "An extended description for the `snap_getBip44Entropy` permission. $1 is the name of a protocol, e.g., 'Filecoin'."
  },
  "permission_manageNamedBip32Keys": {
    "message": "Ελέγξτε τους $1 λογαριασμούς σας και τα περιουσιακά σας στοιχεία.",
    "description": "The description for the `snap_getBip32Entropy` permission. $1 is a name for the derivation path, e.g., 'Ethereum accounts'. $2 is the plain derivation path, e.g. 'm/44'/0'/0''."
  },
  "permission_manageState": {
    "message": "Αποθηκεύστε και διαχειριστείτε τα δεδομένα του στη συσκευή σας.",
    "description": "The description for the `snap_manageState` permission"
  },
  "permission_manageStateDescription": {
    "message": "Επιτρέψτε στο συμπληρωματικό πρόγραμμα να αποθηκεύει, να ενημερώνει και να ανακτά δεδομένα με ασφάλεια και με κρυπτογράφηση. Άλλα συμπληρωματικά προγράμματα δεν μπορούν να έχουν πρόσβαση σε αυτές τις πληροφορίες.",
    "description": "An extended description for the `snap_manageState` permission"
  },
  "permission_notifications": {
    "message": "Εμφάνιση ειδοποιήσεων.",
    "description": "The description for the `snap_notify` permission"
  },
  "permission_notificationsDescription": {
    "message": "Επιτρέψτε στο συμπληρωματικό πρόγραμμα να εμφανίζει ειδοποιήσεις εντός του MetaMask. Ένα σύντομο κείμενο ειδοποίησης μπορεί να ενεργοποιηθεί από το συμπληρωματικό πρόγραμμα για πληροφορίες που μπορούν να ληφθούν υπόψη ή σχετίζονται με το χρόνο.",
    "description": "An extended description for the `snap_notify` permission"
  },
  "permission_rpc": {
    "message": "Επιτρέψτε στο $1 να επικοινωνήσει απευθείας με αυτό το στιγμιότυπο.",
    "description": "The description for the `endowment:rpc` permission. $1 is 'other snaps' or 'websites'."
  },
  "permission_rpcDescription": {
    "message": "Επιτρέψτε στο $1 να στέλνει μηνύματα στο συμπληρωματικό πρόγραμμα και να λαμβάνει απάντηση από το συμπληρωματικό πρόγραμμα.",
    "description": "An extended description for the `endowment:rpc` permission. $1 is 'other snaps' or 'websites'."
  },
  "permission_transactionInsight": {
    "message": "Λήψη και εμφάνιση πληροφοριών σχετικά με τις συναλλαγές.",
    "description": "The description for the `endowment:transaction-insight` permission"
  },
  "permission_transactionInsightDescription": {
    "message": "Επιτρέψτε στο συμπληρωματικό πρόγραμμα να αποκωδικοποιεί τις συναλλαγές και να εμφανίζει πληροφορίες εντός του MetaMask UI. Αυτό μπορεί να χρησιμοποιηθεί για λύσεις προστασίας κατά της εξαπάτησης και της ασφάλειας.",
    "description": "An extended description for the `endowment:transaction-insight` permission"
  },
  "permission_transactionInsightOrigin": {
    "message": "Δείτε την προέλευση των ιστότοπων που προτείνουν συναλλαγές",
    "description": "The description for the `transactionOrigin` caveat, to be used with the `endowment:transaction-insight` permission"
  },
  "permission_transactionInsightOriginDescription": {
    "message": "Επιτρέψτε στο συμπληρωματικό πρόγραμμα να βλέπει την προέλευση (URI) των ιστότοπων που προτείνουν συναλλαγές. Αυτό μπορεί να χρησιμοποιηθεί για λύσεις προστασίας κατά της εξαπάτησης και της ασφάλειας.",
    "description": "An extended description for the `transactionOrigin` caveat, to be used with the `endowment:transaction-insight` permission"
  },
  "permission_unknown": {
    "message": "Άγνωστη άδεια: $1",
    "description": "$1 is the name of a requested permission that is not recognized."
  },
  "permission_viewBip32PublicKeys": {
    "message": "Δείτε το δημόσιο κλειδί σας για το $1 ($2).",
    "description": "The description for the `snap_getBip32PublicKey` permission. $1 is a derivation path, e.g. 'm/44'/0'/0''. $2 is the elliptic curve name, e.g. 'secp256k1'."
  },
  "permission_viewBip32PublicKeysDescription": {
    "message": "Επιτρέψτε στο συμπληρωματικό πρόγραμμα να δει τα δημόσια κλειδιά (και τις διευθύνσεις) σας για το $1. Αυτό δεν παραχωρεί κανέναν έλεγχο λογαριασμών ή περιουσιακών στοιχείων.",
    "description": "An extended description for the `snap_getBip32PublicKey` permission. $1 is a derivation path (name)"
  },
  "permission_viewNamedBip32PublicKeys": {
    "message": "Δείτε το δημόσιο κλειδί σας για το $1.",
    "description": "The description for the `snap_getBip32PublicKey` permission. $1 is a name for the derivation path, e.g., 'Ethereum accounts'."
  },
  "permission_webAssembly": {
    "message": "Υποστήριξη για το WebAssembly.",
    "description": "The description of the `endowment:webassembly` permission."
  },
  "permission_webAssemblyDescription": {
    "message": "Επιτρέψτε στο συμπληρωματικό πρόγραμμα να έχει πρόσβαση σε περιβάλλοντα εκτέλεσης χαμηλού επιπέδου μέσω του WebAssembly.",
    "description": "An extended description of the `endowment:webassembly` permission."
  },
  "permissions": {
    "message": "Άδειες"
  },
  "permissionsTitle": {
    "message": "Άδειες"
  },
  "permissionsTourDescription": {
    "message": "Βρείτε τους συνδεδεμένους λογαριασμούς σας και διαχειριστείτε τις άδειες εδώ"
  },
  "personalAddressDetected": {
    "message": "Η προσωπική διεύθυνση εντοπίστηκε. Καταχωρίστε τη διεύθυνση συμβολαίου διακριτικού."
  },
  "pleaseConfirm": {
    "message": "Επιβεβαιώστε"
  },
  "plusXMore": {
    "message": "+ $1 ακόμη",
    "description": "$1 is a number of additional but unshown items in a list- this message will be shown in place of those items"
  },
  "popularCustomNetworks": {
    "message": "Δημοφιλή προσαρμοσμένα δίκτυα"
  },
  "portfolio": {
    "message": "Χαρτοφυλάκιο"
  },
  "portfolioDashboard": {
    "message": "Πίνακας ελέγχου χαρτοφυλακίου"
  },
  "preferredLedgerConnectionType": {
    "message": "Προτιμώμενος Τύπος Σύνδεσης Ledger",
    "description": "A header for a dropdown in Settings > Advanced. Appears above the ledgerConnectionPreferenceDescription message"
  },
  "preparingSwap": {
    "message": "Προετοιμασία ανταλλαγής..."
  },
  "prev": {
    "message": "Προηγούμενο"
  },
  "primaryCurrencySetting": {
    "message": "Κύριο Νόμισμα"
  },
  "primaryCurrencySettingDescription": {
    "message": "Επιλέξτε ενδογενές για να δώσετε προτεραιότητα στην προβολή τιμών στο φυσικό νόμισμα της αλυσίδας (π.χ. ETH). Επιλέξτε Παραστατικό για να δώσετε προτεραιότητα στην προβολή τιμών στο επιλεγμένο παραστατικό νόμισμα."
  },
  "priorityFee": {
    "message": "Τέλη προτεραιότητας"
  },
  "priorityFeeProperCase": {
    "message": "Τέλη Προτεραιότητας"
  },
  "privacy": {
    "message": "Απόρρητο"
  },
  "privacyMsg": {
    "message": "Πολιτική Απορρήτου"
  },
  "privateKey": {
    "message": "Ιδιωτικό Κλειδί",
    "description": "select this type of file to use to import an account"
  },
  "privateKeyCopyWarning": {
    "message": "Ιδιωτικό κλειδί για $1",
    "description": "$1 represents the account name"
  },
  "privateKeyWarning": {
    "message": "Προειδοποίηση: Μην αποκαλύπτετε ποτέ αυτό το κλειδί. Οποιοσδήποτε έχει τα ιδιωτικά κλειδιά σας μπορεί να κλέψει όλα τα περιουσιακά στοιχεία του λογαριασμού σας."
  },
  "privateNetwork": {
    "message": "Ιδιωτικό Δίκτυο"
  },
  "proceedWithTransaction": {
    "message": "Θέλω να προχωρήσω ούτως ή άλλως"
  },
  "proposedApprovalLimit": {
    "message": "Προτεινόμενο Όριο Έγκρισης"
  },
  "provide": {
    "message": "Παροχή"
  },
  "publicAddress": {
    "message": "Δημόσια Διεύθυνση"
  },
  "queued": {
    "message": "Σε Αναμονή"
  },
  "quoteRate": {
    "message": "Τιμή προσφοράς"
  },
  "reAddAccounts": {
    "message": "προσθέστε εκ νέου τυχόν άλλους λογαριασμούς"
  },
  "reAdded": {
    "message": "προστέθηκαν εκ νέου"
  },
  "readdToken": {
    "message": "Μπορείτε να προσθέσετε ξανά αυτό το διακριτικό στο μέλλον μεταβαίνοντας στο \"Πρόσθεση διακριτικού\" στο μενού επιλογών των λογαριασμών σας."
  },
  "receive": {
    "message": "Λήψη"
  },
  "recipientAddressPlaceholder": {
    "message": "Εισάγετε τη δημόσια διεύθυνση (0x) ή το όνομα ENS"
  },
  "recommendedGasLabel": {
    "message": "Προτεινόμενο"
  },
  "recoveryPhraseReminderBackupStart": {
    "message": "Ξεκινήστε εδώ"
  },
  "recoveryPhraseReminderConfirm": {
    "message": "Το κατάλαβα"
  },
  "recoveryPhraseReminderHasBackedUp": {
    "message": "Κρατάτε πάντα τη Μυστική Φράση Ανάκτηση σε ασφαλές και μυστικό μέρος"
  },
  "recoveryPhraseReminderHasNotBackedUp": {
    "message": "Χρειάζεστε να δημιουργήσετε αντίγραφα ασφαλείας της Μυστική Φράση Ανάκτησης ξανά;"
  },
  "recoveryPhraseReminderItemOne": {
    "message": "Ποτέ μην μοιράζεστε τη Μυστική Φράση Ανάκτησης με κανέναν"
  },
  "recoveryPhraseReminderItemTwo": {
    "message": "Η ομάδα MetaMask δεν θα ζητήσει ποτέ τη Μυστική Φράση Ανάκτησης σας"
  },
  "recoveryPhraseReminderSubText": {
    "message": "Η Μυστική Φράση Ανάκτησης σας ελέγχει όλους τους λογαριασμούς σας."
  },
  "recoveryPhraseReminderTitle": {
    "message": "Προστατέψτε τα χρήματά σας"
  },
  "refreshList": {
    "message": "Ανανέωση λίστας"
  },
  "reject": {
    "message": "Απόρριψη"
  },
  "rejectAll": {
    "message": "Απόρριψη Όλων"
  },
  "rejectRequestsDescription": {
    "message": "Πρόκειται να απορρίψετε μαζικά $1 αιτήματα."
  },
  "rejectRequestsN": {
    "message": "Απορρίψτε $1 αιτήματα"
  },
  "rejectTxsDescription": {
    "message": "Πρόκειται να απορρίψετε μαζικά $1 συναλλαγές."
  },
  "rejectTxsN": {
    "message": "Απορρίψτε τις συναλλαγές του $1"
  },
  "rejected": {
    "message": "Απορρίφθηκε"
  },
  "remember": {
    "message": "Θυμηθείτε:"
  },
  "remove": {
    "message": "Κατάργηση"
  },
  "removeAccount": {
    "message": "Κατάργηση λογαριασμού"
  },
  "removeAccountDescription": {
    "message": "Αυτός ο λογαριασμός θα καταργηθεί από το πορτοφόλι σας. Παρακαλούμε βεβαιωθείτε ότι έχετε την αρχική φράση επαναφοράς ή ιδιωτικό κλειδί για αυτόν τον εισαγόμενο λογαριασμό πριν συνεχίσετε. Μπορείτε να εισαγάγετε ή να δημιουργήσετε ξανά λογαριασμούς από το αναπτυσσόμενο μενού του λογαριασμού. "
  },
  "removeJWT": {
    "message": "Αφαίρεση του token θεματοφύλακα"
  },
  "removeJWTDescription": {
    "message": "Είστε σίγουροι ότι θέλετε να αφαιρέσετε αυτό το token; Όλοι οι λογαριασμοί που αντιστοιχούν σε αυτό το token θα αφαιρεθούν και από την επέκταση: "
  },
  "removeNFT": {
    "message": "Αφαίρεση NFT"
  },
  "removeNftMessage": {
    "message": "Το NFT αφαιρέθηκε με επιτυχία!"
  },
  "removeSnap": {
    "message": "Αφαίρεση Snap"
  },
  "removeSnapConfirmation": {
    "message": "Επιθυμείτε σίγουρα να αφαιρέσετε το $1;",
    "description": "$1 represents the name of the snap"
  },
  "removeSnapDescription": {
    "message": "Αυτή η ενέργεια θα διαγράψει το snap, τα δεδομένα του και θα ανακαλέσει τις άδειες που έχετε παραχωρήσει."
  },
  "replace": {
    "message": "αντικατάσταση"
  },
  "requestFlaggedAsMaliciousFallbackCopyReason": {
    "message": "Ο πάροχος ασφάλειας δεν έχει μοιραστεί πρόσθετες λεπτομέρειες"
  },
  "requestFlaggedAsMaliciousFallbackCopyReasonTitle": {
    "message": "Το αίτημα χαρακτηρίστηκε ως κακόβουλο"
  },
  "requestMayNotBeSafe": {
    "message": "Το αίτημα μπορεί να μην είναι ασφαλές"
  },
  "requestMayNotBeSafeError": {
    "message": "Ο πάροχος ασφάλειας δεν εντόπισε καμία γνωστή κακόβουλη δραστηριότητα, αλλά και πάλι μπορεί να μην είναι ασφαλές να συνεχίσετε."
  },
  "requestNotVerified": {
    "message": "Το αίτημα δεν επαληθεύτηκε"
  },
  "requestNotVerifiedError": {
    "message": "Λόγω σφάλματος, αυτό το αίτημα δεν επαληθεύτηκε από τον πάροχο ασφαλείας. Προχωρήστε με προσοχή."
  },
  "requestsAwaitingAcknowledgement": {
    "message": "αιτήματα τα οποία αναμένουν να αναγνωριστούν"
  },
  "required": {
    "message": "Απαιτείται"
  },
  "reset": {
    "message": "Επαναφορά"
  },
  "resetWallet": {
    "message": "Επαναφορά Πορτοφολιού"
  },
  "resetWalletSubHeader": {
    "message": "Το MetaMask δεν διατηρεί αντίγραφο του κωδικού πρόσβασής σας. Εάν αντιμετωπίζετε κάποιο πρόβλημα με το ξεκλείδωμα του λογαριασμού σας, θα χρειαστεί να πραγματοποιήσετε επαναφορά του πορτοφολιού σας. Μπορείτε να το κάνετε μέσω της Μυστικής Φράσης Ανάκτησης που χρησιμοποιήσατε όταν δημιουργήσατε το πορτοφόλι σας."
  },
  "resetWalletUsingSRP": {
    "message": "Αυτή η ενέργεια θα διαγράψει το τρέχον πορτοφόλι σας και την Μυστική Φράση Ανάκτησής σας από αυτή τη συσκευή, μαζί με τη λίστα λογαριασμών που χειρίζεστε. Αφού κάνετε επαναφορά με την Μυστική Φράση Ανάκτησής σας, θα δείτε μια λίστα με λογαριασμούς με βάση τη Μυστική Φράση Ανάκτησης που χρησιμοποιήσατε για την επαναφορά. Αυτή η νέα λίστα θα περιλαμβάνει αυτόματα λογαριασμούς που έχουν κάποιο υπόλοιπο. Θα μπορείτε επίσης να $1 που δημιουργήθηκε προηγουμένως. Οι προσαρμοσμένοι λογαριασμοί που έχετε εισαγάγει θα χρειαστεί να είναι $2 και κάθε προσαρμοσμένο token που προσθέσατε στον λογαριασμό θα πρέπει επίσης να $3."
  },
  "resetWalletWarning": {
    "message": "Βεβαιωθείτε ότι χρησιμοποιείτε τη σωστή Μυστική Φράση Ανάκτησης πριν συνεχίσετε. Αυτή η ενέργεια είναι μη αναστρέψιμη."
  },
  "restartMetamask": {
    "message": "Επανεκκίνηση MetaMask"
  },
  "restore": {
    "message": "Επαναφορά"
  },
  "restoreFailed": {
    "message": "Δεν είναι δυνατή η επαναφορά των δεδομένων σας από το αρχείο που δόθηκε"
  },
  "restoreSuccessful": {
    "message": "Επιτυχής επαναφορά των δεδομένων σας"
  },
  "restoreUserData": {
    "message": "Επαναφορά δεδομένων χρήστη"
  },
  "restoreUserDataDescription": {
    "message": "Μπορείτε να επαναφέρετε τις ρυθμίσεις χρήστη που περιλαμβάνουν τις προτιμήσεις και τις διευθύνσεις λογαριασμών από ένα αρχείο JSON για το οποίο έχει δημιουργηθεί στο παρελθόν αντίγραφο ασφαλείας."
  },
  "resultPageError": {
    "message": "Σφάλμα"
  },
  "resultPageErrorDefaultMessage": {
    "message": "Η λειτουργία απέτυχε."
  },
  "resultPageSuccess": {
    "message": "Επιτυχία"
  },
  "resultPageSuccessDefaultMessage": {
    "message": "Η λειτουργία ολοκληρώθηκε με επιτυχία."
  },
  "retryTransaction": {
    "message": "Επανάληψη Συναλλαγής"
  },
  "reusedTokenNameWarning": {
    "message": "Ένα token εδώ επαναχρησιμοποιεί ένα σύμβολο από ένα άλλο token που παρακολουθείτε, αυτό μπορεί να προκαλέσει σύγχυση ή να είναι παραπλανητικό."
  },
  "revealSeedWords": {
    "message": "Αποκάλυψη Λέξεων Μυστικής Φράσης Ανάκτησης"
  },
  "revealSeedWordsDescription1": {
    "message": "Το $1 παρέχει $2",
    "description": "This is a sentence consisting of link using 'revealSeedWordsSRPName' as $1 and bolded text using 'revealSeedWordsDescription3' as $2."
  },
  "revealSeedWordsDescription2": {
    "message": "Το MetaMask είναι ένα $1. Αυτό σημαίνει ότι είστε ο κάτοχος της ΜΦΑ σας.",
    "description": "$1 is text link with the message from 'revealSeedWordsNonCustodialWallet'"
  },
  "revealSeedWordsDescription3": {
    "message": "πλήρη πρόσβαση στο πορτοφόλι και τα κεφάλαιά σας."
  },
  "revealSeedWordsNonCustodialWallet": {
    "message": "πορτοφόλι χωρίς επιτήρηση"
  },
  "revealSeedWordsQR": {
    "message": "QR"
  },
  "revealSeedWordsSRPName": {
    "message": "Μυστική Φράση Ανάκτησης (ΜΦΑ)"
  },
  "revealSeedWordsText": {
    "message": "Κείμενο"
  },
  "revealSeedWordsWarning": {
    "message": "Σιγουρευτείτε ότι δεν κοιτάζει κανείς την οθόνη σας.$1",
    "description": "$1 is bolded text using the message from 'revealSeedWordsWarning2'"
  },
  "revealSeedWordsWarning2": {
    "message": "Η Υποστήριξη του MetaMask δεν θα σας τη ζητήσει ποτέ.",
    "description": "The bolded texted in the second part of 'revealSeedWordsWarning'"
  },
  "revealTheSeedPhrase": {
    "message": "Αποκάλυψη φράσης ανάκτησης"
  },
  "revokeAllTokensTitle": {
    "message": "Ανάκληση άδειας πρόσβασης σε όλα σας τα $1;",
    "description": "$1 is the symbol of the token for which the user is revoking approval"
  },
  "revokeAllTokensTitleWithoutSymbol": {
    "message": "Ανάκληση της άδειας πρόσβασης και μεταφοράς όλων των NFT σας από το $1;",
    "description": "$1 is a link to contract on the block explorer when we're not able to retrieve a erc721 or erc1155 name"
  },
  "revokeApproveForAllDescription": {
    "message": "Με την ανάκληση της άδειας, το ακόλουθο $1 δεν θα έχει πλέον πρόσβαση στο $2 σας",
    "description": "$1 is either a string or link of a given token symbol or name"
  },
  "revokeApproveForAllDescriptionWithoutSymbol": {
    "message": "Αυτό ανακαλεί την άδεια για ένα τρίτο μέρος να έχει πρόσβαση και να μεταφέρει όλα τα NFT σας από το $1 χωρίς περαιτέρω ειδοποίηση.",
    "description": "$1 is a link to contract on the block explorer when we're not able to retrieve a erc721 or erc1155 name"
  },
  "revokePermission": {
    "message": "Ανάκληση άδειας"
  },
  "revokeSpendingCap": {
    "message": "Ανάκληση του ανώτατου ορίου δαπανών για το $1",
    "description": "$1 is a token symbol"
  },
  "revokeSpendingCapTooltipText": {
    "message": "Αυτός ο τρίτος δεν θα μπορεί να ξοδέψει άλλα από τα τρέχοντα ή μελλοντικά σας tokens."
  },
  "rpcUrl": {
    "message": "Νέο RPC URL"
  },
  "safeTransferFrom": {
    "message": "Ασφαλής μεταφορά από"
  },
  "save": {
    "message": "Αποθήκευση"
  },
  "scanInstructions": {
    "message": "Τοποθετήστε τον κώδικα QR μπροστά από την κάμερά σας"
  },
  "scanQrCode": {
    "message": "Σάρωση Κωδικού QR"
  },
  "scrollDown": {
    "message": "Κύλιση κάτω"
  },
  "search": {
    "message": "Αναζήτηση"
  },
  "searchAccounts": {
    "message": "Αναζήτηση Λογαριασμών"
  },
  "searchResults": {
    "message": "Αποτελέσματα Αναζήτησης"
  },
  "secretRecoveryPhrase": {
    "message": "Μυστική Φράση Ανάκτησης"
  },
  "secureWallet": {
    "message": "Ασφαλές Πορτοφόλι"
  },
  "security": {
    "message": "Ασφάλεια"
  },
  "securityAlert": {
    "message": "Ειδοποίηση ασφαλείας από $1 και $2"
  },
  "securityAlerts": {
    "message": "Ειδοποιήσεις ασφαλείας"
  },
  "securityAlertsDescription1": {
    "message": "Αυτή η λειτουργία σας προειδοποιεί για κακόβουλη δραστηριότητα, καθώς εξετάζει τοπικά τις συναλλαγές και τα αιτήματα υπογραφής σας. Τα δεδομένα σας δεν κοινοποιούνται στους τρίτους που παρέχουν αυτή την υπηρεσία. Πάντα να προβαίνετε σε δικό σας επιμελή έλεγχο προτού εγκρίνετε οποιαδήποτε αιτήματα. Δεν υπάρχει καμία εγγύηση ότι αυτή η λειτουργία θα εντοπίσει όλες τις κακόβουλες δραστηριότητες."
  },
  "securityAlertsDescription2": {
    "message": "Φροντίστε πάντα να κάνετε τον δικό σας επιμελή έλεγχο προτού εγκρίνετε οποιαδήποτε αιτήματα. Δεν υπάρχει καμία εγγύηση ότι όλες οι κακόβουλες δραστηριότητες θα ανιχνεύονται από αυτή τη λειτουργία."
  },
  "securityAndPrivacy": {
    "message": "Ασφάλεια και Απόρρητο"
  },
  "securityProviderAdviceBy": {
    "message": "Συμβουλές ασφαλείας από $1",
    "description": "The security provider that is providing data"
  },
  "seeDetails": {
    "message": "Δείτε λεπτομέρειες"
  },
  "seedPhraseConfirm": {
    "message": "Επιβεβαίωση Μυστικής Φράσης Ανάκτησης"
  },
  "seedPhraseEnterMissingWords": {
    "message": "Επιβεβαίωση Μυστικής Φράσης Ανάκτησης"
  },
  "seedPhraseIntroNotRecommendedButtonCopy": {
    "message": "Υπενθύμιση αργότερα (δεν συνιστάται)"
  },
  "seedPhraseIntroRecommendedButtonCopy": {
    "message": "Ασφαλίστε το πορτοφόλι μου (συνιστάται)"
  },
  "seedPhraseIntroSidebarBulletFour": {
    "message": "Γράψτε και αποθηκεύστε σε πολλές κρυψώνες."
  },
  "seedPhraseIntroSidebarBulletOne": {
    "message": "Αποθήκευση σε ένα διαχειριστή κωδικών πρόσβασης"
  },
  "seedPhraseIntroSidebarBulletThree": {
    "message": "Να φυλάσσεται σε χρηματοκιβώτιο."
  },
  "seedPhraseIntroSidebarCopyOne": {
    "message": "Η Μυστική Φράση Ανάκτησης είναι μια φράση 12 λέξεων που είναι το «κύριο κλειδί» στο πορτοφόλι σας και τα χρήματά σας"
  },
  "seedPhraseIntroSidebarCopyThree": {
    "message": "Αν κάποιος ζητήσει τη φράση ανάκτησης σας είναι πιθανό να προσπαθεί να σας εξαπατήσει και να κλέψει τα χρήματα του πορτοφολιού σας"
  },
  "seedPhraseIntroSidebarCopyTwo": {
    "message": "Ποτέ μα ποτέ μην μοιραστείτε ποτέ Μυστική Φράση Αποκατάστασης σας, ούτε καν με το MetaMask!"
  },
  "seedPhraseIntroSidebarTitleOne": {
    "message": "Τι είναι μια Μυστική Φράση Ανάκτησης;"
  },
  "seedPhraseIntroSidebarTitleThree": {
    "message": "Θα πρέπει να μοιραστώ τη Μυστική Φράση Ανάκτησης μου;"
  },
  "seedPhraseIntroSidebarTitleTwo": {
    "message": "Πώς μπορώ να αποθηκεύσω τη Μυστική Φράση Ανάκτησης μου;"
  },
  "seedPhraseIntroTitle": {
    "message": "Ασφαλίστε το πορτοφόλι σας"
  },
  "seedPhraseIntroTitleCopy": {
    "message": "Πριν ξεκινήσετε, παρακολουθήστε αυτό το σύντομο βίντεο για να μάθετε για τη Μυστική Φράση Ανάκτησης σας και πώς να κρατήσετε το πορτοφόλι σας ασφαλές."
  },
  "seedPhraseReq": {
    "message": "Οι Μυστικές Φράσεις Ανάκτησης έχουν μήκος 12 λέξεων"
  },
  "seedPhraseWriteDownDetails": {
    "message": "Γράψτε αυτή τη Μυστική Φράση Ανάκτησης 12 λέξεων και αποθηκεύστε τη σε ένα μέρος που εμπιστεύεστε και όπου μόνο εσείς μπορείτε να έχετε πρόσβαση."
  },
  "seedPhraseWriteDownHeader": {
    "message": "Γράψτε τη Μυστική Φράση Ανάκτησης σας"
  },
  "select": {
    "message": "Επιλέξτε"
  },
  "selectAccounts": {
    "message": "Επιλέξτε τον/τους λογαριασμό(ούς) που θα χρησιμοποιήσετε σε αυτόν τον ιστότοπο"
  },
  "selectAccountsForSnap": {
    "message": "Επιλέξτε τον λογαριασμό (-ους) που θέλετε να χρησιμοποιήσετε με αυτό το snap"
  },
  "selectAll": {
    "message": "Επιλογή όλων"
  },
  "selectAllAccounts": {
    "message": "Επιλέξτε όλους τους λογαριασμούς"
  },
  "selectAnAccount": {
    "message": "Επιλέξτε Λογαριασμό"
  },
  "selectAnAccountAlreadyConnected": {
    "message": "Αυτός ο λογαριασμός έχει ήδη συνδεθεί με το MetaMask"
  },
  "selectAnAccountHelp": {
    "message": "Επιλέξτε τους λογαριασμούς θεματοφύλακα που θα χρησιμοποιηθούν στο MetaMask Institutional."
  },
  "selectHdPath": {
    "message": "Επιλέξτε Διαδρομή HD"
  },
  "selectJWT": {
    "message": "Επιλέξτε token"
  },
  "selectNFTPrivacyPreference": {
    "message": "Ενεργοποιήστε την ανίχνευση NFT στις Ρυθμίσεις"
  },
  "selectPathHelp": {
    "message": "Εάν δεν βλέπετε τους αναμενόμενους λογαριασμούς, προσπαθήστε να αλλάξετε το μονοπάτι HD."
  },
  "selectProvider": {
    "message": "Επιλέξτε παρόχους:"
  },
  "selectType": {
    "message": "Επιλέξτε Τύπο"
  },
  "selectingAllWillAllow": {
    "message": "Επιλέγοντας τα όλα θα επιτρέψετε σε αυτόν τον ιστότοπο να δει όλους τους τρεχούμενους λογαριασμούς σας. Βεβαιωθείτε ότι εμπιστεύεστε αυτόν τον ιστότοπο."
  },
  "send": {
    "message": "Αποστολή"
  },
  "sendBugReport": {
    "message": "Στείλτε μας μια αναφορά σφάλματος."
  },
  "sendSpecifiedTokens": {
    "message": "Αποστολή $1",
    "description": "Symbol of the specified token"
  },
  "sendTo": {
    "message": "Αποστολή σε"
  },
  "sendTokens": {
    "message": "Στείλτε Tokens"
  },
  "sendingDisabled": {
    "message": "Η αποστολή περιουσιακών στοιχείων ERC-1155 NFT δεν υποστηρίζεται ακόμη."
  },
  "sendingNativeAsset": {
    "message": "Αποστολή $1",
    "description": "$1 represents the native currency symbol for the current network (e.g. ETH or BNB)"
  },
  "sendingToTokenContractWarning": {
    "message": "Προειδοποίηση: πρόκειται να στείλετε ένα συμβόλαιο token το οποίο ίσως καταλήξει σε απώλεια χρημάτων. $1",
    "description": "$1 is a clickable link with text defined by the 'learnMoreUpperCase' key. The link will open to a support article regarding the known contract address warning"
  },
  "sepolia": {
    "message": "Δίκτυο δοκιμών Sepolia"
  },
  "setAdvancedPrivacySettingsDetails": {
    "message": "Το MetaMask χρησιμοποιεί αυτές τις αξιόπιστες υπηρεσίες τρίτων για να ενισχύσει τη χρηστικότητα και την ασφάλεια των προϊόντων."
  },
  "setApprovalForAll": {
    "message": "Ρύθμιση Έγκρισης Όλων"
  },
  "setApprovalForAllTitle": {
    "message": "Έγκριση $1 χωρίς όριο δαπανών",
    "description": "The token symbol that is being approved"
  },
<<<<<<< HEAD
=======
  "settingAddSnapAccount": {
    "message": "Προσθήκη λογαριασμού στο snap"
  },
>>>>>>> 877e184b
  "settings": {
    "message": "Ρυθμίσεις"
  },
  "settingsSearchMatchingNotFound": {
    "message": "Δε βρέθηκαν αποτελέσματα που να ταιριάζουν."
  },
  "show": {
    "message": "Εμφάνιση"
  },
  "showFiatConversionInTestnets": {
    "message": "Εμφάνιση Μετατροπής σε Δοκιμαστικά Δίκτυα"
  },
  "showFiatConversionInTestnetsDescription": {
    "message": "Επιλέξτε αυτό για εμφάνιση της μετατροπής παραστατικού χρήματος στο Testnets"
  },
  "showHexData": {
    "message": "Εμφάνιση Δεκαεξαδικών Δεδομένων"
  },
  "showHexDataDescription": {
    "message": "Επιλέξτε αυτό για να εμφανίσετε το πεδίο hex δεδομένων στην οθόνη αποστολής"
  },
  "showIncomingTransactions": {
    "message": "Εμφάνιση Εισερχομένων Συναλλαγών"
  },
  "showIncomingTransactionsDescription": {
    "message": "Επιλέξτε αυτό για να χρησιμοποιήσετε Etherscan για να εμφανίσετε τις εισερχόμενες συναλλαγές στη λίστα συναλλαγών",
    "description": "$1 is the link to etherscan url and $2 is the link to the privacy policy of consensys APIs"
  },
  "showIncomingTransactionsInformation": {
    "message": "Αυτό βασίζεται σε κάθε δίκτυο που θα έχει πρόσβαση στη διεύθυνση Ethereum και στη διεύθυνση IP σας."
  },
  "showMore": {
    "message": "Εμφάνιση περισσότερων"
  },
  "showNft": {
    "message": "Εμφάνιση των NFT"
  },
  "showPermissions": {
    "message": "Εμφάνιση δικαιωμάτων"
  },
  "showPrivateKey": {
    "message": "Εμφάνιση ιδιωτικού κλειδιού"
  },
  "showTestnetNetworks": {
    "message": "Εμφάνιση δοκιμαστικών δικτύων"
  },
  "showTestnetNetworksDescription": {
    "message": "Επιλέξτε αυτό για να εμφανίζονται τα δοκιμαστικά δίκτυα στη λίστα δικτύων"
  },
  "sigRequest": {
    "message": "Αίτημα Υπογραφής"
  },
  "sign": {
    "message": "Υπογραφή"
  },
  "signatureRequest": {
    "message": "Αίτημα Υπογραφής"
  },
  "signatureRequestGuidance": {
    "message": "Υπογράψτε αυτό το μήνυμα μόνο εάν κατανοείτε πλήρως το περιεχόμενο και εμπιστεύεστε τον ιστότοπο που το ζητάει."
  },
  "signatureRequestWarning": {
    "message": "Η υπογραφή αυτού του μηνύματος μπορεί να είναι επικίνδυνη. Μπορεί να δώσετε τον πλήρη έλεγχο του λογαριασμού και των περιουσιακών σας στοιχείων στο άτομο που βρίσκεται στην άλλη άκρη αυτού του μηνύματος. Αυτό σημαίνει ότι μπορεί να αδειάσει τον λογαριασμό σας ανά πάσα στιγμή. Προχωρήστε με προσοχή. $1."
  },
  "signed": {
    "message": "Συνδεδεμένος"
  },
  "signin": {
    "message": "Σύνδεση"
  },
  "simulationErrorMessageV2": {
    "message": "Δεν ήμασταν σε θέση να εκτιμήσουμε το τέλος συναλλαγής. Μπορεί να υπάρχει σφάλμα στο συμβόλαιο και αυτή η συναλλαγή μπορεί να αποτύχει."
  },
  "skip": {
    "message": "Παράλειψη"
  },
  "skipAccountSecurity": {
    "message": "Παράλειψη Ασφάλειας Λογαριασμού;"
  },
  "skipAccountSecurityDetails": {
    "message": "Καταλαβαίνω ότι μέχρι να δημιουργήσω αντίγραφα ασφαλείας για τη Μυστική Φράση Ανάκτησής μου, μπορεί να χάσω τους λογαριασμούς μου και όλα τα περιουσιακά στοιχεία τους."
  },
  "smartContracts": {
    "message": "Έξυπνα συμβόλαια"
  },
  "smartSwap": {
    "message": "Έξυπνες ανταλλαγές"
  },
  "smartSwapsAreHere": {
    "message": "Οι Έξυπνες Ανταλλαγές είναι εδώ!"
  },
  "smartSwapsDescription": {
    "message": "Οι Ανταλλαγές στο MetaMask μόλις έγιναν πολύ πιο έξυπνες! Η ενεργοποίηση των Έξυπνων Ανταλλαγών θα επιτρέψει στο MetaMask να βελτιστοποιήσει προγραμματιστικά τις Ανταλλαγές σας, ώστε να σας βοηθήσει:"
  },
  "smartSwapsErrorNotEnoughFunds": {
    "message": "Δεν υπάρχουν αρκετά κεφάλαια για έξυπνες ανταλλαγές."
  },
  "smartSwapsErrorUnavailable": {
    "message": "Οι Έξυπνες Ανταλλαγές είναι προσωρινά μη διαθέσιμες."
  },
  "smartSwapsSubDescription": {
    "message": "* Οι Έξυπνες Ανταλλαγές θα προσπαθήσουν να υποβάλουν τη συναλλαγή σας ιδιωτικά, πολλές φορές. Εάν αποτύχουν όλες οι προσπάθειες, η συναλλαγή θα μεταδοθεί δημόσια για να διασφαλιστεί ότι η Ανταλλαγή σας θα πραγματοποιηθεί με επιτυχία."
  },
  "snapConfigure": {
    "message": "Διαμόρφωση"
  },
  "snapConnectionWarning": {
    "message": "Το $1 θέλει να συνδεθεί με το $2. Συνεχίστε μόνο αν εμπιστεύεστε αυτόν τον ιστότοπο.",
    "description": "$2 is the snap and $1 is the dapp requesting connection to the snap."
  },
  "snapContent": {
    "message": "Αυτό το περιεχόμενο προέρχεται από το $1",
    "description": "This is shown when a snap shows transaction insight information in the confirmation UI. $1 is a link to the snap's settings page with the link text being the name of the snap."
  },
  "snapCreateAccountSubtitle": {
    "message": "Επιλέξτε πώς θα προστατεύσετε τον νέο σας λογαριασμό χρησιμοποιώντας το MetaMask Snaps."
  },
  "snapCreateAccountTitle": {
    "message": "Δημιουργήστε έναν $1 λογαριασμό",
    "description": "Title of the Create Snap Account Page, $1 is the text using a different color"
  },
  "snapCreateAccountTitle2": {
    "message": "snap",
    "description": "$1 of the snapCreateAccountTitle"
  },
  "snapCreatedByMetaMask": {
    "message": "Από το MetaMask"
  },
  "snapDetailAudits": {
    "message": "Έλεγχος"
  },
  "snapDetailDeveloper": {
    "message": "Προγραμματιστής"
  },
  "snapDetailLastUpdated": {
    "message": "Ενημερώθηκε"
  },
  "snapDetailManageSnap": {
    "message": "Διαχείριση του snap"
  },
  "snapDetailTags": {
    "message": "Ετικέτες"
  },
  "snapDetailVersion": {
    "message": "Έκδοση"
  },
  "snapDetailWebsite": {
    "message": "Ιστότοπος"
  },
  "snapDetailsCreateASnapAccount": {
    "message": "Δημιουργήστε έναν λογαριασμό στο Snap"
  },
  "snapDetailsInstalled": {
    "message": "Εγκαταστάθηκε"
  },
  "snapError": {
    "message": "Σφάλμα Snap: '$1'. Κωδικός Σφάλματος: '$2'",
    "description": "This is shown when a snap encounters an error. $1 is the error message from the snap, and $2 is the error code."
  },
  "snapInstall": {
    "message": "Εγκατάσταση Snap"
  },
  "snapInstallRequest": {
    "message": "Με την εγκατάσταση, εκχωρούνται στο $1 οι ακόλουθες άδειες. Συνεχίστε μόνο αν εμπιστεύεστε το $1.",
    "description": "$1 is the snap name."
  },
  "snapInstallSuccess": {
    "message": "Η εγκατάσταση ολοκληρώθηκε"
  },
  "snapInstallWarningCheck": {
    "message": "Για να επιβεβαιώσετε ότι καταλαβαίνετε, επιλέξτε όλα τα πλαίσια ελέγχου.",
    "description": "Warning message used in popup displayed on snap install. $1 is the snap name."
  },
  "snapInstallWarningCheckPlural": {
    "message": "Για να επιβεβαιώσετε ότι καταλαβαίνετε, επιλέξτε όλα τα κουτάκια.",
    "description": "Warning message used in popup displayed on snap install when having multiple permissions. $1 is the snap name."
  },
  "snapInstallWarningHeading": {
    "message": "Προχωρήστε με προσοχή"
  },
  "snapInstallWarningKeyAccess": {
    "message": "Εκχωρείτε στο $2 βασική πρόσβαση στο snap \"$1\". Αυτό είναι αμετάκλητο και παρέχει στο \"$1\" τον έλεγχο των λογαριασμών και των περιουσιακών σας στοιχείων $2. Βεβαιωθείτε ότι εμπιστεύεστε το \"$1\" προτού συνεχίσετε.",
    "description": "The first parameter is the name of the snap and the second one is the protocol"
  },
  "snapInstallWarningPublicKeyAccess": {
    "message": "Δώστε πρόσβαση με το δημόσιο κλειδί $2 στο $1",
    "description": "The first parameter is the name of the snap and the second one is the protocol"
  },
  "snapInstallationErrorDescription": {
    "message": "Το $1 δεν μπόρεσε να εγκατασταθεί.",
    "description": "Error description used when snap installation fails. $1 is the snap name."
  },
  "snapInstallationErrorTitle": {
    "message": "Η εγκατάσταση απέτυχε",
    "description": "Error title used when snap installation fails."
  },
  "snapIsAudited": {
    "message": "Ελέγχθηκε"
  },
  "snapResultError": {
    "message": "Σφάλμα"
  },
  "snapResultSuccess": {
    "message": "Επιτυχία"
  },
  "snapResultSuccessDescription": {
    "message": "Το $1 είναι έτοιμο για χρήση"
  },
  "snapUpdate": {
    "message": "Ενημέρωση Snap"
  },
  "snapUpdateAvailable": {
    "message": "Διαθέσιμη ενημέρωση"
  },
  "snapUpdateErrorDescription": {
    "message": "Το $1 δεν μπόρεσε να ενημερωθεί.",
    "description": "Error description used when snap update fails. $1 is the snap name."
  },
  "snapUpdateErrorTitle": {
    "message": "Η ενημέρωση απέτυχε",
    "description": "Error title used when snap update fails."
  },
  "snapUpdateRequest": {
    "message": "Το $1 θέλει να ενημερώσει το $2 στο $3, το οποίο του δίνει τις ακόλουθες άδειες. Συνεχίστε μόνο αν εμπιστεύεστε το $2.",
    "description": "$1 is the dApp origin requesting the snap, $2 is the snap name and $3 is the snap version."
  },
  "snapUpdateSuccess": {
    "message": "Η ενημέρωση ολοκληρώθηκε"
  },
  "snaps": {
    "message": "Snaps"
  },
  "snapsInsightLoading": {
    "message": "Φόρτωση πληροφοριών συναλλαγών..."
  },
  "snapsInvalidUIError": {
    "message": "Το UI που καθορίζεται από το snap δεν είναι έγκυρο."
  },
  "snapsNoInsight": {
    "message": "Η ενέργεια δεν επέστρεψε καμία πληροφορία"
  },
  "snapsPrivacyWarningFirstMessage": {
    "message": "Αναγνωρίζετε ότι το συμπληρωματικό πρόγραμμα που πρόκειται να εγκαταστήσετε είναι μια Υπηρεσία Τρίτων όπως ορίζεται στο Consensys $1. Η χρήση των Υπηρεσιών Τρίτων διέπεται από ξεχωριστούς όρους και προϋποθέσεις που καθορίζονται από τον πάροχο των Υπηρεσιών Τρίτων. Η πρόσβαση, η στήριξη ή η χρήση της Υπηρεσίας Τρίτων γίνεται με δική σας ευθύνη. Η Consensys αποποιείται κάθε ευθύνη και υποχρέωση για οποιεσδήποτε απώλειες λόγω της χρήσης από εσάς των Υπηρεσιών Τρίτων.",
    "description": "First part of a message in popup modal displayed when installing a snap for the first time. $1 is terms of use link."
  },
  "snapsPrivacyWarningSecondMessage": {
    "message": "Οποιεσδήποτε πληροφορίες μοιράζεστε με τις Υπηρεσίες Τρίτων θα συλλέγονται απευθείας από τις εν λόγω Υπηρεσίες Τρίτων σύμφωνα με τις πολιτικές απορρήτου τους. Ανατρέξτε στις πολιτικές απορρήτου τους για περισσότερες πληροφορίες.",
    "description": "Second part of a message in popup modal displayed when installing a snap for the first time."
  },
  "snapsPrivacyWarningThirdMessage": {
    "message": "Η Consensys δεν έχει πρόσβαση στις πληροφορίες που μοιράζεστε με αυτά τα τρίτα μέρη.",
    "description": "Third part of a message in popup modal displayed when installing a snap for the first time."
  },
  "snapsSettingsDescription": {
    "message": "Διαχειριστείτε τα Snaps σας"
  },
  "snapsTermsOfUse": {
    "message": "Όροι Χρήσης"
  },
  "snapsToggle": {
    "message": "Ένα snap θα εκτελεστεί μόνο εάν είναι ενεργοποιημένο"
  },
  "snapsUIError": {
    "message": "Επικοινωνήστε με τους διαχειριστές του $1 για περαιτέρω υποστήριξη.",
    "description": "This is shown when the insight snap throws an error. $1 is the snap name"
  },
  "someNetworksMayPoseSecurity": {
    "message": "Ορισμένα δίκτυα ενδέχεται να ενέχουν κινδύνους για την ασφάλεια ή/και το απόρρητο. Ενημερωθείτε για τους κινδύνους πριν προσθέσετε και χρησιμοποιήσετε ένα δίκτυο."
  },
  "somethingIsWrong": {
    "message": "Κάτι πήγε στραβά. Δοκιμάστε να φορτώσετε ξανά τη σελίδα."
  },
  "somethingWentWrong": {
    "message": "Ουπς! Κάτι πήγε στραβά."
  },
  "speedUp": {
    "message": "Επιτάχυνση"
  },
  "speedUpCancellation": {
    "message": "Επιτάχυνση αυτής της ακύρωσης"
  },
  "speedUpExplanation": {
    "message": "Έχουμε ενημερώσει το τέλος συναλλαγής με βάση τις τρέχουσες συνθήκες δικτύου και το έχουμε αυξήσει κατά τουλάχιστον 10% (απαιτείται από το δίκτυο)."
  },
  "speedUpPopoverTitle": {
    "message": "Επιτάχυνση αυτής της συναλλαγής"
  },
  "speedUpTooltipText": {
    "message": "Νέο τέλος συναλλαγής"
  },
  "speedUpTransaction": {
    "message": "Επιτάχυνση αυτής της συναλλαγής"
  },
  "spendLimitInsufficient": {
    "message": "Ανεπαρκές όριο δαπανών"
  },
  "spendLimitInvalid": {
    "message": "Όριο δαπανών μη έγκυρο. Πρέπει να είναι θετικός αριθμός"
  },
  "spendLimitPermission": {
    "message": "Άδεια χρήσης ορίου δαπανών"
  },
  "spendLimitRequestedBy": {
    "message": "Το όριο δαπανών ζητήθηκε από το $1",
    "description": "Origin of the site requesting the spend limit"
  },
  "spendLimitTooLarge": {
    "message": "Πολύ μεγάλο όριο δαπανών"
  },
  "spendingCap": {
    "message": "Ανώτατο όριο δαπανών"
  },
  "spendingCapError": {
    "message": "Σφάλμα: Εισάγετε μόνο αριθμούς"
  },
  "spendingCapErrorDescription": {
    "message": "Εισαγάγετε μόνο έναν αριθμό στον οποίο αισθάνεστε άνετα με το $1 να έχει πρόσβαση τώρα ή στο μέλλον. Μπορείτε πάντα να αυξήσετε το όριο token αργότερα.",
    "description": "$1 is origin of the site requesting the token limit"
  },
  "spendingCapRequest": {
    "message": "Αίτημα ανώτατου ορίου δαπανών για το $1"
  },
  "srpInputNumberOfWords": {
    "message": "Έχω μια φράση $1 λέξεων",
    "description": "This is the text for each option in the dropdown where a user selects how many words their secret recovery phrase has during import. The $1 is the number of words (either 12, 15, 18, 21, or 24)."
  },
  "srpPasteFailedTooManyWords": {
    "message": "Η επικόλληση απέτυχε επειδή περιείχε περισσότερες από 24 λέξεις. Μια μυστική φράση ανάκτησης μπορεί να αποτελείται από το πολύ 24 λέξεις.",
    "description": "Description of SRP paste error when the pasted content has too many words"
  },
  "srpPasteTip": {
    "message": "Μπορείτε να επικολλήσετε ολόκληρη τη μυστική φράση ανάκτησής σας σε οποιοδήποτε πεδίο",
    "description": "Our secret recovery phrase input is split into one field per word. This message explains to users that they can paste their entire secrete recovery phrase into any field, and we will handle it correctly."
  },
  "srpSecurityQuizGetStarted": {
    "message": "Ξεκινήστε"
  },
  "srpSecurityQuizImgAlt": {
    "message": "Ένα μάτι με κλειδαρότρυπα στο κέντρο και τρία αιωρούμενα πεδία κωδικών πρόσβασης"
  },
  "srpSecurityQuizIntroduction": {
    "message": "Για να σας αποκαλύψουμε τη Μυστική Φράση Ανάκτησης, πρέπει να απαντήσετε σωστά σε δύο ερωτήσεις"
  },
  "srpSecurityQuizQuestionOneQuestion": {
    "message": "Αν χάσετε τη Μυστική Φράση Ανάκτησης, το MetaMask..."
  },
  "srpSecurityQuizQuestionOneRightAnswer": {
    "message": "Δεν μπορεί να σας βοηθήσει"
  },
  "srpSecurityQuizQuestionOneRightAnswerDescription": {
    "message": "Γράψτε την κάπου, χαράξτε την πάνω σε μέταλλο ή κρατήστε την σε πολλά μυστικά σημεία για να μην την χάσετε ποτέ. Αν την χάσετε, θα χαθεί για πάντα."
  },
  "srpSecurityQuizQuestionOneRightAnswerTitle": {
    "message": "Σωστά! Κανείς δεν μπορεί να σας βοηθήσει να επαναφέρετε τη Μυστική Φράση Ανάκτησης"
  },
  "srpSecurityQuizQuestionOneWrongAnswer": {
    "message": "Μπορεί να την επαναφέρει για εσάς"
  },
  "srpSecurityQuizQuestionOneWrongAnswerDescription": {
    "message": "Αν χάσετε τη Μυστική Φράση Ανάκτησης, θα την χάσετε για πάντα. Κανείς δεν μπορεί να σας βοηθήσει να την επαναφέρετε, ό,τι κι αν σας πει."
  },
  "srpSecurityQuizQuestionOneWrongAnswerTitle": {
    "message": "Λάθος! Κανείς δεν μπορεί να σας βοηθήσει να επαναφέρετε τη Μυστική Φράση Ανάκτησης"
  },
  "srpSecurityQuizQuestionTwoQuestion": {
    "message": "Αν κάποιος, ακόμα και ένας τεχνικός υποστήριξης, σας ζητήσει τη Μυστική Φράση Ανάκτησης..."
  },
  "srpSecurityQuizQuestionTwoRightAnswer": {
    "message": "Σας έχουν εξαπατήσει"
  },
  "srpSecurityQuizQuestionTwoRightAnswerDescription": {
    "message": "Όποιος ισχυριστεί ότι χρειάζεται τη Μυστική Φράση Ανάκτησης, σας λέει ψέματα. Αν την μοιραστείτε μαζί του, θα κλέψει τα περιουσιακά σας στοιχεία."
  },
  "srpSecurityQuizQuestionTwoRightAnswerTitle": {
    "message": "Σωστά! Το να μοιράζεστε τη Μυστική Φράση Ανάκτησης δεν είναι καλή ιδέα"
  },
  "srpSecurityQuizQuestionTwoWrongAnswer": {
    "message": "Πρέπει να τους την δώσετε"
  },
  "srpSecurityQuizQuestionTwoWrongAnswerDescription": {
    "message": "Όποιος ισχυριστεί ότι χρειάζεται τη Μυστική Φράση Ανάκτησης, σας λέει ψέματα. Αν την μοιραστείτε μαζί του, θα κλέψει τα περιουσιακά σας στοιχεία."
  },
  "srpSecurityQuizQuestionTwoWrongAnswerTitle": {
    "message": "Όχι! Ποτέ μα ποτέ μην μοιραστείτε με κανέναν τη Μυστική Φράση Ανάκτησης"
  },
  "srpSecurityQuizTitle": {
    "message": "Κουίζ Ασφαλείας"
  },
  "srpToggleShow": {
    "message": "Εμφάνιση/Απόκρυψη αυτής της λέξης από τη μυστική φράση ανάκτησης",
    "description": "Describes a toggle that is used to show or hide a single word of the secret recovery phrase"
  },
  "srpWordHidden": {
    "message": "Αυτή η λέξη είναι κρυμμένη",
    "description": "Explains that a word in the secret recovery phrase is hidden"
  },
  "srpWordShown": {
    "message": "Αυτή η λέξη εμφανίζεται",
    "description": "Explains that a word in the secret recovery phrase is being shown"
  },
  "stable": {
    "message": "Σταθερό"
  },
  "stableLowercase": {
    "message": "σταθερό"
  },
  "stake": {
    "message": "Stake"
  },
  "stateLogError": {
    "message": "Σφάλμα κατά την ανάκτηση αρχείων καταγραφής κατάστασης."
  },
  "stateLogFileName": {
    "message": "Καταγραφές Κατάστασης MetaMask"
  },
  "stateLogs": {
    "message": "Αρχεία Καταγραφής Κατάστασης"
  },
  "stateLogsDescription": {
    "message": "Τα αρχεία καταγραφής κατάστασης περιέχουν τις διευθύνσεις του δημόσιου λογαριασμού σας και τις συναλλαγές οι οποίες έχουν αποσταλεί."
  },
  "status": {
    "message": "Κατάσταση"
  },
  "statusNotConnected": {
    "message": "Δεν έχει συνδεθεί"
  },
  "statusNotConnectedAccount": {
    "message": "Δεν υπάρχουν συνδεδεμένοι λογαριασμοί"
  },
  "step1LatticeWallet": {
    "message": "Συνδέστε το Lattice1 σας"
  },
  "step1LatticeWalletMsg": {
    "message": "Μπορείτε να συνδέσετε το MetaMask με τη συσκευή Lattice1 σας μόλις εγκατασταθεί και είναι συνδεδεμένο στο ίντερνετ. Ξεκλειδώστε τη συσκευή σας και να έχετε το Αναγνωριστικό της Συσκευής σας έτοιμο. Για περισσότερα σχετικά με τη χρήση υλικού πορτοφολιού, $1",
    "description": "$1 represents the `hardwareWalletSupportLinkConversion` localization key"
  },
  "step1LedgerWallet": {
    "message": "Λήψη εφαρμογής Ledger"
  },
  "step1LedgerWalletMsg": {
    "message": "Κατεβάστε, ρυθμίστε και εισάγετε τον κωδικό πρόσβασής σας για να ξεκλειδώσετε το $1.",
    "description": "$1 represents the `ledgerLiveApp` localization value"
  },
  "step1TrezorWallet": {
    "message": "Συνδέστε το πορτοφόλι Trezor"
  },
  "step1TrezorWalletMsg": {
    "message": "Συνδέστε το πορτοφόλι σας απευθείας στον υπολογιστή σας. Σιγουρευτείτε ότι χρησιμοποιείτε τη σωστή φράση κλειδί.",
    "description": "$1 represents the `hardwareWalletSupportLinkConversion` localization key"
  },
  "step2LedgerWallet": {
    "message": "Συνδέστε το πορτοφόλι Ledger σας"
  },
  "step2LedgerWalletMsg": {
    "message": "Συνδέστε το πορτοφόλι σας απευθείας στον υπολογιστή σας. Ξεκλειδώστε το Ledger και ανοίξτε την εφαρμογή Ethereum.",
    "description": "$1 represents the `hardwareWalletSupportLinkConversion` localization key"
  },
  "stillGettingMessage": {
    "message": "Λαμβάνετε ακόμα αυτό το μήνυμα;"
  },
  "strong": {
    "message": "Ισχυρός"
  },
  "stxBenefit1": {
    "message": "Ελαχιστοποίηση του κόστους συναλλαγής"
  },
  "stxBenefit2": {
    "message": "Μείωση των αποτυχιών συναλλαγών"
  },
  "stxBenefit3": {
    "message": "Εξάλειψη των συναλλαγών που κολλούν"
  },
  "stxBenefit4": {
    "message": "Αποτροπή προπορευόμενων συναλλαγών (front-running)"
  },
  "stxCancelled": {
    "message": "Η ανταλλαγή θα είχε αποτύχει"
  },
  "stxCancelledDescription": {
    "message": "Η συναλλαγή σας θα είχε αποτύχει και ακυρώθηκε για να προστατευτείτε από την πληρωμή περιττών τελών συναλλαγής."
  },
  "stxCancelledSubDescription": {
    "message": "Προσπαθήστε ξανά να κάνετε ανταλλαγή. Θα είμαστε εδώ για να σας προστατεύσουμε από παρόμοιους κινδύνους και την επόμενη φορά."
  },
  "stxFailure": {
    "message": "Η Ανταλλαγή απέτυχε"
  },
  "stxFailureDescription": {
    "message": "Οι ξαφνικές μεταβολές της αγοράς ενδέχεται να προκαλέσουν αποτυχίες. Εάν το πρόβλημα επιμένει, παρακαλούμε επικοινωνήστε με το $1.",
    "description": "This message is shown to a user if their swap fails. The $1 will be replaced by support.metamask.io"
  },
  "stxPendingPrivatelySubmittingSwap": {
    "message": "Ιδιωτική υποβολή της Ανταλλαγής σας..."
  },
  "stxPendingPubliclySubmittingSwap": {
    "message": "Δημόσια υποβολή της Ανταλλαγής σας..."
  },
  "stxSuccess": {
    "message": "Η ανταλλαγή ολοκληρώθηκε!"
  },
  "stxSuccessDescription": {
    "message": "Τα $1 σας είναι πλέον διαθέσιμα.",
    "description": "$1 is a token symbol, e.g. ETH"
  },
  "stxSwapCompleteIn": {
    "message": "Η Ανταλλαγή θα ολοκληρωθεί σε <",
    "description": "'<' means 'less than', e.g. Swap will complete in < 2:59"
  },
  "stxTooltip": {
    "message": "Προσομοίωση συναλλαγών πριν από την υποβολή για μείωση του κόστους συναλλαγής και των αποτυχιών."
  },
  "stxTryingToCancel": {
    "message": "Γίνεται προσπάθεια ακύρωσης της συναλλαγής σας..."
  },
  "stxUnknown": {
    "message": "Άγνωστη κατάσταση"
  },
  "stxUnknownDescription": {
    "message": "Μια συναλλαγή ήταν επιτυχής, αλλά δε γνωρίζουμε σίγουρα τι είναι. Αυτό μπορεί να οφείλεται στην υποβολή άλλης συναλλαγής κατά τη διάρκεια επεξεργασίας αυτής της ανταλλαγής."
  },
  "stxUserCancelled": {
    "message": "Η ανταλλαγή ακυρώθηκε"
  },
  "stxUserCancelledDescription": {
    "message": "Η συναλλαγή σας ακυρώθηκε και δεν πληρώσατε περιττά τέλη συναλλαγής."
  },
  "stxYouCanOptOut": {
    "message": "Μπορείτε να επιλέξετε να μη συμμετέχετε ανά πάσα στιγμή, από τις ρυθμίσεις για προχωρημένους."
  },
  "submit": {
    "message": "Υποβολή"
  },
  "submitted": {
    "message": "Υποβλήθηκε"
  },
  "support": {
    "message": "Υποστήριξη"
  },
  "supportCenter": {
    "message": "Επισκεφθείτε το Κέντρο Υποστήριξής μας"
  },
  "swap": {
    "message": "Ανταλλαγή"
  },
  "swapAggregator": {
    "message": "Aggregator Ανταλλακτηρίων"
  },
  "swapAllowSwappingOf": {
    "message": "Επιτρέψτε ανταλλαγή $1",
    "description": "Shows a user that they need to allow a token for swapping on their hardware wallet"
  },
  "swapAmountReceived": {
    "message": "Εγγυημένο ποσό"
  },
  "swapAmountReceivedInfo": {
    "message": "Αυτό είναι το ελάχιστο ποσό που θα λάβετε. Μπορεί να λάβετε περισσότερα ανάλογα με την ολίσθηση."
  },
  "swapAnyway": {
    "message": "Ανταλλαγή ούτως ή άλλως"
  },
  "swapApproval": {
    "message": "Έγκριση $1 για swaps",
    "description": "Used in the transaction display list to describe a transaction that is an approve call on a token that is to be swapped.. $1 is the symbol of a token that has been approved."
  },
  "swapApproveNeedMoreTokens": {
    "message": "Χρειάζεστε $1 περισσότερα $2 για να ολοκληρώσετε αυτήν την ανταλλαγή",
    "description": "Tells the user how many more of a given token they need for a specific swap. $1 is an amount of tokens and $2 is the token symbol."
  },
  "swapAreYouStillThere": {
    "message": "Είστε ακόμα εδώ;"
  },
  "swapAreYouStillThereDescription": {
    "message": "Είμαστε έτοιμοι να σας δείξουμε τις τελευταίες προσφορές, όποτε θέλετε να συνεχίσετε"
  },
  "swapBuildQuotePlaceHolderText": {
    "message": "Δεν υπάρχουν διαθέσιμα tokens που να ταιριάζουν σε $1",
    "description": "Tells the user that a given search string does not match any tokens in our token lists. $1 can be any string of text"
  },
  "swapConfirmWithHwWallet": {
    "message": "Επιβεβαιώστε με το υλικό πορτοφόλι σας"
  },
  "swapContinueSwapping": {
    "message": "Συνεχίστε με τις ανταλλαγές"
  },
  "swapContractDataDisabledErrorDescription": {
    "message": "Στην εφαρμογή Ethereum στο Ledger, μεταβείτε στις \"Ρυθμίσεις\" και επιτρέψτε τα δεδομένα συμβολαίου. Στη συνέχεια, δοκιμάστε ξανά την ανταλλαγή σας."
  },
  "swapContractDataDisabledErrorTitle": {
    "message": "Τα δεδομένα συμβολαίου δεν είναι ενεργοποιημένα στο Ledger σας"
  },
  "swapCustom": {
    "message": "προσαρμοσμένο"
  },
  "swapDecentralizedExchange": {
    "message": "Αποκεντρωμένη ανταλλαγή"
  },
  "swapDirectContract": {
    "message": "Άμεσο συμβόλαιο"
  },
  "swapEditLimit": {
    "message": "Επεξεργασία ορίου"
  },
  "swapEnableDescription": {
    "message": "Αυτό απαιτείται και δίνει άδεια στο MetaMask για να ανταλλάξετε το $1 σας.",
    "description": "Gives the user info about the required approval transaction for swaps. $1 will be the symbol of a token being approved for swaps."
  },
  "swapEnableTokenForSwapping": {
    "message": "Αυτό θα $1 για ανταλλαγή",
    "description": "$1 is for the 'enableToken' key, e.g. 'enable ETH'"
  },
  "swapEnterAmount": {
    "message": "Πληκτρολογήστε ένα ποσό"
  },
  "swapEstimatedNetworkFees": {
    "message": "Εκτιμώμενα τέλη δικτύου"
  },
  "swapEstimatedNetworkFeesInfo": {
    "message": "Αυτή είναι μια εκτίμηση των τελών δικτύου που θα χρησιμοποιηθούν για την ολοκλήρωση της ανταλλαγής σας. Το πραγματικό ποσό μπορεί να αλλάξει ανάλογα με τις συνθήκες δικτύου."
  },
  "swapFailedErrorDescriptionWithSupportLink": {
    "message": "Αποτυχίες συναλλαγών συμβαίνουν και είμαστε εδώ για να βοηθήσουμε. Εάν αυτό το ζήτημα επιμείνει, μπορείτε να επικοινωνήσετε με την υποστήριξη πελατών μας στο $1 για περαιτέρω βοήθεια.",
    "description": "This message is shown to a user if their swap fails. The $1 will be replaced by support.metamask.io"
  },
  "swapFailedErrorTitle": {
    "message": "Η αλλαγή απέτυχε"
  },
  "swapFetchingQuote": {
    "message": "Λήψη προσφοράς"
  },
  "swapFetchingQuoteNofN": {
    "message": "Λήψη προσφοράς $1 από $2",
    "description": "A count of possible quotes shown to the user while they are waiting for quotes to be fetched. $1 is the number of quotes already loaded, and $2 is the total number of resources that we check for quotes. Keep in mind that not all resources will have a quote for a particular swap."
  },
  "swapFetchingQuotes": {
    "message": "Λήψη προσφορών"
  },
  "swapFetchingQuotesErrorDescription": {
    "message": "Χμμμ... κάτι πήγε στραβά. Δοκιμάστε ξανά, ή αν τα σφάλματα επιμένουν, επικοινωνήστε με την υποστήριξη πελατών."
  },
  "swapFetchingQuotesErrorTitle": {
    "message": "Σφάλμα κατά τη λήψη παραθέσεων"
  },
  "swapFetchingTokens": {
    "message": "Λήψη tokens..."
  },
  "swapFromTo": {
    "message": "Η ανταλλαγή από $1 έως $2",
    "description": "Tells a user that they need to confirm on their hardware wallet a swap of 2 tokens. $1 is a source token and $2 is a destination token"
  },
  "swapGasFeesDetails": {
    "message": "Τα τέλη συναλλαγών εκτιμώνται και θα αυξάνονται ανάλογα με την κυκλοφορία του δικτύου και την πολυπλοκότητα των συναλλαγών."
  },
  "swapGasFeesLearnMore": {
    "message": "Μάθετε περισσότερα σχετικά με τα τέλη συναλλαγών"
  },
  "swapGasFeesSplit": {
    "message": "Τα τέλη συναλλαγών στην προηγούμενη οθόνη μοιράζονται μεταξύ αυτών των δύο συναλλαγών."
  },
  "swapGasFeesSummary": {
    "message": "Τα τέλη συναλλαγών καταβάλλονται σε κρυπτο-miners που επεξεργάζονται συναλλαγές στο δίκτυο $1. Το MetaMask δεν επωφελείται από τα τέλη συναλλαγών.",
    "description": "$1 is the selected network, e.g. Ethereum or BSC"
  },
  "swapHighSlippageWarning": {
    "message": "Το ποσό ολίσθησης είναι πολύ υψηλό."
  },
  "swapIncludesMMFee": {
    "message": "Περιλαμβάνει $1% τέλος MetaMask.",
    "description": "Provides information about the fee that metamask takes for swaps. $1 is a decimal number."
  },
  "swapIncludesMetaMaskFeeViewAllQuotes": {
    "message": "Περιλαμβάνει μια χρέωση $1% MetaMask - $2",
    "description": "Provides information about the fee that metamask takes for swaps. $1 is a decimal number and $2 is a link to view all quotes."
  },
  "swapLearnMore": {
    "message": "Μάθετε περισσότερα για τις Ανταλλαγές"
  },
  "swapLowSlippageError": {
    "message": "Η συναλλαγή ενδέχεται να αποτύχει, η μέγιστη ολίσθηση είναι πολύ χαμηλή."
  },
  "swapMaxSlippage": {
    "message": "Μέγιστη ολίσθηση"
  },
  "swapMetaMaskFee": {
    "message": "Τέλος MetaMask"
  },
  "swapMetaMaskFeeDescription": {
    "message": "Μια χρέωση $1% συνυπολογίζεται αυτόματα σε αυτή την προσφορά. Την καταβάλλετε ως αντάλλαγμα για την άδεια χρήσης του λογισμικού συγκέντρωσης πληροφοριών για τους παρόχους ρευστότητας του MetaMask.",
    "description": "Provides information about the fee that metamask takes for swaps. $1 is a decimal number."
  },
  "swapNQuotesWithDot": {
    "message": "$1 προσφορές.",
    "description": "$1 is the number of quotes that the user can select from when opening the list of quotes on the 'view quote' screen"
  },
  "swapNewQuoteIn": {
    "message": "Νέες προσφορές σε $1",
    "description": "Tells the user the amount of time until the currently displayed quotes are update. $1 is a time that is counting down from 1:00 to 0:00"
  },
  "swapNoTokensAvailable": {
    "message": "Δεν υπάρχουν διαθέσιμα tokens που να ταιριάζουν σε $1",
    "description": "Tells the user that a given search string does not match any tokens in our token lists. $1 can be any string of text"
  },
  "swapOnceTransactionHasProcess": {
    "message": "Το $1 σας θα προστεθεί στον λογαριασμό σας μόλις ολοκληρωθεί αυτή η συναλλαγή.",
    "description": "This message communicates the token that is being transferred. It is shown on the awaiting swap screen. The $1 will be a token symbol."
  },
  "swapPriceDifference": {
    "message": "Πρόκειται να ανταλλάξετε $1 $2 (~$3) για $4 $5 (~$6).",
    "description": "This message represents the price slippage for the swap.  $1 and $4 are a number (ex: 2.89), $2 and $5 are symbols (ex: ETH), and $3 and $6 are fiat currency amounts."
  },
  "swapPriceDifferenceTitle": {
    "message": "Διαφορά τιμής του ~$1%",
    "description": "$1 is a number (ex: 1.23) that represents the price difference."
  },
  "swapPriceImpactTooltip": {
    "message": "Ο αντίκτυπος στην τιμή είναι η διαφορά μεταξύ της τρέχουσας τιμής αγοράς και του ποσού που ελήφθη κατά την εκτέλεση της συναλλαγής. Ο αντίκτυπος της τιμής είναι μια συνάρτηση του μεγέθους της συναλλαγής σας σε σχέση με το μέγεθος της δεξαμενής ρευστότητας."
  },
  "swapPriceUnavailableDescription": {
    "message": "Ο αντίκτυπος στην τιμή δεν ήταν δυνατόν να προσδιοριστεί λόγω έλλειψης στοιχείων για τις τιμές της αγοράς. Παρακαλώ επιβεβαιώστε ότι είστε εντάξει με το ποσό των νομισμάτων που πρόκειται να λάβετε πριν από την ανταλλαγή."
  },
  "swapPriceUnavailableTitle": {
    "message": "Ελέγξτε το ποσοστό σας πριν προχωρήσετε"
  },
  "swapProcessing": {
    "message": "Επεξεργασία"
  },
  "swapQuoteDetails": {
    "message": "Λεπτομέρειες προσφοράς"
  },
  "swapQuoteNofM": {
    "message": "$1 από $2",
    "description": "A count of possible quotes shown to the user while they are waiting for quotes to be fetched. $1 is the number of quotes already loaded, and $2 is the total number of resources that we check for quotes. Keep in mind that not all resources will have a quote for a particular swap."
  },
  "swapQuoteSource": {
    "message": "Πηγή προσφοράς"
  },
  "swapQuotesExpiredErrorDescription": {
    "message": "Παρακαλούμε ζητήστε νέες προσφορές για να πάρετε τις τελευταίες τιμές."
  },
  "swapQuotesExpiredErrorTitle": {
    "message": "Έληξε το χρονικό όριο προσφοράς"
  },
  "swapQuotesNotAvailableDescription": {
    "message": "Μειώστε το μέγεθος της συναλλαγής σας ή χρησιμοποιήστε ένα διαφορετικό token."
  },
  "swapQuotesNotAvailableErrorDescription": {
    "message": "Δοκιμάστε να προσαρμόσετε το ποσό ή τις ρυθμίσεις ολίσθησης και δοκιμάστε ξανά."
  },
  "swapQuotesNotAvailableErrorTitle": {
    "message": "Καμία διαθέσιμη προσφορά"
  },
  "swapRate": {
    "message": "Ποσοστό"
  },
  "swapReceiving": {
    "message": "Λήψη"
  },
  "swapReceivingInfoTooltip": {
    "message": "Αυτή είναι μια εκτίμηση. Το ακριβές ποσό εξαρτάται από την ολίσθηση."
  },
  "swapRequestForQuotation": {
    "message": "Αίτηση για προσφορά"
  },
  "swapReviewSwap": {
    "message": "Επανεξέταση Ανταλλαγής"
  },
  "swapSearchNameOrAddress": {
    "message": "Αναζήτηση ονόματος ή επικόλληση διεύθυνσης"
  },
  "swapSelect": {
    "message": "Επιλογή"
  },
  "swapSelectAQuote": {
    "message": "Επιλέξτε μια προσφορά"
  },
  "swapSelectAToken": {
    "message": "Επιλέξτε token"
  },
  "swapSelectQuotePopoverDescription": {
    "message": "Παρακάτω είναι όλες οι προσφορές που συγκεντρώθηκαν από πολλαπλές πηγές ρευστότητας."
  },
  "swapSelectToken": {
    "message": "Επιλέξτε token"
  },
  "swapShowLatestQuotes": {
    "message": "Εμφάνιση των τελευταίων προσφορών"
  },
  "swapSlippageNegative": {
    "message": "Η ολίσθηση πρέπει να είναι μεγαλύτερη ή ίση με το μηδέν"
  },
  "swapSlippageNegativeDescription": {
    "message": "Η απόκλιση πρέπει να είναι μεγαλύτερη ή ίση με μηδέν"
  },
  "swapSlippageNegativeTitle": {
    "message": "Αυξήστε την απόκλιση για να συνεχίσετε"
  },
  "swapSlippageOverLimitDescription": {
    "message": "Το περθώριο απόκλισης πρέπει να είναι 15% ή λιγότερο. Οτιδήποτε υψηλότερο θα οδηγήσει σε δυσμενή τιμή."
  },
  "swapSlippageOverLimitTitle": {
    "message": "Μειώστε την απόκλιση για να συνεχίσετε"
  },
  "swapSlippagePercent": {
    "message": "$1%",
    "description": "$1 is the amount of % for slippage"
  },
  "swapSlippageTooltip": {
    "message": "Εάν η τιμή αλλάξει μεταξύ της ώρας που η εντολή αγοράς σας υποβάλλεται και επιβεβαιώνεται, αυτό ονομάζεται «ολίσθηση». Η συναλλαγή θα ακυρωθεί αυτόματα εάν η ολίσθηση υπερβαίνει τη ρύθμιση «ανοχή ολίσθησης»."
  },
  "swapSlippageZeroDescription": {
    "message": "Υπάρχουν λίγοι πάροχοι προσφορών με μηδενική απόκλιση, γεγονός που θα οδηγήσει σε λιγότερο ανταγωνιστική προσφορά."
  },
  "swapSlippageZeroTitle": {
    "message": "Εξεύρεση παρόχων με μηδενική απόκλιση"
  },
  "swapSource": {
    "message": "Πηγή ρευστότητας"
  },
  "swapSourceInfo": {
    "message": "Αναζητούμε σε πολλαπλές πηγές ρευστότητας (ανταλλαγές, ανταλλακτήρια και επαγγελματίες διαπραγματευτές της αγοράς) για να βρούμε τις καλύτερες τιμές και τα χαμηλότερα τέλη δικτύου."
  },
  "swapSuggested": {
    "message": "Προτεινόμενη ανταλλαγή"
  },
  "swapSuggestedGasSettingToolTipMessage": {
    "message": "Οι ανταλλαγές είναι πολύπλοκες και ευαίσθητες στον χρόνο συναλλαγές. Συνιστούμε αυτό το τέλος συναλλαγής για μια καλή ισορροπία μεταξύ κόστους και εμπιστοσύνης μιας επιτυχημένης Ανταλλαγής."
  },
  "swapSwapFrom": {
    "message": "Ανταλλαγή από"
  },
  "swapSwapSwitch": {
    "message": "Αλλαγή της σειράς των tokens"
  },
  "swapSwapTo": {
    "message": "Εναλλαγή σε"
  },
  "swapToConfirmWithHwWallet": {
    "message": "για επιβεβαίωση με το υλικό πορτοφόλι σας"
  },
  "swapTokenAddedManuallyDescription": {
    "message": "Επαληθεύστε αυτό το token στο $1 και βεβαιωθείτε ότι είναι το token που θέλετε να κάνετε συναλλαγές.",
    "description": "$1 points the user to etherscan as a place they can verify information about a token. $1 is replaced with the translation for \"etherscan\""
  },
  "swapTokenAddedManuallyTitle": {
    "message": "Το token προστέθηκε χειροκίνητα"
  },
  "swapTokenAvailable": {
    "message": "Το $1 σας έχει προστεθεί στον λογαριασμό σας.",
    "description": "This message is shown after a swap is successful and communicates the exact amount of tokens the user has received for a swap. The $1 is a decimal number of tokens followed by the token symbol."
  },
  "swapTokenBalanceUnavailable": {
    "message": "Δεν μπορέσαμε να ανακτήσουμε το υπόλοιπο $1 σας",
    "description": "This message communicates to the user that their balance of a given token is currently unavailable. $1 will be replaced by a token symbol"
  },
  "swapTokenToToken": {
    "message": "Ανταλλαγή $1 έως $2",
    "description": "Used in the transaction display list to describe a swap. $1 and $2 are the symbols of tokens in involved in a swap."
  },
  "swapTokenVerificationAddedManually": {
    "message": "Αυτό το token έχει προστεθεί χειροκίνητα."
  },
  "swapTokenVerificationMessage": {
    "message": "Πάντα να επιβεβαιώνετε τη διεύθυνση token στο $1.",
    "description": "Points the user to Etherscan as a place they can verify information about a token. $1 is replaced with the translation for \"Etherscan\" followed by an info icon that shows more info on hover."
  },
  "swapTokenVerificationOnlyOneSource": {
    "message": "Επαληθεύεται μόνο σε 1 πηγή."
  },
  "swapTokenVerificationSources": {
    "message": "Επαληθευμένο σε $1 πηγές.",
    "description": "Indicates the number of token information sources that recognize the symbol + address. $1 is a decimal number."
  },
  "swapTokenVerifiedOn1SourceDescription": {
    "message": "Το $1 επαληθεύεται μόνο από 1 πηγή. Εξετάστε το ενδεχόμενο επαλήθευσης σε $2 πριν προχωρήσετε.",
    "description": "$1 is a token name, $2 points the user to etherscan as a place they can verify information about a token. $1 is replaced with the translation for \"etherscan\""
  },
  "swapTokenVerifiedOn1SourceTitle": {
    "message": "Ενδεχομένως μη αυθεντικό token"
  },
  "swapTooManyDecimalsError": {
    "message": "Το $1 επιτρέπει έως και $2 δεκαδικά ψηφία",
    "description": "$1 is a token symbol and $2 is the max. number of decimals allowed for the token"
  },
  "swapTransactionComplete": {
    "message": "Η συναλλαγή ολοκληρώθηκε"
  },
  "swapTwoTransactions": {
    "message": "2 συναλλαγές"
  },
  "swapUnknown": {
    "message": "Άγνωστο"
  },
  "swapVerifyTokenExplanation": {
    "message": "Πολλαπλά tokens μπορούν να χρησιμοποιήσουν το ίδιο όνομα και σύμβολο. Ελέγξτε το $1 για να επιβεβαιώσετε ότι αυτό είναι το token που ψάχνετε.",
    "description": "This appears in a tooltip next to the verifyThisTokenOn message. It gives the user more information about why they should check the token on a block explorer. $1 will be the name or url of the block explorer, which will be the translation of 'etherscan' or a block explorer url specified for a custom network."
  },
  "swapYourTokenBalance": {
    "message": "$1 $2 διαθέσιμο για ανταλλαγή",
    "description": "Tells the user how much of a token they have in their balance. $1 is a decimal number amount of tokens, and $2 is a token symbol"
  },
  "swapZeroSlippage": {
    "message": "0% Ολίσθηση"
  },
  "swapsAdvancedOptions": {
    "message": "Σύνθετες Επιλογές"
  },
  "swapsExcessiveSlippageWarning": {
    "message": "Το ποσό ολίσθησης είναι πολύ υψηλό και θα έχει ως αποτέλεσμα κακό ποσοστό. Παρακαλούμε μειώστε την ανοχή ολίσθησης σε τιμή κάτω από 15%."
  },
  "swapsMaxSlippage": {
    "message": "Ανοχή Ολίσθησης"
  },
  "swapsNotEnoughForTx": {
    "message": "Δεν υπάρχουν αρκετά $1 για να ολοκληρωθεί αυτή η συναλλαγή",
    "description": "Tells the user that they don't have enough of a token for a proposed swap. $1 is a token symbol"
  },
  "swapsNotEnoughToken": {
    "message": "Δεν υπάρχουν αρκετά $1",
    "description": "Tells the user that they don't have enough of a token for a proposed swap. $1 is a token symbol"
  },
  "swapsViewInActivity": {
    "message": "Προβολή σε δραστηριότητα"
  },
  "switch": {
    "message": "Αλλαγή"
  },
  "switchEthereumChainConfirmationDescription": {
    "message": "Αυτό θα αλλάξει το επιλεγμένο δίκτυο στο MetaMask σε ένα δίκτυο που έχει προστεθεί προηγουμένως:"
  },
  "switchEthereumChainConfirmationTitle": {
    "message": "Επιτρέπετε σε αυτόν τον ιστότοπο να αλλάξει το δίκτυο;"
  },
  "switchNetwork": {
    "message": "Εναλλαγή δικτύου"
  },
  "switchNetworks": {
    "message": "Αλλαγή Δικτύων"
  },
  "switchToNetwork": {
    "message": "Εναλλαγή σε $1",
    "description": "$1 represents the custom network that has previously been added"
  },
  "switchToThisAccount": {
    "message": "Εναλλαγή σε αυτόν τον λογαριασμό"
  },
  "switchedTo": {
    "message": "Έχετε αλλάξει σε"
  },
  "switcherTitle": {
    "message": "Επιλογέας δικτύου"
  },
  "switcherTourDescription": {
    "message": "Κάντε κλικ στο εικονίδιο για να αλλάξετε δίκτυο ή να προσθέσετε ένα νέο δίκτυο"
  },
  "switchingNetworksCancelsPendingConfirmations": {
    "message": "Η εναλλαγή δικτύων θα ακυρώσει όλες τις εκκρεμείς επιβεβαιώσεις"
  },
  "symbol": {
    "message": "Σύμβολο"
  },
  "symbolBetweenZeroTwelve": {
    "message": "Το σύμβολο πρέπει να είναι τουλάχιστον 11 χαρακτήρες."
  },
  "tenPercentIncreased": {
    "message": "10% αύξηση"
  },
  "terms": {
    "message": "Όροι Χρήσης"
  },
  "termsOfService": {
    "message": "Όροι παροχής υπηρεσιών"
  },
  "termsOfUse": {
    "message": "όροι χρήσης"
  },
  "termsOfUseAgreeText": {
    "message": " Συμφωνώ με τους Όρους Χρήσης, οι οποίοι ισχύουν για τη χρήση του MetaMask και όλων των λειτουργιών του"
  },
  "termsOfUseFooterText": {
    "message": "Μετακινηθείτε προς τα κάτω για να διαβάσετε όλα τα τμήματα"
  },
  "termsOfUseTitle": {
    "message": "Οι Όροι Χρήσης μας έχουν ενημερωθεί"
  },
  "testNetworks": {
    "message": "Δοκιμαστικά δίκτυα"
  },
  "theme": {
    "message": "Θέμα"
  },
  "themeDescription": {
    "message": "Επιλέξτε το προτιμώμενο θέμα σας για το MetaMask."
  },
  "thingsToKeep": {
    "message": "Πράγματα που πρέπει να έχετε υπόψη σας:"
  },
  "thirdPartySoftware": {
    "message": "Ειδοποίηση για λογισμικό τρίτων",
    "description": "Title of a popup modal displayed when installing a snap for the first time."
  },
  "thisCollection": {
    "message": "αυτή η συλλογή"
  },
  "thisServiceIsExperimental": {
    "message": "Η υπηρεσία αυτή είναι πειραματική. Ενεργοποιώντας αυτή τη λειτουργία, συμφωνείτε με τους $1 του OpenSea.",
    "description": "$1 is link to open sea terms of use"
  },
  "time": {
    "message": "Ώρα"
  },
  "tips": {
    "message": "Συμβουλές"
  },
  "to": {
    "message": "Προς"
  },
  "toAddress": {
    "message": "Προς: $1",
    "description": "$1 is the address to include in the To label. It is typically shortened first using shortenAddress"
  },
  "toggleEthSignBannerDescription": {
    "message": "Κινδυνεύετε από επιθέσεις phishing. Προστατευτείτε απενεργοποιώντας το eth_sign."
  },
  "toggleEthSignDescriptionField": {
    "message": "Αν ενεργοποιήσετε αυτή τη ρύθμιση, ενδέχεται να λάβετε αιτήματα υπογραφής που δεν είναι αναγνώσιμα. Υπογράφοντας ένα μήνυμα που δεν καταλαβαίνετε, μπορεί να συμφωνείτε να παραχωρήσετε τα κεφάλαια και τα NFT σας."
  },
  "toggleEthSignField": {
    "message": "Αιτήματα eth_sign"
  },
  "toggleEthSignModalBannerBoldText": {
    "message": " μπορεί να σας εξαπατήσουν"
  },
  "toggleEthSignModalBannerText": {
    "message": "Αν σας ζητήθηκε να ενεργοποιήσετε αυτή τη ρύθμιση,"
  },
  "toggleEthSignModalCheckBox": {
    "message": "Κατανοώ ότι μπορεί να χάσω όλα μου τα κεφάλαια και τα NFT αν ενεργοποιήσω τα αιτήματα eth_sign. "
  },
  "toggleEthSignModalDescription": {
    "message": "Η αποδοχή αιτημάτων eth_sign μπορεί να σας καταστήσει ευάλωτους σε επιθέσεις phishing. Να ελέγχετε πάντα τη διεύθυνση URL και να είστε προσεκτικοί όταν υπογράφετε μηνύματα που περιέχουν κώδικα."
  },
  "toggleEthSignModalFormError": {
    "message": "Το κείμενο είναι λανθασμένο"
  },
  "toggleEthSignModalFormLabel": {
    "message": "Πληκτρολογήστε «Υπογράφω μόνο ό,τι κατανοώ» για να συνεχίσετε"
  },
  "toggleEthSignModalFormValidation": {
    "message": "Υπογράφω μόνο ό,τι κατανοώ"
  },
  "toggleEthSignModalTitle": {
    "message": "Χρησιμοποιήστε το με δική σας ευθύνη"
  },
  "toggleEthSignOff": {
    "message": "ΑΝΕΝΕΡΓΟ (συνιστάται)"
  },
  "toggleEthSignOn": {
    "message": "ΕΝΕΡΓΟ (δεν συνιστάται)"
  },
  "token": {
    "message": "Διακριτικό"
  },
  "tokenAddress": {
    "message": "Διεύθυνση token"
  },
  "tokenAlreadyAdded": {
    "message": "Το διακριτικό έχει ήδη προστεθεί."
  },
  "tokenAutoDetection": {
    "message": "Αυτόματος εντοπισμός Token"
  },
  "tokenContractAddress": {
    "message": "Διεύθυνση Συμβολαίου Token"
  },
  "tokenDecimalFetchFailed": {
    "message": "Απαιτείται δεκαδικό Token."
  },
  "tokenDecimalTitle": {
    "message": "Δεκαδικά Ψηφία Ακριβείας token:"
  },
  "tokenDetails": {
    "message": "Λεπτομέρειες token"
  },
  "tokenFoundTitle": {
    "message": "Βρέθηκε $1 νέο token"
  },
  "tokenId": {
    "message": "Αναγνωριστικό token"
  },
  "tokenList": {
    "message": "Λίστες token:"
  },
  "tokenScamSecurityRisk": {
    "message": "απάτες token και κίνδυνοι για την ασφάλεια"
  },
  "tokenShowUp": {
    "message": "Τα tokens σας ενδέχεται να μην εμφανιστούν αυτόματα στο πορτοφόλι σας."
  },
  "tokenSymbol": {
    "message": "Σύμβολο Token"
  },
  "tokens": {
    "message": "Tokens"
  },
  "tokensFoundTitle": {
    "message": "Βρέθηκαν $1 νέα tokens",
    "description": "$1 is the number of new tokens detected"
  },
  "tooltipApproveButton": {
    "message": "Καταλαβαίνω"
  },
  "tooltipSatusConnected": {
    "message": "συνδεδεμένο"
  },
  "tooltipSatusNotConnected": {
    "message": "μη συνδεδεμένο"
  },
  "total": {
    "message": "Σύνολο"
  },
  "transaction": {
    "message": "συναλλαγή"
  },
  "transactionCancelAttempted": {
    "message": "Έγινε προσπάθεια ακύρωσης συναλλαγής με τέλος gas του $1 σε $2"
  },
  "transactionCancelSuccess": {
    "message": "Η συναλλαγή ακυρώθηκε με επιτυχία στα $2"
  },
  "transactionConfirmed": {
    "message": "Η συναλλαγή επιβεβαιώθηκε στο $2."
  },
  "transactionCreated": {
    "message": "Η συναλλαγή δημιουργήθηκε με τιμή $1 στο $2."
  },
  "transactionData": {
    "message": "Δεδομένα συναλλαγής"
  },
  "transactionDecodingAccreditationDecoded": {
    "message": "Αποκωδικοποιήθηκε από Truffle"
  },
  "transactionDecodingAccreditationVerified": {
    "message": "Επαληθευμένο συμβόλαιο σε $1"
  },
  "transactionDecodingUnsupportedNetworkError": {
    "message": "Η αποκωδικοποίηση συναλλαγών δεν είναι διαθέσιμη για chainId $1"
  },
  "transactionDetailDappGasMoreInfo": {
    "message": "Προτεινόμενο από την ιστοσελίδα"
  },
  "transactionDetailDappGasTooltip": {
    "message": "Επεξεργαστείτε για να χρησιμοποιήσετε το προτεινόμενο τέλος συναλλαγής του MetaMask με βάση το τελευταίο μπλοκ."
  },
  "transactionDetailGasHeading": {
    "message": "Εκτιμώμενο τέλος συναλλαγής"
  },
  "transactionDetailGasInfoV2": {
    "message": "εκτιμώμενο"
  },
  "transactionDetailGasTooltipConversion": {
    "message": "Μάθετε περισσότερα σχετικά με τα τέλη συναλλαγών"
  },
  "transactionDetailGasTooltipExplanation": {
    "message": "Τα τέλη συναλλαγών καθορίζονται από το δίκτυο και θα αυξάνονται ανάλογα με την κυκλοφορία του δικτύου και την πολυπλοκότητα των συναλλαγών."
  },
  "transactionDetailGasTooltipIntro": {
    "message": "Τα τέλη συναλλαγών καταβάλλονται σε κρυπτο-miners που επεξεργάζονται συναλλαγές στο δίκτυο $1. Το MetaMask δεν επωφελείται από τα τέλη συναλλαγών."
  },
  "transactionDetailGasTotalSubtitle": {
    "message": "Ποσό + τέλος συναλλαγής"
  },
  "transactionDetailLayer2GasHeading": {
    "message": "Τέλος συναλλαγής Επιπέδου 2"
  },
  "transactionDetailMultiLayerTotalSubtitle": {
    "message": "Ποσά + τέλη"
  },
  "transactionDropped": {
    "message": "Η συναλλαγή υποχώρησε στα $2."
  },
  "transactionError": {
    "message": "Σφάλμα συναλλαγής. Βρέθηκε εξαίρεση στον κωδικό του συμβολαίου."
  },
  "transactionErrorNoContract": {
    "message": "Προσπάθεια κλήσης λειτουργίας σε διεύθυνση μη συμβολαίου."
  },
  "transactionErrored": {
    "message": "Η συναλλαγή αντιμετώπισε ένα σφάλμα."
  },
  "transactionFailed": {
    "message": "Η συναλλαγή απέτυχε"
  },
  "transactionFee": {
    "message": "Χρέωση Συναλλαγής"
  },
  "transactionHistoryBaseFee": {
    "message": "Βασικό Τέλος συναλλαγής (GWEI)"
  },
  "transactionHistoryL1GasLabel": {
    "message": "Σύνολο Τέλους Συναλλαγής L1"
  },
  "transactionHistoryL2GasLimitLabel": {
    "message": "L2 Όριο Τέλους Συναλλαγής"
  },
  "transactionHistoryL2GasPriceLabel": {
    "message": "L2 Τιμή Τέλους Συναλλαγής"
  },
  "transactionHistoryMaxFeePerGas": {
    "message": "Μέγιστη Χρέωση Ανά Τέλος Συναλλαγής"
  },
  "transactionHistoryPriorityFee": {
    "message": "Τέλος Προτεραιότητας (GWEI)"
  },
  "transactionHistoryTotalGasFee": {
    "message": "Σύνολο Τέλους Συναλλαγής"
  },
  "transactionNote": {
    "message": "Σημείωση συναλλαγής"
  },
  "transactionResubmitted": {
    "message": "Η συναλλαγή υποβλήθηκε ξανά με το τέλος gas να έχει αυξηθεί για $1 σε $2"
  },
  "transactionSecurityCheck": {
    "message": "Ενεργοποίηση ειδοποιήσεων ασφαλείας"
  },
  "transactionSecurityCheckDescription": {
    "message": "Χρησιμοποιούμε API τρίτων για τον εντοπισμό και την εμφάνιση των κινδύνων που ενέχουν τα ανυπόγραφα αιτήματα συναλλαγών και υπογραφών πριν τα υπογράψετε. Αυτές οι υπηρεσίες θα έχουν πρόσβαση στα ανυπόγραφα αιτήματα συναλλαγών και υπογραφών σας, στη διεύθυνση του λογαριασμού σας και στην προτιμώμενη γλώσσα σας."
  },
  "transactionSettings": {
    "message": "Ρυθμίσεις συναλλαγών"
  },
  "transactionSubmitted": {
    "message": "Η συναλλαγή στάλθηκε με τέλος gas του $1 σε $2."
  },
  "transactionUpdated": {
    "message": "Η συναλλαγή ενημερώθηκε σε $2."
  },
  "transactions": {
    "message": "Συναλλαγές"
  },
  "transfer": {
    "message": "Μεταφορά"
  },
  "transferFrom": {
    "message": "Μεταφορά Από"
  },
  "troubleConnectingToLedgerU2FOnFirefox": {
    "message": "Έχουμε πρόβλημα με τη σύνδεσή σας στο Ledger. $1",
    "description": "$1 is a link to the wallet connection guide;"
  },
  "troubleConnectingToLedgerU2FOnFirefox2": {
    "message": "Ανατρέξτε στον οδηγό σύνδεσης πορτοφολιού υλικού και δοκιμάστε ξανά.",
    "description": "$1 of the ledger wallet connection guide"
  },
  "troubleConnectingToLedgerU2FOnFirefoxLedgerSolution": {
    "message": "Αν χρησιμοποιείτε την τελευταία έκδοση του Firefox, ίσως αντιμετωπίζετε ένα πρόβλημα που σχετίζεται με την κατάργηση της υποστήριξης U2F από τον Firefox. Μάθετε πώς να διορθώσετε αυτό το πρόβλημα $1.",
    "description": "It is a link to the ledger website for the workaround."
  },
  "troubleConnectingToLedgerU2FOnFirefoxLedgerSolution2": {
    "message": "εδώ",
    "description": "Second part of the error message; It is a link to the ledger website for the workaround."
  },
  "troubleConnectingToWallet": {
    "message": "Είχαμε πρόβλημα να συνδεθούμε με το $1 σας, δοκιμάστε να ξαναδείτε το $2 και προσπαθήστε ξανά.",
    "description": "$1 is the wallet device name; $2 is a link to wallet connection guide"
  },
  "troubleStarting": {
    "message": "Το MetaMask αντιμετώπισε πρόβλημα κατά την εκκίνηση. Αυτό το σφάλμα μπορεί να είναι τυχαίο, γι' αυτό προσπαθήστε να επανεκκινήσετε την επέκταση."
  },
  "trustSiteApprovePermission": {
    "message": "Χορηγώντας άδεια, επιτρέπετε στα ακόλουθα $1 να έχουν πρόσβαση στα χρήματά σας"
  },
  "tryAgain": {
    "message": "Δοκιμάστε ξανά"
  },
  "turnOnTokenDetection": {
    "message": "Ενεργοποιήστε την ενισχυμένη ανίχνευση token"
  },
  "tutorial": {
    "message": "Εκμάθηση"
  },
  "twelveHrTitle": {
    "message": "12ώρες:"
  },
  "txInsightsNotSupported": {
    "message": "Οι αναλύσεις συναλλαγών εις βάθος δεν υποστηρίζονται για αυτό το συμβόλαιο αυτή τη στιγμή."
  },
  "typeYourSRP": {
    "message": "Πληκτρολογήστε τη Μυστική σας Φράση Ανάκτησης"
  },
  "u2f": {
    "message": "U2F",
    "description": "A name on an API for the browser to interact with devices that support the U2F protocol. On some browsers we use it to connect MetaMask to Ledger devices."
  },
  "unapproved": {
    "message": "Μη εγκεκριμένο"
  },
  "units": {
    "message": "μονάδες"
  },
  "unknown": {
    "message": "Άγνωστη"
  },
  "unknownCameraError": {
    "message": "Παρουσιάστηκε σφάλμα κατά την προσπάθεια πρόσβασης στην κάμερά σας. Παρακαλούμε προσπαθήστε πάλι..."
  },
  "unknownCameraErrorTitle": {
    "message": "Ουπς! Κάτι πήγε στραβά...."
  },
  "unknownCollection": {
    "message": "Ανώνυμη συλλογή"
  },
  "unknownNetwork": {
    "message": "Άγνωστο Ιδιωτικό Δίκτυο"
  },
  "unknownQrCode": {
    "message": "Σφάλμα: Δεν μπορέσαμε να προσδιορίσουμε αυτόν τον κώδικα QR"
  },
  "unlimited": {
    "message": "Απεριόριστο"
  },
  "unlock": {
    "message": "Ξεκλείδωμα"
  },
  "unlockMessage": {
    "message": "Ο αποκεντρωμένος ιστός περιμένει"
  },
  "unrecognizedChain": {
    "message": "Αυτό το προσαρμοσμένο δίκτυο δεν αναγνωρίζεται",
    "description": "$1 is a clickable link with text defined by the 'unrecognizedChanLinkText' key. The link will open to instructions for users to validate custom network details."
  },
  "unrecognizedProtocol": {
    "message": "$1 (Μη αναγνωρισμένο πρωτόκολλο)",
    "description": "Shown when the protocol is unknown by the extension. $1 is the protocol code."
  },
  "unsendableAsset": {
    "message": "Η αποστολή συλλεκτικών (ERC-721) δεν υποστηρίζεται προς το παρόν",
    "description": "This is an error message we show the user if they attempt to send an NFT asset type, for which currently don't support sending"
  },
  "unverifiedContractAddressMessage": {
    "message": "Δεν μπορούμε να επαληθεύσουμε αυτή τη σύμβαση. Βεβαιωθείτε ότι εμπιστεύεστε αυτήν τη διεύθυνση."
  },
  "upArrow": {
    "message": "πάνω βέλος"
  },
  "update": {
    "message": "Ενημέρωση"
  },
  "updatedWithDate": {
    "message": "Ενημερώθηκε το $1"
  },
  "urlErrorMsg": {
    "message": "Τα URI απαιτούν το κατάλληλο πρόθεμα HTTP/HTTPS."
  },
  "urlExistsErrorMsg": {
    "message": "Αυτό το URL χρησιμοποιείται επί του παρόντος από το δίκτυο $1."
  },
<<<<<<< HEAD
=======
  "use4ByteResolution": {
    "message": "Αποκωδικοποίηση έξυπνων συμβολαίων"
  },
  "use4ByteResolutionDescription": {
    "message": "Για να βελτιώσουμε την εμπειρία του χρήστη, προσαρμόζουμε την καρτέλα δραστηριότητας με μηνύματα που βασίζονται στα έξυπνα συμβόλαια με τα οποία αλληλεπιδράτε. Το MetaMask χρησιμοποιεί μια υπηρεσία που ονομάζεται 4byte.directory για την αποκωδικοποίηση δεδομένων και την εμφάνιση μιας έκδοσης ενός έξυπνου συμβολαίου που είναι πιο ευανάγνωστο. Αυτό συμβάλλει στη μείωση των πιθανοτήτων σας να εγκρίνετε κακόβουλες ενέργειες έξυπνων συμβολαίων, αλλά μπορεί να έχει ως αποτέλεσμα την κοινοποίηση της διεύθυνσης IP σας."
  },
>>>>>>> 877e184b
  "useMultiAccountBalanceChecker": {
    "message": "Μαζικά αιτήματα υπολοίπου λογαριασμού"
  },
  "useMultiAccountBalanceCheckerSettingDescription": {
    "message": "Γρηγορότερες ενημερώσεις υπολοίπου με ομαδοποίηση αιτημάτων υπολοίπου λογαριασμού. Αυτό μας επιτρέπει να συγκεντρώνουμε τα υπόλοιπα των λογαριασμών σας μαζί, ώστε να λαμβάνετε ταχύτερες ενημερώσεις για βελτιωμένη εμπειρία. Όταν αυτή η λειτουργία είναι απενεργοποιημένη, τα τρίτα μέρη ενδέχεται να είναι λιγότερο πιθανό να συσχετίσουν τους λογαριασμούς σας μεταξύ τους."
  },
  "useNftDetection": {
    "message": "Αυτόματη Ανίχνευση NFT"
  },
  "useNftDetectionDescription": {
    "message": "Χρησιμοποιούμε API τρίτων για την ανίχνευση NFT στο πορτοφόλι σας, πράγμα που σημαίνει ότι η διεύθυνση IP σας μπορεί να εκτεθεί σε κεντρικούς διακομιστές. Υπάρχουν μερικά πράγματα που πρέπει να προσέχετε κατά την ενεργοποίηση αυτής της δυνατότητας."
  },
  "useNftDetectionDescriptionLine2": {
    "message": "Η διεύθυνση του λογαριασμού σας θα είναι ορατή σε API τρίτων."
  },
  "useNftDetectionDescriptionLine3": {
    "message": "Τα μεταδεδομένα των NFT ενδέχεται να περιέχουν συνδέσμους προς ιστοσελίδες απάτης ή ηλεκτρονικού «ψαρέματος»."
  },
  "useNftDetectionDescriptionLine4": {
    "message": "Οποιοσδήποτε μπορεί να στείλει NFT στον λογαριασμό σας. Αυτό μπορεί να περιλαμβάνει προσβλητικό περιεχόμενο που μπορεί να εμφανίζεται αυτόματα στο πορτοφόλι σας."
  },
  "useNftDetectionDescriptionLine5": {
    "message": "Αφήστε αυτή τη λειτουργία απενεργοποιημένη αν δεν θέλετε η εφαρμογή να αντλεί δεδομένα από αυτές τις υπηρεσίες."
  },
  "usePhishingDetection": {
    "message": "Χρήση Ανίχνευσης Απάτης Ηλεκτρονικού Ψαρέματος"
  },
  "usePhishingDetectionDescription": {
    "message": "Εμφάνιση μιας προειδοποίησης για τομείς Απάτης Ηλεκτρονικού Ψαρέματος που στοχεύουν χρήστες του Ethereum"
  },
  "useSiteSuggestion": {
    "message": "Χρήση πρότασης ιστότοπου"
  },
  "useTokenDetectionPrivacyDesc": {
    "message": "Η αυτόματη εμφάνιση των token που αποστέλλονται στον λογαριασμό σας συνεπάγεται επικοινωνία με διακομιστές τρίτων για τη λήψη εικόνων των token. Αυτοί οι διακομιστές θα έχουν πρόσβαση στη διεύθυνση IP σας."
  },
  "usedByClients": {
    "message": "Χρησιμοποιείται από μια ποικιλία διαφορετικών πελατών"
  },
  "userName": {
    "message": "Όνομα χρήστη"
  },
  "verifyContractDetails": {
    "message": "Επαλήθευση στοιχείων τρίτων"
  },
  "verifyThisTokenDecimalOn": {
    "message": "Το δεκαδικό token μπορεί να βρεθεί σε $1",
    "description": "Points the user to etherscan as a place they can verify information about a token. $1 is replaced with the translation for \"etherscan\""
  },
  "verifyThisTokenOn": {
    "message": "Επαλήθευση αυτού του token στο $1",
    "description": "Points the user to etherscan as a place they can verify information about a token. $1 is replaced with the translation for \"etherscan\""
  },
  "verifyThisUnconfirmedTokenOn": {
    "message": "Επαληθεύστε αυτό το token για $1 και βεβαιωθείτε ότι αυτό είναι το token που θέλετε να κάνετε συναλλαγές.",
    "description": "Points the user to etherscan as a place they can verify information about a token. $1 is replaced with the translation for \"etherscan\""
  },
  "version": {
    "message": "Έκδοση"
  },
  "view": {
    "message": "Προβολή"
  },
  "viewAllDetails": {
    "message": "Προβολή όλων των λεπτομερειών"
  },
  "viewAllQuotes": {
    "message": "προβολή όλων των προσφορών"
  },
  "viewContact": {
    "message": "Εμφάνιση Επαφής"
  },
  "viewDetails": {
    "message": "Προβολή λεπτομερειών"
  },
  "viewFullTransactionDetails": {
    "message": "Δείτε όλες τις λεπτομέρειες της συναλλαγής"
  },
  "viewMore": {
    "message": "Δείτε Περισσότερα"
  },
  "viewOnBlockExplorer": {
    "message": "Προβολή στον εξερευνητή μπλοκ"
  },
  "viewOnCustomBlockExplorer": {
    "message": "Προβολή $1 στο $2",
    "description": "$1 is the action type. e.g (Account, Transaction, Swap) and $2 is the Custom Block Exporer URL"
  },
  "viewOnEtherscan": {
    "message": "Προβολή $1 στην Etherscan",
    "description": "$1 is the action type. e.g (Account, Transaction, Swap)"
  },
  "viewOnExplorer": {
    "message": "Προβολή στον Eξερευνητή"
  },
  "viewOnOpensea": {
    "message": "Προβολή στο Opensea"
  },
  "viewPortfolioDashboard": {
    "message": "Προβολή πίνακα ελέγχου χαρτοφυλακίου"
  },
  "viewinCustodianApp": {
    "message": "Προβολή στην custodian εφαρμογή"
  },
  "viewinExplorer": {
    "message": "Προβολή $1 στον Εξερευνητή",
    "description": "$1 is the action type. e.g (Account, Transaction, Swap)"
  },
  "visitWebSite": {
    "message": "Επισκεφθείτε τον ιστότοπό μας"
  },
  "walletConnectionGuide": {
    "message": "ο οδηγός μας σύνδεσης υλικού πορτοφολιού"
  },
  "walletCreationSuccessDetail": {
    "message": "Προστατεύσατε με επιτυχία το πορτοφόλι σας. Κρατήστε τη Μυστική Φράση Ανάκτησης σας ασφαλή και μυστική -- είναι δική σας ευθύνη!"
  },
  "walletCreationSuccessReminder1": {
    "message": "Το MetaMask δεν μπορεί να ανακτήσει τη Μυστική Φράση Ανάκτησής σας."
  },
  "walletCreationSuccessReminder2": {
    "message": "Το MetaMask δεν θα σας ζητήσει ποτέ τη Μυστική Φράση Ανάκτησής σας."
  },
  "walletCreationSuccessReminder3": {
    "message": "$1 με οποιονδήποτε ή να διακινδυνεύστε τα χρήματά σας να κλαπούν",
    "description": "$1 is separated as walletCreationSuccessReminder3BoldSection so that we can bold it"
  },
  "walletCreationSuccessReminder3BoldSection": {
    "message": "Ποτέ μην μοιράζεστε τη Μυστική Φράση Ανάκτησης σας",
    "description": "This string is localized separately from walletCreationSuccessReminder3 so that we can bold it"
  },
  "walletCreationSuccessTitle": {
    "message": "Επιτυχής δημιουργία πορτοφολιού"
  },
  "wantToAddThisNetwork": {
    "message": "Θέλετε να προσθέσετε αυτό το δίκτυο;"
  },
  "wantsToAddThisAsset": {
    "message": "Το $1 θέλει να προσθέσει αυτό το περιουσιακό στοιχείο στο πορτοφόλι σας",
    "description": "$1 is the name of the website that wants to add an asset to your wallet"
  },
  "warning": {
    "message": "Προειδοποίηση"
  },
  "warningTooltipText": {
    "message": "$1 Ο τρίτος θα μπορούσε να ξοδέψει ολόκληρο το υπόλοιπο των tokens σας χωρίς περαιτέρω ειδοποίηση ή συγκατάθεση. Προστατέψτε τον εαυτό σας προσαρμόζοντας ένα χαμηλότερο όριο δαπανών.",
    "description": "$1 is a warning icon with text 'Be careful' in 'warning' colour"
  },
  "weak": {
    "message": "Αδύναμος"
  },
  "web3ShimUsageNotification": {
    "message": "Παρατηρήσαμε ότι η τρέχουσα ιστοσελίδα προσπάθησε να χρησιμοποιήσει το αφαιρεθέν window.web3 API. Αν η ιστοσελίδα φαίνεται να έχει παραβιαστεί, κάντε κλικ στο $1 για περισσότερες πληροφορίες.",
    "description": "$1 is a clickable link."
  },
  "webhid": {
    "message": "WebHID",
    "description": "Refers to a interface for connecting external devices to the browser. Used for connecting ledger to the browser. Read more here https://developer.mozilla.org/en-US/docs/Web/API/WebHID_API"
  },
  "websites": {
    "message": "ιστότοποι",
    "description": "Used in the 'permission_rpc' message."
  },
  "welcomeBack": {
    "message": "Καλώς Ήλθατε και Πάλι!"
  },
  "welcomeExploreDescription": {
    "message": "Αποθηκεύστε, στείλτε και ξοδέψτε νομίσματα και περιουσιακά στοιχεία κρυπτονομισμάτων."
  },
  "welcomeExploreTitle": {
    "message": "Εξερεύνηση αποκεντρωμένων εφαρμογών"
  },
  "welcomeLoginDescription": {
    "message": "Χρησιμοποιήστε το MetaMask σας για να συνδεθείτε σε αποκεντρωμένες εφαρμογές - δεν απαιτείται εγγραφή."
  },
  "welcomeLoginTitle": {
    "message": "Πείτε γεια στο πορτοφόλι σας"
  },
  "welcomeToMetaMask": {
    "message": "Ας ξεκινήσουμε"
  },
  "welcomeToMetaMaskIntro": {
    "message": "Αξιόπιστο για εκατομμύρια, το MetaMask είναι ένα ασφαλές πορτοφόλι που καθιστά τον κόσμο του web3 προσβάσιμο σε όλους."
  },
  "whatsNew": {
    "message": "Τι νέο υπάρχει",
    "description": "This is the title of a popup that gives users notifications about new features and updates to MetaMask."
  },
  "whatsThis": {
    "message": "Τι είναι αυτό;"
  },
  "xOfY": {
    "message": "$1 από $2",
    "description": "$1 and $2 are intended to be two numbers, where $2 is a total, and $1 is a count towards that total"
  },
  "xOfYPending": {
    "message": "$1 από $2 σε εκκρεμότητα",
    "description": "$1 and $2 are intended to be two numbers, where $2 is a total number of pending confirmations, and $1 is a count towards that total"
  },
  "yes": {
    "message": "Ναι"
  },
  "youHaveAddedAll": {
    "message": "Προσθέσατε όλα τα δημοφιλή δίκτυα. Μπορείτε να ανακαλύψετε περισσότερα δίκτυα $1 Ή μπορείτε να \n $2",
    "description": "$1 is a link with the text 'here' and $2 is a button with the text 'add more networks manually'"
  },
  "youNeedToAllowCameraAccess": {
    "message": "Πρέπει να επιτρέψετε πρόσβαση στην κάμερα για να χρησιμοποιήσετε αυτήν τη λειτουργία."
  },
  "youSign": {
    "message": "Υπογράφετε"
  },
  "yourAccounts": {
    "message": "Οι λογαριασμοί σας"
  },
  "yourFundsMayBeAtRisk": {
    "message": "Τα κεφάλαιά σας μπορεί να κινδυνεύουν"
  },
  "yourNFTmayBeAtRisk": {
    "message": "Τα NFT μπορεί να κινδυνεύουν"
  },
  "yourPrivateSeedPhrase": {
    "message": "Η προσωπική σας Μυστική Φράση Ανάκτησης"
  },
  "zeroGasPriceOnSpeedUpError": {
    "message": "Μηδενική τιμή καυσίμου κατά την επιτάχυνση"
  }
}<|MERGE_RESOLUTION|>--- conflicted
+++ resolved
@@ -3804,12 +3804,9 @@
     "message": "Έγκριση $1 χωρίς όριο δαπανών",
     "description": "The token symbol that is being approved"
   },
-<<<<<<< HEAD
-=======
   "settingAddSnapAccount": {
     "message": "Προσθήκη λογαριασμού στο snap"
   },
->>>>>>> 877e184b
   "settings": {
     "message": "Ρυθμίσεις"
   },
@@ -5167,15 +5164,12 @@
   "urlExistsErrorMsg": {
     "message": "Αυτό το URL χρησιμοποιείται επί του παρόντος από το δίκτυο $1."
   },
-<<<<<<< HEAD
-=======
   "use4ByteResolution": {
     "message": "Αποκωδικοποίηση έξυπνων συμβολαίων"
   },
   "use4ByteResolutionDescription": {
     "message": "Για να βελτιώσουμε την εμπειρία του χρήστη, προσαρμόζουμε την καρτέλα δραστηριότητας με μηνύματα που βασίζονται στα έξυπνα συμβόλαια με τα οποία αλληλεπιδράτε. Το MetaMask χρησιμοποιεί μια υπηρεσία που ονομάζεται 4byte.directory για την αποκωδικοποίηση δεδομένων και την εμφάνιση μιας έκδοσης ενός έξυπνου συμβολαίου που είναι πιο ευανάγνωστο. Αυτό συμβάλλει στη μείωση των πιθανοτήτων σας να εγκρίνετε κακόβουλες ενέργειες έξυπνων συμβολαίων, αλλά μπορεί να έχει ως αποτέλεσμα την κοινοποίηση της διεύθυνσης IP σας."
   },
->>>>>>> 877e184b
   "useMultiAccountBalanceChecker": {
     "message": "Μαζικά αιτήματα υπολοίπου λογαριασμού"
   },
