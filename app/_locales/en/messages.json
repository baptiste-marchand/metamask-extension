{
  "QRHardwareInvalidTransactionTitle": {
    "message": "Error"
  },
  "QRHardwareMismatchedSignId": {
    "message": "Incongruent transaction data. Please check the transaction details."
  },
  "QRHardwarePubkeyAccountOutOfRange": {
    "message": "No more accounts. If you would like to access another account unlisted below, please reconnect your hardware wallet and select it."
  },
  "QRHardwareScanInstructions": {
    "message": "Place the QR code in front of your camera. The screen is blurred, but it will not affect the reading."
  },
  "QRHardwareSignRequestCancel": {
    "message": "Reject"
  },
  "QRHardwareSignRequestDescription": {
    "message": "After you’ve signed with your wallet, click on 'Get Signature' to receive the signature"
  },
  "QRHardwareSignRequestGetSignature": {
    "message": "Get signature"
  },
  "QRHardwareSignRequestSubtitle": {
    "message": "Scan the QR code with your wallet"
  },
  "QRHardwareSignRequestTitle": {
    "message": "Request signature"
  },
  "QRHardwareUnknownQRCodeTitle": {
    "message": "Error"
  },
  "QRHardwareUnknownWalletQRCode": {
    "message": "Invalid QR code. Please scan the sync QR code of the hardware wallet."
  },
  "QRHardwareWalletImporterTitle": {
    "message": "Scan QR code"
  },
  "QRHardwareWalletSteps1Description": {
    "message": "You can choose from a list of official QR-code supporting partners below."
  },
  "QRHardwareWalletSteps1Title": {
    "message": "Connect your QR hardware wallet"
  },
  "QRHardwareWalletSteps2Description": {
    "message": "Ngrave Zero"
  },
  "SIWEAddressInvalid": {
    "message": "The address in the sign-in request does not match the address of the account you are using to sign in."
  },
  "SIWEDomainInvalidText": {
    "message": "The site you're attempting to sign into doesn't match the domain in the request. Proceed with caution."
  },
  "SIWEDomainInvalidTitle": {
    "message": "Deceptive site request."
  },
  "SIWEDomainWarningBody": {
    "message": "The website ($1) is asking you to sign in to the wrong domain. This may be a phishing attack.",
    "description": "$1 represents the website domain"
  },
  "SIWEDomainWarningLabel": {
    "message": "Unsafe"
  },
  "SIWELabelChainID": {
    "message": "Chain ID:"
  },
  "SIWELabelExpirationTime": {
    "message": "Expires At:"
  },
  "SIWELabelIssuedAt": {
    "message": "Issued At:"
  },
  "SIWELabelMessage": {
    "message": "Message:"
  },
  "SIWELabelNonce": {
    "message": "Nonce:"
  },
  "SIWELabelNotBefore": {
    "message": "Not Before:"
  },
  "SIWELabelRequestID": {
    "message": "Request ID:"
  },
  "SIWELabelResources": {
    "message": "Resources: $1",
    "description": "$1 represents the number of resources"
  },
  "SIWELabelURI": {
    "message": "URI:"
  },
  "SIWELabelVersion": {
    "message": "Version:"
  },
  "SIWESiteRequestSubtitle": {
    "message": "This site is requesting to sign in with"
  },
  "SIWESiteRequestTitle": {
    "message": "Sign-in request"
  },
  "SIWEWarningSubtitle": {
    "message": "To confirm you understand, check:"
  },
  "SIWEWarningTitle": {
    "message": "Are you sure?"
  },
  "about": {
    "message": "About"
  },
  "accept": {
    "message": "Accept"
  },
  "acceptTermsOfUse": {
    "message": "I have read and agree to the $1",
    "description": "$1 is the `terms` message"
  },
  "accessAndSpendNoticeNFT": {
    "message": "$1 may access and spend this asset",
    "description": "$1 is the url of the site requesting ability to spend"
  },
  "accessYourWalletWithSRP": {
    "message": "Access your wallet with your Secret Recovery Phrase"
  },
  "accessYourWalletWithSRPDescription": {
    "message": "MetaMask cannot recover your password. We will use your Secret Recovery Phrase to validate your ownership, restore your wallet and set up a new password. First, enter the Secret Recovery Phrase that you were given when you created your wallet. $1",
    "description": "$1 is the words 'Learn More' from key 'learnMore', separated here so that it can be added as a link"
  },
  "accessingYourCamera": {
    "message": "Accessing your camera..."
  },
  "account": {
    "message": "Account"
  },
  "accountActivity": {
    "message": "Account activity"
  },
  "accountActivityText": {
    "message": "Select the accounts you want to be notified about:"
  },
  "accountBalance": {
    "message": "Account balance"
  },
  "accountDetails": {
    "message": "Account details"
  },
  "accountIdenticon": {
    "message": "Account identicon"
  },
  "accountIsntConnectedToastText": {
    "message": "$1 isn't connected to $2"
  },
  "accountName": {
    "message": "Account name"
  },
  "accountNameDuplicate": {
    "message": "This account name already exists",
    "description": "This is an error message shown when the user enters a new account name that matches an existing account name"
  },
  "accountNameReserved": {
    "message": "This account name is reserved",
    "description": "This is an error message shown when the user enters a new account name that is reserved for future use"
  },
  "accountOptions": {
    "message": "Account options"
  },
  "accountPermissionToast": {
    "message": "Account permissions updated"
  },
  "accountSelectionRequired": {
    "message": "You need to select an account!"
  },
  "accountTypeNotSupported": {
    "message": "Account type not supported"
  },
  "accounts": {
    "message": "Accounts"
  },
  "accountsConnected": {
    "message": "Accounts connected"
  },
  "accountsPermissionsTitle": {
    "message": "See your accounts and suggest transactions"
  },
  "accountsSmallCase": {
    "message": "accounts"
  },
  "active": {
    "message": "Active"
  },
  "activity": {
    "message": "Activity"
  },
  "activityLog": {
    "message": "Activity log"
  },
  "add": {
    "message": "Add"
  },
  "addACustomNetwork": {
    "message": "Add a custom network"
  },
  "addANetwork": {
    "message": "Add a network"
  },
  "addANickname": {
    "message": "Add a nickname"
  },
  "addAUrl": {
    "message": "Add a URL"
  },
  "addAccount": {
    "message": "Add account"
  },
  "addAccountToMetaMask": {
    "message": "Add account to MetaMask"
  },
  "addAcquiredTokens": {
    "message": "Add the tokens you've acquired using MetaMask"
  },
  "addAlias": {
    "message": "Add alias"
  },
  "addBlockExplorer": {
    "message": "Add a block explorer"
  },
  "addBlockExplorerUrl": {
    "message": "Add a block explorer URL"
  },
  "addContact": {
    "message": "Add contact"
  },
  "addCustomNetwork": {
    "message": "Add custom network"
  },
  "addEthereumChainWarningModalHeader": {
    "message": "Only add this RPC provider if you’re sure you can trust it. $1",
    "description": "$1 is addEthereumChainWarningModalHeaderPartTwo passed separately so that it can be bolded"
  },
  "addEthereumChainWarningModalHeaderPartTwo": {
    "message": "Malicious providers may lie about the state of the blockchain and record your network activity."
  },
  "addEthereumChainWarningModalListHeader": {
    "message": "It's important that your provider is reliable, as it has the power to:"
  },
  "addEthereumChainWarningModalListPointOne": {
    "message": "See your accounts and IP address, and associate them together"
  },
  "addEthereumChainWarningModalListPointThree": {
    "message": "Show account balances and other on-chain states"
  },
  "addEthereumChainWarningModalListPointTwo": {
    "message": "Broadcast your transactions"
  },
  "addEthereumChainWarningModalTitle": {
    "message": "You are adding a new RPC provider for Ethereum Mainnet"
  },
  "addEthereumWatchOnlyAccount": {
    "message": "Watch an Ethereum account (Beta)"
  },
  "addFriendsAndAddresses": {
    "message": "Add friends and addresses you trust"
  },
  "addHardwareWallet": {
    "message": "Add hardware wallet"
  },
  "addIPFSGateway": {
    "message": "Add your preferred IPFS gateway"
  },
  "addImportAccount": {
    "message": "Add account or hardware wallet"
  },
  "addMemo": {
    "message": "Add memo"
  },
  "addNetwork": {
    "message": "Add network"
  },
  "addNetworkConfirmationTitle": {
    "message": "Add $1",
    "description": "$1 represents network name"
  },
  "addNewAccount": {
    "message": "Add a new Ethereum account"
  },
  "addNewBitcoinAccount": {
    "message": "Add a new Bitcoin account (Beta)"
  },
  "addNewBitcoinTestnetAccount": {
    "message": "Add a new Bitcoin account (Testnet)"
  },
  "addNewSolanaAccount": {
    "message": "Add a new Solana account (Beta)"
  },
  "addNewToken": {
    "message": "Add new token"
  },
  "addNft": {
    "message": "Add NFT"
  },
  "addNfts": {
    "message": "Add NFTs"
  },
  "addRpcUrl": {
    "message": "Add RPC URL"
  },
  "addSnapAccountToggle": {
    "message": "Enable \"Add account Snap (Beta)\""
  },
  "addSnapAccountsDescription": {
    "message": "Turning on this feature will give you the option to add the new Beta account Snaps right from your account list. If you install an account Snap, remember that it is a third-party service."
  },
  "addSuggestedNFTs": {
    "message": "Add suggested NFTs"
  },
  "addSuggestedTokens": {
    "message": "Add suggested tokens"
  },
  "addToken": {
    "message": "Add token"
  },
  "addTokenByContractAddress": {
    "message": "Can’t find a token? You can manually add any token by pasting its address. Token contract addresses can be found on $1",
    "description": "$1 is a blockchain explorer for a specific network, e.g. Etherscan for Ethereum"
  },
  "addUrl": {
    "message": "Add URL"
  },
  "addingAccount": {
    "message": "Adding account"
  },
  "addingCustomNetwork": {
    "message": "Adding Network"
  },
  "additionalNetworks": {
    "message": "Additional networks"
  },
  "address": {
    "message": "Address"
  },
  "addressCopied": {
    "message": "Address copied!"
  },
  "addressMismatch": {
    "message": "Site address mismatch"
  },
  "addressMismatchOriginal": {
    "message": "Current URL: $1",
    "description": "$1 replaced by origin URL in confirmation request"
  },
  "addressMismatchPunycode": {
    "message": "Punycode version: $1",
    "description": "$1 replaced by punycode version of the URL in confirmation request"
  },
  "advanced": {
    "message": "Advanced"
  },
  "advancedBaseGasFeeToolTip": {
    "message": "When your transaction gets included in the block, any difference between your max base fee and the actual base fee will be refunded. Total amount is calculated as max base fee (in GWEI) * gas limit."
  },
  "advancedDetailsDataDesc": {
    "message": "Data"
  },
  "advancedDetailsHexDesc": {
    "message": "Hex"
  },
  "advancedDetailsNonceDesc": {
    "message": "Nonce"
  },
  "advancedDetailsNonceTooltip": {
    "message": "This is the transaction number of an account. Nonce for the first transaction is 0 and it increases in sequential order."
  },
  "advancedGasFeeDefaultOptIn": {
    "message": "Save these values as my default for the $1 network.",
    "description": "$1 is the current network name."
  },
  "advancedGasFeeModalTitle": {
    "message": "Advanced gas fee"
  },
  "advancedGasPriceTitle": {
    "message": "Gas price"
  },
  "advancedPriorityFeeToolTip": {
    "message": "Priority fee (aka “miner tip”) goes directly to miners and incentivizes them to prioritize your transaction."
  },
  "aggregatedBalancePopover": {
    "message": "This reflects the value of all tokens you own on a given network. If you prefer seeing this value in ETH or other currencies, go to $1.",
    "description": "$1 represents the settings page"
  },
  "agreeTermsOfUse": {
    "message": "I agree to MetaMask's $1",
    "description": "$1 is the `terms` link"
  },
  "airgapVault": {
    "message": "AirGap Vault"
  },
  "alert": {
    "message": "Alert"
  },
  "alertActionBuy": {
    "message": "Buy ETH"
  },
  "alertActionUpdateGas": {
    "message": "Update gas limit"
  },
  "alertActionUpdateGasFee": {
    "message": "Update fee"
  },
  "alertActionUpdateGasFeeLevel": {
    "message": "Update gas options"
  },
  "alertDisableTooltip": {
    "message": "This can be changed in \"Settings > Alerts\""
  },
  "alertMessageAddressMismatchWarning": {
    "message": "Attackers sometimes mimic sites by making small changes to the site address. Make sure you're interacting with the intended site before you continue."
  },
  "alertMessageChangeInSimulationResults": {
    "message": "Estimated changes for this transaction have been updated. Review them closely before proceeding."
  },
  "alertMessageFirstTimeInteraction": {
    "message": "You're interacting with this address for the first time. Make sure that it's correct before you continue."
  },
  "alertMessageGasEstimateFailed": {
    "message": "We’re unable to provide an accurate fee and this estimate might be high. We suggest you to input a custom gas limit, but there’s a risk the transaction will still fail."
  },
  "alertMessageGasFeeLow": {
    "message": "When choosing a low fee, expect slower transactions and longer wait times. For faster transactions, choose Market or Aggressive fee options."
  },
  "alertMessageGasTooLow": {
    "message": "To continue with this transaction, you’ll need to increase the gas limit to 21000 or higher."
  },
  "alertMessageInsufficientBalance2": {
    "message": "You do not have enough ETH in your account to pay for network fees."
  },
  "alertMessageNetworkBusy": {
    "message": "Gas prices are high and estimates are less accurate."
  },
  "alertMessageNoGasPrice": {
    "message": "We can’t move forward with this transaction until you manually update the fee."
  },
  "alertMessageSignInDomainMismatch": {
    "message": "The site making the request is not the site you’re signing into. This could be an attempt to steal your login credentials."
  },
  "alertMessageSignInWrongAccount": {
    "message": "This site is asking you to sign in using the wrong account."
  },
  "alertModalAcknowledge": {
    "message": "I have acknowledged the risk and still want to proceed"
  },
  "alertModalDetails": {
    "message": "Alert Details"
  },
  "alertModalReviewAllAlerts": {
    "message": "Review all alerts"
  },
  "alertReasonChangeInSimulationResults": {
    "message": "Results have changed"
  },
  "alertReasonFirstTimeInteraction": {
    "message": "1st interaction"
  },
  "alertReasonGasEstimateFailed": {
    "message": "Inaccurate fee"
  },
  "alertReasonGasFeeLow": {
    "message": "Slow speed"
  },
  "alertReasonGasTooLow": {
    "message": "Low gas limit"
  },
  "alertReasonInsufficientBalance": {
    "message": "Insufficient funds"
  },
  "alertReasonNetworkBusy": {
    "message": "Network is busy"
  },
  "alertReasonNoGasPrice": {
    "message": "Fee estimate unavailable"
  },
  "alertReasonPendingTransactions": {
    "message": "Pending transaction"
  },
  "alertReasonSignIn": {
    "message": "Suspicious sign-in request"
  },
  "alertReasonWrongAccount": {
    "message": "Wrong account"
  },
  "alertSelectedAccountWarning": {
    "message": "This request is for a different account than the one selected in your wallet. To use another account, connect it to the site."
  },
  "alerts": {
    "message": "Alerts"
  },
  "all": {
    "message": "All"
  },
  "allCustodianAccountsConnectedSubtitle": {
    "message": "You have either already connected all your custodian accounts or don’t have any account to connect to MetaMask Institutional."
  },
  "allCustodianAccountsConnectedTitle": {
    "message": "No accounts available to connect"
  },
  "allNetworks": {
    "message": "All networks"
  },
  "allOfYour": {
    "message": "All of your $1",
    "description": "$1 is the symbol or name of the token that the user is approving spending"
  },
  "allPermissions": {
    "message": "All Permissions"
  },
  "allTimeHigh": {
    "message": "All time high"
  },
  "allTimeLow": {
    "message": "All time low"
  },
  "allYourNFTsOf": {
    "message": "All of your NFTs from $1",
    "description": "$1 is a link to contract on the block explorer when we're not able to retrieve a erc721 or erc1155 name"
  },
  "allow": {
    "message": "Allow"
  },
  "allowMmiToConnectToCustodian": {
    "message": "This will allow MMI to connect to $1 to import your accounts."
  },
  "allowNotifications": {
    "message": "Allow notifications"
  },
  "allowSpendToken": {
    "message": "Give permission to access your $1?",
    "description": "$1 is the symbol of the token that are requesting to spend"
  },
  "allowWithdrawAndSpend": {
    "message": "Allow $1 to withdraw and spend up to the following amount:",
    "description": "The url of the site that requested permission to 'withdraw and spend'"
  },
  "amount": {
    "message": "Amount"
  },
  "amountReceived": {
    "message": "Amount Received"
  },
  "amountSent": {
    "message": "Amount Sent"
  },
  "andForListItems": {
    "message": "$1, and $2",
    "description": "$1 is the first item, $2 is the last item in a list of items. Used in Snap Install Warning modal."
  },
  "andForTwoItems": {
    "message": "$1 and $2",
    "description": "$1 is the first item, $2 is the second item. Used in Snap Install Warning modal."
  },
  "appDescription": {
    "message": "An Ethereum Wallet in your Browser",
    "description": "The description of the application"
  },
  "appName": {
    "message": "MetaMask",
    "description": "The name of the application"
  },
  "appNameBeta": {
    "message": "MetaMask Beta",
    "description": "The name of the application (Beta)"
  },
  "appNameFlask": {
    "message": "MetaMask Flask",
    "description": "The name of the application (Flask)"
  },
  "appNameMmi": {
    "message": "MetaMask Institutional",
    "description": "The name of the application (MMI)"
  },
  "apply": {
    "message": "Apply"
  },
  "approve": {
    "message": "Approve spend limit"
  },
  "approveAllTokensTitle": {
    "message": "Allow access to and transfer of all your $1?",
    "description": "$1 is the symbol of the token for which the user is granting approval"
  },
  "approveAllTokensTitleWithoutSymbol": {
    "message": "Allow access to and transfer all of your NFTs from $1?",
    "description": "$1 a link to contract on the block explorer when we're not able to retrieve a erc721 or erc1155 name"
  },
  "approveButtonText": {
    "message": "Approve"
  },
  "approveIncreaseAllowance": {
    "message": "Increase $1 spending cap",
    "description": "The token symbol that is being approved"
  },
  "approveSpendingCap": {
    "message": "Approve $1 spending cap",
    "description": "The token symbol that is being approved"
  },
  "approveTokenDescription": {
    "message": "This allows a third party to access and transfer the following NFTs without further notice until you revoke its access."
  },
  "approveTokenDescriptionWithoutSymbol": {
    "message": "This allows a third party to access and transfer all of your NFTs from $1 without further notice until you revoke its access.",
    "description": "$1 is a link to contract on the block explorer when we're not able to retrieve a erc721 or erc1155 name"
  },
  "approveTokenTitle": {
    "message": "Allow access to and transfer of your $1?",
    "description": "$1 is the symbol of the token for which the user is granting approval"
  },
  "approved": {
    "message": "Approved"
  },
  "approvedAsset": {
    "message": "Approved asset"
  },
  "approvedOn": {
    "message": "Approved on $1",
    "description": "$1 is the approval date for a permission"
  },
  "approvedOnForAccounts": {
    "message": "Approved on $1 for $2",
    "description": "$1 is the approval date for a permission. $2 is the AvatarGroup component displaying account images."
  },
  "areYouSure": {
    "message": "Are you sure?"
  },
  "asset": {
    "message": "Asset"
  },
  "assetMultipleNFTsBalance": {
    "message": "$1 NFTs"
  },
  "assetOptions": {
    "message": "Asset options"
  },
  "assetSingleNFTBalance": {
    "message": "$1 NFT"
  },
  "assets": {
    "message": "Assets"
  },
  "assetsDescription": {
    "message": "Autodetect tokens in your wallet, display NFTs, and get batched account balance updates"
  },
  "attemptToCancelSwapForFree": {
    "message": "Attempt to cancel swap for free"
  },
  "attributes": {
    "message": "Attributes"
  },
  "attributions": {
    "message": "Attributions"
  },
  "auroraRpcDeprecationMessage": {
    "message": "The Infura RPC URL is no longer supporting Aurora."
  },
  "authorizedPermissions": {
    "message": "You have authorized the following permissions"
  },
  "autoDetectTokens": {
    "message": "Autodetect tokens"
  },
  "autoDetectTokensDescription": {
    "message": "We use third-party APIs to detect and display new tokens sent to your wallet. Turn off if you don’t want the app to automatically pull data from those services. $1",
    "description": "$1 is a link to a support article"
  },
  "autoLockTimeLimit": {
    "message": "Auto-lock timer (minutes)"
  },
  "autoLockTimeLimitDescription": {
    "message": "Set the idle time in minutes before MetaMask will become locked."
  },
  "average": {
    "message": "Average"
  },
  "awaitingApproval": {
    "message": "Awaiting approval..."
  },
  "back": {
    "message": "Back"
  },
  "backupApprovalInfo": {
    "message": "This secret code is required to recover your wallet in case you lose your device, forget your password, have to re-install MetaMask, or want to access your wallet on another device."
  },
  "backupApprovalNotice": {
    "message": "Back up your Secret Recovery Phrase to keep your wallet and funds secure."
  },
  "backupKeyringSnapReminder": {
    "message": "Be sure you can access any accounts created by this Snap on your own before removing it"
  },
  "backupNow": {
    "message": "Back up now"
  },
  "balance": {
    "message": "Balance"
  },
  "balanceOutdated": {
    "message": "Balance may be outdated"
  },
  "baseFee": {
    "message": "Base fee"
  },
  "basic": {
    "message": "Basic"
  },
  "basicConfigurationBannerCTA": {
    "message": "Turn on basic functionality"
  },
  "basicConfigurationBannerTitle": {
    "message": "Basic functionality is off"
  },
  "basicConfigurationDescription": {
    "message": "MetaMask offers basic features like token details and gas settings through internet services. When you use internet services, your IP address is shared, in this case with MetaMask. This is just like when you visit any website. MetaMask uses this data temporarily and never sells your data. You can use a VPN or turn off these services, but it may affect your MetaMask experience. To learn more read our $1.",
    "description": "$1 is to be replaced by the message for privacyMsg, and will link to https://consensys.io/privacy-policy"
  },
  "basicConfigurationLabel": {
    "message": "Basic functionality"
  },
  "basicConfigurationModalCheckbox": {
    "message": "I understand and want to continue"
  },
  "basicConfigurationModalDisclaimerOff": {
    "message": "This means you won't fully optimize your time on MetaMask. Basic features (like token details, optimal gas settings, and others) won't be available to you."
  },
  "basicConfigurationModalDisclaimerOn": {
    "message": "To optimize your time on MetaMask, you’ll need to turn on this feature. Basic functions (like token details, optimal gas settings, and others) are important to the web3 experience."
  },
  "basicConfigurationModalHeadingOff": {
    "message": "Turn off basic functionality"
  },
  "basicConfigurationModalHeadingOn": {
    "message": "Turn on basic functionality"
  },
  "beCareful": {
    "message": "Be careful"
  },
  "bestPrice": {
    "message": "Best price"
  },
  "beta": {
    "message": "Beta"
  },
  "betaHeaderText": {
    "message": "This is a beta version. Please report bugs $1"
  },
  "betaMetamaskInstitutionalVersion": {
    "message": "MetaMask Institutional Beta Version"
  },
  "betaMetamaskVersion": {
    "message": "MetaMask Beta Version"
  },
  "betaTerms": {
    "message": "Beta Terms of use"
  },
  "billionAbbreviation": {
    "message": "B",
    "description": "Shortened form of 'billion'"
  },
  "bitcoinActivityNotSupported": {
    "message": "Bitcoin activity is not supported"
  },
  "bitcoinSupportSectionTitle": {
    "message": "Bitcoin"
  },
  "bitcoinSupportToggleDescription": {
    "message": "Turning on this feature will give you the option to add a Bitcoin Account to your MetaMask Extension derived from your existing Secret Recovery Phrase. This is an experimental Beta feature, so you should use it at your own risk. To give us feedback on this new Bitcoin experience, please fill out this $1.",
    "description": "$1 is the link to a product feedback form"
  },
  "bitcoinSupportToggleTitle": {
    "message": "Enable \"Add a new Bitcoin account (Beta)\""
  },
  "bitcoinTestnetSupportToggleDescription": {
    "message": "Turning on this feature will give you the option to add a Bitcoin Account for the test network."
  },
  "bitcoinTestnetSupportToggleTitle": {
    "message": "Enable \"Add a new Bitcoin account (Testnet)\""
  },
  "blockExplorerAccountAction": {
    "message": "Account",
    "description": "This is used with viewOnEtherscan and viewInExplorer e.g View Account in Explorer"
  },
  "blockExplorerAssetAction": {
    "message": "Asset",
    "description": "This is used with viewOnEtherscan and viewInExplorer e.g View Asset in Explorer"
  },
  "blockExplorerSwapAction": {
    "message": "Swap",
    "description": "This is used with viewOnEtherscan e.g View Swap on Etherscan"
  },
  "blockExplorerUrl": {
    "message": "Block explorer URL"
  },
  "blockExplorerUrlDefinition": {
    "message": "The URL used as the block explorer for this network."
  },
  "blockExplorerView": {
    "message": "View account at $1",
    "description": "$1 replaced by URL for custom block explorer"
  },
  "blockaid": {
    "message": "Blockaid"
  },
  "blockaidAlertInfo": {
    "message": "We don't recommend proceeding with this request."
  },
  "blockaidDescriptionApproveFarming": {
    "message": "If you approve this request, a third party known for scams might take all your assets."
  },
  "blockaidDescriptionBlurFarming": {
    "message": "If you approve this request, someone can steal your assets listed on Blur."
  },
  "blockaidDescriptionErrored": {
    "message": "Because of an error, we couldn't check for security alerts. Only continue if you trust every address involved."
  },
  "blockaidDescriptionMaliciousDomain": {
    "message": "You're interacting with a malicious domain. If you approve this request, you might lose your assets."
  },
  "blockaidDescriptionMightLoseAssets": {
    "message": "If you approve this request, you might lose your assets."
  },
  "blockaidDescriptionSeaportFarming": {
    "message": "If you approve this request, someone can steal your assets listed on OpenSea."
  },
  "blockaidDescriptionTransferFarming": {
    "message": "If you approve this request, a third party known for scams will take all your assets."
  },
  "blockaidDescriptionWarning": {
    "message": "This could be a deceptive request. Only continue if you trust every address involved."
  },
  "blockaidMessage": {
    "message": "Privacy preserving - no data is shared with third parties. Available on Arbitrum, Avalanche, BNB chain, Ethereum Mainnet, Linea, Optimism, Polygon, Base and Sepolia."
  },
  "blockaidTitleDeceptive": {
    "message": "This is a deceptive request"
  },
  "blockaidTitleMayNotBeSafe": {
    "message": "Be careful"
  },
  "blockaidTitleSuspicious": {
    "message": "This is a suspicious request"
  },
  "blockies": {
    "message": "Blockies"
  },
  "boughtFor": {
    "message": "Bought for"
  },
  "bridge": {
    "message": "Bridge"
  },
  "bridgeAllowSwappingOf": {
    "message": "Allow exact access to $1 $2 on $3 for bridging",
    "description": "Shows a user that they need to allow a token for swapping on their hardware wallet"
  },
  "bridgeApproval": {
    "message": "Approve $1 for bridge",
    "description": "Used in the transaction display list to describe a transaction that is an approve call on a token that is to be bridged. $1 is the symbol of a token that has been approved."
  },
  "bridgeApprovalWarning": {
    "message": "You are allowing access to the specified amount, $1 $2. The contract will not access any additional funds."
  },
  "bridgeApprovalWarningForHardware": {
    "message": "You will need to allow access to $1 $2 for bridging, and then approve bridging to $2. This will require two separate confirmations."
  },
  "bridgeCalculatingAmount": {
    "message": "Calculating..."
  },
  "bridgeConfirmTwoTransactions": {
    "message": "You'll need to confirm 2 transactions on your hardware wallet:"
  },
  "bridgeEnterAmount": {
    "message": "Select amount"
  },
  "bridgeExplorerLinkViewOn": {
    "message": "View on $1"
  },
  "bridgeFetchNewQuotes": {
    "message": "Fetch a new one?"
  },
  "bridgeFrom": {
    "message": "Bridge from"
  },
  "bridgeFromTo": {
    "message": "Bridge $1 $2 to $3",
    "description": "Tells a user that they need to confirm on their hardware wallet a bridge. $1 is amount of source token, $2 is the source network, and $3 is the destination network"
  },
  "bridgeGasFeesSplit": {
    "message": "Any network fee quoted on the previous screen includes both transactions and will be split."
  },
  "bridgeNetCost": {
    "message": "Net cost"
  },
  "bridgeQuoteExpired": {
    "message": "Your quote timed out."
  },
  "bridgeSelectNetwork": {
    "message": "Select network"
  },
  "bridgeSelectTokenAndAmount": {
    "message": "Select token and amount"
  },
  "bridgeStepActionBridgeComplete": {
    "message": "$1 received on $2",
    "description": "$1 is the amount of the destination asset, $2 is the name of the destination network"
  },
  "bridgeStepActionBridgePending": {
    "message": "Receiving $1 on $2",
    "description": "$1 is the amount of the destination asset, $2 is the name of the destination network"
  },
  "bridgeStepActionSwapComplete": {
    "message": "Swapped $1 for $2",
    "description": "$1 is the amount of the source asset, $2 is the amount of the destination asset"
  },
  "bridgeStepActionSwapPending": {
    "message": "Swapping $1 for $2",
    "description": "$1 is the amount of the source asset, $2 is the amount of the destination asset"
  },
  "bridgeTerms": {
    "message": "Terms"
  },
  "bridgeTimingMinutes": {
    "message": "$1 min",
    "description": "$1 is the ticker symbol of a an asset the user is being prompted to purchase"
  },
  "bridgeTo": {
    "message": "Bridge to"
  },
  "bridgeToChain": {
    "message": "Bridge to $1"
  },
  "bridgeTxDetailsBridging": {
    "message": "Bridging"
  },
  "bridgeTxDetailsDelayedDescription": {
    "message": "Reach out to"
  },
  "bridgeTxDetailsDelayedDescriptionSupport": {
    "message": "MetaMask Support"
  },
  "bridgeTxDetailsDelayedTitle": {
    "message": "Has it been longer than 3 hours?"
  },
  "bridgeTxDetailsNonce": {
    "message": "Nonce"
  },
  "bridgeTxDetailsStatus": {
    "message": "Status"
  },
  "bridgeTxDetailsTimestamp": {
    "message": "Time stamp"
  },
  "bridgeTxDetailsTimestampValue": {
    "message": "$1 at $2",
    "description": "$1 is the date, $2 is the time"
  },
  "bridgeTxDetailsTokenAmountOnChain": {
    "message": "$1 $2 on",
    "description": "$1 is the amount of the token, $2 is the ticker symbol of the token"
  },
  "bridgeTxDetailsTotalGasFee": {
    "message": "Total gas fee"
  },
  "bridgeTxDetailsYouReceived": {
    "message": "You received"
  },
  "bridgeTxDetailsYouSent": {
    "message": "You sent"
  },
  "bridgeValidationInsufficientGasMessage": {
    "message": "You don't have enough $1 to pay the gas fee for this bridge. Enter a smaller amount or buy more $1."
  },
  "bridgeValidationInsufficientGasTitle": {
    "message": "More $1 needed for gas"
  },
  "bridging": {
    "message": "Bridging"
  },
  "browserNotSupported": {
    "message": "Your browser is not supported..."
  },
  "buildContactList": {
    "message": "Build your contact list"
  },
  "builtAroundTheWorld": {
    "message": "MetaMask is designed and built around the world."
  },
  "bulletpoint": {
    "message": "·"
  },
  "busy": {
    "message": "Busy"
  },
  "buyAndSell": {
    "message": "Buy & Sell"
  },
  "buyAsset": {
    "message": "Buy $1",
    "description": "$1 is the ticker symbol of a an asset the user is being prompted to purchase"
  },
  "buyMoreAsset": {
    "message": "Buy more $1",
    "description": "$1 is the ticker symbol of a an asset the user is being prompted to purchase"
  },
  "buyNow": {
    "message": "Buy Now"
  },
  "bytes": {
    "message": "Bytes"
  },
  "canToggleInSettings": {
    "message": "You can re-enable this notification in Settings > Alerts."
  },
  "cancel": {
    "message": "Cancel"
  },
  "cancelPopoverTitle": {
    "message": "Cancel transaction"
  },
  "cancelSpeedUp": {
    "message": "cancel or speed up a transaction."
  },
  "cancelSpeedUpLabel": {
    "message": "This gas fee will $1 the original.",
    "description": "$1 is text 'replace' in bold"
  },
  "cancelSpeedUpTransactionTooltip": {
    "message": "To $1 a transaction the gas fee must be increased by at least 10% for it to be recognized by the network.",
    "description": "$1 is string 'cancel' or 'speed up'"
  },
  "cancelled": {
    "message": "Cancelled"
  },
  "chainId": {
    "message": "Chain ID"
  },
  "chainIdDefinition": {
    "message": "The chain ID used to sign transactions for this network."
  },
  "chainIdExistsErrorMsg": {
    "message": "This Chain ID is currently used by the $1 network."
  },
  "chainListReturnedDifferentTickerSymbol": {
    "message": "This token symbol doesn't match the network name or chain ID entered. Many popular tokens use similar symbols, which scammers can use to trick you into sending them a more valuable token in return. Verify everything before you continue."
  },
  "chooseYourNetwork": {
    "message": "Choose your network"
  },
  "chooseYourNetworkDescription": {
    "message": "We use Infura as our remote procedure call (RPC) provider to offer the most reliable and private access to Ethereum data we can. You can choose your own RPC, but remember that any RPC will receive your IP address and Ethereum wallet to make transactions. Read our $1 to learn more about how Infura handles data.",
    "description": "$1 is a link to the privacy policy"
  },
  "chromeRequiredForHardwareWallets": {
    "message": "You need to use MetaMask on Google Chrome in order to connect to your Hardware Wallet."
  },
  "circulatingSupply": {
    "message": "Circulating supply"
  },
  "clear": {
    "message": "Clear"
  },
  "clearActivity": {
    "message": "Clear activity and nonce data"
  },
  "clearActivityButton": {
    "message": "Clear activity tab data"
  },
  "clearActivityDescription": {
    "message": "This resets the account's nonce and erases data from the activity tab in your wallet. Only the current account and network will be affected. Your balances and incoming transactions won't change."
  },
  "click": {
    "message": "Click"
  },
  "clickToConnectLedgerViaWebHID": {
    "message": "Click here to connect your Ledger via WebHID",
    "description": "Text that can be clicked to open a browser popup for connecting the ledger device via webhid"
  },
  "close": {
    "message": "Close"
  },
  "closeExtension": {
    "message": "Close extension"
  },
  "closeWindowAnytime": {
    "message": "You may close this window anytime."
  },
  "coingecko": {
    "message": "CoinGecko"
  },
  "collectionName": {
    "message": "Collection name"
  },
  "comboNoOptions": {
    "message": "No options found",
    "description": "Default text shown in the combo field dropdown if no options."
  },
  "configureSnapPopupDescription": {
    "message": "You're now leaving MetaMask to configure this snap."
  },
  "configureSnapPopupInstallDescription": {
    "message": "You're now leaving MetaMask to install this snap."
  },
  "configureSnapPopupInstallTitle": {
    "message": "Install snap"
  },
  "configureSnapPopupLink": {
    "message": "Click this link to continue:"
  },
  "configureSnapPopupTitle": {
    "message": "Configure snap"
  },
  "confirm": {
    "message": "Confirm"
  },
  "confirmAlertModalAcknowledgeMultiple": {
    "message": "I have acknowledged the alerts and still want to proceed"
  },
  "confirmAlertModalAcknowledgeSingle": {
    "message": "I have acknowledged the alert and still want to proceed"
  },
  "confirmConnectCustodianRedirect": {
    "message": "We will redirect you to $1 upon clicking continue."
  },
  "confirmConnectCustodianText": {
    "message": "To connect your accounts log into your $1 account and click on the 'connect to MMI' button."
  },
  "confirmConnectionTitle": {
    "message": "Confirm connection to $1"
  },
  "confirmFieldPaymaster": {
    "message": "Fee paid by"
  },
  "confirmFieldTooltipPaymaster": {
    "message": "The fee for this transaction will be paid by the paymaster smart contract."
  },
  "confirmPassword": {
    "message": "Confirm password"
  },
  "confirmRecoveryPhrase": {
    "message": "Confirm Secret Recovery Phrase"
  },
  "confirmTitleApproveTransactionNFT": {
    "message": "Withdrawal request"
  },
  "confirmTitleDeployContract": {
    "message": "Deploy a contract"
  },
  "confirmTitleDescApproveTransaction": {
    "message": "This site wants permission to withdraw your NFTs"
  },
  "confirmTitleDescDeployContract": {
    "message": "This site wants you to deploy a contract"
  },
  "confirmTitleDescERC20ApproveTransaction": {
    "message": "This site wants permission to withdraw your tokens"
  },
  "confirmTitleDescPermitSignature": {
    "message": "This site wants permission to spend your tokens."
  },
  "confirmTitleDescSIWESignature": {
    "message": "A site wants you to sign in to prove you own this account."
  },
  "confirmTitleDescSign": {
    "message": "Review request details before you confirm."
  },
  "confirmTitlePermitTokens": {
    "message": "Spending cap request"
  },
  "confirmTitleRevokeApproveTransaction": {
    "message": "Remove permission"
  },
  "confirmTitleSIWESignature": {
    "message": "Sign-in request"
  },
  "confirmTitleSetApprovalForAllRevokeTransaction": {
    "message": "Remove permission"
  },
  "confirmTitleSignature": {
    "message": "Signature request"
  },
  "confirmTitleTransaction": {
    "message": "Transaction request"
  },
  "confirmationAlertDetails": {
    "message": "To protect your assets, we suggest you reject the request."
  },
  "confirmationAlertModalTitle": {
    "message": "This request is suspicious"
  },
  "confirmed": {
    "message": "Confirmed"
  },
  "confusableUnicode": {
    "message": "'$1' is similar to '$2'."
  },
  "confusableZeroWidthUnicode": {
    "message": "Zero-width character found."
  },
  "confusingEnsDomain": {
    "message": "We have detected a confusable character in the ENS name. Check the ENS name to avoid a potential scam."
  },
  "congratulations": {
    "message": "Congratulations!"
  },
  "connect": {
    "message": "Connect"
  },
  "connectAccount": {
    "message": "Connect account"
  },
  "connectAccountOrCreate": {
    "message": "Connect account or create new"
  },
  "connectAccounts": {
    "message": "Connect accounts"
  },
  "connectCustodialAccountMenu": {
    "message": "Connect Custodial Account"
  },
  "connectCustodialAccountMsg": {
    "message": "Please choose the custodian you want to connect in order to add or refresh a token."
  },
  "connectCustodialAccountTitle": {
    "message": "Custodial Accounts"
  },
  "connectCustodianAccounts": {
    "message": "Connect $1 accounts"
  },
  "connectManually": {
    "message": "Manually connect to current site"
  },
  "connectMoreAccounts": {
    "message": "Connect more accounts"
  },
  "connectSnap": {
    "message": "Connect $1",
    "description": "$1 is the snap for which a connection is being requested."
  },
  "connectWithMetaMask": {
    "message": "Connect with MetaMask"
  },
  "connectedAccounts": {
    "message": "Connected accounts"
  },
  "connectedAccountsDescriptionPlural": {
    "message": "You have $1 accounts connected to this site.",
    "description": "$1 is the number of accounts"
  },
  "connectedAccountsDescriptionSingular": {
    "message": "You have 1 account connected to this site."
  },
  "connectedAccountsEmptyDescription": {
    "message": "MetaMask is not connected to this site. To connect to a web3 site, find and click the connect button."
  },
  "connectedAccountsListTooltip": {
    "message": "$1 can see the account balance, address, activity, and suggest transactions to approve for connected accounts.",
    "description": "$1 is the origin name"
  },
  "connectedAccountsToast": {
    "message": "Connected accounts updated"
  },
  "connectedSites": {
    "message": "Connected sites"
  },
  "connectedSitesAndSnaps": {
    "message": "Connected sites and Snaps"
  },
  "connectedSitesDescription": {
    "message": "$1 is connected to these sites. They can view your account address.",
    "description": "$1 is the account name"
  },
  "connectedSitesEmptyDescription": {
    "message": "$1 is not connected to any sites.",
    "description": "$1 is the account name"
  },
  "connectedSnapAndNoAccountDescription": {
    "message": "MetaMask is connected to this site, but no accounts are connected yet"
  },
  "connectedSnaps": {
    "message": "Connected Snaps"
  },
  "connectedWithAccount": {
    "message": "$1 accounts connected",
    "description": "$1 represents account length"
  },
  "connectedWithAccountName": {
    "message": "Connected with $1",
    "description": "$1 represents account name"
  },
  "connectedWithNetwork": {
    "message": "$1 networks connected",
    "description": "$1 represents network length"
  },
  "connectedWithNetworkName": {
    "message": "Connected with $1",
    "description": "$1 represents network name"
  },
  "connecting": {
    "message": "Connecting"
  },
  "connectingTo": {
    "message": "Connecting to $1"
  },
  "connectingToDeprecatedNetwork": {
    "message": "'$1' is being phased out and may not work. Try another network."
  },
  "connectingToGoerli": {
    "message": "Connecting to Goerli test network"
  },
  "connectingToLineaGoerli": {
    "message": "Connecting to Linea Goerli test network"
  },
  "connectingToLineaMainnet": {
    "message": "Connecting to Linea Mainnet"
  },
  "connectingToLineaSepolia": {
    "message": "Connecting to Linea Sepolia test network"
  },
  "connectingToMainnet": {
    "message": "Connecting to Ethereum Mainnet"
  },
  "connectingToSepolia": {
    "message": "Connecting to Sepolia test network"
  },
  "connectionDescription": {
    "message": "This site wants to"
  },
  "connectionFailed": {
    "message": "Connection failed"
  },
  "connectionFailedDescription": {
    "message": "Fetching of $1 failed, check your network and try again.",
    "description": "$1 is the name of the snap being fetched."
  },
  "connectionRequest": {
    "message": "Connection request"
  },
  "contactUs": {
    "message": "Contact us"
  },
  "contacts": {
    "message": "Contacts"
  },
  "contentFromSnap": {
    "message": "Content from $1",
    "description": "$1 represents the name of the snap"
  },
  "continue": {
    "message": "Continue"
  },
  "continueMmiOnboarding": {
    "message": "Continue MetaMask Institutional onboarding"
  },
  "continueToWallet": {
    "message": "Continue to wallet"
  },
  "contract": {
    "message": "Contract"
  },
  "contractAddress": {
    "message": "Contract address"
  },
  "contractAddressError": {
    "message": "You are sending tokens to the token's contract address. This may result in the loss of these tokens."
  },
  "contractDeployment": {
    "message": "Contract deployment"
  },
  "contractDescription": {
    "message": "To protect yourself against scammers, take a moment to verify third-party details."
  },
  "contractInteraction": {
    "message": "Contract interaction"
  },
  "contractNFT": {
    "message": "NFT contract"
  },
  "contractRequestingAccess": {
    "message": "Third party requesting access"
  },
  "contractRequestingSignature": {
    "message": "Third party requesting signature"
  },
  "contractRequestingSpendingCap": {
    "message": "Third party requesting spending cap"
  },
  "contractTitle": {
    "message": "Third-party details"
  },
  "contractToken": {
    "message": "Token contract"
  },
  "convertTokenToNFTDescription": {
    "message": "We've detected that this asset is an NFT. MetaMask now has full native support for NFTs. Would you like to remove it from your token list and add it as an NFT?"
  },
  "convertTokenToNFTExistDescription": {
    "message": "We’ve detected that this asset has been added as an NFT. Would you like to remove it from your token list?"
  },
  "coolWallet": {
    "message": "CoolWallet"
  },
  "copiedExclamation": {
    "message": "Copied."
  },
  "copyAddress": {
    "message": "Copy address to clipboard"
  },
  "copyAddressShort": {
    "message": "Copy address"
  },
  "copyPrivateKey": {
    "message": "Copy private key"
  },
  "copyRawTransactionData": {
    "message": "Copy raw transaction data"
  },
  "copyToClipboard": {
    "message": "Copy to clipboard"
  },
  "copyTransactionId": {
    "message": "Copy transaction ID"
  },
  "create": {
    "message": "Create"
  },
  "createNewWallet": {
    "message": "Create a new wallet"
  },
  "createPassword": {
    "message": "Create password"
  },
  "createSnapAccountDescription": {
    "message": "$1 wants to add a new account to MetaMask."
  },
  "createSnapAccountTitle": {
    "message": "Create account"
  },
  "creatorAddress": {
    "message": "Creator address"
  },
  "crossChainAggregatedBalancePopover": {
    "message": "This reflects the value of all tokens you own on all networks. If you prefer seeing this value in ETH or other currencies, go to $1.",
    "description": "$1 represents the settings page"
  },
  "crossChainSwapsLink": {
    "message": "Swap across networks with MetaMask Portfolio"
  },
  "crossChainSwapsLinkNative": {
    "message": "Swap across networks with Bridge"
  },
  "cryptoCompare": {
    "message": "CryptoCompare"
  },
  "currencyConversion": {
    "message": "Currency"
  },
  "currencyRateCheckToggle": {
    "message": "Show balance and token price checker"
  },
  "currencyRateCheckToggleDescription": {
    "message": "We use $1 and $2 APIs to display your balance and token price. $3",
    "description": "$1 represents Coingecko, $2 represents CryptoCompare and $3 represents Privacy Policy"
  },
  "currencySymbol": {
    "message": "Currency symbol"
  },
  "currencySymbolDefinition": {
    "message": "The ticker symbol displayed for this network’s currency."
  },
  "currentAccountNotConnected": {
    "message": "Your current account is not connected"
  },
  "currentExtension": {
    "message": "Current extension page"
  },
  "currentLanguage": {
    "message": "Current language"
  },
  "currentNetwork": {
    "message": "Current network",
    "description": "Speicifies to token network filter to filter by current Network. Will render when network nickname is not available"
  },
  "currentRpcUrlDeprecated": {
    "message": "The current rpc url for this network has been deprecated."
  },
  "currentTitle": {
    "message": "Current:"
  },
  "currentlyUnavailable": {
    "message": "Unavailable on this network"
  },
  "curveHighGasEstimate": {
    "message": "Aggressive gas estimate graph"
  },
  "curveLowGasEstimate": {
    "message": "Low gas estimate graph"
  },
  "curveMediumGasEstimate": {
    "message": "Market gas estimate graph"
  },
  "custodian": {
    "message": "Custodian"
  },
  "custodianAccountAddedDesc": {
    "message": "You can now use your accounts in MetaMask Institutional."
  },
  "custodianAccountAddedTitle": {
    "message": "Selected $1 accounts have been added."
  },
  "custodianQRCodeScan": {
    "message": "Scan QR code with your $1 mobile app"
  },
  "custodianQRCodeScanDescription": {
    "message": "Or log into your $1 account and click on the 'Connect to MMI' button"
  },
  "custodianReplaceRefreshTokenChangedFailed": {
    "message": "Please go to $1 and click the 'Connect to MMI' button within their user interface to connect your accounts to MMI again."
  },
  "custodianReplaceRefreshTokenChangedSubtitle": {
    "message": "You can now use your custodian accounts in MetaMask Institutional."
  },
  "custodianReplaceRefreshTokenChangedTitle": {
    "message": "Your custodian token has been refreshed"
  },
  "custodianReplaceRefreshTokenSubtitle": {
    "message": "This is will replace the custodian token for the following address:"
  },
  "custodianReplaceRefreshTokenTitle": {
    "message": "Replace custodian token"
  },
  "custodyDeeplinkDescription": {
    "message": "Approve the transaction in the $1 app. Once all required custody approvals have been performed the transaction will complete. Check your $1 app for status."
  },
  "custodyRefreshTokenModalDescription": {
    "message": "Please go to $1 and click the 'Connect to MMI' button within their user interface to connect your accounts to MMI again."
  },
  "custodyRefreshTokenModalDescription1": {
    "message": "Your custodian issues a token that authenticates the MetaMask Institutional extension, allowing you to connect your accounts."
  },
  "custodyRefreshTokenModalDescription2": {
    "message": "This token expires after a certain period for security reasons. This requires you to reconnect to MMI."
  },
  "custodyRefreshTokenModalSubtitle": {
    "message": "Why am I seeing this?"
  },
  "custodyRefreshTokenModalTitle": {
    "message": "Your custodian session has expired"
  },
  "custodySessionExpired": {
    "message": "Custodian session expired."
  },
  "custodyWrongChain": {
    "message": "This account is not set up for use with $1"
  },
  "custom": {
    "message": "Advanced"
  },
  "customGasSettingToolTipMessage": {
    "message": "Use $1 to customize the gas price. This can be confusing if you aren’t familiar. Interact at your own risk.",
    "description": "$1 is key 'advanced' (text: 'Advanced') separated here so that it can be passed in with bold font-weight"
  },
  "customSlippage": {
    "message": "Custom"
  },
  "customSpendLimit": {
    "message": "Custom spend limit"
  },
  "customSpendingCap": {
    "message": "Custom spending cap"
  },
  "customToken": {
    "message": "Custom token"
  },
  "customTokenWarningInNonTokenDetectionNetwork": {
    "message": "Token detection is not available on this network yet. Please import token manually and make sure you trust it. Learn about $1"
  },
  "customTokenWarningInTokenDetectionNetwork": {
    "message": "Anyone can create a token, including creating fake versions of existing tokens. Learn about $1"
  },
  "customTokenWarningInTokenDetectionNetworkWithTDOFF": {
    "message": "Make sure you trust a token before you import it. Learn how to avoid $1. You can also enable token detection $2."
  },
  "customerSupport": {
    "message": "customer support"
  },
  "customizeYourNotifications": {
    "message": "Customize your notifications"
  },
  "customizeYourNotificationsText": {
    "message": "Turn on the types of notifications you want to receive:"
  },
  "dappRequestedSpendingCap": {
    "message": "Site requested spending cap"
  },
  "dappSuggested": {
    "message": "Site suggested"
  },
  "dappSuggestedGasSettingToolTipMessage": {
    "message": "$1 has suggested this price.",
    "description": "$1 is url for the dapp that has suggested gas settings"
  },
  "dappSuggestedHigh": {
    "message": "Site suggested"
  },
  "dappSuggestedHighShortLabel": {
    "message": "Site (high)"
  },
  "dappSuggestedShortLabel": {
    "message": "Site"
  },
  "dappSuggestedTooltip": {
    "message": "$1 has recommended this price.",
    "description": "$1 represents the Dapp's origin"
  },
  "darkTheme": {
    "message": "Dark"
  },
  "data": {
    "message": "Data"
  },
  "dataCollectionForMarketing": {
    "message": "Data collection for marketing"
  },
  "dataCollectionForMarketingDescription": {
    "message": "We'll use MetaMetrics to learn how you interact with our marketing communications. We may share relevant news (like product features and other materials)."
  },
  "dataCollectionWarningPopoverButton": {
    "message": "Okay"
  },
  "dataCollectionWarningPopoverDescription": {
    "message": "You turned off data collection for our marketing purposes. This only applies to this device. If you use MetaMask on other devices, make sure to opt out there as well."
  },
  "dataHex": {
    "message": "Hex"
  },
  "dataUnavailable": {
    "message": "data unavailable"
  },
  "dateCreated": {
    "message": "Date created"
  },
  "dcent": {
    "message": "D'Cent"
  },
  "debitCreditPurchaseOptions": {
    "message": "Debit or credit card purchase options"
  },
  "decimal": {
    "message": "Token decimal"
  },
  "decimalsMustZerotoTen": {
    "message": "Decimals must be at least 0, and not over 36."
  },
  "decrypt": {
    "message": "Decrypt"
  },
  "decryptCopy": {
    "message": "Copy encrypted message"
  },
  "decryptInlineError": {
    "message": "This message cannot be decrypted due to error: $1",
    "description": "$1 is error message"
  },
  "decryptMessageNotice": {
    "message": "$1 would like to read this message to complete your action",
    "description": "$1 is the web3 site name"
  },
  "decryptMetamask": {
    "message": "Decrypt message"
  },
  "decryptRequest": {
    "message": "Decrypt request"
  },
  "defaultRpcUrl": {
    "message": "Default RPC URL"
  },
  "defaultSettingsSubTitle": {
    "message": "MetaMask uses default settings to best balance safety and ease of use. Change these settings to further increase your privacy."
  },
  "defaultSettingsTitle": {
    "message": "Default privacy settings"
  },
  "delete": {
    "message": "Delete"
  },
  "deleteContact": {
    "message": "Delete contact"
  },
  "deleteMetaMetricsData": {
    "message": "Delete MetaMetrics data"
  },
  "deleteMetaMetricsDataDescription": {
    "message": "This will delete historical MetaMetrics data associated with your use on this device. Your wallet and accounts will remain exactly as they are now after this data has been deleted. This process may take up to 30 days. View our $1.",
    "description": "$1 will have text saying Privacy Policy "
  },
  "deleteMetaMetricsDataErrorDesc": {
    "message": "This request can't be completed right now due to an analytics system server issue, please try again later"
  },
  "deleteMetaMetricsDataErrorTitle": {
    "message": "We are unable to delete this data right now"
  },
  "deleteMetaMetricsDataModalDesc": {
    "message": "We are about to remove all your MetaMetrics data. Are you sure?"
  },
  "deleteMetaMetricsDataModalTitle": {
    "message": "Delete MetaMetrics data?"
  },
  "deleteMetaMetricsDataRequestedDescription": {
    "message": "You initiated this action on $1. This process can take up to 30 days. View the $2",
    "description": "$1 will be the date on which teh deletion is requested and $2 will have text saying Privacy Policy "
  },
  "deleteNetworkIntro": {
    "message": "If you delete this network, you will need to add it again to view your assets in this network"
  },
  "deleteNetworkTitle": {
    "message": "Delete $1 network?",
    "description": "$1 represents the name of the network"
  },
  "deposit": {
    "message": "Deposit"
  },
  "depositCrypto": {
    "message": "Deposit crypto from another account with a wallet address or QR code."
  },
  "deprecatedGoerliNtwrkMsg": {
    "message": "Because of updates to the Ethereum system, the Goerli test network will be phased out soon."
  },
  "deprecatedNetwork": {
    "message": "This network is deprecated"
  },
  "deprecatedNetworkButtonMsg": {
    "message": "Got it"
  },
  "deprecatedNetworkDescription": {
    "message": "The network you're trying to connect to is no longer supported by Metamask. $1"
  },
  "description": {
    "message": "Description"
  },
  "descriptionFromSnap": {
    "message": "Description from $1",
    "description": "$1 represents the name of the snap"
  },
  "details": {
    "message": "Details"
  },
  "developerOptions": {
    "message": "Developer Options"
  },
  "disabledGasOptionToolTipMessage": {
    "message": "“$1” is disabled because it does not meet the minimum of a 10% increase from the original gas fee.",
    "description": "$1 is gas estimate type which can be market or aggressive"
  },
  "disconnect": {
    "message": "Disconnect"
  },
  "disconnectAllAccounts": {
    "message": "Disconnect all accounts"
  },
  "disconnectAllAccountsConfirmationDescription": {
    "message": "Are you sure you want to disconnect? You may lose site functionality."
  },
  "disconnectAllAccountsText": {
    "message": "accounts"
  },
  "disconnectAllDescriptionText": {
    "message": "If you disconnect from this site, you’ll need to reconnect your accounts and networks to use this site again."
  },
  "disconnectAllSnapsText": {
    "message": "Snaps"
  },
  "disconnectMessage": {
    "message": "This will disconnect you from this site"
  },
  "disconnectPrompt": {
    "message": "Disconnect $1"
  },
  "disconnectThisAccount": {
    "message": "Disconnect this account"
  },
  "disconnectedAllAccountsToast": {
    "message": "All accounts disconnected from $1",
    "description": "$1 is name of the dapp`"
  },
  "disconnectedSingleAccountToast": {
    "message": "$1 disconnected from $2",
    "description": "$1 is name of the name and $2 represents the dapp name`"
  },
  "discoverSnaps": {
    "message": "Discover Snaps",
    "description": "Text that links to the Snaps website. Displayed in a banner on Snaps list page in settings."
  },
  "dismiss": {
    "message": "Dismiss"
  },
  "dismissReminderDescriptionField": {
    "message": "Turn this on to dismiss the Secret Recovery Phrase backup reminder message. We highly recommend that you back up your Secret Recovery Phrase to avoid loss of funds"
  },
  "dismissReminderField": {
    "message": "Dismiss Secret Recovery Phrase backup reminder"
  },
  "displayNftMedia": {
    "message": "Display NFT media"
  },
  "displayNftMediaDescription": {
    "message": "Displaying NFT media and data exposes your IP address to OpenSea or other third parties. This can allow attackers to associate your IP address with your Ethereum address. NFT autodetection relies on this setting, and won't be available when this is turned off."
  },
  "doNotShare": {
    "message": "Do not share this with anyone"
  },
  "domain": {
    "message": "Domain"
  },
  "done": {
    "message": "Done"
  },
  "dontShowThisAgain": {
    "message": "Don't show this again"
  },
  "downArrow": {
    "message": "down arrow"
  },
  "downloadGoogleChrome": {
    "message": "Download Google Chrome"
  },
  "downloadNow": {
    "message": "Download Now"
  },
  "downloadStateLogs": {
    "message": "Download state logs"
  },
  "dragAndDropBanner": {
    "message": "You can drag networks to reorder them. "
  },
  "dropped": {
    "message": "Dropped"
  },
  "duplicateContactTooltip": {
    "message": "This contact name collides with an existing account or contact"
  },
  "duplicateContactWarning": {
    "message": "You have duplicate contacts"
  },
  "edit": {
    "message": "Edit"
  },
  "editANickname": {
    "message": "Edit nickname"
  },
  "editAccounts": {
    "message": "Edit accounts"
  },
  "editAddressNickname": {
    "message": "Edit address nickname"
  },
  "editCancellationGasFeeModalTitle": {
    "message": "Edit cancellation gas fee"
  },
  "editContact": {
    "message": "Edit contact"
  },
  "editGasFeeModalTitle": {
    "message": "Edit gas fee"
  },
  "editGasLimitOutOfBounds": {
    "message": "Gas limit must be at least $1"
  },
  "editGasLimitOutOfBoundsV2": {
    "message": "Gas limit must be greater than $1 and less than $2",
    "description": "$1 is the minimum limit for gas and $2 is the maximum limit"
  },
  "editGasLimitTooltip": {
    "message": "Gas limit is the maximum units of gas you are willing to use. Units of gas are a multiplier to “Max priority fee” and “Max fee”."
  },
  "editGasMaxBaseFeeGWEIImbalance": {
    "message": "Max base fee cannot be lower than priority fee"
  },
  "editGasMaxBaseFeeHigh": {
    "message": "Max base fee is higher than necessary"
  },
  "editGasMaxBaseFeeLow": {
    "message": "Max base fee is low for current network conditions"
  },
  "editGasMaxFeeHigh": {
    "message": "Max fee is higher than necessary"
  },
  "editGasMaxFeeLow": {
    "message": "Max fee too low for network conditions"
  },
  "editGasMaxFeePriorityImbalance": {
    "message": "Max fee cannot be lower than max priority fee"
  },
  "editGasMaxPriorityFeeBelowMinimum": {
    "message": "Max priority fee must be greater than 0 GWEI"
  },
  "editGasMaxPriorityFeeBelowMinimumV2": {
    "message": "Priority fee must be greater than 0."
  },
  "editGasMaxPriorityFeeHigh": {
    "message": "Max priority fee is higher than necessary. You may pay more than needed."
  },
  "editGasMaxPriorityFeeHighV2": {
    "message": "Priority fee is higher than necessary. You may pay more than needed"
  },
  "editGasMaxPriorityFeeLow": {
    "message": "Max priority fee is low for current network conditions"
  },
  "editGasMaxPriorityFeeLowV2": {
    "message": "Priority fee is low for current network conditions"
  },
  "editGasPriceTooLow": {
    "message": "Gas price must be greater than 0"
  },
  "editGasPriceTooltip": {
    "message": "This network requires a “Gas price” field when submitting a transaction. Gas price is the amount you will pay pay per unit of gas."
  },
  "editGasSubTextAmountLabel": {
    "message": "Max amount:",
    "description": "This is meant to be used as the $1 substitution editGasSubTextAmount"
  },
  "editGasSubTextFeeLabel": {
    "message": "Max fee:"
  },
  "editGasTitle": {
    "message": "Edit priority"
  },
  "editGasTooLow": {
    "message": "Unknown processing time"
  },
  "editInPortfolio": {
    "message": "Edit in Portfolio"
  },
  "editNetworkLink": {
    "message": "edit the original network"
  },
  "editNetworksTitle": {
    "message": "Edit networks"
  },
  "editNonceField": {
    "message": "Edit nonce"
  },
  "editNonceMessage": {
    "message": "This is an advanced feature, use cautiously."
  },
  "editPermission": {
    "message": "Edit permission"
  },
  "editPermissions": {
    "message": "Edit permissions"
  },
  "editSpeedUpEditGasFeeModalTitle": {
    "message": "Edit speed up gas fee"
  },
  "editSpendingCap": {
    "message": "Edit spending cap"
  },
  "editSpendingCapAccountBalance": {
    "message": "Account balance: $1 $2"
  },
  "editSpendingCapDesc": {
    "message": "Enter the amount that you feel comfortable being spent on your behalf."
  },
  "editSpendingCapError": {
    "message": "The spending cap can’t exceed $1 decimal digits. Remove decimal digits to continue."
  },
  "editSpendingCapSpecialCharError": {
    "message": "Enter numbers only"
  },
  "enableAutoDetect": {
    "message": " Enable autodetect"
  },
  "enableFromSettings": {
    "message": " Enable it from Settings."
  },
  "enableSnap": {
    "message": "Enable"
  },
  "enableToken": {
    "message": "enable $1",
    "description": "$1 is a token symbol, e.g. ETH"
  },
  "enabled": {
    "message": "Enabled"
  },
  "enabledNetworks": {
    "message": "Enabled networks"
  },
  "encryptionPublicKeyNotice": {
    "message": "$1 would like your public encryption key. By consenting, this site will be able to compose encrypted messages to you.",
    "description": "$1 is the web3 site name"
  },
  "encryptionPublicKeyRequest": {
    "message": "Request encryption public key"
  },
  "endpointReturnedDifferentChainId": {
    "message": "The RPC URL you have entered returned a different chain ID ($1).",
    "description": "$1 is the return value of eth_chainId from an RPC endpoint"
  },
  "enhancedTokenDetectionAlertMessage": {
    "message": "Enhanced token detection is currently available on $1. $2"
  },
  "ensDomainsSettingDescriptionIntroduction": {
    "message": "MetaMask lets you see ENS domains right in your browser's address bar. Here's how it works:"
  },
  "ensDomainsSettingDescriptionOutroduction": {
    "message": "Keep in mind that using this feature exposes your IP address to IPFS third-party services."
  },
  "ensDomainsSettingDescriptionPart1": {
    "message": "MetaMask checks with Ethereum's ENS contract to find the code connected to the ENS name."
  },
  "ensDomainsSettingDescriptionPart2": {
    "message": "If the code links to IPFS, you can see the content associated with it (usually a website)."
  },
  "ensDomainsSettingTitle": {
    "message": "Show ENS domains in address bar"
  },
  "ensUnknownError": {
    "message": "ENS lookup failed."
  },
  "enterANameToIdentifyTheUrl": {
    "message": "Enter a name to identify the URL"
  },
  "enterANumber": {
    "message": "Enter a number"
  },
  "enterChainId": {
    "message": "Enter Chain ID"
  },
  "enterCustodianToken": {
    "message": "Enter your $1 token or add a new token"
  },
  "enterMaxSpendLimit": {
    "message": "Enter max spend limit"
  },
  "enterNetworkName": {
    "message": "Enter network name"
  },
  "enterOptionalPassword": {
    "message": "Enter optional password"
  },
  "enterPasswordContinue": {
    "message": "Enter password to continue"
  },
  "enterRpcUrl": {
    "message": "Enter RPC URL"
  },
  "enterSymbol": {
    "message": "Enter symbol"
  },
  "enterTokenNameOrAddress": {
    "message": "Enter token name or paste address"
  },
  "enterYourPassword": {
    "message": "Enter your password"
  },
  "errorCode": {
    "message": "Code: $1",
    "description": "Displayed error code for debugging purposes. $1 is the error code"
  },
  "errorGettingSafeChainList": {
    "message": "Error while getting safe chain list, please continue with caution."
  },
  "errorMessage": {
    "message": "Message: $1",
    "description": "Displayed error message for debugging purposes. $1 is the error message"
  },
  "errorName": {
    "message": "Code: $1",
    "description": "Displayed error name for debugging purposes. $1 is the error name"
  },
  "errorPageContactSupport": {
    "message": "Contact support",
    "description": "Button for contact MM support"
  },
  "errorPageDescribeUsWhatHappened": {
    "message": "Describe what happened",
    "description": "Button for submitting report to sentry"
  },
  "errorPageInfo": {
    "message": "Your information can’t be shown. Don’t worry, your wallet and funds are safe.",
    "description": "Information banner shown in the error page"
  },
  "errorPageMessageTitle": {
    "message": "Error message",
    "description": "Title for description, which is displayed for debugging purposes"
  },
  "errorPageSentryFormTitle": {
    "message": "Describe what happened",
    "description": "In sentry feedback form, The title at the top of the feedback form."
  },
  "errorPageSentryMessagePlaceholder": {
    "message": "Sharing details like how we can reproduce the bug will help us fix the problem.",
    "description": "In sentry feedback form, The placeholder for the feedback description input field."
  },
  "errorPageSentrySuccessMessageText": {
    "message": "Thanks! We will take a look soon.",
    "description": "In sentry feedback form, The message displayed after a successful feedback submission."
  },
  "errorPageTitle": {
    "message": "MetaMask encountered an error",
    "description": "Title of generic error page"
  },
  "errorPageTryAgain": {
    "message": "Try again",
    "description": "Button for try again"
  },
  "errorStack": {
    "message": "Stack:",
    "description": "Title for error stack, which is displayed for debugging purposes"
  },
  "errorWhileConnectingToRPC": {
    "message": "Error while connecting to the custom network."
  },
  "errorWithSnap": {
    "message": "Error with $1",
    "description": "$1 represents the name of the snap"
  },
  "estimatedFee": {
    "message": "Estimated fee"
  },
  "estimatedFeeTooltip": {
    "message": "Amount paid to process the transaction on network."
  },
  "ethGasPriceFetchWarning": {
    "message": "Backup gas price is provided as the main gas estimation service is unavailable right now."
  },
  "ethereumProviderAccess": {
    "message": "Grant Ethereum provider access to $1",
    "description": "The parameter is the name of the requesting origin"
  },
  "ethereumPublicAddress": {
    "message": "Ethereum public address"
  },
  "etherscan": {
    "message": "Etherscan"
  },
  "etherscanView": {
    "message": "View account on Etherscan"
  },
  "etherscanViewOn": {
    "message": "View on Etherscan"
  },
  "existingChainId": {
    "message": "The information you have entered is associated with an existing chain ID."
  },
  "existingRequestsBannerAlertDesc": {
    "message": "To view and confirm your most recent request, you'll need to approve or reject existing requests first."
  },
  "expandView": {
    "message": "Expand view"
  },
  "experimental": {
    "message": "Experimental"
  },
  "exportYourData": {
    "message": "Export your data"
  },
  "exportYourDataButton": {
    "message": "Download"
  },
  "exportYourDataDescription": {
    "message": "You can export data like your contacts and preferences."
  },
  "extendWalletWithSnaps": {
    "message": "Explore community-built Snaps to customize your web3 experience",
    "description": "Banner description displayed on Snaps list page in Settings when less than 6 Snaps is installed."
  },
  "extensionInsallCompleteDescription": {
    "message": "Return to the MetaMask Institutional product onboarding to connect your custodial or self-custodial accounts."
  },
  "extensionInsallCompleteTitle": {
    "message": "Extension install complete"
  },
  "externalExtension": {
    "message": "External extension"
  },
  "externalNameSourcesSetting": {
    "message": "Proposed nicknames"
  },
  "externalNameSourcesSettingDescription": {
    "message": "We’ll fetch proposed nicknames for addresses you interact with from third-party sources like Etherscan, Infura, and Lens Protocol. These sources will be able to see those addresses and your IP address. Your account address won’t be exposed to third parties."
  },
  "failed": {
    "message": "Failed"
  },
  "failedToFetchChainId": {
    "message": "Could not fetch chain ID. Is your RPC URL correct?"
  },
  "failureMessage": {
    "message": "Something went wrong, and we were unable to complete the action"
  },
  "fast": {
    "message": "Fast"
  },
  "feeAssociatedRequest": {
    "message": "A fee is associated with this request."
  },
  "feeDetails": {
    "message": "Fee details"
  },
  "fileImportFail": {
    "message": "File import not working? Click here!",
    "description": "Helps user import their account from a JSON file"
  },
  "flaskWelcomeUninstall": {
    "message": "you should uninstall this extension",
    "description": "This request is shown on the Flask Welcome screen. It is intended for non-developers, and will be bolded."
  },
  "flaskWelcomeWarning1": {
    "message": "Flask is for developers to experiment with new unstable APIs. Unless you are a developer or beta tester, $1.",
    "description": "This is a warning shown on the Flask Welcome screen, intended to encourage non-developers not to proceed any further. $1 is the bolded message 'flaskWelcomeUninstall'"
  },
  "flaskWelcomeWarning2": {
    "message": "We do not guarantee the safety or stability of this extension. The new APIs offered by Flask are not hardened against phishing attacks, meaning that any site or snap that requires Flask might be a malicious attempt to steal your assets.",
    "description": "This explains the risks of using MetaMask Flask"
  },
  "flaskWelcomeWarning3": {
    "message": "All Flask APIs are experimental. They may be changed or removed without notice, or they might stay on Flask indefinitely without ever being migrated to stable MetaMask. Use them at your own risk.",
    "description": "This message warns developers about unstable Flask APIs"
  },
  "flaskWelcomeWarning4": {
    "message": "Make sure to disable your regular MetaMask extension when using Flask.",
    "description": "This message calls to pay attention about multiple versions of MetaMask running on the same site (Flask + Prod)"
  },
  "flaskWelcomeWarningAcceptButton": {
    "message": "I accept the risks",
    "description": "this text is shown on a button, which the user presses to confirm they understand the risks of using Flask"
  },
  "floatAmountToken": {
    "message": "Token amount must be an integer"
  },
  "followUsOnTwitter": {
    "message": "Follow us on Twitter"
  },
  "forbiddenIpfsGateway": {
    "message": "Forbidden IPFS Gateway: Please specify a CID gateway"
  },
  "forgetDevice": {
    "message": "Forget this device"
  },
  "forgotPassword": {
    "message": "Forgot password?"
  },
  "form": {
    "message": "form"
  },
  "from": {
    "message": "From"
  },
  "fromAddress": {
    "message": "From: $1",
    "description": "$1 is the address to include in the From label. It is typically shortened first using shortenAddress"
  },
  "fromTokenLists": {
    "message": "From token lists: $1"
  },
  "function": {
    "message": "Function: $1"
  },
  "functionApprove": {
    "message": "Function: Approve"
  },
  "functionSetApprovalForAll": {
    "message": "Function: SetApprovalForAll"
  },
  "functionType": {
    "message": "Function type"
  },
  "fundingMethod": {
    "message": "Funding method"
  },
  "gas": {
    "message": "Gas"
  },
  "gasDisplayAcknowledgeDappButtonText": {
    "message": "Edit suggested gas fee"
  },
  "gasDisplayDappWarning": {
    "message": "This gas fee has been suggested by $1. Overriding this may cause a problem with your transaction. Please reach out to $1 if you have questions.",
    "description": "$1 represents the Dapp's origin"
  },
  "gasFee": {
    "message": "Gas fee"
  },
  "gasLimit": {
    "message": "Gas limit"
  },
  "gasLimitInfoTooltipContent": {
    "message": "Gas limit is the maximum amount of units of gas you are willing to spend."
  },
  "gasLimitRecommended": {
    "message": "Recommended gas limit is $1. If the gas limit is less than that, it may fail."
  },
  "gasLimitTooLow": {
    "message": "Gas limit must be at least 21000"
  },
  "gasLimitTooLowWithDynamicFee": {
    "message": "Gas limit must be at least $1",
    "description": "$1 is the custom gas limit, in decimal."
  },
  "gasLimitV2": {
    "message": "Gas limit"
  },
  "gasOption": {
    "message": "Gas option"
  },
  "gasPrice": {
    "message": "Gas price (GWEI)"
  },
  "gasPriceExcessive": {
    "message": "Your gas fee is set unnecessarily high. Consider lowering the amount."
  },
  "gasPriceExcessiveInput": {
    "message": "Gas price is excessive"
  },
  "gasPriceExtremelyLow": {
    "message": "Gas price extremely low"
  },
  "gasPriceFetchFailed": {
    "message": "Gas price estimation failed due to network error."
  },
  "gasPriceInfoTooltipContent": {
    "message": "Gas price specifies the amount of Ether you are willing to pay for each unit of gas."
  },
  "gasTimingHoursShort": {
    "message": "$1 hrs",
    "description": "$1 represents a number of hours"
  },
  "gasTimingLow": {
    "message": "Slow"
  },
  "gasTimingMinutesShort": {
    "message": "$1 min",
    "description": "$1 represents a number of minutes"
  },
  "gasTimingSecondsShort": {
    "message": "$1 sec",
    "description": "$1 represents a number of seconds"
  },
  "gasUsed": {
    "message": "Gas used"
  },
  "general": {
    "message": "General"
  },
  "generalCameraError": {
    "message": "We couldn't access your camera. Please give it another try."
  },
  "generalCameraErrorTitle": {
    "message": "Something went wrong...."
  },
  "generalDescription": {
    "message": "Sync settings across devices, select network preferences, and track token data"
  },
  "genericExplorerView": {
    "message": "View account on $1"
  },
  "goBack": {
    "message": "Go back"
  },
  "goToSite": {
    "message": "Go to site"
  },
  "goerli": {
    "message": "Goerli test network"
  },
  "gotIt": {
    "message": "Got it"
  },
  "grantExactAccess": {
    "message": "Grant exact access"
  },
  "grantedToWithColon": {
    "message": "Granted to:"
  },
  "gwei": {
    "message": "GWEI"
  },
  "hardware": {
    "message": "Hardware"
  },
  "hardwareWalletConnected": {
    "message": "Hardware wallet connected"
  },
  "hardwareWalletLegacyDescription": {
    "message": "(legacy)",
    "description": "Text representing the MEW path"
  },
  "hardwareWalletSupportLinkConversion": {
    "message": "click here"
  },
  "hardwareWallets": {
    "message": "Connect a hardware wallet"
  },
  "hardwareWalletsInfo": {
    "message": "Hardware wallet integrations use API calls to external servers, which can see your IP address and the smart contract addresses you interact with."
  },
  "hardwareWalletsMsg": {
    "message": "Select a hardware wallet you would like to use with MetaMask."
  },
  "here": {
    "message": "here",
    "description": "as in -click here- for more information (goes with troubleTokenBalances)"
  },
  "hexData": {
    "message": "Hex data"
  },
  "hiddenAccounts": {
    "message": "Hidden accounts"
  },
  "hide": {
    "message": "Hide"
  },
  "hideAccount": {
    "message": "Hide account"
  },
  "hideFullTransactionDetails": {
    "message": "Hide full transaction details"
  },
  "hideSeedPhrase": {
    "message": "Hide seed phrase"
  },
  "hideSentitiveInfo": {
    "message": "Hide sensitive information"
  },
  "hideTokenPrompt": {
    "message": "Hide token?"
  },
  "hideTokenSymbol": {
    "message": "Hide $1",
    "description": "$1 is the symbol for a token (e.g. 'DAI')"
  },
  "hideZeroBalanceTokens": {
    "message": "Hide tokens without balance"
  },
  "high": {
    "message": "Aggressive"
  },
  "highGasSettingToolTipMessage": {
    "message": "High probability, even in volatile markets. Use $1 to cover surges in network traffic due to things like popular NFT drops.",
    "description": "$1 is key 'high' (text: 'Aggressive') separated here so that it can be passed in with bold font-weight"
  },
  "highLowercase": {
    "message": "high"
  },
  "highestCurrentBid": {
    "message": "Highest current bid"
  },
  "highestFloorPrice": {
    "message": "Highest floor price"
  },
  "history": {
    "message": "History"
  },
  "holdToRevealContent1": {
    "message": "Your Secret Recovery Phrase provides $1",
    "description": "$1 is a bolded text with the message from 'holdToRevealContent2'"
  },
  "holdToRevealContent2": {
    "message": "full access to your wallet and funds.",
    "description": "Is the bolded text in 'holdToRevealContent1'"
  },
  "holdToRevealContent3": {
    "message": "Do not share this with anyone. $1 $2",
    "description": "$1 is a message from 'holdToRevealContent4' and $2 is a text link with the message from 'holdToRevealContent5'"
  },
  "holdToRevealContent4": {
    "message": "MetaMask Support will not request this,",
    "description": "Part of 'holdToRevealContent3'"
  },
  "holdToRevealContent5": {
    "message": "but phishers might.",
    "description": "The text link in 'holdToRevealContent3'"
  },
  "holdToRevealContentPrivateKey1": {
    "message": "Your Private Key provides $1",
    "description": "$1 is a bolded text with the message from 'holdToRevealContentPrivateKey2'"
  },
  "holdToRevealContentPrivateKey2": {
    "message": "full access to your wallet and funds.",
    "description": "Is the bolded text in 'holdToRevealContentPrivateKey2'"
  },
  "holdToRevealLockedLabel": {
    "message": "hold to reveal circle locked"
  },
  "holdToRevealPrivateKey": {
    "message": "Hold to reveal Private Key"
  },
  "holdToRevealPrivateKeyTitle": {
    "message": "Keep your private key safe"
  },
  "holdToRevealSRP": {
    "message": "Hold to reveal SRP"
  },
  "holdToRevealSRPTitle": {
    "message": "Keep your SRP safe"
  },
  "holdToRevealUnlockedLabel": {
    "message": "hold to reveal circle unlocked"
  },
  "howQuotesWork": {
    "message": "How quotes work"
  },
  "howQuotesWorkExplanation": {
    "message": "This quote has the best return of the quotes we searched. This is based on the swap rate, which includes bridging fees and a $1% MetaMask fee, minus gas fees. Gas fees depend on how busy the network is and how complex the transaction is."
  },
  "id": {
    "message": "ID"
  },
  "ifYouGetLockedOut": {
    "message": "If you get locked out of the app or get a new device, you will lose your funds. Be sure to back up your Secret Recovery Phrase in $1 ",
    "description": "$1 is the menu path to be shown with font weight bold"
  },
  "ignoreAll": {
    "message": "Ignore all"
  },
  "ignoreTokenWarning": {
    "message": "If you hide tokens, they will not be shown in your wallet. However, you can still add them by searching for them."
  },
  "imToken": {
    "message": "imToken"
  },
  "import": {
    "message": "Import",
    "description": "Button to import an account from a selected file"
  },
  "importAccount": {
    "message": "Import account"
  },
  "importAccountError": {
    "message": "Error importing account."
  },
  "importAccountErrorIsSRP": {
    "message": "You have entered a Secret Recovery Phrase (or mnemonic). To import an account here, you have to enter a private key, which is a hexadecimal string of length 64."
  },
  "importAccountErrorNotAValidPrivateKey": {
    "message": "This is not a valid private key. You have entered a hexadecimal string, but it must be 64 characters long."
  },
  "importAccountErrorNotHexadecimal": {
    "message": "This is not a valid private key. You must enter a hexadecimal string of length 64."
  },
  "importAccountJsonLoading1": {
    "message": "Expect this JSON import to take a few minutes and freeze MetaMask."
  },
  "importAccountJsonLoading2": {
    "message": "We apologize, and we will make it faster in the future."
  },
  "importAccountMsg": {
    "message": "Imported accounts won’t be associated with your MetaMask Secret Recovery Phrase. Learn more about imported accounts"
  },
  "importMyWallet": {
    "message": "Import my wallet"
  },
  "importNFT": {
    "message": "Import NFT"
  },
  "importNFTAddressToolTip": {
    "message": "On OpenSea, for example, on the NFT's page under Details, there is a blue hyperlinked value labeled 'Contract Address'. If you click on this, it will take you to the contract's address on Etherscan; at the top-left of that page, there should be an icon labeled 'Contract', and to the right, a long string of letters and numbers. This is the address of the contract that created your NFT. Click on the 'copy' icon to the right of the address, and you'll have it on your clipboard."
  },
  "importNFTPage": {
    "message": "Import NFT page"
  },
  "importNFTTokenIdToolTip": {
    "message": "An NFT's ID is a unique identifier since no two NFTs are alike. Again, on OpenSea this number is under 'Details'. Make a note of it, or copy it onto your clipboard."
  },
  "importSelectedTokens": {
    "message": "Import selected tokens?"
  },
  "importSelectedTokensDescription": {
    "message": "Only the tokens you've selected will appear in your wallet. You can always import hidden tokens later by searching for them."
  },
  "importTokenQuestion": {
    "message": "Import token?"
  },
  "importTokenWarning": {
    "message": "Anyone can create a token with any name, including fake versions of existing tokens. Add and trade at your own risk!"
  },
  "importTokensCamelCase": {
    "message": "Import tokens"
  },
  "importTokensError": {
    "message": "We could not import the tokens. Please try again later."
  },
  "importWithCount": {
    "message": "Import $1",
    "description": "$1 will the number of detected tokens that are selected for importing, if all of them are selected then $1 will be all"
  },
  "imported": {
    "message": "Imported",
    "description": "status showing that an account has been fully loaded into the keyring"
  },
  "inYourSettings": {
    "message": "in your Settings"
  },
  "included": {
    "message": "included"
  },
  "infuraBlockedNotification": {
    "message": "MetaMask is unable to connect to the blockchain host. Review possible reasons $1.",
    "description": "$1 is a clickable link with with text defined by the 'here' key"
  },
  "initialTransactionConfirmed": {
    "message": "Your initial transaction was confirmed by the network. Click OK to go back."
  },
  "inputLogicEmptyState": {
    "message": "Only enter a number that you're comfortable with the third party spending now or in the future. You can always increase the spending cap later."
  },
  "inputLogicEqualOrSmallerNumber": {
    "message": "This allows the third party to spend $1 from your current balance.",
    "description": "$1 is the current token balance in the account and the name of the current token"
  },
  "inputLogicHigherNumber": {
    "message": "This allows the third party to spend all your token balance until it reaches the cap or you revoke the spending cap. If this is not intended, consider setting a lower spending cap."
  },
  "insightWarning": {
    "message": "warning"
  },
  "insightWarningCheckboxMessage": {
    "message": "$1 the request by $2",
    "description": "$1 is the action i.e. sign, confirm. $2 is the origin making the request."
  },
  "insightWarningContentPlural": {
    "message": "Review $1 before $2. Once made, the $3 is irreversible.",
    "description": "$1 the 'insightWarnings' message (2 warnings) representing warnings, $2 is the action (i.e. signing) and $3 is the result (i.e. signature, transaction)"
  },
  "insightWarningContentSingular": {
    "message": "Review $1 before $2. Once made, the $3 is irreversible.",
    "description": "$1 is the 'insightWarning' message (1 warning), $2 is the action (i.e. signing) and $3 is the result (i.e. signature, transaction)"
  },
  "insightWarningHeader": {
    "message": "This request may be risky"
  },
  "insightWarnings": {
    "message": "warnings"
  },
  "insightsFromSnap": {
    "message": "Insights from $1",
    "description": "$1 represents the name of the snap"
  },
  "install": {
    "message": "Install"
  },
  "installExtension": {
    "message": "Install extension"
  },
  "installExtensionDescription": {
    "message": "The institution-compliant version of the world's leading web3 wallet, MetaMask."
  },
  "installOrigin": {
    "message": "Install origin"
  },
  "installRequest": {
    "message": "Add to MetaMask"
  },
  "installedOn": {
    "message": "Installed on $1",
    "description": "$1 is the date when the snap has been installed"
  },
  "insufficientBalance": {
    "message": "Insufficient balance."
  },
  "insufficientCurrencyBuyOrDeposit": {
    "message": "You do not have enough $1 in your account to pay for transaction fees on $2 network. $3 or deposit from another account.",
    "description": "$1 is the native currency of the network, $2 is the name of the current network, $3 is the key 'buy' + the ticker symbol of the native currency of the chain wrapped in a button"
  },
  "insufficientCurrencyBuyOrReceive": {
    "message": "You do not have enough $1 in your account to pay for transaction fees on $2 network. $3 or $4 from another account.",
    "description": "$1 is the native currency of the network, $2 is the name of the current network, $3 is the key 'buy' + the ticker symbol of the native currency of the chain wrapped in a button, $4 is the key 'deposit' button"
  },
  "insufficientCurrencyDeposit": {
    "message": "You do not have enough $1 in your account to pay for transaction fees on $2 network. Deposit $1 from another account.",
    "description": "$1 is the native currency of the network, $2 is the name of the current network"
  },
  "insufficientFunds": {
    "message": "Insufficient funds."
  },
  "insufficientFundsForGas": {
    "message": "Insufficient funds for gas"
  },
  "insufficientTokens": {
    "message": "Insufficient tokens."
  },
  "interactingWith": {
    "message": "Interacting with"
  },
  "interactingWithTransactionDescription": {
    "message": "This is the contract you're interacting with. Protect yourself from scammers by verifying the details."
  },
  "invalidAddress": {
    "message": "Invalid address"
  },
  "invalidAddressRecipient": {
    "message": "Recipient address is invalid"
  },
  "invalidAssetType": {
    "message": "This asset is an NFT and needs to be re-added on the Import NFTs page found under the NFTs tab"
  },
  "invalidChainIdTooBig": {
    "message": "Invalid chain ID. The chain ID is too big."
  },
  "invalidCustomNetworkAlertContent1": {
    "message": "The chain ID for custom network '$1' has to be re-entered.",
    "description": "$1 is the name/identifier of the network."
  },
  "invalidCustomNetworkAlertContent2": {
    "message": "To protect you from malicious or faulty network providers, chain IDs are now required for all custom networks."
  },
  "invalidCustomNetworkAlertContent3": {
    "message": "Go to Settings > Network and enter the chain ID. You can find the chain IDs of most popular networks on $1.",
    "description": "$1 is a link to https://chainid.network"
  },
  "invalidCustomNetworkAlertTitle": {
    "message": "Invalid custom network"
  },
  "invalidHexNumber": {
    "message": "Invalid hexadecimal number."
  },
  "invalidHexNumberLeadingZeros": {
    "message": "Invalid hexadecimal number. Remove any leading zeros."
  },
  "invalidIpfsGateway": {
    "message": "Invalid IPFS Gateway: The value must be a valid URL"
  },
  "invalidNumber": {
    "message": "Invalid number. Enter a decimal or '0x'-prefixed hexadecimal number."
  },
  "invalidNumberLeadingZeros": {
    "message": "Invalid number. Remove any leading zeros."
  },
  "invalidRPC": {
    "message": "Invalid RPC URL"
  },
  "invalidSeedPhrase": {
    "message": "Invalid Secret Recovery Phrase"
  },
  "invalidSeedPhraseCaseSensitive": {
    "message": "Invalid input! Secret Recovery Phrase is case sensitive."
  },
  "ipfsGateway": {
    "message": "IPFS gateway"
  },
  "ipfsGatewayDescription": {
    "message": "MetaMask uses third-party services to show images of your NFTs stored on IPFS, display information related to ENS addresses entered in your browser's address bar, and fetch icons for different tokens. Your IP address may be exposed to these services when you’re using them."
  },
  "ipfsToggleModalDescriptionOne": {
    "message": "We use third-party services to show images of your NFTs stored on IPFS, display information related to ENS addresses entered in your browser's address bar, and fetch icons for different tokens. Your IP address may be exposed to these services when you’re using them."
  },
  "ipfsToggleModalDescriptionTwo": {
    "message": "Selecting Confirm turns on IPFS resolution. You can turn it off in $1 at any time.",
    "description": "$1 is the method to turn off ipfs"
  },
  "ipfsToggleModalSettings": {
    "message": "Settings > Security and privacy"
  },
  "isSigningOrSubmitting": {
    "message": "A previous transaction is still being signed or submitted"
  },
  "jazzAndBlockies": {
    "message": "Jazzicons and Blockies are two different styles of unique icons that help you identify an account at a glance."
  },
  "jazzicons": {
    "message": "Jazzicons"
  },
  "jsonFile": {
    "message": "JSON File",
    "description": "format for importing an account"
  },
  "keepReminderOfSRP": {
    "message": "Keep a reminder of your Secret Recovery Phrase somewhere safe. If you lose it, no one can help you get it back. Even worse, you won’t be able access to your wallet ever again. $1",
    "description": "$1 is a learn more link"
  },
  "keyringAccountName": {
    "message": "Account name"
  },
  "keyringAccountPublicAddress": {
    "message": "Public Address"
  },
  "keyringSnapRemovalResult1": {
    "message": "$1 $2removed",
    "description": "Displays the result after removal of a keyring snap. $1 is the snap name, $2 is whether it is successful or not"
  },
  "keyringSnapRemovalResultNotSuccessful": {
    "message": "not ",
    "description": "Displays the `not` word in $2."
  },
  "keyringSnapRemoveConfirmation": {
    "message": "Type $1 to confirm you want to remove this snap:",
    "description": "Asks user to input the name nap prior to deleting the snap. $1 is the snap name"
  },
  "keystone": {
    "message": "Keystone"
  },
  "knownAddressRecipient": {
    "message": "Known contract address."
  },
  "knownTokenWarning": {
    "message": "This action will edit tokens that are already listed in your wallet, which can be used to phish you. Only approve if you are certain that you mean to change what these tokens represent. Learn more about $1"
  },
  "l1Fee": {
    "message": "L1 fee"
  },
  "l1FeeTooltip": {
    "message": "L1 gas fee"
  },
  "l2Fee": {
    "message": "L2 fee"
  },
  "l2FeeTooltip": {
    "message": "L2 gas fee"
  },
  "lastConnected": {
    "message": "Last connected"
  },
  "lastSold": {
    "message": "Last sold"
  },
  "lavaDomeCopyWarning": {
    "message": "For your safety, selecting this text is not available right now."
  },
  "layer1Fees": {
    "message": "Layer 1 fees"
  },
  "layer2Fees": {
    "message": "Layer 2 fees"
  },
  "learnCancelSpeeedup": {
    "message": "Learn how to $1",
    "description": "$1 is link to cancel or speed up transactions"
  },
  "learnHow": {
    "message": "Learn how"
  },
  "learnMore": {
    "message": "learn more"
  },
  "learnMoreAboutGas": {
    "message": "Want to $1 about gas?",
    "description": "$1 will be replaced by the learnMore translation key"
  },
  "learnMoreAboutPrivacy": {
    "message": "Learn more about privacy best practices."
  },
  "learnMoreKeystone": {
    "message": "Learn More"
  },
  "learnMoreUpperCase": {
    "message": "Learn more"
  },
  "learnMoreUpperCaseWithDot": {
    "message": "Learn more."
  },
  "learnScamRisk": {
    "message": "scams and security risks."
  },
  "leaveMetaMask": {
    "message": "Leave MetaMask?"
  },
  "leaveMetaMaskDesc": {
    "message": "You're about to visit a site outside of MetaMask. Double-check the URL before continuing."
  },
  "ledgerAccountRestriction": {
    "message": "You need to make use your last account before you can add a new one."
  },
  "ledgerConnectionInstructionCloseOtherApps": {
    "message": "Close any other software connected to your device and then click here to refresh."
  },
  "ledgerConnectionInstructionHeader": {
    "message": "Prior to clicking confirm:"
  },
  "ledgerConnectionInstructionStepFour": {
    "message": "Enable \"smart contract data\" or \"blind signing\" on your Ledger device."
  },
  "ledgerConnectionInstructionStepThree": {
    "message": "Be sure your Ledger is plugged in and to select the Ethereum app."
  },
  "ledgerDeviceOpenFailureMessage": {
    "message": "The Ledger device failed to open. Your Ledger might be connected to other software. Please close Ledger Live or other applications connected to your Ledger device, and try to connect again."
  },
  "ledgerErrorConnectionIssue": {
    "message": "Reconnect your ledger, open the ETH app and try again."
  },
  "ledgerErrorDevicedLocked": {
    "message": "Your Ledger is locked. Unlock it then try again."
  },
  "ledgerErrorEthAppNotOpen": {
    "message": "To solve the issue, open the ETH application on your device and retry."
  },
  "ledgerErrorTransactionDataNotPadded": {
    "message": "Ethereum transaction's input data isn't sufficiently padded."
  },
  "ledgerLiveApp": {
    "message": "Ledger Live App"
  },
  "ledgerLocked": {
    "message": "Cannot connect to Ledger device. Please make sure your device is unlocked and Ethereum app is opened."
  },
  "ledgerTimeout": {
    "message": "Ledger Live is taking too long to respond or connection timeout. Make sure Ledger Live app is opened and your device is unlocked."
  },
  "ledgerWebHIDNotConnectedErrorMessage": {
    "message": "The ledger device was not connected. If you wish to connect your Ledger, please click 'Continue' again and approve HID connection",
    "description": "An error message shown to the user during the hardware connect flow."
  },
  "levelArrow": {
    "message": "level arrow"
  },
  "lightTheme": {
    "message": "Light"
  },
  "likeToImportToken": {
    "message": "Would you like to import this token?"
  },
  "likeToImportTokens": {
    "message": "Would you like to import these tokens?"
  },
  "lineaGoerli": {
    "message": "Linea Goerli test network"
  },
  "lineaMainnet": {
    "message": "Linea Mainnet"
  },
  "lineaSepolia": {
    "message": "Linea Sepolia test network"
  },
  "link": {
    "message": "Link"
  },
  "linkCentralizedExchanges": {
    "message": "Link your Coinbase or Binance accounts to transfer crypto to MetaMask for free."
  },
  "links": {
    "message": "Links"
  },
  "loadMore": {
    "message": "Load more"
  },
  "loading": {
    "message": "Loading..."
  },
  "loadingScreenHardwareWalletMessage": {
    "message": "Please complete the transaction on the hardware wallet."
  },
  "loadingScreenSnapMessage": {
    "message": "Please complete the transaction on the Snap."
  },
  "loadingTokenList": {
    "message": "Loading token list"
  },
  "localhost": {
    "message": "Localhost 8545"
  },
  "lock": {
    "message": "Lock"
  },
  "lockMetaMask": {
    "message": "Lock MetaMask"
  },
  "lockTimeInvalid": {
    "message": "Lock time must be a number between 0 and 10080"
  },
  "logo": {
    "message": "$1 logo",
    "description": "$1 is the name of the ticker"
  },
  "low": {
    "message": "Low"
  },
  "lowEstimatedReturnTooltipMessage": {
    "message": "You’ll pay more than $1% of your starting amount in fees. Check your receiving amount and network fees."
  },
  "lowEstimatedReturnTooltipTitle": {
    "message": "High cost"
  },
  "lowGasSettingToolTipMessage": {
    "message": "Use $1 to wait for a cheaper price. Time estimates are much less accurate as prices are somewhat unpredictable.",
    "description": "$1 is key 'low' separated here so that it can be passed in with bold font-weight"
  },
  "lowLowercase": {
    "message": "low"
  },
  "lowPriorityMessage": {
    "message": "Future transactions will queue after this one."
  },
  "mainnet": {
    "message": "Ethereum Mainnet"
  },
  "mainnetToken": {
    "message": "This address matches a known Ethereum Mainnet token address. Recheck the contract address and network for the token you are trying to add."
  },
  "makeAnotherSwap": {
    "message": "Create a new swap"
  },
  "makeSureNoOneWatching": {
    "message": "Make sure nobody is looking",
    "description": "Warning to users to be care while creating and saving their new Secret Recovery Phrase"
  },
  "manageDefaultSettings": {
    "message": "Manage default privacy settings"
  },
  "marketCap": {
    "message": "Market cap"
  },
  "marketDetails": {
    "message": "Market details"
  },
  "max": {
    "message": "Max"
  },
  "maxBaseFee": {
    "message": "Max base fee"
  },
  "maxFee": {
    "message": "Max fee"
  },
  "maxFeeTooltip": {
    "message": "A maximum fee provided to pay for the transaction."
  },
  "maxPriorityFee": {
    "message": "Max priority fee"
  },
  "medium": {
    "message": "Market"
  },
  "mediumGasSettingToolTipMessage": {
    "message": "Use $1 for fast processing at current market price.",
    "description": "$1 is key 'medium' (text: 'Market') separated here so that it can be passed in with bold font-weight"
  },
  "memo": {
    "message": "memo"
  },
  "message": {
    "message": "Message"
  },
  "metaMaskConnectStatusParagraphOne": {
    "message": "You now have more control over your account connections in MetaMask."
  },
  "metaMaskConnectStatusParagraphThree": {
    "message": "Click it to manage your connected accounts."
  },
  "metaMaskConnectStatusParagraphTwo": {
    "message": "The connection status button shows if the website you’re visiting is connected to your currently selected account."
  },
  "metaMetricsIdNotAvailableError": {
    "message": "Since you've never opted into MetaMetrics, there's no data to delete here."
  },
  "metadataModalSourceTooltip": {
    "message": "$1 is hosted on npm and $2 is this Snap’s unique identifier.",
    "description": "$1 is the snap name and $2 is the snap NPM id."
  },
  "metamaskInstitutionalVersion": {
    "message": "MetaMask Institutional Version"
  },
  "metamaskNotificationsAreOff": {
    "message": "Wallet notifications are currently not active."
  },
  "metamaskSwapsOfflineDescription": {
    "message": "MetaMask Swaps is undergoing maintenance. Please check back later."
  },
  "metamaskVersion": {
    "message": "MetaMask Version"
  },
  "methodData": {
    "message": "Method"
  },
  "methodDataTransactionDesc": {
    "message": "Function executed based on decoded input data."
  },
  "methodNotSupported": {
    "message": "Not supported with this account."
  },
  "metrics": {
    "message": "Metrics"
  },
  "millionAbbreviation": {
    "message": "M",
    "description": "Shortened form of 'million'"
  },
  "mismatchAccount": {
    "message": "Your selected account ($1) is different than the account trying to sign ($2)"
  },
  "mismatchedChainLinkText": {
    "message": "verify the network details",
    "description": "Serves as link text for the 'mismatchedChain' key. This text will be embedded inside the translation for that key."
  },
  "mismatchedChainRecommendation": {
    "message": "We recommend that you $1 before proceeding.",
    "description": "$1 is a clickable link with text defined by the 'mismatchedChainLinkText' key. The link will open to instructions for users to validate custom network details."
  },
  "mismatchedNetworkName": {
    "message": "According to our record the network name may not correctly match this chain ID."
  },
  "mismatchedNetworkSymbol": {
    "message": "The submitted currency symbol does not match what we expect for this chain ID."
  },
  "mismatchedRpcChainId": {
    "message": "Chain ID returned by the custom network does not match the submitted chain ID."
  },
  "mismatchedRpcUrl": {
    "message": "According to our records the submitted RPC URL value does not match a known provider for this chain ID."
  },
  "missingSetting": {
    "message": "Can't find a setting?"
  },
  "missingSettingRequest": {
    "message": "Request here"
  },
  "mmiBuiltAroundTheWorld": {
    "message": "MetaMask Institutional is designed and built around the world."
  },
  "mmiNewNFTDetectedInNFTsTabMessage": {
    "message": "Let MetaMask Institutional automatically detect and display NFTs in your wallet."
  },
  "mmiPasswordSetupDetails": {
    "message": "This password will unlock your MetaMask Institutional extension only."
  },
  "more": {
    "message": "more"
  },
  "moreAccounts": {
    "message": "+ $1 more accounts",
    "description": "$1 is the number of accounts"
  },
  "moreNetworks": {
    "message": "+ $1 more networks",
    "description": "$1 is the number of networks"
  },
  "moreQuotes": {
    "message": "More quotes"
  },
  "multichainAddEthereumChainConfirmationDescription": {
    "message": "You're adding this network to MetaMask and giving this site permission to use it."
  },
  "multipleSnapConnectionWarning": {
    "message": "$1 wants to use $2 Snaps",
    "description": "$1 is the dapp and $2 is the number of snaps it wants to connect to."
  },
  "mustSelectOne": {
    "message": "Must select at least 1 token."
  },
  "name": {
    "message": "Name"
  },
  "nameAddressLabel": {
    "message": "Address",
    "description": "Label above address field in name component modal."
  },
  "nameAlreadyInUse": {
    "message": "Name is already in use"
  },
  "nameInstructionsNew": {
    "message": "If you know this address, give it a nickname to recognize it in the future.",
    "description": "Instruction text in name component modal when value is not recognised."
  },
  "nameInstructionsRecognized": {
    "message": "This address has a default nickname, but you can edit it or explore other suggestions.",
    "description": "Instruction text in name component modal when value is recognized but not saved."
  },
  "nameInstructionsSaved": {
    "message": "You've added a nickname for this address before. You can edit or view other suggested nicknames.",
    "description": "Instruction text in name component modal when value is saved."
  },
  "nameLabel": {
    "message": "Nickname",
    "description": "Label above name input field in name component modal."
  },
  "nameModalMaybeProposedName": {
    "message": "Maybe: $1",
    "description": "$1 is the proposed name"
  },
  "nameModalTitleNew": {
    "message": "Unknown address",
    "description": "Title of the modal created by the name component when value is not recognised."
  },
  "nameModalTitleRecognized": {
    "message": "Recognized address",
    "description": "Title of the modal created by the name component when value is recognized but not saved."
  },
  "nameModalTitleSaved": {
    "message": "Saved address",
    "description": "Title of the modal created by the name component when value is saved."
  },
  "nameProviderProposedBy": {
    "message": "Proposed by $1",
    "description": "$1 is the name of the provider"
  },
  "nameProvider_ens": {
    "message": "Ethereum Name Service (ENS)"
  },
  "nameProvider_etherscan": {
    "message": "Etherscan"
  },
  "nameProvider_lens": {
    "message": "Lens Protocol"
  },
  "nameProvider_token": {
    "message": "MetaMask"
  },
  "nameSetPlaceholder": {
    "message": "Choose a nickname...",
    "description": "Placeholder text for name input field in name component modal."
  },
  "nativeNetworkPermissionRequestDescription": {
    "message": "$1 is asking for your approval to:",
    "description": "$1 represents dapp name"
  },
  "nativeTokenScamWarningConversion": {
    "message": "Edit network details"
  },
  "nativeTokenScamWarningDescription": {
    "message": "The native token symbol does not match the expected symbol of the native token for the network with the associated chain ID. You have entered $1 while the expected token symbol is $2. Please verify you are connected to the correct chain.",
    "description": "$1 represents the currency name, $2 represents the expected currency symbol"
  },
  "nativeTokenScamWarningDescriptionExpectedTokenFallback": {
    "message": "something else",
    "description": "graceful fallback for when token symbol isn't found"
  },
  "nativeTokenScamWarningTitle": {
    "message": "Unexpected Native Token Symbol",
    "description": "Title for nativeTokenScamWarningDescription"
  },
  "needHelp": {
    "message": "Need help? Contact $1",
    "description": "$1 represents `needHelpLinkText`, the text which goes in the help link"
  },
  "needHelpFeedback": {
    "message": "Share your feedback"
  },
  "needHelpLinkText": {
    "message": "MetaMask support"
  },
  "needHelpSubmitTicket": {
    "message": "Submit a ticket"
  },
  "needImportFile": {
    "message": "You must select a file to import.",
    "description": "User is important an account and needs to add a file to continue"
  },
  "negativeETH": {
    "message": "Can not send negative amounts of ETH."
  },
  "negativeOrZeroAmountToken": {
    "message": "Cannot send negative or zero amounts of asset."
  },
  "network": {
    "message": "Network:"
  },
  "networkDetails": {
    "message": "Network details"
  },
  "networkFee": {
    "message": "Network fee"
  },
  "networkFees": {
    "message": "Network fees"
  },
  "networkIsBusy": {
    "message": "Network is busy. Gas prices are high and estimates are less accurate."
  },
  "networkMenu": {
    "message": "Network Menu"
  },
  "networkMenuHeading": {
    "message": "Select a network"
  },
  "networkName": {
    "message": "Network name"
  },
  "networkNameArbitrum": {
    "message": "Arbitrum"
  },
  "networkNameAvalanche": {
    "message": "Avalanche"
  },
  "networkNameBSC": {
    "message": "BSC"
  },
  "networkNameBase": {
    "message": "Base"
  },
  "networkNameBitcoin": {
    "message": "Bitcoin"
  },
  "networkNameDefinition": {
    "message": "The name associated with this network."
  },
  "networkNameEthereum": {
    "message": "Ethereum"
  },
  "networkNameGoerli": {
    "message": "Goerli"
  },
  "networkNameLinea": {
    "message": "Linea"
  },
  "networkNameOpMainnet": {
    "message": "OP Mainnet"
  },
  "networkNamePolygon": {
    "message": "Polygon"
  },
  "networkNameSolana": {
    "message": "Solana"
  },
  "networkNameTestnet": {
    "message": "Testnet"
  },
  "networkNameZkSyncEra": {
    "message": "zkSync Era"
  },
  "networkOptions": {
    "message": "Network options"
  },
  "networkPermissionToast": {
    "message": "Network permissions updated"
  },
  "networkProvider": {
    "message": "Network provider"
  },
  "networkStatus": {
    "message": "Network status"
  },
  "networkStatusBaseFeeTooltip": {
    "message": "The base fee is set by the network and changes every 13-14 seconds. Our $1 and $2 options account for sudden increases.",
    "description": "$1 and $2 are bold text for Medium and Aggressive respectively."
  },
  "networkStatusPriorityFeeTooltip": {
    "message": "Range of priority fees (aka “miner tip”). This goes to miners and incentivizes them to prioritize your transaction."
  },
  "networkStatusStabilityFeeTooltip": {
    "message": "Gas fees are $1 relative to the past 72 hours.",
    "description": "$1 is networks stability value - stable, low, high"
  },
  "networkSwitchConnectionError": {
    "message": "We can't connect to $1",
    "description": "$1 represents the network name"
  },
  "networkSwitchMessage": {
    "message": "Network switched to $1",
    "description": "$1 represents the network name"
  },
  "networkURL": {
    "message": "Network URL"
  },
  "networkURLDefinition": {
    "message": "The URL used to access this network."
  },
  "networkUrlErrorWarning": {
    "message": "Attackers sometimes mimic sites by making small changes to the site address. Make sure you're interacting with the intended site before you continue. Punycode version: $1",
    "description": "$1 replaced by RPC URL for network"
  },
  "networks": {
    "message": "Networks"
  },
  "networksSmallCase": {
    "message": "networks"
  },
  "nevermind": {
    "message": "Nevermind"
  },
  "new": {
    "message": "New!"
  },
  "newAccount": {
    "message": "New account"
  },
  "newAccountNumberName": {
    "message": "Account $1",
    "description": "Default name of next account to be created on create account screen"
  },
  "newContact": {
    "message": "New contact"
  },
  "newContract": {
    "message": "New contract"
  },
  "newNFTDetectedInImportNFTsMessageStrongText": {
    "message": "Settings > Security and privacy"
  },
  "newNFTDetectedInImportNFTsMsg": {
    "message": "To use Opensea to see your NFTs, turn on 'Display NFT Media' in $1.",
    "description": "$1 is used for newNFTDetectedInImportNFTsMessageStrongText"
  },
  "newNFTDetectedInNFTsTabMessage": {
    "message": "Let MetaMask automatically detect and display NFTs in your wallet."
  },
  "newNFTsAutodetected": {
    "message": "NFT autodetection"
  },
  "newNetworkAdded": {
    "message": "“$1” was successfully added!"
  },
  "newNetworkEdited": {
    "message": "“$1” was successfully edited!"
  },
  "newNftAddedMessage": {
    "message": "NFT was successfully added!"
  },
  "newPassword": {
    "message": "New password (8 characters min)"
  },
  "newPrivacyPolicyActionButton": {
    "message": "Read more"
  },
  "newPrivacyPolicyTitle": {
    "message": "We’ve updated our privacy policy"
  },
  "newRpcUrl": {
    "message": "New RPC URL"
  },
  "newTokensImportedMessage": {
    "message": "You’ve successfully imported $1.",
    "description": "$1 is the string of symbols of all the tokens imported"
  },
  "newTokensImportedTitle": {
    "message": "Token imported"
  },
  "next": {
    "message": "Next"
  },
  "nextNonceWarning": {
    "message": "Nonce is higher than suggested nonce of $1",
    "description": "The next nonce according to MetaMask's internal logic"
  },
  "nftAddFailedMessage": {
    "message": "NFT can’t be added as the ownership details do not match. Make sure you have entered correct information."
  },
  "nftAddressError": {
    "message": "This token is an NFT. Add on the $1",
    "description": "$1 is a clickable link with text defined by the 'importNFTPage' key"
  },
  "nftAlreadyAdded": {
    "message": "NFT has already been added."
  },
  "nftAutoDetectionEnabled": {
    "message": "NFT autodetection enabled"
  },
  "nftDisclaimer": {
    "message": "Disclaimer: MetaMask pulls the media file from the source url. This url sometimes gets changed by the marketplace on which the NFT was minted."
  },
  "nftOptions": {
    "message": "NFT Options"
  },
  "nftTokenIdPlaceholder": {
    "message": "Enter the token id"
  },
  "nftWarningContent": {
    "message": "You're granting access to $1, including any you might own in the future. The party on the other end can transfer these NFTs from your wallet at any time without asking you until you revoke this approval. $2",
    "description": "$1 is nftWarningContentBold bold part, $2 is Learn more link"
  },
  "nftWarningContentBold": {
    "message": "all your $1 NFTs",
    "description": "$1 is name of the collection"
  },
  "nftWarningContentGrey": {
    "message": "Proceed with caution."
  },
  "nfts": {
    "message": "NFTs"
  },
  "nftsPreviouslyOwned": {
    "message": "Previously Owned"
  },
  "nickname": {
    "message": "Nickname"
  },
  "noAccountsFound": {
    "message": "No accounts found for the given search query"
  },
  "noConnectedAccountTitle": {
    "message": "MetaMask isn’t connected to this site"
  },
  "noConnectionDescription": {
    "message": "To connect to a site, find and select the \"connect\" button. Remember MetaMask can only connect to sites on web3"
  },
  "noConversionRateAvailable": {
    "message": "No conversion rate available"
  },
  "noDomainResolution": {
    "message": "No resolution for domain provided."
  },
  "noHardwareWalletOrSnapsSupport": {
    "message": "Snaps, and most hardware wallets, will not work with your current browser version."
  },
  "noNFTs": {
    "message": "No NFTs yet"
  },
  "noNetworksFound": {
    "message": "No networks found for the given search query"
  },
  "noOptionsAvailableMessage": {
    "message": "This trade route isn't available right now. Try changing the amount, network, or token and we'll find the best option."
  },
  "noSnaps": {
    "message": "You don't have any snaps installed."
  },
  "noThanks": {
    "message": "No thanks"
  },
  "noWebcamFound": {
    "message": "Your computer's webcam was not found. Please try again."
  },
  "noWebcamFoundTitle": {
    "message": "Webcam not found"
  },
  "nonCustodialAccounts": {
    "message": "MetaMask Institutional allows you to use non-custodial accounts, if you plan to use these accounts backup the Secret Recovery Phrase."
  },
  "nonce": {
    "message": "Nonce"
  },
  "nonceField": {
    "message": "Customize transaction nonce"
  },
  "nonceFieldDesc": {
    "message": "Turn this on to change the nonce (transaction number) when sending assets. This is an advanced feature, use cautiously."
  },
  "nonceFieldHeading": {
    "message": "Custom nonce"
  },
  "none": {
    "message": "None"
  },
  "notBusy": {
    "message": "Not busy"
  },
  "notCurrentAccount": {
    "message": "Is this the correct account? It's different from the currently selected account in your wallet"
  },
  "notEnoughBalance": {
    "message": "Insufficient balance"
  },
  "notEnoughGas": {
    "message": "Not enough gas"
  },
  "note": {
    "message": "Note"
  },
  "notePlaceholder": {
    "message": "The approver will see this note when approving the transaction at the custodian."
  },
  "notificationDetail": {
    "message": "Details"
  },
  "notificationDetailBaseFee": {
    "message": "Base fee (GWEI)"
  },
  "notificationDetailGasLimit": {
    "message": "Gas limit (units)"
  },
  "notificationDetailGasUsed": {
    "message": "Gas used (units)"
  },
  "notificationDetailMaxFee": {
    "message": "Max fee per gas"
  },
  "notificationDetailNetwork": {
    "message": "Network"
  },
  "notificationDetailNetworkFee": {
    "message": "Network fee"
  },
  "notificationDetailPriorityFee": {
    "message": "Priority fee (GWEI)"
  },
  "notificationItemCheckBlockExplorer": {
    "message": "Check on the Block Explorer"
  },
  "notificationItemCollection": {
    "message": "Collection"
  },
  "notificationItemConfirmed": {
    "message": "Confirmed"
  },
  "notificationItemError": {
    "message": "Unable to retrieve fees currently"
  },
  "notificationItemFrom": {
    "message": "From"
  },
  "notificationItemLidoStakeReadyToBeWithdrawn": {
    "message": "Withdrawal Ready"
  },
  "notificationItemLidoStakeReadyToBeWithdrawnMessage": {
    "message": "You can now withdraw your unstaked $1"
  },
  "notificationItemLidoWithdrawalRequestedMessage": {
    "message": "Your request to unstake $1 has been sent"
  },
  "notificationItemNFTReceivedFrom": {
    "message": "Received NFT from"
  },
  "notificationItemNFTSentTo": {
    "message": "Sent NFT to"
  },
  "notificationItemNetwork": {
    "message": "Network"
  },
  "notificationItemRate": {
    "message": "Rate (fee included)"
  },
  "notificationItemReceived": {
    "message": "Received"
  },
  "notificationItemReceivedFrom": {
    "message": "Received from"
  },
  "notificationItemSent": {
    "message": "Sent"
  },
  "notificationItemSentTo": {
    "message": "Sent to"
  },
  "notificationItemStakeCompleted": {
    "message": "Stake completed"
  },
  "notificationItemStaked": {
    "message": "Staked"
  },
  "notificationItemStakingProvider": {
    "message": "Staking Provider"
  },
  "notificationItemStatus": {
    "message": "Status"
  },
  "notificationItemSwapped": {
    "message": "Swapped"
  },
  "notificationItemSwappedFor": {
    "message": "for"
  },
  "notificationItemTo": {
    "message": "To"
  },
  "notificationItemTransactionId": {
    "message": "Transaction ID"
  },
  "notificationItemUnStakeCompleted": {
    "message": "UnStaking complete"
  },
  "notificationItemUnStaked": {
    "message": "Unstaked"
  },
  "notificationItemUnStakingRequested": {
    "message": "Unstaking requested"
  },
  "notificationTransactionFailedMessage": {
    "message": "Transaction $1 failed! $2",
    "description": "Content of the browser notification that appears when a transaction fails"
  },
  "notificationTransactionFailedMessageMMI": {
    "message": "Transaction failed! $1",
    "description": "Content of the browser notification that appears when a transaction fails in MMI"
  },
  "notificationTransactionFailedTitle": {
    "message": "Failed transaction",
    "description": "Title of the browser notification that appears when a transaction fails"
  },
  "notificationTransactionSuccessMessage": {
    "message": "Transaction $1 confirmed!",
    "description": "Content of the browser notification that appears when a transaction is confirmed"
  },
  "notificationTransactionSuccessTitle": {
    "message": "Confirmed transaction",
    "description": "Title of the browser notification that appears when a transaction is confirmed"
  },
  "notificationTransactionSuccessView": {
    "message": "View on $1",
    "description": "Additional content in a notification that appears when a transaction is confirmed and has a block explorer URL."
  },
  "notifications": {
    "message": "Notifications"
  },
  "notificationsDropLedgerFirefoxDescription": {
    "message": "Firefox no longer supports U2F, so Ledger won't work with MetaMask on Firefox. Try MetaMask on Google Chrome instead.",
    "description": "Description of a notification in the 'See What's New' popup. Describes that ledger will not longer be supported for firefox users and they should use MetaMask on chrome for ledger support instead."
  },
  "notificationsDropLedgerFirefoxTitle": {
    "message": "Dropping Ledger Support for Firefox",
    "description": "Title for a notification in the 'See What's New' popup. Tells firefox users that ledger support is being dropped."
  },
  "notificationsFeatureToggle": {
    "message": "Enable Wallet Notifications",
    "description": "Experimental feature title"
  },
  "notificationsFeatureToggleDescription": {
    "message": "This enables wallet notifications like send/receive funds or nfts and feature announcements.",
    "description": "Description of the experimental notifications feature"
  },
  "notificationsMarkAllAsRead": {
    "message": "Mark all as read"
  },
  "notificationsPageEmptyTitle": {
    "message": "Nothing to see here"
  },
  "notificationsPageErrorContent": {
    "message": "Please, try to visit this page again."
  },
  "notificationsPageErrorTitle": {
    "message": "There has been an error"
  },
  "notificationsPageNoNotificationsContent": {
    "message": "You have not received any notifications yet."
  },
  "notificationsSettingsBoxError": {
    "message": "Something went wrong. Please try again."
  },
  "notificationsSettingsPageAllowNotifications": {
    "message": "Stay in the loop on what’s happening in your wallet with notifications. To use notifications, we use a profile to sync some settings across your devices. $1"
  },
  "notificationsSettingsPageAllowNotificationsLink": {
    "message": "Learn how we protect your privacy while using this feature."
  },
  "numberOfNewTokensDetectedPlural": {
    "message": "$1 new tokens found in this account",
    "description": "$1 is the number of new tokens detected"
  },
  "numberOfNewTokensDetectedSingular": {
    "message": "1 new token found in this account"
  },
  "numberOfTokens": {
    "message": "Number of tokens"
  },
  "ofTextNofM": {
    "message": "of"
  },
  "off": {
    "message": "Off"
  },
  "offlineForMaintenance": {
    "message": "Offline for maintenance"
  },
  "ok": {
    "message": "Ok"
  },
  "on": {
    "message": "On"
  },
  "onboardedMetametricsAccept": {
    "message": "I agree"
  },
  "onboardedMetametricsDisagree": {
    "message": "No thanks"
  },
  "onboardedMetametricsKey1": {
    "message": "Latest developments"
  },
  "onboardedMetametricsKey2": {
    "message": "Product features"
  },
  "onboardedMetametricsKey3": {
    "message": "Other relevant promotional materials"
  },
  "onboardedMetametricsLink": {
    "message": "MetaMetrics"
  },
  "onboardedMetametricsParagraph1": {
    "message": "In addition to $1, we'd like to use data to understand how you interact with marketing communications.",
    "description": "$1 represents the 'onboardedMetametricsLink' locale string"
  },
  "onboardedMetametricsParagraph2": {
    "message": "This helps us personalize what we share with you, like:"
  },
  "onboardedMetametricsParagraph3": {
    "message": "Remember, we never sell the data you provide and you can opt out any time."
  },
  "onboardedMetametricsTitle": {
    "message": "Help us enhance your experience"
  },
  "onboardingAdvancedPrivacyIPFSDescription": {
    "message": "The IPFS gateway makes it possible to access and view data hosted by third parties. You can add a custom IPFS gateway or continue using the default."
  },
  "onboardingAdvancedPrivacyIPFSInvalid": {
    "message": "Please enter a valid URL"
  },
  "onboardingAdvancedPrivacyIPFSTitle": {
    "message": "Add custom IPFS Gateway"
  },
  "onboardingAdvancedPrivacyIPFSValid": {
    "message": "IPFS gateway URL is valid"
  },
  "onboardingAdvancedPrivacyNetworkDescription": {
    "message": "We use Infura as our remote procedure call (RPC) provider to offer the most reliable and private access to Ethereum data we can. You can choose your own RPC, but remember that any RPC will receive your IP address and Ethereum wallet to make transactions. Read our $1 to learn more about how Infura handles data."
  },
  "onboardingAdvancedPrivacyNetworkTitle": {
    "message": "Choose your network"
  },
  "onboardingCreateWallet": {
    "message": "Create a new wallet"
  },
  "onboardingImportWallet": {
    "message": "Import an existing wallet"
  },
  "onboardingMetametricsAgree": {
    "message": "I agree"
  },
  "onboardingMetametricsDescription": {
    "message": "We’d like to gather basic usage and diagnostics data to improve MetaMask. Know that we never sell the data you provide here."
  },
  "onboardingMetametricsDescription2": {
    "message": "When we gather metrics, it will always be..."
  },
  "onboardingMetametricsInfuraTerms": {
    "message": "We’ll let you know if we decide to use this data for other purposes. You can review our $1 for more information. Remember, you can go to settings and opt out at any time.",
    "description": "$1 represents `onboardingMetametricsInfuraTermsPolicy`"
  },
  "onboardingMetametricsInfuraTermsPolicy": {
    "message": "Privacy Policy"
  },
  "onboardingMetametricsNeverCollect": {
    "message": "$1 clicks and views on the app are stored, but other details (like your public address) are not.",
    "description": "$1 represents `onboardingMetametricsNeverCollectEmphasis`"
  },
  "onboardingMetametricsNeverCollectEmphasis": {
    "message": "Private:"
  },
  "onboardingMetametricsNeverCollectIP": {
    "message": "$1 we temporarily use your IP address to detect a general location (like your country or region), but it's never stored.",
    "description": "$1 represents `onboardingMetametricsNeverCollectIPEmphasis`"
  },
  "onboardingMetametricsNeverCollectIPEmphasis": {
    "message": "General:"
  },
  "onboardingMetametricsNeverSellData": {
    "message": "$1 you decide if you want to share or delete your usage data via settings any time.",
    "description": "$1 represents `onboardingMetametricsNeverSellDataEmphasis`"
  },
  "onboardingMetametricsNeverSellDataEmphasis": {
    "message": "Optional:"
  },
  "onboardingMetametricsPrivacyDescription": {
    "message": "Learn how we protect your privacy while collecting usage data for your profile."
  },
  "onboardingMetametricsTitle": {
    "message": "Help us improve MetaMask"
  },
  "onboardingMetametricsUseDataCheckbox": {
    "message": "We’ll use this data to learn how you interact with our marketing communications. We may share relevant news (like product features)."
  },
  "onboardingPinExtensionBillboardAccess": {
    "message": "Full access"
  },
  "onboardingPinExtensionBillboardDescription": {
    "message": "These extensions can see and change information"
  },
  "onboardingPinExtensionBillboardDescription2": {
    "message": "on this site."
  },
  "onboardingPinExtensionBillboardTitle": {
    "message": "Extensions"
  },
  "onboardingPinExtensionChrome": {
    "message": "Click the browser extension icon"
  },
  "onboardingPinExtensionDescription": {
    "message": "Pin MetaMask on your browser so it's accessible and easy to view transaction confirmations."
  },
  "onboardingPinExtensionDescription2": {
    "message": "You can open MetaMask by clicking on the extension and access your wallet with 1 click."
  },
  "onboardingPinExtensionDescription3": {
    "message": "Click browser extension icon to access it instantly"
  },
  "onboardingPinExtensionLabel": {
    "message": "Pin MetaMask"
  },
  "onboardingPinExtensionStep1": {
    "message": "1"
  },
  "onboardingPinExtensionStep2": {
    "message": "2"
  },
  "onboardingPinExtensionTitle": {
    "message": "Your MetaMask install is complete!"
  },
  "onboardingPinMmiExtensionLabel": {
    "message": "Pin MetaMask Institutional"
  },
  "oneDayAbbreviation": {
    "message": "1D",
    "description": "Shortened form of '1 day'"
  },
  "oneMonthAbbreviation": {
    "message": "1M",
    "description": "Shortened form of '1 month'"
  },
  "oneWeekAbbreviation": {
    "message": "1W",
    "description": "Shortened form of '1 week'"
  },
  "oneYearAbbreviation": {
    "message": "1Y",
    "description": "Shortened form of '1 year'"
  },
  "onekey": {
    "message": "OneKey"
  },
  "onlyConnectTrust": {
    "message": "Only connect with sites you trust. $1",
    "description": "Text displayed above the buttons for connection confirmation. $1 is the link to the learn more web page."
  },
  "openCustodianApp": {
    "message": "Open $1 app",
    "description": "The $1 is the name of the Custodian that will be open"
  },
  "openFullScreenForLedgerWebHid": {
    "message": "Go to full screen to connect your Ledger.",
    "description": "Shown to the user on the confirm screen when they are viewing MetaMask in a popup window but need to connect their ledger via webhid."
  },
  "openInBlockExplorer": {
    "message": "Open in block explorer"
  },
  "openSeaNew": {
    "message": "OpenSea"
  },
  "operationFailed": {
    "message": "Operation Failed"
  },
  "optional": {
    "message": "Optional"
  },
  "options": {
    "message": "Options"
  },
  "or": {
    "message": "or"
  },
  "origin": {
    "message": "Origin"
  },
  "osTheme": {
    "message": "System"
  },
  "otherSnaps": {
    "message": "other snaps",
    "description": "Used in the 'permission_rpc' message."
  },
  "outdatedBrowserNotification": {
    "message": "Your browser is out of date. If you don't update your browser, you won't be able to get security patches and new features from MetaMask."
  },
  "overrideContentSecurityPolicyHeader": {
    "message": "Override Content-Security-Policy header"
  },
  "overrideContentSecurityPolicyHeaderDescription": {
    "message": "This option is a workaround for a known issue in Firefox, where a dapp's Content-Security-Policy header may prevent the extension from loading properly. Disabling this option is not recommended unless required for specific web page compatibility."
  },
  "padlock": {
    "message": "Padlock"
  },
  "parameters": {
    "message": "Parameters"
  },
  "participateInMetaMetrics": {
    "message": "Participate in MetaMetrics"
  },
  "participateInMetaMetricsDescription": {
    "message": "Participate in MetaMetrics to help us make MetaMask better"
  },
  "password": {
    "message": "Password"
  },
  "passwordMmiTermsWarning": {
    "message": "I understand that MetaMask Institutional cannot recover this password for me. $1"
  },
  "passwordNotLongEnough": {
    "message": "Password not long enough"
  },
  "passwordSetupDetails": {
    "message": "This password will unlock your MetaMask wallet only on this device. MetaMask can not recover this password."
  },
  "passwordStrength": {
    "message": "Password strength: $1",
    "description": "Return password strength to the user when user wants to create password."
  },
  "passwordStrengthDescription": {
    "message": "A strong password can improve the security of your wallet should your device be stolen or compromised."
  },
  "passwordTermsWarning": {
    "message": "I understand that MetaMask cannot recover this password for me. $1"
  },
  "passwordsDontMatch": {
    "message": "Passwords don't match"
  },
  "pasteJWTToken": {
    "message": "Paste or drop your token here:"
  },
  "pastePrivateKey": {
    "message": "Enter your private key string here:",
    "description": "For importing an account from a private key"
  },
  "paymasterInUse": {
    "message": "The gas for this transaction will be paid by a paymaster.",
    "description": "Alert shown in transaction confirmation if paymaster in use."
  },
  "pending": {
    "message": "Pending"
  },
  "pendingTransactionAlertMessage": {
    "message": "This transaction won't go through until a previous transaction is complete. $1",
    "description": "$1 represents the words 'how to cancel or speed up a transaction' in a hyperlink"
  },
  "pendingTransactionAlertMessageHyperlink": {
    "message": "Learn how to cancel or speed up a transaction.",
    "description": "The text for the hyperlink in the pending transaction alert message"
  },
  "pendingTransactionInfo": {
    "message": "This transaction will not process until that one is complete."
  },
  "pendingTransactionMultiple": {
    "message": "You have ($1) pending transactions."
  },
  "pendingTransactionSingle": {
    "message": "You have (1) pending transaction.",
    "description": "$1 is count of pending transactions"
  },
  "permissionDetails": {
    "message": "Permission details"
  },
  "permissionFor": {
    "message": "Permission for"
  },
  "permissionFrom": {
    "message": "Permission from"
  },
  "permissionRequest": {
    "message": "Permission request"
  },
  "permissionRequested": {
    "message": "Requested now"
  },
  "permissionRequestedForAccounts": {
    "message": "Requested now for $1",
    "description": "Permission cell status for requested permission including accounts, rendered as AvatarGroup which is $1."
  },
  "permissionRevoked": {
    "message": "Revoked in this update"
  },
  "permissionRevokedForAccounts": {
    "message": "Revoked in this update for $1",
    "description": "Permission cell status for revoked permission including accounts, rendered as AvatarGroup which is $1."
  },
  "permission_accessNamedSnap": {
    "message": "Connect to $1.",
    "description": "The description for the `wallet_snap` permission. $1 is the human-readable name of the snap."
  },
  "permission_accessNetwork": {
    "message": "Access the internet.",
    "description": "The description of the `endowment:network-access` permission."
  },
  "permission_accessNetworkDescription": {
    "message": "Allow $1 to access the internet. This can be used to both send and receive data with third-party servers.",
    "description": "An extended description of the `endowment:network-access` permission. $1 is the snap name."
  },
  "permission_accessSnap": {
    "message": "Connect to the $1 snap.",
    "description": "The description for the `wallet_snap` permission. $1 is the name of the snap."
  },
  "permission_accessSnapDescription": {
    "message": "Allow the website or snap to interact with $1.",
    "description": "The description for the `wallet_snap_*` permission. $1 is the name of the Snap."
  },
  "permission_cronjob": {
    "message": "Schedule and execute periodic actions.",
    "description": "The description for the `snap_cronjob` permission"
  },
  "permission_cronjobDescription": {
    "message": "Allow $1 to perform actions that run periodically at fixed times, dates, or intervals. This can be used to trigger time-sensitive interactions or notifications.",
    "description": "An extended description for the `snap_cronjob` permission. $1 is the snap name."
  },
  "permission_dialog": {
    "message": "Display dialog windows in MetaMask.",
    "description": "The description for the `snap_dialog` permission"
  },
  "permission_dialogDescription": {
    "message": "Allow $1 to display MetaMask popups with custom text, input field, and buttons to approve or reject an action.\nCan be used to create e.g. alerts, confirmations, and opt-in flows for a snap.",
    "description": "An extended description for the `snap_dialog` permission. $1 is the snap name."
  },
  "permission_ethereumAccounts": {
    "message": "See address, account balance, activity and suggest transactions to approve",
    "description": "The description for the `eth_accounts` permission"
  },
  "permission_ethereumProvider": {
    "message": "Access the Ethereum provider.",
    "description": "The description for the `endowment:ethereum-provider` permission"
  },
  "permission_ethereumProviderDescription": {
    "message": "Allow $1 to communicate with MetaMask directly, in order for it to read data from the blockchain and suggest messages and transactions.",
    "description": "An extended description for the `endowment:ethereum-provider` permission. $1 is the snap name."
  },
  "permission_getEntropy": {
    "message": "Derive arbitrary keys unique to $1.",
    "description": "The description for the `snap_getEntropy` permission. $1 is the snap name."
  },
  "permission_getEntropyDescription": {
    "message": "Allow $1 to derive arbitrary keys unique to $1, without exposing them. These keys are separate from your MetaMask account(s) and not related to your private keys or Secret Recovery Phrase. Other snaps cannot access this information.",
    "description": "An extended description for the `snap_getEntropy` permission. $1 is the snap name."
  },
  "permission_getLocale": {
    "message": "View your preferred language.",
    "description": "The description for the `snap_getLocale` permission"
  },
  "permission_getLocaleDescription": {
    "message": "Let $1 access your preferred language from your MetaMask settings. This can be used to localize and display $1's content using your language.",
    "description": "An extended description for the `snap_getLocale` permission. $1 is the snap name."
  },
  "permission_getPreferences": {
    "message": "See information like your preferred language and fiat currency.",
    "description": "The description for the `snap_getPreferences` permission"
  },
  "permission_getPreferencesDescription": {
    "message": "Let $1 access information like your preferred language and fiat currency in your MetaMask settings. This helps $1 display content tailored to your preferences. ",
    "description": "An extended description for the `snap_getPreferences` permission. $1 is the snap name."
  },
  "permission_homePage": {
    "message": "Display a custom screen",
    "description": "The description for the `endowment:page-home` permission"
  },
  "permission_homePageDescription": {
    "message": "Let $1 display a custom home screen in MetaMask. This can be used for user interfaces, configuration, and dashboards.",
    "description": "An extended description for the `endowment:page-home` permission. $1 is the snap name."
  },
  "permission_keyring": {
    "message": "Allow requests for adding and controlling Ethereum accounts",
    "description": "The description for the `endowment:keyring` permission"
  },
  "permission_keyringDescription": {
    "message": "Let $1 receive requests to add or remove accounts, plus sign and transact on behalf of these accounts.",
    "description": "An extended description for the `endowment:keyring` permission. $1 is the snap name."
  },
  "permission_lifecycleHooks": {
    "message": "Use lifecycle hooks.",
    "description": "The description for the `endowment:lifecycle-hooks` permission"
  },
  "permission_lifecycleHooksDescription": {
    "message": "Allow $1 to use lifecycle hooks to run code at specific times during its lifecycle.",
    "description": "An extended description for the `endowment:lifecycle-hooks` permission. $1 is the snap name."
  },
  "permission_manageAccounts": {
    "message": "Add and control Ethereum accounts",
    "description": "The description for `snap_manageAccounts` permission"
  },
  "permission_manageAccountsDescription": {
    "message": "Allow $1 to add or remove Ethereum accounts, then transact and sign with these accounts.",
    "description": "An extended description for the `snap_manageAccounts` permission. $1 is the snap name."
  },
  "permission_manageBip32Keys": {
    "message": "Manage $1 accounts.",
    "description": "The description for the `snap_getBip32Entropy` permission. $1 is a derivation path, e.g. 'm/44'/0'/0' (secp256k1)'."
  },
  "permission_manageBip44AndBip32KeysDescription": {
    "message": "Allow $1 to manage accounts and assets on the requested network. These accounts are derived and backed up using your secret recovery phrase (without revealing it). With the power to derive keys, $1 can support a variety of blockchain protocols beyond Ethereum (EVMs).",
    "description": "An extended description for the `snap_getBip44Entropy` and `snap_getBip44Entropy` permissions. $1 is the snap name."
  },
  "permission_manageBip44Keys": {
    "message": "Manage $1 accounts.",
    "description": "The description for the `snap_getBip44Entropy` permission. $1 is the name of a protocol, e.g. 'Filecoin'."
  },
  "permission_manageState": {
    "message": "Store and manage its data on your device.",
    "description": "The description for the `snap_manageState` permission"
  },
  "permission_manageStateDescription": {
    "message": "Allow $1 to store, update, and retrieve data securely with encryption. Other snaps cannot access this information.",
    "description": "An extended description for the `snap_manageState` permission. $1 is the snap name."
  },
  "permission_nameLookup": {
    "message": "Provide domain and address lookups.",
    "description": "The description for the `endowment:name-lookup` permission."
  },
  "permission_nameLookupDescription": {
    "message": "Allow the snap to fetch and display address and domain lookups in different parts of the MetaMask UI.",
    "description": "An extended description for the `endowment:name-lookup` permission."
  },
  "permission_notifications": {
    "message": "Show notifications.",
    "description": "The description for the `snap_notify` permission"
  },
  "permission_notificationsDescription": {
    "message": "Allow $1 to display notifications within MetaMask. A short notification text can be triggered by a snap for actionable or time-sensitive information.",
    "description": "An extended description for the `snap_notify` permission. $1 is the snap name."
  },
  "permission_rpc": {
    "message": "Allow $1 to communicate directly with $2.",
    "description": "The description for the `endowment:rpc` permission. $1 is 'other snaps' or 'websites', $2 is the snap name."
  },
  "permission_rpcDescription": {
    "message": "Allow $1 to send messages to $2 and receive a response from $2.",
    "description": "An extended description for the `endowment:rpc` permission. $1 is 'other snaps' or 'websites', $2 is the snap name."
  },
  "permission_rpcDescriptionOriginList": {
    "message": "$1 and $2",
    "description": "A list of allowed origins where $2 is the last origin of the list and $1 is the rest of the list separated by ','."
  },
  "permission_signatureInsight": {
    "message": "Display signature insights modal.",
    "description": "The description for the `endowment:signature-insight` permission"
  },
  "permission_signatureInsightDescription": {
    "message": "Allow $1 to display a modal with insights on any signature request before approval. This can be used for anti-phishing and security solutions.",
    "description": "An extended description for the `endowment:signature-insight` permission. $1 is the snap name."
  },
  "permission_signatureInsightOrigin": {
    "message": "See the origins of websites that initiate a signature request",
    "description": "The description for the `signatureOrigin` caveat, to be used with the `endowment:signature-insight` permission"
  },
  "permission_signatureInsightOriginDescription": {
    "message": "Allow $1 to see the origin (URI) of websites that initiate signature requests. This can be used for anti-phishing and security solutions.",
    "description": "An extended description for the `signatureOrigin` caveat, to be used with the `endowment:signature-insight` permission. $1 is the snap name."
  },
  "permission_transactionInsight": {
    "message": "Fetch and display transaction insights.",
    "description": "The description for the `endowment:transaction-insight` permission"
  },
  "permission_transactionInsightDescription": {
    "message": "Allow $1 to decode transactions and show insights within the MetaMask UI. This can be used for anti-phishing and security solutions.",
    "description": "An extended description for the `endowment:transaction-insight` permission. $1 is the snap name."
  },
  "permission_transactionInsightOrigin": {
    "message": "See the origins of websites that suggest transactions",
    "description": "The description for the `transactionOrigin` caveat, to be used with the `endowment:transaction-insight` permission"
  },
  "permission_transactionInsightOriginDescription": {
    "message": "Allow $1 to see the origin (URI) of websites that suggest transactions. This can be used for anti-phishing and security solutions.",
    "description": "An extended description for the `transactionOrigin` caveat, to be used with the `endowment:transaction-insight` permission. $1 is the snap name."
  },
  "permission_unknown": {
    "message": "Unknown permission: $1",
    "description": "$1 is the name of a requested permission that is not recognized."
  },
  "permission_viewBip32PublicKeys": {
    "message": "View your public key for $1 ($2).",
    "description": "The description for the `snap_getBip32PublicKey` permission. $1 is a derivation path, e.g. 'm/44'/0'/0''. $2 is the elliptic curve name, e.g. 'secp256k1'."
  },
  "permission_viewBip32PublicKeysDescription": {
    "message": "Allow $2 to view your public keys (and addresses) for $1. This does not grant any control of accounts or assets.",
    "description": "An extended description for the `snap_getBip32PublicKey` permission. $1 is a derivation path (name). $2 is the snap name."
  },
  "permission_viewNamedBip32PublicKeys": {
    "message": "View your public key for $1.",
    "description": "The description for the `snap_getBip32PublicKey` permission. $1 is a name for the derivation path, e.g., 'Ethereum accounts'."
  },
  "permission_walletSwitchEthereumChain": {
    "message": "Use your enabled networks",
    "description": "The label for the `wallet_switchEthereumChain` permission"
  },
  "permission_webAssembly": {
    "message": "Support for WebAssembly.",
    "description": "The description of the `endowment:webassembly` permission."
  },
  "permission_webAssemblyDescription": {
    "message": "Allow $1 to access low-level execution environments via WebAssembly.",
    "description": "An extended description of the `endowment:webassembly` permission. $1 is the snap name."
  },
  "permissions": {
    "message": "Permissions"
  },
  "permissionsPageEmptyContent": {
    "message": "Nothing to see here"
  },
  "permissionsPageEmptySubContent": {
    "message": "This is where you can see the permissions you've given to installed Snaps or connected sites."
  },
  "permitSimulationChange_approve": {
    "message": "Spending cap"
  },
  "permitSimulationChange_bidding": {
    "message": "You bid"
  },
  "permitSimulationChange_listing": {
    "message": "You list"
  },
  "permitSimulationChange_nft_listing": {
    "message": "Listing price"
  },
  "permitSimulationChange_receive": {
    "message": "You receive"
  },
  "permitSimulationChange_revoke": {
    "message": "Spending cap"
  },
  "permitSimulationChange_transfer": {
    "message": "You send"
  },
  "permitSimulationDetailInfo": {
    "message": "You're giving the spender permission to spend this many tokens from your account."
  },
  "permittedChainToastUpdate": {
    "message": "$1 has access to $2."
  },
  "personalAddressDetected": {
    "message": "Personal address detected. Input the token contract address."
  },
  "petnamesEnabledToggle": {
    "message": "Allow nicknames"
  },
  "petnamesEnabledToggleDescription": {
    "message": "This lets you assign a nickname to any address. We’ll suggest names for addresses that you interact with when possible."
  },
  "pinExtensionDescription": {
    "message": "Navigate to the extension menu and pin MetaMask Institutional for seamless access."
  },
  "pinExtensionTitle": {
    "message": "Pin extension"
  },
  "pinToTop": {
    "message": "Pin to top"
  },
  "pleaseConfirm": {
    "message": "Please confirm"
  },
  "plusMore": {
    "message": "+ $1 more",
    "description": "$1 is the number of additional items"
  },
  "plusXMore": {
    "message": "+ $1 more",
    "description": "$1 is a number of additional but unshown items in a list- this message will be shown in place of those items"
  },
  "popularNetworkAddToolTip": {
    "message": "Some of these networks rely on third parties. The connections may be less reliable or enable third-parties to track activity. $1",
    "description": "$1 is Learn more link"
  },
  "popularNetworks": {
    "message": "Popular networks"
  },
  "portfolio": {
    "message": "Portfolio"
  },
  "portfolioDashboard": {
    "message": "Portfolio Dashboard"
  },
  "preparingSwap": {
    "message": "Preparing swap..."
  },
  "prev": {
    "message": "Prev"
  },
  "price": {
    "message": "Price"
  },
  "priceUnavailable": {
    "message": "price unavailable"
  },
  "primaryType": {
    "message": "Primary type"
  },
  "priorityFee": {
    "message": "Priority fee"
  },
  "priorityFeeProperCase": {
    "message": "Priority Fee"
  },
  "privacy": {
    "message": "Privacy"
  },
  "privacyMsg": {
    "message": "Privacy policy"
  },
  "privateKey": {
    "message": "Private Key",
    "description": "select this type of file to use to import an account"
  },
  "privateKeyCopyWarning": {
    "message": "Private key for $1",
    "description": "$1 represents the account name"
  },
  "privateKeyHidden": {
    "message": "The private key is hidden",
    "description": "Explains that the private key input is hidden"
  },
  "privateKeyShow": {
    "message": "Show/Hide the private key input",
    "description": "Describes a toggle that is used to show or hide the private key input"
  },
  "privateKeyShown": {
    "message": "This private key is being shown",
    "description": "Explains that the private key input is being shown"
  },
  "privateKeyWarning": {
    "message": "Warning: Never disclose this key. Anyone with your private keys can steal any assets held in your account."
  },
  "privateNetwork": {
    "message": "Private network"
  },
  "proceedWithTransaction": {
    "message": "I want to proceed anyway"
  },
  "productAnnouncements": {
    "message": "Product announcements"
  },
  "profileSync": {
    "message": "Profile Sync"
  },
  "profileSyncConfirmation": {
    "message": "If you turn off profile sync, you won’t be able to receive notifications."
  },
  "profileSyncDescription": {
    "message": "Creates a profile that MetaMask uses to sync some settings among your devices. This is required to get notifications. $1."
  },
  "profileSyncPrivacyLink": {
    "message": "Learn how we protect your privacy"
  },
  "proposedApprovalLimit": {
    "message": "Proposed approval limit"
  },
  "provide": {
    "message": "Provide"
  },
  "publicAddress": {
    "message": "Public address"
  },
  "pushPlatformNotificationsFundsReceivedDescription": {
    "message": "You received $1 $2"
  },
  "pushPlatformNotificationsFundsReceivedDescriptionDefault": {
    "message": "You received some tokens"
  },
  "pushPlatformNotificationsFundsReceivedTitle": {
    "message": "Funds received"
  },
  "pushPlatformNotificationsFundsSentDescription": {
    "message": "You successfully sent $1 $2"
  },
  "pushPlatformNotificationsFundsSentDescriptionDefault": {
    "message": "You successfully sent some tokens"
  },
  "pushPlatformNotificationsFundsSentTitle": {
    "message": "Funds sent"
  },
  "pushPlatformNotificationsNftReceivedDescription": {
    "message": "You received new NFTs"
  },
  "pushPlatformNotificationsNftReceivedTitle": {
    "message": "NFT received"
  },
  "pushPlatformNotificationsNftSentDescription": {
    "message": "You have successfully sent an NFT"
  },
  "pushPlatformNotificationsNftSentTitle": {
    "message": "NFT sent"
  },
  "pushPlatformNotificationsStakingLidoStakeCompletedDescription": {
    "message": "Your Lido stake was successful"
  },
  "pushPlatformNotificationsStakingLidoStakeCompletedTitle": {
    "message": "Stake complete"
  },
  "pushPlatformNotificationsStakingLidoStakeReadyToBeWithdrawnDescription": {
    "message": "Your Lido stake is now ready to be withdrawn"
  },
  "pushPlatformNotificationsStakingLidoStakeReadyToBeWithdrawnTitle": {
    "message": "Stake ready for withdrawal"
  },
  "pushPlatformNotificationsStakingLidoWithdrawalCompletedDescription": {
    "message": "Your Lido withdrawal was successful"
  },
  "pushPlatformNotificationsStakingLidoWithdrawalCompletedTitle": {
    "message": "Withdrawal completed"
  },
  "pushPlatformNotificationsStakingLidoWithdrawalRequestedDescription": {
    "message": "Your Lido withdrawal request was submitted"
  },
  "pushPlatformNotificationsStakingLidoWithdrawalRequestedTitle": {
    "message": "Withdrawal requested"
  },
  "pushPlatformNotificationsStakingRocketpoolStakeCompletedDescription": {
    "message": "Your RocketPool stake was successful"
  },
  "pushPlatformNotificationsStakingRocketpoolStakeCompletedTitle": {
    "message": "Stake complete"
  },
  "pushPlatformNotificationsStakingRocketpoolUnstakeCompletedDescription": {
    "message": "Your RocketPool unstake was successful"
  },
  "pushPlatformNotificationsStakingRocketpoolUnstakeCompletedTitle": {
    "message": "Unstake complete"
  },
  "pushPlatformNotificationsSwapCompletedDescription": {
    "message": "Your MetaMask Swap was successful"
  },
  "pushPlatformNotificationsSwapCompletedTitle": {
    "message": "Swap completed"
  },
  "queued": {
    "message": "Queued"
  },
  "quoteRate": {
    "message": "Quote rate"
  },
  "quotedReceiveAmount": {
    "message": "$1 receive amount"
  },
  "quotedTotalCost": {
    "message": "$1 total cost"
  },
  "rank": {
    "message": "Rank"
  },
  "rateIncludesMMFee": {
    "message": "Rate includes $1% fee"
  },
  "reAddAccounts": {
    "message": "re-add any other accounts"
  },
  "reAdded": {
    "message": "re-added"
  },
  "readdToken": {
    "message": "You can add this token back in the future by going to “Import token” in your accounts options menu."
  },
  "receive": {
    "message": "Receive"
  },
  "receiveCrypto": {
    "message": "Receive crypto"
  },
  "recipientAddressPlaceholderNew": {
    "message": "Enter public address (0x) or domain name"
  },
  "recommendedGasLabel": {
    "message": "Recommended"
  },
  "recoveryPhraseReminderBackupStart": {
    "message": "Start here"
  },
  "recoveryPhraseReminderConfirm": {
    "message": "Got it"
  },
  "recoveryPhraseReminderHasBackedUp": {
    "message": "Always keep your Secret Recovery Phrase in a secure and secret place"
  },
  "recoveryPhraseReminderHasNotBackedUp": {
    "message": "Need to backup your Secret Recovery Phrase again?"
  },
  "recoveryPhraseReminderItemOne": {
    "message": "Never share your Secret Recovery Phrase with anyone"
  },
  "recoveryPhraseReminderItemTwo": {
    "message": "The MetaMask team will never ask for your Secret Recovery Phrase"
  },
  "recoveryPhraseReminderSubText": {
    "message": "Your Secret Recovery Phrase controls all of your accounts."
  },
  "recoveryPhraseReminderTitle": {
    "message": "Protect your funds"
  },
  "redesignedConfirmationsEnabledToggle": {
    "message": "Improved signature requests"
  },
  "redesignedConfirmationsToggleDescription": {
    "message": "Turn this on to see signature requests in an enhanced format."
  },
  "redesignedTransactionsEnabledToggle": {
    "message": "Improved transaction requests"
  },
  "redesignedTransactionsToggleDescription": {
    "message": "Turn this on to see transactions requests in an enhanced format."
  },
  "refreshList": {
    "message": "Refresh list"
  },
  "reject": {
    "message": "Reject"
  },
  "rejectAll": {
    "message": "Reject all"
  },
  "rejectRequestsDescription": {
    "message": "You are about to batch reject $1 requests."
  },
  "rejectRequestsN": {
    "message": "Reject $1 requests"
  },
  "rejectTxsDescription": {
    "message": "You are about to batch reject $1 transactions."
  },
  "rejectTxsN": {
    "message": "Reject $1 transactions"
  },
  "rejected": {
    "message": "Rejected"
  },
  "rememberSRPIfYouLooseAccess": {
    "message": "Remember, if you lose your Secret Recovery Phrase, you lose access to your wallet. $1 to keep this set of words safe so you can always access your funds."
  },
  "reminderSet": {
    "message": "Reminder set!"
  },
  "remove": {
    "message": "Remove"
  },
  "removeAccount": {
    "message": "Remove account"
  },
  "removeAccountDescription": {
    "message": "This account will be removed from your wallet. Please make sure you have the original Secret Recovery Phrase or private key for this imported account before continuing. You can import or create accounts again from the account drop-down. "
  },
  "removeJWT": {
    "message": "Remove custodian token"
  },
  "removeJWTDescription": {
    "message": "Are you sure you want to remove this token? All accounts assigned to this token will be removed from extension as well: "
  },
  "removeKeyringSnap": {
    "message": "Removing this Snap removes these accounts from MetaMask:"
  },
  "removeKeyringSnapToolTip": {
    "message": "The snap controls the accounts, and by removing it, the accounts will be removed from MetaMask, too, but they will remain in the blockchain."
  },
  "removeNFT": {
    "message": "Remove NFT"
  },
  "removeNftErrorMessage": {
    "message": "We could not remove this NFT."
  },
  "removeNftMessage": {
    "message": "NFT was successfully removed!"
  },
  "removeSnap": {
    "message": "Remove Snap"
  },
  "removeSnapAccountDescription": {
    "message": "If you proceed, this account will no longer be available in MetaMask."
  },
  "removeSnapAccountTitle": {
    "message": "Remove account"
  },
  "removeSnapConfirmation": {
    "message": "Are you sure you want to remove $1?",
    "description": "$1 represents the name of the snap"
  },
  "removeSnapDescription": {
    "message": "This action will delete the snap, its data and revoke your given permissions."
  },
  "replace": {
    "message": "replace"
  },
  "reportIssue": {
    "message": "Report an issue"
  },
  "requestFlaggedAsMaliciousFallbackCopyReason": {
    "message": "The security provider has not shared additional details"
  },
  "requestFlaggedAsMaliciousFallbackCopyReasonTitle": {
    "message": "Request flagged as malicious"
  },
  "requestFrom": {
    "message": "Request from"
  },
  "requestFromInfo": {
    "message": "This is the site asking for your signature."
  },
  "requestFromInfoSnap": {
    "message": "This is the Snap asking for your signature."
  },
  "requestFromTransactionDescription": {
    "message": "This is the site asking for your confirmation."
  },
  "requestMayNotBeSafe": {
    "message": "Request may not be safe"
  },
  "requestMayNotBeSafeError": {
    "message": "The security provider didn't detect any known malicious activity, but it still may not be safe to continue."
  },
  "requestNotVerified": {
    "message": "Request not verified"
  },
  "requestNotVerifiedError": {
    "message": "Because of an error, this request was not verified by the security provider. Proceed with caution."
  },
  "requestingFor": {
    "message": "Requesting for"
  },
  "requestingForAccount": {
    "message": "Requesting for $1",
    "description": "Name of Account"
  },
  "requestingForNetwork": {
    "message": "Requesting for $1",
    "description": "Name of Network"
  },
  "requestsAwaitingAcknowledgement": {
    "message": "requests waiting to be acknowledged"
  },
  "required": {
    "message": "Required"
  },
  "reset": {
    "message": "Reset"
  },
  "resetWallet": {
    "message": "Reset wallet"
  },
  "resetWalletSubHeader": {
    "message": "MetaMask does not keep a copy of your password. If you’re having trouble unlocking your account, you will need to reset your wallet. You can do this by providing the Secret Recovery Phrase you used when you set up your wallet."
  },
  "resetWalletUsingSRP": {
    "message": "This action will delete your current wallet and Secret Recovery Phrase from this device, along with the list of accounts you’ve curated. After resetting with a Secret Recovery Phrase, you’ll see a list of accounts based on the Secret Recovery Phrase you use to reset. This new list will automatically include accounts that have a balance. You’ll also be able to $1 created previously. Custom accounts that you’ve imported will need to be $2, and any custom tokens you’ve added to an account will need to be $3 as well."
  },
  "resetWalletWarning": {
    "message": "Make sure you’re using the correct Secret Recovery Phrase before proceeding. You will not be able to undo this."
  },
  "restartMetamask": {
    "message": "Restart MetaMask"
  },
  "restore": {
    "message": "Restore"
  },
  "restoreUserData": {
    "message": "Restore user data"
  },
  "resultPageError": {
    "message": "Error"
  },
  "resultPageErrorDefaultMessage": {
    "message": "The operation failed."
  },
  "resultPageSuccess": {
    "message": "Success"
  },
  "resultPageSuccessDefaultMessage": {
    "message": "The operation completed successfully."
  },
  "retryTransaction": {
    "message": "Retry transaction"
  },
  "reusedTokenNameWarning": {
    "message": "A token here reuses a symbol from another token you watch, this can be confusing or deceptive."
  },
  "revealSeedWords": {
    "message": "Reveal Secret Recovery Phrase"
  },
  "revealSeedWordsDescription1": {
    "message": "The $1 provides $2",
    "description": "This is a sentence consisting of link using 'revealSeedWordsSRPName' as $1 and bolded text using 'revealSeedWordsDescription3' as $2."
  },
  "revealSeedWordsDescription2": {
    "message": "MetaMask is a $1. That means you're the owner of your SRP.",
    "description": "$1 is text link with the message from 'revealSeedWordsNonCustodialWallet'"
  },
  "revealSeedWordsDescription3": {
    "message": "full access to your wallet and funds.\n"
  },
  "revealSeedWordsNonCustodialWallet": {
    "message": "non-custodial wallet"
  },
  "revealSeedWordsQR": {
    "message": "QR"
  },
  "revealSeedWordsSRPName": {
    "message": "Secret Recovery Phrase (SRP)"
  },
  "revealSeedWordsText": {
    "message": "Text"
  },
  "revealSeedWordsWarning": {
    "message": "Make sure no one is looking at your screen. $1",
    "description": "$1 is bolded text using the message from 'revealSeedWordsWarning2'"
  },
  "revealSeedWordsWarning2": {
    "message": "MetaMask Support will never request this.",
    "description": "The bolded texted in the second part of 'revealSeedWordsWarning'"
  },
  "revealSensitiveContent": {
    "message": "Reveal sensitive content"
  },
  "revealTheSeedPhrase": {
    "message": "Reveal seed phrase"
  },
  "review": {
    "message": "Review"
  },
  "reviewAlert": {
    "message": "Review alert"
  },
  "reviewAlerts": {
    "message": "Review alerts"
  },
  "reviewPermissions": {
    "message": "Review permissions"
  },
  "revokeAllTokensTitle": {
    "message": "Revoke permission to access and transfer all of your $1?",
    "description": "$1 is the symbol of the token for which the user is revoking approval"
  },
  "revokeAllTokensTitleWithoutSymbol": {
    "message": "Revoke permission to access and transfer all of your NFTs from $1?",
    "description": "$1 is a link to contract on the block explorer when we're not able to retrieve a erc721 or erc1155 name"
  },
  "revokeApproveForAllDescription": {
    "message": "This revokes the permission for a third party to access and transfer all of your $1 without further notice.",
    "description": "$1 is either a string or link of a given token symbol or name"
  },
  "revokeApproveForAllDescriptionWithoutSymbol": {
    "message": "This revokes the permission for a third party to access and transfer all of your NFTs from $1 without further notice.",
    "description": "$1 is a link to contract on the block explorer when we're not able to retrieve a erc721 or erc1155 name"
  },
  "revokePermission": {
    "message": "Revoke permission"
  },
  "revokeSimulationDetailsDesc": {
    "message": "You're removing someone's permission to spend tokens from your account."
  },
  "revokeSpendingCap": {
    "message": "Revoke spending cap for your $1",
    "description": "$1 is a token symbol"
  },
  "revokeSpendingCapTooltipText": {
    "message": "This third party will be unable to spend any more of your current or future tokens."
  },
  "rpcNameOptional": {
    "message": "RPC Name (Optional)"
  },
  "rpcUrl": {
    "message": "RPC URL"
  },
  "safeTransferFrom": {
    "message": "Safe transfer from"
  },
  "save": {
    "message": "Save"
  },
  "scanInstructions": {
    "message": "Place the QR code in front of your camera"
  },
  "scanQrCode": {
    "message": "Scan QR code"
  },
  "scrollDown": {
    "message": "Scroll down"
  },
  "search": {
    "message": "Search"
  },
  "searchAccounts": {
    "message": "Search accounts"
  },
  "searchNfts": {
    "message": "Search NFTs"
  },
  "searchTokens": {
    "message": "Search tokens"
  },
  "searchTokensByNameOrAddress": {
    "message": "Search tokens by name or address"
  },
  "secretRecoveryPhrase": {
    "message": "Secret Recovery Phrase"
  },
  "secureWallet": {
    "message": "Secure wallet"
  },
  "security": {
    "message": "Security"
  },
  "securityAlert": {
    "message": "Security alert from $1 and $2"
  },
  "securityAlerts": {
    "message": "Security alerts"
  },
  "securityAlertsDescription": {
    "message": "This feature alerts you to malicious or unusual activity by actively reviewing transaction and signature requests. $1",
    "description": "Link to learn more about security alerts"
  },
  "securityAndPrivacy": {
    "message": "Security & privacy"
  },
  "securityDescription": {
    "message": "Reduce your chances of joining unsafe networks and protect your accounts"
  },
  "securityMessageLinkForNetworks": {
    "message": "network scams and security risks"
  },
  "securityPrivacyPath": {
    "message": "Settings > Security & Privacy."
  },
  "securityProviderPoweredBy": {
    "message": "Powered by $1",
    "description": "The security provider that is providing data"
  },
  "seeAllPermissions": {
    "message": "See all permissions",
    "description": "Used for revealing more content (e.g. permission list, etc.)"
  },
  "seeDetails": {
    "message": "See details"
  },
  "seedPhraseConfirm": {
    "message": "Confirm Secret Recovery Phrase"
  },
  "seedPhraseEnterMissingWords": {
    "message": "Confirm Secret Recovery Phrase"
  },
  "seedPhraseIntroNotRecommendedButtonCopy": {
    "message": "Remind me later (not recommended)"
  },
  "seedPhraseIntroRecommendedButtonCopy": {
    "message": "Secure my wallet (recommended)"
  },
  "seedPhraseIntroSidebarBulletOne": {
    "message": "Write down and store in multiple secret places"
  },
  "seedPhraseIntroSidebarBulletTwo": {
    "message": "Store in a safe deposit box"
  },
  "seedPhraseIntroSidebarCopyOne": {
    "message": "Your Secret Recovery Phrase is a 12-word phrase that is the “master key” to your wallet and your funds"
  },
  "seedPhraseIntroSidebarCopyThree": {
    "message": "If someone asks for your recovery phrase they are likely trying to scam you and steal your wallet funds."
  },
  "seedPhraseIntroSidebarCopyTwo": {
    "message": "Never, ever share your Secret Recovery Phrase, not even with MetaMask!"
  },
  "seedPhraseIntroSidebarTitleOne": {
    "message": "What is a Secret Recovery Phrase?"
  },
  "seedPhraseIntroSidebarTitleThree": {
    "message": "Should I share my Secret Recovery Phrase?"
  },
  "seedPhraseIntroSidebarTitleTwo": {
    "message": "How do I save my Secret Recovery Phrase?"
  },
  "seedPhraseIntroTitle": {
    "message": "Secure your wallet"
  },
  "seedPhraseIntroTitleCopy": {
    "message": "Before getting started, watch this short video to learn about your Secret Recovery Phrase and how to keep your wallet safe."
  },
  "seedPhraseReq": {
    "message": "Secret Recovery Phrases contain 12, 15, 18, 21, or 24 words"
  },
  "seedPhraseWriteDownDetails": {
    "message": "Write down this 12-word Secret Recovery Phrase and save it in a place that you trust and only you can access."
  },
  "seedPhraseWriteDownHeader": {
    "message": "Write down your Secret Recovery Phrase"
  },
  "select": {
    "message": "Select"
  },
  "selectAccounts": {
    "message": "Select the account(s) to use on this site"
  },
  "selectAccountsForSnap": {
    "message": "Select the account(s) to use with this snap"
  },
  "selectAll": {
    "message": "Select all"
  },
  "selectAllAccounts": {
    "message": "Select all accounts"
  },
  "selectAnAccount": {
    "message": "Select an account"
  },
  "selectAnAccountAlreadyConnected": {
    "message": "This account has already been connected to MetaMask"
  },
  "selectAnAccountHelp": {
    "message": "Select the custodian accounts to use in MetaMask Institutional."
  },
  "selectEnableDisplayMediaPrivacyPreference": {
    "message": "Turn on Display NFT Media"
  },
  "selectHdPath": {
    "message": "Select HD path"
  },
  "selectJWT": {
    "message": "Select token"
  },
  "selectNFTPrivacyPreference": {
    "message": "Enable NFT Autodetection"
  },
  "selectPathHelp": {
    "message": "If you don't see the accounts you expect, try switching the HD path or current selected network."
  },
  "selectRpcUrl": {
    "message": "Select RPC URL"
  },
  "selectType": {
    "message": "Select Type"
  },
  "selectedAccountMismatch": {
    "message": "Different account selected"
  },
  "selectingAllWillAllow": {
    "message": "Selecting all will allow this site to view all of your current accounts. Make sure you trust this site."
  },
  "send": {
    "message": "Send"
  },
  "sendBugReport": {
    "message": "Send us a bug report."
  },
  "sendNoContactsConversionText": {
    "message": "click here"
  },
  "sendNoContactsDescription": {
    "message": "Contacts allow you to safely send transactions to another account multiple times.  To create a contact, $1",
    "description": "$1 represents the action text 'click here'"
  },
  "sendNoContactsTitle": {
    "message": "You don't have any contacts yet"
  },
  "sendSelectReceiveAsset": {
    "message": "Select asset to receive"
  },
  "sendSelectSendAsset": {
    "message": "Select asset to send"
  },
  "sendSpecifiedTokens": {
    "message": "Send $1",
    "description": "Symbol of the specified token"
  },
  "sendSwapSubmissionWarning": {
    "message": "Clicking this button will immediately initiate your swap transaction. Please review your transaction details before proceeding."
  },
  "sendTokenAsToken": {
    "message": "Send $1 as $2",
    "description": "Used in the transaction display list to describe a swap and send. $1 and $2 are the symbols of tokens in involved in the swap."
  },
  "sendingAsset": {
    "message": "Sending $1"
  },
  "sendingDisabled": {
    "message": "Sending of ERC-1155 NFT assets is not yet supported."
  },
  "sendingNativeAsset": {
    "message": "Sending $1",
    "description": "$1 represents the native currency symbol for the current network (e.g. ETH or BNB)"
  },
  "sendingToTokenContractWarning": {
    "message": "Warning: you are about to send to a token contract which could result in a loss of funds. $1",
    "description": "$1 is a clickable link with text defined by the 'learnMoreUpperCase' key. The link will open to a support article regarding the known contract address warning"
  },
  "sendingZeroAmount": {
    "message": "You are sending 0 $1."
  },
  "sepolia": {
    "message": "Sepolia test network"
  },
  "setApprovalForAll": {
    "message": "Set approval for all"
  },
  "setApprovalForAllRedesignedTitle": {
    "message": "Withdrawal request"
  },
  "setApprovalForAllTitle": {
    "message": "Approve $1 with no spend limit",
    "description": "The token symbol that is being approved"
  },
  "settingAddSnapAccount": {
    "message": "Add account Snap"
  },
  "settings": {
    "message": "Settings"
  },
  "settingsOptimisedForEaseOfUseAndSecurity": {
    "message": "Settings are optimised for ease of use and security. Change these any time."
  },
  "settingsSearchMatchingNotFound": {
    "message": "No matching results found."
  },
  "settingsSubHeadingSignaturesAndTransactions": {
    "message": "Signature and transaction requests"
  },
  "show": {
    "message": "Show"
  },
  "showAccount": {
    "message": "Show account"
  },
  "showExtensionInFullSizeView": {
    "message": "Show extension in full-size view"
  },
  "showExtensionInFullSizeViewDescription": {
    "message": "Turn this on to make full-size view your default when you click the extension icon."
  },
  "showFiatConversionInTestnets": {
    "message": "Show conversion on test networks"
  },
  "showFiatConversionInTestnetsDescription": {
    "message": "Select this to show fiat conversion on test networks"
  },
  "showHexData": {
    "message": "Show hex data"
  },
  "showHexDataDescription": {
    "message": "Select this to show the hex data field on the send screen"
  },
  "showIncomingTransactions": {
    "message": "Show incoming transactions"
  },
  "showIncomingTransactionsDescription": {
    "message": "This relies on $1 which will have access to your Ethereum address and your IP address. $2",
    "description": "$1 is the link to etherscan url and $2 is the link to the privacy policy of consensys APIs"
  },
  "showIncomingTransactionsExplainer": {
    "message": "This relies on different third-party APIs for each network, which expose your Ethereum address and your IP address."
  },
  "showLess": {
    "message": "Show less"
  },
  "showMore": {
    "message": "Show more"
  },
  "showNativeTokenAsMainBalance": {
    "message": "Show native token as main balance"
  },
  "showNft": {
    "message": "Show NFT"
  },
  "showPermissions": {
    "message": "Show permissions"
  },
  "showPrivateKey": {
    "message": "Show private key"
  },
  "showTestnetNetworks": {
    "message": "Show test networks"
  },
  "showTestnetNetworksDescription": {
    "message": "Select this to show test networks in network list"
  },
  "sigRequest": {
    "message": "Signature request"
  },
  "sign": {
    "message": "Sign"
  },
  "signatureRequest": {
    "message": "Signature request"
  },
  "signatureRequestGuidance": {
    "message": "Only sign this message if you fully understand the content and trust the requesting site."
  },
  "signature_decoding_bid_nft_tooltip": {
    "message": "The NFT will be reflected in your wallet, when the bid is accepted."
  },
  "signature_decoding_list_nft_tooltip": {
    "message": "Expect changes only if someone buys your NFTs."
  },
  "signed": {
    "message": "Signed"
  },
  "signin": {
    "message": "Sign-In"
  },
  "signing": {
    "message": "Signing"
  },
  "signingInWith": {
    "message": "Signing in with"
  },
  "signingWith": {
    "message": "Signing with"
  },
  "simulationApproveHeading": {
    "message": "Withdraw"
  },
  "simulationDetailsApproveDesc": {
    "message": "You're giving someone else permission to withdraw NFTs from your account."
  },
  "simulationDetailsERC20ApproveDesc": {
    "message": "You're giving someone else permission to spend this amount from your account."
  },
  "simulationDetailsFiatNotAvailable": {
    "message": "Not Available"
  },
  "simulationDetailsIncomingHeading": {
    "message": "You receive"
  },
  "simulationDetailsNoChanges": {
    "message": "No changes"
  },
  "simulationDetailsOutgoingHeading": {
    "message": "You send"
  },
  "simulationDetailsRevokeSetApprovalForAllDesc": {
    "message": "You're removing someone else's permission to withdraw NFTs from your account."
  },
  "simulationDetailsSetApprovalForAllDesc": {
    "message": "You're giving permission for someone else to withdraw NFTs from your account."
  },
  "simulationDetailsTitle": {
    "message": "Estimated changes"
  },
  "simulationDetailsTitleTooltip": {
    "message": "Estimated changes are what might happen if you go through with this transaction. This is just a prediction, not a guarantee."
  },
  "simulationDetailsTotalFiat": {
    "message": "Total = $1",
    "description": "$1 is the total amount in fiat currency on one side of the transaction"
  },
  "simulationDetailsTransactionReverted": {
    "message": "This transaction is likely to fail"
  },
  "simulationDetailsUnavailable": {
    "message": "Unavailable"
  },
  "simulationErrorMessageV2": {
    "message": "We were not able to estimate gas. There might be an error in the contract and this transaction may fail."
  },
  "simulationsSettingDescription": {
    "message": "Turn this on to estimate balance changes of transactions and signatures before you confirm them. This doesn't guarantee their final outcome. $1"
  },
  "simulationsSettingSubHeader": {
    "message": "Estimate balance changes"
  },
  "singleNetwork": {
    "message": "1 network"
  },
  "siweIssued": {
    "message": "Issued"
  },
  "siweNetwork": {
    "message": "Network"
  },
  "siweRequestId": {
    "message": "Request ID"
  },
  "siweResources": {
    "message": "Resources"
  },
  "siweURI": {
    "message": "URL"
  },
  "skip": {
    "message": "Skip"
  },
  "skipAccountSecurity": {
    "message": "Skip account security?"
  },
  "skipAccountSecurityDetails": {
    "message": "I understand that until I back up my Secret Recovery Phrase, I may lose my accounts and all of their assets."
  },
  "slideBridgeDescription": {
    "message": "Move across 9 chains, all within your wallet"
  },
  "slideBridgeTitle": {
    "message": "Ready to bridge?"
  },
  "slideCashOutDescription": {
    "message": "Sell your crypto for cash"
  },
  "slideCashOutTitle": {
    "message": "Cash out with MetaMask"
  },
  "slideDebitCardDescription": {
    "message": "Available in selected regions"
  },
  "slideDebitCardTitle": {
    "message": "MetaMask debit card"
  },
  "slideFundWalletDescription": {
    "message": "Get started by adding funds"
  },
  "slideFundWalletTitle": {
    "message": "Fund your wallet"
  },
  "smartContracts": {
    "message": "Smart contracts"
  },
  "smartSwapsErrorNotEnoughFunds": {
    "message": "Not enough funds for a smart swap."
  },
  "smartSwapsErrorUnavailable": {
    "message": "Smart Swaps are temporarily unavailable."
  },
  "smartTransactionCancelled": {
    "message": "Your transaction was canceled"
  },
  "smartTransactionCancelledDescription": {
    "message": "Your transaction couldn't be completed, so it was canceled to save you from paying unnecessary gas fees."
  },
  "smartTransactionError": {
    "message": "Your transaction failed"
  },
  "smartTransactionErrorDescription": {
    "message": "Sudden market changes can cause failures. If the problem continues, reach out to MetaMask customer support."
  },
  "smartTransactionPending": {
    "message": "Your transaction was submitted"
  },
  "smartTransactionSuccess": {
    "message": "Your transaction is complete"
  },
  "smartTransactions": {
    "message": "Smart Transactions"
  },
  "smartTransactionsEnabledDescription": {
    "message": " and MEV protection. Now on by default."
  },
  "smartTransactionsEnabledLink": {
    "message": "Higher success rates"
  },
  "smartTransactionsEnabledTitle": {
    "message": "Transactions just got smarter"
  },
  "snapAccountCreated": {
    "message": "Account created"
  },
  "snapAccountCreatedDescription": {
    "message": "Your new account is ready to use!"
  },
  "snapAccountCreationFailed": {
    "message": "Account creation failed"
  },
  "snapAccountCreationFailedDescription": {
    "message": "$1 didn't manage to create an account for you.",
    "description": "$1 is the snap name"
  },
  "snapAccountRedirectFinishSigningTitle": {
    "message": "Finish signing"
  },
  "snapAccountRedirectSiteDescription": {
    "message": "Follow the instructions from $1"
  },
  "snapAccountRemovalFailed": {
    "message": "Account removal failed"
  },
  "snapAccountRemovalFailedDescription": {
    "message": "$1 didn't manage to remove this account for you.",
    "description": "$1 is the snap name"
  },
  "snapAccountRemoved": {
    "message": "Account removed"
  },
  "snapAccountRemovedDescription": {
    "message": "This account will no longer be available to use in MetaMask."
  },
  "snapAccounts": {
    "message": "Account Snaps"
  },
  "snapAccountsDescription": {
    "message": "Accounts controlled by third-party Snaps."
  },
  "snapConnectTo": {
    "message": "Connect to $1",
    "description": "$1 is the website URL or a Snap name. Used for Snaps pre-approved connections."
  },
  "snapConnectionPermissionDescription": {
    "message": "Let $1 automatically connect to $2 without your approval.",
    "description": "Used for Snap pre-approved connections. $1 is the Snap name, $2 is a website URL."
  },
  "snapConnectionWarning": {
    "message": "$1 wants to use $2",
    "description": "$2 is the snap and $1 is the dapp requesting connection to the snap."
  },
  "snapContent": {
    "message": "This content is coming from $1",
    "description": "This is shown when a snap shows transaction insight information in the confirmation UI. $1 is a link to the snap's settings page with the link text being the name of the snap."
  },
  "snapDetailWebsite": {
    "message": "Website"
  },
  "snapHomeMenu": {
    "message": "Snap Home Menu"
  },
  "snapInstallRequest": {
    "message": "Installing $1 gives it the following permissions.",
    "description": "$1 is the snap name."
  },
  "snapInstallSuccess": {
    "message": "Installation complete"
  },
  "snapInstallWarningCheck": {
    "message": "$1 wants permission to do the following:",
    "description": "Warning message used in popup displayed on snap install. $1 is the snap name."
  },
  "snapInstallWarningHeading": {
    "message": "Proceed with caution"
  },
  "snapInstallWarningPermissionDescriptionForBip32View": {
    "message": "Allow $1 to view your public keys (and addresses). This does not grant any control of accounts or assets.",
    "description": "An extended description for the `snap_getBip32PublicKey` permission used for tooltip on Snap Install Warning screen (popup/modal). $1 is the snap name."
  },
  "snapInstallWarningPermissionDescriptionForEntropy": {
    "message": "Allow $1 Snap to manage accounts and assets on the requested network(s). These accounts are derived and backed up using your secret recovery phrase (without revealing it). With the power to derive keys, $1 can support a variety of blockchain protocols beyond Ethereum (EVMs).",
    "description": "An extended description for the `snap_getBip44Entropy` and `snap_getBip44Entropy` permissions used for tooltip on Snap Install Warning screen (popup/modal). $1 is the snap name."
  },
  "snapInstallWarningPermissionNameForEntropy": {
    "message": "Manage $1 accounts",
    "description": "Permission name used for the Permission Cell component displayed on warning popup when installing a Snap. $1 is list of account types."
  },
  "snapInstallWarningPermissionNameForViewPublicKey": {
    "message": "View your public key for $1",
    "description": "Permission name used for the Permission Cell component displayed on warning popup when installing a Snap. $1 is list of account types."
  },
  "snapInstallationErrorDescription": {
    "message": "$1 couldn’t be installed.",
    "description": "Error description used when snap installation fails. $1 is the snap name."
  },
  "snapInstallationErrorTitle": {
    "message": "Installation failed",
    "description": "Error title used when snap installation fails."
  },
  "snapResultError": {
    "message": "Error"
  },
  "snapResultSuccess": {
    "message": "Success"
  },
  "snapResultSuccessDescription": {
    "message": "$1 is ready to use"
  },
  "snapUpdateAlertDescription": {
    "message": "Get the latest version of $1",
    "description": "Description used in Snap update alert banner when snap update is available. $1 is the Snap name."
  },
  "snapUpdateAvailable": {
    "message": "Update available"
  },
  "snapUpdateErrorDescription": {
    "message": "$1 couldn’t be updated.",
    "description": "Error description used when snap update fails. $1 is the snap name."
  },
  "snapUpdateErrorTitle": {
    "message": "Update failed",
    "description": "Error title used when snap update fails."
  },
  "snapUpdateRequest": {
    "message": "Updating $1 gives it the following permissions.",
    "description": "$1 is the Snap name."
  },
  "snapUpdateSuccess": {
    "message": "Update complete"
  },
  "snapUrlIsBlocked": {
    "message": "This Snap wants to take you to a blocked site. $1."
  },
  "snaps": {
    "message": "Snaps"
  },
  "snapsConnected": {
    "message": "Snaps connected"
  },
  "snapsNoInsight": {
    "message": "No insight to show"
  },
  "snapsPrivacyWarningFirstMessage": {
    "message": "You acknowledge that any Snap that you install is a Third Party Service, unless otherwise identified, as defined in the Consensys $1. Your use of Third Party Services is governed by separate terms and conditions set forth by the Third Party Service provider. Consensys does not recommend the use of any Snap by any particular person for any particular reason. You access, rely upon or use the Third Party Service at your own risk. Consensys disclaims all responsibility and liability for any losses on account of your use of Third Party Services.",
    "description": "First part of a message in popup modal displayed when installing a snap for the first time. $1 is terms of use link."
  },
  "snapsPrivacyWarningSecondMessage": {
    "message": "Any information you share with Third Party Services will be collected directly by those Third Party Services in accordance with their privacy policies. Please refer to their privacy policies for more information.",
    "description": "Second part of a message in popup modal displayed when installing a snap for the first time."
  },
  "snapsPrivacyWarningThirdMessage": {
    "message": "Consensys has no access to information you share with Third Party Services.",
    "description": "Third part of a message in popup modal displayed when installing a snap for the first time."
  },
  "snapsSettings": {
    "message": "Snap settings"
  },
  "snapsTermsOfUse": {
    "message": "Terms of Use"
  },
  "snapsToggle": {
    "message": "A snap will only run if it is enabled"
  },
  "snapsUIError": {
    "message": "Contact the creators of $1 for further support.",
    "description": "This is shown when the insight snap throws an error. $1 is the snap name"
  },
  "solanaSupportSectionTitle": {
    "message": "Solana"
  },
  "solanaSupportToggleDescription": {
    "message": "Turning on this feature will give you the option to add a Solana Account to your MetaMask Extension derived from your existing Secret Recovery Phrase. This is an experimental Beta feature, so you should use it at your own risk."
  },
  "solanaSupportToggleTitle": {
    "message": "Enable \"Add a new Solana account (Beta)\""
  },
  "someNetworks": {
    "message": "$1 networks"
  },
  "somethingDoesntLookRight": {
    "message": "Something doesn't look right? $1",
    "description": "A false positive message for users to contact support. $1 is a link to the support page."
  },
  "somethingIsWrong": {
    "message": "Something's gone wrong. Try reloading the page."
  },
  "somethingWentWrong": {
    "message": "Oops! Something went wrong."
  },
  "sortBy": {
    "message": "Sort by"
  },
  "sortByAlphabetically": {
    "message": "Alphabetically (A-Z)"
  },
  "sortByDecliningBalance": {
    "message": "Declining balance ($1 high-low)",
    "description": "Indicates a descending order based on token fiat balance. $1 is the preferred currency symbol"
  },
  "source": {
    "message": "Source"
  },
  "speed": {
    "message": "Speed"
  },
  "speedUp": {
    "message": "Speed up"
  },
  "speedUpCancellation": {
    "message": "Speed up this cancellation"
  },
  "speedUpExplanation": {
    "message": "We’ve updated the gas fee based on current network conditions and have increased it by at least 10% (required by the network)."
  },
  "speedUpPopoverTitle": {
    "message": "Speed up transaction"
  },
  "speedUpTooltipText": {
    "message": "New gas fee"
  },
  "speedUpTransaction": {
    "message": "Speed up this transaction"
  },
  "spendLimitInsufficient": {
    "message": "Spend limit insufficient"
  },
  "spendLimitInvalid": {
    "message": "Spend limit invalid; must be a positive number"
  },
  "spendLimitPermission": {
    "message": "Spend limit permission"
  },
  "spendLimitRequestedBy": {
    "message": "Spend limit requested by $1",
    "description": "Origin of the site requesting the spend limit"
  },
  "spendLimitTooLarge": {
    "message": "Spend limit too large"
  },
  "spender": {
    "message": "Spender"
  },
  "spenderTooltipDesc": {
    "message": "This is the address that will be able to withdraw your NFTs."
  },
  "spenderTooltipERC20ApproveDesc": {
    "message": "This is the address that will be able to spend your tokens on your behalf."
  },
  "spendingCap": {
    "message": "Spending cap"
  },
  "spendingCapError": {
    "message": "Error: Enter numbers only"
  },
  "spendingCapErrorDescription": {
    "message": "Only enter a number that you're comfortable with $1 accessing now or in the future. You can always increase the token limit later.",
    "description": "$1 is origin of the site requesting the token limit"
  },
  "spendingCapRequest": {
    "message": "Spending cap request for your $1"
  },
  "spendingCapTooltipDesc": {
    "message": "This is the amount of tokens the spender will be able to access on your behalf."
  },
  "spendingCaps": {
    "message": "Spending caps"
  },
  "srpInputNumberOfWords": {
    "message": "I have a $1-word phrase",
    "description": "This is the text for each option in the dropdown where a user selects how many words their secret recovery phrase has during import. The $1 is the number of words (either 12, 15, 18, 21, or 24)."
  },
  "srpPasteFailedTooManyWords": {
    "message": "Paste failed because it contained over 24 words. A secret recovery phrase can have a maximum of 24 words.",
    "description": "Description of SRP paste error when the pasted content has too many words"
  },
  "srpPasteTip": {
    "message": "You can paste your entire secret recovery phrase into any field",
    "description": "Our secret recovery phrase input is split into one field per word. This message explains to users that they can paste their entire secrete recovery phrase into any field, and we will handle it correctly."
  },
  "srpSecurityQuizGetStarted": {
    "message": "Get started"
  },
  "srpSecurityQuizImgAlt": {
    "message": "An eye with a keyhole in the center, and three floating password fields"
  },
  "srpSecurityQuizIntroduction": {
    "message": "To reveal your Secret Recovery Phrase, you need to correctly answer two questions"
  },
  "srpSecurityQuizQuestionOneQuestion": {
    "message": "If you lose your Secret Recovery Phrase, MetaMask..."
  },
  "srpSecurityQuizQuestionOneRightAnswer": {
    "message": "Can’t help you"
  },
  "srpSecurityQuizQuestionOneRightAnswerDescription": {
    "message": "Write it down, engrave it on metal, or keep it in multiple secret spots so you never lose it. If you lose it, it’s gone forever."
  },
  "srpSecurityQuizQuestionOneRightAnswerTitle": {
    "message": "Right! No one can help get your Secret Recovery Phrase back"
  },
  "srpSecurityQuizQuestionOneWrongAnswer": {
    "message": "Can get it back for you"
  },
  "srpSecurityQuizQuestionOneWrongAnswerDescription": {
    "message": "If you lose your Secret Recovery Phrase, it’s gone forever. No one can help you get it back, no matter what they might say."
  },
  "srpSecurityQuizQuestionOneWrongAnswerTitle": {
    "message": "Wrong! No one can help get your Secret Recovery Phrase back"
  },
  "srpSecurityQuizQuestionTwoQuestion": {
    "message": "If anyone, even a support agent, asks for your Secret Recovery Phrase..."
  },
  "srpSecurityQuizQuestionTwoRightAnswer": {
    "message": "You’re being scammed"
  },
  "srpSecurityQuizQuestionTwoRightAnswerDescription": {
    "message": "Anyone claiming to need your Secret Recovery Phrase is lying to you. If you share it with them, they will steal your assets."
  },
  "srpSecurityQuizQuestionTwoRightAnswerTitle": {
    "message": "Correct! Sharing your Secret Recovery Phrase is never a good idea"
  },
  "srpSecurityQuizQuestionTwoWrongAnswer": {
    "message": "You should give it to them"
  },
  "srpSecurityQuizQuestionTwoWrongAnswerDescription": {
    "message": "Anyone claiming to need your Secret Recovery Phrase is lying to you. If you share it with them, they will steal your assets."
  },
  "srpSecurityQuizQuestionTwoWrongAnswerTitle": {
    "message": "Nope! Never share your Secret Recovery Phrase with anyone, ever"
  },
  "srpSecurityQuizTitle": {
    "message": "Security quiz"
  },
  "srpToggleShow": {
    "message": "Show/Hide this word of the secret recovery phrase",
    "description": "Describes a toggle that is used to show or hide a single word of the secret recovery phrase"
  },
  "srpWordHidden": {
    "message": "This word is hidden",
    "description": "Explains that a word in the secret recovery phrase is hidden"
  },
  "srpWordShown": {
    "message": "This word is being shown",
    "description": "Explains that a word in the secret recovery phrase is being shown"
  },
  "stable": {
    "message": "Stable"
  },
  "stableLowercase": {
    "message": "stable"
  },
  "stake": {
    "message": "Stake"
  },
  "stateLogError": {
    "message": "Error in retrieving state logs."
  },
  "stateLogFileName": {
    "message": "MetaMask state logs"
  },
  "stateLogs": {
    "message": "State logs"
  },
  "stateLogsDescription": {
    "message": "State logs contain your public account addresses and sent transactions."
  },
  "status": {
    "message": "Status"
  },
  "statusNotConnected": {
    "message": "Not connected"
  },
  "statusNotConnectedAccount": {
    "message": "No accounts connected"
  },
  "step1LatticeWallet": {
    "message": "Connect your Lattice1"
  },
  "step1LatticeWalletMsg": {
    "message": "You can connect MetaMask to your Lattice1 device once it is set up and online. Unlock your device and have your Device ID ready.",
    "description": "$1 represents the `hardwareWalletSupportLinkConversion` localization key"
  },
  "step1LedgerWallet": {
    "message": "Download Ledger app"
  },
  "step1LedgerWalletMsg": {
    "message": "Download, set up, and enter your password to unlock $1.",
    "description": "$1 represents the `ledgerLiveApp` localization value"
  },
  "step1TrezorWallet": {
    "message": "Connect your Trezor"
  },
  "step1TrezorWalletMsg": {
    "message": "Plug your Trezor directly into your computer and unlock it. Make sure you use the correct passphrase.",
    "description": "$1 represents the `hardwareWalletSupportLinkConversion` localization key"
  },
  "step2LedgerWallet": {
    "message": "Connect your Ledger"
  },
  "step2LedgerWalletMsg": {
    "message": "Plug your Ledger directly into your computer, then  unlock it and open the Ethereum app.",
    "description": "$1 represents the `hardwareWalletSupportLinkConversion` localization key"
  },
  "stillGettingMessage": {
    "message": "Still getting this message?"
  },
  "strong": {
    "message": "Strong"
  },
  "stxCancelled": {
    "message": "Swap would have failed"
  },
  "stxCancelledDescription": {
    "message": "Your transaction would have failed and was cancelled to protect you from paying unnecessary gas fees."
  },
  "stxCancelledSubDescription": {
    "message": "Try your swap again. We’ll be here to protect you against similar risks next time."
  },
  "stxFailure": {
    "message": "Swap failed"
  },
  "stxFailureDescription": {
    "message": "Sudden market changes can cause failures. If the problem persists, please reach out to $1.",
    "description": "This message is shown to a user if their swap fails. The $1 will be replaced by support.metamask.io"
  },
  "stxOptInDescription": {
    "message": "Turn on Smart Transactions for more reliable and secure transactions on Ethereum Mainnet. $1"
  },
  "stxPendingPrivatelySubmittingSwap": {
    "message": "Privately submitting your Swap..."
  },
  "stxPendingPubliclySubmittingSwap": {
    "message": "Publicly submitting your Swap..."
  },
  "stxSuccess": {
    "message": "Swap complete!"
  },
  "stxSuccessDescription": {
    "message": "Your $1 is now available.",
    "description": "$1 is a token symbol, e.g. ETH"
  },
  "stxSwapCompleteIn": {
    "message": "Swap will complete in <",
    "description": "'<' means 'less than', e.g. Swap will complete in < 2:59"
  },
  "stxTryingToCancel": {
    "message": "Trying to cancel your transaction..."
  },
  "stxUnknown": {
    "message": "Status unknown"
  },
  "stxUnknownDescription": {
    "message": "A transaction has been successful but we’re unsure what it is. This may be due to submitting another transaction while this swap was processing."
  },
  "stxUserCancelled": {
    "message": "Swap cancelled"
  },
  "stxUserCancelledDescription": {
    "message": "Your transaction has been cancelled and you did not pay any unnecessary gas fees."
  },
  "submit": {
    "message": "Submit"
  },
  "submitted": {
    "message": "Submitted"
  },
  "suggestedBySnap": {
    "message": "Suggested by $1",
    "description": "$1 is the snap name"
  },
  "suggestedCurrencySymbol": {
    "message": "Suggested currency symbol:"
  },
  "suggestedTokenName": {
    "message": "Suggested name:"
  },
  "support": {
    "message": "Support"
  },
  "supportCenter": {
    "message": "Visit our support center"
  },
  "supportMultiRpcInformation": {
    "message": "We now support multiple RPCs for a single network. Your most recent RPC has been selected as the default one to resolve conflicting information."
  },
  "surveyConversion": {
    "message": "Take our survey"
  },
  "surveyTitle": {
    "message": "Shape the future of MetaMask"
  },
  "swap": {
    "message": "Swap"
  },
  "swapAdjustSlippage": {
    "message": "Adjust slippage"
  },
  "swapAggregator": {
    "message": "Aggregator"
  },
  "swapAllowSwappingOf": {
    "message": "Allow swapping of $1",
    "description": "Shows a user that they need to allow a token for swapping on their hardware wallet"
  },
  "swapAmountReceived": {
    "message": "Guaranteed amount"
  },
  "swapAmountReceivedInfo": {
    "message": "This is the minimum amount you will receive. You may receive more depending on slippage."
  },
  "swapAndSend": {
    "message": "Swap & Send"
  },
  "swapAnyway": {
    "message": "Swap anyway"
  },
  "swapApproval": {
    "message": "Approve $1 for swaps",
    "description": "Used in the transaction display list to describe a transaction that is an approve call on a token that is to be swapped.. $1 is the symbol of a token that has been approved."
  },
  "swapApproveNeedMoreTokens": {
    "message": "You need $1 more $2 to complete this swap",
    "description": "Tells the user how many more of a given token they need for a specific swap. $1 is an amount of tokens and $2 is the token symbol."
  },
  "swapAreYouStillThere": {
    "message": "Are you still there?"
  },
  "swapAreYouStillThereDescription": {
    "message": "We’re ready to show you the latest quotes when you want to continue"
  },
  "swapConfirmWithHwWallet": {
    "message": "Confirm with your hardware wallet"
  },
  "swapContinueSwapping": {
    "message": "Continue swapping"
  },
  "swapContractDataDisabledErrorDescription": {
    "message": "In the Ethereum app on your Ledger, go to \"Settings\" and allow contract data. Then, try your swap again."
  },
  "swapContractDataDisabledErrorTitle": {
    "message": "Contract data is not enabled on your Ledger"
  },
  "swapCustom": {
    "message": "custom"
  },
  "swapDecentralizedExchange": {
    "message": "Decentralized exchange"
  },
  "swapDirectContract": {
    "message": "Direct contract"
  },
  "swapEditLimit": {
    "message": "Edit limit"
  },
  "swapEnableDescription": {
    "message": "This is required and gives MetaMask permission to swap your $1.",
    "description": "Gives the user info about the required approval transaction for swaps. $1 will be the symbol of a token being approved for swaps."
  },
  "swapEnableTokenForSwapping": {
    "message": "This will $1 for swapping",
    "description": "$1 is for the 'enableToken' key, e.g. 'enable ETH'"
  },
  "swapEnterAmount": {
    "message": "Enter an amount"
  },
  "swapEstimatedNetworkFees": {
    "message": "Estimated network fees"
  },
  "swapEstimatedNetworkFeesInfo": {
    "message": "This is an estimate of the network fee that will be used to complete your swap. The actual amount may change according to network conditions."
  },
  "swapFailedErrorDescriptionWithSupportLink": {
    "message": "Transaction failures happen and we are here to help. If this issue persists, you can reach our customer support at $1 for further assistance.",
    "description": "This message is shown to a user if their swap fails. The $1 will be replaced by support.metamask.io"
  },
  "swapFailedErrorTitle": {
    "message": "Swap failed"
  },
  "swapFetchingQuote": {
    "message": "Fetching quote"
  },
  "swapFetchingQuoteNofN": {
    "message": "Fetching quote $1 of $2",
    "description": "A count of possible quotes shown to the user while they are waiting for quotes to be fetched. $1 is the number of quotes already loaded, and $2 is the total number of resources that we check for quotes. Keep in mind that not all resources will have a quote for a particular swap."
  },
  "swapFetchingQuotes": {
    "message": "Fetching quotes..."
  },
  "swapFetchingQuotesErrorDescription": {
    "message": "Hmmm... something went wrong. Try again, or if errors persist, contact customer support."
  },
  "swapFetchingQuotesErrorTitle": {
    "message": "Error fetching quotes"
  },
  "swapFromTo": {
    "message": "The swap of $1 to $2",
    "description": "Tells a user that they need to confirm on their hardware wallet a swap of 2 tokens. $1 is a source token and $2 is a destination token"
  },
  "swapGasFeesDetails": {
    "message": "Gas fees are estimated and will fluctuate based on network traffic and transaction complexity."
  },
  "swapGasFeesExplanation": {
    "message": "MetaMask doesn't make money from gas fees. These fees are estimates and can change based on how busy the network is and how complex a transaction is. Learn more $1.",
    "description": "$1 is a link (text in link can be found at 'swapGasFeesSummaryLinkText')"
  },
  "swapGasFeesExplanationLinkText": {
    "message": "here",
    "description": "Text for link in swapGasFeesExplanation"
  },
  "swapGasFeesLearnMore": {
    "message": "Learn more about gas fees"
  },
  "swapGasFeesSplit": {
    "message": "Gas fees on the previous screen are split between these two transactions."
  },
  "swapGasFeesSummary": {
    "message": "Gas fees are paid to crypto miners who process transactions on the $1 network. MetaMask does not profit from gas fees.",
    "description": "$1 is the selected network, e.g. Ethereum or BSC"
  },
  "swapGasIncludedTooltipExplanation": {
    "message": "This quote incorporates gas fees by adjusting the token amount sent or received. You may receive ETH in a separate transaction on your activity list."
  },
  "swapGasIncludedTooltipExplanationLinkText": {
    "message": "Learn more about gas fees"
  },
  "swapHighSlippage": {
    "message": "High slippage"
  },
  "swapIncludesGasAndMetaMaskFee": {
    "message": "Includes gas and a $1% MetaMask fee",
    "description": "Provides information about the fee that metamask takes for swaps. $1 is a decimal number."
  },
  "swapIncludesMMFee": {
    "message": "Includes a $1% MetaMask fee.",
    "description": "Provides information about the fee that metamask takes for swaps. $1 is a decimal number."
  },
  "swapIncludesMMFeeAlt": {
    "message": "Quote reflects $1% MetaMask fee",
    "description": "Provides information about the fee that metamask takes for swaps using the latest copy. $1 is a decimal number."
  },
  "swapIncludesMetaMaskFeeViewAllQuotes": {
    "message": "Includes a $1% MetaMask fee – $2",
    "description": "Provides information about the fee that metamask takes for swaps. $1 is a decimal number and $2 is a link to view all quotes."
  },
  "swapLearnMore": {
    "message": "Learn more about Swaps"
  },
  "swapLiquiditySourceInfo": {
    "message": "We search multiple liquidity sources (exchanges, aggregators and professional market makers) to compare exchange rates and network fees."
  },
  "swapLowSlippage": {
    "message": "Low slippage"
  },
  "swapMaxSlippage": {
    "message": "Max slippage"
  },
  "swapMetaMaskFee": {
    "message": "MetaMask fee"
  },
  "swapMetaMaskFeeDescription": {
    "message": "The fee of $1% is automatically factored into this quote. You pay it in exchange for a license to use MetaMask's liquidity provider information aggregation software.",
    "description": "Provides information about the fee that metamask takes for swaps. $1 is a decimal number."
  },
  "swapNQuotesWithDot": {
    "message": "$1 quotes.",
    "description": "$1 is the number of quotes that the user can select from when opening the list of quotes on the 'view quote' screen"
  },
  "swapNewQuoteIn": {
    "message": "New quotes in $1",
    "description": "Tells the user the amount of time until the currently displayed quotes are update. $1 is a time that is counting down from 1:00 to 0:00"
  },
  "swapNoTokensAvailable": {
    "message": "No tokens available matching $1",
    "description": "Tells the user that a given search string does not match any tokens in our token lists. $1 can be any string of text"
  },
  "swapOnceTransactionHasProcess": {
    "message": "Your $1 will be added to your account once this transaction has processed.",
    "description": "This message communicates the token that is being transferred. It is shown on the awaiting swap screen. The $1 will be a token symbol."
  },
  "swapPriceDifference": {
    "message": "You are about to swap $1 $2 (~$3) for $4 $5 (~$6).",
    "description": "This message represents the price slippage for the swap.  $1 and $4 are a number (ex: 2.89), $2 and $5 are symbols (ex: ETH), and $3 and $6 are fiat currency amounts."
  },
  "swapPriceDifferenceTitle": {
    "message": "Price difference of ~$1%",
    "description": "$1 is a number (ex: 1.23) that represents the price difference."
  },
  "swapPriceUnavailableDescription": {
    "message": "Price impact could not be determined due to lack of market price data. Please confirm that you are comfortable with the amount of tokens you are about to receive before swapping."
  },
  "swapPriceUnavailableTitle": {
    "message": "Check your rate before proceeding"
  },
  "swapProcessing": {
    "message": "Processing"
  },
  "swapQuoteDetails": {
    "message": "Quote details"
  },
  "swapQuoteNofM": {
    "message": "$1 of $2",
    "description": "A count of possible quotes shown to the user while they are waiting for quotes to be fetched. $1 is the number of quotes already loaded, and $2 is the total number of resources that we check for quotes. Keep in mind that not all resources will have a quote for a particular swap."
  },
  "swapQuoteSource": {
    "message": "Quote source"
  },
  "swapQuotesExpiredErrorDescription": {
    "message": "Please request new quotes to get the latest rates."
  },
  "swapQuotesExpiredErrorTitle": {
    "message": "Quotes timeout"
  },
  "swapQuotesNotAvailableDescription": {
    "message": "Reduce the size of your trade or use a different token."
  },
  "swapQuotesNotAvailableErrorDescription": {
    "message": "Try adjusting the amount or slippage settings and try again."
  },
  "swapQuotesNotAvailableErrorTitle": {
    "message": "No quotes available"
  },
  "swapRate": {
    "message": "Rate"
  },
  "swapReceiving": {
    "message": "Receiving"
  },
  "swapReceivingInfoTooltip": {
    "message": "This is an estimate. The exact amount depends on slippage."
  },
  "swapRequestForQuotation": {
    "message": "Request for quotation"
  },
  "swapSelect": {
    "message": "Select"
  },
  "swapSelectAQuote": {
    "message": "Select a quote"
  },
  "swapSelectAToken": {
    "message": "Select token"
  },
  "swapSelectQuotePopoverDescription": {
    "message": "Below are all the quotes gathered from multiple liquidity sources."
  },
  "swapSelectToken": {
    "message": "Select token"
  },
  "swapShowLatestQuotes": {
    "message": "Show latest quotes"
  },
  "swapSlippageHighDescription": {
    "message": "The slippage entered ($1%) is considered very high and may result in a bad rate",
    "description": "$1 is the amount of % for slippage"
  },
  "swapSlippageHighTitle": {
    "message": "High slippage"
  },
  "swapSlippageLowDescription": {
    "message": "A value this low ($1%) may result in a failed swap",
    "description": "$1 is the amount of % for slippage"
  },
  "swapSlippageLowTitle": {
    "message": "Low slippage"
  },
  "swapSlippageNegativeDescription": {
    "message": "Slippage must be greater or equal to zero"
  },
  "swapSlippageNegativeTitle": {
    "message": "Increase slippage to continue"
  },
  "swapSlippageOverLimitDescription": {
    "message": "Slippage tolerance must be 15% or less. Anything higher will result in a bad rate."
  },
  "swapSlippageOverLimitTitle": {
    "message": "Very high slippage"
  },
  "swapSlippagePercent": {
    "message": "$1%",
    "description": "$1 is the amount of % for slippage"
  },
  "swapSlippageTooltip": {
    "message": "If the price changes between the time your order is placed and confirmed it’s called “slippage”. Your swap will automatically cancel if slippage exceeds your “slippage tolerance” setting."
  },
  "swapSlippageZeroDescription": {
    "message": "There are fewer zero-slippage quote providers which will result in a less competitive quote."
  },
  "swapSlippageZeroTitle": {
    "message": "Sourcing zero-slippage providers"
  },
  "swapSource": {
    "message": "Liquidity source"
  },
  "swapSuggested": {
    "message": "Swap suggested"
  },
  "swapSuggestedGasSettingToolTipMessage": {
    "message": "Swaps are complex and time sensitive transactions. We recommend this gas fee for a good balance between cost and confidence of a successful Swap."
  },
  "swapSwapFrom": {
    "message": "Swap from"
  },
  "swapSwapSwitch": {
    "message": "Switch token order"
  },
  "swapSwapTo": {
    "message": "Swap to"
  },
  "swapToConfirmWithHwWallet": {
    "message": "to confirm with your hardware wallet"
  },
  "swapTokenAddedManuallyDescription": {
    "message": "Verify this token on $1 and make sure it is the token you want to trade.",
    "description": "$1 points the user to etherscan as a place they can verify information about a token. $1 is replaced with the translation for \"etherscan\""
  },
  "swapTokenAddedManuallyTitle": {
    "message": "Token added manually"
  },
  "swapTokenAvailable": {
    "message": "Your $1 has been added to your account.",
    "description": "This message is shown after a swap is successful and communicates the exact amount of tokens the user has received for a swap. The $1 is a decimal number of tokens followed by the token symbol."
  },
  "swapTokenBalanceUnavailable": {
    "message": "We were unable to retrieve your $1 balance",
    "description": "This message communicates to the user that their balance of a given token is currently unavailable. $1 will be replaced by a token symbol"
  },
  "swapTokenNotAvailable": {
    "message": "Token is not available to swap in this region"
  },
  "swapTokenToToken": {
    "message": "Swap $1 to $2",
    "description": "Used in the transaction display list to describe a swap. $1 and $2 are the symbols of tokens in involved in a swap."
  },
  "swapTokenVerifiedOn1SourceDescription": {
    "message": "$1 is only verified on 1 source. Consider verifying it on $2 before proceeding.",
    "description": "$1 is a token name, $2 points the user to etherscan as a place they can verify information about a token. $1 is replaced with the translation for \"etherscan\""
  },
  "swapTokenVerifiedOn1SourceTitle": {
    "message": "Potentially inauthentic token"
  },
  "swapTokenVerifiedSources": {
    "message": "Confirmed by $1 sources. Verify on $2.",
    "description": "$1 the number of sources that have verified the token, $2 points the user to a block explorer as a place they can verify information about the token."
  },
  "swapTooManyDecimalsError": {
    "message": "$1 allows up to $2 decimals",
    "description": "$1 is a token symbol and $2 is the max. number of decimals allowed for the token"
  },
  "swapTransactionComplete": {
    "message": "Transaction complete"
  },
  "swapTwoTransactions": {
    "message": "2 transactions"
  },
  "swapUnknown": {
    "message": "Unknown"
  },
  "swapZeroSlippage": {
    "message": "0% Slippage"
  },
  "swapsMaxSlippage": {
    "message": "Slippage tolerance"
  },
  "swapsNotEnoughToken": {
    "message": "Not enough $1",
    "description": "Tells the user that they don't have enough of a token for a proposed swap. $1 is a token symbol"
  },
  "swapsViewInActivity": {
    "message": "View in activity"
  },
  "switch": {
    "message": "Switch"
  },
  "switchEthereumChainConfirmationDescription": {
    "message": "This will switch the selected network within MetaMask to a previously added network:"
  },
  "switchEthereumChainConfirmationTitle": {
    "message": "Allow this site to switch the network?"
  },
  "switchInputCurrency": {
    "message": "Switch input currency"
  },
  "switchNetwork": {
    "message": "Switch network"
  },
  "switchNetworks": {
    "message": "Switch networks"
  },
  "switchToNetwork": {
    "message": "Switch to $1",
    "description": "$1 represents the custom network that has previously been added"
  },
  "switchToThisAccount": {
    "message": "Switch to this account"
  },
  "switchedNetworkToastDecline": {
    "message": "Don't show again"
  },
  "switchedNetworkToastMessage": {
    "message": "$1 is now active on $2",
    "description": "$1 represents the account name, $2 represents the network name"
  },
  "switchedNetworkToastMessageNoOrigin": {
    "message": "You're now using $1",
    "description": "$1 represents the network name"
  },
  "switchingNetworksCancelsPendingConfirmations": {
    "message": "Switching networks will cancel all pending confirmations"
  },
  "symbol": {
    "message": "Symbol"
  },
  "symbolBetweenZeroTwelve": {
    "message": "Symbol must be 11 characters or fewer."
  },
  "tenPercentIncreased": {
    "message": "10% increase"
  },
  "terms": {
    "message": "Terms of use"
  },
  "termsOfService": {
    "message": "Terms of service"
  },
  "termsOfUseAgreeText": {
    "message": " I agree to the Terms of Use, which apply to my use of MetaMask and all of its features"
  },
  "termsOfUseFooterText": {
    "message": "Please scroll to read all sections"
  },
  "termsOfUseTitle": {
    "message": "Our Terms of Use have updated"
  },
  "testnets": {
    "message": "Testnets"
  },
  "theme": {
    "message": "Theme"
  },
  "themeDescription": {
    "message": "Choose your preferred MetaMask theme."
  },
  "thirdPartySoftware": {
    "message": "Third-party software notice",
    "description": "Title of a popup modal displayed when installing a snap for the first time."
  },
  "thisCollection": {
    "message": "this collection"
  },
  "threeMonthsAbbreviation": {
    "message": "3M",
    "description": "Shortened form of '3 months'"
  },
  "time": {
    "message": "Time"
  },
  "tips": {
    "message": "Tips"
  },
  "tipsForUsingAWallet": {
    "message": "Tips for using a wallet"
  },
  "tipsForUsingAWalletDescription": {
    "message": "Adding tokens unlocks more ways to use web3."
  },
  "to": {
    "message": "To"
  },
  "toAddress": {
    "message": "To: $1",
    "description": "$1 is the address to include in the To label. It is typically shortened first using shortenAddress"
  },
  "toggleDecodeDescription": {
    "message": "We use 4byte.directory and Sourcify services to decode and display more readable transaction data. This helps you understand the outcome of pending and past transactions, but can result in your IP address being shared."
<<<<<<< HEAD
  },
  "toggleRequestQueueDescription": {
    "message": "This allows you to select a network for each site instead of a single selected network for all sites. This feature will prevent you from switching networks manually, which may break your user experience on certain sites."
  },
  "toggleRequestQueueField": {
    "message": "Select networks for each site"
  },
  "toggleRequestQueueOff": {
    "message": "Off"
  },
  "toggleRequestQueueOn": {
    "message": "On"
=======
>>>>>>> 5786e7a0
  },
  "token": {
    "message": "Token"
  },
  "tokenAddress": {
    "message": "Token address"
  },
  "tokenAlreadyAdded": {
    "message": "Token has already been added."
  },
  "tokenAutoDetection": {
    "message": "Token autodetection"
  },
  "tokenContractAddress": {
    "message": "Token contract address"
  },
  "tokenDecimal": {
    "message": "Token decimal"
  },
  "tokenDecimalFetchFailed": {
    "message": "Token decimal required. Find it on: $1"
  },
  "tokenDetails": {
    "message": "Token details"
  },
  "tokenFoundTitle": {
    "message": "1 new token found"
  },
  "tokenId": {
    "message": "Token ID"
  },
  "tokenList": {
    "message": "Token lists"
  },
  "tokenMarketplace": {
    "message": "Token marketplace"
  },
  "tokenScamSecurityRisk": {
    "message": "token scams and security risks"
  },
  "tokenStandard": {
    "message": "Token standard"
  },
  "tokenSymbol": {
    "message": "Token symbol"
  },
  "tokens": {
    "message": "Tokens"
  },
  "tokensFoundTitle": {
    "message": "$1 new tokens found",
    "description": "$1 is the number of new tokens detected"
  },
  "tokensInCollection": {
    "message": "Tokens in collection"
  },
  "tooltipApproveButton": {
    "message": "I understand"
  },
  "tooltipSatusConnected": {
    "message": "connected"
  },
  "tooltipSatusConnectedUpperCase": {
    "message": "Connected"
  },
  "tooltipSatusNotConnected": {
    "message": "not connected"
  },
  "total": {
    "message": "Total"
  },
  "totalVolume": {
    "message": "Total volume"
  },
  "transaction": {
    "message": "transaction"
  },
  "transactionCancelAttempted": {
    "message": "Transaction cancel attempted with estimated gas fee of $1 at $2"
  },
  "transactionCancelSuccess": {
    "message": "Transaction successfully cancelled at $2"
  },
  "transactionConfirmed": {
    "message": "Transaction confirmed at $2."
  },
  "transactionCreated": {
    "message": "Transaction created with a value of $1 at $2."
  },
  "transactionDataFunction": {
    "message": "Function"
  },
  "transactionDetailDappGasMoreInfo": {
    "message": "Site suggested"
  },
  "transactionDetailDappGasTooltip": {
    "message": "Edit to use MetaMask's recommended gas fee based on the latest block."
  },
  "transactionDetailGasHeading": {
    "message": "Estimated gas fee"
  },
  "transactionDetailGasTooltipConversion": {
    "message": "Learn more about gas fees"
  },
  "transactionDetailGasTooltipExplanation": {
    "message": "Gas fees are set by the network and fluctuate based on network traffic and transaction complexity."
  },
  "transactionDetailGasTooltipIntro": {
    "message": "Gas fees are paid to crypto miners who process transactions on the $1 network. MetaMask does not profit from gas fees."
  },
  "transactionDetailGasTotalSubtitle": {
    "message": "Amount + gas fee"
  },
  "transactionDetailLayer2GasHeading": {
    "message": "Layer 2 gas fee"
  },
  "transactionDetailMultiLayerTotalSubtitle": {
    "message": "Amount + fees"
  },
  "transactionDropped": {
    "message": "Transaction dropped at $2."
  },
  "transactionError": {
    "message": "Transaction error. Exception thrown in contract code."
  },
  "transactionErrorNoContract": {
    "message": "Trying to call a function on a non-contract address."
  },
  "transactionErrored": {
    "message": "Transaction encountered an error."
  },
  "transactionFailed": {
    "message": "Transaction Failed"
  },
  "transactionFailedBannerMessage": {
    "message": "This transaction would have cost you extra fees, so we stopped it. Your money is still in your wallet."
  },
  "transactionFee": {
    "message": "Transaction fee"
  },
  "transactionFlowNetwork": {
    "message": "Network"
  },
  "transactionHistoryBaseFee": {
    "message": "Base fee (GWEI)"
  },
  "transactionHistoryL1GasLabel": {
    "message": "Total L1 gas fee"
  },
  "transactionHistoryL2GasLimitLabel": {
    "message": "L2 gas limit"
  },
  "transactionHistoryL2GasPriceLabel": {
    "message": "L2 gas price"
  },
  "transactionHistoryMaxFeePerGas": {
    "message": "Max fee per gas"
  },
  "transactionHistoryPriorityFee": {
    "message": "Priority fee (GWEI)"
  },
  "transactionHistoryTotalGasFee": {
    "message": "Total gas fee"
  },
  "transactionNote": {
    "message": "Transaction note"
  },
  "transactionResubmitted": {
    "message": "Transaction resubmitted with estimated gas fee increased to $1 at $2"
  },
  "transactionSettings": {
    "message": "Transaction settings"
  },
  "transactionSubmitted": {
    "message": "Transaction submitted with estimated gas fee of $1 at $2."
  },
  "transactionUpdated": {
    "message": "Transaction updated at $2."
  },
  "transactions": {
    "message": "Transactions"
  },
  "transfer": {
    "message": "Transfer"
  },
  "transferCrypto": {
    "message": "Transfer crypto"
  },
  "transferFrom": {
    "message": "Transfer from"
  },
  "transferRequest": {
    "message": "Transfer request"
  },
  "trillionAbbreviation": {
    "message": "T",
    "description": "Shortened form of 'trillion'"
  },
  "troubleConnectingToLedgerU2FOnFirefox": {
    "message": "We're having trouble connecting your Ledger. $1",
    "description": "$1 is a link to the wallet connection guide;"
  },
  "troubleConnectingToLedgerU2FOnFirefox2": {
    "message": "Review our hardware wallet connection guide and try again.",
    "description": "$1 of the ledger wallet connection guide"
  },
  "troubleConnectingToLedgerU2FOnFirefoxLedgerSolution": {
    "message": "If you're on the latest version of Firefox, you might be experiencing an issue related to Firefox dropping U2F support. Learn how to fix this issue $1.",
    "description": "It is a link to the ledger website for the workaround."
  },
  "troubleConnectingToLedgerU2FOnFirefoxLedgerSolution2": {
    "message": "here",
    "description": "Second part of the error message; It is a link to the ledger website for the workaround."
  },
  "troubleConnectingToWallet": {
    "message": "We had trouble connecting to your $1, try reviewing $2 and try again.",
    "description": "$1 is the wallet device name; $2 is a link to wallet connection guide"
  },
  "troubleStarting": {
    "message": "MetaMask had trouble starting. This error could be intermittent, so try restarting the extension."
  },
  "trustSiteApprovePermission": {
    "message": "By granting permission, you are allowing the following $1 to access your funds"
  },
  "tryAgain": {
    "message": "Try again"
  },
  "turnOff": {
    "message": "Turn off"
  },
  "turnOffMetamaskNotificationsError": {
    "message": "There was an error in disabling the notifications. Please try again later."
  },
  "turnOn": {
    "message": "Turn on"
  },
  "turnOnMetamaskNotifications": {
    "message": "Turn on notifications"
  },
  "turnOnMetamaskNotificationsButton": {
    "message": "Turn on"
  },
  "turnOnMetamaskNotificationsError": {
    "message": "There was an error in creating the notifications. Please try again later."
  },
  "turnOnMetamaskNotificationsMessageFirst": {
    "message": "Stay in the loop on what's happening in your wallet with notifications."
  },
  "turnOnMetamaskNotificationsMessagePrivacyBold": {
    "message": "notifications settings."
  },
  "turnOnMetamaskNotificationsMessagePrivacyLink": {
    "message": "Learn how we protect your privacy while using this feature."
  },
  "turnOnMetamaskNotificationsMessageSecond": {
    "message": "To use wallet notifications, we use a profile to sync some settings across your devices. $1"
  },
  "turnOnMetamaskNotificationsMessageThird": {
    "message": "You can turn off notifications at any time in the $1"
  },
  "turnOnTokenDetection": {
    "message": "Turn on enhanced token detection"
  },
  "tutorial": {
    "message": "Tutorial"
  },
  "twelveHrTitle": {
    "message": "12hr:"
  },
  "typeYourSRP": {
    "message": "Type your Secret Recovery Phrase"
  },
  "u2f": {
    "message": "U2F",
    "description": "A name on an API for the browser to interact with devices that support the U2F protocol. On some browsers we use it to connect MetaMask to Ledger devices."
  },
  "unapproved": {
    "message": "Unapproved"
  },
  "units": {
    "message": "units"
  },
  "unknown": {
    "message": "Unknown"
  },
  "unknownCollection": {
    "message": "Unnamed collection"
  },
  "unknownNetwork": {
    "message": "Unknown private network"
  },
  "unknownNetworkForKeyEntropy": {
    "message": "Unknown network",
    "description": "Displayed on places like Snap install warning when regular name is not available."
  },
  "unknownQrCode": {
    "message": "Error: We couldn't identify that QR code"
  },
  "unlimited": {
    "message": "Unlimited"
  },
  "unlock": {
    "message": "Unlock"
  },
  "unlockMessage": {
    "message": "The decentralized web awaits"
  },
  "unpin": {
    "message": "Unpin"
  },
  "unrecognizedChain": {
    "message": "This custom network is not recognized",
    "description": "$1 is a clickable link with text defined by the 'unrecognizedChanLinkText' key. The link will open to instructions for users to validate custom network details."
  },
  "unsendableAsset": {
    "message": "Sending NFT (ERC-721) tokens is not currently supported",
    "description": "This is an error message we show the user if they attempt to send an NFT asset type, for which currently don't support sending"
  },
  "unverifiedContractAddressMessage": {
    "message": "We cannot verify this contract. Make sure you trust this address."
  },
  "upArrow": {
    "message": "up arrow"
  },
  "update": {
    "message": "Update"
  },
  "updateEthereumChainConfirmationDescription": {
    "message": "This site is requesting to update your default network URL. You can edit defaults and network information any time."
  },
  "updateNetworkConfirmationTitle": {
    "message": "Update $1",
    "description": "$1 represents network name"
  },
  "updateOrEditNetworkInformations": {
    "message": "Update your information or"
  },
  "updateRequest": {
    "message": "Update request"
  },
  "updatedRpcForNetworks": {
    "message": "Network RPCs Updated"
  },
  "uploadDropFile": {
    "message": "Drop your file here"
  },
  "uploadFile": {
    "message": "Upload file"
  },
  "urlErrorMsg": {
    "message": "URLs require the appropriate HTTP/HTTPS prefix."
  },
  "use4ByteResolution": {
    "message": "Decode smart contracts"
  },
  "useMultiAccountBalanceChecker": {
    "message": "Batch account balance requests"
  },
  "useMultiAccountBalanceCheckerSettingDescription": {
    "message": "Get faster balance updates by batching account balance requests. This lets us fetch your account balances together, so you get quicker updates for an improved experience. When this feature is off, third parties may be less likely to associate your accounts with each other."
  },
  "useNftDetection": {
    "message": "Autodetect NFTs"
  },
  "useNftDetectionDescriptionText": {
    "message": "Let MetaMask add NFTs you own using third-party services. Autodetecting NFTs exposes your IP and account address to these services. Enabling this feature could associate your IP address with your Ethereum address and display fake NFTs airdropped by scammers. You can add tokens manually to avoid this risk."
  },
  "usePhishingDetection": {
    "message": "Use phishing detection"
  },
  "usePhishingDetectionDescription": {
    "message": "Display a warning for phishing domains targeting Ethereum users"
  },
  "useSafeChainsListValidation": {
    "message": "Network details check"
  },
  "useSafeChainsListValidationDescription": {
    "message": "MetaMask uses a third-party service called $1 to show accurate and standardized network details. This reduces your chances of connecting to malicious or incorrect network. When using this feature, your IP address is exposed to chainid.network."
  },
  "useSafeChainsListValidationWebsite": {
    "message": "chainid.network",
    "description": "useSafeChainsListValidationWebsite is separated from the rest of the text so that we can bold the third party service name in the middle of them"
  },
  "useSiteSuggestion": {
    "message": "Use site suggestion"
  },
  "useTokenDetectionPrivacyDesc": {
    "message": "Automatically displaying tokens sent to your account involves communication with third party servers to fetch token’s images. Those serves will have access to your IP address."
  },
  "usedByClients": {
    "message": "Used by a variety of different clients"
  },
  "userName": {
    "message": "Username"
  },
  "userOpContractDeployError": {
    "message": "Contract deployment from a smart contract account is not supported"
  },
  "verifyContractDetails": {
    "message": "Verify third-party details"
  },
  "version": {
    "message": "Version"
  },
  "view": {
    "message": "View"
  },
  "viewActivity": {
    "message": "View activity"
  },
  "viewAllQuotes": {
    "message": "view all quotes"
  },
  "viewContact": {
    "message": "View contact"
  },
  "viewDetails": {
    "message": "View details"
  },
  "viewFullTransactionDetails": {
    "message": "View full transaction details"
  },
  "viewMore": {
    "message": "View more"
  },
  "viewOnBlockExplorer": {
    "message": "View on block explorer"
  },
  "viewOnCustomBlockExplorer": {
    "message": "View $1 at $2",
    "description": "$1 is the action type. e.g (Account, Transaction, Swap) and $2 is the Custom Block Explorer URL"
  },
  "viewOnEtherscan": {
    "message": "View $1 on Etherscan",
    "description": "$1 is the action type. e.g (Account, Transaction, Swap)"
  },
  "viewOnExplorer": {
    "message": "View on explorer"
  },
  "viewOnOpensea": {
    "message": "View on Opensea"
  },
  "viewTransaction": {
    "message": "View transaction"
  },
  "viewinCustodianApp": {
    "message": "View in custodian app"
  },
  "viewinExplorer": {
    "message": "View $1 in explorer",
    "description": "$1 is the action type. e.g (Account, Transaction, Swap)"
  },
  "visitSite": {
    "message": "Visit site"
  },
  "visitWebSite": {
    "message": "Visit our website"
  },
  "wallet": {
    "message": "Wallet"
  },
  "walletConnectionGuide": {
    "message": "our hardware wallet connection guide"
  },
  "walletProtectedAndReadyToUse": {
    "message": "Your wallet is protected and ready to use. You can find your Secret Recovery Phrase in $1 ",
    "description": "$1 is the menu path to be shown with font weight bold"
  },
  "wantToAddThisNetwork": {
    "message": "Want to add this network?"
  },
  "wantsToAddThisAsset": {
    "message": "This allows the following asset to be added to your wallet."
  },
  "warning": {
    "message": "Warning"
  },
  "warningFromSnap": {
    "message": "Warning from $1",
    "description": "$1 represents the name of the snap"
  },
  "warningTooltipText": {
    "message": "$1 The third party could spend your entire token balance without further notice or consent. Protect yourself by customizing a lower spending cap.",
    "description": "$1 is a warning icon with text 'Be careful' in 'warning' colour"
  },
  "watchEthereumAccountsDescription": {
    "message": "Turning this option on will give you the ability to watch Ethereum accounts via a public address or ENS name. For feedback on this Beta feature please complete this $1.",
    "description": "$1 is the link to a product feedback form"
  },
  "watchEthereumAccountsToggle": {
    "message": "Watch Ethereum Accounts (Beta)"
  },
  "watchOutMessage": {
    "message": "Beware of $1.",
    "description": "$1 is a link with text that is provided by the 'securityMessageLinkForNetworks' key"
  },
  "weak": {
    "message": "Weak"
  },
  "web3": {
    "message": "Web3"
  },
  "web3ShimUsageNotification": {
    "message": "We noticed that the current website tried to use the removed window.web3 API. If the site appears to be broken, please click $1 for more information.",
    "description": "$1 is a clickable link."
  },
  "webhid": {
    "message": "WebHID",
    "description": "Refers to a interface for connecting external devices to the browser. Used for connecting ledger to the browser. Read more here https://developer.mozilla.org/en-US/docs/Web/API/WebHID_API"
  },
  "websites": {
    "message": "websites",
    "description": "Used in the 'permission_rpc' message."
  },
  "welcomeBack": {
    "message": "Welcome back!"
  },
  "welcomeExploreDescription": {
    "message": "Store, send, and spend crypto currencies and assets."
  },
  "welcomeExploreTitle": {
    "message": "Explore decentralized apps"
  },
  "welcomeLoginDescription": {
    "message": "Use your MetaMask to login to decentralized apps - no signup needed."
  },
  "welcomeLoginTitle": {
    "message": "Say hello to your wallet"
  },
  "welcomeToMetaMask": {
    "message": "Let's get started"
  },
  "welcomeToMetaMaskIntro": {
    "message": "Trusted by millions, MetaMask is a secure wallet making the world of web3 accessible to all."
  },
  "whatsNew": {
    "message": "What's new",
    "description": "This is the title of a popup that gives users notifications about new features and updates to MetaMask."
  },
  "whatsThis": {
    "message": "What's this?"
  },
  "willApproveAmountForBridging": {
    "message": "This will approve $1 for bridging."
  },
  "willApproveAmountForBridgingHardware": {
    "message": "You’ll need to confirm two transactions on your hardware wallet."
  },
  "withdrawing": {
    "message": "Withdrawing"
  },
  "wrongNetworkName": {
    "message": "According to our records, the network name may not correctly match this chain ID."
  },
  "yes": {
    "message": "Yes"
  },
  "you": {
    "message": "You"
  },
  "youDeclinedTheTransaction": {
    "message": "You declined the transaction."
  },
  "youNeedToAllowCameraAccess": {
    "message": "You need to allow camera access to use this feature."
  },
  "youSign": {
    "message": "You are signing"
  },
  "yourAccounts": {
    "message": "Your accounts"
  },
  "yourActivity": {
    "message": "Your activity"
  },
  "yourBalance": {
    "message": "Your balance"
  },
  "yourBalanceIsAggregated": {
    "message": "Your balance is aggregated"
  },
  "yourNFTmayBeAtRisk": {
    "message": "Your NFT may be at risk"
  },
  "yourNetworks": {
    "message": "Your networks"
  },
  "yourPrivateSeedPhrase": {
    "message": "Your Secret Recovery Phrase"
  },
  "yourTransactionConfirmed": {
    "message": "Transaction already confirmed"
  },
  "yourTransactionJustConfirmed": {
    "message": "We weren't able to cancel your transaction before it was confirmed on the blockchain."
  },
  "yourWalletIsReady": {
    "message": "Your wallet is ready"
  },
  "zeroGasPriceOnSpeedUpError": {
    "message": "Zero gas price on speed up"
  }
}<|MERGE_RESOLUTION|>--- conflicted
+++ resolved
@@ -6273,21 +6273,6 @@
   },
   "toggleDecodeDescription": {
     "message": "We use 4byte.directory and Sourcify services to decode and display more readable transaction data. This helps you understand the outcome of pending and past transactions, but can result in your IP address being shared."
-<<<<<<< HEAD
-  },
-  "toggleRequestQueueDescription": {
-    "message": "This allows you to select a network for each site instead of a single selected network for all sites. This feature will prevent you from switching networks manually, which may break your user experience on certain sites."
-  },
-  "toggleRequestQueueField": {
-    "message": "Select networks for each site"
-  },
-  "toggleRequestQueueOff": {
-    "message": "Off"
-  },
-  "toggleRequestQueueOn": {
-    "message": "On"
-=======
->>>>>>> 5786e7a0
   },
   "token": {
     "message": "Token"
