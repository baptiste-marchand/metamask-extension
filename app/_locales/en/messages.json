{
  "QRHardwareInvalidTransactionTitle": {
    "message": "Error"
  },
  "QRHardwareMismatchedSignId": {
    "message": "Incongruent transaction data. Please check the transaction details."
  },
  "QRHardwarePubkeyAccountOutOfRange": {
    "message": "No more accounts. If you would like to access another account unlisted below, please reconnect your hardware wallet and select it."
  },
  "QRHardwareScanInstructions": {
    "message": "Place the QR code in front of your camera. The screen is blurred, but it will not affect the reading."
  },
  "QRHardwareSignRequestCancel": {
    "message": "Reject"
  },
  "QRHardwareSignRequestDescription": {
    "message": "After you’ve signed with your wallet, click on 'Get Signature' to receive the signature"
  },
  "QRHardwareSignRequestGetSignature": {
    "message": "Get signature"
  },
  "QRHardwareSignRequestSubtitle": {
    "message": "Scan the QR code with your wallet"
  },
  "QRHardwareSignRequestTitle": {
    "message": "Request signature"
  },
  "QRHardwareUnknownQRCodeTitle": {
    "message": "Error"
  },
  "QRHardwareUnknownWalletQRCode": {
    "message": "Invalid QR code. Please scan the sync QR code of the hardware wallet."
  },
  "QRHardwareWalletImporterTitle": {
    "message": "Scan QR code"
  },
  "QRHardwareWalletSteps1Description": {
    "message": "You can choose from a list of official QR-code supporting partners below."
  },
  "QRHardwareWalletSteps1Title": {
    "message": "Connect your QR hardware wallet"
  },
  "QRHardwareWalletSteps2Description": {
    "message": "Ngrave Zero"
  },
  "SrpListHideAccounts": {
    "message": "Hide $1 accounts",
    "description": "$1 is the number of accounts"
  },
  "SrpListHideSingleAccount": {
    "message": "Hide 1 account"
  },
  "SrpListShowAccounts": {
    "message": "Show $1 accounts",
    "description": "$1 is the number of accounts"
  },
  "SrpListShowSingleAccount": {
    "message": "Show 1 account"
  },
  "about": {
    "message": "About"
  },
  "accept": {
    "message": "Accept"
  },
  "acceptTermsOfUse": {
    "message": "I have read and agree to the $1",
    "description": "$1 is the `terms` message"
  },
  "accessYourWalletWithSRP": {
    "message": "Access your wallet with your Secret Recovery Phrase"
  },
  "accessYourWalletWithSRPDescription": {
    "message": "MetaMask cannot recover your password. We will use your Secret Recovery Phrase to validate your ownership, restore your wallet and set up a new password. First, enter the Secret Recovery Phrase that you were given when you created your wallet. $1",
    "description": "$1 is the words 'Learn More' from key 'learnMore', separated here so that it can be added as a link"
  },
  "accessingYourCamera": {
    "message": "Accessing your camera..."
  },
  "account": {
    "message": "Account"
  },
  "accountActivity": {
    "message": "Account activity"
  },
  "accountActivityText": {
    "message": "Select the accounts you want to be notified about:"
  },
  "accountDetails": {
    "message": "Account details"
  },
  "accountIdenticon": {
    "message": "Account identicon"
  },
  "accountIsntConnectedToastText": {
    "message": "$1 isn't connected to $2"
  },
  "accountName": {
    "message": "Account name"
  },
  "accountNameDuplicate": {
    "message": "This account name already exists",
    "description": "This is an error message shown when the user enters a new account name that matches an existing account name"
  },
  "accountNameReserved": {
    "message": "This account name is reserved",
    "description": "This is an error message shown when the user enters a new account name that is reserved for future use"
  },
  "accountOptions": {
    "message": "Account options"
  },
  "accountPermissionToast": {
    "message": "Account permissions updated"
  },
  "accountSelectionRequired": {
    "message": "You need to select an account!"
  },
  "accountTypeNotSupported": {
    "message": "Account type not supported"
  },
  "accounts": {
    "message": "Accounts"
  },
  "accountsConnected": {
    "message": "Accounts connected"
  },
  "accountsPermissionsTitle": {
    "message": "See your accounts and suggest transactions"
  },
  "accountsSmallCase": {
    "message": "accounts"
  },
  "active": {
    "message": "Active"
  },
  "activity": {
    "message": "Activity"
  },
  "activityLog": {
    "message": "Activity log"
  },
  "add": {
    "message": "Add"
  },
  "addACustomNetwork": {
    "message": "Add a custom network"
  },
  "addANetwork": {
    "message": "Add a network"
  },
  "addANickname": {
    "message": "Add a nickname"
  },
  "addAUrl": {
    "message": "Add a URL"
  },
  "addAccount": {
    "message": "Add account"
  },
  "addAccountFromNetwork": {
    "message": "Add $1 account",
    "description": "$1 is the network name, e.g. Bitcoin or Solana"
  },
  "addAccountToMetaMask": {
    "message": "Add account to MetaMask"
  },
  "addAcquiredTokens": {
    "message": "Add the tokens you've acquired using MetaMask"
  },
  "addAlias": {
    "message": "Add alias"
  },
  "addBitcoinAccountLabel": {
    "message": "Bitcoin account"
  },
  "addBlockExplorer": {
    "message": "Add a block explorer"
  },
  "addBlockExplorerUrl": {
    "message": "Add a block explorer URL"
  },
  "addContact": {
    "message": "Add contact"
  },
  "addCustomNetwork": {
    "message": "Add custom network"
  },
  "addEthereumChainWarningModalHeader": {
    "message": "Only add this RPC provider if you’re sure you can trust it. $1",
    "description": "$1 is addEthereumChainWarningModalHeaderPartTwo passed separately so that it can be bolded"
  },
  "addEthereumChainWarningModalHeaderPartTwo": {
    "message": "Malicious providers may lie about the state of the blockchain and record your network activity."
  },
  "addEthereumChainWarningModalListHeader": {
    "message": "It's important that your provider is reliable, as it has the power to:"
  },
  "addEthereumChainWarningModalListPointOne": {
    "message": "See your accounts and IP address, and associate them together"
  },
  "addEthereumChainWarningModalListPointThree": {
    "message": "Show account balances and other on-chain states"
  },
  "addEthereumChainWarningModalListPointTwo": {
    "message": "Broadcast your transactions"
  },
  "addEthereumChainWarningModalTitle": {
    "message": "You are adding a new RPC provider for Ethereum Mainnet"
  },
  "addEthereumWatchOnlyAccount": {
    "message": "Watch an Ethereum account (Beta)"
  },
  "addFriendsAndAddresses": {
    "message": "Add friends and addresses you trust"
  },
  "addHardwareWalletLabel": {
    "message": "Hardware wallet"
  },
  "addIPFSGateway": {
    "message": "Add your preferred IPFS gateway"
  },
  "addImportAccount": {
    "message": "Add account or hardware wallet"
  },
  "addMemo": {
    "message": "Add memo"
  },
  "addNetwork": {
    "message": "Add network"
  },
  "addNetworkConfirmationTitle": {
    "message": "Add $1",
    "description": "$1 represents network name"
  },
  "addNewAccount": {
    "message": "Add a new Ethereum account"
  },
  "addNewEthereumAccountLabel": {
    "message": "Ethereum account"
  },
  "addNewSolanaAccountLabel": {
    "message": "Solana account"
  },
  "addNft": {
    "message": "Add NFT"
  },
  "addNfts": {
    "message": "Add NFTs"
  },
  "addNonEvmAccount": {
    "message": "Add $1 account",
    "description": "$1 is the non EVM network where the account is going to be created, e.g. Bitcoin or Solana"
  },
  "addNonEvmAccountFromNetworkPicker": {
    "message": "To enable the $1 network, you need to create a $2 account.",
    "description": "$1 is the non EVM network where the account is going to be created, e.g. Solana Mainnet or Solana Devnet. $2 is the account type, e.g. Bitcoin or Solana"
  },
  "addRpcUrl": {
    "message": "Add RPC URL"
  },
  "addSnapAccountToggle": {
    "message": "Enable \"Add account Snap (Beta)\""
  },
  "addSnapAccountsDescription": {
    "message": "Turning on this feature will give you the option to add the new Beta account Snaps right from your account list. If you install an account Snap, remember that it is a third-party service."
  },
  "addSuggestedNFTs": {
    "message": "Add suggested NFTs"
  },
  "addSuggestedTokens": {
    "message": "Add suggested tokens"
  },
  "addToken": {
    "message": "Add token"
  },
  "addTokenByContractAddress": {
    "message": "Can’t find a token? You can manually add any token by pasting its address. Token contract addresses can be found on $1",
    "description": "$1 is a blockchain explorer for a specific network, e.g. Etherscan for Ethereum"
  },
  "addUrl": {
    "message": "Add URL"
  },
  "addingAccount": {
    "message": "Adding account"
  },
  "addingCustomNetwork": {
    "message": "Adding Network"
  },
  "additionalNetworks": {
    "message": "Additional networks"
  },
  "address": {
    "message": "Address"
  },
  "addressCopied": {
    "message": "Address copied!"
  },
  "addressMismatch": {
    "message": "Site address mismatch"
  },
  "addressMismatchOriginal": {
    "message": "Current URL: $1",
    "description": "$1 replaced by origin URL in confirmation request"
  },
  "addressMismatchPunycode": {
    "message": "Punycode version: $1",
    "description": "$1 replaced by punycode version of the URL in confirmation request"
  },
  "advanced": {
    "message": "Advanced"
  },
  "advancedBaseGasFeeToolTip": {
    "message": "When your transaction gets included in the block, any difference between your max base fee and the actual base fee will be refunded. Total amount is calculated as max base fee (in GWEI) * gas limit."
  },
  "advancedDetailsDataDesc": {
    "message": "Data"
  },
  "advancedDetailsHexDesc": {
    "message": "Hex"
  },
  "advancedDetailsNonceDesc": {
    "message": "Nonce"
  },
  "advancedDetailsNonceTooltip": {
    "message": "This is the transaction number of an account. Nonce for the first transaction is 0 and it increases in sequential order."
  },
  "advancedGasFeeDefaultOptIn": {
    "message": "Save these values as my default for the $1 network.",
    "description": "$1 is the current network name."
  },
  "advancedGasFeeModalTitle": {
    "message": "Advanced gas fee"
  },
  "advancedGasPriceTitle": {
    "message": "Gas price"
  },
  "advancedPriorityFeeToolTip": {
    "message": "Priority fee (aka “miner tip”) goes directly to miners and incentivizes them to prioritize your transaction."
  },
  "agreeTermsOfUse": {
    "message": "I agree to MetaMask's $1",
    "description": "$1 is the `terms` link"
  },
  "airDropPatternDescription": {
    "message": "The token's on-chain history reveals prior instances of suspicious airdrop activities."
  },
  "airDropPatternTitle": {
    "message": "Airdrop Pattern"
  },
  "airgapVault": {
    "message": "AirGap Vault"
  },
  "alert": {
    "message": "Alert"
  },
  "alertAccountTypeUpgradeMessage": {
    "message": "You're updating your account to a smart account. You'll keep the same account address while unlocking faster transactions and lower network fees. $1."
  },
  "alertAccountTypeUpgradeTitle": {
    "message": "Account type"
  },
  "alertActionBuyWithNativeCurrency": {
    "message": "Buy $1"
  },
  "alertActionUpdateGas": {
    "message": "Update gas limit"
  },
  "alertActionUpdateGasFee": {
    "message": "Update fee"
  },
  "alertActionUpdateGasFeeLevel": {
    "message": "Update gas options"
  },
  "alertDisableTooltip": {
    "message": "This can be changed in \"Settings > Alerts\""
  },
  "alertMessageAddressMismatchWarning": {
    "message": "Attackers sometimes mimic sites by making small changes to the site address. Make sure you're interacting with the intended site before you continue."
  },
  "alertMessageChangeInSimulationResults": {
    "message": "Estimated changes for this transaction have been updated. Review them closely before proceeding."
  },
  "alertMessageFirstTimeInteraction": {
    "message": "You're interacting with this address for the first time. Make sure that it's correct before you continue."
  },
  "alertMessageGasEstimateFailed": {
    "message": "We’re unable to provide an accurate fee and this estimate might be high. We suggest you to input a custom gas limit, but there’s a risk the transaction will still fail."
  },
  "alertMessageGasFeeLow": {
    "message": "When choosing a low fee, expect slower transactions and longer wait times. For faster transactions, choose Market or Aggressive fee options."
  },
  "alertMessageGasTooLow": {
    "message": "To continue with this transaction, you’ll need to increase the gas limit to 21000 or higher."
  },
  "alertMessageInsufficientBalanceWithNativeCurrency": {
    "message": "You do not have enough $1 in your account to pay for network fees."
  },
  "alertMessageNetworkBusy": {
    "message": "Gas prices are high and estimates are less accurate."
  },
  "alertMessageNoGasPrice": {
    "message": "We can’t move forward with this transaction until you manually update the fee."
  },
  "alertMessageSignInDomainMismatch": {
    "message": "The site making the request is not the site you’re signing into. This could be an attempt to steal your login credentials."
  },
  "alertMessageSignInWrongAccount": {
    "message": "This site is asking you to sign in using the wrong account."
  },
  "alertModalAcknowledge": {
    "message": "I have acknowledged the risk and still want to proceed"
  },
  "alertModalDetails": {
    "message": "Alert Details"
  },
  "alertModalReviewAllAlerts": {
    "message": "Review all alerts"
  },
  "alertReasonChangeInSimulationResults": {
    "message": "Results have changed"
  },
  "alertReasonFirstTimeInteraction": {
    "message": "1st interaction"
  },
  "alertReasonGasEstimateFailed": {
    "message": "Inaccurate fee"
  },
  "alertReasonGasFeeLow": {
    "message": "Slow speed"
  },
  "alertReasonGasTooLow": {
    "message": "Low gas limit"
  },
  "alertReasonInsufficientBalance": {
    "message": "Insufficient funds"
  },
  "alertReasonNetworkBusy": {
    "message": "Network is busy"
  },
  "alertReasonNoGasPrice": {
    "message": "Fee estimate unavailable"
  },
  "alertReasonPendingTransactions": {
    "message": "Pending transaction"
  },
  "alertReasonSignIn": {
    "message": "Suspicious sign-in request"
  },
  "alertReasonWrongAccount": {
    "message": "Wrong account"
  },
  "alertSelectedAccountWarning": {
    "message": "This request is for a different account than the one selected in your wallet. To use another account, connect it to the site."
  },
  "alerts": {
    "message": "Alerts"
  },
  "all": {
    "message": "All"
  },
  "allNetworks": {
    "message": "All networks"
  },
  "allPermissions": {
    "message": "All permissions"
  },
  "allTimeHigh": {
    "message": "All time high"
  },
  "allTimeLow": {
    "message": "All time low"
  },
  "allowNotifications": {
    "message": "Allow notifications"
  },
  "allowWithdrawAndSpend": {
    "message": "Allow $1 to withdraw and spend up to the following amount:",
    "description": "The url of the site that requested permission to 'withdraw and spend'"
  },
  "amount": {
    "message": "Amount"
  },
  "amountReceived": {
    "message": "Amount Received"
  },
  "amountSent": {
    "message": "Amount Sent"
  },
  "andForListItems": {
    "message": "$1, and $2",
    "description": "$1 is the first item, $2 is the last item in a list of items. Used in Snap Install Warning modal."
  },
  "andForTwoItems": {
    "message": "$1 and $2",
    "description": "$1 is the first item, $2 is the second item. Used in Snap Install Warning modal."
  },
  "appDescription": {
    "message": "The world's most trusted crypto wallet",
    "description": "The description of the application"
  },
  "appName": {
    "message": "MetaMask",
    "description": "The name of the application"
  },
  "appNameBeta": {
    "message": "MetaMask Beta",
    "description": "The name of the application (Beta)"
  },
  "appNameFlask": {
    "message": "MetaMask Flask",
    "description": "The name of the application (Flask)"
  },
  "appNameMmi": {
    "message": "MetaMask Institutional",
    "description": "The name of the application (MMI)"
  },
  "apply": {
    "message": "Apply"
  },
  "approve": {
    "message": "Approve spend limit"
  },
  "approveButtonText": {
    "message": "Approve"
  },
  "approveIncreaseAllowance": {
    "message": "Increase $1 spending cap",
    "description": "The token symbol that is being approved"
  },
  "approveSpendingCap": {
    "message": "Approve $1 spending cap",
    "description": "The token symbol that is being approved"
  },
  "approved": {
    "message": "Approved"
  },
  "approvedOn": {
    "message": "Approved on $1",
    "description": "$1 is the approval date for a permission"
  },
  "approvedOnForAccounts": {
    "message": "Approved on $1 for $2",
    "description": "$1 is the approval date for a permission. $2 is the AvatarGroup component displaying account images."
  },
  "areYouSure": {
    "message": "Are you sure?"
  },
  "asset": {
    "message": "Asset"
  },
  "assetChartNoHistoricalPrices": {
    "message": "We could not fetch any historical data"
  },
  "assetMultipleNFTsBalance": {
    "message": "$1 NFTs"
  },
  "assetOptions": {
    "message": "Asset options"
  },
  "assetSingleNFTBalance": {
    "message": "$1 NFT"
  },
  "assets": {
    "message": "Assets"
  },
  "assetsDescription": {
    "message": "Autodetect tokens in your wallet, display NFTs, and get batched account balance updates"
  },
  "attemptToCancelSwapForFree": {
    "message": "Attempt to cancel swap for free"
  },
  "attributes": {
    "message": "Attributes"
  },
  "attributions": {
    "message": "Attributions"
  },
  "auroraRpcDeprecationMessage": {
    "message": "The Infura RPC URL is no longer supporting Aurora."
  },
  "authorizedPermissions": {
    "message": "You have authorized the following permissions"
  },
  "autoDetectTokens": {
    "message": "Autodetect tokens"
  },
  "autoDetectTokensDescription": {
    "message": "We use third-party APIs to detect and display new tokens sent to your wallet. Turn off if you don’t want the app to automatically pull data from those services. $1",
    "description": "$1 is a link to a support article"
  },
  "autoLockTimeLimit": {
    "message": "Auto-lock timer (minutes)"
  },
  "autoLockTimeLimitDescription": {
    "message": "Set the idle time in minutes before MetaMask will become locked."
  },
  "average": {
    "message": "Average"
  },
  "back": {
    "message": "Back"
  },
  "backupAndSync": {
    "message": "Backup and sync"
  },
  "backupAndSyncBasicFunctionalityNameMention": {
    "message": "basic functionality"
  },
  "backupAndSyncEnable": {
    "message": "Turn on backup and sync"
  },
  "backupAndSyncEnableConfirmation": {
    "message": "When you turn on backup and sync, you’re also turning on $1. Do you want to continue?",
    "description": "$1 is backupAndSyncBasicFunctionalityNameMention in bold."
  },
  "backupAndSyncEnableDescription": {
    "message": "Backup and sync lets us store encrypted data for your custom settings and features. This keeps your MetaMask experience the same across devices and restores settings and features if you ever need to reinstall MetaMask. $1.",
    "description": "$1 is link to the backup and sync privacy policy."
  },
  "backupAndSyncEnableDescriptionUpdatePreferences": {
    "message": "You can update your preferences at any time in $1",
    "description": "$1 is a bolded text that highlights the path to the settings page."
  },
  "backupAndSyncEnableDescriptionUpdatePreferencesPath": {
    "message": "Settings > Backup and sync."
  },
  "backupAndSyncFeatureAccounts": {
    "message": "Accounts"
  },
  "backupAndSyncManageWhatYouSync": {
    "message": "Manage what you sync"
  },
  "backupAndSyncManageWhatYouSyncDescription": {
    "message": "Turn on what’s synced between your devices."
  },
  "backupAndSyncPrivacyLink": {
    "message": "Learn how we protect your privacy"
  },
  "backupAndSyncSlideDescription": {
    "message": "Back up your accounts and sync settings."
  },
  "backupAndSyncSlideTitle": {
    "message": "Introducing backup and sync"
  },
  "backupApprovalInfo": {
    "message": "This secret code is required to recover your wallet in case you lose your device, forget your password, have to re-install MetaMask, or want to access your wallet on another device."
  },
  "backupApprovalNotice": {
    "message": "Back up your Secret Recovery Phrase to keep your wallet and funds secure."
  },
  "backupKeyringSnapReminder": {
    "message": "Be sure you can access any accounts created by this Snap on your own before removing it"
  },
  "backupNow": {
    "message": "Back up now"
  },
  "balance": {
    "message": "Balance"
  },
  "balanceOutdated": {
    "message": "Balance may be outdated"
  },
  "baseFee": {
    "message": "Base fee"
  },
  "basic": {
    "message": "Basic"
  },
  "basicConfigurationBannerCTA": {
    "message": "Turn on basic functionality"
  },
  "basicConfigurationBannerTitle": {
    "message": "Basic functionality is off"
  },
  "basicConfigurationDescription": {
    "message": "MetaMask offers basic features like token details and gas settings through internet services. When you use internet services, your IP address is shared, in this case with MetaMask. This is just like when you visit any website. MetaMask uses this data temporarily and never sells your data. You can use a VPN or turn off these services, but it may affect your MetaMask experience. To learn more read our $1.",
    "description": "$1 is to be replaced by the message for privacyMsg, and will link to https://consensys.io/privacy-policy"
  },
  "basicConfigurationLabel": {
    "message": "Basic functionality"
  },
  "basicConfigurationModalCheckbox": {
    "message": "I understand and want to continue"
  },
  "basicConfigurationModalDisclaimerOff": {
    "message": "This means you won't fully optimize your time on MetaMask. Basic features (like token details, optimal gas settings, and others) won't be available to you."
  },
  "basicConfigurationModalDisclaimerOffAdditionalText": {
    "message": "Turning this off also disables all features within $1, and $2.",
    "description": "$1 and $2 are bold text for basicConfigurationModalDisclaimerOffAdditionalTextFeaturesFirst and basicConfigurationModalDisclaimerOffAdditionalTextFeaturesLast respectively"
  },
  "basicConfigurationModalDisclaimerOffAdditionalTextFeaturesFirst": {
    "message": "security and privacy, backup and sync"
  },
  "basicConfigurationModalDisclaimerOffAdditionalTextFeaturesLast": {
    "message": "notifications"
  },
  "basicConfigurationModalDisclaimerOn": {
    "message": "To optimize your time on MetaMask, you’ll need to turn on this feature. Basic functions (like token details, optimal gas settings, and others) are important to the web3 experience."
  },
  "basicConfigurationModalHeadingOff": {
    "message": "Turn off basic functionality"
  },
  "basicConfigurationModalHeadingOn": {
    "message": "Turn on basic functionality"
  },
  "bestPrice": {
    "message": "Best price"
  },
  "beta": {
    "message": "Beta"
  },
  "betaHeaderText": {
    "message": "This is a beta version. Please report bugs $1"
  },
  "betaMetamaskVersion": {
    "message": "MetaMask Beta Version"
  },
  "betaTerms": {
    "message": "Beta Terms of use"
  },
  "billionAbbreviation": {
    "message": "B",
    "description": "Shortened form of 'billion'"
  },
  "blockExplorerAccountAction": {
    "message": "Account",
    "description": "This is used with viewOnEtherscan and viewInExplorer e.g View Account in Explorer"
  },
  "blockExplorerAssetAction": {
    "message": "Asset",
    "description": "This is used with viewOnEtherscan and viewInExplorer e.g View Asset in Explorer"
  },
  "blockExplorerSwapAction": {
    "message": "Swap",
    "description": "This is used with viewOnEtherscan e.g View Swap on Etherscan"
  },
  "blockExplorerUrl": {
    "message": "Block explorer URL"
  },
  "blockExplorerUrlDefinition": {
    "message": "The URL used as the block explorer for this network."
  },
  "blockExplorerView": {
    "message": "View account at $1",
    "description": "$1 replaced by URL for custom block explorer"
  },
  "blockaid": {
    "message": "Blockaid"
  },
  "blockaidAlertDescriptionBlur": {
    "message": "If you continue, all the assets you’ve listed on Blur could be at risk."
  },
  "blockaidAlertDescriptionMalicious": {
    "message": "You’re interacting with a malicious site. If you continue, you will lose your assets."
  },
  "blockaidAlertDescriptionOpenSea": {
    "message": "If you continue, all the assets you’ve listed on OpenSea could be at risk."
  },
  "blockaidAlertDescriptionOthers": {
    "message": "If you confirm this request, you could lose your assets. We recommend that you cancel this request."
  },
  "blockaidAlertDescriptionTokenTransfer": {
    "message": "You’re sending your assets to a scammer. If you continue, you’ll lose those assets."
  },
  "blockaidAlertDescriptionWithdraw": {
    "message": "If you confirm this request, you’re allowing a scammer to withdraw and spend your assets. You won’t get them back."
  },
  "blockaidDescriptionApproveFarming": {
    "message": "If you approve this request, a third party known for scams might take all your assets."
  },
  "blockaidDescriptionBlurFarming": {
    "message": "If you approve this request, someone can steal your assets listed on Blur."
  },
  "blockaidDescriptionErrored": {
    "message": "Because of an error, we couldn't check for security alerts. Only continue if you trust every address involved."
  },
  "blockaidDescriptionMaliciousDomain": {
    "message": "You're interacting with a malicious domain. If you approve this request, you might lose your assets."
  },
  "blockaidDescriptionMightLoseAssets": {
    "message": "If you approve this request, you might lose your assets."
  },
  "blockaidDescriptionSeaportFarming": {
    "message": "If you approve this request, someone can steal your assets listed on OpenSea."
  },
  "blockaidDescriptionTransferFarming": {
    "message": "If you approve this request, a third party known for scams will take all your assets."
  },
  "blockaidMessage": {
    "message": "Privacy preserving - no data is shared with third parties. Available on Arbitrum, Avalanche, BNB chain, Ethereum Mainnet, Linea, Optimism, Polygon, Base and Sepolia."
  },
  "blockaidTitleDeceptive": {
    "message": "This is a deceptive request"
  },
  "blockaidTitleMayNotBeSafe": {
    "message": "Be careful"
  },
  "blockaidTitleSuspicious": {
    "message": "This is a suspicious request"
  },
  "blockies": {
    "message": "Blockies"
  },
  "borrowed": {
    "message": "Borrowed"
  },
  "boughtFor": {
    "message": "Bought for"
  },
  "bridge": {
    "message": "Bridge"
  },
  "bridgeAllowSwappingOf": {
    "message": "Allow exact access to $1 $2 on $3 for bridging",
    "description": "Shows a user that they need to allow a token for swapping on their hardware wallet"
  },
  "bridgeApproval": {
    "message": "Approve $1 for bridge",
    "description": "Used in the transaction display list to describe a transaction that is an approve call on a token that is to be bridged. $1 is the symbol of a token that has been approved."
  },
  "bridgeApprovalWarning": {
    "message": "You are allowing access to the specified amount, $1 $2. The contract will not access any additional funds."
  },
  "bridgeApprovalWarningForHardware": {
    "message": "You will need to allow access to $1 $2 for bridging, and then approve bridging to $2. This will require two separate confirmations."
  },
  "bridgeBlockExplorerLinkCopied": {
    "message": "Block explorer link copied!"
  },
  "bridgeCalculatingAmount": {
    "message": "Calculating..."
  },
  "bridgeConfirmTwoTransactions": {
    "message": "You'll need to confirm 2 transactions on your hardware wallet:"
  },
  "bridgeCreateSolanaAccount": {
    "message": "Create Solana account"
  },
  "bridgeCreateSolanaAccountDescription": {
    "message": "To swap to the Solana network, you need an account and receiving address."
  },
  "bridgeCreateSolanaAccountTitle": {
    "message": "You'll need a Solana account first."
  },
  "bridgeDetailsTitle": {
    "message": "Bridge details",
    "description": "Title for the modal showing details about a bridge transaction."
  },
  "bridgeEnterAmount": {
    "message": "Select amount"
  },
  "bridgeEnterAmountAndSelectAccount": {
    "message": "Enter amount and select destination account"
  },
  "bridgeExplorerLinkViewOn": {
    "message": "View on $1"
  },
  "bridgeFetchNewQuotes": {
    "message": "Fetch a new one?"
  },
  "bridgeFrom": {
    "message": "Bridge from"
  },
  "bridgeFromTo": {
    "message": "Bridge $1 $2 to $3",
    "description": "Tells a user that they need to confirm on their hardware wallet a bridge. $1 is amount of source token, $2 is the source network, and $3 is the destination network"
  },
  "bridgeGasFeesSplit": {
    "message": "Any network fee quoted on the previous screen includes both transactions and will be split."
  },
  "bridgeNetCost": {
    "message": "Net cost"
  },
  "bridgeQuoteExpired": {
    "message": "Your quote timed out."
  },
  "bridgeSelectDestinationAccount": {
    "message": "Select destination account"
  },
  "bridgeSelectNetwork": {
    "message": "Select network"
  },
  "bridgeSelectTokenAmountAndAccount": {
    "message": "Select token, amount and destination account"
  },
  "bridgeSelectTokenAndAmount": {
    "message": "Select token and amount"
  },
  "bridgeSolanaAccountCreated": {
    "message": "Solana account created"
  },
  "bridgeStatusComplete": {
    "message": "Complete",
    "description": "Status text indicating a bridge transaction has successfully completed."
  },
  "bridgeStatusFailed": {
    "message": "Failed",
    "description": "Status text indicating a bridge transaction has failed."
  },
  "bridgeStatusInProgress": {
    "message": "In Progress",
    "description": "Status text indicating a bridge transaction is currently processing."
  },
  "bridgeStepActionBridgeComplete": {
    "message": "$1 received on $2",
    "description": "$1 is the amount of the destination asset, $2 is the name of the destination network"
  },
  "bridgeStepActionBridgePending": {
    "message": "Receiving $1 on $2",
    "description": "$1 is the amount of the destination asset, $2 is the name of the destination network"
  },
  "bridgeStepActionSwapComplete": {
    "message": "Swapped $1 for $2",
    "description": "$1 is the amount of the source asset, $2 is the amount of the destination asset"
  },
  "bridgeStepActionSwapPending": {
    "message": "Swapping $1 for $2",
    "description": "$1 is the amount of the source asset, $2 is the amount of the destination asset"
  },
  "bridgeTerms": {
    "message": "Terms"
  },
  "bridgeTimingMinutes": {
    "message": "$1 min",
    "description": "$1 is the ticker symbol of a an asset the user is being prompted to purchase"
  },
  "bridgeTo": {
    "message": "Bridge to"
  },
  "bridgeToChain": {
    "message": "Bridge to $1"
  },
  "bridgeTokenCannotVerifyDescription": {
    "message": "If you added this token manually, make sure you are aware of the risks to your funds before you bridge."
  },
  "bridgeTokenCannotVerifyTitle": {
    "message": "We can't verify this token."
  },
  "bridgeTransactionProgress": {
    "message": "Transaction $1 of 2"
  },
  "bridgeTxDetailsBridging": {
    "message": "Bridging"
  },
  "bridgeTxDetailsDelayedDescription": {
    "message": "Reach out to"
  },
  "bridgeTxDetailsDelayedDescriptionSupport": {
    "message": "MetaMask Support"
  },
  "bridgeTxDetailsDelayedTitle": {
    "message": "Has it been longer than 3 hours?"
  },
  "bridgeTxDetailsNonce": {
    "message": "Nonce"
  },
  "bridgeTxDetailsStatus": {
    "message": "Status"
  },
  "bridgeTxDetailsTimestamp": {
    "message": "Time stamp"
  },
  "bridgeTxDetailsTimestampValue": {
    "message": "$1 at $2",
    "description": "$1 is the date, $2 is the time"
  },
  "bridgeTxDetailsTokenAmountOnChain": {
    "message": "$1 $2 on",
    "description": "$1 is the amount of the token, $2 is the ticker symbol of the token"
  },
  "bridgeTxDetailsTotalGasFee": {
    "message": "Total gas fee"
  },
  "bridgeTxDetailsYouReceived": {
    "message": "You received"
  },
  "bridgeTxDetailsYouSent": {
    "message": "You sent"
  },
  "bridgeValidationInsufficientGasMessage": {
    "message": "You don't have enough $1 to pay the gas fee for this bridge. Enter a smaller amount or buy more $1."
  },
  "bridgeValidationInsufficientGasTitle": {
    "message": "More $1 needed for gas"
  },
  "bridging": {
    "message": "Bridging"
  },
  "browserNotSupported": {
    "message": "Your browser is not supported..."
  },
  "buildContactList": {
    "message": "Build your contact list"
  },
  "builtAroundTheWorld": {
    "message": "MetaMask is designed and built around the world."
  },
  "bulletpoint": {
    "message": "·"
  },
  "busy": {
    "message": "Busy"
  },
  "buyAndSell": {
    "message": "Buy/Sell"
  },
  "buyMoreAsset": {
    "message": "Buy more $1",
    "description": "$1 is the ticker symbol of a an asset the user is being prompted to purchase"
  },
  "buyNow": {
    "message": "Buy Now"
  },
  "bytes": {
    "message": "Bytes"
  },
  "canToggleInSettings": {
    "message": "You can re-enable this notification in Settings > Alerts."
  },
  "cancel": {
    "message": "Cancel"
  },
  "cancelPopoverTitle": {
    "message": "Cancel transaction"
  },
  "cancelSpeedUpLabel": {
    "message": "This gas fee will $1 the original.",
    "description": "$1 is text 'replace' in bold"
  },
  "cancelSpeedUpTransactionTooltip": {
    "message": "To $1 a transaction the gas fee must be increased by at least 10% for it to be recognized by the network.",
    "description": "$1 is string 'cancel' or 'speed up'"
  },
  "cancelled": {
    "message": "Cancelled"
  },
  "chainId": {
    "message": "Chain ID"
  },
  "chainIdDefinition": {
    "message": "The chain ID used to sign transactions for this network."
  },
  "chainIdExistsErrorMsg": {
    "message": "This Chain ID is currently used by the $1 network."
  },
  "chainListReturnedDifferentTickerSymbol": {
    "message": "This token symbol doesn't match the network name or chain ID entered. Many popular tokens use similar symbols, which scammers can use to trick you into sending them a more valuable token in return. Verify everything before you continue."
  },
  "chooseYourNetwork": {
    "message": "Choose your network"
  },
  "chooseYourNetworkDescription": {
<<<<<<< HEAD
    "message": "We use Infura as our remote procedure call (RPC) provider to offer the most reliable and private access to Ethereum data we can. You can choose your own RPC, but remember that any RPC will receive your IP address and Ethereum wallet to make transactions. Read our $1 to learn more about how Infura handles data for EVM accounts, for Solana accounts $2.",
=======
    "message": "When you use our default settings and configurations, we use Infura as our default remote procedure call (RPC) provider to offer the most reliable and private access to Ethereum data we can. In limited cases, we may use other RPC providers in order to provide the best experience for our users. You can choose your own RPC, but remember that any RPC will receive your IP address and Ethereum wallet to make transactions. To learn more about how Infura handles data for EVM accounts, read our $1, and for Solana accounts, $2.",
>>>>>>> 626e8e3c
    "description": "$1 is a link to the privacy policy, $2 is a link to Solana accounts support"
  },
  "chooseYourNetworkDescriptionCallToAction": {
    "message": "click here"
  },
  "chromeRequiredForHardwareWallets": {
    "message": "You need to use MetaMask on Google Chrome in order to connect to your Hardware Wallet."
  },
  "circulatingSupply": {
    "message": "Circulating supply"
  },
  "clear": {
    "message": "Clear"
  },
  "clearActivity": {
    "message": "Clear activity and nonce data"
  },
  "clearActivityButton": {
    "message": "Clear activity tab data"
  },
  "clearActivityDescription": {
    "message": "This resets the account's nonce and erases data from the activity tab in your wallet. Only the current account and network will be affected. Your balances and incoming transactions won't change."
  },
  "click": {
    "message": "Click"
  },
  "clickToConnectLedgerViaWebHID": {
    "message": "Click here to connect your Ledger via WebHID",
    "description": "Text that can be clicked to open a browser popup for connecting the ledger device via webhid"
  },
  "close": {
    "message": "Close"
  },
  "closeExtension": {
    "message": "Close extension"
  },
  "closeWindowAnytime": {
    "message": "You may close this window anytime."
  },
  "coingecko": {
    "message": "CoinGecko"
  },
  "collectionName": {
    "message": "Collection name"
  },
  "comboNoOptions": {
    "message": "No options found",
    "description": "Default text shown in the combo field dropdown if no options."
  },
  "concentratedSupplyDistributionDescription": {
    "message": "The majority of the token's supply is held by the top token holders, posing a risk of centralized price manipulation"
  },
  "concentratedSupplyDistributionTitle": {
    "message": "Concentrated Supply Distribution"
  },
  "configureSnapPopupDescription": {
    "message": "You're now leaving MetaMask to configure this snap."
  },
  "configureSnapPopupInstallDescription": {
    "message": "You're now leaving MetaMask to install this snap."
  },
  "configureSnapPopupInstallTitle": {
    "message": "Install snap"
  },
  "configureSnapPopupLink": {
    "message": "Click this link to continue:"
  },
  "configureSnapPopupTitle": {
    "message": "Configure snap"
  },
  "confirm": {
    "message": "Confirm"
  },
  "confirmAccountTypeSmartContract": {
    "message": "Smart account"
  },
  "confirmAccountTypeStandard": {
    "message": "Standard account"
  },
  "confirmAlertModalAcknowledgeMultiple": {
    "message": "I have acknowledged the alerts and still want to proceed"
  },
  "confirmAlertModalAcknowledgeSingle": {
    "message": "I have acknowledged the alert and still want to proceed"
  },
  "confirmFieldPaymaster": {
    "message": "Fee paid by"
  },
  "confirmFieldTooltipPaymaster": {
    "message": "The fee for this transaction will be paid by the paymaster smart contract."
  },
  "confirmGasFeeTokenBalance": {
    "message": "Bal:"
  },
  "confirmGasFeeTokenInsufficientBalance": {
    "message": "Insufficient funds"
  },
  "confirmGasFeeTokenMetaMaskFee": {
    "message": "Includes $1 fee"
  },
  "confirmGasFeeTokenModalTitle": {
    "message": "Select a token"
  },
  "confirmGasFeeTokenToast": {
    "message": "You're paying this network fee with $1"
  },
  "confirmGasFeeTokenTooltip": {
    "message": "This is paid to the network to process your transaction. It includes a $1 MetaMask fee for non-ETH tokens."
  },
  "confirmInfoAccountNow": {
    "message": "Now"
  },
  "confirmInfoSwitchingTo": {
    "message": "Switching To"
  },
  "confirmNestedTransactionTitle": {
    "message": "Transaction $1"
  },
  "confirmPassword": {
    "message": "Confirm password"
  },
  "confirmRecoveryPhrase": {
    "message": "Confirm Secret Recovery Phrase"
  },
  "confirmSimulationApprove": {
    "message": "You approve"
  },
  "confirmTitleAccountTypeSwitch": {
    "message": "Account update"
  },
  "confirmTitleApproveTransactionNFT": {
    "message": "Withdrawal request"
  },
  "confirmTitleDeployContract": {
    "message": "Deploy a contract"
  },
  "confirmTitleDescApproveTransaction": {
    "message": "This site wants permission to withdraw your NFTs"
  },
  "confirmTitleDescDelegationRevoke": {
    "message": "You're switching back to a standard account (EOA)."
  },
  "confirmTitleDescDelegationUpgrade": {
    "message": "You're switching to a smart account"
  },
  "confirmTitleDescDeployContract": {
    "message": "This site wants you to deploy a contract"
  },
  "confirmTitleDescERC20ApproveTransaction": {
    "message": "This site wants permission to withdraw your tokens"
  },
  "confirmTitleDescPermitSignature": {
    "message": "This site wants permission to spend your tokens."
  },
  "confirmTitleDescSIWESignature": {
    "message": "A site wants you to sign in to prove you own this account."
  },
  "confirmTitleDescSign": {
    "message": "Review request details before you confirm."
  },
  "confirmTitlePermitTokens": {
    "message": "Spending cap request"
  },
  "confirmTitleRevokeApproveTransaction": {
    "message": "Remove permission"
  },
  "confirmTitleSIWESignature": {
    "message": "Sign-in request"
  },
  "confirmTitleSetApprovalForAllRevokeTransaction": {
    "message": "Remove permission"
  },
  "confirmTitleSignature": {
    "message": "Signature request"
  },
  "confirmTitleTransaction": {
    "message": "Transaction request"
  },
  "confirmationAlertDetails": {
    "message": "To protect your assets, we suggest you reject the request."
  },
  "confirmationAlertModalTitleDescription": {
    "message": "Your assets may be at risk"
  },
  "confirmed": {
    "message": "Confirmed"
  },
  "confusableUnicode": {
    "message": "'$1' is similar to '$2'."
  },
  "confusableZeroWidthUnicode": {
    "message": "Zero-width character found."
  },
  "confusingEnsDomain": {
    "message": "We have detected a confusable character in the ENS name. Check the ENS name to avoid a potential scam."
  },
  "congratulations": {
    "message": "Congratulations!"
  },
  "connect": {
    "message": "Connect"
  },
  "connectAccount": {
    "message": "Connect account"
  },
  "connectAccountOrCreate": {
    "message": "Connect account or create new"
  },
  "connectAccounts": {
    "message": "Connect accounts"
  },
  "connectAnAccountHeader": {
    "message": "Connect an account"
  },
  "connectManually": {
    "message": "Manually connect to current site"
  },
  "connectMoreAccounts": {
    "message": "Connect more accounts"
  },
  "connectSnap": {
    "message": "Connect $1",
    "description": "$1 is the snap for which a connection is being requested."
  },
  "connectWithMetaMask": {
    "message": "Connect with MetaMask"
  },
  "connectedAccounts": {
    "message": "Connected accounts"
  },
  "connectedAccountsDescriptionPlural": {
    "message": "You have $1 accounts connected to this site.",
    "description": "$1 is the number of accounts"
  },
  "connectedAccountsDescriptionSingular": {
    "message": "You have 1 account connected to this site."
  },
  "connectedAccountsEmptyDescription": {
    "message": "MetaMask is not connected to this site. To connect to a web3 site, find and click the connect button."
  },
  "connectedAccountsListTooltip": {
    "message": "$1 can see the account balance, address, activity, and suggest transactions to approve for connected accounts.",
    "description": "$1 is the origin name"
  },
  "connectedAccountsToast": {
    "message": "Connected accounts updated"
  },
  "connectedSites": {
    "message": "Connected sites"
  },
  "connectedSitesAndSnaps": {
    "message": "Connected sites and Snaps"
  },
  "connectedSitesDescription": {
    "message": "$1 is connected to these sites. They can view your account address.",
    "description": "$1 is the account name"
  },
  "connectedSitesEmptyDescription": {
    "message": "$1 is not connected to any sites.",
    "description": "$1 is the account name"
  },
  "connectedSnapAndNoAccountDescription": {
    "message": "MetaMask is connected to this site, but no accounts are connected yet"
  },
  "connectedSnaps": {
    "message": "Connected Snaps"
  },
  "connectedWithAccount": {
    "message": "$1 accounts connected",
    "description": "$1 represents account length"
  },
  "connectedWithAccountName": {
    "message": "Connected with $1",
    "description": "$1 represents account name"
  },
  "connectedWithNetwork": {
    "message": "$1 networks connected",
    "description": "$1 represents network length"
  },
  "connectedWithNetworkName": {
    "message": "Connected with $1",
    "description": "$1 represents network name"
  },
  "connecting": {
    "message": "Connecting"
  },
  "connectingTo": {
    "message": "Connecting to $1"
  },
  "connectingToDeprecatedNetwork": {
    "message": "'$1' is being phased out and may not work. Try another network."
  },
  "connectingToGoerli": {
    "message": "Connecting to Goerli test network"
  },
  "connectingToLineaGoerli": {
    "message": "Connecting to Linea Goerli test network"
  },
  "connectingToLineaMainnet": {
    "message": "Connecting to Linea Mainnet"
  },
  "connectingToLineaSepolia": {
    "message": "Connecting to Linea Sepolia test network"
  },
  "connectingToMainnet": {
    "message": "Connecting to Ethereum Mainnet"
  },
  "connectingToSepolia": {
    "message": "Connecting to Sepolia test network"
  },
  "connectionDescription": {
    "message": "Connect this website with MetaMask."
  },
  "connectionFailed": {
    "message": "Connection failed"
  },
  "connectionFailedDescription": {
    "message": "Fetching of $1 failed, check your network and try again.",
    "description": "$1 is the name of the snap being fetched."
  },
  "connectionPopoverDescription": {
    "message": "To connect to a site, select the connect button. MetaMask can only connect to web3 sites."
  },
  "connectionRequest": {
    "message": "Connection request"
  },
  "contactUs": {
    "message": "Contact us"
  },
  "contacts": {
    "message": "Contacts"
  },
  "contentFromSnap": {
    "message": "Content from $1",
    "description": "$1 represents the name of the snap"
  },
  "continue": {
    "message": "Continue"
  },
  "contract": {
    "message": "Contract"
  },
  "contractAddress": {
    "message": "Contract address"
  },
  "contractAddressError": {
    "message": "You are sending tokens to the token's contract address. This may result in the loss of these tokens."
  },
  "contractDeployment": {
    "message": "Contract deployment"
  },
  "contractInteraction": {
    "message": "Contract interaction"
  },
  "convertTokenToNFTDescription": {
    "message": "We've detected that this asset is an NFT. MetaMask now has full native support for NFTs. Would you like to remove it from your token list and add it as an NFT?"
  },
  "convertTokenToNFTExistDescription": {
    "message": "We’ve detected that this asset has been added as an NFT. Would you like to remove it from your token list?"
  },
  "coolWallet": {
    "message": "CoolWallet"
  },
  "copiedExclamation": {
    "message": "Copied."
  },
  "copyAddress": {
    "message": "Copy address to clipboard"
  },
  "copyAddressShort": {
    "message": "Copy address"
  },
  "copyPrivateKey": {
    "message": "Copy private key"
  },
  "copyToClipboard": {
    "message": "Copy to clipboard"
  },
  "copyTransactionId": {
    "message": "Copy transaction ID"
  },
  "create": {
    "message": "Create"
  },
  "createNewAccountHeader": {
    "message": "Create a new account"
  },
  "createNewWallet": {
    "message": "Create a new wallet"
  },
  "createPassword": {
    "message": "Create password"
  },
  "createSnapAccountDescription": {
    "message": "$1 wants to add a new account to MetaMask."
  },
  "createSnapAccountTitle": {
    "message": "Create account"
  },
  "createSolanaAccount": {
    "message": "Create Solana account"
  },
  "creatorAddress": {
    "message": "Creator address"
  },
  "crossChainAggregatedBalancePopover": {
    "message": "This reflects the value of all tokens you own on all networks. If you prefer seeing this value in ETH or other currencies, go to $1.",
    "description": "$1 represents the settings page"
  },
  "crossChainSwapsLink": {
    "message": "Swap across networks with MetaMask Portfolio"
  },
  "crossChainSwapsLinkNative": {
    "message": "Swap across networks with Bridge"
  },
  "cryptoCompare": {
    "message": "CryptoCompare"
  },
  "currencyConversion": {
    "message": "Currency"
  },
  "currencyRateCheckToggle": {
    "message": "Show balance and token price checker"
  },
  "currencyRateCheckToggleDescription": {
    "message": "We use $1 and $2 APIs to display your balance and token price. $3",
    "description": "$1 represents Coingecko, $2 represents CryptoCompare and $3 represents Privacy Policy"
  },
  "currencySymbol": {
    "message": "Currency symbol"
  },
  "currencySymbolDefinition": {
    "message": "The ticker symbol displayed for this network’s currency."
  },
  "currentAccountNotConnected": {
    "message": "Your current account is not connected"
  },
  "currentExtension": {
    "message": "Current extension page"
  },
  "currentLanguage": {
    "message": "Current language"
  },
  "currentNetwork": {
    "message": "Current network",
    "description": "Speicifies to token network filter to filter by current Network. Will render when network nickname is not available"
  },
  "currentRpcUrlDeprecated": {
    "message": "The current rpc url for this network has been deprecated."
  },
  "currentTitle": {
    "message": "Current:"
  },
  "currentlyUnavailable": {
    "message": "Unavailable on this network"
  },
  "curveHighGasEstimate": {
    "message": "Aggressive gas estimate graph"
  },
  "curveLowGasEstimate": {
    "message": "Low gas estimate graph"
  },
  "curveMediumGasEstimate": {
    "message": "Market gas estimate graph"
  },
  "custom": {
    "message": "Advanced"
  },
  "customGasSettingToolTipMessage": {
    "message": "Use $1 to customize the gas price. This can be confusing if you aren’t familiar. Interact at your own risk.",
    "description": "$1 is key 'advanced' (text: 'Advanced') separated here so that it can be passed in with bold font-weight"
  },
  "customSlippage": {
    "message": "Custom"
  },
  "customSpendLimit": {
    "message": "Custom spend limit"
  },
  "customToken": {
    "message": "Custom token"
  },
  "customTokenWarningInNonTokenDetectionNetwork": {
    "message": "Token detection is not available on this network yet. Please import token manually and make sure you trust it. Learn about $1"
  },
  "customTokenWarningInTokenDetectionNetwork": {
    "message": "Anyone can create a token, including creating fake versions of existing tokens. Learn about $1"
  },
  "customTokenWarningInTokenDetectionNetworkWithTDOFF": {
    "message": "Make sure you trust a token before you import it. Learn how to avoid $1. You can also enable token detection $2."
  },
  "customerSupport": {
    "message": "customer support"
  },
  "customizeYourNotifications": {
    "message": "Customize your notifications"
  },
  "customizeYourNotificationsText": {
    "message": "Turn on the types of notifications you want to receive:"
  },
  "dappSuggested": {
    "message": "Site suggested"
  },
  "dappSuggestedGasSettingToolTipMessage": {
    "message": "$1 has suggested this price.",
    "description": "$1 is url for the dapp that has suggested gas settings"
  },
  "dappSuggestedHigh": {
    "message": "Site suggested"
  },
  "dappSuggestedHighShortLabel": {
    "message": "Site (high)"
  },
  "dappSuggestedShortLabel": {
    "message": "Site"
  },
  "dappSuggestedTooltip": {
    "message": "$1 has recommended this price.",
    "description": "$1 represents the Dapp's origin"
  },
  "darkTheme": {
    "message": "Dark"
  },
  "data": {
    "message": "Data"
  },
  "dataCollectionForMarketing": {
    "message": "Data collection for marketing"
  },
  "dataCollectionForMarketingDescription": {
    "message": "We'll use MetaMetrics to learn how you interact with our marketing communications. We may share relevant news (like product features and other materials)."
  },
  "dataCollectionWarningPopoverButton": {
    "message": "Okay"
  },
  "dataCollectionWarningPopoverDescription": {
    "message": "You turned off data collection for our marketing purposes. This only applies to this device. If you use MetaMask on other devices, make sure to opt out there as well."
  },
  "dataUnavailable": {
    "message": "data unavailable"
  },
  "dateCreated": {
    "message": "Date created"
  },
  "dcent": {
    "message": "D'Cent"
  },
  "debitCreditPurchaseOptions": {
    "message": "Debit or credit card purchase options"
  },
  "decimal": {
    "message": "Token decimal"
  },
  "decimalsMustZerotoTen": {
    "message": "Decimals must be at least 0, and not over 36."
  },
  "decrypt": {
    "message": "Decrypt"
  },
  "decryptCopy": {
    "message": "Copy encrypted message"
  },
  "decryptInlineError": {
    "message": "This message cannot be decrypted due to error: $1",
    "description": "$1 is error message"
  },
  "decryptMessageNotice": {
    "message": "$1 would like to read this message to complete your action",
    "description": "$1 is the web3 site name"
  },
  "decryptMetamask": {
    "message": "Decrypt message"
  },
  "decryptRequest": {
    "message": "Decrypt request"
  },
  "defaultRpcUrl": {
    "message": "Default RPC URL"
  },
  "defaultSettingsSubTitle": {
    "message": "MetaMask uses default settings to best balance safety and ease of use. Change these settings to further increase your privacy."
  },
  "defaultSettingsTitle": {
    "message": "Default privacy settings"
  },
  "defi": {
    "message": "DeFi"
  },
  "defiTabErrorContent": {
    "message": "Your funds are safe, try to visit this page again later."
  },
  "defiTabErrorTitle": {
    "message": "Oops! Something went wrong."
  },
  "delete": {
    "message": "Delete"
  },
  "deleteContact": {
    "message": "Delete contact"
  },
  "deleteMetaMetricsData": {
    "message": "Delete MetaMetrics data"
  },
  "deleteMetaMetricsDataDescription": {
    "message": "This will delete historical MetaMetrics data associated with your use on this device. Your wallet and accounts will remain exactly as they are now after this data has been deleted. This process may take up to 30 days. View our $1.",
    "description": "$1 will have text saying Privacy Policy "
  },
  "deleteMetaMetricsDataErrorDesc": {
    "message": "This request can't be completed right now due to an analytics system server issue, please try again later"
  },
  "deleteMetaMetricsDataErrorTitle": {
    "message": "We are unable to delete this data right now"
  },
  "deleteMetaMetricsDataModalDesc": {
    "message": "We are about to remove all your MetaMetrics data. Are you sure?"
  },
  "deleteMetaMetricsDataModalTitle": {
    "message": "Delete MetaMetrics data?"
  },
  "deleteMetaMetricsDataRequestedDescription": {
    "message": "You initiated this action on $1. This process can take up to 30 days. View the $2",
    "description": "$1 will be the date on which teh deletion is requested and $2 will have text saying Privacy Policy "
  },
  "deleteNetworkIntro": {
    "message": "If you delete this network, you will need to add it again to view your assets in this network"
  },
  "deleteNetworkTitle": {
    "message": "Delete $1 network?",
    "description": "$1 represents the name of the network"
  },
  "depositCrypto": {
    "message": "Deposit crypto from another account with a wallet address or QR code."
  },
  "deprecatedGoerliNtwrkMsg": {
    "message": "Because of updates to the Ethereum system, the Goerli test network will be phased out soon."
  },
  "deprecatedNetwork": {
    "message": "This network is deprecated"
  },
  "deprecatedNetworkButtonMsg": {
    "message": "Got it"
  },
  "deprecatedNetworkDescription": {
    "message": "The network you're trying to connect to is no longer supported by Metamask. $1"
  },
  "description": {
    "message": "Description"
  },
  "descriptionFromSnap": {
    "message": "Description from $1",
    "description": "$1 represents the name of the snap"
  },
  "destinationAccountPickerNoEligible": {
    "message": "No eligible accounts found"
  },
  "destinationAccountPickerNoMatching": {
    "message": "No matching accounts found"
  },
  "destinationAccountPickerReceiveAt": {
    "message": "Receive at"
  },
  "destinationAccountPickerSearchPlaceholderToMainnet": {
    "message": "Receiving address or ENS"
  },
  "destinationAccountPickerSearchPlaceholderToSolana": {
    "message": "Receiving address"
  },
  "destinationTransactionIdLabel": {
    "message": "Destination Tx ID",
    "description": "Label for the destination transaction ID field."
  },
  "details": {
    "message": "Details"
  },
  "developerOptions": {
    "message": "Developer Options"
  },
  "disabledGasOptionToolTipMessage": {
    "message": "“$1” is disabled because it does not meet the minimum of a 10% increase from the original gas fee.",
    "description": "$1 is gas estimate type which can be market or aggressive"
  },
  "disconnect": {
    "message": "Disconnect"
  },
  "disconnectAllAccounts": {
    "message": "Disconnect all accounts"
  },
  "disconnectAllAccountsConfirmationDescription": {
    "message": "Are you sure you want to disconnect? You may lose site functionality."
  },
  "disconnectAllAccountsText": {
    "message": "accounts"
  },
  "disconnectAllDescriptionText": {
    "message": "If you disconnect from this site, you’ll need to reconnect your accounts and networks to use this site again."
  },
  "disconnectAllSnapsText": {
    "message": "Snaps"
  },
  "disconnectMessage": {
    "message": "This will disconnect you from this site"
  },
  "disconnectPrompt": {
    "message": "Disconnect $1"
  },
  "disconnectThisAccount": {
    "message": "Disconnect this account"
  },
  "disconnectedAllAccountsToast": {
    "message": "All accounts disconnected from $1",
    "description": "$1 is name of the dapp`"
  },
  "disconnectedSingleAccountToast": {
    "message": "$1 disconnected from $2",
    "description": "$1 is name of the name and $2 represents the dapp name`"
  },
  "discover": {
    "message": "Discover"
  },
  "discoverSnaps": {
    "message": "Discover Snaps",
    "description": "Text that links to the Snaps website. Displayed in a banner on Snaps list page in settings."
  },
  "dismiss": {
    "message": "Dismiss"
  },
  "dismissReminderDescriptionField": {
    "message": "Turn this on to dismiss the Secret Recovery Phrase backup reminder message. We highly recommend that you back up your Secret Recovery Phrase to avoid loss of funds"
  },
  "dismissReminderField": {
    "message": "Dismiss Secret Recovery Phrase backup reminder"
  },
  "dismissSmartAccountSuggestionEnabledDescription": {
    "message": "Turn this on to no longer see the \"Switch to Smart Account\" suggestion on any account. Smart accounts unlocks faster transactions, lower network fees and more flexibility on payment for those."
  },
  "dismissSmartAccountSuggestionEnabledTitle": {
    "message": "Dismiss \"Switch to Smart Account\" suggestion"
  },
  "displayNftMedia": {
    "message": "Display NFT media"
  },
  "displayNftMediaDescription": {
    "message": "Displaying NFT media and data exposes your IP address to OpenSea or other third parties. This can allow attackers to associate your IP address with your Ethereum address. NFT autodetection relies on this setting, and won't be available when this is turned off."
  },
  "doNotShare": {
    "message": "Do not share this with anyone"
  },
  "domain": {
    "message": "Domain"
  },
  "done": {
    "message": "Done"
  },
  "dontShowThisAgain": {
    "message": "Don't show this again"
  },
  "downArrow": {
    "message": "down arrow"
  },
  "downloadGoogleChrome": {
    "message": "Download Google Chrome"
  },
  "downloadNow": {
    "message": "Download Now"
  },
  "downloadStateLogs": {
    "message": "Download state logs"
  },
  "dragAndDropBanner": {
    "message": "You can drag networks to reorder them. "
  },
  "dropped": {
    "message": "Dropped"
  },
  "duplicateContactTooltip": {
    "message": "This contact name collides with an existing account or contact"
  },
  "duplicateContactWarning": {
    "message": "You have duplicate contacts"
  },
  "durationSuffixDay": {
    "message": "D",
    "description": "Shortened form of 'day'"
  },
  "durationSuffixHour": {
    "message": "H",
    "description": "Shortened form of 'hour'"
  },
  "durationSuffixMillisecond": {
    "message": "MS",
    "description": "Shortened form of 'millisecond'"
  },
  "durationSuffixMinute": {
    "message": "M",
    "description": "Shortened form of 'minute'"
  },
  "durationSuffixMonth": {
    "message": "M",
    "description": "Shortened form of 'month'"
  },
  "durationSuffixSecond": {
    "message": "S",
    "description": "Shortened form of 'second'"
  },
  "durationSuffixWeek": {
    "message": "W",
    "description": "Shortened form of 'week'"
  },
  "durationSuffixYear": {
    "message": "Y",
    "description": "Shortened form of 'year'"
  },
<<<<<<< HEAD
=======
  "earn": {
    "message": "Earn"
  },
>>>>>>> 626e8e3c
  "edit": {
    "message": "Edit"
  },
  "editANickname": {
    "message": "Edit nickname"
  },
  "editAccounts": {
    "message": "Edit accounts"
  },
  "editAddressNickname": {
    "message": "Edit address nickname"
  },
  "editCancellationGasFeeModalTitle": {
    "message": "Edit cancellation gas fee"
  },
  "editContact": {
    "message": "Edit contact"
  },
  "editGasFeeModalTitle": {
    "message": "Edit gas fee"
  },
  "editGasLimitOutOfBounds": {
    "message": "Gas limit must be at least $1"
  },
  "editGasLimitOutOfBoundsV2": {
    "message": "Gas limit must be greater than $1 and less than $2",
    "description": "$1 is the minimum limit for gas and $2 is the maximum limit"
  },
  "editGasLimitTooltip": {
    "message": "Gas limit is the maximum units of gas you are willing to use. Units of gas are a multiplier to “Max priority fee” and “Max fee”."
  },
  "editGasMaxBaseFeeGWEIImbalance": {
    "message": "Max base fee cannot be lower than priority fee"
  },
  "editGasMaxBaseFeeHigh": {
    "message": "Max base fee is higher than necessary"
  },
  "editGasMaxBaseFeeLow": {
    "message": "Max base fee is low for current network conditions"
  },
  "editGasMaxFeeHigh": {
    "message": "Max fee is higher than necessary"
  },
  "editGasMaxFeeLow": {
    "message": "Max fee too low for network conditions"
  },
  "editGasMaxFeePriorityImbalance": {
    "message": "Max fee cannot be lower than max priority fee"
  },
  "editGasMaxPriorityFeeBelowMinimum": {
    "message": "Max priority fee must be greater than 0 GWEI"
  },
  "editGasMaxPriorityFeeBelowMinimumV2": {
    "message": "Priority fee must be greater than 0."
  },
  "editGasMaxPriorityFeeHigh": {
    "message": "Max priority fee is higher than necessary. You may pay more than needed."
  },
  "editGasMaxPriorityFeeHighV2": {
    "message": "Priority fee is higher than necessary. You may pay more than needed"
  },
  "editGasMaxPriorityFeeLow": {
    "message": "Max priority fee is low for current network conditions"
  },
  "editGasMaxPriorityFeeLowV2": {
    "message": "Priority fee is low for current network conditions"
  },
  "editGasPriceTooLow": {
    "message": "Gas price must be greater than 0"
  },
  "editGasPriceTooltip": {
    "message": "This network requires a “Gas price” field when submitting a transaction. Gas price is the amount you will pay pay per unit of gas."
  },
  "editGasSubTextFeeLabel": {
    "message": "Max fee:"
  },
  "editGasTitle": {
    "message": "Edit priority"
  },
  "editGasTooLow": {
    "message": "Unknown processing time"
  },
  "editInPortfolio": {
    "message": "Edit in Portfolio"
  },
  "editNetworkLink": {
    "message": "edit the original network"
  },
  "editNetworksTitle": {
    "message": "Edit networks"
  },
  "editNonceField": {
    "message": "Edit nonce"
  },
  "editNonceMessage": {
    "message": "This is an advanced feature, use cautiously."
  },
  "editPermission": {
    "message": "Edit permission"
  },
  "editPermissions": {
    "message": "Edit permissions"
  },
  "editSpeedUpEditGasFeeModalTitle": {
    "message": "Edit speed up gas fee"
  },
  "editSpendingCap": {
    "message": "Edit spending cap"
  },
  "editSpendingCapAccountBalance": {
    "message": "Account balance: $1 $2"
  },
  "editSpendingCapDesc": {
    "message": "Enter the amount that you feel comfortable being spent on your behalf."
  },
  "editSpendingCapError": {
    "message": "The spending cap can’t exceed $1 decimal digits. Remove decimal digits to continue."
  },
  "editSpendingCapSpecialCharError": {
    "message": "Enter numbers only"
  },
  "enableAutoDetect": {
    "message": " Enable autodetect"
  },
  "enableFromSettings": {
    "message": " Enable it from Settings."
  },
  "enableSnap": {
    "message": "Enable"
  },
  "enableToken": {
    "message": "enable $1",
    "description": "$1 is a token symbol, e.g. ETH"
  },
  "enabled": {
    "message": "Enabled"
  },
  "enabledNetworks": {
    "message": "Enabled networks"
  },
  "encryptionPublicKeyNotice": {
    "message": "$1 would like your public encryption key. By consenting, this site will be able to compose encrypted messages to you.",
    "description": "$1 is the web3 site name"
  },
  "encryptionPublicKeyRequest": {
    "message": "Request encryption public key"
  },
  "endpointReturnedDifferentChainId": {
    "message": "The RPC URL you have entered returned a different chain ID ($1).",
    "description": "$1 is the return value of eth_chainId from an RPC endpoint"
  },
  "enhancedTokenDetectionAlertMessage": {
    "message": "Enhanced token detection is currently available on $1. $2"
  },
  "ensDomainsSettingDescriptionIntroduction": {
    "message": "MetaMask lets you see ENS domains right in your browser's address bar. Here's how it works:"
  },
  "ensDomainsSettingDescriptionOutroduction": {
    "message": "Keep in mind that using this feature exposes your IP address to IPFS third-party services."
  },
  "ensDomainsSettingDescriptionPart1": {
    "message": "MetaMask checks with Ethereum's ENS contract to find the code connected to the ENS name."
  },
  "ensDomainsSettingDescriptionPart2": {
    "message": "If the code links to IPFS, you can see the content associated with it (usually a website)."
  },
  "ensDomainsSettingTitle": {
    "message": "Show ENS domains in address bar"
  },
  "ensUnknownError": {
    "message": "ENS lookup failed."
  },
  "enterANameToIdentifyTheUrl": {
    "message": "Enter a name to identify the URL"
  },
  "enterChainId": {
    "message": "Enter Chain ID"
  },
  "enterMaxSpendLimit": {
    "message": "Enter max spend limit"
  },
  "enterNetworkName": {
    "message": "Enter network name"
  },
  "enterOptionalPassword": {
    "message": "Enter optional password"
  },
  "enterPasswordContinue": {
    "message": "Enter password to continue"
  },
  "enterRpcUrl": {
    "message": "Enter RPC URL"
  },
  "enterSymbol": {
    "message": "Enter symbol"
  },
  "enterTokenNameOrAddress": {
    "message": "Enter token name or paste address"
  },
  "enterYourPassword": {
    "message": "Enter your password"
  },
  "errorCode": {
    "message": "Code: $1",
    "description": "Displayed error code for debugging purposes. $1 is the error code"
  },
  "errorGettingSafeChainList": {
    "message": "Error while getting safe chain list, please continue with caution."
  },
  "errorMessage": {
    "message": "Message: $1",
    "description": "Displayed error message for debugging purposes. $1 is the error message"
  },
  "errorName": {
    "message": "Code: $1",
    "description": "Displayed error name for debugging purposes. $1 is the error name"
  },
  "errorPageContactSupport": {
    "message": "Contact support",
    "description": "Button for contact MM support"
  },
  "errorPageDescribeUsWhatHappened": {
    "message": "Describe what happened",
    "description": "Button for submitting report to sentry"
  },
  "errorPageInfo": {
    "message": "Your information can’t be shown. Don’t worry, your wallet and funds are safe.",
    "description": "Information banner shown in the error page"
  },
  "errorPageMessageTitle": {
    "message": "Error message",
    "description": "Title for description, which is displayed for debugging purposes"
  },
  "errorPageSentryFormTitle": {
    "message": "Describe what happened",
    "description": "In sentry feedback form, The title at the top of the feedback form."
  },
  "errorPageSentryMessagePlaceholder": {
    "message": "Sharing details like how we can reproduce the bug will help us fix the problem.",
    "description": "In sentry feedback form, The placeholder for the feedback description input field."
  },
  "errorPageSentrySuccessMessageText": {
    "message": "Thanks! We will take a look soon.",
    "description": "In sentry feedback form, The message displayed after a successful feedback submission."
  },
  "errorPageTitle": {
    "message": "MetaMask encountered an error",
    "description": "Title of generic error page"
  },
  "errorPageTryAgain": {
    "message": "Try again",
    "description": "Button for try again"
  },
  "errorStack": {
    "message": "Stack:",
    "description": "Title for error stack, which is displayed for debugging purposes"
  },
  "errorWhileConnectingToRPC": {
    "message": "Error while connecting to the custom network."
  },
  "errorWithSnap": {
    "message": "Error with $1",
    "description": "$1 represents the name of the snap"
  },
  "estimatedFee": {
    "message": "Estimated fee"
  },
  "estimatedFeeTooltip": {
    "message": "Amount paid to process the transaction on network."
  },
  "ethGasPriceFetchWarning": {
    "message": "Backup gas price is provided as the main gas estimation service is unavailable right now."
  },
  "ethereumProviderAccess": {
    "message": "Grant Ethereum provider access to $1",
    "description": "The parameter is the name of the requesting origin"
  },
  "ethereumPublicAddress": {
    "message": "Ethereum public address"
  },
  "etherscan": {
    "message": "Etherscan"
  },
  "etherscanView": {
    "message": "View account on Etherscan"
  },
  "etherscanViewOn": {
    "message": "View on Etherscan"
  },
  "existingChainId": {
    "message": "The information you have entered is associated with an existing chain ID."
  },
  "expandView": {
    "message": "Expand view"
  },
  "experimental": {
    "message": "Experimental"
  },
  "exploreweb3": {
    "message": "Explore web3"
  },
  "exportYourData": {
    "message": "Export your data"
  },
  "exportYourDataButton": {
    "message": "Download"
  },
  "exportYourDataDescription": {
    "message": "You can export data like your contacts and preferences."
  },
  "extendWalletWithSnaps": {
    "message": "Explore community-built Snaps to customize your web3 experience",
    "description": "Banner description displayed on Snaps list page in Settings when less than 6 Snaps is installed."
  },
  "externalAccount": {
    "message": "External Account"
  },
  "externalExtension": {
    "message": "External extension"
  },
  "externalNameSourcesSetting": {
    "message": "Proposed nicknames"
  },
  "externalNameSourcesSettingDescription": {
    "message": "We’ll fetch proposed nicknames for addresses you interact with from third-party sources like Etherscan, Infura, and Lens Protocol. These sources will be able to see those addresses and your IP address. Your account address won’t be exposed to third parties."
  },
  "failed": {
    "message": "Failed"
  },
  "failedToFetchChainId": {
    "message": "Could not fetch chain ID. Is your RPC URL correct?"
  },
  "failover": {
    "message": "Failover"
  },
  "failoverRpcUrl": {
    "message": "Failover RPC URL"
  },
  "failureMessage": {
    "message": "Something went wrong, and we were unable to complete the action"
  },
  "fast": {
    "message": "Fast"
  },
  "feeDetails": {
    "message": "Fee details"
  },
  "fileImportFail": {
    "message": "File import not working? Click here!",
    "description": "Helps user import their account from a JSON file"
  },
  "flaskWelcomeUninstall": {
    "message": "you should uninstall this extension",
    "description": "This request is shown on the Flask Welcome screen. It is intended for non-developers, and will be bolded."
  },
  "flaskWelcomeWarning1": {
    "message": "Flask is for developers to experiment with new unstable APIs. Unless you are a developer or beta tester, $1.",
    "description": "This is a warning shown on the Flask Welcome screen, intended to encourage non-developers not to proceed any further. $1 is the bolded message 'flaskWelcomeUninstall'"
  },
  "flaskWelcomeWarning2": {
    "message": "We do not guarantee the safety or stability of this extension. The new APIs offered by Flask are not hardened against phishing attacks, meaning that any site or snap that requires Flask might be a malicious attempt to steal your assets.",
    "description": "This explains the risks of using MetaMask Flask"
  },
  "flaskWelcomeWarning3": {
    "message": "All Flask APIs are experimental. They may be changed or removed without notice, or they might stay on Flask indefinitely without ever being migrated to stable MetaMask. Use them at your own risk.",
    "description": "This message warns developers about unstable Flask APIs"
  },
  "flaskWelcomeWarning4": {
    "message": "Make sure to disable your regular MetaMask extension when using Flask.",
    "description": "This message calls to pay attention about multiple versions of MetaMask running on the same site (Flask + Prod)"
  },
  "flaskWelcomeWarningAcceptButton": {
    "message": "I accept the risks",
    "description": "this text is shown on a button, which the user presses to confirm they understand the risks of using Flask"
  },
  "floatAmountToken": {
    "message": "Token amount must be an integer"
  },
  "followUsOnTwitter": {
    "message": "Follow us on Twitter"
  },
  "forbiddenIpfsGateway": {
    "message": "Forbidden IPFS Gateway: Please specify a CID gateway"
  },
  "forgetDevice": {
    "message": "Forget this device"
  },
  "forgotPassword": {
    "message": "Forgot password?"
  },
  "form": {
    "message": "form"
  },
  "from": {
    "message": "From"
  },
  "fromAddress": {
    "message": "From: $1",
    "description": "$1 is the address to include in the From label. It is typically shortened first using shortenAddress"
  },
  "fromTokenLists": {
    "message": "From token lists: $1"
  },
  "function": {
    "message": "Function: $1"
  },
  "fundingMethod": {
    "message": "Funding method"
  },
  "gas": {
    "message": "Gas"
  },
  "gasDisplayAcknowledgeDappButtonText": {
    "message": "Edit suggested gas fee"
  },
  "gasDisplayDappWarning": {
    "message": "This gas fee has been suggested by $1. Overriding this may cause a problem with your transaction. Please reach out to $1 if you have questions.",
    "description": "$1 represents the Dapp's origin"
  },
  "gasFee": {
    "message": "Gas fee"
  },
  "gasLimit": {
    "message": "Gas limit"
  },
  "gasLimitInfoTooltipContent": {
    "message": "Gas limit is the maximum amount of units of gas you are willing to spend."
  },
  "gasLimitRecommended": {
    "message": "Recommended gas limit is $1. If the gas limit is less than that, it may fail."
  },
  "gasLimitTooLow": {
    "message": "Gas limit must be at least 21000"
  },
  "gasLimitTooLowWithDynamicFee": {
    "message": "Gas limit must be at least $1",
    "description": "$1 is the custom gas limit, in decimal."
  },
  "gasLimitV2": {
    "message": "Gas limit"
  },
  "gasOption": {
    "message": "Gas option"
  },
  "gasPrice": {
    "message": "Gas price (GWEI)"
  },
  "gasPriceExcessive": {
    "message": "Your gas fee is set unnecessarily high. Consider lowering the amount."
  },
  "gasPriceExcessiveInput": {
    "message": "Gas price is excessive"
  },
  "gasPriceExtremelyLow": {
    "message": "Gas price extremely low"
  },
  "gasPriceFetchFailed": {
    "message": "Gas price estimation failed due to network error."
  },
  "gasPriceInfoTooltipContent": {
    "message": "Gas price specifies the amount of Ether you are willing to pay for each unit of gas."
  },
  "gasTimingHoursShort": {
    "message": "$1 hrs",
    "description": "$1 represents a number of hours"
  },
  "gasTimingLow": {
    "message": "Slow"
  },
  "gasTimingMinutesShort": {
    "message": "$1 min",
    "description": "$1 represents a number of minutes"
  },
  "gasTimingSecondsShort": {
    "message": "$1 sec",
    "description": "$1 represents a number of seconds"
  },
  "gasUsed": {
    "message": "Gas used"
  },
  "general": {
    "message": "General"
  },
  "generalCameraError": {
    "message": "We couldn't access your camera. Please give it another try."
  },
  "generalCameraErrorTitle": {
    "message": "Something went wrong...."
  },
  "generalDescription": {
    "message": "Sync settings across devices, select network preferences, and track token data"
  },
  "genericExplorerView": {
    "message": "View account on $1"
  },
  "goBack": {
    "message": "Go back"
  },
  "goToSite": {
    "message": "Go to site"
  },
  "goerli": {
    "message": "Goerli test network"
  },
  "gotIt": {
    "message": "Got it"
  },
  "grantExactAccess": {
    "message": "Grant exact access"
  },
  "gwei": {
    "message": "GWEI"
  },
  "hardware": {
    "message": "Hardware"
  },
  "hardwareWalletConnected": {
    "message": "Hardware wallet connected"
  },
  "hardwareWalletLegacyDescription": {
    "message": "(legacy)",
    "description": "Text representing the MEW path"
  },
  "hardwareWalletSubmissionWarningStep1": {
    "message": "Be sure your $1 is plugged in and to select the Ethereum app."
  },
  "hardwareWalletSubmissionWarningStep2": {
    "message": "Enable \"smart contract data\" or \"blind signing\" on your $1 device."
  },
  "hardwareWalletSubmissionWarningTitle": {
    "message": "Prior to clicking Submit:"
  },
  "hardwareWalletSupportLinkConversion": {
    "message": "click here"
  },
  "hardwareWallets": {
    "message": "Connect a hardware wallet"
  },
  "hardwareWalletsInfo": {
    "message": "Hardware wallet integrations use API calls to external servers, which can see your IP address and the smart contract addresses you interact with."
  },
  "hardwareWalletsMsg": {
    "message": "Select a hardware wallet you would like to use with MetaMask."
  },
  "here": {
    "message": "here",
    "description": "as in -click here- for more information (goes with troubleTokenBalances)"
  },
  "hexData": {
    "message": "Hex data"
  },
  "hiddenAccounts": {
    "message": "Hidden accounts"
  },
  "hide": {
    "message": "Hide"
  },
  "hideAccount": {
    "message": "Hide account"
  },
  "hideAdvancedDetails": {
    "message": "Hide advanced details"
  },
  "hideSeedPhrase": {
    "message": "Hide seed phrase"
  },
  "hideSentitiveInfo": {
    "message": "Hide sensitive information"
  },
  "hideTokenPrompt": {
    "message": "Hide token?"
  },
  "hideTokenSymbol": {
    "message": "Hide $1",
    "description": "$1 is the symbol for a token (e.g. 'DAI')"
  },
  "hideZeroBalanceTokens": {
    "message": "Hide tokens without balance"
  },
  "high": {
    "message": "Aggressive"
  },
  "highGasSettingToolTipMessage": {
    "message": "High probability, even in volatile markets. Use $1 to cover surges in network traffic due to things like popular NFT drops.",
    "description": "$1 is key 'high' (text: 'Aggressive') separated here so that it can be passed in with bold font-weight"
  },
  "highLowercase": {
    "message": "high"
  },
  "highestCurrentBid": {
    "message": "Highest current bid"
  },
  "highestFloorPrice": {
    "message": "Highest floor price"
  },
  "history": {
    "message": "History"
  },
  "holdToRevealContent1": {
    "message": "Your Secret Recovery Phrase provides $1",
    "description": "$1 is a bolded text with the message from 'holdToRevealContent2'"
  },
  "holdToRevealContent2": {
    "message": "full access to your wallet and funds.",
    "description": "Is the bolded text in 'holdToRevealContent1'"
  },
  "holdToRevealContent3": {
    "message": "Do not share this with anyone. $1 $2",
    "description": "$1 is a message from 'holdToRevealContent4' and $2 is a text link with the message from 'holdToRevealContent5'"
  },
  "holdToRevealContent4": {
    "message": "MetaMask Support will not request this,",
    "description": "Part of 'holdToRevealContent3'"
  },
  "holdToRevealContent5": {
    "message": "but phishers might.",
    "description": "The text link in 'holdToRevealContent3'"
  },
  "holdToRevealContentPrivateKey1": {
    "message": "Your Private Key provides $1",
    "description": "$1 is a bolded text with the message from 'holdToRevealContentPrivateKey2'"
  },
  "holdToRevealContentPrivateKey2": {
    "message": "full access to your wallet and funds.",
    "description": "Is the bolded text in 'holdToRevealContentPrivateKey2'"
  },
  "holdToRevealLockedLabel": {
    "message": "hold to reveal circle locked"
  },
  "holdToRevealPrivateKey": {
    "message": "Hold to reveal Private Key"
  },
  "holdToRevealPrivateKeyTitle": {
    "message": "Keep your private key safe"
  },
  "holdToRevealSRP": {
    "message": "Hold to reveal SRP"
  },
  "holdToRevealSRPTitle": {
    "message": "Keep your SRP safe"
  },
  "holdToRevealUnlockedLabel": {
    "message": "hold to reveal circle unlocked"
  },
  "honeypotDescription": {
    "message": "This token might pose a honeypot risk. It is advised to conduct due diligence before interacting to prevent any potential financial loss."
  },
  "honeypotTitle": {
    "message": "Honey Pot"
  },
  "howNetworkFeesWorkExplanation": {
    "message": "Estimated fee required to process the transaction. The max fee is $1."
  },
  "howQuotesWork": {
    "message": "How quotes work"
  },
  "howQuotesWorkExplanation": {
    "message": "This quote has the best return of the quotes we searched. This is based on the swap rate, which includes bridging fees and a $1% MetaMask fee, minus gas fees. Gas fees depend on how busy the network is and how complex the transaction is."
  },
  "id": {
    "message": "ID"
  },
  "ifYouGetLockedOut": {
    "message": "If you get locked out of the app or get a new device, you will lose your funds. Be sure to back up your Secret Recovery Phrase in $1 ",
    "description": "$1 is the menu path to be shown with font weight bold"
  },
  "ignoreAll": {
    "message": "Ignore all"
  },
  "ignoreTokenWarning": {
    "message": "If you hide tokens, they will not be shown in your wallet. However, you can still add them by searching for them."
  },
  "imToken": {
    "message": "imToken"
  },
  "import": {
    "message": "Import",
    "description": "Button to import an account from a selected file"
  },
  "importAccountError": {
    "message": "Error importing account."
  },
  "importAccountErrorIsSRP": {
    "message": "You have entered a Secret Recovery Phrase (or mnemonic). To import an account here, you have to enter a private key, which is a hexadecimal string of length 64."
  },
  "importAccountErrorNotAValidPrivateKey": {
    "message": "This is not a valid private key. You have entered a hexadecimal string, but it must be 64 characters long."
  },
  "importAccountErrorNotHexadecimal": {
    "message": "This is not a valid private key. You must enter a hexadecimal string of length 64."
  },
  "importAccountJsonLoading1": {
    "message": "Expect this JSON import to take a few minutes and freeze MetaMask."
  },
  "importAccountJsonLoading2": {
    "message": "We apologize, and we will make it faster in the future."
  },
  "importAccountMsg": {
    "message": "Imported accounts won’t be associated with your MetaMask Secret Recovery Phrase. Learn more about imported accounts"
  },
  "importMyWallet": {
    "message": "Import my wallet"
  },
  "importNFT": {
    "message": "Import NFT"
  },
  "importNFTAddressToolTip": {
    "message": "On OpenSea, for example, on the NFT's page under Details, there is a blue hyperlinked value labeled 'Contract Address'. If you click on this, it will take you to the contract's address on Etherscan; at the top-left of that page, there should be an icon labeled 'Contract', and to the right, a long string of letters and numbers. This is the address of the contract that created your NFT. Click on the 'copy' icon to the right of the address, and you'll have it on your clipboard."
  },
  "importNFTPage": {
    "message": "Import NFT page"
  },
  "importNFTTokenIdToolTip": {
    "message": "An NFT's ID is a unique identifier since no two NFTs are alike. Again, on OpenSea this number is under 'Details'. Make a note of it, or copy it onto your clipboard."
  },
  "importNWordSRP": {
    "message": "I have a $1 word recovery phrase",
    "description": "$1 is the number of words in the recovery phrase"
  },
  "importPrivateKey": {
    "message": "Private Key"
  },
  "importSRPDescription": {
    "message": "Import an existing wallet with your 12 or 24-word secret recovery phrase."
  },
  "importSRPNumberOfWordsError": {
    "message": "Secret Recovery Phrases contain 12, or 24 words"
  },
  "importSRPWordError": {
    "message": "Word $1 is incorrect or misspelled.",
    "description": "$1 is the word that is incorrect or misspelled"
  },
  "importSRPWordErrorAlternative": {
    "message": "Word $1 and $2 is incorrect or misspelled.",
    "description": "$1 and $2 are multiple words that are mispelled."
  },
  "importSecretRecoveryPhrase": {
    "message": "Import Secret Recovery Phrase"
  },
  "importSelectedTokens": {
    "message": "Import selected tokens?"
  },
  "importSelectedTokensDescription": {
    "message": "Only the tokens you've selected will appear in your wallet. You can always import hidden tokens later by searching for them."
  },
  "importTokenQuestion": {
    "message": "Import token?"
  },
  "importTokenWarning": {
    "message": "Anyone can create a token with any name, including fake versions of existing tokens. Add and trade at your own risk!"
  },
  "importTokensCamelCase": {
    "message": "Import tokens"
  },
  "importTokensError": {
    "message": "We could not import the tokens. Please try again later."
  },
  "importWallet": {
    "message": "Import wallet"
  },
  "importWalletOrAccountHeader": {
    "message": "Import a wallet or account"
  },
  "importWalletSuccess": {
    "message": "Secret Recovery Phrase $1 imported",
    "description": "$1 is the index of the secret recovery phrase"
  },
  "importWithCount": {
    "message": "Import $1",
    "description": "$1 will the number of detected tokens that are selected for importing, if all of them are selected then $1 will be all"
  },
  "imported": {
    "message": "Imported",
    "description": "status showing that an account has been fully loaded into the keyring"
  },
  "inYourSettings": {
    "message": "in your Settings"
  },
  "included": {
    "message": "included"
  },
  "includesXTransactions": {
    "message": "Includes $1 transactions"
  },
  "infuraBlockedNotification": {
    "message": "MetaMask is unable to connect to the blockchain host. Review possible reasons $1.",
    "description": "$1 is a clickable link with with text defined by the 'here' key"
  },
  "initialTransactionConfirmed": {
    "message": "Your initial transaction was confirmed by the network. Click OK to go back."
  },
  "insightsFromSnap": {
    "message": "Insights from $1",
    "description": "$1 represents the name of the snap"
  },
  "install": {
    "message": "Install"
  },
  "installOrigin": {
    "message": "Install origin"
  },
  "installRequest": {
    "message": "Add to MetaMask"
  },
  "installedOn": {
    "message": "Installed on $1",
    "description": "$1 is the date when the snap has been installed"
  },
  "insufficientBalance": {
    "message": "Insufficient balance."
  },
  "insufficientFunds": {
    "message": "Insufficient funds."
  },
  "insufficientFundsForGas": {
    "message": "Insufficient funds for gas"
  },
  "insufficientLockedLiquidityDescription": {
    "message": "The lack of adequately locked or burned liquidity leaves the token vulnerable to sudden liquidity withdrawals, potentially causing market instability."
  },
  "insufficientLockedLiquidityTitle": {
    "message": "Insufficient Locked Liquidity"
  },
  "insufficientTokens": {
    "message": "Insufficient tokens."
  },
  "interactWithSmartContract": {
    "message": "Smart contract"
  },
  "interactingWith": {
    "message": "Interacting with"
  },
  "interactingWithTransactionDescription": {
    "message": "This is the contract you're interacting with. Protect yourself from scammers by verifying the details."
  },
  "interaction": {
    "message": "Interaction"
  },
  "invalidAddress": {
    "message": "Invalid address"
  },
  "invalidAddressRecipient": {
    "message": "Recipient address is invalid"
  },
  "invalidAssetType": {
    "message": "This asset is an NFT and needs to be re-added on the Import NFTs page found under the NFTs tab"
  },
  "invalidChainIdTooBig": {
    "message": "Invalid chain ID. The chain ID is too big."
  },
  "invalidCustomNetworkAlertContent1": {
    "message": "The chain ID for custom network '$1' has to be re-entered.",
    "description": "$1 is the name/identifier of the network."
  },
  "invalidCustomNetworkAlertContent2": {
    "message": "To protect you from malicious or faulty network providers, chain IDs are now required for all custom networks."
  },
  "invalidCustomNetworkAlertContent3": {
    "message": "Go to Settings > Network and enter the chain ID. You can find the chain IDs of most popular networks on $1.",
    "description": "$1 is a link to https://chainid.network"
  },
  "invalidCustomNetworkAlertTitle": {
    "message": "Invalid custom network"
  },
  "invalidHexData": {
    "message": "Invalid hex data"
  },
  "invalidHexNumber": {
    "message": "Invalid hexadecimal number."
  },
  "invalidHexNumberLeadingZeros": {
    "message": "Invalid hexadecimal number. Remove any leading zeros."
  },
  "invalidIpfsGateway": {
    "message": "Invalid IPFS Gateway: The value must be a valid URL"
  },
  "invalidNumber": {
    "message": "Invalid number. Enter a decimal or '0x'-prefixed hexadecimal number."
  },
  "invalidNumberLeadingZeros": {
    "message": "Invalid number. Remove any leading zeros."
  },
  "invalidRPC": {
    "message": "Invalid RPC URL"
  },
  "invalidSeedPhrase": {
    "message": "Invalid Secret Recovery Phrase"
  },
  "invalidSeedPhraseCaseSensitive": {
    "message": "Invalid input! Secret Recovery Phrase is case sensitive."
  },
  "ipfsGateway": {
    "message": "IPFS gateway"
  },
  "ipfsGatewayDescription": {
    "message": "MetaMask uses third-party services to show images of your NFTs stored on IPFS, display information related to ENS addresses entered in your browser's address bar, and fetch icons for different tokens. Your IP address may be exposed to these services when you’re using them."
  },
  "ipfsToggleModalDescriptionOne": {
    "message": "We use third-party services to show images of your NFTs stored on IPFS, display information related to ENS addresses entered in your browser's address bar, and fetch icons for different tokens. Your IP address may be exposed to these services when you’re using them."
  },
  "ipfsToggleModalDescriptionTwo": {
    "message": "Selecting Confirm turns on IPFS resolution. You can turn it off in $1 at any time.",
    "description": "$1 is the method to turn off ipfs"
  },
  "ipfsToggleModalSettings": {
    "message": "Settings > Security and privacy"
  },
  "isSigningOrSubmitting": {
    "message": "A previous transaction is still being signed or submitted"
  },
  "jazzAndBlockies": {
    "message": "Jazzicons and Blockies are two different styles of unique icons that help you identify an account at a glance."
  },
  "jazzicons": {
    "message": "Jazzicons"
  },
  "jsonFile": {
    "message": "JSON File",
    "description": "format for importing an account"
  },
  "keepReminderOfSRP": {
    "message": "Keep a reminder of your Secret Recovery Phrase somewhere safe. If you lose it, no one can help you get it back. Even worse, you won’t be able access to your wallet ever again. $1",
    "description": "$1 is a learn more link"
  },
  "keyringAccountName": {
    "message": "Account name"
  },
  "keyringAccountPublicAddress": {
    "message": "Public Address"
  },
  "keyringSnapRemovalResult1": {
    "message": "$1 $2removed",
    "description": "Displays the result after removal of a keyring snap. $1 is the snap name, $2 is whether it is successful or not"
  },
  "keyringSnapRemovalResultNotSuccessful": {
    "message": "not ",
    "description": "Displays the `not` word in $2."
  },
  "keyringSnapRemoveConfirmation": {
    "message": "Type $1 to confirm you want to remove this snap:",
    "description": "Asks user to input the name nap prior to deleting the snap. $1 is the snap name"
  },
  "keystone": {
    "message": "Keystone"
  },
  "knownAddressRecipient": {
    "message": "Known contract address."
  },
  "knownTokenWarning": {
    "message": "This action will edit tokens that are already listed in your wallet, which can be used to phish you. Only approve if you are certain that you mean to change what these tokens represent. Learn more about $1"
  },
  "l1Fee": {
    "message": "L1 fee"
  },
  "l1FeeTooltip": {
    "message": "L1 gas fee"
  },
  "l2Fee": {
    "message": "L2 fee"
  },
  "l2FeeTooltip": {
    "message": "L2 gas fee"
  },
  "lastConnected": {
    "message": "Last connected"
  },
  "lastSold": {
    "message": "Last sold"
  },
  "lavaDomeCopyWarning": {
    "message": "For your safety, selecting this text is not available right now."
  },
  "layer1Fees": {
    "message": "Layer 1 fees"
  },
  "layer2Fees": {
    "message": "Layer 2 fees"
  },
  "learnHow": {
    "message": "Learn how"
  },
  "learnMore": {
    "message": "learn more"
  },
  "learnMoreAboutGas": {
    "message": "Want to $1 about gas?",
    "description": "$1 will be replaced by the learnMore translation key"
  },
  "learnMoreAboutPrivacy": {
    "message": "Learn more about privacy best practices."
  },
  "learnMoreAboutSolanaAccounts": {
    "message": "Learn more about Solana accounts"
  },
  "learnMoreKeystone": {
    "message": "Learn More"
  },
  "learnMoreUpperCase": {
    "message": "Learn more"
  },
  "learnMoreUpperCaseWithDot": {
    "message": "Learn more."
  },
  "learnScamRisk": {
    "message": "scams and security risks."
  },
  "leaveMetaMask": {
    "message": "Leave MetaMask?"
  },
  "leaveMetaMaskDesc": {
    "message": "You're about to visit a site outside of MetaMask. Double-check the URL before continuing."
  },
  "ledgerAccountRestriction": {
    "message": "You need to make use your last account before you can add a new one."
  },
  "ledgerConnectionInstructionCloseOtherApps": {
    "message": "Close any other software connected to your device and then click here to refresh."
  },
  "ledgerConnectionInstructionHeader": {
    "message": "Prior to clicking confirm:"
  },
  "ledgerConnectionInstructionStepFour": {
    "message": "Enable \"smart contract data\" or \"blind signing\" on your Ledger device."
  },
  "ledgerConnectionInstructionStepThree": {
    "message": "Be sure your Ledger is plugged in and to select the Ethereum app."
  },
  "ledgerDeviceOpenFailureMessage": {
    "message": "The Ledger device failed to open. Your Ledger might be connected to other software. Please close Ledger Live or other applications connected to your Ledger device, and try to connect again."
  },
  "ledgerErrorConnectionIssue": {
    "message": "Reconnect your ledger, open the ETH app and try again."
  },
  "ledgerErrorDevicedLocked": {
    "message": "Your Ledger is locked. Unlock it then try again."
  },
  "ledgerErrorEthAppNotOpen": {
    "message": "To solve the issue, open the ETH application on your device and retry."
  },
  "ledgerErrorTransactionDataNotPadded": {
    "message": "Ethereum transaction's input data isn't sufficiently padded."
  },
  "ledgerLiveApp": {
    "message": "Ledger Live App"
  },
  "ledgerLocked": {
    "message": "Cannot connect to Ledger device. Please make sure your device is unlocked and Ethereum app is opened."
  },
  "ledgerMultipleDevicesUnsupportedInfoDescription": {
    "message": "To connect a new device, disconnect the previous one."
  },
  "ledgerMultipleDevicesUnsupportedInfoTitle": {
    "message": "You can only connect one Ledger at a time"
  },
  "ledgerTimeout": {
    "message": "Ledger Live is taking too long to respond or connection timeout. Make sure Ledger Live app is opened and your device is unlocked."
  },
  "ledgerWebHIDNotConnectedErrorMessage": {
    "message": "The ledger device was not connected. If you wish to connect your Ledger, please click 'Continue' again and approve HID connection",
    "description": "An error message shown to the user during the hardware connect flow."
  },
  "levelArrow": {
    "message": "level arrow"
  },
  "lightTheme": {
    "message": "Light"
  },
  "likeToImportToken": {
    "message": "Would you like to import this token?"
  },
  "likeToImportTokens": {
    "message": "Would you like to import these tokens?"
  },
  "lineaGoerli": {
    "message": "Linea Goerli test network"
  },
  "lineaMainnet": {
    "message": "Linea Mainnet"
  },
  "lineaSepolia": {
    "message": "Linea Sepolia test network"
  },
  "link": {
    "message": "Link"
  },
  "linkCentralizedExchanges": {
    "message": "Link your Coinbase or Binance accounts to transfer crypto to MetaMask for free."
  },
  "links": {
    "message": "Links"
  },
  "loadMore": {
    "message": "Load more"
  },
  "loading": {
    "message": "Loading..."
  },
  "loadingScreenSnapMessage": {
    "message": "Please complete the transaction on the Snap."
  },
  "loadingTokenList": {
    "message": "Loading token list"
  },
  "localhost": {
    "message": "Localhost 8545"
  },
  "lock": {
    "message": "Lock"
  },
  "lockMetaMask": {
    "message": "Lock MetaMask"
  },
  "lockTimeInvalid": {
    "message": "Lock time must be a number between 0 and 10080"
  },
  "logo": {
    "message": "$1 logo",
    "description": "$1 is the name of the ticker"
  },
  "low": {
    "message": "Low"
  },
  "lowEstimatedReturnTooltipMessage": {
    "message": "You’ll pay more than $1% of your starting amount in fees. Check your receiving amount and network fees."
  },
  "lowEstimatedReturnTooltipTitle": {
    "message": "High cost"
  },
  "lowGasSettingToolTipMessage": {
    "message": "Use $1 to wait for a cheaper price. Time estimates are much less accurate as prices are somewhat unpredictable.",
    "description": "$1 is key 'low' separated here so that it can be passed in with bold font-weight"
  },
  "lowLowercase": {
    "message": "low"
  },
  "mainnet": {
    "message": "Ethereum Mainnet"
  },
  "mainnetToken": {
    "message": "This address matches a known Ethereum Mainnet token address. Recheck the contract address and network for the token you are trying to add."
  },
  "makeAnotherSwap": {
    "message": "Create a new swap"
  },
  "makeSureNoOneWatching": {
    "message": "Make sure nobody is looking",
    "description": "Warning to users to be care while creating and saving their new Secret Recovery Phrase"
  },
  "manageDefaultSettings": {
    "message": "Manage default privacy settings"
  },
  "manageInstitutionalWallets": {
    "message": "Manage Institutional Wallets"
  },
  "manageInstitutionalWalletsDescription": {
    "message": "Turn this on to enable institutional wallets."
  },
  "manageNetworksMenuHeading": {
    "message": "Manage networks"
  },
  "managePermissions": {
    "message": "Manage permissions"
  },
  "marketCap": {
    "message": "Market cap"
  },
  "marketDetails": {
    "message": "Market details"
  },
  "max": {
    "message": "Max"
  },
  "maxBaseFee": {
    "message": "Max base fee"
  },
  "maxFee": {
    "message": "Max fee"
  },
  "maxFeeTooltip": {
    "message": "A maximum fee provided to pay for the transaction."
  },
  "maxPriorityFee": {
    "message": "Max priority fee"
  },
  "medium": {
    "message": "Market"
  },
  "mediumGasSettingToolTipMessage": {
    "message": "Use $1 for fast processing at current market price.",
    "description": "$1 is key 'medium' (text: 'Market') separated here so that it can be passed in with bold font-weight"
  },
  "memo": {
    "message": "memo"
  },
  "message": {
    "message": "Message"
  },
  "metaMaskConnectStatusParagraphOne": {
    "message": "You now have more control over your account connections in MetaMask."
  },
  "metaMaskConnectStatusParagraphThree": {
    "message": "Click it to manage your connected accounts."
  },
  "metaMaskConnectStatusParagraphTwo": {
    "message": "The connection status button shows if the website you’re visiting is connected to your currently selected account."
  },
  "metaMetricsIdNotAvailableError": {
    "message": "Since you've never opted into MetaMetrics, there's no data to delete here."
  },
  "metadataModalSourceTooltip": {
    "message": "$1 is hosted on npm and $2 is this Snap’s unique identifier.",
    "description": "$1 is the snap name and $2 is the snap NPM id."
  },
  "metamaskNotificationsAreOff": {
    "message": "Wallet notifications are currently not active."
  },
  "metamaskSwapsOfflineDescription": {
    "message": "MetaMask Swaps is undergoing maintenance. Please check back later."
  },
  "metamaskVersion": {
    "message": "MetaMask Version"
  },
  "methodData": {
    "message": "Method"
  },
  "methodDataTransactionDesc": {
    "message": "Function executed based on decoded input data."
  },
  "methodNotSupported": {
    "message": "Not supported with this account."
  },
  "metrics": {
    "message": "Metrics"
  },
  "millionAbbreviation": {
    "message": "M",
    "description": "Shortened form of 'million'"
  },
  "mismatchedChainLinkText": {
    "message": "verify the network details",
    "description": "Serves as link text for the 'mismatchedChain' key. This text will be embedded inside the translation for that key."
  },
  "mismatchedChainRecommendation": {
    "message": "We recommend that you $1 before proceeding.",
    "description": "$1 is a clickable link with text defined by the 'mismatchedChainLinkText' key. The link will open to instructions for users to validate custom network details."
  },
  "mismatchedNetworkName": {
    "message": "According to our record the network name may not correctly match this chain ID."
  },
  "mismatchedNetworkSymbol": {
    "message": "The submitted currency symbol does not match what we expect for this chain ID."
  },
  "mismatchedRpcChainId": {
    "message": "Chain ID returned by the custom network does not match the submitted chain ID."
  },
  "mismatchedRpcUrl": {
    "message": "According to our records the submitted RPC URL value does not match a known provider for this chain ID."
  },
  "missingSetting": {
    "message": "Can't find a setting?"
  },
  "missingSettingRequest": {
    "message": "Request here"
  },
  "more": {
    "message": "more"
  },
  "moreAccounts": {
    "message": "+ $1 more accounts",
    "description": "$1 is the number of accounts"
  },
  "moreNetworks": {
    "message": "+ $1 more networks",
    "description": "$1 is the number of networks"
  },
  "moreQuotes": {
    "message": "More quotes"
  },
  "multichainAddEthereumChainConfirmationDescription": {
    "message": "You're adding this network to MetaMask and giving this site permission to use it."
  },
  "multichainQuoteCardBridgingLabel": {
    "message": "Bridging"
  },
  "multichainQuoteCardQuoteLabel": {
    "message": "Quote"
  },
  "multichainQuoteCardTimeLabel": {
    "message": "Time"
  },
  "multipleSnapConnectionWarning": {
    "message": "$1 wants to use $2 Snaps",
    "description": "$1 is the dapp and $2 is the number of snaps it wants to connect to."
  },
  "mustSelectOne": {
    "message": "Must select at least 1 token."
  },
  "name": {
    "message": "Name"
  },
  "nameAddressLabel": {
    "message": "Address",
    "description": "Label above address field in name component modal."
  },
  "nameAlreadyInUse": {
    "message": "Name is already in use"
  },
  "nameInstructionsNew": {
    "message": "If you know this address, give it a nickname to recognize it in the future.",
    "description": "Instruction text in name component modal when value is not recognised."
  },
  "nameInstructionsRecognized": {
    "message": "This address has a default nickname, but you can edit it or explore other suggestions.",
    "description": "Instruction text in name component modal when value is recognized but not saved."
  },
  "nameInstructionsSaved": {
    "message": "You've added a nickname for this address before. You can edit or view other suggested nicknames.",
    "description": "Instruction text in name component modal when value is saved."
  },
  "nameLabel": {
    "message": "Nickname",
    "description": "Label above name input field in name component modal."
  },
  "nameModalMaybeProposedName": {
    "message": "Maybe: $1",
    "description": "$1 is the proposed name"
  },
  "nameModalTitleNew": {
    "message": "Unknown address",
    "description": "Title of the modal created by the name component when value is not recognised."
  },
  "nameModalTitleRecognized": {
    "message": "Recognized address",
    "description": "Title of the modal created by the name component when value is recognized but not saved."
  },
  "nameModalTitleSaved": {
    "message": "Saved address",
    "description": "Title of the modal created by the name component when value is saved."
  },
  "nameProviderProposedBy": {
    "message": "Proposed by $1",
    "description": "$1 is the name of the provider"
  },
  "nameProvider_ens": {
    "message": "Ethereum Name Service (ENS)"
  },
  "nameProvider_etherscan": {
    "message": "Etherscan"
  },
  "nameProvider_lens": {
    "message": "Lens Protocol"
  },
  "nameProvider_token": {
    "message": "MetaMask"
  },
  "nameSetPlaceholder": {
    "message": "Choose a nickname...",
    "description": "Placeholder text for name input field in name component modal."
  },
  "nativeNetworkPermissionRequestDescription": {
    "message": "$1 is asking for your approval to:",
    "description": "$1 represents dapp name"
  },
  "nativeTokenScamWarningConversion": {
    "message": "Edit network details"
  },
  "nativeTokenScamWarningDescription": {
    "message": "The native token symbol does not match the expected symbol of the native token for the network with the associated chain ID. You have entered $1 while the expected token symbol is $2. Please verify you are connected to the correct chain.",
    "description": "$1 represents the currency name, $2 represents the expected currency symbol"
  },
  "nativeTokenScamWarningDescriptionExpectedTokenFallback": {
    "message": "something else",
    "description": "graceful fallback for when token symbol isn't found"
  },
  "nativeTokenScamWarningTitle": {
    "message": "Unexpected Native Token Symbol",
    "description": "Title for nativeTokenScamWarningDescription"
  },
  "needHelp": {
    "message": "Need help? Contact $1",
    "description": "$1 represents `needHelpLinkText`, the text which goes in the help link"
  },
  "needHelpFeedback": {
    "message": "Share your feedback"
  },
  "needHelpLinkText": {
    "message": "MetaMask support"
  },
  "needHelpSubmitTicket": {
    "message": "Submit a ticket"
  },
  "needImportFile": {
    "message": "You must select a file to import.",
    "description": "User is important an account and needs to add a file to continue"
  },
  "negativeETH": {
    "message": "Can not send negative amounts of ETH."
  },
  "negativeOrZeroAmountToken": {
    "message": "Cannot send negative or zero amounts of asset."
  },
  "network": {
    "message": "Network"
  },
  "networkChanged": {
    "message": "Network changed"
  },
  "networkChangedMessage": {
    "message": "You're now transacting on $1.",
    "description": "$1 is the name of the network"
  },
  "networkDetails": {
    "message": "Network details"
  },
  "networkFee": {
    "message": "Network fee"
  },
  "networkIsBusy": {
    "message": "Network is busy. Gas prices are high and estimates are less accurate."
  },
  "networkMenu": {
    "message": "Network Menu"
  },
  "networkMenuHeading": {
    "message": "Select a network"
  },
  "networkName": {
    "message": "Network name"
  },
  "networkNameArbitrum": {
    "message": "Arbitrum"
  },
  "networkNameAvalanche": {
    "message": "Avalanche"
  },
  "networkNameBSC": {
    "message": "BSC"
  },
  "networkNameBase": {
    "message": "Base"
  },
  "networkNameBitcoin": {
    "message": "Bitcoin"
  },
  "networkNameBitcoinTestnet": {
    "message": "Bitcoin Testnet"
  },
  "networkNameDefinition": {
    "message": "The name associated with this network."
  },
  "networkNameEthereum": {
    "message": "Ethereum"
  },
  "networkNameGoerli": {
    "message": "Goerli"
  },
  "networkNameLinea": {
    "message": "Linea"
  },
  "networkNameOpMainnet": {
    "message": "OP Mainnet"
  },
  "networkNamePolygon": {
    "message": "Polygon"
  },
  "networkNameSolana": {
    "message": "Solana"
  },
  "networkNameTestnet": {
    "message": "Testnet"
  },
  "networkNameZkSyncEra": {
    "message": "zkSync Era"
  },
  "networkOptions": {
    "message": "Network options"
  },
  "networkPermissionToast": {
    "message": "Network permissions updated"
  },
  "networkProvider": {
    "message": "Network provider"
  },
  "networkStatus": {
    "message": "Network status"
  },
  "networkStatusBaseFeeTooltip": {
    "message": "The base fee is set by the network and changes every 13-14 seconds. Our $1 and $2 options account for sudden increases.",
    "description": "$1 and $2 are bold text for Medium and Aggressive respectively."
  },
  "networkStatusPriorityFeeTooltip": {
    "message": "Range of priority fees (aka “miner tip”). This goes to miners and incentivizes them to prioritize your transaction."
  },
  "networkStatusStabilityFeeTooltip": {
    "message": "Gas fees are $1 relative to the past 72 hours.",
    "description": "$1 is networks stability value - stable, low, high"
  },
  "networkSwitchConnectionError": {
    "message": "We can't connect to $1",
    "description": "$1 represents the network name"
  },
  "networkURL": {
    "message": "Network URL"
  },
  "networkURLDefinition": {
    "message": "The URL used to access this network."
  },
  "networkUrlErrorWarning": {
    "message": "Attackers sometimes mimic sites by making small changes to the site address. Make sure you're interacting with the intended site before you continue. Punycode version: $1",
    "description": "$1 replaced by RPC URL for network"
  },
  "networks": {
    "message": "Networks"
  },
  "networksSmallCase": {
    "message": "networks"
  },
  "nevermind": {
    "message": "Nevermind"
  },
  "new": {
    "message": "New!"
  },
  "newAccount": {
    "message": "New account"
  },
  "newAccountNumberName": {
    "message": "Account $1",
    "description": "Default name of next account to be created on create account screen"
  },
  "newContact": {
    "message": "New contact"
  },
  "newContract": {
    "message": "New contract"
  },
  "newNFTDetectedInImportNFTsMessageStrongText": {
    "message": "Settings > Security and privacy"
  },
  "newNFTDetectedInImportNFTsMsg": {
    "message": "To use Opensea to see your NFTs, turn on 'Display NFT Media' in $1.",
    "description": "$1 is used for newNFTDetectedInImportNFTsMessageStrongText"
  },
  "newNFTDetectedInNFTsTabMessage": {
    "message": "Let MetaMask automatically detect and display NFTs in your wallet."
  },
  "newNFTsAutodetected": {
    "message": "NFT autodetection"
  },
  "newNetworkAdded": {
    "message": "“$1” was successfully added!"
  },
  "newNetworkEdited": {
    "message": "“$1” was successfully edited!"
  },
  "newNftAddedMessage": {
    "message": "NFT was successfully added!"
  },
  "newPassword": {
    "message": "New password (8 characters min)"
  },
  "newPrivacyPolicyActionButton": {
    "message": "Read more"
  },
  "newPrivacyPolicyTitle": {
    "message": "We’ve updated our privacy policy"
  },
  "newRpcUrl": {
    "message": "New RPC URL"
  },
  "newTokensImportedMessage": {
    "message": "You’ve successfully imported $1.",
    "description": "$1 is the string of symbols of all the tokens imported"
  },
  "newTokensImportedTitle": {
    "message": "Token imported"
  },
  "next": {
    "message": "Next"
  },
  "nftAddFailedMessage": {
    "message": "NFT can’t be added as the ownership details do not match. Make sure you have entered correct information."
  },
  "nftAddressError": {
    "message": "This token is an NFT. Add on the $1",
    "description": "$1 is a clickable link with text defined by the 'importNFTPage' key"
  },
  "nftAlreadyAdded": {
    "message": "NFT has already been added."
  },
  "nftAutoDetectionEnabled": {
    "message": "NFT autodetection enabled"
  },
  "nftDisclaimer": {
    "message": "Disclaimer: MetaMask pulls the media file from the source url. This url sometimes gets changed by the marketplace on which the NFT was minted."
  },
  "nftOptions": {
    "message": "NFT Options"
  },
  "nftTokenIdPlaceholder": {
    "message": "Enter the token id"
  },
  "nftWarningContent": {
    "message": "You're granting access to $1, including any you might own in the future. The party on the other end can transfer these NFTs from your wallet at any time without asking you until you revoke this approval. $2",
    "description": "$1 is nftWarningContentBold bold part, $2 is Learn more link"
  },
  "nftWarningContentBold": {
    "message": "all your $1 NFTs",
    "description": "$1 is name of the collection"
  },
  "nftWarningContentGrey": {
    "message": "Proceed with caution."
  },
  "nfts": {
    "message": "NFTs"
  },
  "nftsPreviouslyOwned": {
    "message": "Previously Owned"
  },
  "nickname": {
    "message": "Nickname"
  },
  "noAccountsFound": {
    "message": "No accounts found for the given search query"
  },
  "noConnectedAccountTitle": {
    "message": "MetaMask isn’t connected to this site"
  },
  "noConnectionDescription": {
    "message": "To connect to a site, find and select the \"connect\" button. Remember MetaMask can only connect to sites on web3"
  },
  "noConversionRateAvailable": {
    "message": "No conversion rate available"
  },
  "noDomainResolution": {
    "message": "No resolution for domain provided."
  },
  "noHardwareWalletOrSnapsSupport": {
    "message": "Snaps, and most hardware wallets, will not work with your current browser version."
  },
  "noNFTs": {
    "message": "No NFTs yet"
  },
  "noNetworksFound": {
    "message": "No networks found for the given search query"
  },
  "noOptionsAvailableMessage": {
    "message": "This trade route isn't available right now. Try changing the amount, network, or token and we'll find the best option."
  },
  "noSnaps": {
    "message": "You don't have any snaps installed."
  },
  "noThanks": {
    "message": "No thanks"
  },
  "noTransactions": {
    "message": "You have no transactions"
  },
  "noWebcamFound": {
    "message": "Your computer's webcam was not found. Please try again."
  },
  "noWebcamFoundTitle": {
    "message": "Webcam not found"
  },
  "nonContractAddressAlertDesc": {
    "message": "You're sending call data to an address that isn't a contract. This could cause you to lose funds. Make sure you're using the correct address and network before continuing."
  },
  "nonContractAddressAlertTitle": {
    "message": "Potential mistake"
  },
  "nonce": {
    "message": "Nonce"
  },
  "none": {
    "message": "None"
  },
  "notBusy": {
    "message": "Not busy"
  },
  "notCurrentAccount": {
    "message": "Is this the correct account? It's different from the currently selected account in your wallet"
  },
  "notEnoughBalance": {
    "message": "Insufficient balance"
  },
  "notEnoughGas": {
    "message": "Not enough gas"
  },
  "notNow": {
    "message": "Not now"
  },
  "notificationDetail": {
    "message": "Details"
  },
  "notificationDetailBaseFee": {
    "message": "Base fee (GWEI)"
  },
  "notificationDetailGasLimit": {
    "message": "Gas limit (units)"
  },
  "notificationDetailGasUsed": {
    "message": "Gas used (units)"
  },
  "notificationDetailMaxFee": {
    "message": "Max fee per gas"
  },
  "notificationDetailNetwork": {
    "message": "Network"
  },
  "notificationDetailNetworkFee": {
    "message": "Network fee"
  },
  "notificationDetailPriorityFee": {
    "message": "Priority fee (GWEI)"
  },
  "notificationItemCheckBlockExplorer": {
    "message": "Check on the Block Explorer"
  },
  "notificationItemCollection": {
    "message": "Collection"
  },
  "notificationItemConfirmed": {
    "message": "Confirmed"
  },
  "notificationItemError": {
    "message": "Unable to retrieve fees currently"
  },
  "notificationItemFrom": {
    "message": "From"
  },
  "notificationItemLidoStakeReadyToBeWithdrawn": {
    "message": "Withdrawal Ready"
  },
  "notificationItemLidoStakeReadyToBeWithdrawnMessage": {
    "message": "You can now withdraw your unstaked $1"
  },
  "notificationItemLidoWithdrawalRequestedMessage": {
    "message": "Your request to unstake $1 has been sent"
  },
  "notificationItemNFTReceivedFrom": {
    "message": "Received NFT from"
  },
  "notificationItemNFTSentTo": {
    "message": "Sent NFT to"
  },
  "notificationItemNetwork": {
    "message": "Network"
  },
  "notificationItemRate": {
    "message": "Rate (fee included)"
  },
  "notificationItemReceived": {
    "message": "Received"
  },
  "notificationItemReceivedFrom": {
    "message": "Received from"
  },
  "notificationItemSent": {
    "message": "Sent"
  },
  "notificationItemSentTo": {
    "message": "Sent to"
  },
  "notificationItemStakeCompleted": {
    "message": "Stake completed"
  },
  "notificationItemStaked": {
    "message": "Staked"
  },
  "notificationItemStakingProvider": {
    "message": "Staking Provider"
  },
  "notificationItemStatus": {
    "message": "Status"
  },
  "notificationItemSwapped": {
    "message": "Swapped"
  },
  "notificationItemSwappedFor": {
    "message": "for"
  },
  "notificationItemTo": {
    "message": "To"
  },
  "notificationItemTransactionId": {
    "message": "Transaction ID"
  },
  "notificationItemUnStakeCompleted": {
    "message": "UnStaking complete"
  },
  "notificationItemUnStaked": {
    "message": "Unstaked"
  },
  "notificationItemUnStakingRequested": {
    "message": "Unstaking requested"
  },
  "notificationTransactionFailedMessage": {
    "message": "Transaction $1 failed! $2",
    "description": "Content of the browser notification that appears when a transaction fails"
  },
  "notificationTransactionFailedMessageMMI": {
    "message": "Transaction failed! $1",
    "description": "Content of the browser notification that appears when a transaction fails in MMI"
  },
  "notificationTransactionFailedTitle": {
    "message": "Failed transaction",
    "description": "Title of the browser notification that appears when a transaction fails"
  },
  "notificationTransactionSuccessMessage": {
    "message": "Transaction $1 confirmed!",
    "description": "Content of the browser notification that appears when a transaction is confirmed"
  },
  "notificationTransactionSuccessTitle": {
    "message": "Confirmed transaction",
    "description": "Title of the browser notification that appears when a transaction is confirmed"
  },
  "notificationTransactionSuccessView": {
    "message": "View on $1",
    "description": "Additional content in a notification that appears when a transaction is confirmed and has a block explorer URL."
  },
  "notifications": {
    "message": "Notifications"
  },
  "notificationsFeatureToggle": {
    "message": "Enable Wallet Notifications",
    "description": "Experimental feature title"
  },
  "notificationsFeatureToggleDescription": {
    "message": "This enables wallet notifications like send/receive funds or nfts and feature announcements.",
    "description": "Description of the experimental notifications feature"
  },
  "notificationsMarkAllAsRead": {
    "message": "Mark all as read"
  },
  "notificationsPageEmptyTitle": {
    "message": "Nothing to see here"
  },
  "notificationsPageErrorContent": {
    "message": "Please, try to visit this page again."
  },
  "notificationsPageErrorTitle": {
    "message": "There has been an error"
  },
  "notificationsPageNoNotificationsContent": {
    "message": "You have not received any notifications yet."
  },
  "notificationsSettingsBoxError": {
    "message": "Something went wrong. Please try again."
  },
  "notificationsSettingsPageAllowNotifications": {
    "message": "Stay in the loop on what’s happening in your wallet with notifications. To use notifications, we use a profile to sync some settings across your devices. $1"
  },
  "notificationsSettingsPageAllowNotificationsLink": {
    "message": "Learn how we protect your privacy while using this feature."
  },
  "numberOfNewTokensDetectedPlural": {
    "message": "$1 new tokens found in this account",
    "description": "$1 is the number of new tokens detected"
  },
  "numberOfNewTokensDetectedSingular": {
    "message": "1 new token found in this account"
  },
  "numberOfTokens": {
    "message": "Number of tokens"
  },
  "ofTextNofM": {
    "message": "of"
  },
  "off": {
    "message": "Off"
  },
  "offlineForMaintenance": {
    "message": "Offline for maintenance"
  },
  "ok": {
    "message": "Ok"
  },
  "on": {
    "message": "On"
  },
  "onboardedMetametricsAccept": {
    "message": "I agree"
  },
  "onboardedMetametricsDisagree": {
    "message": "No thanks"
  },
  "onboardedMetametricsKey1": {
    "message": "Latest developments"
  },
  "onboardedMetametricsKey2": {
    "message": "Product features"
  },
  "onboardedMetametricsKey3": {
    "message": "Other relevant promotional materials"
  },
  "onboardedMetametricsLink": {
    "message": "MetaMetrics"
  },
  "onboardedMetametricsParagraph1": {
    "message": "In addition to $1, we'd like to use data to understand how you interact with marketing communications.",
    "description": "$1 represents the 'onboardedMetametricsLink' locale string"
  },
  "onboardedMetametricsParagraph2": {
    "message": "This helps us personalize what we share with you, like:"
  },
  "onboardedMetametricsParagraph3": {
    "message": "Remember, we never sell the data you provide and you can opt out any time."
  },
  "onboardedMetametricsTitle": {
    "message": "Help us enhance your experience"
  },
  "onboardingAdvancedPrivacyIPFSDescription": {
    "message": "The IPFS gateway makes it possible to access and view data hosted by third parties. You can add a custom IPFS gateway or continue using the default."
  },
  "onboardingAdvancedPrivacyIPFSInvalid": {
    "message": "Please enter a valid URL"
  },
  "onboardingAdvancedPrivacyIPFSTitle": {
    "message": "Add custom IPFS Gateway"
  },
  "onboardingAdvancedPrivacyIPFSValid": {
    "message": "IPFS gateway URL is valid"
  },
  "onboardingAdvancedPrivacyNetworkDescription": {
<<<<<<< HEAD
    "message": "We use Infura as our remote procedure call (RPC) provider to offer the most reliable and private access to Ethereum data we can. You can choose your own RPC, but remember that any RPC will receive your IP address and Ethereum wallet to make transactions. Read our Privacy policy to learn more about how Infura handles data for EVM accounts, for Solana accounts $2."
=======
    "message": "When you use our default settings and configurations, we use Infura as our default remote procedure call (RPC) provider to offer the most reliable and private access to Ethereum data we can. In limited cases, we may use other RPC providers in order to provide the best experience for our users. You can choose your own RPC, but remember that any RPC will receive your IP address and Ethereum wallet to make transactions. To learn more about how Infura handles data for EVM accounts, read our $1; for Solana accounts, $2."
>>>>>>> 626e8e3c
  },
  "onboardingAdvancedPrivacyNetworkDescriptionCallToAction": {
    "message": "click here"
  },
  "onboardingAdvancedPrivacyNetworkTitle": {
    "message": "Choose your network"
  },
  "onboardingCreateWallet": {
    "message": "Create a new wallet"
  },
  "onboardingImportWallet": {
    "message": "Import an existing wallet"
  },
  "onboardingMetametricsAgree": {
    "message": "I agree"
  },
  "onboardingMetametricsDescription": {
    "message": "We’d like to gather basic usage and diagnostics data to improve MetaMask. Know that we never sell the data you provide here."
  },
  "onboardingMetametricsDescription2": {
    "message": "When we gather metrics, it will always be..."
  },
  "onboardingMetametricsInfuraTerms": {
    "message": "We’ll let you know if we decide to use this data for other purposes. You can review our $1 for more information. Remember, you can go to settings and opt out at any time.",
    "description": "$1 represents `onboardingMetametricsInfuraTermsPolicy`"
  },
  "onboardingMetametricsInfuraTermsPolicy": {
    "message": "Privacy Policy"
  },
  "onboardingMetametricsNeverCollect": {
    "message": "$1 clicks and views on the app are stored, but other details (like your public address) are not.",
    "description": "$1 represents `onboardingMetametricsNeverCollectEmphasis`"
  },
  "onboardingMetametricsNeverCollectEmphasis": {
    "message": "Private:"
  },
  "onboardingMetametricsNeverCollectIP": {
    "message": "$1 we temporarily use your IP address to detect a general location (like your country or region), but it's never stored.",
    "description": "$1 represents `onboardingMetametricsNeverCollectIPEmphasis`"
  },
  "onboardingMetametricsNeverCollectIPEmphasis": {
    "message": "General:"
  },
  "onboardingMetametricsNeverSellData": {
    "message": "$1 you decide if you want to share or delete your usage data via settings any time.",
    "description": "$1 represents `onboardingMetametricsNeverSellDataEmphasis`"
  },
  "onboardingMetametricsNeverSellDataEmphasis": {
    "message": "Optional:"
  },
  "onboardingMetametricsPrivacyDescription": {
    "message": "Learn how we protect your privacy while collecting usage data for your profile."
  },
  "onboardingMetametricsTitle": {
    "message": "Help us improve MetaMask"
  },
  "onboardingMetametricsUseDataCheckbox": {
    "message": "We’ll use this data to learn how you interact with our marketing communications. We may share relevant news (like product features)."
  },
  "onboardingPinExtensionBillboardAccess": {
    "message": "Full access"
  },
  "onboardingPinExtensionBillboardDescription": {
    "message": "These extensions can see and change information"
  },
  "onboardingPinExtensionBillboardDescription2": {
    "message": "on this site."
  },
  "onboardingPinExtensionBillboardTitle": {
    "message": "Extensions"
  },
  "onboardingPinExtensionChrome": {
    "message": "Click the browser extension icon"
  },
  "onboardingPinExtensionDescription": {
    "message": "Pin MetaMask on your browser so it's accessible and easy to view transaction confirmations."
  },
  "onboardingPinExtensionDescription2": {
    "message": "You can open MetaMask by clicking on the extension and access your wallet with 1 click."
  },
  "onboardingPinExtensionDescription3": {
    "message": "Click browser extension icon to access it instantly"
  },
  "onboardingPinExtensionLabel": {
    "message": "Pin MetaMask"
  },
  "onboardingPinExtensionStep1": {
    "message": "1"
  },
  "onboardingPinExtensionStep2": {
    "message": "2"
  },
  "onboardingPinExtensionTitle": {
    "message": "Your MetaMask install is complete!"
  },
<<<<<<< HEAD
=======
  "onekey": {
    "message": "OneKey"
  },
>>>>>>> 626e8e3c
  "onlyConnectTrust": {
    "message": "Only connect with sites you trust. $1",
    "description": "Text displayed above the buttons for connection confirmation. $1 is the link to the learn more web page."
  },
  "openFullScreenForLedgerWebHid": {
    "message": "Go to full screen to connect your Ledger.",
    "description": "Shown to the user on the confirm screen when they are viewing MetaMask in a popup window but need to connect their ledger via webhid."
  },
  "openInBlockExplorer": {
    "message": "Open in block explorer"
  },
  "optional": {
    "message": "Optional"
  },
  "options": {
    "message": "Options"
  },
  "origin": {
    "message": "Origin"
  },
  "originChanged": {
    "message": "Site changed"
  },
  "originChangedMessage": {
    "message": "You're now reviewing a request from $1.",
    "description": "$1 is the name of the origin"
  },
  "osTheme": {
    "message": "System"
  },
  "otherSnaps": {
    "message": "other snaps",
    "description": "Used in the 'permission_rpc' message."
  },
  "outdatedBrowserNotification": {
    "message": "Your browser is out of date. If you don't update your browser, you won't be able to get security patches and new features from MetaMask."
  },
  "overrideContentSecurityPolicyHeader": {
    "message": "Override Content-Security-Policy header"
  },
  "overrideContentSecurityPolicyHeaderDescription": {
    "message": "This option is a workaround for a known issue in Firefox, where a dapp's Content-Security-Policy header may prevent the extension from loading properly. Disabling this option is not recommended unless required for specific web page compatibility."
  },
  "padlock": {
    "message": "Padlock"
  },
  "participateInMetaMetrics": {
    "message": "Participate in MetaMetrics"
  },
  "participateInMetaMetricsDescription": {
    "message": "Participate in MetaMetrics to help us make MetaMask better"
  },
  "password": {
    "message": "Password"
  },
  "passwordNotLongEnough": {
    "message": "Password not long enough"
  },
  "passwordSetupDetails": {
    "message": "This password will unlock your MetaMask wallet only on this device. MetaMask can not recover this password."
  },
  "passwordStrength": {
    "message": "Password strength: $1",
    "description": "Return password strength to the user when user wants to create password."
  },
  "passwordStrengthDescription": {
    "message": "A strong password can improve the security of your wallet should your device be stolen or compromised."
  },
  "passwordTermsWarning": {
    "message": "I understand that MetaMask cannot recover this password for me. $1"
  },
  "passwordsDontMatch": {
    "message": "Passwords don't match"
  },
  "pastePrivateKey": {
    "message": "Enter your private key string here:",
    "description": "For importing an account from a private key"
  },
  "pending": {
    "message": "Pending"
  },
  "pendingConfirmationAddNetworkAlertMessage": {
    "message": "Updating network will cancel $1 pending transactions from this site.",
    "description": "Number of transactions."
  },
  "pendingConfirmationSwitchNetworkAlertMessage": {
    "message": "Switching network will cancel $1 pending transactions from this site.",
    "description": "Number of transactions."
  },
  "pendingTransactionAlertMessage": {
    "message": "This transaction won't go through until a previous transaction is complete. $1",
    "description": "$1 represents the words 'how to cancel or speed up a transaction' in a hyperlink"
  },
  "pendingTransactionAlertMessageHyperlink": {
    "message": "Learn how to cancel or speed up a transaction.",
    "description": "The text for the hyperlink in the pending transaction alert message"
  },
  "permissionDetails": {
    "message": "Permission details"
  },
  "permissionFor": {
    "message": "Permission for"
  },
  "permissionFrom": {
    "message": "Permission from"
  },
  "permissionRequested": {
    "message": "Requested now"
  },
  "permissionRequestedForAccounts": {
    "message": "Requested now for $1",
    "description": "Permission cell status for requested permission including accounts, rendered as AvatarGroup which is $1."
  },
  "permissionRevoked": {
    "message": "Revoked in this update"
  },
  "permissionRevokedForAccounts": {
    "message": "Revoked in this update for $1",
    "description": "Permission cell status for revoked permission including accounts, rendered as AvatarGroup which is $1."
  },
  "permission_accessNamedSnap": {
    "message": "Connect to $1.",
    "description": "The description for the `wallet_snap` permission. $1 is the human-readable name of the snap."
  },
  "permission_accessNetwork": {
    "message": "Access the internet.",
    "description": "The description of the `endowment:network-access` permission."
  },
  "permission_accessNetworkDescription": {
    "message": "Allow $1 to access the internet. This can be used to both send and receive data with third-party servers.",
    "description": "An extended description of the `endowment:network-access` permission. $1 is the snap name."
  },
  "permission_accessSnap": {
    "message": "Connect to the $1 snap.",
    "description": "The description for the `wallet_snap` permission. $1 is the name of the snap."
  },
  "permission_accessSnapDescription": {
    "message": "Allow the website or snap to interact with $1.",
    "description": "The description for the `wallet_snap_*` permission. $1 is the name of the Snap."
  },
  "permission_assets": {
    "message": "Display account assets in MetaMask.",
    "description": "The description for the `endowment:assets` permission."
  },
  "permission_assetsDescription": {
    "message": "Allow $1 to provide asset information to the MetaMask client. The assets can be onchain or offchain.",
    "description": "An extended description for the `endowment:assets` permission. $1 is the name of the Snap."
  },
  "permission_cronjob": {
    "message": "Schedule and execute periodic actions.",
    "description": "The description for the `snap_cronjob` permission"
  },
  "permission_cronjobDescription": {
    "message": "Allow $1 to perform actions that run periodically at fixed times, dates, or intervals. This can be used to trigger time-sensitive interactions or notifications.",
    "description": "An extended description for the `snap_cronjob` permission. $1 is the snap name."
  },
  "permission_dialog": {
    "message": "Display dialog windows in MetaMask.",
    "description": "The description for the `snap_dialog` permission"
  },
  "permission_dialogDescription": {
    "message": "Allow $1 to display MetaMask popups with custom text, input field, and buttons to approve or reject an action.\nCan be used to create e.g. alerts, confirmations, and opt-in flows for a snap.",
    "description": "An extended description for the `snap_dialog` permission. $1 is the snap name."
  },
  "permission_ethereumAccounts": {
    "message": "See address, account balance, activity and suggest transactions to approve",
    "description": "The description for the `eth_accounts` permission"
  },
  "permission_ethereumProvider": {
    "message": "Access the Ethereum provider.",
    "description": "The description for the `endowment:ethereum-provider` permission"
  },
  "permission_ethereumProviderDescription": {
    "message": "Allow $1 to communicate with MetaMask directly, in order for it to read data from the blockchain and suggest messages and transactions.",
    "description": "An extended description for the `endowment:ethereum-provider` permission. $1 is the snap name."
  },
  "permission_getEntropy": {
    "message": "Derive arbitrary keys unique to $1.",
    "description": "The description for the `snap_getEntropy` permission. $1 is the snap name."
  },
  "permission_getEntropyDescription": {
    "message": "Allow $1 to derive arbitrary keys unique to $1, without exposing them. These keys are separate from your MetaMask account(s) and not related to your private keys or Secret Recovery Phrase. Other snaps cannot access this information.",
    "description": "An extended description for the `snap_getEntropy` permission. $1 is the snap name."
  },
  "permission_getLocale": {
    "message": "View your preferred language.",
    "description": "The description for the `snap_getLocale` permission"
  },
  "permission_getLocaleDescription": {
    "message": "Let $1 access your preferred language from your MetaMask settings. This can be used to localize and display $1's content using your language.",
    "description": "An extended description for the `snap_getLocale` permission. $1 is the snap name."
  },
  "permission_getPreferences": {
    "message": "See information like your preferred language and fiat currency.",
    "description": "The description for the `snap_getPreferences` permission"
  },
  "permission_getPreferencesDescription": {
    "message": "Let $1 access information like your preferred language and fiat currency in your MetaMask settings. This helps $1 display content tailored to your preferences. ",
    "description": "An extended description for the `snap_getPreferences` permission. $1 is the snap name."
  },
  "permission_homePage": {
    "message": "Display a custom screen",
    "description": "The description for the `endowment:page-home` permission"
  },
  "permission_homePageDescription": {
    "message": "Let $1 display a custom home screen in MetaMask. This can be used for user interfaces, configuration, and dashboards.",
    "description": "An extended description for the `endowment:page-home` permission. $1 is the snap name."
  },
  "permission_keyring": {
    "message": "Allow requests for adding and controlling Ethereum accounts",
    "description": "The description for the `endowment:keyring` permission"
  },
  "permission_keyringDescription": {
    "message": "Let $1 receive requests to add or remove accounts, plus sign and transact on behalf of these accounts.",
    "description": "An extended description for the `endowment:keyring` permission. $1 is the snap name."
  },
  "permission_lifecycleHooks": {
    "message": "Use lifecycle hooks.",
    "description": "The description for the `endowment:lifecycle-hooks` permission"
  },
  "permission_lifecycleHooksDescription": {
    "message": "Allow $1 to use lifecycle hooks to run code at specific times during its lifecycle.",
    "description": "An extended description for the `endowment:lifecycle-hooks` permission. $1 is the snap name."
  },
  "permission_manageAccounts": {
    "message": "Add and control Ethereum accounts",
    "description": "The description for `snap_manageAccounts` permission"
  },
  "permission_manageAccountsDescription": {
    "message": "Allow $1 to add or remove Ethereum accounts, then transact and sign with these accounts.",
    "description": "An extended description for the `snap_manageAccounts` permission. $1 is the snap name."
  },
  "permission_manageBip32Keys": {
    "message": "Manage $1 accounts.",
    "description": "The description for the `snap_getBip32Entropy` permission. $1 is a derivation path, e.g. 'm/44'/0'/0' (secp256k1)'."
  },
  "permission_manageBip44AndBip32KeysDescription": {
    "message": "Allow $1 to manage accounts and assets on the requested network. These accounts are derived and backed up using your secret recovery phrase (without revealing it). With the power to derive keys, $1 can support a variety of blockchain protocols beyond Ethereum (EVMs).",
    "description": "An extended description for the `snap_getBip44Entropy` and `snap_getBip44Entropy` permissions. $1 is the snap name."
  },
  "permission_manageBip44Keys": {
    "message": "Manage $1 accounts.",
    "description": "The description for the `snap_getBip44Entropy` permission. $1 is the name of a protocol, e.g. 'Filecoin'."
  },
  "permission_manageState": {
    "message": "Store and manage its data on your device.",
    "description": "The description for the `snap_manageState` permission"
  },
  "permission_manageStateDescription": {
    "message": "Allow $1 to store, update, and retrieve data securely with encryption. Other snaps cannot access this information.",
    "description": "An extended description for the `snap_manageState` permission. $1 is the snap name."
  },
  "permission_nameLookup": {
    "message": "Provide domain and address lookups.",
    "description": "The description for the `endowment:name-lookup` permission."
  },
  "permission_nameLookupDescription": {
    "message": "Allow the snap to fetch and display address and domain lookups in different parts of the MetaMask UI.",
    "description": "An extended description for the `endowment:name-lookup` permission."
  },
  "permission_notifications": {
    "message": "Show notifications.",
    "description": "The description for the `snap_notify` permission"
  },
  "permission_notificationsDescription": {
    "message": "Allow $1 to display notifications within MetaMask. A short notification text can be triggered by a snap for actionable or time-sensitive information.",
    "description": "An extended description for the `snap_notify` permission. $1 is the snap name."
  },
  "permission_protocol": {
    "message": "Provide protocol data for one or more chains.",
    "description": "The description for the `endowment:protocol` permission."
  },
  "permission_protocolDescription": {
    "message": "Allow $1 to provide MetaMask with protocol data such as gas estimates or token information.",
    "description": "An extended description for the `endowment:protocol` permission. $1 is the name of the Snap."
  },
  "permission_rpc": {
    "message": "Allow $1 to communicate directly with $2.",
    "description": "The description for the `endowment:rpc` permission. $1 is 'other snaps' or 'websites', $2 is the snap name."
  },
  "permission_rpcDescription": {
    "message": "Allow $1 to send messages to $2 and receive a response from $2.",
    "description": "An extended description for the `endowment:rpc` permission. $1 is 'other snaps' or 'websites', $2 is the snap name."
  },
  "permission_rpcDescriptionOriginList": {
    "message": "$1 and $2",
    "description": "A list of allowed origins where $2 is the last origin of the list and $1 is the rest of the list separated by ','."
  },
  "permission_signatureInsight": {
    "message": "Display signature insights modal.",
    "description": "The description for the `endowment:signature-insight` permission"
  },
  "permission_signatureInsightDescription": {
    "message": "Allow $1 to display a modal with insights on any signature request before approval. This can be used for anti-phishing and security solutions.",
    "description": "An extended description for the `endowment:signature-insight` permission. $1 is the snap name."
  },
  "permission_signatureInsightOrigin": {
    "message": "See the origins of websites that initiate a signature request",
    "description": "The description for the `signatureOrigin` caveat, to be used with the `endowment:signature-insight` permission"
  },
  "permission_signatureInsightOriginDescription": {
    "message": "Allow $1 to see the origin (URI) of websites that initiate signature requests. This can be used for anti-phishing and security solutions.",
    "description": "An extended description for the `signatureOrigin` caveat, to be used with the `endowment:signature-insight` permission. $1 is the snap name."
  },
  "permission_transactionInsight": {
    "message": "Fetch and display transaction insights.",
    "description": "The description for the `endowment:transaction-insight` permission"
  },
  "permission_transactionInsightDescription": {
    "message": "Allow $1 to decode transactions and show insights within the MetaMask UI. This can be used for anti-phishing and security solutions.",
    "description": "An extended description for the `endowment:transaction-insight` permission. $1 is the snap name."
  },
  "permission_transactionInsightOrigin": {
    "message": "See the origins of websites that suggest transactions",
    "description": "The description for the `transactionOrigin` caveat, to be used with the `endowment:transaction-insight` permission"
  },
  "permission_transactionInsightOriginDescription": {
    "message": "Allow $1 to see the origin (URI) of websites that suggest transactions. This can be used for anti-phishing and security solutions.",
    "description": "An extended description for the `transactionOrigin` caveat, to be used with the `endowment:transaction-insight` permission. $1 is the snap name."
  },
  "permission_unknown": {
    "message": "Unknown permission: $1",
    "description": "$1 is the name of a requested permission that is not recognized."
  },
  "permission_viewBip32PublicKeys": {
    "message": "View your public key for $1 ($2).",
    "description": "The description for the `snap_getBip32PublicKey` permission. $1 is a derivation path, e.g. 'm/44'/0'/0''. $2 is the elliptic curve name, e.g. 'secp256k1'."
  },
  "permission_viewBip32PublicKeysDescription": {
    "message": "Allow $2 to view your public keys (and addresses) for $1. This does not grant any control of accounts or assets.",
    "description": "An extended description for the `snap_getBip32PublicKey` permission. $1 is a derivation path (name). $2 is the snap name."
  },
  "permission_viewNamedBip32PublicKeys": {
    "message": "View your public key for $1.",
    "description": "The description for the `snap_getBip32PublicKey` permission. $1 is a name for the derivation path, e.g., 'Ethereum accounts'."
  },
  "permission_walletSwitchEthereumChain": {
    "message": "Use your enabled networks",
    "description": "The label for the `wallet_switchEthereumChain` permission"
  },
  "permission_webAssembly": {
    "message": "Support for WebAssembly.",
    "description": "The description of the `endowment:webassembly` permission."
  },
  "permission_webAssemblyDescription": {
    "message": "Allow $1 to access low-level execution environments via WebAssembly.",
    "description": "An extended description of the `endowment:webassembly` permission. $1 is the snap name."
  },
  "permissions": {
    "message": "Permissions"
  },
  "permissionsPageEmptyContent": {
    "message": "Nothing to see here"
  },
  "permissionsPageEmptySubContent": {
    "message": "This is where you can see the permissions you've given to installed Snaps or connected sites."
  },
  "permitSimulationChange_approve": {
    "message": "Spending cap"
  },
  "permitSimulationChange_bidding": {
    "message": "You bid"
  },
  "permitSimulationChange_listing": {
    "message": "You list"
  },
  "permitSimulationChange_nft_listing": {
    "message": "Listing price"
  },
  "permitSimulationChange_receive": {
    "message": "You receive"
  },
  "permitSimulationChange_revoke2": {
    "message": "Revoke"
  },
  "permitSimulationChange_transfer": {
    "message": "You send"
  },
  "permitSimulationDetailInfo": {
    "message": "You're giving the spender permission to spend this many tokens from your account."
  },
  "permittedChainToastUpdate": {
    "message": "$1 has access to $2."
  },
  "personalAddressDetected": {
    "message": "Personal address detected. Input the token contract address."
  },
  "pinToTop": {
    "message": "Pin to top"
  },
  "pleaseConfirm": {
    "message": "Please confirm"
  },
  "plusMore": {
    "message": "+ $1 more",
    "description": "$1 is the number of additional items"
  },
  "plusXMore": {
    "message": "+ $1 more",
    "description": "$1 is a number of additional but unshown items in a list- this message will be shown in place of those items"
  },
  "popularNetworkAddToolTip": {
    "message": "Some of these networks rely on third parties. The connections may be less reliable or enable third-parties to track activity.",
    "description": "Learn more link"
  },
  "popularNetworks": {
    "message": "Popular networks"
  },
  "portfolio": {
    "message": "Portfolio"
  },
  "preparingSwap": {
    "message": "Preparing swap..."
  },
  "prev": {
    "message": "Prev"
  },
  "price": {
    "message": "Price"
  },
  "priceUnavailable": {
    "message": "price unavailable"
  },
  "primaryType": {
    "message": "Primary type"
  },
  "priorityFee": {
    "message": "Priority fee"
  },
  "priorityFeeProperCase": {
    "message": "Priority Fee"
  },
  "privacy": {
    "message": "Privacy"
  },
  "privacyMsg": {
    "message": "Privacy policy"
  },
  "privateKey": {
    "message": "Private Key",
    "description": "select this type of file to use to import an account"
  },
  "privateKeyCopyWarning": {
    "message": "Private key for $1",
    "description": "$1 represents the account name"
  },
  "privateKeyHidden": {
    "message": "The private key is hidden",
    "description": "Explains that the private key input is hidden"
  },
  "privateKeyShow": {
    "message": "Show/Hide the private key input",
    "description": "Describes a toggle that is used to show or hide the private key input"
  },
  "privateKeyShown": {
    "message": "This private key is being shown",
    "description": "Explains that the private key input is being shown"
  },
  "privateKeyWarning": {
    "message": "Warning: Never disclose this key. Anyone with your private keys can steal any assets held in your account."
  },
  "privateNetwork": {
    "message": "Private network"
  },
  "proceedWithTransaction": {
    "message": "I want to proceed anyway"
  },
  "productAnnouncements": {
    "message": "Product announcements"
  },
  "proposedApprovalLimit": {
    "message": "Proposed approval limit"
  },
  "provide": {
    "message": "Provide"
  },
  "publicAddress": {
    "message": "Public address"
  },
  "pushPlatformNotificationsFundsReceivedDescription": {
    "message": "You received $1 $2"
  },
  "pushPlatformNotificationsFundsReceivedDescriptionDefault": {
    "message": "You received some tokens"
  },
  "pushPlatformNotificationsFundsReceivedTitle": {
    "message": "Funds received"
  },
  "pushPlatformNotificationsFundsSentDescription": {
    "message": "You successfully sent $1 $2"
  },
  "pushPlatformNotificationsFundsSentDescriptionDefault": {
    "message": "You successfully sent some tokens"
  },
  "pushPlatformNotificationsFundsSentTitle": {
    "message": "Funds sent"
  },
  "pushPlatformNotificationsNftReceivedDescription": {
    "message": "You received new NFTs"
  },
  "pushPlatformNotificationsNftReceivedTitle": {
    "message": "NFT received"
  },
  "pushPlatformNotificationsNftSentDescription": {
    "message": "You have successfully sent an NFT"
  },
  "pushPlatformNotificationsNftSentTitle": {
    "message": "NFT sent"
  },
  "pushPlatformNotificationsStakingLidoStakeCompletedDescription": {
    "message": "Your Lido stake was successful"
  },
  "pushPlatformNotificationsStakingLidoStakeCompletedTitle": {
    "message": "Stake complete"
  },
  "pushPlatformNotificationsStakingLidoStakeReadyToBeWithdrawnDescription": {
    "message": "Your Lido stake is now ready to be withdrawn"
  },
  "pushPlatformNotificationsStakingLidoStakeReadyToBeWithdrawnTitle": {
    "message": "Stake ready for withdrawal"
  },
  "pushPlatformNotificationsStakingLidoWithdrawalCompletedDescription": {
    "message": "Your Lido withdrawal was successful"
  },
  "pushPlatformNotificationsStakingLidoWithdrawalCompletedTitle": {
    "message": "Withdrawal completed"
  },
  "pushPlatformNotificationsStakingLidoWithdrawalRequestedDescription": {
    "message": "Your Lido withdrawal request was submitted"
  },
  "pushPlatformNotificationsStakingLidoWithdrawalRequestedTitle": {
    "message": "Withdrawal requested"
  },
  "pushPlatformNotificationsStakingRocketpoolStakeCompletedDescription": {
    "message": "Your RocketPool stake was successful"
  },
  "pushPlatformNotificationsStakingRocketpoolStakeCompletedTitle": {
    "message": "Stake complete"
  },
  "pushPlatformNotificationsStakingRocketpoolUnstakeCompletedDescription": {
    "message": "Your RocketPool unstake was successful"
  },
  "pushPlatformNotificationsStakingRocketpoolUnstakeCompletedTitle": {
    "message": "Unstake complete"
  },
  "pushPlatformNotificationsSwapCompletedDescription": {
    "message": "Your MetaMask Swap was successful"
  },
  "pushPlatformNotificationsSwapCompletedTitle": {
    "message": "Swap completed"
  },
  "queued": {
    "message": "Queued"
  },
  "quoteRate": {
    "message": "Quote rate"
  },
  "quotedReceiveAmount": {
    "message": "$1 receive amount"
  },
  "quotedTotalCost": {
    "message": "$1 total cost"
  },
  "rank": {
    "message": "Rank"
  },
  "rateIncludesMMFee": {
    "message": "Rate includes $1% fee"
  },
  "reAddAccounts": {
    "message": "re-add any other accounts"
  },
  "reAdded": {
    "message": "re-added"
  },
  "readdToken": {
    "message": "You can add this token back in the future by going to “Import token” in your accounts options menu."
  },
  "receive": {
    "message": "Receive"
  },
  "receiveCrypto": {
    "message": "Receive crypto"
  },
  "recipientAddressPlaceholderNew": {
    "message": "Enter public address (0x) or domain name"
  },
  "recommendedGasLabel": {
    "message": "Recommended"
  },
  "recoveryPhraseReminderBackupStart": {
    "message": "Start here"
  },
  "recoveryPhraseReminderConfirm": {
    "message": "Got it"
  },
  "recoveryPhraseReminderHasBackedUp": {
    "message": "Always keep your Secret Recovery Phrase in a secure and secret place"
  },
  "recoveryPhraseReminderHasNotBackedUp": {
    "message": "Need to backup your Secret Recovery Phrase again?"
  },
  "recoveryPhraseReminderItemOne": {
    "message": "Never share your Secret Recovery Phrase with anyone"
  },
  "recoveryPhraseReminderItemTwo": {
    "message": "The MetaMask team will never ask for your Secret Recovery Phrase"
  },
  "recoveryPhraseReminderSubText": {
    "message": "Your Secret Recovery Phrase controls all of your accounts."
  },
  "recoveryPhraseReminderTitle": {
    "message": "Protect your funds"
  },
  "redeposit": {
    "message": "Redeposit"
  },
  "refreshList": {
    "message": "Refresh list"
  },
  "reject": {
    "message": "Reject"
  },
  "rejectAll": {
    "message": "Reject all"
  },
  "rejectRequestsDescription": {
    "message": "You are about to batch reject $1 requests."
  },
  "rejectRequestsN": {
    "message": "Reject $1 requests"
  },
  "rejectTxsDescription": {
    "message": "You are about to batch reject $1 transactions."
  },
  "rejectTxsN": {
    "message": "Reject $1 transactions"
  },
  "rejected": {
    "message": "Rejected"
  },
  "rememberSRPIfYouLooseAccess": {
    "message": "Remember, if you lose your Secret Recovery Phrase, you lose access to your wallet. $1 to keep this set of words safe so you can always access your funds."
  },
  "reminderSet": {
    "message": "Reminder set!"
  },
  "remove": {
    "message": "Remove"
  },
  "removeAccount": {
    "message": "Remove account"
  },
  "removeAccountDescription": {
    "message": "This account will be removed from your wallet. Please make sure you have the original Secret Recovery Phrase or private key for this imported account before continuing. You can import or create accounts again from the account drop-down. "
  },
  "removeKeyringSnap": {
    "message": "Removing this Snap removes these accounts from MetaMask:"
  },
  "removeKeyringSnapToolTip": {
    "message": "The snap controls the accounts, and by removing it, the accounts will be removed from MetaMask, too, but they will remain in the blockchain."
  },
  "removeNFT": {
    "message": "Remove NFT"
  },
  "removeNftErrorMessage": {
    "message": "We could not remove this NFT."
  },
  "removeNftMessage": {
    "message": "NFT was successfully removed!"
  },
  "removeSnap": {
    "message": "Remove Snap"
  },
  "removeSnapAccountDescription": {
    "message": "If you proceed, this account will no longer be available in MetaMask."
  },
  "removeSnapAccountTitle": {
    "message": "Remove account"
  },
  "removeSnapConfirmation": {
    "message": "Are you sure you want to remove $1?",
    "description": "$1 represents the name of the snap"
  },
  "removeSnapDescription": {
    "message": "This action will delete the snap, its data and revoke your given permissions."
  },
  "replace": {
    "message": "replace"
  },
  "reportIssue": {
    "message": "Report an issue"
  },
  "requestFrom": {
    "message": "Request from"
  },
  "requestFromInfo": {
    "message": "This is the site asking for your signature."
  },
  "requestFromInfoSnap": {
    "message": "This is the Snap asking for your signature."
  },
  "requestFromTransactionDescription": {
    "message": "This is the site asking for your confirmation."
  },
  "requestingFor": {
    "message": "Requesting for"
  },
  "requestingForAccount": {
    "message": "Requesting for $1",
    "description": "Name of Account"
  },
  "requestingForNetwork": {
    "message": "Requesting for $1",
    "description": "Name of Network"
  },
  "required": {
    "message": "Required"
  },
  "reset": {
    "message": "Reset"
  },
  "resetWallet": {
    "message": "Reset wallet"
  },
  "resetWalletSubHeader": {
    "message": "MetaMask does not keep a copy of your password. If you’re having trouble unlocking your account, you will need to reset your wallet. You can do this by providing the Secret Recovery Phrase you used when you set up your wallet."
  },
  "resetWalletUsingSRP": {
    "message": "This action will delete your current wallet and Secret Recovery Phrase from this device, along with the list of accounts you’ve curated. After resetting with a Secret Recovery Phrase, you’ll see a list of accounts based on the Secret Recovery Phrase you use to reset. This new list will automatically include accounts that have a balance. You’ll also be able to $1 created previously. Custom accounts that you’ve imported will need to be $2, and any custom tokens you’ve added to an account will need to be $3 as well."
  },
  "resetWalletWarning": {
    "message": "Make sure you’re using the correct Secret Recovery Phrase before proceeding. You will not be able to undo this."
  },
  "restartMetamask": {
    "message": "Restart MetaMask"
  },
  "restore": {
    "message": "Restore"
  },
  "restoreUserData": {
    "message": "Restore user data"
  },
  "resultPageError": {
    "message": "Error"
  },
  "resultPageErrorDefaultMessage": {
    "message": "The operation failed."
  },
  "resultPageSuccess": {
    "message": "Success"
  },
  "resultPageSuccessDefaultMessage": {
    "message": "The operation completed successfully."
  },
  "retryTransaction": {
    "message": "Retry transaction"
  },
  "reusedTokenNameWarning": {
    "message": "A token here reuses a symbol from another token you watch, this can be confusing or deceptive."
  },
  "revealSecretRecoveryPhrase": {
    "message": "Reveal Secret Recovery Phrase"
  },
  "revealSeedWords": {
    "message": "Reveal Secret Recovery Phrase"
  },
  "revealSeedWordsDescription1": {
    "message": "The $1 provides $2",
    "description": "This is a sentence consisting of link using 'revealSeedWordsSRPName' as $1 and bolded text using 'revealSeedWordsDescription3' as $2."
  },
  "revealSeedWordsDescription2": {
    "message": "MetaMask is a $1. That means you're the owner of your SRP.",
    "description": "$1 is text link with the message from 'revealSeedWordsNonCustodialWallet'"
  },
  "revealSeedWordsDescription3": {
    "message": "full access to your wallet and funds.\n"
  },
  "revealSeedWordsNonCustodialWallet": {
    "message": "non-custodial wallet"
  },
  "revealSeedWordsQR": {
    "message": "QR"
  },
  "revealSeedWordsSRPName": {
    "message": "Secret Recovery Phrase (SRP)"
  },
  "revealSeedWordsText": {
    "message": "Text"
  },
  "revealSeedWordsWarning": {
    "message": "Make sure no one is looking at your screen. $1",
    "description": "$1 is bolded text using the message from 'revealSeedWordsWarning2'"
  },
  "revealSeedWordsWarning2": {
    "message": "MetaMask Support will never request this.",
    "description": "The bolded texted in the second part of 'revealSeedWordsWarning'"
  },
  "revealSensitiveContent": {
    "message": "Reveal sensitive content"
  },
  "revealTheSeedPhrase": {
    "message": "Reveal seed phrase"
  },
  "review": {
    "message": "Review"
  },
  "reviewAlert": {
    "message": "Review alert"
  },
  "reviewAlerts": {
    "message": "Review alerts"
  },
  "reviewPendingTransactions": {
    "message": "Review pending transactions"
  },
  "reviewPermissions": {
    "message": "Review permissions"
  },
  "revokePermission": {
    "message": "Revoke permission"
  },
  "revokePermissionTitle": {
    "message": "Remove $1 permission",
    "description": "The token symbol that is being revoked"
  },
  "revokeSimulationDetailsDesc": {
    "message": "You're removing someone's permission to spend tokens from your account."
  },
  "reward": {
    "message": "Reward"
  },
  "rpcNameOptional": {
    "message": "RPC Name (Optional)"
  },
  "rpcUrl": {
    "message": "RPC URL"
  },
  "safeTransferFrom": {
    "message": "Safe transfer from"
  },
  "save": {
    "message": "Save"
  },
  "scanInstructions": {
    "message": "Place the QR code in front of your camera"
  },
  "scanQrCode": {
    "message": "Scan QR code"
  },
  "scrollDown": {
    "message": "Scroll down"
  },
  "search": {
    "message": "Search"
  },
  "searchAccounts": {
    "message": "Search accounts"
  },
  "searchNfts": {
    "message": "Search NFTs"
  },
  "searchTokens": {
    "message": "Search tokens"
  },
  "searchTokensByNameOrAddress": {
    "message": "Search tokens by name or address"
  },
  "secretRecoveryPhrase": {
    "message": "Secret Recovery Phrase"
  },
  "secretRecoveryPhrasePlusNumber": {
    "message": "Secret Recovery Phrase $1",
    "description": "The $1 is the order of the Secret Recovery Phrase"
  },
  "secureWallet": {
    "message": "Secure wallet"
  },
  "security": {
    "message": "Security"
  },
  "securityAlert": {
    "message": "Security alert from $1 and $2"
  },
  "securityAlerts": {
    "message": "Security alerts"
  },
  "securityAlertsDescription": {
    "message": "This feature alerts you to malicious or unusual activity by actively reviewing transaction and signature requests. $1",
    "description": "Link to learn more about security alerts"
  },
  "securityAndPrivacy": {
    "message": "Security & privacy"
  },
  "securityDescription": {
    "message": "Reduce your chances of joining unsafe networks and protect your accounts"
  },
  "securityMessageLinkForNetworks": {
    "message": "network scams and security risks"
  },
  "securityPrivacyPath": {
    "message": "Settings > Security & Privacy."
  },
  "securityProviderPoweredBy": {
    "message": "Powered by $1",
    "description": "The security provider that is providing data"
  },
  "seeAllPermissions": {
    "message": "See all permissions",
    "description": "Used for revealing more content (e.g. permission list, etc.)"
  },
  "seeDetails": {
    "message": "See details"
  },
  "seedPhraseConfirm": {
    "message": "Confirm Secret Recovery Phrase"
  },
  "seedPhraseEnterMissingWords": {
    "message": "Confirm Secret Recovery Phrase"
  },
  "seedPhraseIntroNotRecommendedButtonCopy": {
    "message": "Remind me later (not recommended)"
  },
  "seedPhraseIntroRecommendedButtonCopy": {
    "message": "Secure my wallet (recommended)"
  },
  "seedPhraseIntroSidebarBulletOne": {
    "message": "Write down and store in multiple secret places"
  },
  "seedPhraseIntroSidebarBulletTwo": {
    "message": "Store in a safe deposit box"
  },
  "seedPhraseIntroSidebarCopyOne": {
    "message": "Your Secret Recovery Phrase is a 12-word phrase that is the “master key” to your wallet and your funds"
  },
  "seedPhraseIntroSidebarCopyThree": {
    "message": "If someone asks for your recovery phrase they are likely trying to scam you and steal your wallet funds."
  },
  "seedPhraseIntroSidebarCopyTwo": {
    "message": "Never, ever share your Secret Recovery Phrase, not even with MetaMask!"
  },
  "seedPhraseIntroSidebarTitleOne": {
    "message": "What is a Secret Recovery Phrase?"
  },
  "seedPhraseIntroSidebarTitleThree": {
    "message": "Should I share my Secret Recovery Phrase?"
  },
  "seedPhraseIntroSidebarTitleTwo": {
    "message": "How do I save my Secret Recovery Phrase?"
  },
  "seedPhraseIntroTitle": {
    "message": "Secure your wallet"
  },
  "seedPhraseReq": {
    "message": "Secret Recovery Phrases contain 12, 15, 18, 21, or 24 words"
  },
  "seedPhraseWriteDownDetails": {
    "message": "Write down this 12-word Secret Recovery Phrase and save it in a place that you trust and only you can access."
  },
  "seedPhraseWriteDownHeader": {
    "message": "Write down your Secret Recovery Phrase"
  },
  "select": {
    "message": "Select"
  },
  "selectAccountToConnect": {
    "message": "Select an account to connect"
  },
  "selectAccounts": {
    "message": "Select the account(s) to use on this site"
  },
  "selectAccountsForSnap": {
    "message": "Select the account(s) to use with this snap"
  },
  "selectAll": {
    "message": "Select all"
  },
  "selectAnAccount": {
    "message": "Select an account"
  },
  "selectAnAccountAlreadyConnected": {
    "message": "This account has already been connected to MetaMask"
  },
  "selectEnableDisplayMediaPrivacyPreference": {
    "message": "Turn on Display NFT Media"
  },
  "selectHdPath": {
    "message": "Select HD path"
  },
  "selectNFTPrivacyPreference": {
    "message": "Enable NFT Autodetection"
  },
  "selectPathHelp": {
    "message": "If you don't see the accounts you expect, try switching the HD path or current selected network."
  },
  "selectRpcUrl": {
    "message": "Select RPC URL"
  },
  "selectSecretRecoveryPhrase": {
    "message": "Select Secret Recovery Phrase"
  },
  "selectType": {
    "message": "Select Type"
  },
  "selectedAccountMismatch": {
    "message": "Different account selected"
  },
  "selectingAllWillAllow": {
    "message": "Selecting all will allow this site to view all of your current accounts. Make sure you trust this site."
  },
  "send": {
    "message": "Send"
  },
  "sendBugReport": {
    "message": "Send us a bug report."
  },
  "sendNoContactsConversionText": {
    "message": "click here"
  },
  "sendNoContactsDescription": {
    "message": "Contacts allow you to safely send transactions to another account multiple times.  To create a contact, $1",
    "description": "$1 represents the action text 'click here'"
  },
  "sendNoContactsTitle": {
    "message": "You don't have any contacts yet"
  },
  "sendSelectReceiveAsset": {
    "message": "Select asset to receive"
  },
  "sendSelectSendAsset": {
    "message": "Select asset to send"
  },
  "sendSpecifiedTokens": {
    "message": "Send $1",
    "description": "Symbol of the specified token"
  },
  "sendSwapSubmissionWarning": {
    "message": "Clicking this button will immediately initiate your swap transaction. Please review your transaction details before proceeding."
  },
  "sendTokenAsToken": {
    "message": "Send $1 as $2",
    "description": "Used in the transaction display list to describe a swap and send. $1 and $2 are the symbols of tokens in involved in the swap."
  },
  "sendingAsset": {
    "message": "Sending $1"
  },
  "sendingDisabled": {
    "message": "Sending of ERC-1155 NFT assets is not yet supported."
  },
  "sendingNativeAsset": {
    "message": "Sending $1",
    "description": "$1 represents the native currency symbol for the current network (e.g. ETH or BNB)"
  },
  "sendingToTokenContractWarning": {
    "message": "Warning: you are about to send to a token contract which could result in a loss of funds. $1",
    "description": "$1 is a clickable link with text defined by the 'learnMoreUpperCase' key. The link will open to a support article regarding the known contract address warning"
  },
  "sepolia": {
    "message": "Sepolia test network"
  },
  "setApprovalForAll": {
    "message": "Set approval for all"
  },
  "setApprovalForAllRedesignedTitle": {
    "message": "Withdrawal request"
  },
  "setApprovalForAllTitle": {
    "message": "Approve $1 with no spend limit",
    "description": "The token symbol that is being approved"
  },
  "settingAddSnapAccount": {
    "message": "Add account Snap"
  },
  "settings": {
    "message": "Settings"
  },
  "settingsOptimisedForEaseOfUseAndSecurity": {
    "message": "Settings are optimised for ease of use and security. Change these any time."
  },
  "settingsSearchMatchingNotFound": {
    "message": "No matching results found."
  },
  "settingsSubHeadingSignaturesAndTransactions": {
    "message": "Signature and transaction requests"
  },
  "show": {
    "message": "Show"
  },
  "showAccount": {
    "message": "Show account"
  },
  "showAdvancedDetails": {
    "message": "Show advanced details"
  },
  "showExtensionInFullSizeView": {
    "message": "Show extension in full-size view"
  },
  "showExtensionInFullSizeViewDescription": {
    "message": "Turn this on to make full-size view your default when you click the extension icon."
  },
  "showFiatConversionInTestnets": {
    "message": "Show conversion on test networks"
  },
  "showFiatConversionInTestnetsDescription": {
    "message": "Select this to show fiat conversion on test networks"
  },
  "showHexData": {
    "message": "Show hex data"
  },
  "showHexDataDescription": {
    "message": "Select this to show the hex data field on the send screen"
  },
  "showLess": {
    "message": "Show less"
  },
  "showMore": {
    "message": "Show more"
  },
  "showNativeTokenAsMainBalance": {
    "message": "Show native token as main balance"
  },
  "showNft": {
    "message": "Show NFT"
  },
  "showPermissions": {
    "message": "Show permissions"
  },
  "showPrivateKey": {
    "message": "Show private key"
  },
  "showSRP": {
    "message": "Show Secret Recovery Phrase"
  },
  "showTestnetNetworks": {
    "message": "Show test networks"
  },
  "showTestnetNetworksDescription": {
    "message": "Select this to show test networks in network list"
  },
  "sign": {
    "message": "Sign"
  },
  "signatureRequest": {
    "message": "Signature request"
  },
  "signature_decoding_bid_nft_tooltip": {
    "message": "The NFT will be reflected in your wallet, when the bid is accepted."
  },
  "signature_decoding_list_nft_tooltip": {
    "message": "Expect changes only if someone buys your NFTs."
  },
  "signed": {
    "message": "Signed"
  },
  "signing": {
    "message": "Signing"
  },
  "signingInWith": {
    "message": "Signing in with"
  },
  "signingWith": {
    "message": "Signing with"
  },
  "simulationApproveHeading": {
    "message": "Withdraw"
  },
  "simulationDetailsApproveDesc": {
    "message": "You're giving someone else permission to withdraw NFTs from your account."
  },
  "simulationDetailsERC20ApproveDesc": {
    "message": "You're giving someone else permission to spend this amount from your account."
  },
  "simulationDetailsFiatNotAvailable": {
    "message": "Not Available"
  },
  "simulationDetailsIncomingHeading": {
    "message": "You receive"
  },
  "simulationDetailsNoChanges": {
    "message": "No changes"
  },
  "simulationDetailsOutgoingHeading": {
    "message": "You send"
  },
  "simulationDetailsRevokeSetApprovalForAllDesc": {
    "message": "You're removing someone else's permission to withdraw NFTs from your account."
  },
  "simulationDetailsSetApprovalForAllDesc": {
    "message": "You're giving permission for someone else to withdraw NFTs from your account."
  },
  "simulationDetailsTitle": {
    "message": "Estimated changes"
  },
  "simulationDetailsTitleTooltip": {
    "message": "Estimated changes are what might happen if you go through with this transaction. This is just a prediction, not a guarantee."
  },
  "simulationDetailsTotalFiat": {
    "message": "Total = $1",
    "description": "$1 is the total amount in fiat currency on one side of the transaction"
  },
  "simulationDetailsTransactionReverted": {
    "message": "This transaction is likely to fail"
  },
  "simulationDetailsUnavailable": {
    "message": "Unavailable"
  },
  "simulationErrorMessageV2": {
    "message": "We were not able to estimate gas. There might be an error in the contract and this transaction may fail."
  },
  "simulationsSettingDescription": {
    "message": "Turn this on to estimate balance changes of transactions and signatures before you confirm them. This doesn't guarantee their final outcome. $1"
  },
  "simulationsSettingSubHeader": {
    "message": "Estimate balance changes"
  },
  "singleNetwork": {
    "message": "1 network"
  },
  "siweIssued": {
    "message": "Issued"
  },
  "siweNetwork": {
    "message": "Network"
  },
  "siweRequestId": {
    "message": "Request ID"
  },
  "siweResources": {
    "message": "Resources"
  },
  "siweURI": {
    "message": "URL"
  },
  "skip": {
    "message": "Skip"
  },
  "skipAccountSecurity": {
    "message": "Skip account security?"
  },
  "skipAccountSecurityDetails": {
    "message": "I understand that until I back up my Secret Recovery Phrase, I may lose my accounts and all of their assets."
  },
  "slideBridgeDescription": {
    "message": "Move across 9 chains, all within your wallet"
  },
  "slideBridgeTitle": {
    "message": "Ready to bridge?"
  },
  "slideCashOutDescription": {
    "message": "Sell your crypto for cash"
  },
  "slideCashOutTitle": {
    "message": "Cash out with MetaMask"
  },
  "slideDebitCardDescription": {
    "message": "Available in select regions"
  },
  "slideDebitCardTitle": {
    "message": "MetaMask debit card"
  },
  "slideFundWalletDescription": {
    "message": "Add or transfer tokens to get started"
  },
  "slideFundWalletTitle": {
    "message": "Fund your wallet"
  },
  "slideMultiSrpDescription": {
    "message": "Import and use multiple wallets in MetaMask"
  },
  "slideMultiSrpTitle": {
    "message": "Add multiple Secret Recovery Phrases"
  },
  "slideRemoteModeDescription": {
    "message": "Use your cold wallet wirelessly"
  },
  "slideRemoteModeTitle": {
    "message": "Cold storage, fast access"
  },
  "slideSmartAccountUpgradeDescription": {
    "message": "Same address, smarter features"
  },
  "slideSmartAccountUpgradeTitle": {
    "message": "Start using smart accounts"
  },
  "slideSolanaDescription": {
    "message": "Create a Solana account to get started"
  },
  "slideSolanaTitle": {
    "message": "Solana is now supported"
  },
  "slideSmartAccountUpgradeDescription": {
    "message": "Same address, smarter features"
  },
  "slideSmartAccountUpgradeTitle": {
    "message": "Start using smart accounts"
  },
  "slideSolanaDescription": {
    "message": "Create a Solana account to get started"
  },
  "slideSolanaTitle": {
    "message": "Solana is now supported"
  },
  "slideSweepStakeDescription": {
    "message": "Mint an NFT now for a chance to win"
  },
  "slideSweepStakeTitle": {
    "message": "Enter the $5000 USDC Giveaway!"
  },
  "smartAccountAccept": {
    "message": "Use smart account"
  },
  "smartAccountBetterTransaction": {
    "message": "Faster transactions, lower fees"
  },
  "smartAccountBetterTransactionDescription": {
    "message": "Save time and money by processing transactions together."
  },
  "smartAccountFeaturesDescription": {
    "message": "Keep the same account address, and you can switch back anytime."
  },
  "smartAccountLabel": {
    "message": "Smart Account"
  },
  "smartAccountPayToken": {
    "message": "Pay with any token, any time"
  },
  "smartAccountPayTokenDescription": {
    "message": "Use the tokens you already have to cover network fees."
  },
  "smartAccountReject": {
    "message": "Don’t use smart account"
  },
  "smartAccountRequestFor": {
    "message": "Request for"
  },
  "smartAccountSameAccount": {
    "message": "Same account, smarter features."
  },
  "smartAccountSplashTitle": {
    "message": "Use smart account?"
  },
  "smartAccountUpgradeBannerDescription": {
    "message": "Same address. Smarter features."
  },
  "smartAccountUpgradeBannerTitle": {
    "message": "Switch to smart account"
  },
  "smartContracts": {
    "message": "Smart contracts"
  },
  "smartSwapsErrorNotEnoughFunds": {
    "message": "Not enough funds for a smart swap."
  },
  "smartSwapsErrorUnavailable": {
    "message": "Smart Swaps are temporarily unavailable."
  },
  "smartTransactionCancelled": {
    "message": "Your transaction was canceled"
  },
  "smartTransactionCancelledDescription": {
    "message": "Your transaction couldn't be completed, so it was canceled to save you from paying unnecessary gas fees."
  },
  "smartTransactionError": {
    "message": "Your transaction failed"
  },
  "smartTransactionErrorDescription": {
    "message": "Sudden market changes can cause failures. If the problem continues, reach out to MetaMask customer support."
  },
  "smartTransactionPending": {
    "message": "Your transaction was submitted"
  },
  "smartTransactionSuccess": {
    "message": "Your transaction is complete"
  },
  "smartTransactions": {
    "message": "Smart Transactions"
  },
  "smartTransactionsEnabledDescription": {
    "message": " and MEV protection. Now on by default."
  },
  "smartTransactionsEnabledLink": {
    "message": "Higher success rates"
  },
  "smartTransactionsEnabledTitle": {
    "message": "Transactions just got smarter"
  },
  "snapAccountCreated": {
    "message": "Account created"
  },
  "snapAccountCreatedDescription": {
    "message": "Your new account is ready to use!"
  },
  "snapAccountCreationFailed": {
    "message": "Account creation failed"
  },
  "snapAccountCreationFailedDescription": {
    "message": "$1 didn't manage to create an account for you.",
    "description": "$1 is the snap name"
  },
  "snapAccountRedirectFinishSigningTitle": {
    "message": "Finish signing"
  },
  "snapAccountRedirectSiteDescription": {
    "message": "Follow the instructions from $1"
  },
  "snapAccountRemovalFailed": {
    "message": "Account removal failed"
  },
  "snapAccountRemovalFailedDescription": {
    "message": "$1 didn't manage to remove this account for you.",
    "description": "$1 is the snap name"
  },
  "snapAccountRemoved": {
    "message": "Account removed"
  },
  "snapAccountRemovedDescription": {
    "message": "This account will no longer be available to use in MetaMask."
  },
  "snapAccounts": {
    "message": "Account Snaps"
  },
  "snapAccountsDescription": {
    "message": "Accounts controlled by third-party Snaps."
  },
  "snapConnectTo": {
    "message": "Connect to $1",
    "description": "$1 is the website URL or a Snap name. Used for Snaps pre-approved connections."
  },
  "snapConnectionPermissionDescription": {
    "message": "Let $1 automatically connect to $2 without your approval.",
    "description": "Used for Snap pre-approved connections. $1 is the Snap name, $2 is a website URL."
  },
  "snapConnectionWarning": {
    "message": "$1 wants to use $2",
    "description": "$2 is the snap and $1 is the dapp requesting connection to the snap."
  },
  "snapContent": {
    "message": "This content is coming from $1",
    "description": "This is shown when a snap shows transaction insight information in the confirmation UI. $1 is a link to the snap's settings page with the link text being the name of the snap."
  },
  "snapDetailWebsite": {
    "message": "Website"
  },
  "snapHomeMenu": {
    "message": "Snap Home Menu"
  },
  "snapInstallRequest": {
    "message": "Installing $1 gives it the following permissions.",
    "description": "$1 is the snap name."
  },
  "snapInstallSuccess": {
    "message": "Installation complete"
  },
  "snapInstallWarningCheck": {
    "message": "$1 wants permission to do the following:",
    "description": "Warning message used in popup displayed on snap install. $1 is the snap name."
  },
  "snapInstallWarningHeading": {
    "message": "Proceed with caution"
  },
  "snapInstallWarningPermissionDescriptionForBip32View": {
    "message": "Allow $1 to view your public keys (and addresses). This does not grant any control of accounts or assets.",
    "description": "An extended description for the `snap_getBip32PublicKey` permission used for tooltip on Snap Install Warning screen (popup/modal). $1 is the snap name."
  },
  "snapInstallWarningPermissionDescriptionForEntropy": {
    "message": "Allow $1 Snap to manage accounts and assets on the requested network(s). These accounts are derived and backed up using your secret recovery phrase (without revealing it). With the power to derive keys, $1 can support a variety of blockchain protocols beyond Ethereum (EVMs).",
    "description": "An extended description for the `snap_getBip44Entropy` and `snap_getBip44Entropy` permissions used for tooltip on Snap Install Warning screen (popup/modal). $1 is the snap name."
  },
  "snapInstallWarningPermissionNameForEntropy": {
    "message": "Manage $1 accounts",
    "description": "Permission name used for the Permission Cell component displayed on warning popup when installing a Snap. $1 is list of account types."
  },
  "snapInstallWarningPermissionNameForViewPublicKey": {
    "message": "View your public key for $1",
    "description": "Permission name used for the Permission Cell component displayed on warning popup when installing a Snap. $1 is list of account types."
  },
  "snapInstallationErrorDescription": {
    "message": "$1 couldn’t be installed.",
    "description": "Error description used when snap installation fails. $1 is the snap name."
  },
  "snapInstallationErrorTitle": {
    "message": "Installation failed",
    "description": "Error title used when snap installation fails."
  },
  "snapResultError": {
    "message": "Error"
  },
  "snapResultSuccess": {
    "message": "Success"
  },
  "snapResultSuccessDescription": {
    "message": "$1 is ready to use"
  },
  "snapUIAssetSelectorTitle": {
    "message": "Select an asset"
  },
  "snapUpdateAlertDescription": {
    "message": "Get the latest version of $1",
    "description": "Description used in Snap update alert banner when snap update is available. $1 is the Snap name."
  },
  "snapUpdateAvailable": {
    "message": "Update available"
  },
  "snapUpdateErrorDescription": {
    "message": "$1 couldn’t be updated.",
    "description": "Error description used when snap update fails. $1 is the snap name."
  },
  "snapUpdateErrorTitle": {
    "message": "Update failed",
    "description": "Error title used when snap update fails."
  },
  "snapUpdateRequest": {
    "message": "Updating $1 gives it the following permissions.",
    "description": "$1 is the Snap name."
  },
  "snapUpdateSuccess": {
    "message": "Update complete"
  },
  "snapUrlIsBlocked": {
    "message": "This Snap wants to take you to a blocked site. $1."
  },
  "snaps": {
    "message": "Snaps"
  },
  "snapsConnected": {
    "message": "Snaps connected"
  },
  "snapsNoInsight": {
    "message": "No insight to show"
  },
  "snapsPrivacyWarningFirstMessage": {
    "message": "You acknowledge that any Snap that you install is a Third Party Service, unless otherwise identified, as defined in the Consensys $1. Your use of Third Party Services is governed by separate terms and conditions set forth by the Third Party Service provider. Consensys does not recommend the use of any Snap by any particular person for any particular reason. You access, rely upon or use the Third Party Service at your own risk. Consensys disclaims all responsibility and liability for any losses on account of your use of Third Party Services.",
    "description": "First part of a message in popup modal displayed when installing a snap for the first time. $1 is terms of use link."
  },
  "snapsPrivacyWarningSecondMessage": {
    "message": "Any information you share with Third Party Services will be collected directly by those Third Party Services in accordance with their privacy policies. Please refer to their privacy policies for more information.",
    "description": "Second part of a message in popup modal displayed when installing a snap for the first time."
  },
  "snapsPrivacyWarningThirdMessage": {
    "message": "Consensys has no access to information you share with Third Party Services.",
    "description": "Third part of a message in popup modal displayed when installing a snap for the first time."
  },
  "snapsSettings": {
    "message": "Snap settings"
  },
  "snapsTermsOfUse": {
    "message": "Terms of Use"
  },
  "snapsToggle": {
    "message": "A snap will only run if it is enabled"
  },
  "snapsUIError": {
    "message": "Contact the creators of $1 for further support.",
    "description": "This is shown when the insight snap throws an error. $1 is the snap name"
  },
  "solanaAccountRequested": {
    "message": "This site is requesting a Solana account."
  },
  "solanaAccountRequired": {
    "message": "A Solana account is required to connect to this site."
  },
  "solanaImportAccounts": {
    "message": "Import Solana accounts"
  },
  "solanaImportAccountsDescription": {
    "message": "Import a Secret Recovery Phrase to migrate your Solana account from another wallet."
  },
  "solanaMoreFeaturesComingSoon": {
    "message": "More features coming soon"
  },
  "solanaMoreFeaturesComingSoonDescription": {
    "message": "NFTs, hardware wallet support, and more coming soon."
  },
  "solanaOnMetaMask": {
    "message": "Solana on MetaMask"
  },
  "solanaSendReceiveSwapTokens": {
    "message": "Send, receive, and swap tokens"
  },
  "solanaSendReceiveSwapTokensDescription": {
    "message": "Transfer and transact with tokens such as SOL, USDC, and more."
  },
  "someNetworks": {
    "message": "$1 networks"
  },
  "somethingDoesntLookRight": {
    "message": "Something doesn't look right? $1",
    "description": "A false positive message for users to contact support. $1 is a link to the support page."
  },
  "somethingIsWrong": {
    "message": "Something's gone wrong. Try reloading the page."
  },
  "somethingWentWrong": {
    "message": "Oops! Something went wrong."
  },
  "sortBy": {
    "message": "Sort by"
  },
  "sortByAlphabetically": {
    "message": "Alphabetically (A-Z)"
  },
  "sortByDecliningBalance": {
    "message": "Declining balance ($1 high-low)",
    "description": "Indicates a descending order based on token fiat balance. $1 is the preferred currency symbol"
  },
  "source": {
    "message": "Source"
  },
  "spamModalBlockedDescription": {
    "message": "This site will be blocked for 1 minute."
  },
  "spamModalBlockedTitle": {
    "message": "You've temporarily blocked this site"
  },
  "spamModalDescription": {
    "message": "If you're being spammed with multiple requests, you can temporarily block the site."
  },
  "spamModalTemporaryBlockButton": {
    "message": "Temporarily block this site"
  },
  "spamModalTitle": {
    "message": "We've noticed multiple requests"
  },
  "speed": {
    "message": "Speed"
  },
  "speedUp": {
    "message": "Speed up"
  },
  "speedUpCancellation": {
    "message": "Speed up this cancellation"
  },
  "speedUpExplanation": {
    "message": "We’ve updated the gas fee based on current network conditions and have increased it by at least 10% (required by the network)."
  },
  "speedUpPopoverTitle": {
    "message": "Speed up transaction"
  },
  "speedUpTooltipText": {
    "message": "New gas fee"
  },
  "speedUpTransaction": {
    "message": "Speed up this transaction"
  },
  "spendLimitInsufficient": {
    "message": "Spend limit insufficient"
  },
  "spendLimitInvalid": {
    "message": "Spend limit invalid; must be a positive number"
  },
  "spendLimitPermission": {
    "message": "Spend limit permission"
  },
  "spendLimitRequestedBy": {
    "message": "Spend limit requested by $1",
    "description": "Origin of the site requesting the spend limit"
  },
  "spendLimitTooLarge": {
    "message": "Spend limit too large"
  },
  "spender": {
    "message": "Spender"
  },
  "spenderTooltipDesc": {
    "message": "This is the address that will be able to withdraw your NFTs."
  },
  "spenderTooltipERC20ApproveDesc": {
    "message": "This is the address that will be able to spend your tokens on your behalf."
  },
  "spendingCap": {
    "message": "Spending cap"
  },
  "spendingCaps": {
    "message": "Spending caps"
  },
  "srpInputNumberOfWords": {
    "message": "I have a $1-word phrase",
    "description": "This is the text for each option in the dropdown where a user selects how many words their secret recovery phrase has during import. The $1 is the number of words (either 12, 15, 18, 21, or 24)."
  },
  "srpListName": {
    "message": "Secret Recovery Phrase $1",
    "description": "$1 is the order of the Secret Recovery Phrase"
  },
  "srpListNumberOfAccounts": {
    "message": "$1 accounts",
    "description": "$1 is the number of accounts in the list"
  },
  "srpListSelectionDescription": {
    "message": "The Secret Recovery Phrase your new account will be generated from"
  },
  "srpListSingleOrZero": {
    "message": "$1 account",
    "description": "$1 is the number of accounts in the list, it is either 1 or 0"
  },
  "srpPasteFailedTooManyWords": {
    "message": "Paste failed because it contained over 24 words. A secret recovery phrase can have a maximum of 24 words.",
    "description": "Description of SRP paste error when the pasted content has too many words"
  },
  "srpPasteTip": {
    "message": "You can paste your entire secret recovery phrase into any field",
    "description": "Our secret recovery phrase input is split into one field per word. This message explains to users that they can paste their entire secrete recovery phrase into any field, and we will handle it correctly."
  },
  "srpSecurityQuizGetStarted": {
    "message": "Get started"
  },
  "srpSecurityQuizImgAlt": {
    "message": "An eye with a keyhole in the center, and three floating password fields"
  },
  "srpSecurityQuizIntroduction": {
    "message": "To reveal your Secret Recovery Phrase, you need to correctly answer two questions"
  },
  "srpSecurityQuizQuestionOneQuestion": {
    "message": "If you lose your Secret Recovery Phrase, MetaMask..."
  },
  "srpSecurityQuizQuestionOneRightAnswer": {
    "message": "Can’t help you"
  },
  "srpSecurityQuizQuestionOneRightAnswerDescription": {
    "message": "Write it down, engrave it on metal, or keep it in multiple secret spots so you never lose it. If you lose it, it’s gone forever."
  },
  "srpSecurityQuizQuestionOneRightAnswerTitle": {
    "message": "Right! No one can help get your Secret Recovery Phrase back"
  },
  "srpSecurityQuizQuestionOneWrongAnswer": {
    "message": "Can get it back for you"
  },
  "srpSecurityQuizQuestionOneWrongAnswerDescription": {
    "message": "If you lose your Secret Recovery Phrase, it’s gone forever. No one can help you get it back, no matter what they might say."
  },
  "srpSecurityQuizQuestionOneWrongAnswerTitle": {
    "message": "Wrong! No one can help get your Secret Recovery Phrase back"
  },
  "srpSecurityQuizQuestionTwoQuestion": {
    "message": "If anyone, even a support agent, asks for your Secret Recovery Phrase..."
  },
  "srpSecurityQuizQuestionTwoRightAnswer": {
    "message": "You’re being scammed"
  },
  "srpSecurityQuizQuestionTwoRightAnswerDescription": {
    "message": "Anyone claiming to need your Secret Recovery Phrase is lying to you. If you share it with them, they will steal your assets."
  },
  "srpSecurityQuizQuestionTwoRightAnswerTitle": {
    "message": "Correct! Sharing your Secret Recovery Phrase is never a good idea"
  },
  "srpSecurityQuizQuestionTwoWrongAnswer": {
    "message": "You should give it to them"
  },
  "srpSecurityQuizQuestionTwoWrongAnswerDescription": {
    "message": "Anyone claiming to need your Secret Recovery Phrase is lying to you. If you share it with them, they will steal your assets."
  },
  "srpSecurityQuizQuestionTwoWrongAnswerTitle": {
    "message": "Nope! Never share your Secret Recovery Phrase with anyone, ever"
  },
  "srpSecurityQuizTitle": {
    "message": "Security quiz"
  },
  "srpToggleShow": {
    "message": "Show/Hide this word of the secret recovery phrase",
    "description": "Describes a toggle that is used to show or hide a single word of the secret recovery phrase"
  },
  "srpWordHidden": {
    "message": "This word is hidden",
    "description": "Explains that a word in the secret recovery phrase is hidden"
  },
  "srpWordShown": {
    "message": "This word is being shown",
    "description": "Explains that a word in the secret recovery phrase is being shown"
  },
  "stable": {
    "message": "Stable"
  },
  "stableLowercase": {
    "message": "stable"
  },
  "stake": {
    "message": "Stake"
  },
<<<<<<< HEAD
  "standardAccountLabel": {
    "message": "Standard Account"
  },
=======
  "staked": {
    "message": "Staked"
  },
  "standardAccountLabel": {
    "message": "Standard Account"
  },
  "stateCorruptionDetectedErrorMessage": {
    "message": "MetaMask's state file is damaged or missing. The files are possibly recoverable, so don't uninstall the MetaMask extension!"
  },
  "stateCorruptionDetectedErrorMessageVaultRecoveryLink": {
    "message": "If you want to try to recover your secret recovery phrase yourself, follow these instructions."
  },
>>>>>>> 626e8e3c
  "stateLogError": {
    "message": "Error in retrieving state logs."
  },
  "stateLogFileName": {
    "message": "MetaMask state logs"
  },
  "stateLogs": {
    "message": "State logs"
  },
  "stateLogsDescription": {
    "message": "State logs contain your public account addresses and sent transactions."
  },
  "status": {
    "message": "Status"
  },
  "statusNotConnected": {
    "message": "Not connected"
  },
  "statusNotConnectedAccount": {
    "message": "No accounts connected"
  },
  "step1LatticeWallet": {
    "message": "Connect your Lattice1"
  },
  "step1LatticeWalletMsg": {
    "message": "You can connect MetaMask to your Lattice1 device once it is set up and online. Unlock your device and have your Device ID ready.",
    "description": "$1 represents the `hardwareWalletSupportLinkConversion` localization key"
  },
  "step1LedgerWallet": {
    "message": "Download Ledger app"
  },
  "step1LedgerWalletMsg": {
    "message": "Download, set up, and enter your password to unlock $1.",
    "description": "$1 represents the `ledgerLiveApp` localization value"
  },
  "step1TrezorWallet": {
    "message": "Connect your Trezor"
  },
  "step1TrezorWalletMsg": {
    "message": "Plug your Trezor directly into your computer and unlock it. Make sure you use the correct passphrase.",
    "description": "$1 represents the `hardwareWalletSupportLinkConversion` localization key"
  },
  "step2LedgerWallet": {
    "message": "Connect your Ledger"
  },
  "step2LedgerWalletMsg": {
    "message": "Plug your Ledger directly into your computer, then  unlock it and open the Ethereum app.",
    "description": "$1 represents the `hardwareWalletSupportLinkConversion` localization key"
  },
  "stillGettingMessage": {
    "message": "Still getting this message?"
  },
  "strong": {
    "message": "Strong"
  },
  "stxCancelled": {
    "message": "Swap would have failed"
  },
  "stxCancelledDescription": {
    "message": "Your transaction would have failed and was cancelled to protect you from paying unnecessary gas fees."
  },
  "stxCancelledSubDescription": {
    "message": "Try your swap again. We’ll be here to protect you against similar risks next time."
  },
  "stxFailure": {
    "message": "Swap failed"
  },
  "stxFailureDescription": {
    "message": "Sudden market changes can cause failures. If the problem persists, please reach out to $1.",
    "description": "This message is shown to a user if their swap fails. The $1 will be replaced by support.metamask.io"
  },
  "stxOptInSupportedNetworksDescription": {
    "message": "Turn on Smart Transactions for more reliable and secure transactions on supported networks. $1"
  },
  "stxPendingPrivatelySubmittingSwap": {
    "message": "Privately submitting your Swap..."
  },
  "stxPendingPubliclySubmittingSwap": {
    "message": "Publicly submitting your Swap..."
  },
  "stxSuccess": {
    "message": "Swap complete!"
  },
  "stxSuccessDescription": {
    "message": "Your $1 is now available.",
    "description": "$1 is a token symbol, e.g. ETH"
  },
  "stxSwapCompleteIn": {
    "message": "Swap will complete in <",
    "description": "'<' means 'less than', e.g. Swap will complete in < 2:59"
  },
  "stxTryingToCancel": {
    "message": "Trying to cancel your transaction..."
  },
  "stxUnknown": {
    "message": "Status unknown"
  },
  "stxUnknownDescription": {
    "message": "A transaction has been successful but we’re unsure what it is. This may be due to submitting another transaction while this swap was processing."
  },
  "stxUserCancelled": {
    "message": "Swap cancelled"
  },
  "stxUserCancelledDescription": {
    "message": "Your transaction has been cancelled and you did not pay any unnecessary gas fees."
  },
  "submit": {
    "message": "Submit"
  },
  "submitted": {
    "message": "Submitted"
  },
  "suggestedBySnap": {
    "message": "Suggested by $1",
    "description": "$1 is the snap name"
  },
  "suggestedCurrencySymbol": {
    "message": "Suggested currency symbol:"
  },
  "suggestedTokenName": {
    "message": "Suggested name:"
  },
  "supplied": {
    "message": "Supplied"
  },
  "support": {
    "message": "Support"
  },
  "supportCenter": {
    "message": "Visit our support center"
  },
  "supportMultiRpcInformation": {
    "message": "We now support multiple RPCs for a single network. Your most recent RPC has been selected as the default one to resolve conflicting information."
  },
  "surveyConversion": {
    "message": "Take our survey"
  },
  "surveyTitle": {
    "message": "Shape the future of MetaMask"
  },
  "swap": {
    "message": "Swap"
  },
  "swapAdjustSlippage": {
    "message": "Adjust slippage"
  },
  "swapAggregator": {
    "message": "Aggregator"
  },
  "swapAllowSwappingOf": {
    "message": "Allow swapping of $1",
    "description": "Shows a user that they need to allow a token for swapping on their hardware wallet"
  },
  "swapAmountReceived": {
    "message": "Guaranteed amount"
  },
  "swapAmountReceivedInfo": {
    "message": "This is the minimum amount you will receive. You may receive more depending on slippage."
  },
  "swapAndSend": {
    "message": "Swap & Send"
  },
  "swapAnyway": {
    "message": "Swap anyway"
  },
  "swapApproval": {
    "message": "Approve $1 for swaps",
    "description": "Used in the transaction display list to describe a transaction that is an approve call on a token that is to be swapped.. $1 is the symbol of a token that has been approved."
  },
  "swapApproveNeedMoreTokens": {
    "message": "You need $1 more $2 to complete this swap",
    "description": "Tells the user how many more of a given token they need for a specific swap. $1 is an amount of tokens and $2 is the token symbol."
  },
  "swapAreYouStillThere": {
    "message": "Are you still there?"
  },
  "swapAreYouStillThereDescription": {
    "message": "We’re ready to show you the latest quotes when you want to continue"
  },
  "swapConfirmWithHwWallet": {
    "message": "Confirm with your hardware wallet"
  },
  "swapContinueSwapping": {
    "message": "Continue swapping"
  },
  "swapContractDataDisabledErrorDescription": {
    "message": "In the Ethereum app on your Ledger, go to \"Settings\" and allow contract data. Then, try your swap again."
  },
  "swapContractDataDisabledErrorTitle": {
    "message": "Contract data is not enabled on your Ledger"
  },
  "swapCustom": {
    "message": "custom"
  },
  "swapDecentralizedExchange": {
    "message": "Decentralized exchange"
  },
  "swapDirectContract": {
    "message": "Direct contract"
  },
  "swapEditLimit": {
    "message": "Edit limit"
  },
  "swapEnableDescription": {
    "message": "This is required and gives MetaMask permission to swap your $1.",
    "description": "Gives the user info about the required approval transaction for swaps. $1 will be the symbol of a token being approved for swaps."
  },
  "swapEnableTokenForSwapping": {
    "message": "This will $1 for swapping",
    "description": "$1 is for the 'enableToken' key, e.g. 'enable ETH'"
  },
  "swapEnterAmount": {
    "message": "Enter an amount"
  },
  "swapEstimatedNetworkFees": {
    "message": "Estimated network fees"
  },
  "swapEstimatedNetworkFeesInfo": {
    "message": "This is an estimate of the network fee that will be used to complete your swap. The actual amount may change according to network conditions."
  },
  "swapFailedErrorDescriptionWithSupportLink": {
    "message": "Transaction failures happen and we are here to help. If this issue persists, you can reach our customer support at $1 for further assistance.",
    "description": "This message is shown to a user if their swap fails. The $1 will be replaced by support.metamask.io"
  },
  "swapFailedErrorTitle": {
    "message": "Swap failed"
  },
  "swapFetchingQuote": {
    "message": "Fetching quote"
  },
  "swapFetchingQuoteNofN": {
    "message": "Fetching quote $1 of $2",
    "description": "A count of possible quotes shown to the user while they are waiting for quotes to be fetched. $1 is the number of quotes already loaded, and $2 is the total number of resources that we check for quotes. Keep in mind that not all resources will have a quote for a particular swap."
  },
  "swapFetchingQuotes": {
    "message": "Fetching quotes..."
  },
  "swapFetchingQuotesErrorDescription": {
    "message": "Hmmm... something went wrong. Try again, or if errors persist, contact customer support."
  },
  "swapFetchingQuotesErrorTitle": {
    "message": "Error fetching quotes"
  },
  "swapFromTo": {
    "message": "The swap of $1 to $2",
    "description": "Tells a user that they need to confirm on their hardware wallet a swap of 2 tokens. $1 is a source token and $2 is a destination token"
  },
  "swapGasFeesDetails": {
    "message": "Gas fees are estimated and will fluctuate based on network traffic and transaction complexity."
  },
  "swapGasFeesExplanation": {
    "message": "MetaMask doesn't make money from gas fees. These fees are estimates and can change based on how busy the network is and how complex a transaction is. Learn more $1.",
    "description": "$1 is a link (text in link can be found at 'swapGasFeesSummaryLinkText')"
  },
  "swapGasFeesExplanationLinkText": {
    "message": "here",
    "description": "Text for link in swapGasFeesExplanation"
  },
  "swapGasFeesLearnMore": {
    "message": "Learn more about gas fees"
  },
  "swapGasFeesSplit": {
    "message": "Gas fees on the previous screen are split between these two transactions."
  },
  "swapGasFeesSummary": {
    "message": "Gas fees are paid to crypto miners who process transactions on the $1 network. MetaMask does not profit from gas fees.",
    "description": "$1 is the selected network, e.g. Ethereum or BSC"
  },
  "swapGasIncludedTooltipExplanation": {
    "message": "This quote incorporates gas fees by adjusting the token amount sent or received. You may receive ETH in a separate transaction on your activity list."
  },
  "swapGasIncludedTooltipExplanationLinkText": {
    "message": "Learn more about gas fees"
  },
  "swapHighSlippage": {
    "message": "High slippage"
  },
  "swapIncludesGasAndMetaMaskFee": {
    "message": "Includes gas and a $1% MetaMask fee",
    "description": "Provides information about the fee that metamask takes for swaps. $1 is a decimal number."
  },
  "swapIncludesMMFee": {
    "message": "Includes a $1% MetaMask fee.",
    "description": "Provides information about the fee that metamask takes for swaps. $1 is a decimal number."
  },
  "swapIncludesMMFeeAlt": {
    "message": "Quote reflects $1% MetaMask fee",
    "description": "Provides information about the fee that metamask takes for swaps using the latest copy. $1 is a decimal number."
  },
  "swapIncludesMetaMaskFeeViewAllQuotes": {
    "message": "Includes a $1% MetaMask fee – $2",
    "description": "Provides information about the fee that metamask takes for swaps. $1 is a decimal number and $2 is a link to view all quotes."
  },
  "swapLearnMore": {
    "message": "Learn more about Swaps"
  },
  "swapLiquiditySourceInfo": {
    "message": "We search multiple liquidity sources (exchanges, aggregators and professional market makers) to compare exchange rates and network fees."
  },
  "swapLowSlippage": {
    "message": "Low slippage"
  },
  "swapMaxSlippage": {
    "message": "Max slippage"
  },
  "swapMetaMaskFee": {
    "message": "MetaMask fee"
  },
  "swapMetaMaskFeeDescription": {
    "message": "The fee of $1% is automatically factored into this quote. You pay it in exchange for a license to use MetaMask's liquidity provider information aggregation software.",
    "description": "Provides information about the fee that metamask takes for swaps. $1 is a decimal number."
  },
  "swapNQuotesWithDot": {
    "message": "$1 quotes.",
    "description": "$1 is the number of quotes that the user can select from when opening the list of quotes on the 'view quote' screen"
  },
  "swapNewQuoteIn": {
    "message": "New quotes in $1",
    "description": "Tells the user the amount of time until the currently displayed quotes are update. $1 is a time that is counting down from 1:00 to 0:00"
  },
  "swapNoTokensAvailable": {
    "message": "No tokens available matching $1",
    "description": "Tells the user that a given search string does not match any tokens in our token lists. $1 can be any string of text"
  },
  "swapOnceTransactionHasProcess": {
    "message": "Your $1 will be added to your account once this transaction has processed.",
    "description": "This message communicates the token that is being transferred. It is shown on the awaiting swap screen. The $1 will be a token symbol."
  },
  "swapPriceDifference": {
    "message": "You are about to swap $1 $2 (~$3) for $4 $5 (~$6).",
    "description": "This message represents the price slippage for the swap.  $1 and $4 are a number (ex: 2.89), $2 and $5 are symbols (ex: ETH), and $3 and $6 are fiat currency amounts."
  },
  "swapPriceDifferenceTitle": {
    "message": "Price difference of ~$1%",
    "description": "$1 is a number (ex: 1.23) that represents the price difference."
  },
  "swapPriceUnavailableDescription": {
    "message": "Price impact could not be determined due to lack of market price data. Please confirm that you are comfortable with the amount of tokens you are about to receive before swapping."
  },
  "swapPriceUnavailableTitle": {
    "message": "Check your rate before proceeding"
  },
  "swapProcessing": {
    "message": "Processing"
  },
  "swapQuoteDetails": {
    "message": "Quote details"
  },
  "swapQuoteNofM": {
    "message": "$1 of $2",
    "description": "A count of possible quotes shown to the user while they are waiting for quotes to be fetched. $1 is the number of quotes already loaded, and $2 is the total number of resources that we check for quotes. Keep in mind that not all resources will have a quote for a particular swap."
  },
  "swapQuoteSource": {
    "message": "Quote source"
  },
  "swapQuotesExpiredErrorDescription": {
    "message": "Please request new quotes to get the latest rates."
  },
  "swapQuotesExpiredErrorTitle": {
    "message": "Quotes timeout"
  },
  "swapQuotesNotAvailableDescription": {
    "message": "This trade route isn't available right now. Try changing the amount, network, or token and we'll find the best option."
  },
  "swapQuotesNotAvailableErrorDescription": {
    "message": "Try adjusting the amount or slippage settings and try again."
  },
  "swapQuotesNotAvailableErrorTitle": {
    "message": "No quotes available"
  },
  "swapRate": {
    "message": "Rate"
  },
  "swapReceiving": {
    "message": "Receiving"
  },
  "swapReceivingInfoTooltip": {
    "message": "This is an estimate. The exact amount depends on slippage."
  },
  "swapRequestForQuotation": {
    "message": "Request for quotation"
  },
  "swapSelect": {
    "message": "Select"
  },
  "swapSelectAQuote": {
    "message": "Select a quote"
  },
  "swapSelectAToken": {
    "message": "Select token"
  },
  "swapSelectQuotePopoverDescription": {
    "message": "Below are all the quotes gathered from multiple liquidity sources."
  },
  "swapSelectToken": {
    "message": "Select token"
  },
  "swapShowLatestQuotes": {
    "message": "Show latest quotes"
  },
  "swapSlippageHighDescription": {
    "message": "The slippage entered ($1%) is considered very high and may result in a bad rate",
    "description": "$1 is the amount of % for slippage"
  },
  "swapSlippageHighTitle": {
    "message": "High slippage"
  },
  "swapSlippageLowDescription": {
    "message": "A value this low ($1%) may result in a failed swap",
    "description": "$1 is the amount of % for slippage"
  },
  "swapSlippageLowTitle": {
    "message": "Low slippage"
  },
  "swapSlippageNegativeDescription": {
    "message": "Slippage must be greater or equal to zero"
  },
  "swapSlippageNegativeTitle": {
    "message": "Increase slippage to continue"
  },
  "swapSlippageOverLimitDescription": {
    "message": "Slippage tolerance must be 15% or less. Anything higher will result in a bad rate."
  },
  "swapSlippageOverLimitTitle": {
    "message": "Very high slippage"
  },
  "swapSlippagePercent": {
    "message": "$1%",
    "description": "$1 is the amount of % for slippage"
  },
  "swapSlippageTooltip": {
    "message": "If the price changes between the time your order is placed and confirmed it’s called “slippage”. Your swap will automatically cancel if slippage exceeds your “slippage tolerance” setting."
  },
  "swapSlippageZeroDescription": {
    "message": "There are fewer zero-slippage quote providers which will result in a less competitive quote."
  },
  "swapSlippageZeroTitle": {
    "message": "Sourcing zero-slippage providers"
  },
  "swapSource": {
    "message": "Liquidity source"
  },
  "swapSuggested": {
    "message": "Swap suggested"
  },
  "swapSuggestedGasSettingToolTipMessage": {
    "message": "Swaps are complex and time sensitive transactions. We recommend this gas fee for a good balance between cost and confidence of a successful Swap."
  },
  "swapSwapFrom": {
    "message": "Swap from"
  },
  "swapSwapSwitch": {
    "message": "Switch token order"
  },
  "swapSwapTo": {
    "message": "Swap to"
  },
  "swapToConfirmWithHwWallet": {
    "message": "to confirm with your hardware wallet"
  },
  "swapTokenAddedManuallyDescription": {
    "message": "Verify this token on $1 and make sure it is the token you want to trade.",
    "description": "$1 points the user to etherscan as a place they can verify information about a token. $1 is replaced with the translation for \"etherscan\""
  },
  "swapTokenAddedManuallyTitle": {
    "message": "Token added manually"
  },
  "swapTokenAvailable": {
    "message": "Your $1 has been added to your account.",
    "description": "This message is shown after a swap is successful and communicates the exact amount of tokens the user has received for a swap. The $1 is a decimal number of tokens followed by the token symbol."
  },
  "swapTokenBalanceUnavailable": {
    "message": "We were unable to retrieve your $1 balance",
    "description": "This message communicates to the user that their balance of a given token is currently unavailable. $1 will be replaced by a token symbol"
  },
  "swapTokenNotAvailable": {
    "message": "Token is not available to swap in this region"
  },
  "swapTokenToToken": {
    "message": "Swap $1 to $2",
    "description": "Used in the transaction display list to describe a swap. $1 and $2 are the symbols of tokens in involved in a swap."
  },
  "swapTokenVerifiedOn1SourceDescription": {
    "message": "$1 is only verified on 1 source. Consider verifying it on $2 before proceeding.",
    "description": "$1 is a token name, $2 points the user to etherscan as a place they can verify information about a token. $1 is replaced with the translation for \"etherscan\""
  },
  "swapTokenVerifiedOn1SourceTitle": {
    "message": "Potentially inauthentic token"
  },
  "swapTokenVerifiedSources": {
    "message": "Confirmed by $1 sources. Verify on $2.",
    "description": "$1 the number of sources that have verified the token, $2 points the user to a block explorer as a place they can verify information about the token."
  },
  "swapTooManyDecimalsError": {
    "message": "$1 allows up to $2 decimals",
    "description": "$1 is a token symbol and $2 is the max. number of decimals allowed for the token"
  },
  "swapTransactionComplete": {
    "message": "Transaction complete"
  },
  "swapTwoTransactions": {
    "message": "2 transactions"
  },
  "swapUnknown": {
    "message": "Unknown"
  },
  "swapZeroSlippage": {
    "message": "0% Slippage"
  },
  "swapsMaxSlippage": {
    "message": "Slippage tolerance"
  },
  "swapsNotEnoughToken": {
    "message": "Not enough $1",
    "description": "Tells the user that they don't have enough of a token for a proposed swap. $1 is a token symbol"
  },
  "swapsViewInActivity": {
    "message": "View in activity"
  },
  "switch": {
    "message": "Switch"
  },
  "switchEthereumChainConfirmationDescription": {
    "message": "This will switch the selected network within MetaMask to a previously added network:"
  },
  "switchEthereumChainConfirmationTitle": {
    "message": "Allow this site to switch the network?"
  },
  "switchInputCurrency": {
    "message": "Switch input currency"
  },
  "switchNetwork": {
    "message": "Switch network"
  },
  "switchNetworks": {
    "message": "Switch networks"
  },
  "switchToNetwork": {
    "message": "Switch to $1",
    "description": "$1 represents the custom network that has previously been added"
  },
  "switchToThisAccount": {
    "message": "Switch to this account"
  },
  "switchedNetworkToastDecline": {
    "message": "Don't show again"
  },
  "switchedNetworkToastMessage": {
    "message": "$1 is now active on $2",
    "description": "$1 represents the account name, $2 represents the network name"
  },
  "switchedNetworkToastMessageNoOrigin": {
    "message": "You're now using $1",
    "description": "$1 represents the network name"
  },
  "switchingNetworksCancelsPendingConfirmations": {
    "message": "Switching networks will cancel all pending confirmations"
  },
  "symbol": {
    "message": "Symbol"
  },
  "symbolBetweenZeroTwelve": {
    "message": "Symbol must be 11 characters or fewer."
  },
  "tenPercentIncreased": {
    "message": "10% increase"
  },
  "terms": {
    "message": "Terms of use"
  },
  "termsOfService": {
    "message": "Terms of service"
  },
  "termsOfUseAgreeText": {
    "message": " I agree to the Terms of Use, which apply to my use of MetaMask and all of its features"
  },
  "termsOfUseFooterText": {
    "message": "Please scroll to read all sections"
  },
  "termsOfUseTitle": {
    "message": "Our Terms of Use have updated"
  },
  "testNetworks": {
    "message": "Test networks"
  },
  "testnets": {
    "message": "Testnets"
  },
  "theme": {
    "message": "Theme"
  },
  "themeDescription": {
    "message": "Choose your preferred MetaMask theme."
  },
  "thirdPartySoftware": {
    "message": "Third-party software notice",
    "description": "Title of a popup modal displayed when installing a snap for the first time."
  },
  "time": {
    "message": "Time"
  },
  "tips": {
    "message": "Tips"
  },
  "tipsForUsingAWallet": {
    "message": "Tips for using a wallet"
  },
  "tipsForUsingAWalletDescription": {
    "message": "Adding tokens unlocks more ways to use web3."
  },
  "to": {
    "message": "To"
  },
  "toAddress": {
    "message": "To: $1",
    "description": "$1 is the address to include in the To label. It is typically shortened first using shortenAddress"
  },
  "toggleDecodeDescription": {
    "message": "We use 4byte.directory and Sourcify services to decode and display more readable transaction data. This helps you understand the outcome of pending and past transactions, but can result in your IP address being shared."
  },
  "token": {
    "message": "Token"
  },
  "tokenAddress": {
    "message": "Token address"
  },
  "tokenAlreadyAdded": {
    "message": "Token has already been added."
  },
  "tokenAutoDetection": {
    "message": "Token autodetection"
  },
  "tokenContractAddress": {
    "message": "Token contract address"
  },
  "tokenDecimal": {
    "message": "Token decimal"
  },
  "tokenDecimalFetchFailed": {
    "message": "Token decimal required. Find it on: $1"
  },
  "tokenDetails": {
    "message": "Token details"
  },
  "tokenFoundTitle": {
    "message": "1 new token found"
  },
  "tokenId": {
    "message": "Token ID"
  },
  "tokenList": {
    "message": "Token lists"
  },
  "tokenMarketplace": {
    "message": "Token marketplace"
  },
  "tokenScamSecurityRisk": {
    "message": "token scams and security risks"
  },
  "tokenStandard": {
    "message": "Token standard"
  },
  "tokenSymbol": {
    "message": "Token symbol"
  },
  "tokens": {
    "message": "Tokens"
  },
  "tokensFoundTitle": {
    "message": "$1 new tokens found",
    "description": "$1 is the number of new tokens detected"
  },
  "tokensInCollection": {
    "message": "Tokens in collection"
  },
  "tooltipApproveButton": {
    "message": "I understand"
  },
  "tooltipSatusConnected": {
    "message": "connected"
  },
  "tooltipSatusConnectedUpperCase": {
    "message": "Connected"
  },
  "tooltipSatusNotConnected": {
    "message": "not connected"
  },
  "total": {
    "message": "Total"
  },
  "totalVolume": {
    "message": "Total volume"
  },
  "transaction": {
    "message": "transaction"
  },
  "transactionCancelAttempted": {
    "message": "Transaction cancel attempted with estimated gas fee of $1 at $2"
  },
  "transactionCancelSuccess": {
    "message": "Transaction successfully cancelled at $2"
  },
  "transactionConfirmed": {
    "message": "Transaction confirmed at $2."
  },
  "transactionCreated": {
    "message": "Transaction created with a value of $1 at $2."
  },
  "transactionDataFunction": {
    "message": "Function"
  },
  "transactionDetailGasHeading": {
    "message": "Estimated gas fee"
  },
  "transactionDetailMultiLayerTotalSubtitle": {
    "message": "Amount + fees"
  },
  "transactionDropped": {
    "message": "Transaction dropped at $2."
  },
  "transactionError": {
    "message": "Transaction error. Exception thrown in contract code."
  },
  "transactionErrorNoContract": {
    "message": "Trying to call a function on a non-contract address."
  },
  "transactionErrored": {
    "message": "Transaction encountered an error."
  },
  "transactionFlowNetwork": {
    "message": "Network"
  },
  "transactionHistoryBaseFee": {
    "message": "Base fee (GWEI)"
  },
  "transactionHistoryL1GasLabel": {
    "message": "Total L1 gas fee"
  },
  "transactionHistoryL2GasLimitLabel": {
    "message": "L2 gas limit"
  },
  "transactionHistoryL2GasPriceLabel": {
    "message": "L2 gas price"
  },
  "transactionHistoryMaxFeePerGas": {
    "message": "Max fee per gas"
  },
  "transactionHistoryPriorityFee": {
    "message": "Priority fee (GWEI)"
  },
  "transactionHistoryTotalGasFee": {
    "message": "Total gas fee"
  },
  "transactionIdLabel": {
    "message": "Transaction ID",
    "description": "Label for the source transaction ID field."
  },
  "transactionIncludesTypes": {
    "message": "This transaction includes: $1."
  },
  "transactionResubmitted": {
    "message": "Transaction resubmitted with estimated gas fee increased to $1 at $2"
  },
  "transactionSettings": {
    "message": "Transaction settings"
  },
  "transactionSubmitted": {
    "message": "Transaction submitted with estimated gas fee of $1 at $2."
  },
  "transactionTotalGasFee": {
    "message": "Total gas fee",
    "description": "Label for the total gas fee incurred in the transaction."
  },
  "transactionUpdated": {
    "message": "Transaction updated at $2."
  },
  "transactions": {
    "message": "Transactions"
  },
  "transfer": {
    "message": "Transfer"
  },
  "transferCrypto": {
    "message": "Transfer crypto"
  },
  "transferFrom": {
    "message": "Transfer from"
  },
  "transferRequest": {
    "message": "Transfer request"
  },
  "trillionAbbreviation": {
    "message": "T",
    "description": "Shortened form of 'trillion'"
  },
  "troubleConnectingToLedgerU2FOnFirefox": {
    "message": "We're having trouble connecting your Ledger. $1",
    "description": "$1 is a link to the wallet connection guide;"
  },
  "troubleConnectingToLedgerU2FOnFirefox2": {
    "message": "Review our hardware wallet connection guide and try again.",
    "description": "$1 of the ledger wallet connection guide"
  },
  "troubleConnectingToLedgerU2FOnFirefoxLedgerSolution": {
    "message": "If you're on the latest version of Firefox, you might be experiencing an issue related to Firefox dropping U2F support. Learn how to fix this issue $1.",
    "description": "It is a link to the ledger website for the workaround."
  },
  "troubleConnectingToLedgerU2FOnFirefoxLedgerSolution2": {
    "message": "here",
    "description": "Second part of the error message; It is a link to the ledger website for the workaround."
  },
  "troubleConnectingToWallet": {
    "message": "We had trouble connecting to your $1, try reviewing $2 and try again.",
    "description": "$1 is the wallet device name; $2 is a link to wallet connection guide"
  },
  "troubleStarting": {
    "message": "MetaMask had trouble starting. This error could be intermittent, so try restarting the extension."
  },
  "tryAgain": {
    "message": "Try again"
  },
  "turnOff": {
    "message": "Turn off"
  },
  "turnOffMetamaskNotificationsError": {
    "message": "There was an error in disabling the notifications. Please try again later."
  },
  "turnOn": {
    "message": "Turn on"
  },
  "turnOnMetamaskNotifications": {
    "message": "Turn on notifications"
  },
  "turnOnMetamaskNotificationsButton": {
    "message": "Turn on"
  },
  "turnOnMetamaskNotificationsError": {
    "message": "There was an error in creating the notifications. Please try again later."
  },
  "turnOnMetamaskNotificationsMessageFirst": {
    "message": "Stay in the loop on what's happening in your wallet with notifications."
  },
  "turnOnMetamaskNotificationsMessagePrivacyBold": {
    "message": "notifications settings."
  },
  "turnOnMetamaskNotificationsMessagePrivacyLink": {
    "message": "Learn how we protect your privacy while using this feature."
  },
  "turnOnMetamaskNotificationsMessageSecond": {
    "message": "To use wallet notifications, we use a profile to sync some settings across your devices. $1"
  },
  "turnOnMetamaskNotificationsMessageThird": {
    "message": "You can turn off notifications at any time in the $1"
  },
  "turnOnTokenDetection": {
    "message": "Turn on enhanced token detection"
  },
  "tutorial": {
    "message": "Tutorial"
  },
  "twelveHrTitle": {
    "message": "12hr:"
  },
  "u2f": {
    "message": "U2F",
    "description": "A name on an API for the browser to interact with devices that support the U2F protocol. On some browsers we use it to connect MetaMask to Ledger devices."
  },
  "unapproved": {
    "message": "Unapproved"
  },
  "unexpectedBehavior": {
    "message": "This behavior is unexpected and should be reported as a bug, even if your accounts are restored properly. Use the link below to send MetaMask a bug report."
  },
  "units": {
    "message": "units"
  },
  "unknown": {
    "message": "Unknown"
  },
  "unknownCollection": {
    "message": "Unnamed collection"
  },
  "unknownNetworkForKeyEntropy": {
    "message": "Unknown network",
    "description": "Displayed on places like Snap install warning when regular name is not available."
  },
  "unknownQrCode": {
    "message": "Error: We couldn't identify that QR code"
  },
  "unlimited": {
    "message": "Unlimited"
  },
  "unlock": {
    "message": "Unlock"
  },
  "unlockMessage": {
    "message": "The decentralized web awaits"
  },
  "unpin": {
    "message": "Unpin"
  },
  "unrecognizedChain": {
    "message": "This custom network is not recognized",
    "description": "$1 is a clickable link with text defined by the 'unrecognizedChanLinkText' key. The link will open to instructions for users to validate custom network details."
  },
  "unsendableAsset": {
    "message": "Sending NFT (ERC-721) tokens is not currently supported",
    "description": "This is an error message we show the user if they attempt to send an NFT asset type, for which currently don't support sending"
  },
  "unstableTokenPriceDescription": {
    "message": "The price of this token in USD is highly volatile, indicating a high risk of losing significant value by interacting with it."
  },
  "unstableTokenPriceTitle": {
    "message": "Unstable Token Price"
  },
  "upArrow": {
    "message": "up arrow"
  },
  "update": {
    "message": "Update"
  },
  "updateEthereumChainConfirmationDescription": {
    "message": "This site is requesting to update your default network URL. You can edit defaults and network information any time."
  },
  "updateNetworkConfirmationTitle": {
    "message": "Update $1",
    "description": "$1 represents network name"
  },
  "updateOrEditNetworkInformations": {
    "message": "Update your information or"
  },
  "updateRequest": {
    "message": "Update request"
  },
  "updatedRpcForNetworks": {
    "message": "Network RPCs Updated"
  },
  "uploadDropFile": {
    "message": "Drop your file here"
  },
  "uploadFile": {
    "message": "Upload file"
  },
  "urlErrorMsg": {
    "message": "URLs require the appropriate HTTP/HTTPS prefix."
  },
  "use4ByteResolution": {
    "message": "Decode smart contracts"
  },
  "useMultiAccountBalanceChecker": {
    "message": "Batch account balance requests"
  },
  "useMultiAccountBalanceCheckerSettingDescription": {
    "message": "Get faster balance updates by batching account balance requests. This lets us fetch your account balances together, so you get quicker updates for an improved experience. When this feature is off, third parties may be less likely to associate your accounts with each other."
  },
  "useNftDetection": {
    "message": "Autodetect NFTs"
  },
  "useNftDetectionDescriptionText": {
    "message": "Let MetaMask add NFTs you own using third-party services. Autodetecting NFTs exposes your IP and account address to these services. Enabling this feature could associate your IP address with your Ethereum address and display fake NFTs airdropped by scammers. You can add tokens manually to avoid this risk."
  },
  "usePhishingDetection": {
    "message": "Use phishing detection"
  },
  "usePhishingDetectionDescription": {
    "message": "Display a warning for phishing domains targeting Ethereum users"
  },
  "useSafeChainsListValidation": {
    "message": "Network details check"
  },
  "useSafeChainsListValidationDescription": {
    "message": "MetaMask uses a third-party service called $1 to show accurate and standardized network details. This reduces your chances of connecting to malicious or incorrect network. When using this feature, your IP address is exposed to chainid.network."
  },
  "useSafeChainsListValidationWebsite": {
    "message": "chainid.network",
    "description": "useSafeChainsListValidationWebsite is separated from the rest of the text so that we can bold the third party service name in the middle of them"
  },
  "useTokenDetectionPrivacyDesc": {
    "message": "Automatically displaying tokens sent to your account involves communication with third party servers to fetch token’s images. Those serves will have access to your IP address."
  },
  "usedByClients": {
    "message": "Used by a variety of different clients"
  },
  "userName": {
    "message": "Username"
  },
  "userOpContractDeployError": {
    "message": "Contract deployment from a smart contract account is not supported"
  },
  "version": {
    "message": "Version"
  },
  "view": {
    "message": "View"
  },
  "viewActivity": {
    "message": "View activity"
  },
  "viewAllQuotes": {
    "message": "view all quotes"
  },
  "viewContact": {
    "message": "View contact"
  },
  "viewDetails": {
    "message": "View details"
  },
  "viewMore": {
    "message": "View more"
  },
  "viewOnBlockExplorer": {
    "message": "View on block explorer"
  },
  "viewOnCustomBlockExplorer": {
    "message": "View $1 at $2",
    "description": "$1 is the action type. e.g (Account, Transaction, Swap) and $2 is the Custom Block Explorer URL"
  },
  "viewOnEtherscan": {
    "message": "View $1 on Etherscan",
    "description": "$1 is the action type. e.g (Account, Transaction, Swap)"
  },
  "viewOnExplorer": {
    "message": "View on explorer"
  },
  "viewOnOpensea": {
    "message": "View on Opensea"
  },
  "viewSolanaAccount": {
    "message": "View Solana account"
  },
  "viewTransaction": {
    "message": "View transaction"
  },
  "viewinExplorer": {
    "message": "View $1 in explorer",
    "description": "$1 is the action type. e.g (Account, Transaction, Swap)"
  },
  "visitSite": {
    "message": "Visit site"
  },
  "visitSupportDataConsentModalAccept": {
    "message": "Confirm"
  },
  "visitSupportDataConsentModalDescription": {
    "message": "Do you want to share your MetaMask Identifier and app version with our Support Center? This can help us better solve your problem, but is optional."
  },
  "visitSupportDataConsentModalReject": {
    "message": "Don’t share"
  },
  "visitSupportDataConsentModalTitle": {
    "message": "Share device details with support"
  },
  "visitWebSite": {
    "message": "Visit our website"
  },
  "wallet": {
    "message": "Wallet"
  },
  "walletConnectionGuide": {
    "message": "our hardware wallet connection guide"
  },
  "walletProtectedAndReadyToUse": {
    "message": "Your wallet is protected and ready to use. You can find your Secret Recovery Phrase in $1 ",
    "description": "$1 is the menu path to be shown with font weight bold"
  },
  "wantToAddThisNetwork": {
    "message": "Want to add this network?"
  },
  "wantsToAddThisAsset": {
    "message": "This allows the following asset to be added to your wallet."
  },
  "warning": {
    "message": "Warning"
  },
  "warningFromSnap": {
    "message": "Warning from $1",
    "description": "$1 represents the name of the snap"
  },
  "watchEthereumAccountsDescription": {
    "message": "Turning this option on will give you the ability to watch Ethereum accounts via a public address or ENS name. For feedback on this Beta feature please complete this $1.",
    "description": "$1 is the link to a product feedback form"
  },
  "watchEthereumAccountsToggle": {
    "message": "Watch Ethereum Accounts (Beta)"
  },
  "watchOutMessage": {
    "message": "Beware of $1.",
    "description": "$1 is a link with text that is provided by the 'securityMessageLinkForNetworks' key"
  },
  "weak": {
    "message": "Weak"
  },
  "web3": {
    "message": "Web3"
  },
  "web3ShimUsageNotification": {
    "message": "We noticed that the current website tried to use the removed window.web3 API. If the site appears to be broken, please click $1 for more information.",
    "description": "$1 is a clickable link."
  },
  "webhid": {
    "message": "WebHID",
    "description": "Refers to a interface for connecting external devices to the browser. Used for connecting ledger to the browser. Read more here https://developer.mozilla.org/en-US/docs/Web/API/WebHID_API"
  },
  "websites": {
    "message": "websites",
    "description": "Used in the 'permission_rpc' message."
  },
  "welcomeBack": {
    "message": "Welcome back"
  },
  "welcomeExploreDescription": {
    "message": "Store, send, and spend crypto currencies and assets."
  },
  "welcomeExploreTitle": {
    "message": "Explore decentralized apps"
  },
  "welcomeLoginDescription": {
    "message": "Use your MetaMask to login to decentralized apps - no signup needed."
  },
  "welcomeLoginTitle": {
    "message": "Say hello to your wallet"
  },
  "welcomeToMetaMask": {
    "message": "Let's get started"
  },
  "welcomeToMetaMaskIntro": {
    "message": "Trusted by millions, MetaMask is a secure wallet making the world of web3 accessible to all."
  },
  "whatsThis": {
    "message": "What's this?"
  },
  "willApproveAmountForBridging": {
    "message": "This will approve $1 for bridging."
  },
  "willApproveAmountForBridgingHardware": {
    "message": "You’ll need to confirm two transactions on your hardware wallet."
  },
  "withdrawing": {
    "message": "Withdrawing"
  },
  "wrongNetworkName": {
    "message": "According to our records, the network name may not correctly match this chain ID."
  },
  "yes": {
    "message": "Yes"
  },
  "you": {
    "message": "You"
  },
  "youDeclinedTheTransaction": {
    "message": "You declined the transaction."
  },
  "youNeedToAllowCameraAccess": {
    "message": "You need to allow camera access to use this feature."
  },
  "youReceived": {
    "message": "You received",
    "description": "Label indicating the amount and asset the user received."
  },
  "youSent": {
    "message": "You sent",
    "description": "Label indicating the amount and asset the user sent."
  },
  "yourAccounts": {
    "message": "Your accounts"
  },
  "yourActivity": {
    "message": "Your activity"
  },
  "yourBalance": {
    "message": "Your balance"
  },
  "yourBalanceIsAggregated": {
    "message": "Your balance is aggregated"
  },
  "yourNFTmayBeAtRisk": {
    "message": "Your NFT may be at risk"
  },
  "yourNetworks": {
    "message": "Your networks"
  },
  "yourPrivateSeedPhrase": {
    "message": "Your Secret Recovery Phrase"
  },
  "yourTransactionConfirmed": {
    "message": "Transaction already confirmed"
  },
  "yourTransactionJustConfirmed": {
    "message": "We weren't able to cancel your transaction before it was confirmed on the blockchain."
  },
  "yourWalletIsReady": {
    "message": "Your wallet is ready"
  },
  "zeroGasPriceOnSpeedUpError": {
    "message": "Zero gas price on speed up"
  }
}<|MERGE_RESOLUTION|>--- conflicted
+++ resolved
@@ -1052,11 +1052,7 @@
     "message": "Choose your network"
   },
   "chooseYourNetworkDescription": {
-<<<<<<< HEAD
-    "message": "We use Infura as our remote procedure call (RPC) provider to offer the most reliable and private access to Ethereum data we can. You can choose your own RPC, but remember that any RPC will receive your IP address and Ethereum wallet to make transactions. Read our $1 to learn more about how Infura handles data for EVM accounts, for Solana accounts $2.",
-=======
     "message": "When you use our default settings and configurations, we use Infura as our default remote procedure call (RPC) provider to offer the most reliable and private access to Ethereum data we can. In limited cases, we may use other RPC providers in order to provide the best experience for our users. You can choose your own RPC, but remember that any RPC will receive your IP address and Ethereum wallet to make transactions. To learn more about how Infura handles data for EVM accounts, read our $1, and for Solana accounts, $2.",
->>>>>>> 626e8e3c
     "description": "$1 is a link to the privacy policy, $2 is a link to Solana accounts support"
   },
   "chooseYourNetworkDescriptionCallToAction": {
@@ -1868,12 +1864,9 @@
     "message": "Y",
     "description": "Shortened form of 'year'"
   },
-<<<<<<< HEAD
-=======
   "earn": {
     "message": "Earn"
   },
->>>>>>> 626e8e3c
   "edit": {
     "message": "Edit"
   },
@@ -3318,9 +3311,6 @@
   "networkNameBitcoin": {
     "message": "Bitcoin"
   },
-  "networkNameBitcoinTestnet": {
-    "message": "Bitcoin Testnet"
-  },
   "networkNameDefinition": {
     "message": "The name associated with this network."
   },
@@ -3798,11 +3788,7 @@
     "message": "IPFS gateway URL is valid"
   },
   "onboardingAdvancedPrivacyNetworkDescription": {
-<<<<<<< HEAD
-    "message": "We use Infura as our remote procedure call (RPC) provider to offer the most reliable and private access to Ethereum data we can. You can choose your own RPC, but remember that any RPC will receive your IP address and Ethereum wallet to make transactions. Read our Privacy policy to learn more about how Infura handles data for EVM accounts, for Solana accounts $2."
-=======
     "message": "When you use our default settings and configurations, we use Infura as our default remote procedure call (RPC) provider to offer the most reliable and private access to Ethereum data we can. In limited cases, we may use other RPC providers in order to provide the best experience for our users. You can choose your own RPC, but remember that any RPC will receive your IP address and Ethereum wallet to make transactions. To learn more about how Infura handles data for EVM accounts, read our $1; for Solana accounts, $2."
->>>>>>> 626e8e3c
   },
   "onboardingAdvancedPrivacyNetworkDescriptionCallToAction": {
     "message": "click here"
@@ -3898,12 +3884,9 @@
   "onboardingPinExtensionTitle": {
     "message": "Your MetaMask install is complete!"
   },
-<<<<<<< HEAD
-=======
   "onekey": {
     "message": "OneKey"
   },
->>>>>>> 626e8e3c
   "onlyConnectTrust": {
     "message": "Only connect with sites you trust. $1",
     "description": "Text displayed above the buttons for connection confirmation. $1 is the link to the learn more web page."
@@ -5194,18 +5177,6 @@
   "slideSolanaTitle": {
     "message": "Solana is now supported"
   },
-  "slideSmartAccountUpgradeDescription": {
-    "message": "Same address, smarter features"
-  },
-  "slideSmartAccountUpgradeTitle": {
-    "message": "Start using smart accounts"
-  },
-  "slideSolanaDescription": {
-    "message": "Create a Solana account to get started"
-  },
-  "slideSolanaTitle": {
-    "message": "Solana is now supported"
-  },
   "slideSweepStakeDescription": {
     "message": "Mint an NFT now for a chance to win"
   },
@@ -5681,24 +5652,18 @@
   "stake": {
     "message": "Stake"
   },
-<<<<<<< HEAD
+  "staked": {
+    "message": "Staked"
+  },
   "standardAccountLabel": {
     "message": "Standard Account"
   },
-=======
-  "staked": {
-    "message": "Staked"
-  },
-  "standardAccountLabel": {
-    "message": "Standard Account"
-  },
   "stateCorruptionDetectedErrorMessage": {
     "message": "MetaMask's state file is damaged or missing. The files are possibly recoverable, so don't uninstall the MetaMask extension!"
   },
   "stateCorruptionDetectedErrorMessageVaultRecoveryLink": {
     "message": "If you want to try to recover your secret recovery phrase yourself, follow these instructions."
   },
->>>>>>> 626e8e3c
   "stateLogError": {
     "message": "Error in retrieving state logs."
   },
