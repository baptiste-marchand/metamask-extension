--- conflicted
+++ resolved
@@ -2763,8 +2763,6 @@
   "notifications22Title": {
     "message": "Looking for your account details or the block explorer URL?"
   },
-<<<<<<< HEAD
-=======
   "notifications23ActionText": {
     "message": "Enable security alerts"
   },
@@ -2780,7 +2778,6 @@
   "notifications23Title": {
     "message": "Stay safe with security alerts"
   },
->>>>>>> 1099a376
   "notifications3ActionText": {
     "message": "Read more",
     "description": "The 'call to action' on the button, or link, of the 'Stay secure' notification. Upon clicking, users will be taken to a page about security on the metamask support website."
