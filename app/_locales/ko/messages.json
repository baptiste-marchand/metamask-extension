--- conflicted
+++ resolved
@@ -41,12 +41,6 @@
   "QRHardwareWalletSteps1Title": {
     "message": "QR 하드웨어 지갑을 연결하세요"
   },
-<<<<<<< HEAD
-  "QRHardwareWalletSteps2Description": {
-    "message": "Ngrave Zero"
-  },
-=======
->>>>>>> ad7a5462
   "SIWEAddressInvalid": {
     "message": "로그인 요청 주소가 현재 로그인 계정의 주소와 일치하지 않습니다."
   },
@@ -313,12 +307,9 @@
   "addUrl": {
     "message": "URL 추가"
   },
-<<<<<<< HEAD
-=======
   "addingAccount": {
     "message": "계정 추가"
   },
->>>>>>> ad7a5462
   "addingCustomNetwork": {
     "message": "네트워크 추가"
   },
@@ -328,12 +319,6 @@
   "additionalNetworks": {
     "message": "추가 네트워크"
   },
-<<<<<<< HEAD
-  "additionalRpcUrl": {
-    "message": "추가 RPC URL"
-  },
-=======
->>>>>>> ad7a5462
   "address": {
     "message": "주소"
   },
@@ -1002,12 +987,6 @@
   "confirmConnectionTitle": {
     "message": "$1에 연결 확인"
   },
-<<<<<<< HEAD
-  "confirmDeletion": {
-    "message": "컨펌 삭제"
-  },
-=======
->>>>>>> ad7a5462
   "confirmFieldPaymaster": {
     "message": "수수료 지불:"
   },
@@ -1020,36 +999,13 @@
   "confirmRecoveryPhrase": {
     "message": "비밀복구구문 컨펌"
   },
-<<<<<<< HEAD
-  "confirmRpcUrlDeletionMessage": {
-    "message": "정말로 RPC URL을 삭제하시겠습니까? 고객님의 정보는 이 네트워크에 저장되지 않습니다."
-  },
-  "confirmTitleDescContractInteractionTransaction": {
-    "message": "요청하는 사이트를 신뢰하고 그 내용을 완전히 이해하는 경우에만 이 트랜젝션을 컨펌하세요."
-  },
   "confirmTitleDescPermitSignature": {
     "message": "해당 사이트에서 토큰 사용 승인을 요청합니다."
   },
   "confirmTitleDescSIWESignature": {
     "message": "회원님이 이 계정을 소유하고 있음을 확인하기 위해 로그인을 요청하는 사이트가 있습니다."
   },
-  "confirmTitleDescSignature": {
-    "message": "요청하는 사이트를 신뢰하고 그 내용을 완전히 이해하는 경우에만 이 메시지를 컨펌하세요."
-=======
-  "confirmTitleDescPermitSignature": {
-    "message": "해당 사이트에서 토큰 사용 승인을 요청합니다."
-  },
-  "confirmTitleDescSIWESignature": {
-    "message": "회원님이 이 계정을 소유하고 있음을 확인하기 위해 로그인을 요청하는 사이트가 있습니다."
-  },
   "confirmTitlePermitTokens": {
-    "message": "지출 한도 요청"
-  },
-  "confirmTitleSIWESignature": {
-    "message": "로그인 요청"
->>>>>>> ad7a5462
-  },
-  "confirmTitlePermitSignature": {
     "message": "지출 한도 요청"
   },
   "confirmTitleSIWESignature": {
@@ -1516,9 +1472,6 @@
     "message": "$1 네트워크를 삭제하시겠습니까?",
     "description": "$1 represents the name of the network"
   },
-  "deleteRpcUrl": {
-    "message": "RPC URL 삭제"
-  },
   "deposit": {
     "message": "예치"
   },
@@ -1544,12 +1497,9 @@
   "details": {
     "message": "세부 정보"
   },
-<<<<<<< HEAD
-=======
   "developerOptions": {
     "message": "개발자 옵션"
   },
->>>>>>> ad7a5462
   "disabledGasOptionToolTipMessage": {
     "message": "“$1” 유형은 오리지널 가스비를 최소 10% 인상해야 하는 기준에 미치지 못하므로 비활성화되었습니다.",
     "description": "$1 is gas estimate type which can be market or aggressive"
@@ -1883,13 +1833,8 @@
   "existingChainId": {
     "message": "입력한 정보는 기존 체인 ID와 연결되어 있습니다."
   },
-<<<<<<< HEAD
-  "existingRpcUrl": {
-    "message": "이 URL은 다른 체인 ID랑 연결되어 있습니다."
-=======
   "existingRequestsBannerAlertDesc": {
     "message": "가장 최근 요청을 보고 확인하려면, 먼저 기존 요청을 승인하거나 거부해야 합니다."
->>>>>>> ad7a5462
   },
   "expandView": {
     "message": "보기 확장"
@@ -1942,9 +1887,6 @@
     "message": "파일 가져오기가 작동하지 않나요? 여기를 클릭하세요.",
     "description": "Helps user import their account from a JSON file"
   },
-  "findTheRightChainId": {
-    "message": "다음에서 적합한 것을 찾아보세요"
-  },
   "flaskWelcomeUninstall": {
     "message": "이 확장 프로그램을 삭제해야 합니다",
     "description": "This request is shown on the Flask Welcome screen. It is intended for non-developers, and will be bolded."
@@ -3961,10 +3903,6 @@
     "message": "이러한 네트워크 중 일부는 제삼자에 의존합니다. 이러한 연결은 안정성이 떨어지거나 제삼자가 활동을 추적할 수 있습니다. $1",
     "description": "$1 is Learn more link"
   },
-  "popularNetworkAddToolTip": {
-    "message": "이러한 네트워크 중 일부는 제삼자에 의존합니다. 이러한 연결은 안정성이 떨어지거나 제삼자가 활동을 추적할 수 있습니다. $1",
-    "description": "$1 is Learn more link"
-  },
   "portfolio": {
     "message": "포트폴리오"
   },
@@ -5296,12 +5234,6 @@
   },
   "suggestedTokenName": {
     "message": "추천 이름:"
-<<<<<<< HEAD
-  },
-  "suggestedTokenSymbol": {
-    "message": "추천 티커 심볼:"
-=======
->>>>>>> ad7a5462
   },
   "support": {
     "message": "지원"
@@ -6102,9 +6034,6 @@
     "message": "U2F",
     "description": "A name on an API for the browser to interact with devices that support the U2F protocol. On some browsers we use it to connect MetaMask to Ledger devices."
   },
-  "unMatchedChain": {
-    "message": "기록에 따르면 이 URL은 이 체인 ID의 알려진 제공업체와 일치하지 않습니다."
-  },
   "unapproved": {
     "message": "승인되지 않음"
   },
@@ -6383,12 +6312,6 @@
   "whatsThis": {
     "message": "이것은 무엇인가요?"
   },
-<<<<<<< HEAD
-  "wrongChainId": {
-    "message": "이 체인 ID는 네트워크 이름과 일치하지 않습니다."
-  },
-=======
->>>>>>> ad7a5462
   "wrongNetworkName": {
     "message": "기록에 따르면 네트워크 이름이 이 체인 ID와 일치하지 않습니다."
   },
