--- conflicted
+++ resolved
@@ -90,9 +90,6 @@
   "accountDetails": {
     "message": "계정 세부 정보"
   },
-  "accountDetailsRevokeDelegationButton": {
-    "message": " 일반 계정으로 전환"
-  },
   "accountIdenticon": {
     "message": "계정 식별 아이콘"
   },
@@ -1028,12 +1025,6 @@
   "confirm": {
     "message": "컨펌"
   },
-<<<<<<< HEAD
-  "confirmAccountType": {
-    "message": "유형"
-  },
-=======
->>>>>>> 2f987b6e
   "confirmAccountTypeSmartContract": {
     "message": "스마트 계정"
   },
@@ -1123,18 +1114,6 @@
   },
   "confirmTitleTransaction": {
     "message": "트랜젝션 요청"
-  },
-  "confirmUpgradeCancelModalButtonCancelTransaction": {
-    "message": "트랜잭션 취소"
-  },
-  "confirmUpgradeCancelModalButtonCancelUpgrade": {
-    "message": "업데이트 및 트랜잭션 취소"
-  },
-  "confirmUpgradeCancelModalDescription": {
-    "message": "계정을 업데이트하고 싶지 않다면 여기에서 취소할 수 있습니다.\n\n업데이트 없이 트랜잭션을 완료하려면 사이트에서 이 요청을 다시 수행해야 합니다. $1."
-  },
-  "confirmUpgradeCancelModalTitle": {
-    "message": "트랜잭션 취소"
   },
   "confirmationAlertDetails": {
     "message": "자산을 보호하기 위해 요청을 거부하는 것이 좋습니다."
@@ -2731,9 +2710,6 @@
   },
   "ledgerLocked": {
     "message": "Ledger 장치에 연결할 수 없습니다. 장치의 잠금이 해제되어 있고 이더리움 앱이 열려 있는지 확인하세요."
-  },
-  "ledgerMultipleDevicesUnsupportedErrorMessage": {
-    "message": "여러 Ledger 장치를 동시에 연결할 수 없습니다. 새 Ledger 장치를 연결하려면 이전 장치를 먼저 연결 해제해야 합니다."
   },
   "ledgerTimeout": {
     "message": "Ledger Live의 응답 시간이 너무 길거나 연결 시간을 초과했습니다. Ledger Live 앱이 열려 있고 장치의 잠금이 해제되어 있는지 확인하세요."
