{
  "QRHardwareInvalidTransactionTitle": {
    "message": "エラー"
  },
  "QRHardwareMismatchedSignId": {
    "message": "トランザクションデータが一致していません。トランザクションの詳細を確認してください。"
  },
  "QRHardwarePubkeyAccountOutOfRange": {
    "message": "他にアカウントはありません。以下のリストにない別のアカウントにアクセスする場合は、ハードウェアウォレットを接続しなおして選択してください。"
  },
  "QRHardwareScanInstructions": {
    "message": "カメラをQRコードに向けてください。画面がぼやけていますが、読み取りには影響しません。"
  },
  "QRHardwareSignRequestCancel": {
    "message": "拒否"
  },
  "QRHardwareSignRequestDescription": {
    "message": "ウォレットで署名したら、「署名を取得」をクリックして署名を受け取ります"
  },
  "QRHardwareSignRequestGetSignature": {
    "message": "署名を取得"
  },
  "QRHardwareSignRequestSubtitle": {
    "message": "ウォレットでQRコードをスキャンします"
  },
  "QRHardwareSignRequestTitle": {
    "message": "署名をリクエスト"
  },
  "QRHardwareUnknownQRCodeTitle": {
    "message": "エラー"
  },
  "QRHardwareUnknownWalletQRCode": {
    "message": "QRコードが無効です。ハードウェアウォレットの同期QRコードをスキャンしてください。"
  },
  "QRHardwareWalletImporterTitle": {
    "message": "QRコードのスキャン"
  },
  "QRHardwareWalletSteps1Description": {
    "message": "公式QRコードをサポートする以下のパートナーのリストから選択できます。"
  },
  "QRHardwareWalletSteps1Title": {
    "message": "QRハードウェアウォレットを接続"
  },
  "QRHardwareWalletSteps2Description": {
    "message": "Ngrave Zero"
  },
  "SrpListHideAccounts": {
    "message": "$1件のアカウントを非表示",
    "description": "$1 is the number of accounts"
  },
  "SrpListHideSingleAccount": {
    "message": "1件のアカウントを非表示"
  },
  "SrpListShowAccounts": {
    "message": "$1件のアカウントを表示",
    "description": "$1 is the number of accounts"
  },
  "SrpListShowSingleAccount": {
    "message": "1件のアカウントを表示"
  },
  "about": {
    "message": "基本情報"
  },
  "accept": {
    "message": "同意する"
  },
  "acceptTermsOfUse": {
    "message": "$1を読んで同意しました",
    "description": "$1 is the `terms` message"
  },
  "accessYourWalletWithSRP": {
    "message": "シークレットリカバリーフレーズでウォレットにアクセス"
  },
  "accessYourWalletWithSRPDescription": {
    "message": "MetaMaskはユーザーのパスワードを復元できません。代わりにシークレットリカバリーフレーズを使用して所有者を確認し、ウォレットを復元して新しいパスワードを設定します。まずはじめに、ウォレットの作成時に提供されたシークレットリカバリーフレーズを入力してください。$1",
    "description": "$1 is the words 'Learn More' from key 'learnMore', separated here so that it can be added as a link"
  },
  "accessingYourCamera": {
    "message": "カメラにアクセス中..."
  },
  "account": {
    "message": "アカウント"
  },
  "accountActivity": {
    "message": "アカウントアクティビティ"
  },
  "accountActivityText": {
    "message": "通知を受けたいアカウントを選択してください:"
  },
  "accountDetails": {
    "message": "アカウントの詳細"
  },
  "accountDetailsRevokeDelegationButton": {
    "message": "再び通常アカウントに切り替えます"
  },
  "accountIdenticon": {
    "message": "アカウントのアイデンティコン"
  },
  "accountIsntConnectedToastText": {
    "message": "$1は$2に接続されていません"
  },
  "accountName": {
    "message": "アカウント名"
  },
  "accountNameDuplicate": {
    "message": "このアカウント名は既に存在します",
    "description": "This is an error message shown when the user enters a new account name that matches an existing account name"
  },
  "accountNameReserved": {
    "message": "このアカウント名は予約されています",
    "description": "This is an error message shown when the user enters a new account name that is reserved for future use"
  },
  "accountOptions": {
    "message": "アカウントのオプション"
  },
  "accountPermissionToast": {
    "message": "アカウントのアクセス許可が更新されました"
  },
  "accountSelectionRequired": {
    "message": "アカウントを選択する必要があります！"
  },
  "accountTypeNotSupported": {
    "message": "アカウントタイプがサポートされていません"
  },
  "accounts": {
    "message": "アカウント"
  },
  "accountsConnected": {
    "message": "アカウントが接続されました"
  },
  "accountsPermissionsTitle": {
    "message": "アカウントを確認しトランザクションを提案する"
  },
  "accountsSmallCase": {
    "message": "アカウント"
  },
  "active": {
    "message": "アクティブ"
  },
  "activity": {
    "message": "アクティビティ"
  },
  "activityLog": {
    "message": "アクティビティのログ"
  },
  "add": {
    "message": "追加"
  },
  "addACustomNetwork": {
    "message": "カスタムネットワークを追加"
  },
  "addANetwork": {
    "message": "ネットワークを追加"
  },
  "addANickname": {
    "message": "ニックネームを追加"
  },
  "addAUrl": {
    "message": "URLを追加"
  },
  "addAccount": {
    "message": "アカウントを追加"
  },
  "addAccountToMetaMask": {
    "message": "MetaMaskにアカウントを追加する"
  },
  "addAcquiredTokens": {
    "message": "MetaMaskを使用して取得したトークンを追加します"
  },
  "addAlias": {
    "message": "別名を追加"
  },
  "addBitcoinAccountLabel": {
    "message": "ビットコインアカウント (ベータ)"
  },
  "addBitcoinTestnetAccountLabel": {
    "message": "ビットコインアカウント (テストネット)"
  },
  "addBlockExplorer": {
    "message": "ブロックエクスプローラーを追加"
  },
  "addBlockExplorerUrl": {
    "message": "ブロックエクスプローラーURLを追加"
  },
  "addContact": {
    "message": "連絡先を追加"
  },
  "addCustomNetwork": {
    "message": "カスタムネットワークを追加"
  },
  "addEthereumChainWarningModalHeader": {
    "message": "このRPCプロバイダーは、確実に信頼できる場合のみ追加してください。$1",
    "description": "$1 is addEthereumChainWarningModalHeaderPartTwo passed separately so that it can be bolded"
  },
  "addEthereumChainWarningModalHeaderPartTwo": {
    "message": "悪質なプロバイダーは、ブロックチェーンのステートを偽り、ユーザーのネットワークアクティビティを記録する可能性があります。"
  },
  "addEthereumChainWarningModalListHeader": {
    "message": "プロバイダーは次の権限を有するため、信頼性が重要です:"
  },
  "addEthereumChainWarningModalListPointOne": {
    "message": "アカウントと IP アドレスの把握、およびそれらの関連付け"
  },
  "addEthereumChainWarningModalListPointThree": {
    "message": "アカウントの残高およびその他オンチェーンステートの表示"
  },
  "addEthereumChainWarningModalListPointTwo": {
    "message": "トランザクションのブロードキャスト"
  },
  "addEthereumChainWarningModalTitle": {
    "message": "イーサリアムメインネット用の新しいRPCプロバイダーを追加しようとしています"
  },
  "addEthereumWatchOnlyAccount": {
    "message": "イーサリアムアカウントの監視 (ベータ)"
  },
  "addFriendsAndAddresses": {
    "message": "信頼できる友達とアドレスを追加する"
  },
  "addHardwareWalletLabel": {
    "message": "ハードウェアウォレット"
  },
  "addIPFSGateway": {
    "message": "優先IPFSゲートウェイを追加"
  },
  "addImportAccount": {
    "message": "アカウントまたはハードウェアウォレットを追加"
  },
  "addMemo": {
    "message": "メモを追加"
  },
  "addNetwork": {
    "message": "ネットワークを追加"
  },
  "addNetworkConfirmationTitle": {
    "message": "$1の追加",
    "description": "$1 represents network name"
  },
  "addNewAccount": {
    "message": "新しいイーサリアムアカウントを追加"
  },
  "addNewEthereumAccountLabel": {
    "message": "イーサリアムアカウント"
  },
  "addNewSolanaAccountLabel": {
    "message": "Solanaアカウント"
  },
  "addNft": {
    "message": "NFTを追加"
  },
  "addNfts": {
    "message": "NFTを追加"
  },
  "addNonEvmAccount": {
    "message": "$1アカウントを追加",
    "description": "$1 is the non EVM network where the account is going to be created, e.g. Bitcoin or Solana"
  },
  "addNonEvmAccountFromNetworkPicker": {
    "message": "$1ネットワークを有効にするには、$2アカウントを作成する必要があります。",
    "description": "$1 is the non EVM network where the account is going to be created, e.g. Solana Mainnet or Solana Devnet. $2 is the account type, e.g. Bitcoin or Solana"
  },
  "addRpcUrl": {
    "message": "RPC URLを追加"
  },
  "addSnapAccountToggle": {
    "message": "「アカウントSnapの追加 (ベータ版)」を有効にする"
  },
  "addSnapAccountsDescription": {
    "message": "この機能をオンにすると、アカウントリストから直接新しいベータ版のアカウントSnapを追加できるようになります。アカウントSnapをインストールする際は、サードパーティサービスである点にご注意ください。"
  },
  "addSuggestedNFTs": {
    "message": "推奨されたNFTを追加"
  },
  "addSuggestedTokens": {
    "message": "推奨されたトークンを追加"
  },
  "addToken": {
    "message": "トークンを追加"
  },
  "addTokenByContractAddress": {
    "message": "トークンが見つからない場合、アドレスを貼り付けて手動でトークンを追加できます。トークンコントラクトアドレスは$1にあります",
    "description": "$1 is a blockchain explorer for a specific network, e.g. Etherscan for Ethereum"
  },
  "addUrl": {
    "message": "URLを追加"
  },
  "addingAccount": {
    "message": "アカウントの追加"
  },
  "addingCustomNetwork": {
    "message": "ネットワークを追加中"
  },
  "additionalNetworks": {
    "message": "他のネットワーク"
  },
  "address": {
    "message": "アドレス"
  },
  "addressCopied": {
    "message": "アドレスがコピーされました！"
  },
  "addressMismatch": {
    "message": "サイトアドレスの不一致"
  },
  "addressMismatchOriginal": {
    "message": "現在のURL: $1",
    "description": "$1 replaced by origin URL in confirmation request"
  },
  "addressMismatchPunycode": {
    "message": "Punycodeバージョン: $1",
    "description": "$1 replaced by punycode version of the URL in confirmation request"
  },
  "advanced": {
    "message": "高度な設定"
  },
  "advancedBaseGasFeeToolTip": {
    "message": "トランザクションがブロックに含まれた場合、最大基本料金と実際の基本料金の差が返金されます。合計金額は、最大基本料金 (Gwei単位) * ガスリミットで計算されます。"
  },
  "advancedDetailsDataDesc": {
    "message": "データ"
  },
  "advancedDetailsHexDesc": {
    "message": "16進法"
  },
  "advancedDetailsNonceDesc": {
    "message": "ナンス"
  },
  "advancedDetailsNonceTooltip": {
    "message": "これはアカウントのトランザクション番号です。最初のトランザクションのナンスは0で、順番に上がっていきます。"
  },
  "advancedGasFeeDefaultOptIn": {
    "message": "これらの値を$1ネットワークのデフォルトとして保存する",
    "description": "$1 is the current network name."
  },
  "advancedGasFeeModalTitle": {
    "message": "ガス代の高度な設定"
  },
  "advancedGasPriceTitle": {
    "message": "ガス価格"
  },
  "advancedPriorityFeeToolTip": {
    "message": "優先手数料 (別名「マイナーチップ」) はマイナーに直接支払われ、トランザクションを優先するインセンティブとなります。"
  },
  "agreeTermsOfUse": {
    "message": "MetaMaskの$1に同意します",
    "description": "$1 is the `terms` link"
  },
  "airDropPatternDescription": {
    "message": "トークンのオンチェーン履歴で、不審なエアドロップアクティビティの以前のインスタンスを確認できます。"
  },
  "airDropPatternTitle": {
    "message": "エアドロップパターン"
  },
  "airgapVault": {
    "message": "AirGap Vault"
  },
  "alert": {
    "message": "アラート"
  },
  "alertActionBuyWithNativeCurrency": {
    "message": "$1を購入"
  },
  "alertActionUpdateGas": {
    "message": "ガスリミットを更新"
  },
  "alertActionUpdateGasFee": {
    "message": "手数料を更新"
  },
  "alertActionUpdateGasFeeLevel": {
    "message": "ガスオプションを更新"
  },
  "alertDisableTooltip": {
    "message": "これは「設定」>「アラート」で変更できます"
  },
  "alertMessageAddressMismatchWarning": {
    "message": "攻撃者は、サイトのアドレスに若干の変更を加えてサイトを模倣することがあります。続行する前に、意図したサイトとやり取りしていることを確認してください。"
  },
  "alertMessageChangeInSimulationResults": {
    "message": "このトランザクションの推定増減額が更新されました。先に進む前によく確認してください。"
  },
  "alertMessageFirstTimeInteraction": {
    "message": "このアドレスとやり取りするのは初めてです。先に進む前に、これが正しいことを確認してください。"
  },
  "alertMessageGasEstimateFailed": {
    "message": "正確な手数料を提供できず、この見積もりは高い可能性があります。カスタムガスリミットの入力をお勧めしますが、それでもトランザクションが失敗するリスクがあります。"
  },
  "alertMessageGasFeeLow": {
    "message": "低い手数料を選択すると、トランザクションに時間がかかり、待機時間が長くなります。より素早くトランザクションを行うには、市場に合った、または積極的な手数料のオプションを選択してください。"
  },
  "alertMessageGasTooLow": {
    "message": "このトランザクションを続行するには、ガスリミットを21000以上に上げる必要があります。"
  },
  "alertMessageInsufficientBalanceWithNativeCurrency": {
    "message": "アカウントにネットワーク手数料を支払うのに十分な$1がありません。"
  },
  "alertMessageNetworkBusy": {
    "message": "ガス価格が高く、見積もりはあまり正確ではありません。"
  },
  "alertMessageNoGasPrice": {
    "message": "手数料を手動で更新するまでこのトランザクションを進めることができません。"
  },
  "alertMessageSignInDomainMismatch": {
    "message": "要求元のサイトはサインインしようとしているサイトではありません。ログイン情報を盗もうとしている可能性があります。"
  },
  "alertMessageSignInWrongAccount": {
    "message": "このサイトは正しくないアカウントでのサインインを求めています。"
  },
  "alertModalAcknowledge": {
    "message": "リスクを承知したうえで続行します"
  },
  "alertModalDetails": {
    "message": "アラートの詳細"
  },
  "alertModalReviewAllAlerts": {
    "message": "すべてのアラートを確認する"
  },
  "alertReasonChangeInSimulationResults": {
    "message": "結果が変更されました"
  },
  "alertReasonFirstTimeInteraction": {
    "message": "初回のやり取り"
  },
  "alertReasonGasEstimateFailed": {
    "message": "不正確な手数料"
  },
  "alertReasonGasFeeLow": {
    "message": "低速"
  },
  "alertReasonGasTooLow": {
    "message": "低ガスリミット"
  },
  "alertReasonInsufficientBalance": {
    "message": "資金不足"
  },
  "alertReasonNetworkBusy": {
    "message": "ネットワークが混雑中"
  },
  "alertReasonNoGasPrice": {
    "message": "手数料の見積もりが利用できません"
  },
  "alertReasonPendingTransactions": {
    "message": "保留中のトランザクション"
  },
  "alertReasonSignIn": {
    "message": "不審なサインイン要求"
  },
  "alertReasonWrongAccount": {
    "message": "正しくないアカウント"
  },
  "alertSelectedAccountWarning": {
    "message": "このリクエストは、ウォレットで選択されているアカウントとは別のアカウントに対するものです。別のアカウントを使用するには、そのアカウントをサイトに接続してください。"
  },
  "alerts": {
    "message": "アラート"
  },
  "all": {
    "message": "すべて"
  },
  "allNetworks": {
    "message": "すべてのネットワーク"
  },
  "allPermissions": {
    "message": "すべてのアクセス許可"
  },
  "allTimeHigh": {
    "message": "最高記録"
  },
  "allTimeLow": {
    "message": "最低記録"
  },
  "allowNotifications": {
    "message": "通知を許可する"
  },
  "allowWithdrawAndSpend": {
    "message": "$1に以下の額までの引き出しと使用を許可します。",
    "description": "The url of the site that requested permission to 'withdraw and spend'"
  },
  "amount": {
    "message": "金額"
  },
  "amountReceived": {
    "message": "受取額"
  },
  "amountSent": {
    "message": "送金額"
  },
  "andForListItems": {
    "message": "$1、および$2",
    "description": "$1 is the first item, $2 is the last item in a list of items. Used in Snap Install Warning modal."
  },
  "andForTwoItems": {
    "message": "$1および$2",
    "description": "$1 is the first item, $2 is the second item. Used in Snap Install Warning modal."
  },
  "appDescription": {
    "message": "ブラウザにあるイーサリアムウォレット",
    "description": "The description of the application"
  },
  "appName": {
    "message": "MetaMask",
    "description": "The name of the application"
  },
  "appNameBeta": {
    "message": "MetaMaskベータ版",
    "description": "The name of the application (Beta)"
  },
  "appNameFlask": {
    "message": "MetaMask Flask",
    "description": "The name of the application (Flask)"
  },
  "appNameMmi": {
    "message": "MetaMask Institutional",
    "description": "The name of the application (MMI)"
  },
  "apply": {
    "message": "適用"
  },
  "approve": {
    "message": "使用限度額の承認"
  },
  "approveButtonText": {
    "message": "承認"
  },
  "approveIncreaseAllowance": {
    "message": "$1の使用上限を上げる",
    "description": "The token symbol that is being approved"
  },
  "approveSpendingCap": {
    "message": "$1の使用上限を承認する",
    "description": "The token symbol that is being approved"
  },
  "approved": {
    "message": "承認済み"
  },
  "approvedOn": {
    "message": "$1に承認",
    "description": "$1 is the approval date for a permission"
  },
  "approvedOnForAccounts": {
    "message": "$1に$2に対して承認済み",
    "description": "$1 is the approval date for a permission. $2 is the AvatarGroup component displaying account images."
  },
  "areYouSure": {
    "message": "よろしいですか？"
  },
  "asset": {
    "message": "アセット"
  },
  "assetMultipleNFTsBalance": {
    "message": "$1個のNFT"
  },
  "assetOptions": {
    "message": "アセットのオプション"
  },
  "assetSingleNFTBalance": {
    "message": "$1個のNFT"
  },
  "assets": {
    "message": "アセット"
  },
  "assetsDescription": {
    "message": "ウォレットのトークンを自動検出し、NFTを表示して、アカウント残高の最新情報を一括で取得します"
  },
  "attemptToCancelSwapForFree": {
    "message": "無料でスワップのキャンセルを試行"
  },
  "attributes": {
    "message": "属性"
  },
  "attributions": {
    "message": "属性"
  },
  "auroraRpcDeprecationMessage": {
    "message": "Infura RPC URLでAuroraがサポートされなくなりました。"
  },
  "authorizedPermissions": {
    "message": "以下の権限を承認しました"
  },
  "autoDetectTokens": {
    "message": "トークンを自動検出"
  },
  "autoDetectTokensDescription": {
    "message": "サードパーティAPIを使用して、ウォレットに送られた新しいトークンを検出・表示します。アプリがこれらのサービスからデータを自動的に取得しないようにするには、オフにしてください。$1",
    "description": "$1 is a link to a support article"
  },
  "autoLockTimeLimit": {
    "message": "オートロックタイマー (分)"
  },
  "autoLockTimeLimitDescription": {
    "message": "MetaMaskがロックされるまでのアイドル時間を分単位で設定します。"
  },
  "average": {
    "message": "平均"
  },
  "back": {
    "message": "戻る"
  },
  "backupApprovalInfo": {
    "message": "このシークレット コードは、デバイスをなくしたとき、パスワードを忘れたとき、MetaMaskの再インストールが必要なとき、または別のデバイスでウォレットにアクセスするときに必要です。"
  },
  "backupApprovalNotice": {
    "message": "シークレットリカバリーフレーズをバックアップして、ウォレットと資金の安全を確保してください。"
  },
  "backupKeyringSnapReminder": {
    "message": "削除する前に、このSnapが作成したすべてのアカウントに自分でアクセスできることを確認してください"
  },
  "backupNow": {
    "message": "今すぐバックアップ"
  },
  "balance": {
    "message": "残高"
  },
  "balanceOutdated": {
    "message": "残高が期限切れの可能性があります"
  },
  "baseFee": {
    "message": "基本手数料"
  },
  "basic": {
    "message": "基本"
  },
  "basicConfigurationBannerCTA": {
    "message": "基本機能をオンにする"
  },
  "basicConfigurationBannerTitle": {
    "message": "基本機能はオフになっています"
  },
  "basicConfigurationDescription": {
    "message": "MetaMaskは、インターネットサービスを通じてトークンの詳細やガス設定などの基本的な機能を提供します。インターネットサービスを使用すると、この場合はMetaMaskに、ユーザーのIPアドレスが共有されます。これは他のどのWebサイトにアクセスした場合も同様で、MetaMaskはこのデータを一時的に使用し、ユーザーのデータを販売することは一切ありません。VPNを使用したり、これらのサービスをオフにしたりすることもできますが、MetaMaskでのエクスペリエンスに影響を与える可能性があります。詳細は$1をお読みください。",
    "description": "$1 is to be replaced by the message for privacyMsg, and will link to https://consensys.io/privacy-policy"
  },
  "basicConfigurationLabel": {
    "message": "基本機能"
  },
  "basicConfigurationModalCheckbox": {
    "message": "理解したうえで続行します"
  },
  "basicConfigurationModalDisclaimerOff": {
    "message": "これは、MetaMaskでの時間が完全に最適化されないことを意味します。基本機能 (トークンの詳細、最適なガス設定など) は利用できません。"
  },
  "basicConfigurationModalDisclaimerOn": {
    "message": "MetaMaskでの時間を最適化するには、この機能をオンにする必要があります。基本機能 (トークンの詳細、最適なガス設定など) は、Web3エクスペリエンスに重要です。"
  },
  "basicConfigurationModalHeadingOff": {
    "message": "基本機能をオフにする"
  },
  "basicConfigurationModalHeadingOn": {
    "message": "基本機能をオンにする"
  },
  "bestPrice": {
    "message": "最適な価格"
  },
  "beta": {
    "message": "ベータ版"
  },
  "betaHeaderText": {
    "message": "これはベータ版です。バグは報告してください $1"
  },
  "betaMetamaskVersion": {
    "message": "MetaMaskベータ版"
  },
  "betaTerms": {
    "message": "ベータ版利用規約"
  },
  "billionAbbreviation": {
    "message": "B",
    "description": "Shortened form of 'billion'"
  },
  "bitcoinSupportSectionTitle": {
    "message": "ビットコイン"
  },
  "bitcoinSupportToggleDescription": {
    "message": "この機能をオンにすると、既存のシークレットリカバリーフレーズで取得したビットコインアカウントをMetaMask拡張機能に追加できるようになります。これは試験運用中のベータ機能であるため、自己責任でご使用ください。新しいビットコインエクスペリエンスのフィードバックをご提供いただくには、こちらの$1に入力してください。",
    "description": "$1 is the link to a product feedback form"
  },
  "bitcoinSupportToggleTitle": {
    "message": "「新しいビットコインアカウントの追加 (ベータ)」を有効にする"
  },
  "bitcoinTestnetSupportToggleDescription": {
    "message": "この機能をオンにすると、テストネットワーク用にビットコインアカウントを追加できるようになります。"
  },
  "bitcoinTestnetSupportToggleTitle": {
    "message": "「新しいビットコインアカウントの追加 (テストネット)」を有効にする"
  },
  "blockExplorerAccountAction": {
    "message": "アカウント",
    "description": "This is used with viewOnEtherscan and viewInExplorer e.g View Account in Explorer"
  },
  "blockExplorerAssetAction": {
    "message": "アセット",
    "description": "This is used with viewOnEtherscan and viewInExplorer e.g View Asset in Explorer"
  },
  "blockExplorerSwapAction": {
    "message": "スワップ",
    "description": "This is used with viewOnEtherscan e.g View Swap on Etherscan"
  },
  "blockExplorerUrl": {
    "message": "ブロックエクスプローラーのURL"
  },
  "blockExplorerUrlDefinition": {
    "message": "このネットワークのブロックエクスプローラーとして使用されるURL。"
  },
  "blockExplorerView": {
    "message": "$1でアカウントを表示",
    "description": "$1 replaced by URL for custom block explorer"
  },
  "blockaid": {
    "message": "Blockaid"
  },
  "blockaidDescriptionApproveFarming": {
    "message": "このリクエストを承認すると、詐欺が判明しているサードパーティに資産をすべて奪われる可能性があります。"
  },
  "blockaidDescriptionBlurFarming": {
    "message": "このリクエストを承認すると、Blurに登録されている資産を誰かに盗まれる可能性があります。"
  },
  "blockaidDescriptionErrored": {
    "message": "エラーが発生したため、セキュリティアラートをチェックできませんでした。関連するすべてのアドレスが信頼できる場合のみ続行してください。"
  },
  "blockaidDescriptionMaliciousDomain": {
    "message": "悪質なドメインとやり取りしています。このリクエストを承認すると、資産を失う可能性があります。"
  },
  "blockaidDescriptionMightLoseAssets": {
    "message": "このリクエストを承認すると、資産を失う可能性があります。"
  },
  "blockaidDescriptionSeaportFarming": {
    "message": "このリクエストを承認すると、OpenSeaに登録されている資産を誰かに盗まれる可能性があります。"
  },
  "blockaidDescriptionTransferFarming": {
    "message": "このリクエストを承認すると、詐欺が判明しているサードパーティに資産をすべて奪われます。"
  },
  "blockaidMessage": {
    "message": "プライバシーを保護 - サードパーティとデータが一切共有されません。Arbitrum、Avalanche、BNB Chain、イーサリアムメインネット、Linea、Optimism、Polygon、Base、Sepoliaで利用可能。"
  },
  "blockaidTitleDeceptive": {
    "message": "これは虚偽のリクエストです"
  },
  "blockaidTitleMayNotBeSafe": {
    "message": "ご注意ください"
  },
  "blockaidTitleSuspicious": {
    "message": "これは不審なリクエストです"
  },
  "blockies": {
    "message": "Blockie"
  },
  "boughtFor": {
    "message": "購入価格"
  },
  "bridge": {
    "message": "ブリッジ"
  },
  "bridgeAllowSwappingOf": {
    "message": "ブリッジ用に$3の$1 $2への正確なアクセスを許可する",
    "description": "Shows a user that they need to allow a token for swapping on their hardware wallet"
  },
  "bridgeApproval": {
    "message": "$1のブリッジを承認",
    "description": "Used in the transaction display list to describe a transaction that is an approve call on a token that is to be bridged. $1 is the symbol of a token that has been approved."
  },
  "bridgeApprovalWarning": {
    "message": "指定された金額、$1 $2へのアクセスを許可しようとしています。このコントラクトはそれ以上の資金にはアクセスしません。"
  },
  "bridgeApprovalWarningForHardware": {
    "message": "ブリッジ用に$1 $2へのアクセスを許可し、$2へのブリッジを承認する必要があります。これには2回の別々の承認が必要です。"
  },
  "bridgeCalculatingAmount": {
    "message": "計算中..."
  },
  "bridgeConfirmTwoTransactions": {
    "message": "ハードウェアウォレットで2つのトランザクションを確定する必要があります:"
  },
  "bridgeCreateSolanaAccount": {
    "message": "Solanaアカウントを作成"
  },
  "bridgeCreateSolanaAccountDescription": {
    "message": "Solanaネットワークにスワップするには、アカウントと受取アドレスが必要です。"
  },
  "bridgeCreateSolanaAccountTitle": {
    "message": "はじめにSolanaアカウントが必要です。"
  },
  "bridgeEnterAmount": {
    "message": "金額を入力"
  },
  "bridgeEnterAmountAndSelectAccount": {
    "message": "金額を入力して、送金先アカウントを選択します"
  },
  "bridgeExplorerLinkViewOn": {
    "message": "$1で表示"
  },
  "bridgeFetchNewQuotes": {
    "message": "新しいものを取得しますか？"
  },
  "bridgeFrom": {
    "message": "ブリッジ元:"
  },
  "bridgeFromTo": {
    "message": "$1 $2を$3にブリッジ",
    "description": "Tells a user that they need to confirm on their hardware wallet a bridge. $1 is amount of source token, $2 is the source network, and $3 is the destination network"
  },
  "bridgeGasFeesSplit": {
    "message": "前の画面のクォートのネットワーク手数料には両方のトランザクションが含まれていて、分割されます。"
  },
  "bridgeNetCost": {
    "message": "純コスト"
  },
  "bridgeQuoteExpired": {
    "message": "クォートがタイムアウトしました。"
  },
  "bridgeSelectDestinationAccount": {
    "message": "送金先アカウントを選択します"
  },
  "bridgeSelectNetwork": {
    "message": "ネットワークを選択"
  },
  "bridgeSelectTokenAmountAndAccount": {
    "message": "トークン、金額、送金先アカウントを選択します"
  },
  "bridgeSelectTokenAndAmount": {
    "message": "トークンと金額を選択"
  },
  "bridgeStepActionBridgeComplete": {
    "message": "$2で$1を受け取りました",
    "description": "$1 is the amount of the destination asset, $2 is the name of the destination network"
  },
  "bridgeStepActionBridgePending": {
    "message": "$2で$1を受け取っています",
    "description": "$1 is the amount of the destination asset, $2 is the name of the destination network"
  },
  "bridgeStepActionSwapComplete": {
    "message": "$1を$2にスワップしました",
    "description": "$1 is the amount of the source asset, $2 is the amount of the destination asset"
  },
  "bridgeStepActionSwapPending": {
    "message": "$1を$2にスワップしています",
    "description": "$1 is the amount of the source asset, $2 is the amount of the destination asset"
  },
  "bridgeTerms": {
    "message": "利用規約"
  },
  "bridgeTimingMinutes": {
    "message": "$1分",
    "description": "$1 is the ticker symbol of a an asset the user is being prompted to purchase"
  },
  "bridgeTo": {
    "message": "ブリッジ先:"
  },
  "bridgeToChain": {
    "message": "$1にブリッジ"
  },
  "bridgeTxDetailsBridging": {
    "message": "ブリッジ"
  },
  "bridgeTxDetailsDelayedDescription": {
    "message": "お問い合わせ先:"
  },
  "bridgeTxDetailsDelayedDescriptionSupport": {
    "message": "MetaMaskサポート"
  },
  "bridgeTxDetailsDelayedTitle": {
    "message": "3時間を経過していますか？"
  },
  "bridgeTxDetailsNonce": {
    "message": "ナンス"
  },
  "bridgeTxDetailsStatus": {
    "message": "ステータス"
  },
  "bridgeTxDetailsTimestamp": {
    "message": "タイムスタンプ"
  },
  "bridgeTxDetailsTimestampValue": {
    "message": "$1 $2",
    "description": "$1 is the date, $2 is the time"
  },
  "bridgeTxDetailsTokenAmountOnChain": {
    "message": "次のネットワークの$1 $2:",
    "description": "$1 is the amount of the token, $2 is the ticker symbol of the token"
  },
  "bridgeTxDetailsTotalGasFee": {
    "message": "ガス代合計"
  },
  "bridgeTxDetailsYouReceived": {
    "message": "受取"
  },
  "bridgeTxDetailsYouSent": {
    "message": "送金"
  },
  "bridgeValidationInsufficientGasMessage": {
    "message": "このブリッジのガス代を支払うのに十分な$1がありません。金額を下げるか、$1を買い足してください。"
  },
  "bridgeValidationInsufficientGasTitle": {
    "message": "ガス代により多くの$1が必要です"
  },
  "bridging": {
    "message": "ブリッジ"
  },
  "browserNotSupported": {
    "message": "ご使用のブラウザはサポートされていません..."
  },
  "buildContactList": {
    "message": "連絡先リストを作成する"
  },
  "builtAroundTheWorld": {
    "message": "MetaMaskは、世界中でデザイン・開発されています。"
  },
  "bulletpoint": {
    "message": "·"
  },
  "busy": {
    "message": "ビジー状態"
  },
  "buyAndSell": {
    "message": "購入・売却"
  },
  "buyMoreAsset": {
    "message": "$1を追加購入",
    "description": "$1 is the ticker symbol of a an asset the user is being prompted to purchase"
  },
  "buyNow": {
    "message": "今すぐ購入"
  },
  "bytes": {
    "message": "バイト"
  },
  "canToggleInSettings": {
    "message": "この通知は「設定」>「アラート」で再度有効にできます。"
  },
  "cancel": {
    "message": "キャンセル"
  },
  "cancelPopoverTitle": {
    "message": "トランザクションをキャンセル"
  },
  "cancelSpeedUpLabel": {
    "message": "このガス代は、元の額を$1ます。",
    "description": "$1 is text 'replace' in bold"
  },
  "cancelSpeedUpTransactionTooltip": {
    "message": "トランザクションを$1するには、ネットワークに認識されるようにガス代を10%以上増額する必要があります。",
    "description": "$1 is string 'cancel' or 'speed up'"
  },
  "cancelled": {
    "message": "キャンセル済み"
  },
  "chainId": {
    "message": "チェーンID"
  },
  "chainIdDefinition": {
    "message": "このネットワークのトランザクションの署名に使用されるチェーンID。"
  },
  "chainIdExistsErrorMsg": {
    "message": "このチェーンIDは現在$1ネットワークで使用されています。"
  },
  "chainListReturnedDifferentTickerSymbol": {
    "message": "このトークンシンボルは、入力されたネットワーク名またはチェーンIDと一致しません。人気のトークンの多くはシンボルが似ているため、詐欺師がそれを利用してより価値の高いトークンを送り返すように仕向ける可能性があります。続行する前にすべてを確認してください。"
  },
  "chooseYourNetwork": {
    "message": "ネットワークを選択してください"
  },
  "chooseYourNetworkDescription": {
    "message": "当社では、遠隔手続き呼び出し (RPC) プロバイダーにInfuraを使用して、イーサリアムデータにできるだけ信頼性の高いプライベートな形でアクセスできるようにしています。独自のRPCをお選びいただくこともできますが、どのRPCもトランザクションを実行するために、ユーザーのIPアドレスとイーサリアムウォレットを取得する点にご注意ください。Infuraによるデータの取扱いに関する詳細は、$1をご覧ください。",
    "description": "$1 is a link to the privacy policy"
  },
  "chromeRequiredForHardwareWallets": {
    "message": "ハードウェアウォレットに接続するには、MetaMaskをGoogle Chromeで使用する必要があります。"
  },
  "circulatingSupply": {
    "message": "循環供給量"
  },
  "clear": {
    "message": "消去"
  },
  "clearActivity": {
    "message": "アクティビティとナンスデータを消去"
  },
  "clearActivityButton": {
    "message": "アクティビティタブのデータを消去"
  },
  "clearActivityDescription": {
    "message": "これによりアカウントのナンスがリセットされ、ウォレットのアクティビティタブからデータが消去されます。現在のアカウントとネットワークだけが影響を受けます。残高と受信トランザクションへの変更はありません。"
  },
  "click": {
    "message": "クリックして"
  },
  "clickToConnectLedgerViaWebHID": {
    "message": "ここをクリックして、WebHIDでLedgerを接続します",
    "description": "Text that can be clicked to open a browser popup for connecting the ledger device via webhid"
  },
  "close": {
    "message": "閉じる"
  },
  "closeExtension": {
    "message": "拡張機能を閉じる"
  },
  "closeWindowAnytime": {
    "message": "このウィンドウはいつでも閉じることができます。"
  },
  "coingecko": {
    "message": "CoinGecko"
  },
  "collectionName": {
    "message": "コレクション名"
  },
  "comboNoOptions": {
    "message": "オプションが見つかりません",
    "description": "Default text shown in the combo field dropdown if no options."
  },
  "concentratedSupplyDistributionDescription": {
    "message": "供給されているトークンの大部分が上位トークン保有者によって保有されているため、中央集権型の価格操作の危険があります。"
  },
  "concentratedSupplyDistributionTitle": {
    "message": "供給量の集中"
  },
  "configureSnapPopupDescription": {
    "message": "MetaMaskから移動してこのsnapを構成します。"
  },
  "configureSnapPopupInstallDescription": {
    "message": "MetaMaskから移動してこのsnapをインストールします。"
  },
  "configureSnapPopupInstallTitle": {
    "message": "snapをインストール"
  },
  "configureSnapPopupLink": {
    "message": "続けるにはこのリンクをクリックしてください:"
  },
  "configureSnapPopupTitle": {
    "message": "snapを構成"
  },
  "confirm": {
    "message": "確認"
  },
<<<<<<< HEAD
  "confirmAccountType": {
    "message": "タイプ"
  },
=======
>>>>>>> 2f987b6e
  "confirmAccountTypeSmartContract": {
    "message": "スマートアカウント"
  },
  "confirmAccountTypeStandard": {
    "message": "スタンダードアカウント"
  },
  "confirmAlertModalAcknowledgeMultiple": {
    "message": "アラートを確認したうえで続行します"
  },
  "confirmAlertModalAcknowledgeSingle": {
    "message": "アラートを確認したうえで続行します"
  },
  "confirmFieldPaymaster": {
    "message": "手数料の支払元"
  },
  "confirmFieldTooltipPaymaster": {
    "message": "このトランザクションの手数料は、ペイマスターのスマートコントラクトにより支払われます。"
  },
  "confirmGasFeeTokenBalance": {
    "message": "残高:"
  },
  "confirmGasFeeTokenInsufficientBalance": {
    "message": "資金不足"
  },
  "confirmGasFeeTokenMetaMaskFee": {
    "message": "$1の手数料を含む"
  },
  "confirmGasFeeTokenModalTitle": {
    "message": "トークンを選択"
  },
  "confirmGasFeeTokenToast": {
    "message": "このネットワーク手数料は$1で支払います"
  },
  "confirmGasFeeTokenTooltip": {
    "message": "これはトランザクションを処理するために、ネットワークに支払われます。ETH以外のトークンに対する$1のMetaMask手数料も含まれています。"
  },
  "confirmNestedTransactionTitle": {
    "message": "トランザクション$1"
  },
  "confirmPassword": {
    "message": "パスワードの確認"
  },
  "confirmRecoveryPhrase": {
    "message": "シークレットリカバリーフレーズの確認"
  },
  "confirmSimulationApprove": {
    "message": "承認"
  },
  "confirmTitleApproveTransactionNFT": {
    "message": "出金のリクエスト"
  },
  "confirmTitleDeployContract": {
    "message": "コントラクトを展開"
  },
  "confirmTitleDescApproveTransaction": {
    "message": "このサイトがNFTの引き出し許可を求めています。"
  },
  "confirmTitleDescDeployContract": {
    "message": "このサイトがコントラクトの展開を求めています"
  },
  "confirmTitleDescERC20ApproveTransaction": {
    "message": "このサイトがトークンの引き出し許可を求めています。"
  },
  "confirmTitleDescPermitSignature": {
    "message": "このサイトがトークンの使用許可を求めています。"
  },
  "confirmTitleDescSIWESignature": {
    "message": "サイトがこのアカウントを所有することを証明するためにサインインを求めています。"
  },
  "confirmTitleDescSign": {
    "message": "確定する前に、要求の詳細を確認してください。"
  },
  "confirmTitlePermitTokens": {
    "message": "使用上限リクエスト"
  },
  "confirmTitleRevokeApproveTransaction": {
    "message": "アクセス許可を取り消す"
  },
  "confirmTitleSIWESignature": {
    "message": "サインインリクエスト"
  },
  "confirmTitleSetApprovalForAllRevokeTransaction": {
    "message": "アクセス許可を取り消す"
  },
  "confirmTitleSignature": {
    "message": "署名要求"
  },
  "confirmTitleTransaction": {
    "message": "トランザクションの要求"
  },
  "confirmUpgradeCancelModalButtonCancelTransaction": {
    "message": "トランザクションをキャンセル"
  },
  "confirmUpgradeCancelModalButtonCancelUpgrade": {
    "message": "更新とトランザクションをキャンセル"
  },
  "confirmUpgradeCancelModalDescription": {
    "message": "アカウントを更新しない場合は、こちらからキャンセルできます。\n\n更新せずにこのトランザクションを完了させるには、サイトでこの要求をもう一度行う必要があります。$1。"
  },
  "confirmUpgradeCancelModalTitle": {
    "message": "トランザクションのキャンセル"
  },
  "confirmationAlertDetails": {
    "message": "資産を守るため、リクエストを拒否することをお勧めします。"
  },
  "confirmationAlertModalTitleDescription": {
    "message": "資産が危険にさらされている可能性があります"
  },
  "confirmed": {
    "message": "確認されました"
  },
  "confusableUnicode": {
    "message": "「$1」は「$2」と類似しています。"
  },
  "confusableZeroWidthUnicode": {
    "message": "ゼロ幅文字が見つかりました。"
  },
  "confusingEnsDomain": {
    "message": "ENS名に混乱しやすい文字が発見されました。詐欺を防ぐためにENS名を確認して下さい。"
  },
  "congratulations": {
    "message": "おめでとうございます！"
  },
  "connect": {
    "message": "接続"
  },
  "connectAccount": {
    "message": "アカウントの接続"
  },
  "connectAccountOrCreate": {
    "message": "アカウントを接続するか、または新規に作成します"
  },
  "connectAccounts": {
    "message": "アカウントを接続"
  },
  "connectAnAccountHeader": {
    "message": "アカウントの接続"
  },
  "connectManually": {
    "message": "現在のサイトに手動で接続"
  },
  "connectMoreAccounts": {
    "message": "他のアカウントを接続"
  },
  "connectSnap": {
    "message": "$1を接続",
    "description": "$1 is the snap for which a connection is being requested."
  },
  "connectWithMetaMask": {
    "message": "MetaMaskを使用して接続"
  },
  "connectedAccounts": {
    "message": "接続されたアカウント"
  },
  "connectedAccountsDescriptionPlural": {
    "message": "このサイトに接続されているアカウントを$1個持っています。",
    "description": "$1 is the number of accounts"
  },
  "connectedAccountsDescriptionSingular": {
    "message": "このサイトに接続されているアカウントを1個持っています。"
  },
  "connectedAccountsEmptyDescription": {
    "message": "MetaMaskはこのサイトに接続されていません。web3サイトに接続するには、そのサイトの接続ボタンをクリックしてください。"
  },
  "connectedAccountsListTooltip": {
    "message": "$1はアカウントの残高、アドレス、アクティビティを確認し、接続されたアカウントで承認するトランザクションを提案できます。",
    "description": "$1 is the origin name"
  },
  "connectedAccountsToast": {
    "message": "接続されたアカウントが更新されました"
  },
  "connectedSites": {
    "message": "接続済みのサイト"
  },
  "connectedSitesAndSnaps": {
    "message": "接続されているサイトとSnap"
  },
  "connectedSitesDescription": {
    "message": "$1はこれらのサイトに接続されています。これらのサイトは、アカウントアドレスを把握できます。",
    "description": "$1 is the account name"
  },
  "connectedSitesEmptyDescription": {
    "message": "$1はどのサイトとも接続されていません。",
    "description": "$1 is the account name"
  },
  "connectedSnapAndNoAccountDescription": {
    "message": "MetaMaskはこのサイトに接続されていますが、まだアカウントは接続されていません"
  },
  "connectedSnaps": {
    "message": "接続されているSnap"
  },
  "connectedWithAccount": {
    "message": "$1個のアカウントが接続されました",
    "description": "$1 represents account length"
  },
  "connectedWithAccountName": {
    "message": "$1と接続されました",
    "description": "$1 represents account name"
  },
  "connectedWithNetwork": {
    "message": "$1個のネットワークを接続済み",
    "description": "$1 represents network length"
  },
  "connectedWithNetworkName": {
    "message": "$1と接続済み",
    "description": "$1 represents network name"
  },
  "connecting": {
    "message": "接続中..."
  },
  "connectingTo": {
    "message": "$1に接続中"
  },
  "connectingToDeprecatedNetwork": {
    "message": "「$1」は段階的に廃止されており、機能しない可能性があります。別のネットワークをお試しください。"
  },
  "connectingToGoerli": {
    "message": "Goerliテストネットワークに接続中"
  },
  "connectingToLineaGoerli": {
    "message": "Linea Goerliテストネットワークに接続中"
  },
  "connectingToLineaMainnet": {
    "message": "Lineaメインネットに接続中"
  },
  "connectingToLineaSepolia": {
    "message": "Linea Sepoliaテストネットワークに接続中"
  },
  "connectingToMainnet": {
    "message": "イーサリアムメインネットに接続中"
  },
  "connectingToSepolia": {
    "message": "Sepoliaテストネットワークに接続中"
  },
  "connectionDescription": {
    "message": "このサイトは次のことを求めています:"
  },
  "connectionFailed": {
    "message": "接続できませんでした"
  },
  "connectionFailedDescription": {
    "message": "$1を取得できませんでした。ネットワークを確認してもう一度お試しください。",
    "description": "$1 is the name of the snap being fetched."
  },
  "connectionPopoverDescription": {
    "message": "サイトに接続するには、「接続」ボタンを選択します。MetaMaskはWeb3のサイトにしか接続できません。"
  },
  "connectionRequest": {
    "message": "接続リクエスト"
  },
  "contactUs": {
    "message": "お問い合わせ"
  },
  "contacts": {
    "message": "連絡先"
  },
  "contentFromSnap": {
    "message": "$1のコンテンツ",
    "description": "$1 represents the name of the snap"
  },
  "continue": {
    "message": "続行"
  },
  "contract": {
    "message": "コントラクト"
  },
  "contractAddress": {
    "message": "コントラクトアドレス"
  },
  "contractAddressError": {
    "message": "トークンのコントラクトアドレスにトークンを送信します。これにより、これらのトークンが失われる可能性があります。"
  },
  "contractDeployment": {
    "message": "コントラクトの展開"
  },
  "contractInteraction": {
    "message": "コントラクトインタラクション"
  },
  "convertTokenToNFTDescription": {
    "message": "このアセットはNFTであることが検出されました。MetaMaskでは現在、NFTが完全にネイティブでサポートされています。トークンリストから削除して、NFTとして追加しますか？"
  },
  "convertTokenToNFTExistDescription": {
    "message": "このアセットはNFTとして追加されていることが検出されました。トークンリストから削除しますか？"
  },
  "coolWallet": {
    "message": "CoolWallet"
  },
  "copiedExclamation": {
    "message": "コピーしました。"
  },
  "copyAddress": {
    "message": "アドレスをクリップボードにコピー"
  },
  "copyPrivateKey": {
    "message": "秘密鍵をコピー"
  },
  "copyToClipboard": {
    "message": "クリップボードにコピー"
  },
  "copyTransactionId": {
    "message": "トランザクションIDをコピー"
  },
  "create": {
    "message": "作成"
  },
  "createNewAccountHeader": {
    "message": "新しいアカウントの作成"
  },
  "createNewWallet": {
    "message": "新規ウォレットを作成"
  },
  "createPassword": {
    "message": "パスワードを作成"
  },
  "createSnapAccountDescription": {
    "message": "$1がMetaMaskへの新しいアカウントの追加を要求しています。"
  },
  "createSnapAccountTitle": {
    "message": "アカウントの作成"
  },
  "createSolanaAccount": {
    "message": "Solanaアカウントを作成"
  },
  "creatorAddress": {
    "message": "クリエイターのアドレス"
  },
  "crossChainAggregatedBalancePopover": {
    "message": "これにはすべてのネットワークで所有している全トークンの価値が反映されています。この値をETHまたはその他の通貨で表示する場合は、$1に移動します。",
    "description": "$1 represents the settings page"
  },
  "crossChainSwapsLink": {
    "message": "MetaMask Portfolioでネットワーク間でスワップ"
  },
  "crossChainSwapsLinkNative": {
    "message": " ブリッジによるネットワーク間のスワップ"
  },
  "cryptoCompare": {
    "message": "CryptoCompare"
  },
  "currencyConversion": {
    "message": "通貨換算"
  },
  "currencyRateCheckToggle": {
    "message": "残高とトークン価格チェッカーを表示"
  },
  "currencyRateCheckToggleDescription": {
    "message": "MetaMaskは、$1と$2のAPIを使用して残高とトークンの価格を表示します。$3",
    "description": "$1 represents Coingecko, $2 represents CryptoCompare and $3 represents Privacy Policy"
  },
  "currencySymbol": {
    "message": "通貨記号"
  },
  "currencySymbolDefinition": {
    "message": "このネットワークの通貨に対して表示されるティッカーシンボル。"
  },
  "currentAccountNotConnected": {
    "message": "現在のアカウントは接続されていません"
  },
  "currentExtension": {
    "message": "現在の拡張機能ページ"
  },
  "currentLanguage": {
    "message": "現在の言語"
  },
  "currentNetwork": {
    "message": "現在のネットワーク",
    "description": "Speicifies to token network filter to filter by current Network. Will render when network nickname is not available"
  },
  "currentRpcUrlDeprecated": {
    "message": "このネットワークの現在のRPC URLは非推奨となりました。"
  },
  "currentTitle": {
    "message": "現在:"
  },
  "currentlyUnavailable": {
    "message": "このネットワークでは利用できません"
  },
  "curveHighGasEstimate": {
    "message": "積極的なガス代見積もりグラフ"
  },
  "curveLowGasEstimate": {
    "message": "低いガス代見積もりグラフ"
  },
  "curveMediumGasEstimate": {
    "message": "市場のガス代見積もりグラフ"
  },
  "custom": {
    "message": "高度な設定"
  },
  "customGasSettingToolTipMessage": {
    "message": "ガス価格をカスタマイズするには$1を使用します。慣れていない場合はわかりにくい可能性があります。自己責任で操作してください。",
    "description": "$1 is key 'advanced' (text: 'Advanced') separated here so that it can be passed in with bold font-weight"
  },
  "customSlippage": {
    "message": "カスタム"
  },
  "customSpendLimit": {
    "message": "カスタム使用限度額"
  },
  "customToken": {
    "message": "カスタムトークン"
  },
  "customTokenWarningInNonTokenDetectionNetwork": {
    "message": "このネットワークではまだトークンの検出を利用できません。トークンを手動でインポートし、信頼できることを確認してください。$1の詳細をご覧ください"
  },
  "customTokenWarningInTokenDetectionNetwork": {
    "message": "手動でトークンをインポートする前に、信頼できることを確認してください。$1の詳細をご覧ください。"
  },
  "customTokenWarningInTokenDetectionNetworkWithTDOFF": {
    "message": "インポートする前にトークンが信頼できることを確認してください。$1を避ける方法の詳細をご覧ください。また、$2トークンの検出を有効にすることもできます。"
  },
  "customerSupport": {
    "message": "カスタマーサポート"
  },
  "customizeYourNotifications": {
    "message": "通知のカスタマイズ"
  },
  "customizeYourNotificationsText": {
    "message": "受け取る通知の種類をオンにします"
  },
  "dappSuggested": {
    "message": "サイト提案"
  },
  "dappSuggestedGasSettingToolTipMessage": {
    "message": "$1はこの価格を提案しています。",
    "description": "$1 is url for the dapp that has suggested gas settings"
  },
  "dappSuggestedHigh": {
    "message": "提案されたサイト"
  },
  "dappSuggestedHighShortLabel": {
    "message": "サイト (高)"
  },
  "dappSuggestedShortLabel": {
    "message": "サイト"
  },
  "dappSuggestedTooltip": {
    "message": "$1はこの価格を推奨しています。",
    "description": "$1 represents the Dapp's origin"
  },
  "darkTheme": {
    "message": "ダーク"
  },
  "data": {
    "message": "データ"
  },
  "dataCollectionForMarketing": {
    "message": "マーケティング目的のデータ収集"
  },
  "dataCollectionForMarketingDescription": {
    "message": "当社はMetaMetricsを使用して、ユーザーによる当社のマーケティングコミュニケーションとのインタラクションを把握します。また、関連ニュースをお伝えする場合もあります (製品の機能、その他資料など)。"
  },
  "dataCollectionWarningPopoverButton": {
    "message": "OK"
  },
  "dataCollectionWarningPopoverDescription": {
    "message": "マーケティング目的のデータ収集をオフにしました。これはこのデバイスにのみ適用されます。MetaMaskを他のデバイスで使用する場合は、そのデバイスでもオプトアウトしてください。"
  },
  "dataUnavailable": {
    "message": "データが利用できません"
  },
  "dateCreated": {
    "message": "作成日"
  },
  "dcent": {
    "message": "D'Cent"
  },
  "debitCreditPurchaseOptions": {
    "message": "デビットカードまたはクレジットカードの購入オプション"
  },
  "decimal": {
    "message": "トークンの小数桁数"
  },
  "decimalsMustZerotoTen": {
    "message": "小数桁数は0以上、36以下の範囲で使用する必要があります。"
  },
  "decrypt": {
    "message": "解読"
  },
  "decryptCopy": {
    "message": "暗号化されたメッセージをコピー"
  },
  "decryptInlineError": {
    "message": "このメッセージは次のエラーにより解読できません。$1",
    "description": "$1 is error message"
  },
  "decryptMessageNotice": {
    "message": "$1は、このメッセージを読んでアクションを完了させることを望んでいます",
    "description": "$1 is the web3 site name"
  },
  "decryptMetamask": {
    "message": "メッセージを解読"
  },
  "decryptRequest": {
    "message": "リクエストを解読"
  },
  "defaultRpcUrl": {
    "message": "デフォルトのRPC URL"
  },
  "defaultSettingsSubTitle": {
    "message": "MetaMaskは、デフォルト設定を使用して安全と使いやすさのバランスを最適化しています。プライバシーをさらに強化したい場合は、これらの設定を変更してください。"
  },
  "defaultSettingsTitle": {
    "message": "デフォルトのプライバシー設定"
  },
  "delete": {
    "message": "削除"
  },
  "deleteContact": {
    "message": "連絡先を削除"
  },
  "deleteMetaMetricsData": {
    "message": "MetaMetricsデータを削除"
  },
  "deleteMetaMetricsDataDescription": {
    "message": "これにより、このデバイスでの使用に関連した過去のMetaMetricsデータが削除されます。このデータが削除された後も、ウォレットとアカウントに変化はありません。このプロセスには最長30日間かかる場合があります。$1をご覧ください。",
    "description": "$1 will have text saying Privacy Policy "
  },
  "deleteMetaMetricsDataErrorDesc": {
    "message": "アナリティクスシステムサーバーの問題により、現在このリクエストを完了させることができません。後ほど再度お試しください"
  },
  "deleteMetaMetricsDataErrorTitle": {
    "message": "現在このデータを削除できません"
  },
  "deleteMetaMetricsDataModalDesc": {
    "message": "すべてのMetaMetricsデータを削除しようとしています。よろしいですか？"
  },
  "deleteMetaMetricsDataModalTitle": {
    "message": "MetaMetricsデータを削除しますか？"
  },
  "deleteMetaMetricsDataRequestedDescription": {
    "message": "このアクションは$1に開始しました。このプロセスには最長30日間かかる場合があります。$2をご覧ください",
    "description": "$1 will be the date on which teh deletion is requested and $2 will have text saying Privacy Policy "
  },
  "deleteNetworkIntro": {
    "message": "このネットワークを削除した場合、このネットワーク内の資産を見るには、再度ネットワークの追加が必要になります。"
  },
  "deleteNetworkTitle": {
    "message": "$1ネットワークを削除しますか？",
    "description": "$1 represents the name of the network"
  },
  "depositCrypto": {
    "message": "ウォレットアドレスまたはQRコードを使った別のアカウントからの仮想通貨のデポジット"
  },
  "deprecatedGoerliNtwrkMsg": {
    "message": "イーサリアムシステムのアップデートに伴い、Goerliテストネットワークはまもなく段階的に廃止される予定です。"
  },
  "deprecatedNetwork": {
    "message": "このネットワークはサポートされなくなりました"
  },
  "deprecatedNetworkButtonMsg": {
    "message": "了解"
  },
  "deprecatedNetworkDescription": {
    "message": "接続しているネットワークは現在MetaMaskによりサポートされていません。$1"
  },
  "description": {
    "message": "説明"
  },
  "descriptionFromSnap": {
    "message": "$1からの説明",
    "description": "$1 represents the name of the snap"
  },
  "destinationAccountPickerNoEligible": {
    "message": "対象のアカウントが見つかりませんでした"
  },
  "destinationAccountPickerNoMatching": {
    "message": "一致するアカウントが見つかりませんでした"
  },
  "destinationAccountPickerReceiveAt": {
    "message": "受取先:"
  },
  "destinationAccountPickerSearchPlaceholderToMainnet": {
    "message": "受取アドレスまたはENS"
  },
  "destinationAccountPickerSearchPlaceholderToSolana": {
    "message": "受取アドレス"
  },
  "details": {
    "message": "詳細"
  },
  "developerOptions": {
    "message": "開発者用オプション"
  },
  "disabledGasOptionToolTipMessage": {
    "message": "元のガス代の10%以上という増額の条件を満たしていないため、「$1」は無効になっています。",
    "description": "$1 is gas estimate type which can be market or aggressive"
  },
  "disconnect": {
    "message": "接続解除"
  },
  "disconnectAllAccounts": {
    "message": "すべてのアカウントを接続解除"
  },
  "disconnectAllAccountsConfirmationDescription": {
    "message": "本当に接続解除しますか？サイトの機能を失う可能性があります。"
  },
  "disconnectAllAccountsText": {
    "message": "アカウント"
  },
  "disconnectAllDescriptionText": {
    "message": "このサイトとの接続を解除すると、このサイトをもう一度使用するには、アカウントとネットワークを接続しなおす必要があります。"
  },
  "disconnectAllSnapsText": {
    "message": "Snap"
  },
  "disconnectMessage": {
    "message": "これにより、このサイトへの接続が解除されます"
  },
  "disconnectPrompt": {
    "message": "$1を接続解除"
  },
  "disconnectThisAccount": {
    "message": "このアカウントを接続解除"
  },
  "disconnectedAllAccountsToast": {
    "message": "すべてのアカウントの$1への接続が解除されました",
    "description": "$1 is name of the dapp`"
  },
  "disconnectedSingleAccountToast": {
    "message": "$1の$2への接続が解除されました",
    "description": "$1 is name of the name and $2 represents the dapp name`"
  },
  "discover": {
    "message": "ディスカバリ"
  },
  "discoverSnaps": {
    "message": "Snapのご紹介",
    "description": "Text that links to the Snaps website. Displayed in a banner on Snaps list page in settings."
  },
  "dismiss": {
    "message": "閉じる"
  },
  "dismissReminderDescriptionField": {
    "message": "これをオンにすると、シークレットリカバリーフレーズのバックアップのリマインダーメッセージが解除されます。資金の損失を防ぐために、シークレットリカバリーフレーズのバックアップを取ることを強くお勧めします。"
  },
  "dismissReminderField": {
    "message": "シークレットリカバリーフレーズのバックアップリマインダーを解除"
  },
  "displayNftMedia": {
    "message": "NFTメディアの表示"
  },
  "displayNftMediaDescription": {
    "message": "NFTのメディアとデータを表示した場合、IPアドレスがOpenSeaをはじめとするサードパーティに公開されます。その結果、攻撃者がユーザーのIPアドレスとイーサリアムアドレスを関連付けられるようになる可能性があります。NFTの自動検出はこの設定に依存しており、この設定を無効にすると利用できなくなります。"
  },
  "doNotShare": {
    "message": "これは誰にも教えないでください"
  },
  "domain": {
    "message": "ドメイン"
  },
  "done": {
    "message": "完了"
  },
  "dontShowThisAgain": {
    "message": "今後表示しない"
  },
  "downArrow": {
    "message": "下矢印"
  },
  "downloadGoogleChrome": {
    "message": "Google Chromeをダウンロード"
  },
  "downloadNow": {
    "message": "今すぐダウンロード"
  },
  "downloadStateLogs": {
    "message": "ステートログをダウンロード"
  },
  "dragAndDropBanner": {
    "message": "ネットワークをドラッグして並び替えることができます。"
  },
  "dropped": {
    "message": "削除されました"
  },
  "duplicateContactTooltip": {
    "message": "この連絡先名は既存のアカウントまたは連絡先と矛盾しています"
  },
  "duplicateContactWarning": {
    "message": "重複する連絡先があります"
  },
  "edit": {
    "message": "編集"
  },
  "editANickname": {
    "message": "ニックネームを編集"
  },
  "editAccounts": {
    "message": "アカウントを編集"
  },
  "editAddressNickname": {
    "message": "アドレスのニックネームを編集"
  },
  "editCancellationGasFeeModalTitle": {
    "message": "キャンセルのガス代を編集"
  },
  "editContact": {
    "message": "連絡先を編集"
  },
  "editGasFeeModalTitle": {
    "message": "ガス代を編集"
  },
  "editGasLimitOutOfBounds": {
    "message": "ガスリミットは$1以上にする必要があります"
  },
  "editGasLimitOutOfBoundsV2": {
    "message": "ガスリミットは$1より大きく、$2未満でなければなりません",
    "description": "$1 is the minimum limit for gas and $2 is the maximum limit"
  },
  "editGasLimitTooltip": {
    "message": "ガスリミットは、使用しても構わないガスの最大単位数です。ガスの単位数は、「最大優先手数料」および「最大手数料」の乗数になります。"
  },
  "editGasMaxBaseFeeGWEIImbalance": {
    "message": "最大基本料金を優先手数料よりも低くすることはできません"
  },
  "editGasMaxBaseFeeHigh": {
    "message": "最大基本料金が必要以上です"
  },
  "editGasMaxBaseFeeLow": {
    "message": "現在のネットワーク状況に対して最大基本料金が低いです"
  },
  "editGasMaxFeeHigh": {
    "message": "最大手数料が必要以上です"
  },
  "editGasMaxFeeLow": {
    "message": "ネットワークの状況に対して最大手数料が低すぎます"
  },
  "editGasMaxFeePriorityImbalance": {
    "message": "最大手数料を優先手数料よりも低くすることはできません"
  },
  "editGasMaxPriorityFeeBelowMinimum": {
    "message": "最大優先手数料は0gweiより高くなければなりません"
  },
  "editGasMaxPriorityFeeBelowMinimumV2": {
    "message": "優先手数料は0より高くなければなりません。"
  },
  "editGasMaxPriorityFeeHigh": {
    "message": "最大優先手数料が必要以上です。必要以上の額が支払われる可能性があります。"
  },
  "editGasMaxPriorityFeeHighV2": {
    "message": "優先手数料が必要以上です。必要以上の額が支払われる可能性があります。"
  },
  "editGasMaxPriorityFeeLow": {
    "message": "現在のネットワーク状況に対して最大優先手数料が低いです"
  },
  "editGasMaxPriorityFeeLowV2": {
    "message": "現在のネットワーク状況に対して優先手数料が低いです"
  },
  "editGasPriceTooLow": {
    "message": "ガス価格は0より高くなければなりません"
  },
  "editGasPriceTooltip": {
    "message": "このネットワークは、トランザクションの送信時に「ガス価格」フィールドが必要です。ガス価格は、ガス1単位あたりに支払う金額です。"
  },
  "editGasSubTextFeeLabel": {
    "message": "最大手数料:"
  },
  "editGasTitle": {
    "message": "優先度を編集"
  },
  "editGasTooLow": {
    "message": "不明な処理時間"
  },
  "editInPortfolio": {
    "message": "Portfolioで編集"
  },
  "editNetworkLink": {
    "message": "元のネットワークを編集"
  },
  "editNetworksTitle": {
    "message": "ネットワークを編集"
  },
  "editNonceField": {
    "message": "ナンスを編集"
  },
  "editNonceMessage": {
    "message": "これは高度な機能であり、慎重に使用してください。"
  },
  "editPermission": {
    "message": "アクセス許可の編集"
  },
  "editPermissions": {
    "message": "アクセス許可の編集"
  },
  "editSpeedUpEditGasFeeModalTitle": {
    "message": "高速化用のガス代を編集"
  },
  "editSpendingCap": {
    "message": "使用上限の編集"
  },
  "editSpendingCapAccountBalance": {
    "message": "アカウント残高: $1 $2"
  },
  "editSpendingCapDesc": {
    "message": "代理で使用されても構わない金額を入力してください。"
  },
  "editSpendingCapError": {
    "message": "使用限度は小数点以下$1桁を超えることができません。続けるには、小数点以下の桁を削除してください。"
  },
  "editSpendingCapSpecialCharError": {
    "message": "数字のみで入力してください"
  },
  "enableAutoDetect": {
    "message": " 自動検出を有効にする"
  },
  "enableFromSettings": {
    "message": " 設定で有効にします。"
  },
  "enableSnap": {
    "message": "有効にする"
  },
  "enableToken": {
    "message": "$1を有効にする",
    "description": "$1 is a token symbol, e.g. ETH"
  },
  "enabled": {
    "message": "有効"
  },
  "enabledNetworks": {
    "message": "ネットワークが有効になりました"
  },
  "encryptionPublicKeyNotice": {
    "message": "$1は公開暗号鍵を必要とします。同意することによって、このサイトは暗号化されたメッセージを作成できます。",
    "description": "$1 is the web3 site name"
  },
  "encryptionPublicKeyRequest": {
    "message": "公開暗号鍵をリクエスト"
  },
  "endpointReturnedDifferentChainId": {
    "message": "入力したRPC URLが別のチェーンID ($1) を返しました。追加しようとしているネットワークのRPC URLと一致するように、チェーンIDを更新してください。",
    "description": "$1 is the return value of eth_chainId from an RPC endpoint"
  },
  "enhancedTokenDetectionAlertMessage": {
    "message": "改善されたトークン検出は現在$1で利用可能です。$2"
  },
  "ensDomainsSettingDescriptionIntroduction": {
    "message": "MetaMaskは、ENSドメインをブラウザのアドレスバーに直接表示します。使い方は次の通りです:"
  },
  "ensDomainsSettingDescriptionOutroduction": {
    "message": "この機能を使用すると、IPアドレスがIPFSのサードパーティサービスに公開されます。"
  },
  "ensDomainsSettingDescriptionPart1": {
    "message": "MetaMaskはイーサリアムのENSコントラクトを確認し、ENS名に接続されたコードを取得します。"
  },
  "ensDomainsSettingDescriptionPart2": {
    "message": "コードがIPFSにリンクしている場合、関連付けられたコンテンツ (通常Webサイト) を見ることができます。"
  },
  "ensDomainsSettingTitle": {
    "message": "アドレスバーにENSドメインを表示する"
  },
  "ensUnknownError": {
    "message": "ENSの検索に失敗しました。"
  },
  "enterANameToIdentifyTheUrl": {
    "message": "URLを識別するための名前を入力してください"
  },
  "enterChainId": {
    "message": "チェーンIDを入力してください"
  },
  "enterMaxSpendLimit": {
    "message": "使用限度額の最大値を入力してください"
  },
  "enterNetworkName": {
    "message": "ネットワーク名を入力してください"
  },
  "enterOptionalPassword": {
    "message": "オプションのパスワードを入力してください"
  },
  "enterPasswordContinue": {
    "message": "続行するには、パスワードを入力してください"
  },
  "enterRpcUrl": {
    "message": "RPC URLを入力してください"
  },
  "enterSymbol": {
    "message": "シンボルを入力してください"
  },
  "enterTokenNameOrAddress": {
    "message": "トークン名を入力するか、アドレスを貼り付けてください"
  },
  "enterYourPassword": {
    "message": "パスワードを入力してください"
  },
  "errorCode": {
    "message": "コード: $1",
    "description": "Displayed error code for debugging purposes. $1 is the error code"
  },
  "errorGettingSafeChainList": {
    "message": "安全なチェーンリストの取得中にエラーが発生しました。慎重に続けてください。"
  },
  "errorMessage": {
    "message": "メッセージ: $1",
    "description": "Displayed error message for debugging purposes. $1 is the error message"
  },
  "errorName": {
    "message": "コード: $1",
    "description": "Displayed error name for debugging purposes. $1 is the error name"
  },
  "errorPageContactSupport": {
    "message": "サポートへのお問い合わせ",
    "description": "Button for contact MM support"
  },
  "errorPageDescribeUsWhatHappened": {
    "message": "発生した問題についてご説明ください",
    "description": "Button for submitting report to sentry"
  },
  "errorPageInfo": {
    "message": "情報は表示できませんが、ご心配なく。ウォレットと資金は安全です。",
    "description": "Information banner shown in the error page"
  },
  "errorPageMessageTitle": {
    "message": "エラーメッセージ",
    "description": "Title for description, which is displayed for debugging purposes"
  },
  "errorPageSentryFormTitle": {
    "message": "発生した問題についてご説明ください",
    "description": "In sentry feedback form, The title at the top of the feedback form."
  },
  "errorPageSentryMessagePlaceholder": {
    "message": "バグを再現する方法などの詳細をお知らせいただくと、問題の解決に役立ちます。",
    "description": "In sentry feedback form, The placeholder for the feedback description input field."
  },
  "errorPageSentrySuccessMessageText": {
    "message": "ありがとうございます。すぐに確認いたします。",
    "description": "In sentry feedback form, The message displayed after a successful feedback submission."
  },
  "errorPageTitle": {
    "message": "MetaMaskにエラーが発生しました",
    "description": "Title of generic error page"
  },
  "errorPageTryAgain": {
    "message": "再試行",
    "description": "Button for try again"
  },
  "errorStack": {
    "message": "スタック:",
    "description": "Title for error stack, which is displayed for debugging purposes"
  },
  "errorWhileConnectingToRPC": {
    "message": "カスタムネットワークへの接続中にエラーが発生しました。"
  },
  "errorWithSnap": {
    "message": "$1でエラーが発生しました",
    "description": "$1 represents the name of the snap"
  },
  "estimatedFee": {
    "message": "予想手数料"
  },
  "estimatedFeeTooltip": {
    "message": "ネットワーク上のトランザクションの処理に支払われる金額"
  },
  "ethGasPriceFetchWarning": {
    "message": "現在メインのガスの見積もりサービスが利用できないため、バックアップのガス価格が提供されています。"
  },
  "ethereumProviderAccess": {
    "message": "イーサリアムプロバイダーに$1へのアクセス権を付与する",
    "description": "The parameter is the name of the requesting origin"
  },
  "ethereumPublicAddress": {
    "message": "イーサリアムのパブリックアドレス"
  },
  "etherscan": {
    "message": "Etherscan"
  },
  "etherscanView": {
    "message": "Etherscanでアカウントを表示"
  },
  "etherscanViewOn": {
    "message": "Etherscanで表示"
  },
  "existingChainId": {
    "message": "入力された情報は、既存のチェーンIDと関連付けられています。"
  },
  "expandView": {
    "message": "ビューを展開"
  },
  "experimental": {
    "message": "試験運用"
  },
  "exploreweb3": {
    "message": "Web3を閲覧"
  },
  "exportYourData": {
    "message": "データのエクスポート"
  },
  "exportYourDataButton": {
    "message": "ダウンロード"
  },
  "exportYourDataDescription": {
    "message": "連絡先やユーザー設定などのデータをエクスポートできます。"
  },
  "extendWalletWithSnaps": {
    "message": "Web3のエクスペリエンスをカスタマイズする、コミュニティが開発したSnapをご覧ください",
    "description": "Banner description displayed on Snaps list page in Settings when less than 6 Snaps is installed."
  },
  "externalAccount": {
    "message": "外部アカウント"
  },
  "externalExtension": {
    "message": "外部拡張機能"
  },
  "externalNameSourcesSetting": {
    "message": "ニックネームの提案"
  },
  "externalNameSourcesSettingDescription": {
    "message": "当社は、Etherscan、Infura、Lensプロトコルなどのサードパーティソースから、やり取りするアドレスに使用するニックネームの提案を取得します。これらのソースは対象となるアドレスとユーザーのIPアドレスを把握できます。ユーザーのアカウントアドレスはサードパーティに公開されません。"
  },
  "failed": {
    "message": "失敗しました"
  },
  "failedToFetchChainId": {
    "message": "チェーンIDを取り込むことができませんでした。お使いのRPC URLは正しいですか？"
  },
  "failureMessage": {
    "message": "問題が発生しました。アクションを完了させることができません"
  },
  "fast": {
    "message": "高速"
  },
  "feeDetails": {
    "message": "手数料の詳細"
  },
  "fileImportFail": {
    "message": "ファイルのインポートが機能していない場合、ここをクリックしてください！",
    "description": "Helps user import their account from a JSON file"
  },
  "flaskWelcomeUninstall": {
    "message": "この拡張機能はアンインストールしてください",
    "description": "This request is shown on the Flask Welcome screen. It is intended for non-developers, and will be bolded."
  },
  "flaskWelcomeWarning1": {
    "message": "Flaskは、開発者が新しい不安定なAPIをテストするためのものです。開発者やベータテスター以外の方は、$1。",
    "description": "This is a warning shown on the Flask Welcome screen, intended to encourage non-developers not to proceed any further. $1 is the bolded message 'flaskWelcomeUninstall'"
  },
  "flaskWelcomeWarning2": {
    "message": "この拡張機能の安全性や安定性は保証されていません。Flaskで提供される新しいAPIはフィッシング攻撃への対策ができていないため、Flaskを必要とするサイトまたはsnapは、資産の窃取を目的とした悪質なものである可能性があります。",
    "description": "This explains the risks of using MetaMask Flask"
  },
  "flaskWelcomeWarning3": {
    "message": "Flask APIはすべて試験運用です。これらは通知なしに変更または削除される可能性があり、安定したMetaMaskに移行することなく永久にFlaskに残る可能性もあります。自己責任でご使用ください。",
    "description": "This message warns developers about unstable Flask APIs"
  },
  "flaskWelcomeWarning4": {
    "message": "Flaskの使用中は、通常のMetaMask拡張機能を無効にしてください。",
    "description": "This message calls to pay attention about multiple versions of MetaMask running on the same site (Flask + Prod)"
  },
  "flaskWelcomeWarningAcceptButton": {
    "message": "リスクを受け入れる",
    "description": "this text is shown on a button, which the user presses to confirm they understand the risks of using Flask"
  },
  "floatAmountToken": {
    "message": "トークンの金額は整数で入力する必要があります"
  },
  "followUsOnTwitter": {
    "message": "Twitterでフォロー"
  },
  "forbiddenIpfsGateway": {
    "message": "IPFSゲートウェイの使用は禁止されています。CIDゲートウェイを指定してください"
  },
  "forgetDevice": {
    "message": "このデバイスの登録を解除"
  },
  "forgotPassword": {
    "message": "パスワードを忘れた場合"
  },
  "form": {
    "message": "フォーム"
  },
  "from": {
    "message": "移動元"
  },
  "fromAddress": {
    "message": "移動元: $1",
    "description": "$1 is the address to include in the From label. It is typically shortened first using shortenAddress"
  },
  "fromTokenLists": {
    "message": "トークンリストから: $1"
  },
  "function": {
    "message": "機能: $1"
  },
  "fundingMethod": {
    "message": "入金方法"
  },
  "gas": {
    "message": "ガス"
  },
  "gasDisplayAcknowledgeDappButtonText": {
    "message": "ガス代の提案を編集"
  },
  "gasDisplayDappWarning": {
    "message": "このガス代は$1により提案されています。これを上書きすると、トランザクションに問題が発生する可能性があります。ご質問がございましたら、$1までお問い合わせください。",
    "description": "$1 represents the Dapp's origin"
  },
  "gasFee": {
    "message": "ガス代"
  },
  "gasLimit": {
    "message": "ガスリミット"
  },
  "gasLimitInfoTooltipContent": {
    "message": "ガスリミットは使用するガスの最大単位数です。"
  },
  "gasLimitRecommended": {
    "message": "推奨されるガスリミットは$1です。ガスリミットがこれ未満の場合、失敗する可能性があります。"
  },
  "gasLimitTooLow": {
    "message": "ガスリミットは21000以上にする必要があります"
  },
  "gasLimitTooLowWithDynamicFee": {
    "message": "ガスリミットは$1以上にする必要があります",
    "description": "$1 is the custom gas limit, in decimal."
  },
  "gasLimitV2": {
    "message": "ガスリミット"
  },
  "gasOption": {
    "message": "ガスのオプション"
  },
  "gasPrice": {
    "message": "ガス価格 (gwei)"
  },
  "gasPriceExcessive": {
    "message": "ガス代が不要に高く設定されています。金額を下げることを検討してください。"
  },
  "gasPriceExcessiveInput": {
    "message": "ガス価格が高すぎます"
  },
  "gasPriceExtremelyLow": {
    "message": "ガス価格が非常に低く設定されています"
  },
  "gasPriceFetchFailed": {
    "message": "ネットワークエラーのため、ガス価格の見積もりに失敗しました。"
  },
  "gasPriceInfoTooltipContent": {
    "message": "ガス価格は、ガス1単位ごとに支払うイーサの額を指定します。"
  },
  "gasTimingHoursShort": {
    "message": "$1時間",
    "description": "$1 represents a number of hours"
  },
  "gasTimingLow": {
    "message": "低速"
  },
  "gasTimingMinutesShort": {
    "message": "$1分",
    "description": "$1 represents a number of minutes"
  },
  "gasTimingSecondsShort": {
    "message": "$1秒",
    "description": "$1 represents a number of seconds"
  },
  "gasUsed": {
    "message": "ガス使用量"
  },
  "general": {
    "message": "一般"
  },
  "generalCameraError": {
    "message": "カメラにアクセスできませんでした。もう一度お試しください"
  },
  "generalCameraErrorTitle": {
    "message": "問題が発生しました...."
  },
  "generalDescription": {
    "message": "デバイス間で設定を同期して、ネットワーク設定を選択し、トークンデータを追跡します"
  },
  "genericExplorerView": {
    "message": "$1でアカウントを表示"
  },
  "goBack": {
    "message": "戻る"
  },
  "goToSite": {
    "message": "サイトに移動"
  },
  "goerli": {
    "message": "Goerliテストネットワーク"
  },
  "gotIt": {
    "message": "了解"
  },
  "grantExactAccess": {
    "message": "正確なアクセスを許可する"
  },
  "gwei": {
    "message": "gwei"
  },
  "hardware": {
    "message": "ハードウェア"
  },
  "hardwareWalletConnected": {
    "message": "ハードウェアウォレットが接続されました"
  },
  "hardwareWalletLegacyDescription": {
    "message": "(レガシー)",
    "description": "Text representing the MEW path"
  },
  "hardwareWalletSupportLinkConversion": {
    "message": "ここをクリック"
  },
  "hardwareWallets": {
    "message": "ハードウェアウォレットを接続"
  },
  "hardwareWalletsInfo": {
    "message": "ハードウェアウォレットの統合には、外部サーバーへのAPI呼び出しを使用します。外部サーバーはこれにより、あなたがやり取りしたIPアドレスとスマートコントラクトアドレスを把握できます。"
  },
  "hardwareWalletsMsg": {
    "message": "MetaMaskに接続するハードウェアウォレットを選択してください。"
  },
  "here": {
    "message": "こちら",
    "description": "as in -click here- for more information (goes with troubleTokenBalances)"
  },
  "hexData": {
    "message": "16進データ"
  },
  "hiddenAccounts": {
    "message": "非表示のアカウント"
  },
  "hide": {
    "message": "非表示"
  },
  "hideAccount": {
    "message": "アカウントを非表示"
  },
  "hideAdvancedDetails": {
    "message": "高度な詳細を非表示"
  },
  "hideSeedPhrase": {
    "message": "シードフレーズを非表示"
  },
  "hideSentitiveInfo": {
    "message": "機密情報を非表示"
  },
  "hideTokenPrompt": {
    "message": "トークンを非表示にしますか？"
  },
  "hideTokenSymbol": {
    "message": "$1を非表示",
    "description": "$1 is the symbol for a token (e.g. 'DAI')"
  },
  "hideZeroBalanceTokens": {
    "message": "残高のないトークンを非表示"
  },
  "high": {
    "message": "積極的"
  },
  "highGasSettingToolTipMessage": {
    "message": "変動の激しい市場でも確率が高くなります。人気のNFTドロップなどによるネットワークトラフィックの急増に備えるには、$1を使用してください。",
    "description": "$1 is key 'high' (text: 'Aggressive') separated here so that it can be passed in with bold font-weight"
  },
  "highLowercase": {
    "message": "高"
  },
  "highestCurrentBid": {
    "message": "現在の最高入札額"
  },
  "highestFloorPrice": {
    "message": "フロア価格の最高額"
  },
  "history": {
    "message": "履歴"
  },
  "holdToRevealContent1": {
    "message": "シークレットリカバリーフレーズは$1を提供します。",
    "description": "$1 is a bolded text with the message from 'holdToRevealContent2'"
  },
  "holdToRevealContent2": {
    "message": "ウォレットと資金への完全アクセス",
    "description": "Is the bolded text in 'holdToRevealContent1'"
  },
  "holdToRevealContent3": {
    "message": "これは誰にも教えないでください。$1 $2",
    "description": "$1 is a message from 'holdToRevealContent4' and $2 is a text link with the message from 'holdToRevealContent5'"
  },
  "holdToRevealContent4": {
    "message": "MetaMaskサポートがこの情報を尋ねることはなく、",
    "description": "Part of 'holdToRevealContent3'"
  },
  "holdToRevealContent5": {
    "message": "もし尋ねられた場合はフィッシング詐欺の可能性があります。",
    "description": "The text link in 'holdToRevealContent3'"
  },
  "holdToRevealContentPrivateKey1": {
    "message": "秘密鍵は$1",
    "description": "$1 is a bolded text with the message from 'holdToRevealContentPrivateKey2'"
  },
  "holdToRevealContentPrivateKey2": {
    "message": "ウォレットと資金への完全アクセスを提供します。",
    "description": "Is the bolded text in 'holdToRevealContentPrivateKey2'"
  },
  "holdToRevealLockedLabel": {
    "message": "長押ししてロックされた円を表示します"
  },
  "holdToRevealPrivateKey": {
    "message": "長押しして秘密鍵を表示します"
  },
  "holdToRevealPrivateKeyTitle": {
    "message": "秘密鍵は安全に保管してください"
  },
  "holdToRevealSRP": {
    "message": "長押ししてSRPを表示します"
  },
  "holdToRevealSRPTitle": {
    "message": "SRPは安全に保管してください"
  },
  "holdToRevealUnlockedLabel": {
    "message": "長押ししてロックが解除された円を表示します"
  },
  "honeypotDescription": {
    "message": "このトークンはハニーポットの危険性があります。金銭的な損失を防ぐために、やり取りする前にデューディリジェンスを行うことをお勧めします。"
  },
  "honeypotTitle": {
    "message": "ハニーポット"
  },
  "howNetworkFeesWorkExplanation": {
    "message": "トランザクションの処理に必要な手数料の見積もりです。最大手数料は$1です。"
  },
  "howQuotesWork": {
    "message": "クォートの仕組み"
  },
  "howQuotesWorkExplanation": {
    "message": "このクォートには、当社が検索した中で最も有利なクォートが含まれています。これは、ブリッジ手数料と$1%のMetaMaskの手数料からガス代を引いた、スワップレートに基づいています。ガス代は、ネットワークの混雑状況とトランザクションの複雑さによって変わります。"
  },
  "id": {
    "message": "ID"
  },
  "ifYouGetLockedOut": {
    "message": "アプリからロックアウトされてしまったり、新しいデバイスを入手した場合、資金が失われます。シークレットリカバリーフレーズは必ず$1にバックアップしてください ",
    "description": "$1 is the menu path to be shown with font weight bold"
  },
  "ignoreAll": {
    "message": "すべて無視"
  },
  "ignoreTokenWarning": {
    "message": "トークンを非表示にするとウォレットに表示されなくなりますが、検索して追加することはできます。"
  },
  "imToken": {
    "message": "imToken"
  },
  "import": {
    "message": "インポート",
    "description": "Button to import an account from a selected file"
  },
  "importAccountError": {
    "message": "アカウントのインポート中にエラーが発生しました。"
  },
  "importAccountErrorIsSRP": {
    "message": "シークレットリカバリーフレーズ (またはニーモニックフレーズ) が入力されました。ここにアカウントをインポートするには、秘密鍵を入力する必要があります。秘密鍵は64文字の16進数の文字列です。"
  },
  "importAccountErrorNotAValidPrivateKey": {
    "message": "これは有効な秘密鍵ではありません。16進数の文字列を入力しましたが、64文字でなければなりません。"
  },
  "importAccountErrorNotHexadecimal": {
    "message": "これは有効な秘密鍵ではありません。16進数の64文字の文字列を入力する必要があります。"
  },
  "importAccountJsonLoading1": {
    "message": "このJSONのインポートには数分かかり、MetaMaskがフリーズします。"
  },
  "importAccountJsonLoading2": {
    "message": "申し訳ございません。今後高速化できるよう取り組みます。"
  },
  "importAccountMsg": {
    "message": "インポートされたアカウントは、MetaMaskアカウントのシークレットリカバリーフレーズと関連付けられません。インポートされたアカウントの詳細を表示"
  },
  "importMyWallet": {
    "message": "ウォレットをインポート"
  },
  "importNFT": {
    "message": "NFTをインポート"
  },
  "importNFTAddressToolTip": {
    "message": "OpenSeaの場合、NFTページの詳細の下に、「コントラクトアドレス」という青いハイパーリンクがあります。これをクリックすると、Etherscanのコントラクトのアドレスに移動します。そのページの左上に「コントラクト」というアイコンがあり、その右側には文字と数字で構成された長い文字列があります。これがNFTを作成したコントラクトのアドレスです。アドレスの右側にある「コピー」アイコンをクリックすると、クリップボードにコピーされます。"
  },
  "importNFTPage": {
    "message": "NFTページをインポート"
  },
  "importNFTTokenIdToolTip": {
    "message": "NFTのIDは一意の識別子で、同じNFTは2つとして存在しません。前述の通り、OpenSeaではこの番号は「詳細」に表示されます。このIDを書き留めるか、クリップボードにコピーしてください。"
  },
  "importNWordSRP": {
    "message": "$1単語のリカバリーフレーズがあります",
    "description": "$1 is the number of words in the recovery phrase"
  },
  "importPrivateKey": {
    "message": "秘密鍵"
  },
  "importSRPDescription": {
    "message": "12単語または24単語のシークレットリカバリーフレーズを使用して、既存のウォレットをインポートします。"
  },
  "importSRPNumberOfWordsError": {
    "message": "シークレットリカバリーフレーズは、12単語または24単語で構成されています"
  },
  "importSRPWordError": {
    "message": "単語「$1」が正しくないか、スペルが違います。",
    "description": "$1 is the word that is incorrect or misspelled"
  },
  "importSRPWordErrorAlternative": {
    "message": "単語「$1」と「$2」が正しくないか、スペルが違います。",
    "description": "$1 and $2 are multiple words that are mispelled."
  },
  "importSecretRecoveryPhrase": {
    "message": "シークレットリカバリーフレーズをインポート"
  },
  "importSelectedTokens": {
    "message": "選択したトークンをインポートしますか？"
  },
  "importSelectedTokensDescription": {
    "message": "選択したトークンだけがウォレットに表示されます。非表示のトークンは後でいつでも検索してインポートできます。"
  },
  "importTokenQuestion": {
    "message": "トークンをインポートしますか？"
  },
  "importTokenWarning": {
    "message": "誰でも既存のトークンの偽バージョンを含めて、任意の名前でトークンを作成することができます。追加および取引は自己責任となります！"
  },
  "importTokensCamelCase": {
    "message": "トークンをインポート"
  },
  "importTokensError": {
    "message": "トークンをインポートできませんでした。後ほど再度お試しください。"
  },
  "importWallet": {
    "message": "ウォレットをインポート"
  },
  "importWalletOrAccountHeader": {
    "message": "ウォレットまたはアカウントのインポート"
  },
  "importWithCount": {
    "message": "$1をインポート",
    "description": "$1 will the number of detected tokens that are selected for importing, if all of them are selected then $1 will be all"
  },
  "imported": {
    "message": "インポート済み",
    "description": "status showing that an account has been fully loaded into the keyring"
  },
  "inYourSettings": {
    "message": "設定で"
  },
  "included": {
    "message": "含む"
  },
  "infuraBlockedNotification": {
    "message": "MetaMaskがブロックチェーンのホストに接続できません。考えられる理由$1を確認してください。",
    "description": "$1 is a clickable link with with text defined by the 'here' key"
  },
  "initialTransactionConfirmed": {
    "message": "最初のトランザクションはネットワークによって承認されました。戻るには「OK」をクリックします。"
  },
  "insightsFromSnap": {
    "message": "$1からのインサイト",
    "description": "$1 represents the name of the snap"
  },
  "install": {
    "message": "インストール"
  },
  "installOrigin": {
    "message": "インストール元"
  },
  "installRequest": {
    "message": "MetaMaskに追加"
  },
  "installedOn": {
    "message": "$1にインストール",
    "description": "$1 is the date when the snap has been installed"
  },
  "insufficientBalance": {
    "message": "残高が不十分です。"
  },
  "insufficientFunds": {
    "message": "資金が不十分です。"
  },
  "insufficientFundsForGas": {
    "message": "ガス代が足りません"
  },
  "insufficientLockedLiquidityDescription": {
    "message": "流動性が十分にロックまたはバーンされていないと、トークンの流動性が突然低下しやすくなり、市場が不安定になる可能性があります。"
  },
  "insufficientLockedLiquidityTitle": {
    "message": "流動性のロックが不十分です"
  },
  "insufficientTokens": {
    "message": "トークンが不十分です。"
  },
  "interactingWith": {
    "message": "相手:"
  },
  "interactingWithTransactionDescription": {
    "message": "このコントラクトとやり取りしています。詳細を確認して詐欺師から身を守りましょう。"
  },
  "invalidAddress": {
    "message": "無効なアドレス"
  },
  "invalidAddressRecipient": {
    "message": "送金先アドレスが無効です"
  },
  "invalidAssetType": {
    "message": "このアセットはNFTであるため、「NFT」タブの「NFTのインポート」ページで追加しなおす必要があります"
  },
  "invalidChainIdTooBig": {
    "message": "無効なチェーンID。チェーンIDが大きすぎます。"
  },
  "invalidCustomNetworkAlertContent1": {
    "message": "カスタムネットワーク $1のチェーンIDの再入力が必要です。",
    "description": "$1 is the name/identifier of the network."
  },
  "invalidCustomNetworkAlertContent2": {
    "message": "悪意または欠陥のあるネットワークプロバイダーからユーザーを保護するため、すべてのカスタムネットワークに対してチェーンIDが必要になりました。"
  },
  "invalidCustomNetworkAlertContent3": {
    "message": "「設定」>「ネットワーク」に進んで、チェーンIDを入力します。最もよく使用されるネットワークのチェーンIDは$1にあります。",
    "description": "$1 is a link to https://chainid.network"
  },
  "invalidCustomNetworkAlertTitle": {
    "message": "カスタムネットワークが無効です"
  },
  "invalidHexData": {
    "message": "16進データが無効です"
  },
  "invalidHexNumber": {
    "message": "無効な16進数です。"
  },
  "invalidHexNumberLeadingZeros": {
    "message": "無効な16進数です。頭のゼロを削除してください。"
  },
  "invalidIpfsGateway": {
    "message": "無効なIPFSゲートウェイです: 値が有効なURLになる必要があります"
  },
  "invalidNumber": {
    "message": "無効な数値です。10進数または「0x」で始まる16進数を入力してください。"
  },
  "invalidNumberLeadingZeros": {
    "message": "無効な数値です。頭のゼロを削除してください。"
  },
  "invalidRPC": {
    "message": "無効なRPC URL"
  },
  "invalidSeedPhrase": {
    "message": "無効なシークレットリカバリーフレーズ"
  },
  "invalidSeedPhraseCaseSensitive": {
    "message": "入力値が無効です！シークレットリカバリーフレーズは大文字・小文字が区別されます。"
  },
  "ipfsGateway": {
    "message": "IPFSゲートウェイ"
  },
  "ipfsGatewayDescription": {
    "message": "MetaMaskは、サードパーティサービスを使用して、IPFSに保管されているNFTの画像の表示、ブラウザのアドレスバーに入力されたENSアドレスに関する情報の表示、様々なトークンのアイコンの取得を行います。これらのサービスの使用時には、IPアドレスが当該サービスに公開される可能性があります。"
  },
  "ipfsToggleModalDescriptionOne": {
    "message": "MetaMaskは、サードパーティサービスを使用して、IPFSに保管されているNFTの画像の表示、ブラウザのアドレスバーに入力されたENSアドレスに関する情報の表示、様々なトークンのアイコンの取得を行います。これらのサービスの使用時には、IPアドレスが当該サービスに公開される可能性があります。"
  },
  "ipfsToggleModalDescriptionTwo": {
    "message": "「確認」を選択すると、IPFS解決がオンになります。これは$1でいつでもオフにできます。",
    "description": "$1 is the method to turn off ipfs"
  },
  "ipfsToggleModalSettings": {
    "message": "「設定」>「セキュリティとプライバシー」"
  },
  "isSigningOrSubmitting": {
    "message": "以前のトランザクションがまだ署名中または送信中です"
  },
  "jazzAndBlockies": {
    "message": "JazziconとBlockieは、アカウントを一目で見分けるためのユニークなアイコンであり、2つの異なるスタイルが特徴です。"
  },
  "jazzicons": {
    "message": "Jazzicon"
  },
  "jsonFile": {
    "message": "JSONファイル",
    "description": "format for importing an account"
  },
  "keepReminderOfSRP": {
    "message": "シークレットリカバリーフレーズは忘れないように安全な場所に保管してください。なくしてしまうと、誰にも取り戻すことはできません。さらに、ウォレットに二度とアクセスできなくなります。$1",
    "description": "$1 is a learn more link"
  },
  "keyringAccountName": {
    "message": "アカウント名"
  },
  "keyringAccountPublicAddress": {
    "message": "パブリックアドレス"
  },
  "keyringSnapRemovalResult1": {
    "message": "$1の削除を完了$2",
    "description": "Displays the result after removal of a keyring snap. $1 is the snap name, $2 is whether it is successful or not"
  },
  "keyringSnapRemovalResultNotSuccessful": {
    "message": "できませんでした",
    "description": "Displays the `not` word in $2."
  },
  "keyringSnapRemoveConfirmation": {
    "message": "「$1」と入力して、このSnapを削除することを確定してください:",
    "description": "Asks user to input the name nap prior to deleting the snap. $1 is the snap name"
  },
  "keystone": {
    "message": "Keystone"
  },
  "knownAddressRecipient": {
    "message": "既知のコントラクトアドレスです。"
  },
  "knownTokenWarning": {
    "message": "このアクションは、ウォレットに既に一覧表示されているトークンを編集します。これは、フィッシングに使用される可能性があります。これらのトークンの表す内容を変更する意図が確実な場合にのみ承認します。$1に関する詳細をご覧ください"
  },
  "l1Fee": {
    "message": "L1手数料"
  },
  "l1FeeTooltip": {
    "message": "L1ガス代"
  },
  "l2Fee": {
    "message": "L2手数料"
  },
  "l2FeeTooltip": {
    "message": "L2ガス代"
  },
  "lastConnected": {
    "message": "前回の接続"
  },
  "lastSold": {
    "message": "前回の売却"
  },
  "lavaDomeCopyWarning": {
    "message": "安全上の理由により、現在このテキストは選択できません。"
  },
  "layer1Fees": {
    "message": "レイヤー1手数料"
  },
  "layer2Fees": {
    "message": "レイヤー2手数料"
  },
  "learnHow": {
    "message": "方法"
  },
  "learnMore": {
    "message": "詳細"
  },
  "learnMoreAboutGas": {
    "message": "ガスに関する$1をご希望ですか？",
    "description": "$1 will be replaced by the learnMore translation key"
  },
  "learnMoreAboutPrivacy": {
    "message": "プライバシーのベストプラクティスに関する詳細をご覧ください。"
  },
  "learnMoreKeystone": {
    "message": "詳細"
  },
  "learnMoreUpperCase": {
    "message": "詳細"
  },
  "learnMoreUpperCaseWithDot": {
    "message": "詳細。"
  },
  "learnScamRisk": {
    "message": "詐欺やセキュリティのリスク。"
  },
  "leaveMetaMask": {
    "message": "MetaMaskから離れますか？"
  },
  "leaveMetaMaskDesc": {
    "message": "MetaMask以外のサイトにアクセスしようとしています。続行する前にURLをもう一度確認してください。"
  },
  "ledgerAccountRestriction": {
    "message": "新しいアカウントを追加するには、その前に最後のアカウントを使用する必要があります。"
  },
  "ledgerConnectionInstructionCloseOtherApps": {
    "message": "デバイスに接続されている他のソフトウェアを閉じてから、ここをクリックして更新してください。"
  },
  "ledgerConnectionInstructionHeader": {
    "message": "確認をクリックする前:に:"
  },
  "ledgerConnectionInstructionStepFour": {
    "message": "Ledgerデバイスで「スマートコントラクトデータ」または「ブラインド署名」を有効にしてください。"
  },
  "ledgerConnectionInstructionStepThree": {
    "message": "Ledgerが接続されていて、イーサリアムアプリを選択していることを確認してください。"
  },
  "ledgerDeviceOpenFailureMessage": {
    "message": "Ledgerデバイスを開けませんでした。Ledgerが他のソフトウェアに接続されている可能性があります。Ledger LiveまたはLedgerデバイスに接続されている他のアプリケーションを閉じて、もう一度接続してみてください。"
  },
  "ledgerErrorConnectionIssue": {
    "message": "Ledgerを接続し直し、ETHアプリを開いてもう一度お試しください。"
  },
  "ledgerErrorDevicedLocked": {
    "message": "Ledgerがロックされています。ロックを解除してからもう一度お試しください。"
  },
  "ledgerErrorEthAppNotOpen": {
    "message": "この問題を解決するには、デバイスでETHアプリケーションを開いてもう一度お試しください。"
  },
  "ledgerErrorTransactionDataNotPadded": {
    "message": "イーサリアムトランザクションの入力データが十分にパディングされていません。"
  },
  "ledgerLiveApp": {
    "message": "Ledger Liveアプリ"
  },
  "ledgerLocked": {
    "message": "Ledgerデバイスに接続できません。デバイスのロックが解除され、イーサリアムアプリが開かれていることを確認してください。"
  },
  "ledgerMultipleDevicesUnsupportedErrorMessage": {
    "message": "複数のLedgerデバイスを同時に接続することはできません。新しいLedgerデバイスを接続するには、はじめに以前のデバイスの接続を解除する必要があります。"
  },
  "ledgerTimeout": {
    "message": "Ledger Liveが応答に時間がかかりすぎているか、接続がタイムアウトしました。Ledger Liveのアプリが開かれていて、デバイスのロックが解除されていることを確認してください。"
  },
  "ledgerWebHIDNotConnectedErrorMessage": {
    "message": "Ledgerデバイスが接続されていません。Ledgerに接続する場合は、もう一度「続行」をクリックして、HID接続を承認してください。",
    "description": "An error message shown to the user during the hardware connect flow."
  },
  "levelArrow": {
    "message": "水平矢印"
  },
  "lightTheme": {
    "message": "ライト"
  },
  "likeToImportToken": {
    "message": "このトークンをインポートしますか？"
  },
  "likeToImportTokens": {
    "message": "これらのトークンを追加しますか？"
  },
  "lineaGoerli": {
    "message": "Linea Goerliテストネットワーク"
  },
  "lineaMainnet": {
    "message": "Lineaメインネット"
  },
  "lineaSepolia": {
    "message": "Linea Sepoliaテストネットワーク"
  },
  "link": {
    "message": "リンク"
  },
  "linkCentralizedExchanges": {
    "message": "CoinbaseまたはBinanceアカウントをリンクして、無料でMetaMaskに仮想通貨を送金します。"
  },
  "links": {
    "message": "リンク"
  },
  "loadMore": {
    "message": "さらにロード"
  },
  "loading": {
    "message": "ロードしています..."
  },
  "loadingScreenSnapMessage": {
    "message": "Snapでトランザクションを完了させてください。"
  },
  "loadingTokenList": {
    "message": "トークンリストをロードしています"
  },
  "localhost": {
    "message": "Localhost 8545"
  },
  "lock": {
    "message": "ロック"
  },
  "lockMetaMask": {
    "message": "MetaMaskをロック"
  },
  "lockTimeInvalid": {
    "message": "ロック時間は0～10080の間の数字で設定する必要があります"
  },
  "logo": {
    "message": "$1ロゴ",
    "description": "$1 is the name of the ticker"
  },
  "low": {
    "message": "低"
  },
  "lowEstimatedReturnTooltipMessage": {
    "message": "手数料として、開始金額の$1%を超える額を支払うことになります。受取額とネットワーク手数料を確認してください。"
  },
  "lowEstimatedReturnTooltipTitle": {
    "message": "ハイコスト"
  },
  "lowGasSettingToolTipMessage": {
    "message": "値下がりを待つには$1を使用してください。価格がやや予測不能なため、予想時間はあまり正確ではありません。",
    "description": "$1 is key 'low' separated here so that it can be passed in with bold font-weight"
  },
  "lowLowercase": {
    "message": "低"
  },
  "mainnet": {
    "message": "イーサリアムメインネット"
  },
  "mainnetToken": {
    "message": "このアドレスは、既知のイーサリアムメインネットのトークンアドレスと一致しています。追加するトークンのコントラクトアドレスとネットワークを再確認してください。"
  },
  "makeAnotherSwap": {
    "message": "新しいスワップの作成"
  },
  "makeSureNoOneWatching": {
    "message": "誰にも見られていないことを確認してください",
    "description": "Warning to users to be care while creating and saving their new Secret Recovery Phrase"
  },
  "manageDefaultSettings": {
    "message": "デフォルトのプライバシー設定の管理"
  },
  "managePermissions": {
    "message": "アクセス許可の管理"
  },
  "marketCap": {
    "message": "時価総額"
  },
  "marketDetails": {
    "message": "マーケットの詳細"
  },
  "max": {
    "message": "最大"
  },
  "maxBaseFee": {
    "message": "最大基本料金"
  },
  "maxFee": {
    "message": "最大手数料"
  },
  "maxFeeTooltip": {
    "message": "トランザクションの支払いに提供される最大手数料"
  },
  "maxPriorityFee": {
    "message": "最大優先手数料"
  },
  "medium": {
    "message": "市場"
  },
  "mediumGasSettingToolTipMessage": {
    "message": "現在の市場価格での迅速な処理には、$1を使用してください。",
    "description": "$1 is key 'medium' (text: 'Market') separated here so that it can be passed in with bold font-weight"
  },
  "memo": {
    "message": "メモ"
  },
  "message": {
    "message": "メッセージ"
  },
  "metaMaskConnectStatusParagraphOne": {
    "message": "アカウントの接続をMetaMaskでさらに制御できるようになりました。"
  },
  "metaMaskConnectStatusParagraphThree": {
    "message": "接続されているアカウントを管理するには、これをクリックします。"
  },
  "metaMaskConnectStatusParagraphTwo": {
    "message": "訪問しているWebサイトが現在選択しているアカウントに接続されている場合、接続ステータスボタンが表示されます。"
  },
  "metaMetricsIdNotAvailableError": {
    "message": "MetaMetricsにオプトインしていないため、ここで削除するデータはありません。"
  },
  "metadataModalSourceTooltip": {
    "message": "$1はnpmでホストされていて、$2はこのSnapの一意のIDです。",
    "description": "$1 is the snap name and $2 is the snap NPM id."
  },
  "metamaskNotificationsAreOff": {
    "message": "ウォレットの通知は現在無効になっています"
  },
  "metamaskSwapsOfflineDescription": {
    "message": "MetaMask Swapsはメンテナンス中です。後でもう一度確認してください。"
  },
  "metamaskVersion": {
    "message": "MetaMaskのバージョン"
  },
  "methodData": {
    "message": "方法"
  },
  "methodDataTransactionDesc": {
    "message": "解読された入力データに基づき実行された機能"
  },
  "methodNotSupported": {
    "message": "このアカウントではサポートされていません。"
  },
  "metrics": {
    "message": "メトリクス"
  },
  "millionAbbreviation": {
    "message": "M",
    "description": "Shortened form of 'million'"
  },
  "mismatchedChainLinkText": {
    "message": "ネットワークの詳細の確認",
    "description": "Serves as link text for the 'mismatchedChain' key. This text will be embedded inside the translation for that key."
  },
  "mismatchedChainRecommendation": {
    "message": "先に進む前に$1をお勧めします。",
    "description": "$1 is a clickable link with text defined by the 'mismatchedChainLinkText' key. The link will open to instructions for users to validate custom network details."
  },
  "mismatchedNetworkName": {
    "message": "弊社の記録によると、ネットワーク名がこのチェーンIDと正しく一致していない可能性があります。"
  },
  "mismatchedNetworkSymbol": {
    "message": "送信された通貨記号がこのチェーンIDに関して予想されるものと一致していません。"
  },
  "mismatchedRpcChainId": {
    "message": "カスタムネットワークにより返されたチェーンIDが、送信されたチェーンIDと一致しません。"
  },
  "mismatchedRpcUrl": {
    "message": "弊社の記録によると、送信されたRPC URLの値がこのチェーンIDの既知のプロバイダーと一致しません。"
  },
  "missingSetting": {
    "message": "設定が見つかりませんか？"
  },
  "missingSettingRequest": {
    "message": "ここからリクエスト"
  },
  "more": {
    "message": "他"
  },
  "moreAccounts": {
    "message": "+ $1個のアカウント",
    "description": "$1 is the number of accounts"
  },
  "moreNetworks": {
    "message": "+ $1個のネットワーク",
    "description": "$1 is the number of networks"
  },
  "moreQuotes": {
    "message": "他のクォート"
  },
  "multichainAddEthereumChainConfirmationDescription": {
    "message": "このネットワークをMetaMaskに追加し、サイトがそれを使用することを許可しようとしています。"
  },
  "multichainQuoteCardBridgingLabel": {
    "message": "ブリッジ"
  },
  "multichainQuoteCardQuoteLabel": {
    "message": "クォート"
  },
  "multichainQuoteCardTimeLabel": {
    "message": "時間"
  },
  "multipleSnapConnectionWarning": {
    "message": "$1が$2 Snapの使用を求めています",
    "description": "$1 is the dapp and $2 is the number of snaps it wants to connect to."
  },
  "mustSelectOne": {
    "message": "トークンを1つ以上選択する必要があります。"
  },
  "name": {
    "message": "名前"
  },
  "nameAddressLabel": {
    "message": "アドレス",
    "description": "Label above address field in name component modal."
  },
  "nameAlreadyInUse": {
    "message": "名前がすでに使用されています"
  },
  "nameInstructionsNew": {
    "message": "このアドレスを知っている場合は、今後認識できるようニックネームを付けてください。",
    "description": "Instruction text in name component modal when value is not recognised."
  },
  "nameInstructionsRecognized": {
    "message": "このアドレスにはデフォルトのニックネームがありますが、編集したり、他の提案を閲覧したりできます。",
    "description": "Instruction text in name component modal when value is recognized but not saved."
  },
  "nameInstructionsSaved": {
    "message": "以前このアドレスのニックネームを追加しています。編集するか、他のニックネームの提案を参照できます。",
    "description": "Instruction text in name component modal when value is saved."
  },
  "nameLabel": {
    "message": "ニックネーム",
    "description": "Label above name input field in name component modal."
  },
  "nameModalMaybeProposedName": {
    "message": "たとえば: $1",
    "description": "$1 is the proposed name"
  },
  "nameModalTitleNew": {
    "message": "不明なアドレス",
    "description": "Title of the modal created by the name component when value is not recognised."
  },
  "nameModalTitleRecognized": {
    "message": "認識されたアドレス",
    "description": "Title of the modal created by the name component when value is recognized but not saved."
  },
  "nameModalTitleSaved": {
    "message": "保存したアドレス",
    "description": "Title of the modal created by the name component when value is saved."
  },
  "nameProviderProposedBy": {
    "message": "提案元: $1",
    "description": "$1 is the name of the provider"
  },
  "nameProvider_ens": {
    "message": "イーサリアムネームサービス (ENS)"
  },
  "nameProvider_etherscan": {
    "message": "Etherscan"
  },
  "nameProvider_lens": {
    "message": "Lensプロトコル"
  },
  "nameProvider_token": {
    "message": "MetaMask"
  },
  "nameSetPlaceholder": {
    "message": "ニックネームを選択...",
    "description": "Placeholder text for name input field in name component modal."
  },
  "nativeNetworkPermissionRequestDescription": {
    "message": "$1が次の承認を求めています:",
    "description": "$1 represents dapp name"
  },
  "nativeTokenScamWarningConversion": {
    "message": "ネットワークの詳細を編集"
  },
  "nativeTokenScamWarningDescription": {
    "message": "ネイティブトークンシンボルが、関連付けられているチェーンIDのネットワークで予想されるネイティブトークンのシンボルと一致していません。予想されるトークンシンボルは$2ですが、$1と入力されました。正しいチェーンに接続されていることを確認してください。",
    "description": "$1 represents the currency name, $2 represents the expected currency symbol"
  },
  "nativeTokenScamWarningDescriptionExpectedTokenFallback": {
    "message": "別のシンボル",
    "description": "graceful fallback for when token symbol isn't found"
  },
  "nativeTokenScamWarningTitle": {
    "message": "これは詐欺の可能性があります",
    "description": "Title for nativeTokenScamWarningDescription"
  },
  "needHelp": {
    "message": "アシスタンスが必要な場合は、$1にお問い合わせください",
    "description": "$1 represents `needHelpLinkText`, the text which goes in the help link"
  },
  "needHelpFeedback": {
    "message": "フィードバックを提供"
  },
  "needHelpLinkText": {
    "message": "MetaMaskサポート"
  },
  "needHelpSubmitTicket": {
    "message": "チケットを送信"
  },
  "needImportFile": {
    "message": "インポートするファイルの選択が必要です。",
    "description": "User is important an account and needs to add a file to continue"
  },
  "negativeETH": {
    "message": "負の額のETHを送金することはできません。"
  },
  "negativeOrZeroAmountToken": {
    "message": "資産をマイナスまたはゼロの金額で送ることはできません。"
  },
  "network": {
    "message": "ネットワーク:"
  },
  "networkChanged": {
    "message": "ネットワークが変更されました"
  },
  "networkChangedMessage": {
    "message": "現在$1で取引しています。",
    "description": "$1 is the name of the network"
  },
  "networkDetails": {
    "message": "ネットワークの詳細"
  },
  "networkFee": {
    "message": "ネットワーク手数料"
  },
  "networkIsBusy": {
    "message": "ネットワークが混み合っています。ガス代が高く、見積もりはあまり正確ではありません。"
  },
  "networkMenu": {
    "message": "ネットワークメニュー"
  },
  "networkMenuHeading": {
    "message": "ネットワークを選択"
  },
  "networkName": {
    "message": "ネットワーク名"
  },
  "networkNameArbitrum": {
    "message": "Arbitrum"
  },
  "networkNameAvalanche": {
    "message": "Avalanche"
  },
  "networkNameBSC": {
    "message": "BSC"
  },
  "networkNameBase": {
    "message": "Base"
  },
  "networkNameBitcoin": {
    "message": "ビットコイン"
  },
  "networkNameDefinition": {
    "message": "このネットワークに関連付けられている名前。"
  },
  "networkNameEthereum": {
    "message": "イーサリアム"
  },
  "networkNameGoerli": {
    "message": "Goerli"
  },
  "networkNameLinea": {
    "message": "Linea"
  },
  "networkNameOpMainnet": {
    "message": "OPメインネット"
  },
  "networkNamePolygon": {
    "message": "Polygon"
  },
  "networkNameSolana": {
    "message": "Solana"
  },
  "networkNameTestnet": {
    "message": "テストネット"
  },
  "networkNameZkSyncEra": {
    "message": "zkSync Era"
  },
  "networkOptions": {
    "message": "ネットワークオプション"
  },
  "networkPermissionToast": {
    "message": "ネットワークへのアクセス許可が更新されました"
  },
  "networkProvider": {
    "message": "ネットワークプロバイダー"
  },
  "networkStatus": {
    "message": "ネットワークステータス"
  },
  "networkStatusBaseFeeTooltip": {
    "message": "基本料金はネットワークによって設定され、13～14秒ごとに変更されます。弊社の$1と$2のオプションは、突然の上昇を考慮したものです。",
    "description": "$1 and $2 are bold text for Medium and Aggressive respectively."
  },
  "networkStatusPriorityFeeTooltip": {
    "message": "優先手数料 (別名「マイナーチップ」) の範囲。これはマイナーに直接支払われ、トランザクションを優先するインセンティブとなります。"
  },
  "networkStatusStabilityFeeTooltip": {
    "message": "ガス代は過去72時間と比較して$1です。",
    "description": "$1 is networks stability value - stable, low, high"
  },
  "networkSwitchConnectionError": {
    "message": "$1に接続できません",
    "description": "$1 represents the network name"
  },
  "networkURL": {
    "message": "ネットワークURL"
  },
  "networkURLDefinition": {
    "message": "このネットワークへのアクセスに使用されるURLです。"
  },
  "networkUrlErrorWarning": {
    "message": "攻撃者は、サイトのアドレスに若干の変更を加えてサイトを模倣することがあります。続行する前に、意図したサイトとやり取りしていることを確認してください。Punycodeバージョン: $1",
    "description": "$1 replaced by RPC URL for network"
  },
  "networks": {
    "message": "ネットワーク"
  },
  "networksSmallCase": {
    "message": "ネットワーク"
  },
  "nevermind": {
    "message": "取り消し"
  },
  "new": {
    "message": "新登場！"
  },
  "newAccount": {
    "message": "新しいアカウント"
  },
  "newAccountNumberName": {
    "message": "アカウント$1",
    "description": "Default name of next account to be created on create account screen"
  },
  "newContact": {
    "message": "新しい連絡先"
  },
  "newContract": {
    "message": "新しいコントラクト"
  },
  "newNFTDetectedInImportNFTsMessageStrongText": {
    "message": "「設定」>「セキュリティとプライバシー」"
  },
  "newNFTDetectedInImportNFTsMsg": {
    "message": "OpenSeaを使用してNFTを表示するには、$1で「NFTメディアの表示」をオンにしてください。",
    "description": "$1 is used for newNFTDetectedInImportNFTsMessageStrongText"
  },
  "newNFTDetectedInNFTsTabMessage": {
    "message": "MetaMaskによるウォレット内のNFTの自動検出と表示を許可します。"
  },
  "newNFTsAutodetected": {
    "message": "NFTの自動検出"
  },
  "newNetworkAdded": {
    "message": "「$1」が追加されました！"
  },
  "newNetworkEdited": {
    "message": "“$1”が編集されました！"
  },
  "newNftAddedMessage": {
    "message": "NFTが追加されました！"
  },
  "newPassword": {
    "message": "新しいパスワード (最低8文字)"
  },
  "newPrivacyPolicyActionButton": {
    "message": "続きを表示"
  },
  "newPrivacyPolicyTitle": {
    "message": "プライバシーポリシーが更新されました"
  },
  "newRpcUrl": {
    "message": "新しいRPC URL"
  },
  "newTokensImportedMessage": {
    "message": "$1をインポートしました。",
    "description": "$1 is the string of symbols of all the tokens imported"
  },
  "newTokensImportedTitle": {
    "message": "トークンがインポートされました"
  },
  "next": {
    "message": "次へ"
  },
  "nftAddFailedMessage": {
    "message": "所有者情報が一致していないため、NFTを追加できません。入力された情報が正しいことを確認してください。"
  },
  "nftAddressError": {
    "message": "このトークンはNFTです。$1で追加してください",
    "description": "$1 is a clickable link with text defined by the 'importNFTPage' key"
  },
  "nftAlreadyAdded": {
    "message": "NFTがすでに追加されています。"
  },
  "nftAutoDetectionEnabled": {
    "message": "NFTの自動検出が有効になりました"
  },
  "nftDisclaimer": {
    "message": "開示事項: MetaMaskはソースURLからメディアファイルを取得します。このURLは時々、NFTがミントされたマーケットプレイスにより変更されることがあります。"
  },
  "nftOptions": {
    "message": "NFTオプション"
  },
  "nftTokenIdPlaceholder": {
    "message": "トークンIDを入力してください"
  },
  "nftWarningContent": {
    "message": "今後取得する可能性のあるものも含め、$1へのアクセスを許可しようとしています。相手はこの承認が取り消されるまで、お客様のウォレットからいつでも許可なしにこれらのNFTを送ることができます。$2",
    "description": "$1 is nftWarningContentBold bold part, $2 is Learn more link"
  },
  "nftWarningContentBold": {
    "message": "手持ちのすべての$1 NFT",
    "description": "$1 is name of the collection"
  },
  "nftWarningContentGrey": {
    "message": "慎重に進めてください。"
  },
  "nfts": {
    "message": "NFT"
  },
  "nftsPreviouslyOwned": {
    "message": "以前保有"
  },
  "nickname": {
    "message": "ニックネーム"
  },
  "noAccountsFound": {
    "message": "指定された検索クエリでアカウントが見つかりませんでした"
  },
  "noConnectedAccountTitle": {
    "message": "MetaMaskはこのサイトに接続されていません"
  },
  "noConnectionDescription": {
    "message": "サイトに接続するには、「接続」ボタンを見つけて選択します。MetaMaskはWeb3のサイトにしか接続できないのでご注意ください"
  },
  "noConversionRateAvailable": {
    "message": "利用可能な換算レートがありません"
  },
  "noDomainResolution": {
    "message": "指定されたドメインの名前解決ができません。"
  },
  "noHardwareWalletOrSnapsSupport": {
    "message": "Snap、およびほとんどのハードウェアウォレットは、現在お使いのブラウザのバージョンで使用できません。"
  },
  "noNFTs": {
    "message": "NFTはまだありません"
  },
  "noNetworksFound": {
    "message": "入力された検索クエリでネットワークが見つかりません"
  },
  "noOptionsAvailableMessage": {
    "message": "この取引ルートは現在使用できません。金額、ネットワーク、またはトークンを変更すれば、最適なオプションをお探しします。"
  },
  "noSnaps": {
    "message": "snapがインストールされていません"
  },
  "noThanks": {
    "message": "結構です"
  },
  "noTransactions": {
    "message": "トランザクションがありません"
  },
  "noWebcamFound": {
    "message": "お使いのコンピューターのWebカメラが見つかりませんでした。もう一度お試しください。"
  },
  "noWebcamFoundTitle": {
    "message": "Webカメラが見つかりません"
  },
  "nonContractAddressAlertDesc": {
    "message": "コントラクトではないアドレスにコールデータを送信しようとしています。これにより、資金が失われる可能性があります。続行する前に、正しいアドレスとネットワークを使用していることを確認してください。"
  },
  "nonContractAddressAlertTitle": {
    "message": "誤りの可能性があります"
  },
  "nonce": {
    "message": "ナンス"
  },
  "none": {
    "message": "なし"
  },
  "notBusy": {
    "message": "ビジー状態ではありません"
  },
  "notCurrentAccount": {
    "message": "これは正しいアカウントですか？ウォレットで現在選択されているアカウントと異なっています"
  },
  "notEnoughBalance": {
    "message": "残高が不十分です"
  },
  "notEnoughGas": {
    "message": "ガスが不足しています"
  },
  "notNow": {
    "message": "また後で"
  },
  "notificationDetail": {
    "message": "詳細"
  },
  "notificationDetailBaseFee": {
    "message": "基本料金 (gwei)"
  },
  "notificationDetailGasLimit": {
    "message": "ガスリミット (単位)"
  },
  "notificationDetailGasUsed": {
    "message": "使用ガス (単位)"
  },
  "notificationDetailMaxFee": {
    "message": "ガス1単位あたりの最大手数料"
  },
  "notificationDetailNetwork": {
    "message": "ネットワーク"
  },
  "notificationDetailNetworkFee": {
    "message": "ネットワーク手数料"
  },
  "notificationDetailPriorityFee": {
    "message": "優先手数料 (gwei)"
  },
  "notificationItemCheckBlockExplorer": {
    "message": "ブロックエクスプローラーで確認する"
  },
  "notificationItemCollection": {
    "message": "コレクション"
  },
  "notificationItemConfirmed": {
    "message": "確定されました"
  },
  "notificationItemError": {
    "message": "現在手数料を取得できません"
  },
  "notificationItemFrom": {
    "message": "移動元"
  },
  "notificationItemLidoStakeReadyToBeWithdrawn": {
    "message": "出金準備ができました"
  },
  "notificationItemLidoStakeReadyToBeWithdrawnMessage": {
    "message": "これでステーキングが解除された$1を引き出すことができます"
  },
  "notificationItemLidoWithdrawalRequestedMessage": {
    "message": "$1のステーキングを解除するリクエストが送信されました"
  },
  "notificationItemNFTReceivedFrom": {
    "message": "NFTを次の相手から受け取りました:"
  },
  "notificationItemNFTSentTo": {
    "message": "NFTを次の相手に送りました:"
  },
  "notificationItemNetwork": {
    "message": "ネットワーク"
  },
  "notificationItemRate": {
    "message": "レート (手数料込み)"
  },
  "notificationItemReceived": {
    "message": "受け取りました"
  },
  "notificationItemReceivedFrom": {
    "message": "次の相手から受け取りました:"
  },
  "notificationItemSent": {
    "message": "送りました"
  },
  "notificationItemSentTo": {
    "message": "次の相手に送りました:"
  },
  "notificationItemStakeCompleted": {
    "message": "ステーキングが完了しました"
  },
  "notificationItemStaked": {
    "message": "ステーキングしました"
  },
  "notificationItemStakingProvider": {
    "message": "ステーキングプロバイダー"
  },
  "notificationItemStatus": {
    "message": "ステータス"
  },
  "notificationItemSwapped": {
    "message": "スワップ完了"
  },
  "notificationItemSwappedFor": {
    "message": "for"
  },
  "notificationItemTo": {
    "message": "移動先"
  },
  "notificationItemTransactionId": {
    "message": "トランザクションID"
  },
  "notificationItemUnStakeCompleted": {
    "message": "ステーキングの解除が完了しました"
  },
  "notificationItemUnStaked": {
    "message": "ステーキングが解除されました"
  },
  "notificationItemUnStakingRequested": {
    "message": "ステーキングの解除がリクエストされました"
  },
  "notificationTransactionFailedMessage": {
    "message": "トランザクション $1 に失敗しました！$2",
    "description": "Content of the browser notification that appears when a transaction fails"
  },
  "notificationTransactionFailedMessageMMI": {
    "message": "トランザクションに失敗しました！$1",
    "description": "Content of the browser notification that appears when a transaction fails in MMI"
  },
  "notificationTransactionFailedTitle": {
    "message": "トランザクション失敗",
    "description": "Title of the browser notification that appears when a transaction fails"
  },
  "notificationTransactionSuccessMessage": {
    "message": "トランザクション $1 が承認されました！",
    "description": "Content of the browser notification that appears when a transaction is confirmed"
  },
  "notificationTransactionSuccessTitle": {
    "message": "トランザクションの承認完了",
    "description": "Title of the browser notification that appears when a transaction is confirmed"
  },
  "notificationTransactionSuccessView": {
    "message": "$1で表示",
    "description": "Additional content in a notification that appears when a transaction is confirmed and has a block explorer URL."
  },
  "notifications": {
    "message": "通知"
  },
  "notificationsFeatureToggle": {
    "message": "ウォレットの通知を有効にする",
    "description": "Experimental feature title"
  },
  "notificationsFeatureToggleDescription": {
    "message": "これにより、資金やNFTのやり取りなどに関するウォレットの通知と、機能に関するお知らせが有効になります。",
    "description": "Description of the experimental notifications feature"
  },
  "notificationsMarkAllAsRead": {
    "message": "すべて既読にする"
  },
  "notificationsPageEmptyTitle": {
    "message": "ここに表示する内容はありません"
  },
  "notificationsPageErrorContent": {
    "message": "このページにもう一度アクセスしてみてください"
  },
  "notificationsPageErrorTitle": {
    "message": "エラーが発生しました"
  },
  "notificationsPageNoNotificationsContent": {
    "message": "まだ通知を受け取っていません。"
  },
  "notificationsSettingsBoxError": {
    "message": "問題が発生しました。もう一度お試しください。"
  },
  "notificationsSettingsPageAllowNotifications": {
    "message": "通知を使えば、ウォレットで何が起きているか常に把握できます。通知を使用するには、プロファイルを使用してデバイス間で一部の設定を同期します。$1"
  },
  "notificationsSettingsPageAllowNotificationsLink": {
    "message": "この機能を使用する際に当社がどのようにユーザーのプライバシーを保護するのか、ご覧ください。"
  },
  "numberOfNewTokensDetectedPlural": {
    "message": "$1種類の新しいトークンがこのアカウントで見つかりました",
    "description": "$1 is the number of new tokens detected"
  },
  "numberOfNewTokensDetectedSingular": {
    "message": "1つの新しいトークンがこのアカウントで見つかりました"
  },
  "numberOfTokens": {
    "message": "トークンの数"
  },
  "ofTextNofM": {
    "message": "中の"
  },
  "off": {
    "message": "オフ"
  },
  "offlineForMaintenance": {
    "message": "メンテナンスのためにオフラインです"
  },
  "ok": {
    "message": "OK"
  },
  "on": {
    "message": "オン"
  },
  "onboardedMetametricsAccept": {
    "message": "同意する"
  },
  "onboardedMetametricsDisagree": {
    "message": "いいえ、結構です"
  },
  "onboardedMetametricsKey1": {
    "message": "最新情報"
  },
  "onboardedMetametricsKey2": {
    "message": "製品の機能"
  },
  "onboardedMetametricsKey3": {
    "message": "その他関連プロモーション資料"
  },
  "onboardedMetametricsLink": {
    "message": "MetaMetrics"
  },
  "onboardedMetametricsParagraph1": {
    "message": "$1に加え、マーケティングコミュニケーションとのインタラクションについて把握するためにもデータを使用します。",
    "description": "$1 represents the 'onboardedMetametricsLink' locale string"
  },
  "onboardedMetametricsParagraph2": {
    "message": "これは、次のようなお伝えする情報のカスタマイズに役立ちます:"
  },
  "onboardedMetametricsParagraph3": {
    "message": "ユーザーから提供されたデータが販売されることは一切なく、いつでもオプトアウトできます。"
  },
  "onboardedMetametricsTitle": {
    "message": "エクスペリエンスの改善にご協力ください"
  },
  "onboardingAdvancedPrivacyIPFSDescription": {
    "message": "IPFSゲートウェイにより、第三者がホスティングしているデータへのアクセスと表示が可能になります。カスタムIPFSゲートウェイを追加するか、引き続きデフォルトを使用できます。"
  },
  "onboardingAdvancedPrivacyIPFSInvalid": {
    "message": "有効なURLを入力してください"
  },
  "onboardingAdvancedPrivacyIPFSTitle": {
    "message": "カスタムIPFSゲートウェイを追加"
  },
  "onboardingAdvancedPrivacyIPFSValid": {
    "message": "IPFSゲートウェイのURLが有効です"
  },
  "onboardingAdvancedPrivacyNetworkDescription": {
    "message": "当社では、遠隔手続き呼び出し (RPC) プロバイダーにInfuraを使用して、イーサリアムデータにできるだけ信頼性の高いプライベートな形でアクセスできるようにしています。独自のRPCをお選びいただくこともできますが、どのRPCもトランザクションを実行するために、ユーザーのIPアドレスとイーサリアムウォレットを取得する点にご注意ください。Infuraによるデータの取扱いに関する詳細は、$1をご覧ください。"
  },
  "onboardingAdvancedPrivacyNetworkTitle": {
    "message": "ネットワークを選択してください"
  },
  "onboardingCreateWallet": {
    "message": "新規ウォレットを作成"
  },
  "onboardingImportWallet": {
    "message": "既存のウォレットをインポート"
  },
  "onboardingMetametricsAgree": {
    "message": "同意します"
  },
  "onboardingMetametricsDescription": {
    "message": "MetaMaskの改善を目的に、基本的な使用状況および診断データを収集したいと思います。ここで提供されるデータが販売されることはありません。"
  },
  "onboardingMetametricsDescription2": {
    "message": "指標を収集する際、常に次の条件が適用されます..."
  },
  "onboardingMetametricsInfuraTerms": {
    "message": "このデータを他の目的に使用する際は、お知らせします。詳細は当社の$1をご覧ください。設定でいつでもオプトアウトできます。",
    "description": "$1 represents `onboardingMetametricsInfuraTermsPolicy`"
  },
  "onboardingMetametricsInfuraTermsPolicy": {
    "message": "プライバシー ポリシー"
  },
  "onboardingMetametricsNeverCollect": {
    "message": "$1 アプリのクリックやビューは保存されますが、その他の詳細 (ユーザーのパブリックアドレスなど) は保存されません。",
    "description": "$1 represents `onboardingMetametricsNeverCollectEmphasis`"
  },
  "onboardingMetametricsNeverCollectEmphasis": {
    "message": "非公開:"
  },
  "onboardingMetametricsNeverCollectIP": {
    "message": "$1 大まかな位置情報 (国や地域など) の検出にユーザーのIPアドレスが一時的に使用されますが、保存されることはありません。",
    "description": "$1 represents `onboardingMetametricsNeverCollectIPEmphasis`"
  },
  "onboardingMetametricsNeverCollectIPEmphasis": {
    "message": "一般:"
  },
  "onboardingMetametricsNeverSellData": {
    "message": "$1 使用状況データを共有するか削除するかは、設定でいつでも指定できます。",
    "description": "$1 represents `onboardingMetametricsNeverSellDataEmphasis`"
  },
  "onboardingMetametricsNeverSellDataEmphasis": {
    "message": "任意:"
  },
  "onboardingMetametricsPrivacyDescription": {
    "message": "当社がプロファイル用に使用状況データを収集しつつ、どのようにユーザーのプライバシーを守るのかご覧ください。"
  },
  "onboardingMetametricsTitle": {
    "message": "MetaMaskの改善にご協力ください"
  },
  "onboardingMetametricsUseDataCheckbox": {
    "message": "このデータは、ユーザーによる当社のマーケティングコミュニケーションとのインタラクションを把握するために使用されます。また、関連ニュースをお伝えする場合もあります (製品の機能など)。"
  },
  "onboardingPinExtensionBillboardAccess": {
    "message": "フルアクセス"
  },
  "onboardingPinExtensionBillboardDescription": {
    "message": "これらの拡張機能は、情報を表示および変更できます"
  },
  "onboardingPinExtensionBillboardDescription2": {
    "message": "このサイトで。"
  },
  "onboardingPinExtensionBillboardTitle": {
    "message": "拡張機能"
  },
  "onboardingPinExtensionChrome": {
    "message": "ブラウザの拡張機能アイコンをクリックします"
  },
  "onboardingPinExtensionDescription": {
    "message": "MetaMaskをブラウザにピン留めすることで、アクセスしやすくなり、トランザクションの承認を簡単に表示できるようになります。"
  },
  "onboardingPinExtensionDescription2": {
    "message": "拡張機能をクリックしてMetaMaskを開き、ワンクリックでウォレットにアクセスできます。"
  },
  "onboardingPinExtensionDescription3": {
    "message": "ブラウザの拡張機能アイコンをクリックすると、すぐにアクセスできます"
  },
  "onboardingPinExtensionLabel": {
    "message": "MetaMaskをピン留めする"
  },
  "onboardingPinExtensionStep1": {
    "message": "1"
  },
  "onboardingPinExtensionStep2": {
    "message": "2"
  },
  "onboardingPinExtensionTitle": {
    "message": "MetaMaskのインストールが完了しました！"
  },
  "oneDayAbbreviation": {
    "message": "1日",
    "description": "Shortened form of '1 day'"
  },
  "oneMonthAbbreviation": {
    "message": "1か月",
    "description": "Shortened form of '1 month'"
  },
  "oneWeekAbbreviation": {
    "message": "1週間",
    "description": "Shortened form of '1 week'"
  },
  "oneYearAbbreviation": {
    "message": "1年",
    "description": "Shortened form of '1 year'"
  },
  "onlyConnectTrust": {
    "message": "信頼するサイトにのみ接続してください。$1",
    "description": "Text displayed above the buttons for connection confirmation. $1 is the link to the learn more web page."
  },
  "openFullScreenForLedgerWebHid": {
    "message": "全画面モードにしてLedgerを接続します。",
    "description": "Shown to the user on the confirm screen when they are viewing MetaMask in a popup window but need to connect their ledger via webhid."
  },
  "openInBlockExplorer": {
    "message": "ブロックエクスプローラーで開く"
  },
  "optional": {
    "message": "オプション"
  },
  "options": {
    "message": "オプション"
  },
  "origin": {
    "message": "起点"
  },
  "originChanged": {
    "message": "サイトが変更されました"
  },
  "originChangedMessage": {
    "message": "現在$1からの要求を確認しています。",
    "description": "$1 is the name of the origin"
  },
  "osTheme": {
    "message": "システム"
  },
  "otherSnaps": {
    "message": "他のsnap",
    "description": "Used in the 'permission_rpc' message."
  },
  "outdatedBrowserNotification": {
    "message": "古いブラウザを使用しています。ブラウザをアップデートしないと、MetaMaskからセキュリティパッチや新機能を入手できなくなります。"
  },
  "overrideContentSecurityPolicyHeader": {
    "message": "Content-Security-Policyヘッダーを上書き"
  },
  "overrideContentSecurityPolicyHeaderDescription": {
    "message": "このオプションは、DAppのContent-Security-Policyヘッダーによって拡張機能が正しく読み込まれない場合があるという、Firefoxの既知の問題に対する回避策です。特定のWebページの互換性に必要な場合を除き、このオプションを無効にすることはお勧めしません。"
  },
  "padlock": {
    "message": "南京錠"
  },
  "participateInMetaMetrics": {
    "message": "MetaMetricsに参加"
  },
  "participateInMetaMetricsDescription": {
    "message": "MetaMetricsに参加して、MetaMaskの改善にご協力ください"
  },
  "password": {
    "message": "パスワード"
  },
  "passwordNotLongEnough": {
    "message": "パスワードの長さが足りません"
  },
  "passwordSetupDetails": {
    "message": "このパスワードは、このデバイスでのみMetaMaskウォレットのロックを解除します。MetaMaskはこのパスワードを復元できません。"
  },
  "passwordStrength": {
    "message": "パスワードの強度: $1",
    "description": "Return password strength to the user when user wants to create password."
  },
  "passwordStrengthDescription": {
    "message": "強力なパスワードは、デバイスが盗まれたり侵入されたりした場合に、ウォレットのセキュリティを高めます。"
  },
  "passwordTermsWarning": {
    "message": "私はMetaMaskがこのパスワードを復元できないことを理解しています。$1"
  },
  "passwordsDontMatch": {
    "message": "パスワードが一致しません"
  },
  "pastePrivateKey": {
    "message": "秘密鍵の文字列をここに貼り付けます:",
    "description": "For importing an account from a private key"
  },
  "pending": {
    "message": "保留中"
  },
  "pendingConfirmationAddNetworkAlertMessage": {
    "message": "ネットワークを更新すると、このサイトからの$1件の保留中のトランザクションがキャンセルされます。",
    "description": "Number of transactions."
  },
  "pendingConfirmationSwitchNetworkAlertMessage": {
    "message": "ネットワークを切り替えると、このサイトからの$1件の保留中のトランザクションがキャンセルされます。",
    "description": "Number of transactions."
  },
  "pendingTransactionAlertMessage": {
    "message": "このトランザクションは、前のトランザクションが完了するまで実行されません。$1",
    "description": "$1 represents the words 'how to cancel or speed up a transaction' in a hyperlink"
  },
  "pendingTransactionAlertMessageHyperlink": {
    "message": "トランザクションをキャンセルまたは高速化する方法をご覧ください。",
    "description": "The text for the hyperlink in the pending transaction alert message"
  },
  "permissionDetails": {
    "message": "アクセス許可の詳細"
  },
  "permissionFor": {
    "message": "アクセス許可:"
  },
  "permissionFrom": {
    "message": "次からのアクセス許可:"
  },
  "permissionRequested": {
    "message": "現在リクエスト中"
  },
  "permissionRequestedForAccounts": {
    "message": "$1に対して要求済み",
    "description": "Permission cell status for requested permission including accounts, rendered as AvatarGroup which is $1."
  },
  "permissionRevoked": {
    "message": "この更新で取り消し"
  },
  "permissionRevokedForAccounts": {
    "message": "この更新で$1に対して取り消し済み",
    "description": "Permission cell status for revoked permission including accounts, rendered as AvatarGroup which is $1."
  },
  "permission_accessNamedSnap": {
    "message": "$1に接続。",
    "description": "The description for the `wallet_snap` permission. $1 is the human-readable name of the snap."
  },
  "permission_accessNetwork": {
    "message": "インターネットにアクセスします。",
    "description": "The description of the `endowment:network-access` permission."
  },
  "permission_accessNetworkDescription": {
    "message": "$1によるインターネットへのアクセスを許可します。これは、サードパーティサーバーとのデータの送受信に使用されます。",
    "description": "An extended description of the `endowment:network-access` permission. $1 is the snap name."
  },
  "permission_accessSnap": {
    "message": "$1 snapに接続します。",
    "description": "The description for the `wallet_snap` permission. $1 is the name of the snap."
  },
  "permission_accessSnapDescription": {
    "message": "Webサイトまたはsnapによる$1とのやり取りを許可します。",
    "description": "The description for the `wallet_snap_*` permission. $1 is the name of the Snap."
  },
  "permission_assets": {
    "message": "MetaMaskにアカウントの資産を表示します。",
    "description": "The description for the `endowment:assets` permission."
  },
  "permission_assetsDescription": {
    "message": "$1によるMetaMaskクライアントへの資産情報の提供を許可します。資産にはオンチェーンとオフチェーンの両方のものが含まれます。",
    "description": "An extended description for the `endowment:assets` permission. $1 is the name of the Snap."
  },
  "permission_cronjob": {
    "message": "定期的なアクションのスケジュール設定と実行。",
    "description": "The description for the `snap_cronjob` permission"
  },
  "permission_cronjobDescription": {
    "message": "$1が一定の時刻、日付、または間隔で定期的に実行されるアクションを実行することを許可します。これは、時間依存のやり取りや通知のトリガーに使用されます。",
    "description": "An extended description for the `snap_cronjob` permission. $1 is the snap name."
  },
  "permission_dialog": {
    "message": "MetaMaskにダイアログウィンドウを表示します。",
    "description": "The description for the `snap_dialog` permission"
  },
  "permission_dialogDescription": {
    "message": "$1がカスタムテキスト、入力フィールド、アクションの承認・拒否ボタンを備えたMetaMaskポップアップを表示することを許可します。\nこれは、Snapのアラート、承認、オプトインフローなどの作成に使用されます。",
    "description": "An extended description for the `snap_dialog` permission. $1 is the snap name."
  },
  "permission_ethereumAccounts": {
    "message": "アドレス、アカウント残高、アクティビティを表示して、承認するトランザクションを提案",
    "description": "The description for the `eth_accounts` permission"
  },
  "permission_ethereumProvider": {
    "message": "イーサリアムプロバイダーにアクセスします。",
    "description": "The description for the `endowment:ethereum-provider` permission"
  },
  "permission_ethereumProviderDescription": {
    "message": "$1がブロックチェーンのデータを読み込みメッセージやトランザクションを提案するために、MetaMaskと直接通信することを許可します。",
    "description": "An extended description for the `endowment:ethereum-provider` permission. $1 is the snap name."
  },
  "permission_getEntropy": {
    "message": "$1に固有の任意のキーを導出します。",
    "description": "The description for the `snap_getEntropy` permission. $1 is the snap name."
  },
  "permission_getEntropyDescription": {
    "message": "$1が、$1固有の任意のキーを公開せずに導出することを許可します。これらのキーはMetaMaskアカウントとは切り離されており、秘密鍵やシークレットリカバリーフレーズとは関連性がありません。他のSnapはこの情報にアクセスできません。",
    "description": "An extended description for the `snap_getEntropy` permission. $1 is the snap name."
  },
  "permission_getLocale": {
    "message": "言語設定の表示",
    "description": "The description for the `snap_getLocale` permission"
  },
  "permission_getLocaleDescription": {
    "message": "$1がMetaMaskの言語設定にアクセスできるようにします。これは、$1のコンテンツをユーザーの言語にローカライズして表示するために使用されます。",
    "description": "An extended description for the `snap_getLocale` permission. $1 is the snap name."
  },
  "permission_getPreferences": {
    "message": "優先言語や法定通貨などの情報の表示",
    "description": "The description for the `snap_getPreferences` permission"
  },
  "permission_getPreferencesDescription": {
    "message": "$1によるMetaMask設定の優先言語や法定通貨などの情報へのアクセスを許可します。これにより、$1がユーザーの設定に合わせたコンテンツを表示できるようになります。",
    "description": "An extended description for the `snap_getPreferences` permission. $1 is the snap name."
  },
  "permission_homePage": {
    "message": "カスタム画面の表示",
    "description": "The description for the `endowment:page-home` permission"
  },
  "permission_homePageDescription": {
    "message": "$1がMetaMaskでカスタムホーム画面を表示することを許可します。これは、ユーザーインターフェース、構成、ダッシュボードに使用されます。",
    "description": "An extended description for the `endowment:page-home` permission. $1 is the snap name."
  },
  "permission_keyring": {
    "message": "イーサリアムアカウントの追加と制御の要求を許可する",
    "description": "The description for the `endowment:keyring` permission"
  },
  "permission_keyringDescription": {
    "message": "$1がアカウントの追加または削除のリクエストを受け取ることや、これらのアカウントの代理で署名やトランザクションを行うことを許可します。",
    "description": "An extended description for the `endowment:keyring` permission. $1 is the snap name."
  },
  "permission_lifecycleHooks": {
    "message": "ライフサイクルフックを使用します。",
    "description": "The description for the `endowment:lifecycle-hooks` permission"
  },
  "permission_lifecycleHooksDescription": {
    "message": "$1がライフサイクルフックを使用して、ライフサイクルの特定のタイミングでコードを実行することを許可します。",
    "description": "An extended description for the `endowment:lifecycle-hooks` permission. $1 is the snap name."
  },
  "permission_manageAccounts": {
    "message": "イーサリアムアカウントを追加して管理します",
    "description": "The description for `snap_manageAccounts` permission"
  },
  "permission_manageAccountsDescription": {
    "message": "$1がイーサリアムアカウントを追加または削除し、これらのアカウントでトランザクションや署名を行うことを許可します。",
    "description": "An extended description for the `snap_manageAccounts` permission. $1 is the snap name."
  },
  "permission_manageBip32Keys": {
    "message": "$1アカウントの管理",
    "description": "The description for the `snap_getBip32Entropy` permission. $1 is a derivation path, e.g. 'm/44'/0'/0' (secp256k1)'."
  },
  "permission_manageBip44AndBip32KeysDescription": {
    "message": "$1による要求されたネットワークでのアカウントおよび資産の管理を許可します。これらのアカウントはシークレットリカバリーフレーズを (公開せずに) 使用して導出およびバックアップされます。キーを導出できることで、$1はイーサリアム (EVM) だけでなく、様々なブロックチェーンプロトコルをサポートできるようになります。",
    "description": "An extended description for the `snap_getBip44Entropy` and `snap_getBip44Entropy` permissions. $1 is the snap name."
  },
  "permission_manageBip44Keys": {
    "message": "$1アカウントの管理",
    "description": "The description for the `snap_getBip44Entropy` permission. $1 is the name of a protocol, e.g. 'Filecoin'."
  },
  "permission_manageState": {
    "message": "デバイスにデータを保管し管理します。",
    "description": "The description for the `snap_manageState` permission"
  },
  "permission_manageStateDescription": {
    "message": "$1が暗号化を使用して安全にデータを保管、更新、取得することを許可します。他のSnapはこの情報にアクセスできません。",
    "description": "An extended description for the `snap_manageState` permission. $1 is the snap name."
  },
  "permission_nameLookup": {
    "message": "ドメインとアドレス検索を提供します。",
    "description": "The description for the `endowment:name-lookup` permission."
  },
  "permission_nameLookupDescription": {
    "message": "SnapがMetaMask UIのさまざまな部分でアドレスとドメイン検索の取得と表示を行うことを許可します。",
    "description": "An extended description for the `endowment:name-lookup` permission."
  },
  "permission_notifications": {
    "message": "通知を表示します。",
    "description": "The description for the `snap_notify` permission"
  },
  "permission_notificationsDescription": {
    "message": "$1がMetaMask内に通知を表示することを許可します。Snapは、行動を促す情報や緊急性の高い情報に関する短い通知テキストをトリガーできます。",
    "description": "An extended description for the `snap_notify` permission. $1 is the snap name."
  },
  "permission_protocol": {
    "message": "1つまたは複数のチェーンにプロトコルデータを提供します。",
    "description": "The description for the `endowment:protocol` permission."
  },
  "permission_protocolDescription": {
    "message": "ガス代の見積もりやトークン情報など、$1によるMetaMaskへのプロトコルデータの提供を許可します。",
    "description": "An extended description for the `endowment:protocol` permission. $1 is the name of the Snap."
  },
  "permission_rpc": {
    "message": "$1が$2と直接やり取りすることを許可します。",
    "description": "The description for the `endowment:rpc` permission. $1 is 'other snaps' or 'websites', $2 is the snap name."
  },
  "permission_rpcDescription": {
    "message": "$1による$2へのメッセージの送信と$2からの応答の受信を許可します。",
    "description": "An extended description for the `endowment:rpc` permission. $1 is 'other snaps' or 'websites', $2 is the snap name."
  },
  "permission_rpcDescriptionOriginList": {
    "message": "$1および$2",
    "description": "A list of allowed origins where $2 is the last origin of the list and $1 is the rest of the list separated by ','."
  },
  "permission_signatureInsight": {
    "message": "署名分析情報モーダルの表示。",
    "description": "The description for the `endowment:signature-insight` permission"
  },
  "permission_signatureInsightDescription": {
    "message": "署名要求の承認前に、$1がモーダルを表示して署名要求に関する分析情報を提供することを許可します。これはフィッシング対策やセキュリティソリューションに使用されます。",
    "description": "An extended description for the `endowment:signature-insight` permission. $1 is the snap name."
  },
  "permission_signatureInsightOrigin": {
    "message": "署名要求を開始したWebサイトの出所を表示する",
    "description": "The description for the `signatureOrigin` caveat, to be used with the `endowment:signature-insight` permission"
  },
  "permission_signatureInsightOriginDescription": {
    "message": "$1による署名要求を開始したWebサイトの出所 (URI) の確認を許可します。これは、フィッシング対策やセキュリティソリューションに使用されます。",
    "description": "An extended description for the `signatureOrigin` caveat, to be used with the `endowment:signature-insight` permission. $1 is the snap name."
  },
  "permission_transactionInsight": {
    "message": "トランザクションインサイトを取得して表示します。",
    "description": "The description for the `endowment:transaction-insight` permission"
  },
  "permission_transactionInsightDescription": {
    "message": "$1によるトランザクションのデコードと、MetaMask UI内でのインサイトの表示を許可します。これは、フィッシング対策やセキュリティソリューションに使用されます。",
    "description": "An extended description for the `endowment:transaction-insight` permission. $1 is the snap name."
  },
  "permission_transactionInsightOrigin": {
    "message": "トランザクションを提案しているWebサイトの提供元を確認します",
    "description": "The description for the `transactionOrigin` caveat, to be used with the `endowment:transaction-insight` permission"
  },
  "permission_transactionInsightOriginDescription": {
    "message": "$1が、トランザクションを提案するWebサイトの出所 (URI) を確認することを許可します。これは、フィッシング対策やセキュリティソリューションに使用されます。",
    "description": "An extended description for the `transactionOrigin` caveat, to be used with the `endowment:transaction-insight` permission. $1 is the snap name."
  },
  "permission_unknown": {
    "message": "不明な許可: $1",
    "description": "$1 is the name of a requested permission that is not recognized."
  },
  "permission_viewBip32PublicKeys": {
    "message": "$1 ($2) の公開鍵を表示します。",
    "description": "The description for the `snap_getBip32PublicKey` permission. $1 is a derivation path, e.g. 'm/44'/0'/0''. $2 is the elliptic curve name, e.g. 'secp256k1'."
  },
  "permission_viewBip32PublicKeysDescription": {
    "message": "$2が、$1の公開鍵 (およびアドレス) を表示することを許可します。これは、アカウントや資産のコントロールを許可するものでは一切ありません。",
    "description": "An extended description for the `snap_getBip32PublicKey` permission. $1 is a derivation path (name). $2 is the snap name."
  },
  "permission_viewNamedBip32PublicKeys": {
    "message": "$1の公開鍵を表示します。",
    "description": "The description for the `snap_getBip32PublicKey` permission. $1 is a name for the derivation path, e.g., 'Ethereum accounts'."
  },
  "permission_walletSwitchEthereumChain": {
    "message": "次のネットワークに切り替えて使用します",
    "description": "The label for the `wallet_switchEthereumChain` permission"
  },
  "permission_webAssembly": {
    "message": "WebAssemblyのサポート",
    "description": "The description of the `endowment:webassembly` permission."
  },
  "permission_webAssemblyDescription": {
    "message": "$1がWebAssemblyを介して低レベルの実行環境にアクセスすることを許可します。",
    "description": "An extended description of the `endowment:webassembly` permission. $1 is the snap name."
  },
  "permissions": {
    "message": "許可"
  },
  "permissionsPageEmptyContent": {
    "message": "ここに表示する内容はありません"
  },
  "permissionsPageEmptySubContent": {
    "message": "ここには、インストールされたSnapや接続されたサイトに付与したアクセス許可が表示されます。"
  },
  "permitSimulationChange_approve": {
    "message": "使用上限"
  },
  "permitSimulationChange_bidding": {
    "message": "入札"
  },
  "permitSimulationChange_listing": {
    "message": "出品"
  },
  "permitSimulationChange_nft_listing": {
    "message": "出品価格"
  },
  "permitSimulationChange_receive": {
    "message": "受取"
  },
  "permitSimulationChange_revoke2": {
    "message": "取り消す"
  },
  "permitSimulationChange_transfer": {
    "message": "送金"
  },
  "permitSimulationDetailInfo": {
    "message": "この数量のトークンをアカウントから転送する権限を使用者に付与しようとしています。"
  },
  "permittedChainToastUpdate": {
    "message": "$1は$2にアクセスできます。"
  },
  "personalAddressDetected": {
    "message": "個人アドレスが検出されました。トークンコントラクトアドレスを入力してください。"
  },
  "pinToTop": {
    "message": "最上部にピン留め"
  },
  "pleaseConfirm": {
    "message": "確認してください"
  },
  "plusMore": {
    "message": "他$1件",
    "description": "$1 is the number of additional items"
  },
  "plusXMore": {
    "message": "その他$1件",
    "description": "$1 is a number of additional but unshown items in a list- this message will be shown in place of those items"
  },
  "popularNetworkAddToolTip": {
    "message": "これらのネットワークの一部はサードパーティに依存しているため、接続の信頼性が低かったり、サードパーティによるアクティビティの追跡が可能になったりする可能性があります。$1",
    "description": "Learn more link"
  },
  "popularNetworks": {
    "message": "人気のネットワーク"
  },
  "portfolio": {
    "message": "Portfolio"
  },
  "preparingSwap": {
    "message": "スワップを準備しています..."
  },
  "prev": {
    "message": "前へ"
  },
  "price": {
    "message": "価格"
  },
  "priceUnavailable": {
    "message": "価格が利用できません"
  },
  "primaryType": {
    "message": "基本型"
  },
  "priorityFee": {
    "message": "優先手数料"
  },
  "priorityFeeProperCase": {
    "message": "優先手数料"
  },
  "privacy": {
    "message": "プライバシー"
  },
  "privacyMsg": {
    "message": "プライバシーポリシー"
  },
  "privateKey": {
    "message": "秘密鍵",
    "description": "select this type of file to use to import an account"
  },
  "privateKeyCopyWarning": {
    "message": "$1の秘密鍵",
    "description": "$1 represents the account name"
  },
  "privateKeyHidden": {
    "message": "秘密鍵は非表示になっています",
    "description": "Explains that the private key input is hidden"
  },
  "privateKeyShow": {
    "message": "秘密鍵の入力の表示・非表示を切り替えます",
    "description": "Describes a toggle that is used to show or hide the private key input"
  },
  "privateKeyShown": {
    "message": "秘密鍵は表示されています",
    "description": "Explains that the private key input is being shown"
  },
  "privateKeyWarning": {
    "message": "警告: この鍵は絶対に公開しないでください。秘密鍵を持つ人は誰でも、アカウントに保持されているアセットを盗むことができます。"
  },
  "privateNetwork": {
    "message": "プライベートネットワーク"
  },
  "proceedWithTransaction": {
    "message": "それでも続行"
  },
  "productAnnouncements": {
    "message": "製品に関するお知らせ"
  },
  "profileSync": {
    "message": "プロファイルの同期"
  },
  "profileSyncConfirmation": {
    "message": "プロファイルの同期をオフにすると、通知を受け取ることができなくなります。"
  },
  "profileSyncDescription": {
    "message": "MetaMaskが一部の設定をデバイス間で同期するために使用するプロファイルを作成します。これは通知の受取に必要です。$1。"
  },
  "profileSyncPrivacyLink": {
    "message": "当社がどのようにユーザーのプライバシーを保護するのか、ご覧ください"
  },
  "proposedApprovalLimit": {
    "message": "提案された承認限度額"
  },
  "provide": {
    "message": "提供"
  },
  "publicAddress": {
    "message": "パブリックアドレス"
  },
  "pushPlatformNotificationsFundsReceivedDescription": {
    "message": "$1 $2を受け取りました"
  },
  "pushPlatformNotificationsFundsReceivedDescriptionDefault": {
    "message": "トークンを受け取りました"
  },
  "pushPlatformNotificationsFundsReceivedTitle": {
    "message": "資金の受領"
  },
  "pushPlatformNotificationsFundsSentDescription": {
    "message": "$1 $2を送りました"
  },
  "pushPlatformNotificationsFundsSentDescriptionDefault": {
    "message": "トークンを送りました"
  },
  "pushPlatformNotificationsFundsSentTitle": {
    "message": "資金の送付"
  },
  "pushPlatformNotificationsNftReceivedDescription": {
    "message": "新しいNFTを受け取りました"
  },
  "pushPlatformNotificationsNftReceivedTitle": {
    "message": "NFTの受領"
  },
  "pushPlatformNotificationsNftSentDescription": {
    "message": "NFTを送りました"
  },
  "pushPlatformNotificationsNftSentTitle": {
    "message": "NFTの送付"
  },
  "pushPlatformNotificationsStakingLidoStakeCompletedDescription": {
    "message": "Lidoのステーキングが完了しました"
  },
  "pushPlatformNotificationsStakingLidoStakeCompletedTitle": {
    "message": "ステーキング完了"
  },
  "pushPlatformNotificationsStakingLidoStakeReadyToBeWithdrawnDescription": {
    "message": "Lidoのステークの出金準備ができました"
  },
  "pushPlatformNotificationsStakingLidoStakeReadyToBeWithdrawnTitle": {
    "message": "ステークの出金準備完了"
  },
  "pushPlatformNotificationsStakingLidoWithdrawalCompletedDescription": {
    "message": "Lidoの出金が完了しました"
  },
  "pushPlatformNotificationsStakingLidoWithdrawalCompletedTitle": {
    "message": "出金完了"
  },
  "pushPlatformNotificationsStakingLidoWithdrawalRequestedDescription": {
    "message": "Lidoの出金リクエストが送信されました"
  },
  "pushPlatformNotificationsStakingLidoWithdrawalRequestedTitle": {
    "message": "出金のリクエスト"
  },
  "pushPlatformNotificationsStakingRocketpoolStakeCompletedDescription": {
    "message": "RocketPoolのステーキングが完了しました"
  },
  "pushPlatformNotificationsStakingRocketpoolStakeCompletedTitle": {
    "message": "ステーキング完了"
  },
  "pushPlatformNotificationsStakingRocketpoolUnstakeCompletedDescription": {
    "message": "RocketPoolのステーキングの解除が完了しました"
  },
  "pushPlatformNotificationsStakingRocketpoolUnstakeCompletedTitle": {
    "message": "ステーキングの解除完了"
  },
  "pushPlatformNotificationsSwapCompletedDescription": {
    "message": "MetaMaskスワップが完了しました"
  },
  "pushPlatformNotificationsSwapCompletedTitle": {
    "message": "スワップ完了"
  },
  "queued": {
    "message": "キュー待ち"
  },
  "quoteRate": {
    "message": "クォートレート"
  },
  "quotedReceiveAmount": {
    "message": "$1の受取額"
  },
  "quotedTotalCost": {
    "message": "$1の合計コスト"
  },
  "rank": {
    "message": "ランク"
  },
  "rateIncludesMMFee": {
    "message": "レートには$1%の手数料が含まれています"
  },
  "reAddAccounts": {
    "message": "他のアカウントを再度追加"
  },
  "reAdded": {
    "message": "再度追加されました"
  },
  "readdToken": {
    "message": "アカウントオプションメニューで「トークンのインポート」を選択することによって、今後このトークンを戻すことができます。"
  },
  "receive": {
    "message": "受取"
  },
  "receiveCrypto": {
    "message": "仮想通貨を受け取る"
  },
  "recipientAddressPlaceholderNew": {
    "message": "パブリックアドレス (0x) またはドメイン名を入力してください"
  },
  "recommendedGasLabel": {
    "message": "推奨"
  },
  "recoveryPhraseReminderBackupStart": {
    "message": "ここから開始"
  },
  "recoveryPhraseReminderConfirm": {
    "message": "了解"
  },
  "recoveryPhraseReminderHasBackedUp": {
    "message": "シークレットリカバリーフレーズは常に安全かつ秘密の場所に保管してください"
  },
  "recoveryPhraseReminderHasNotBackedUp": {
    "message": "シークレットリカバリーフレーズのバックアップが必要ですか？"
  },
  "recoveryPhraseReminderItemOne": {
    "message": "シークレットリカバリーフレーズは誰とも決して共有しないでください"
  },
  "recoveryPhraseReminderItemTwo": {
    "message": "MetaMaskチームが、ユーザーのシークレットリカバリーフレーズを確認することは絶対にありません"
  },
  "recoveryPhraseReminderSubText": {
    "message": "シークレットリカバリーフレーズは、ご利用のすべてのアカウントを制御します。"
  },
  "recoveryPhraseReminderTitle": {
    "message": "資産を守りましょう"
  },
  "refreshList": {
    "message": "リストを更新"
  },
  "reject": {
    "message": "拒否"
  },
  "rejectAll": {
    "message": "すべて拒否"
  },
  "rejectRequestsDescription": {
    "message": "$1件のリクエストを一括で拒否しようとしています。"
  },
  "rejectRequestsN": {
    "message": "$1件のリクエストを拒否"
  },
  "rejectTxsDescription": {
    "message": "$1件のトランザクションを一括拒否しようとしています。"
  },
  "rejectTxsN": {
    "message": "$1件のトランザクションを拒否"
  },
  "rejected": {
    "message": "拒否されました"
  },
  "rememberSRPIfYouLooseAccess": {
    "message": "シークレットリカバリーフレーズをなくしてしまうと、ウォレットにアクセスできなくなります。この単語のセットを安全に保管し、いつでも資金にアクセスできるように、$1してください。"
  },
  "reminderSet": {
    "message": "リマインダーが設定されました！"
  },
  "remove": {
    "message": "削除"
  },
  "removeAccount": {
    "message": "アカウントを削除"
  },
  "removeAccountDescription": {
    "message": "このアカウントはウォレットから削除されます。続行する前に、インポートしたアカウントの元のシークレットリカバリーフレーズまたは秘密鍵を持っていることを確認してください。アカウントはアカウントドロップダウンから再度インポートまたは作成できます。"
  },
  "removeKeyringSnap": {
    "message": "このSnapを削除すると、これらのアカウントがMetaMaskから削除されます:"
  },
  "removeKeyringSnapToolTip": {
    "message": "Snapはアカウントをコントロールするため、Snapを削除するとアカウントもMetaMaskから削除されますが、ブロックチェーン上から削除されることはありません。"
  },
  "removeNFT": {
    "message": "NFTを削除"
  },
  "removeNftErrorMessage": {
    "message": "このNFTを削除できませんでした。"
  },
  "removeNftMessage": {
    "message": "NFTが削除されました！"
  },
  "removeSnap": {
    "message": "snapを削除"
  },
  "removeSnapAccountDescription": {
    "message": "続行すると、このアカウントはMetaMaskで使用できなくなります。"
  },
  "removeSnapAccountTitle": {
    "message": "アカウントを削除"
  },
  "removeSnapConfirmation": {
    "message": "$1を削除してよろしいですか？",
    "description": "$1 represents the name of the snap"
  },
  "removeSnapDescription": {
    "message": "この操作により、snapとそのデータが削除され、与えられたアクセス許可が取り消されます。"
  },
  "replace": {
    "message": "置き換え"
  },
  "reportIssue": {
    "message": "問題を報告する"
  },
  "requestFrom": {
    "message": "要求元"
  },
  "requestFromInfo": {
    "message": "これは署名を求めているサイトです。"
  },
  "requestFromInfoSnap": {
    "message": "これは署名を求めているSnapです。"
  },
  "requestFromTransactionDescription": {
    "message": "これが承認を要求しているサイトです。"
  },
  "requestingFor": {
    "message": "次の要求:"
  },
  "requestingForAccount": {
    "message": "$1の要求",
    "description": "Name of Account"
  },
  "requestingForNetwork": {
    "message": "$1の要求",
    "description": "Name of Network"
  },
  "required": {
    "message": "必須"
  },
  "reset": {
    "message": "リセット"
  },
  "resetWallet": {
    "message": "ウォレットをリセット"
  },
  "resetWalletSubHeader": {
    "message": "MetaMaskはパスワードのコピーを保管しません。アカウントのロックを解除できない場合は、ウォレットをリセットする必要があります。これは、ウォレットのセットアップ時に使用したシークレットリカバリーフレーズを入力することで行えます。"
  },
  "resetWalletUsingSRP": {
    "message": "この操作により、このデバイスから現在のウォレットとシークレットリカバリーフレーズ、および作成されたアカウントのリストが削除されます。シークレットリカバリーフレーズでリセットすると、リセットに使用されたシークレットリカバリーフレーズに基づくアカウントのリストが表示されます。この新しいリストには、残高のあるアカウントが自動的に含まれます。また、以前作成された$1することもできます。インポートしたカスタムアカウントは$2である必要があり、アカウントに追加されたカスタムトークンも$3である必要があります。"
  },
  "resetWalletWarning": {
    "message": "続行する前に、正しいシークレットリカバリーフレーズを使用していることを確認してください。これは元に戻せません。"
  },
  "restartMetamask": {
    "message": "MetaMask を再起動"
  },
  "restore": {
    "message": "復元"
  },
  "restoreUserData": {
    "message": "ユーザーデータの復元"
  },
  "resultPageError": {
    "message": "エラー"
  },
  "resultPageErrorDefaultMessage": {
    "message": "操作に失敗しました。"
  },
  "resultPageSuccess": {
    "message": "成功"
  },
  "resultPageSuccessDefaultMessage": {
    "message": "操作が正常に完了しました。"
  },
  "retryTransaction": {
    "message": "トランザクションを再試行"
  },
  "reusedTokenNameWarning": {
    "message": "ここのトークンは、監視する別のトークンのシンボルを再使用します。これは混乱を招いたり紛らわしい場合があります。"
  },
  "revealSecretRecoveryPhrase": {
    "message": "シークレットリカバリーフレーズを確認"
  },
  "revealSeedWords": {
    "message": "シークレットリカバリーフレーズを確認"
  },
  "revealSeedWordsDescription1": {
    "message": "$1は$2を提供します。",
    "description": "This is a sentence consisting of link using 'revealSeedWordsSRPName' as $1 and bolded text using 'revealSeedWordsDescription3' as $2."
  },
  "revealSeedWordsDescription2": {
    "message": "MetaMaskは$1です。つまり、ユーザーがSRPの所有者となります。",
    "description": "$1 is text link with the message from 'revealSeedWordsNonCustodialWallet'"
  },
  "revealSeedWordsDescription3": {
    "message": "ウォレットと資金への完全アクセス"
  },
  "revealSeedWordsNonCustodialWallet": {
    "message": "ノンカストディアルウォレット"
  },
  "revealSeedWordsQR": {
    "message": "QR"
  },
  "revealSeedWordsSRPName": {
    "message": "シークレットリカバリーフレーズ (SRP)"
  },
  "revealSeedWordsText": {
    "message": "テキスト"
  },
  "revealSeedWordsWarning": {
    "message": "誰にも画面を見られていないことを確認してください。$1",
    "description": "$1 is bolded text using the message from 'revealSeedWordsWarning2'"
  },
  "revealSeedWordsWarning2": {
    "message": "MetaMaskサポートがこの情報を尋ねることはありません。",
    "description": "The bolded texted in the second part of 'revealSeedWordsWarning'"
  },
  "revealSensitiveContent": {
    "message": "機密のコンテンツを確認"
  },
  "revealTheSeedPhrase": {
    "message": "シードフレーズを確認"
  },
  "review": {
    "message": "確認"
  },
  "reviewAlert": {
    "message": "アラートを確認"
  },
  "reviewAlerts": {
    "message": "アラートを確認する"
  },
  "reviewPendingTransactions": {
    "message": "保留中のトランザクションを確認"
  },
  "reviewPermissions": {
    "message": " アクセス許可を確認する"
  },
  "revokePermission": {
    "message": "許可を取り消す"
  },
  "revokePermissionTitle": {
    "message": "$1のアクセス許可を取り消す",
    "description": "The token symbol that is being revoked"
  },
  "revokeSimulationDetailsDesc": {
    "message": "別のユーザーに付与したアカウントのトークン使用許可を取り消そうとしています。"
  },
  "rpcNameOptional": {
    "message": "RPC名 (オプション)"
  },
  "rpcUrl": {
    "message": "新しいRPC URL"
  },
  "safeTransferFrom": {
    "message": "安全な送金元:"
  },
  "save": {
    "message": "保存"
  },
  "scanInstructions": {
    "message": "QRコードにカメラを向けてください"
  },
  "scanQrCode": {
    "message": "QRコードをスキャン"
  },
  "scrollDown": {
    "message": "下にスクロール"
  },
  "search": {
    "message": "検索"
  },
  "searchAccounts": {
    "message": "アカウントを検索"
  },
  "searchNfts": {
    "message": "NFTを検索"
  },
  "searchTokens": {
    "message": "トークンを検索"
  },
  "searchTokensByNameOrAddress": {
    "message": "トークンを名前またはアドレスで検索する"
  },
  "secretRecoveryPhrase": {
    "message": "シークレットリカバリーフレーズ"
  },
  "secretRecoveryPhrasePlusNumber": {
    "message": "シークレットリカバリーフレーズ$1",
    "description": "The $1 is the order of the Secret Recovery Phrase"
  },
  "secureWallet": {
    "message": "安全なウォレット"
  },
  "security": {
    "message": "セキュリティ"
  },
  "securityAlert": {
    "message": "$1と$2からのセキュリティアラート"
  },
  "securityAlerts": {
    "message": "セキュリティアラート"
  },
  "securityAlertsDescription": {
    "message": "この機能は、トランザクションと署名要求を能動的に確認し、悪質なアクティビティに関するアラートを発します。$1",
    "description": "Link to learn more about security alerts"
  },
  "securityAndPrivacy": {
    "message": "セキュリティとプライバシー"
  },
  "securityDescription": {
    "message": "安全ではないネットワークに参加してしまう可能性を減らし、アカウントを守ります"
  },
  "securityMessageLinkForNetworks": {
    "message": "ネットワーク詐欺とセキュリティのリスク"
  },
  "securityPrivacyPath": {
    "message": "「設定」>「セキュリティとプライバシー」で確認できます。"
  },
  "securityProviderPoweredBy": {
    "message": "データソース: $1",
    "description": "The security provider that is providing data"
  },
  "seeAllPermissions": {
    "message": "すべてのアクセス許可を表示",
    "description": "Used for revealing more content (e.g. permission list, etc.)"
  },
  "seeDetails": {
    "message": "詳細を表示"
  },
  "seedPhraseConfirm": {
    "message": "シークレットリカバリーフレーズの確認"
  },
  "seedPhraseEnterMissingWords": {
    "message": "シークレットリカバリーフレーズの確認"
  },
  "seedPhraseIntroNotRecommendedButtonCopy": {
    "message": "後で通知 (非推奨)"
  },
  "seedPhraseIntroRecommendedButtonCopy": {
    "message": "ウォレットの安全を確保 (推奨)"
  },
  "seedPhraseIntroSidebarBulletOne": {
    "message": "書き留めて、複数の秘密の場所に保管してください。"
  },
  "seedPhraseIntroSidebarBulletTwo": {
    "message": "セーフティボックスに保管する。"
  },
  "seedPhraseIntroSidebarCopyOne": {
    "message": "シークレットリカバリーフレーズは12単語のフレーズで、ウォレットと資金への「マスターキー」となります。"
  },
  "seedPhraseIntroSidebarCopyThree": {
    "message": "誰かにリカバリーフレーズを尋ねられたら、ウォレットの資金を盗もうとする詐欺の可能性が高いです。"
  },
  "seedPhraseIntroSidebarCopyTwo": {
    "message": "シークレットリカバリ フレーズはMetaMaskを含め、決して誰とも共有しないでください！"
  },
  "seedPhraseIntroSidebarTitleOne": {
    "message": "シークレットリカバリーフレーズとは何ですか？"
  },
  "seedPhraseIntroSidebarTitleThree": {
    "message": "シークレットリカバリーフレーズは共有すべきですか？"
  },
  "seedPhraseIntroSidebarTitleTwo": {
    "message": "シークレットリカバリーフレーズはどのように保管すべきですか？"
  },
  "seedPhraseIntroTitle": {
    "message": "ウォレットの保護"
  },
  "seedPhraseReq": {
    "message": "シークレットリカバリーフレーズは、12、15、18、21、24語で構成されます"
  },
  "seedPhraseWriteDownDetails": {
    "message": "この12単語のシークレットリカバリーフレーズを書き留めて、自分だけがアクセスできる信頼できる場所に保管してください。"
  },
  "seedPhraseWriteDownHeader": {
    "message": "シークレットリカバリーフレーズを書き留めてください"
  },
  "select": {
    "message": "選択"
  },
  "selectAccountToConnect": {
    "message": "接続するアカウントを選択します"
  },
  "selectAccounts": {
    "message": "このサイトに使用するアカウントを選択してください"
  },
  "selectAccountsForSnap": {
    "message": "このsnapで使用するアカウントを選択してください"
  },
  "selectAll": {
    "message": "すべて選択"
  },
  "selectAnAccount": {
    "message": "アカウントを選択してください"
  },
  "selectAnAccountAlreadyConnected": {
    "message": "このアカウントはすでにMetaMaskに接続されています"
  },
  "selectEnableDisplayMediaPrivacyPreference": {
    "message": "NFTメディアの表示をオンにする"
  },
  "selectHdPath": {
    "message": "HDパスを選択"
  },
  "selectNFTPrivacyPreference": {
    "message": "NFTの自動検出を有効にする"
  },
  "selectPathHelp": {
    "message": "アカウントが見当たらない場合は、HDパスまたは現在選択されているネットワークを切り替えてみてください。"
  },
  "selectRpcUrl": {
    "message": "RPC URLを選択"
  },
  "selectSecretRecoveryPhrase": {
    "message": "シークレットリカバリーフレーズを選択"
  },
  "selectType": {
    "message": "種類を選択"
  },
  "selectedAccountMismatch": {
    "message": "別のアカウントが選択されました"
  },
  "selectingAllWillAllow": {
    "message": "すべてを選択すると、このサイトに現在のすべてのアカウントが表示されます。このサイトが信頼できることを確認してください。"
  },
  "send": {
    "message": "送金"
  },
  "sendBugReport": {
    "message": "バグの報告をお送りください。"
  },
  "sendNoContactsConversionText": {
    "message": "ここをクリック"
  },
  "sendNoContactsDescription": {
    "message": "連絡先を使用すると、別のアカウントに安全に何度もトランザクションを送信できます。連絡先を作成するには、$1",
    "description": "$1 represents the action text 'click here'"
  },
  "sendNoContactsTitle": {
    "message": "まだ連絡先がありません"
  },
  "sendSelectReceiveAsset": {
    "message": "受け取るアラートを選択してください"
  },
  "sendSelectSendAsset": {
    "message": "送る資産を選択してください"
  },
  "sendSpecifiedTokens": {
    "message": "$1を送金",
    "description": "Symbol of the specified token"
  },
  "sendSwapSubmissionWarning": {
    "message": "このボタンをクリックすると、直ちにスワップトランザクションが開始します。続ける前に、トランザクションの詳細を確認してください。"
  },
  "sendTokenAsToken": {
    "message": "$1を$2として送金",
    "description": "Used in the transaction display list to describe a swap and send. $1 and $2 are the symbols of tokens in involved in the swap."
  },
  "sendingAsset": {
    "message": "$1を送信中"
  },
  "sendingDisabled": {
    "message": "ERC-1155 NFTアセットの送信は、まだサポートされていません。"
  },
  "sendingNativeAsset": {
    "message": "$1を送信中",
    "description": "$1 represents the native currency symbol for the current network (e.g. ETH or BNB)"
  },
  "sendingToTokenContractWarning": {
    "message": "警告: 資金の喪失に繋がる可能性のあるトークンコントラクトに送信しようとしています。$1",
    "description": "$1 is a clickable link with text defined by the 'learnMoreUpperCase' key. The link will open to a support article regarding the known contract address warning"
  },
  "sepolia": {
    "message": "Sepoliaテストネットワーク"
  },
  "setApprovalForAll": {
    "message": "すべてを承認に設定"
  },
  "setApprovalForAllRedesignedTitle": {
    "message": "出金のリクエスト"
  },
  "setApprovalForAllTitle": {
    "message": "使用限度額なしで$1を承認",
    "description": "The token symbol that is being approved"
  },
  "settingAddSnapAccount": {
    "message": "snapアカウントを追加"
  },
  "settings": {
    "message": "設定"
  },
  "settingsOptimisedForEaseOfUseAndSecurity": {
    "message": "設定は使いやすさとセキュリティを確保するために最適化されています。これらはいつでも変更できます。"
  },
  "settingsSearchMatchingNotFound": {
    "message": "一致する結果が見つかりませんでした。"
  },
  "settingsSubHeadingSignaturesAndTransactions": {
    "message": "署名およびトランザクション要求"
  },
  "show": {
    "message": "表示"
  },
  "showAccount": {
    "message": "アカウントを表示"
  },
  "showAdvancedDetails": {
    "message": "高度な詳細を表示"
  },
  "showExtensionInFullSizeView": {
    "message": "拡張機能をフルサイズで表示"
  },
  "showExtensionInFullSizeViewDescription": {
    "message": "この機能をオンにすると、拡張機能アイコンをクリックした時にフルサイズ表示がデフォルトになります。"
  },
  "showFiatConversionInTestnets": {
    "message": "テストネット上に換算レートを表示"
  },
  "showFiatConversionInTestnetsDescription": {
    "message": "これを選択すると、テストネット上に法定通貨の換算レートが表示されます"
  },
  "showHexData": {
    "message": "16進データを表示"
  },
  "showHexDataDescription": {
    "message": "これを選択すると、送金画面に16進データフィールドが表示されます"
  },
  "showLess": {
    "message": "表示量を減らす"
  },
  "showMore": {
    "message": "他を表示"
  },
  "showNativeTokenAsMainBalance": {
    "message": "ネイティブトークンをメイン残高として表示"
  },
  "showNft": {
    "message": "NFTを表示"
  },
  "showPermissions": {
    "message": "表示許可"
  },
  "showPrivateKey": {
    "message": "秘密鍵を表示"
  },
  "showSRP": {
    "message": "シークレットリカバリーフレーズを表示"
  },
  "showTestnetNetworks": {
    "message": "テストネットワークを表示"
  },
  "showTestnetNetworksDescription": {
    "message": "ネットワークリストにテストネットワークを表示するには、こちらを選択してください"
  },
  "sign": {
    "message": "署名"
  },
  "signatureRequest": {
    "message": "署名のリクエスト"
  },
  "signature_decoding_bid_nft_tooltip": {
    "message": "入札が受け入れられると、NFTがウォレットに反映されます。"
  },
  "signature_decoding_list_nft_tooltip": {
    "message": "お手持ちのNFTが購入された場合のみ変更されます。"
  },
  "signed": {
    "message": "署名が完了しました"
  },
  "signing": {
    "message": "署名"
  },
  "signingInWith": {
    "message": "サインイン方法:"
  },
  "signingWith": {
    "message": "署名方法:"
  },
  "simulationApproveHeading": {
    "message": "引き出し"
  },
  "simulationDetailsApproveDesc": {
    "message": "別のユーザーに、アカウントからのNFTの引き出しを許可しようとしています。"
  },
  "simulationDetailsERC20ApproveDesc": {
    "message": "別のユーザーに、アカウントからこの数量を使用する許可を与えようとしています。"
  },
  "simulationDetailsFiatNotAvailable": {
    "message": "利用できません"
  },
  "simulationDetailsIncomingHeading": {
    "message": "受取額"
  },
  "simulationDetailsNoChanges": {
    "message": "変更なし"
  },
  "simulationDetailsOutgoingHeading": {
    "message": "送金額"
  },
  "simulationDetailsRevokeSetApprovalForAllDesc": {
    "message": "別のユーザーに付与したアカウントからのNFT引き出し許可を取り消そうとしています。"
  },
  "simulationDetailsSetApprovalForAllDesc": {
    "message": "別のユーザーに、アカウントからのNFTの引き出しを許可しようとしています。"
  },
  "simulationDetailsTitle": {
    "message": "予測される増減額"
  },
  "simulationDetailsTitleTooltip": {
    "message": "予測される変化は、このトランザクションを実行すると起きる可能性がある変化です。これは単に予測に過ぎず、保証されたものではありません。"
  },
  "simulationDetailsTotalFiat": {
    "message": "合計 = $1",
    "description": "$1 is the total amount in fiat currency on one side of the transaction"
  },
  "simulationDetailsTransactionReverted": {
    "message": "このトランザクションはおそらく失敗します"
  },
  "simulationDetailsUnavailable": {
    "message": "利用不可"
  },
  "simulationErrorMessageV2": {
    "message": "ガス代を見積もることができませんでした。コントラクトにエラーがある可能性があり、このトランザクションは失敗するかもしれません。"
  },
  "simulationsSettingDescription": {
    "message": "トランザクションと署名を確定する前に残高の増減を予測するには、この機能をオンにします。これは最終的な結果を保証するものではありません。$1"
  },
  "simulationsSettingSubHeader": {
    "message": "予測される残高の増減"
  },
  "singleNetwork": {
    "message": "1つのネットワーク"
  },
  "siweIssued": {
    "message": "発行済み"
  },
  "siweNetwork": {
    "message": "ネットワーク"
  },
  "siweRequestId": {
    "message": "リクエストID"
  },
  "siweResources": {
    "message": "リソース"
  },
  "siweURI": {
    "message": "URL"
  },
  "skip": {
    "message": "スキップ"
  },
  "skipAccountSecurity": {
    "message": "アカウントのセキュリティをスキップしますか？"
  },
  "skipAccountSecurityDetails": {
    "message": "私は、シークレットリカバリーフレーズをバックアップするまで、アカウントとそのアセットのすべてを失う可能性があることを理解しています。"
  },
  "slideBridgeDescription": {
    "message": "9つのチェーン間での移動がすべてウォレット内で"
  },
  "slideBridgeTitle": {
    "message": "ブリッジの準備はいいですか？"
  },
  "slideCashOutDescription": {
    "message": "仮想通貨を売ってキャッシュを入手"
  },
  "slideCashOutTitle": {
    "message": "MetaMaskでキャッシュアウト"
  },
  "slideDebitCardDescription": {
    "message": "一部地域で利用可能"
  },
  "slideDebitCardTitle": {
    "message": "MetaMaskデビットカード"
  },
  "slideFundWalletDescription": {
    "message": "トークンを追加または送金して開始します"
  },
  "slideFundWalletTitle": {
    "message": "ウォレットに入金"
  },
  "slideSweepStakeDescription": {
    "message": "今NFTをミントすると、次のものが当たるチャンスです:"
  },
  "slideSweepStakeTitle": {
    "message": "$5000 USDCプレゼントにご応募ください！"
  },
  "smartContracts": {
    "message": "スマートコントラクト"
  },
  "smartSwapsErrorNotEnoughFunds": {
    "message": "スマートスワップに必要な資金が不足しています。"
  },
  "smartSwapsErrorUnavailable": {
    "message": "スマートスワップは一時的にご利用いただけません。"
  },
  "smartTransactionCancelled": {
    "message": "トランザクションがキャンセルされました"
  },
  "smartTransactionCancelledDescription": {
    "message": "トランザクションを完了できなかったため、不要なガス代の支払いを避けるためにキャンセルされました。"
  },
  "smartTransactionError": {
    "message": "トランザクションに失敗しました"
  },
  "smartTransactionErrorDescription": {
    "message": "突然の市場の変化により失敗する場合があります。問題が解決されない場合は、MetaMaskカスタマーサポートにお問い合わせください。"
  },
  "smartTransactionPending": {
    "message": "トランザクションを送信中"
  },
  "smartTransactionSuccess": {
    "message": "トランザクションが完了しました"
  },
  "smartTransactions": {
    "message": "スマートトランザクション"
  },
  "smartTransactionsEnabledDescription": {
    "message": " そしてMEV保護。デフォルトでオンになりました。"
  },
  "smartTransactionsEnabledLink": {
    "message": "より高い成功率"
  },
  "smartTransactionsEnabledTitle": {
    "message": "トランザクションがさらにスマートに"
  },
  "snapAccountCreated": {
    "message": "アカウントが作成されました"
  },
  "snapAccountCreatedDescription": {
    "message": "新しいアカウントの使用準備ができました！"
  },
  "snapAccountCreationFailed": {
    "message": "アカウントの作成に失敗しました"
  },
  "snapAccountCreationFailedDescription": {
    "message": "$1はアカウントを作成できませんでした。",
    "description": "$1 is the snap name"
  },
  "snapAccountRedirectFinishSigningTitle": {
    "message": "署名を完了させる"
  },
  "snapAccountRedirectSiteDescription": {
    "message": "$1の指示に従ってください"
  },
  "snapAccountRemovalFailed": {
    "message": "アカウントの削除に失敗しました"
  },
  "snapAccountRemovalFailedDescription": {
    "message": "$1がこのアカウントを削除できませんでした。",
    "description": "$1 is the snap name"
  },
  "snapAccountRemoved": {
    "message": "アカウントが削除されました"
  },
  "snapAccountRemovedDescription": {
    "message": "このアカウントはMetaMaskで使用できなくなります。"
  },
  "snapAccounts": {
    "message": "アカウントSnap"
  },
  "snapAccountsDescription": {
    "message": "サードパーティSnapが制御するアカウント"
  },
  "snapConnectTo": {
    "message": "$1に接続",
    "description": "$1 is the website URL or a Snap name. Used for Snaps pre-approved connections."
  },
  "snapConnectionPermissionDescription": {
    "message": "$1によるユーザーの承認なしでの$2への自動接続を許可してください。",
    "description": "Used for Snap pre-approved connections. $1 is the Snap name, $2 is a website URL."
  },
  "snapConnectionWarning": {
    "message": "$1が$2の使用を求めています",
    "description": "$2 is the snap and $1 is the dapp requesting connection to the snap."
  },
  "snapContent": {
    "message": "このコンテンツは$1からのものです",
    "description": "This is shown when a snap shows transaction insight information in the confirmation UI. $1 is a link to the snap's settings page with the link text being the name of the snap."
  },
  "snapDetailWebsite": {
    "message": "Webサイト"
  },
  "snapHomeMenu": {
    "message": "Snapホームメニュー"
  },
  "snapInstallRequest": {
    "message": "$1をインストールすると、次のアクセス許可が付与されます。",
    "description": "$1 is the snap name."
  },
  "snapInstallSuccess": {
    "message": "インストール完了"
  },
  "snapInstallWarningCheck": {
    "message": "$1が次の許可を求めています:",
    "description": "Warning message used in popup displayed on snap install. $1 is the snap name."
  },
  "snapInstallWarningHeading": {
    "message": "慎重に進めてください"
  },
  "snapInstallWarningPermissionDescriptionForBip32View": {
    "message": "$1が公開鍵 (およびアドレス) を表示することを許可します。これは、アカウントや資産のコントロールを許可するものでは一切ありません。",
    "description": "An extended description for the `snap_getBip32PublicKey` permission used for tooltip on Snap Install Warning screen (popup/modal). $1 is the snap name."
  },
  "snapInstallWarningPermissionDescriptionForEntropy": {
    "message": "$1 Snapによる要求されたネットワークでのアカウントおよび資産の管理を許可します。これらのアカウントはシークレットリカバリーフレーズを (公開せずに) 使用して導出およびバックアップされます。キーを導出できることで、$1はイーサリアム (EVM) だけでなく、様々なブロックチェーンプロトコルをサポートできるようになります。",
    "description": "An extended description for the `snap_getBip44Entropy` and `snap_getBip44Entropy` permissions used for tooltip on Snap Install Warning screen (popup/modal). $1 is the snap name."
  },
  "snapInstallWarningPermissionNameForEntropy": {
    "message": "$1アカウントの管理",
    "description": "Permission name used for the Permission Cell component displayed on warning popup when installing a Snap. $1 is list of account types."
  },
  "snapInstallWarningPermissionNameForViewPublicKey": {
    "message": "$1の公開鍵の表示",
    "description": "Permission name used for the Permission Cell component displayed on warning popup when installing a Snap. $1 is list of account types."
  },
  "snapInstallationErrorDescription": {
    "message": "$1をインストールできませんでした。",
    "description": "Error description used when snap installation fails. $1 is the snap name."
  },
  "snapInstallationErrorTitle": {
    "message": "インストールに失敗しました",
    "description": "Error title used when snap installation fails."
  },
  "snapResultError": {
    "message": "エラー"
  },
  "snapResultSuccess": {
    "message": "成功"
  },
  "snapResultSuccessDescription": {
    "message": "$1を使用する準備が整いました"
  },
  "snapUIAssetSelectorTitle": {
    "message": "資産の選択"
  },
  "snapUpdateAlertDescription": {
    "message": "$1の最新バージョンを入手",
    "description": "Description used in Snap update alert banner when snap update is available. $1 is the Snap name."
  },
  "snapUpdateAvailable": {
    "message": "アップデートが利用できます"
  },
  "snapUpdateErrorDescription": {
    "message": "$1を更新できませんでした。",
    "description": "Error description used when snap update fails. $1 is the snap name."
  },
  "snapUpdateErrorTitle": {
    "message": "更新失敗",
    "description": "Error title used when snap update fails."
  },
  "snapUpdateRequest": {
    "message": "$1をアップデートすると、次のアクセス許可が付与されます。",
    "description": "$1 is the Snap name."
  },
  "snapUpdateSuccess": {
    "message": "更新完了"
  },
  "snapUrlIsBlocked": {
    "message": "このSnapがブロックされたサイトに移動しようとしています。$1。"
  },
  "snaps": {
    "message": "Snaps"
  },
  "snapsConnected": {
    "message": "Snapが接続されました"
  },
  "snapsNoInsight": {
    "message": "snapがインサイトを返しませんでした"
  },
  "snapsPrivacyWarningFirstMessage": {
    "message": "ユーザーは、別途特定されていない限り、インストールするSnapがConsensys$1で定義されているサードパーティサービスであることを認めたものとみなされます。サードパーティサービスの使用には、当該サードパーティサービスプロバイダーにより定められた、別の諸条件が適用されます。Consensysは、いかなる理由であっても、特定の人物によるSnapの使用を一切推奨しません。サードパーティサービスへのアクセス、依存、使用は、ユーザーの自己責任で行うものとします。Consensysは、サードパーティサービスの使用によりアカウントで発生する損失について、一切責任および賠償責任を負いません。",
    "description": "First part of a message in popup modal displayed when installing a snap for the first time. $1 is terms of use link."
  },
  "snapsPrivacyWarningSecondMessage": {
    "message": "サードパーティサービスと共有する情報は、当該サードパーティサービスにより、それぞれのプライバシーポリシーに従い直接収集されます。詳細は、各サードパーティサービスのプライバシーポリシーをご覧ください。",
    "description": "Second part of a message in popup modal displayed when installing a snap for the first time."
  },
  "snapsPrivacyWarningThirdMessage": {
    "message": "Consensysは、ユーザーがサードパーティと共有した情報に一切アクセスできません。",
    "description": "Third part of a message in popup modal displayed when installing a snap for the first time."
  },
  "snapsSettings": {
    "message": "Snapの設定"
  },
  "snapsTermsOfUse": {
    "message": "利用規約"
  },
  "snapsToggle": {
    "message": "snapは有効になっている場合にのみ実行されます"
  },
  "snapsUIError": {
    "message": "今後のサポートは、$1の作成者にお問い合わせください。",
    "description": "This is shown when the insight snap throws an error. $1 is the snap name"
  },
  "solanaImportAccounts": {
    "message": "Solanaアカウントをインポート"
  },
  "solanaImportAccountsDescription": {
    "message": "シークレットリカバリーフレーズをインポートして、他のウォレットからSolanaアカウントを移行します。"
  },
  "solanaMoreFeaturesComingSoon": {
    "message": "他の機能も近日追加予定"
  },
  "solanaMoreFeaturesComingSoonDescription": {
    "message": "Solana DApp、NFT、ハードウェアウォレットのサポート、その他機能も近日追加予定。"
  },
  "solanaOnMetaMask": {
    "message": "MetaMaskでSolana"
  },
  "solanaSendReceiveSwapTokens": {
    "message": "トークンの送金、受取、スワップ"
  },
  "solanaSendReceiveSwapTokensDescription": {
    "message": "SOLやUSDCなどのトークンでの送金・取引。"
  },
  "someNetworks": {
    "message": "$1個のネットワーク"
  },
  "somethingDoesntLookRight": {
    "message": "何か不審な点があれば、$1",
    "description": "A false positive message for users to contact support. $1 is a link to the support page."
  },
  "somethingIsWrong": {
    "message": "エラーが発生しました。ページを再度読み込んでみてください。"
  },
  "somethingWentWrong": {
    "message": "申し訳ありません。問題が発生しました。"
  },
  "sortBy": {
    "message": "並べ替え基準"
  },
  "sortByAlphabetically": {
    "message": "アルファベット順 (A～Z)"
  },
  "sortByDecliningBalance": {
    "message": "残高の多い順 ($1 高～低)",
    "description": "Indicates a descending order based on token fiat balance. $1 is the preferred currency symbol"
  },
  "source": {
    "message": "ソース"
  },
  "spamModalBlockedDescription": {
    "message": "このサイトは1分間ブロックされます"
  },
  "spamModalBlockedTitle": {
    "message": "このサイトを一時的にブロックしました"
  },
  "spamModalDescription": {
    "message": "複数の要求が行われ迷惑な場合は、一時的にサイトをブロックできます。"
  },
  "spamModalTemporaryBlockButton": {
    "message": "このサイトを一時的にブロック"
  },
  "spamModalTitle": {
    "message": "複数の要求が検出されました"
  },
  "speed": {
    "message": "速度"
  },
  "speedUp": {
    "message": "高速化"
  },
  "speedUpCancellation": {
    "message": "このキャンセルを高速化"
  },
  "speedUpExplanation": {
    "message": "現在のネットワーク状況に基づきガス代を更新し、10%以上 (ネットワークによる要件) 増額させました。"
  },
  "speedUpPopoverTitle": {
    "message": "トランザクションを高速化"
  },
  "speedUpTooltipText": {
    "message": "新しいガス代"
  },
  "speedUpTransaction": {
    "message": "このトランザクションを高速化"
  },
  "spendLimitInsufficient": {
    "message": "使用限度額が十分ではありません"
  },
  "spendLimitInvalid": {
    "message": "使用限度額が無効です。正の数値を使用する必要があります"
  },
  "spendLimitPermission": {
    "message": "使用限度額の許可"
  },
  "spendLimitRequestedBy": {
    "message": "使用限度額が$1によりリクエストされました",
    "description": "Origin of the site requesting the spend limit"
  },
  "spendLimitTooLarge": {
    "message": "使用限度額が大きすぎます"
  },
  "spender": {
    "message": "使用者"
  },
  "spenderTooltipDesc": {
    "message": "これは、NFTを引き出せるようになるアドレスです。"
  },
  "spenderTooltipERC20ApproveDesc": {
    "message": "これが、トークンを代理で使用できるようになるアドレスです。"
  },
  "spendingCap": {
    "message": "使用上限"
  },
  "spendingCaps": {
    "message": "使用上限"
  },
  "srpInputNumberOfWords": {
    "message": "$1語のフレーズがあります",
    "description": "This is the text for each option in the dropdown where a user selects how many words their secret recovery phrase has during import. The $1 is the number of words (either 12, 15, 18, 21, or 24)."
  },
  "srpListName": {
    "message": "シークレットリカバリーフレーズ$1",
    "description": "$1 is the order of the Secret Recovery Phrase"
  },
  "srpListNumberOfAccounts": {
    "message": "$1件のアカウント",
    "description": "$1 is the number of accounts in the list"
  },
  "srpListSelectionDescription": {
    "message": "新しいアカウントの生成元となるシークレットリカバリーフレーズ"
  },
  "srpListSingleOrZero": {
    "message": "$1件のアカウント",
    "description": "$1 is the number of accounts in the list, it is either 1 or 0"
  },
  "srpPasteFailedTooManyWords": {
    "message": "24を超える単語が含まれていたため、貼り付けに失敗しました。シークレットリカバリーフレーズは24語までです。",
    "description": "Description of SRP paste error when the pasted content has too many words"
  },
  "srpPasteTip": {
    "message": "シークレットリカバリーフレーズ全体をいずれかのフィールドに張り付けできます。",
    "description": "Our secret recovery phrase input is split into one field per word. This message explains to users that they can paste their entire secrete recovery phrase into any field, and we will handle it correctly."
  },
  "srpSecurityQuizGetStarted": {
    "message": "開始"
  },
  "srpSecurityQuizImgAlt": {
    "message": "目の中央に鍵穴があり、3つのパスワード入力欄がフローティング表示されている画像"
  },
  "srpSecurityQuizIntroduction": {
    "message": "シークレットリカバリーフレーズを確認するには、2つの質問に正しく答える必要があります。"
  },
  "srpSecurityQuizQuestionOneQuestion": {
    "message": "シークレットリカバリーフレーズをなくした場合、MetaMaskは..."
  },
  "srpSecurityQuizQuestionOneRightAnswer": {
    "message": "どうすることもできません"
  },
  "srpSecurityQuizQuestionOneRightAnswerDescription": {
    "message": "書き留めたり金属に掘ったり、いくつかの秘密の場所に保管したりして、絶対になくさないようにしてください。なくした場合、一生戻ってきません。"
  },
  "srpSecurityQuizQuestionOneRightAnswerTitle": {
    "message": "正解です！シークレットリカバリーフレーズは誰にも取り戻すことができません"
  },
  "srpSecurityQuizQuestionOneWrongAnswer": {
    "message": "それを取り戻すことができます"
  },
  "srpSecurityQuizQuestionOneWrongAnswerDescription": {
    "message": "シークレットリカバリーフレーズをなくした場合、一生戻ってきません。誰が何と言おうと、誰にも取り戻すことはできません。"
  },
  "srpSecurityQuizQuestionOneWrongAnswerTitle": {
    "message": "不正解！シークレットリカバリーフレーズは誰にも取り戻せません"
  },
  "srpSecurityQuizQuestionTwoQuestion": {
    "message": "誰かにシークレットリカバリーフレーズを尋ねられたら、それがサポート担当者であっても..."
  },
  "srpSecurityQuizQuestionTwoRightAnswer": {
    "message": "あなたは騙されようとしています"
  },
  "srpSecurityQuizQuestionTwoRightAnswerDescription": {
    "message": "シークレットリカバリーフレーズが必要だと言われたら、それは嘘です。教えてしまったら資産を盗まれます。"
  },
  "srpSecurityQuizQuestionTwoRightAnswerTitle": {
    "message": "正解です！シークレットリカバリーフレーズは決して誰にも教えてはいけません"
  },
  "srpSecurityQuizQuestionTwoWrongAnswer": {
    "message": "教えるべきです"
  },
  "srpSecurityQuizQuestionTwoWrongAnswerDescription": {
    "message": "シークレットリカバリーフレーズが必要だと言われたら、それは嘘です。教えてしまったら資産を盗まれます。"
  },
  "srpSecurityQuizQuestionTwoWrongAnswerTitle": {
    "message": "不正解！シークレットリカバリーフレーズは決して誰にも教えないでください"
  },
  "srpSecurityQuizTitle": {
    "message": "セキュリティの質問"
  },
  "srpToggleShow": {
    "message": "シークレットリカバリーフレーズのこの単語を表示・非表示",
    "description": "Describes a toggle that is used to show or hide a single word of the secret recovery phrase"
  },
  "srpWordHidden": {
    "message": "この単語は表示されません",
    "description": "Explains that a word in the secret recovery phrase is hidden"
  },
  "srpWordShown": {
    "message": "この単語は表示されます",
    "description": "Explains that a word in the secret recovery phrase is being shown"
  },
  "stable": {
    "message": "安定"
  },
  "stableLowercase": {
    "message": "安定"
  },
  "stake": {
    "message": "ステーク"
  },
  "stateLogError": {
    "message": "ステートログの取得中にエラーが発生しました。"
  },
  "stateLogFileName": {
    "message": "MetaMaskステートログ"
  },
  "stateLogs": {
    "message": "ステートログ"
  },
  "stateLogsDescription": {
    "message": "ステートログには、パブリックアカウントアドレスと送信済みトランザクションが含まれています。"
  },
  "status": {
    "message": "ステータス"
  },
  "statusNotConnected": {
    "message": "未接続"
  },
  "statusNotConnectedAccount": {
    "message": "アカウントが接続されていません"
  },
  "step1LatticeWallet": {
    "message": "Lattice1を接続する"
  },
  "step1LatticeWalletMsg": {
    "message": "セットアップが完了しオンラインになると、MetaMaskをLattice1デバイスに接続できます。デバイスのロックを解除し、デバイスIDを準備してください。",
    "description": "$1 represents the `hardwareWalletSupportLinkConversion` localization key"
  },
  "step1LedgerWallet": {
    "message": "Ledgerアプリをダウンロード"
  },
  "step1LedgerWalletMsg": {
    "message": "$1のロックを解除するには、ダウンロードして設定し、パスワードを入力してください。",
    "description": "$1 represents the `ledgerLiveApp` localization value"
  },
  "step1TrezorWallet": {
    "message": "Trezorを接続する"
  },
  "step1TrezorWalletMsg": {
    "message": "Trezorをコンピューターに直接接続し、ロックを解除します。 必ず正しいパスフレーズを使用してください。",
    "description": "$1 represents the `hardwareWalletSupportLinkConversion` localization key"
  },
  "step2LedgerWallet": {
    "message": "Ledgerを接続する"
  },
  "step2LedgerWalletMsg": {
    "message": "コンピューターにLedgerを直接接続します。Ledgerのロックを解除し、イーサリアムアプリを開きます。",
    "description": "$1 represents the `hardwareWalletSupportLinkConversion` localization key"
  },
  "stillGettingMessage": {
    "message": "まだこのメッセージが表示されますか？"
  },
  "strong": {
    "message": "強"
  },
  "stxCancelled": {
    "message": "スワップが失敗するところでした"
  },
  "stxCancelledDescription": {
    "message": "トランザクションが失敗しそうになり、不要なガス代の支払いを避けるためにキャンセルされました。"
  },
  "stxCancelledSubDescription": {
    "message": "もう一度スワップをお試しください。次回は同様のリスクを避けられるようサポートします。"
  },
  "stxFailure": {
    "message": "スワップに失敗しました"
  },
  "stxFailureDescription": {
    "message": "突然の市場変動が失敗の原因になります。問題が解決されないようでしたら、$1にお問い合わせください。",
    "description": "This message is shown to a user if their swap fails. The $1 will be replaced by support.metamask.io"
  },
  "stxOptInSupportedNetworksDescription": {
    "message": "スマートトランザクションをオンにして、サポートされているネットワーク上でのトランザクションの信頼性と安全性を高めましょう。$1"
  },
  "stxPendingPrivatelySubmittingSwap": {
    "message": "スワップを非公開で送信中..."
  },
  "stxPendingPubliclySubmittingSwap": {
    "message": "スワップを公開で送信中..."
  },
  "stxSuccess": {
    "message": "スワップ完了！"
  },
  "stxSuccessDescription": {
    "message": "$1が利用可能になりました。",
    "description": "$1 is a token symbol, e.g. ETH"
  },
  "stxSwapCompleteIn": {
    "message": "スワップ完了まで残り <",
    "description": "'<' means 'less than', e.g. Swap will complete in < 2:59"
  },
  "stxTryingToCancel": {
    "message": "トランザクションのキャンセルを試みています..."
  },
  "stxUnknown": {
    "message": "ステータス不明"
  },
  "stxUnknownDescription": {
    "message": "トランザクションは成功しましたが、詳細がわかりません。このスワップの処理中に別のトランザクションが送信されたことが原因である可能性があります。"
  },
  "stxUserCancelled": {
    "message": "スワップがキャンセルされました"
  },
  "stxUserCancelledDescription": {
    "message": "不要なガス代を支払うことなくトランザクションがキャンセルされました。"
  },
  "submit": {
    "message": "送信"
  },
  "submitted": {
    "message": "送信済み"
  },
  "suggestedBySnap": {
    "message": "$1による提案",
    "description": "$1 is the snap name"
  },
  "suggestedCurrencySymbol": {
    "message": "推奨通貨シンボル。"
  },
  "suggestedTokenName": {
    "message": "提案された名前:"
  },
  "support": {
    "message": "サポート"
  },
  "supportCenter": {
    "message": "サポートセンターをご利用ください"
  },
  "supportMultiRpcInformation": {
    "message": "1つのネットワークで複数のRPCがサポートされるようになりました。情報の矛盾を解決するため、最も最近のRPCがデフォルトのRPCとして選択されています。"
  },
  "surveyConversion": {
    "message": "アンケートに回答する"
  },
  "surveyTitle": {
    "message": "MetaMaskの未来を形作りましょう"
  },
  "swap": {
    "message": "スワップ"
  },
  "swapAdjustSlippage": {
    "message": "スリッページの調整"
  },
  "swapAggregator": {
    "message": "アグリゲーター"
  },
  "swapAllowSwappingOf": {
    "message": "$1のスワップを許可",
    "description": "Shows a user that they need to allow a token for swapping on their hardware wallet"
  },
  "swapAmountReceived": {
    "message": "保証額"
  },
  "swapAmountReceivedInfo": {
    "message": "これは受け取る最低額です。スリッページによりそれ以上の額を受け取ることもあります。"
  },
  "swapAndSend": {
    "message": "スワップして送金"
  },
  "swapAnyway": {
    "message": "スワップを続ける"
  },
  "swapApproval": {
    "message": "$1のスワップを承認",
    "description": "Used in the transaction display list to describe a transaction that is an approve call on a token that is to be swapped.. $1 is the symbol of a token that has been approved."
  },
  "swapApproveNeedMoreTokens": {
    "message": "このスワップを完了させるには、さらに$1の$2が必要です。",
    "description": "Tells the user how many more of a given token they need for a specific swap. $1 is an amount of tokens and $2 is the token symbol."
  },
  "swapAreYouStillThere": {
    "message": "まだご利用中ですか？"
  },
  "swapAreYouStillThereDescription": {
    "message": "続ける際には、最新のクォートを表示する準備ができています"
  },
  "swapConfirmWithHwWallet": {
    "message": "ハードウェアウォレットで確定"
  },
  "swapContinueSwapping": {
    "message": "スワップを続ける"
  },
  "swapContractDataDisabledErrorDescription": {
    "message": "Ledgerのイーサリアムアプリで「設定」に移動し、コントラクトデータを許可します。次に、スワップを再度試します。"
  },
  "swapContractDataDisabledErrorTitle": {
    "message": "コントラクトデータがLedgerで無効です"
  },
  "swapCustom": {
    "message": "カスタム"
  },
  "swapDecentralizedExchange": {
    "message": "分散型取引所"
  },
  "swapDirectContract": {
    "message": "ダイレクトコントラクト"
  },
  "swapEditLimit": {
    "message": "限度額を編集"
  },
  "swapEnableDescription": {
    "message": "これは必須であり、MetaMaskに$1をスワップする許可を付与します。",
    "description": "Gives the user info about the required approval transaction for swaps. $1 will be the symbol of a token being approved for swaps."
  },
  "swapEnableTokenForSwapping": {
    "message": "これはスワップ用に$1",
    "description": "$1 is for the 'enableToken' key, e.g. 'enable ETH'"
  },
  "swapEnterAmount": {
    "message": "金額を入力してください"
  },
  "swapEstimatedNetworkFees": {
    "message": "推定ネットワーク手数料"
  },
  "swapEstimatedNetworkFeesInfo": {
    "message": "これは、スワップを完了させるために使用されるネットワーク手数料の見積もりです。実際の額はネットワークの状態によって変化する可能性があります。"
  },
  "swapFailedErrorDescriptionWithSupportLink": {
    "message": "トランザクション障害が発生した場合は、いつでもお手伝いいたします。この問題が解決しない場合は、$1でカスタマーサポートにお問い合わせください。",
    "description": "This message is shown to a user if their swap fails. The $1 will be replaced by support.metamask.io"
  },
  "swapFailedErrorTitle": {
    "message": "スワップに失敗しました"
  },
  "swapFetchingQuote": {
    "message": "クォートを取得中"
  },
  "swapFetchingQuoteNofN": {
    "message": "$2件中$1件の見積もりを取得中",
    "description": "A count of possible quotes shown to the user while they are waiting for quotes to be fetched. $1 is the number of quotes already loaded, and $2 is the total number of resources that we check for quotes. Keep in mind that not all resources will have a quote for a particular swap."
  },
  "swapFetchingQuotes": {
    "message": "クォートを取得中..."
  },
  "swapFetchingQuotesErrorDescription": {
    "message": "問題が発生しました。もう一度実行してください。エラーが解消されない場合は、カスタマサポートにお問い合わせください。"
  },
  "swapFetchingQuotesErrorTitle": {
    "message": "見積もり取得エラー"
  },
  "swapFromTo": {
    "message": "$1から$2へのスワップ",
    "description": "Tells a user that they need to confirm on their hardware wallet a swap of 2 tokens. $1 is a source token and $2 is a destination token"
  },
  "swapGasFeesDetails": {
    "message": "ガス代は、ネットワークトラフィックとトランザクションの複雑さに基づき推定され、変動します。"
  },
  "swapGasFeesExplanation": {
    "message": "MetaMaskはガス代から収益を得ません。これらの手数料は見積もりであり、ネットワークの混雑状況やトランザクションの複雑さによって変わる可能性があります。詳細は$1をご覧ください。",
    "description": "$1 is a link (text in link can be found at 'swapGasFeesSummaryLinkText')"
  },
  "swapGasFeesExplanationLinkText": {
    "message": "こちら",
    "description": "Text for link in swapGasFeesExplanation"
  },
  "swapGasFeesLearnMore": {
    "message": "ガス代に関する詳細"
  },
  "swapGasFeesSplit": {
    "message": "前の画面のガス代は、この2つのトランザクションに分けられています。"
  },
  "swapGasFeesSummary": {
    "message": "ガス代は、$1ネットワークでトランザクションを処理するクリプトマイナーに支払われます。MetaMaskはガス代から利益を得ません。",
    "description": "$1 is the selected network, e.g. Ethereum or BSC"
  },
  "swapGasIncludedTooltipExplanation": {
    "message": "このクォートは、やり取りするトークンの数量を調整し、ガス代込みで提示されています。アクティビティリストの別のトランザクションでETHを受け取る場合があります。"
  },
  "swapGasIncludedTooltipExplanationLinkText": {
    "message": "ガス代に関する詳細"
  },
  "swapHighSlippage": {
    "message": "高スリッページ"
  },
  "swapIncludesGasAndMetaMaskFee": {
    "message": "ガス代と$1%のMetaMask手数料が含まれています",
    "description": "Provides information about the fee that metamask takes for swaps. $1 is a decimal number."
  },
  "swapIncludesMMFee": {
    "message": "$1%のMetaMask手数料が含まれています。",
    "description": "Provides information about the fee that metamask takes for swaps. $1 is a decimal number."
  },
  "swapIncludesMMFeeAlt": {
    "message": "クォートには$1%のMetaMask手数料が含まれています",
    "description": "Provides information about the fee that metamask takes for swaps using the latest copy. $1 is a decimal number."
  },
  "swapIncludesMetaMaskFeeViewAllQuotes": {
    "message": "$1%のMetaMask手数料が含まれています – $2",
    "description": "Provides information about the fee that metamask takes for swaps. $1 is a decimal number and $2 is a link to view all quotes."
  },
  "swapLearnMore": {
    "message": "Swapsの詳細"
  },
  "swapLiquiditySourceInfo": {
    "message": "弊社は、為替レートとネットワーク手数料を比較するために、複数の流動性供給源 (取引所、アグリゲーター、専門のマーケットメーカー) を検索します。"
  },
  "swapLowSlippage": {
    "message": "低スリッページ"
  },
  "swapMaxSlippage": {
    "message": "最大スリッページ"
  },
  "swapMetaMaskFee": {
    "message": "MetaMask手数料"
  },
  "swapMetaMaskFeeDescription": {
    "message": "このクォートには、$1%の手数料が自動的に含まれています。この手数料は、MetaMaskの流動性プロバイダーの情報集積ソフトウェアの使用ライセンスの代金として支払うものです。",
    "description": "Provides information about the fee that metamask takes for swaps. $1 is a decimal number."
  },
  "swapNQuotesWithDot": {
    "message": "$1件の見積もり。",
    "description": "$1 is the number of quotes that the user can select from when opening the list of quotes on the 'view quote' screen"
  },
  "swapNewQuoteIn": {
    "message": "見積もりの更新まで $1",
    "description": "Tells the user the amount of time until the currently displayed quotes are update. $1 is a time that is counting down from 1:00 to 0:00"
  },
  "swapNoTokensAvailable": {
    "message": "$1と一致するトークンがありません",
    "description": "Tells the user that a given search string does not match any tokens in our token lists. $1 can be any string of text"
  },
  "swapOnceTransactionHasProcess": {
    "message": "このトランザクションの処理が完了すると、$1がアカウントに追加されます。",
    "description": "This message communicates the token that is being transferred. It is shown on the awaiting swap screen. The $1 will be a token symbol."
  },
  "swapPriceDifference": {
    "message": "$1 $2 (～$3) を $4 $5 (～$6) にスワップしようとしています。",
    "description": "This message represents the price slippage for the swap.  $1 and $4 are a number (ex: 2.89), $2 and $5 are symbols (ex: ETH), and $3 and $6 are fiat currency amounts."
  },
  "swapPriceDifferenceTitle": {
    "message": "最大$1%の価格差",
    "description": "$1 is a number (ex: 1.23) that represents the price difference."
  },
  "swapPriceUnavailableDescription": {
    "message": "市場価格のデータが不足しているため、プライスインパクトを測定できませんでした。スワップする前に、これから受領するトークンの額に問題がないか確認してください。"
  },
  "swapPriceUnavailableTitle": {
    "message": "続行する前にレートを確認してください"
  },
  "swapProcessing": {
    "message": "処理中"
  },
  "swapQuoteDetails": {
    "message": "見積もりの詳細"
  },
  "swapQuoteNofM": {
    "message": "$1/$2",
    "description": "A count of possible quotes shown to the user while they are waiting for quotes to be fetched. $1 is the number of quotes already loaded, and $2 is the total number of resources that we check for quotes. Keep in mind that not all resources will have a quote for a particular swap."
  },
  "swapQuoteSource": {
    "message": "見積もり提供元"
  },
  "swapQuotesExpiredErrorDescription": {
    "message": "最新のレートを取得するには、新しい見積もりをリクエストしてください。"
  },
  "swapQuotesExpiredErrorTitle": {
    "message": "見積もりのタイムアウト"
  },
  "swapQuotesNotAvailableDescription": {
    "message": "トレードのサイズを減らすか、別のトークンを使用してください。"
  },
  "swapQuotesNotAvailableErrorDescription": {
    "message": "額の調整またはスリッページの設定を試してから、もう一度実行してください。"
  },
  "swapQuotesNotAvailableErrorTitle": {
    "message": "見積もりを取得できません"
  },
  "swapRate": {
    "message": "レート"
  },
  "swapReceiving": {
    "message": "受信中"
  },
  "swapReceivingInfoTooltip": {
    "message": "これは推定値です。正確な額はスリッページによって異なります。"
  },
  "swapRequestForQuotation": {
    "message": "見積もりのリクエスト"
  },
  "swapSelect": {
    "message": "選択"
  },
  "swapSelectAQuote": {
    "message": "見積もりを選択"
  },
  "swapSelectAToken": {
    "message": "トークンを選択"
  },
  "swapSelectQuotePopoverDescription": {
    "message": "以下は複数の流動性供給源から収集したすべての見積もりです。"
  },
  "swapSelectToken": {
    "message": "トークンを選択"
  },
  "swapShowLatestQuotes": {
    "message": "最新のクォートを表示"
  },
  "swapSlippageHighDescription": {
    "message": "入力されたスリッページ ($1%) は非常に高いもののため、不利なレートに繋がる可能性があります",
    "description": "$1 is the amount of % for slippage"
  },
  "swapSlippageHighTitle": {
    "message": "高スリッページ"
  },
  "swapSlippageLowDescription": {
    "message": "値がこのように低い ($1%) と、スワップの失敗に繋がります",
    "description": "$1 is the amount of % for slippage"
  },
  "swapSlippageLowTitle": {
    "message": "低スリッページ"
  },
  "swapSlippageNegativeDescription": {
    "message": "スリッページは0以上でなければなりません"
  },
  "swapSlippageNegativeTitle": {
    "message": "続けるにはスリッページを増やしてください"
  },
  "swapSlippageOverLimitDescription": {
    "message": "スリッページの許容範囲は15%以下でなければなりません。それを超えると不利なレートになります。"
  },
  "swapSlippageOverLimitTitle": {
    "message": "続けるにはスリッページを減らしてください"
  },
  "swapSlippagePercent": {
    "message": "$1%",
    "description": "$1 is the amount of % for slippage"
  },
  "swapSlippageTooltip": {
    "message": "注文から確定までの間に価格が変動することを「スリッページ」といいます。スリッページが「スリッページ許容範囲」の設定を超えた場合、スワップは自動的にキャンセルされます。"
  },
  "swapSlippageZeroDescription": {
    "message": "スリッページがゼロのプロバイダーは少ないため、不利なクォートになる可能性があります。"
  },
  "swapSlippageZeroTitle": {
    "message": "スリッページがゼロのプロバイダーを使用中"
  },
  "swapSource": {
    "message": "流動性の供給源"
  },
  "swapSuggested": {
    "message": "スワップが提案されました"
  },
  "swapSuggestedGasSettingToolTipMessage": {
    "message": "スワップは複雑で急を要するトランザクションです。コストとスワップの確実な成功のバランスが取れたこのガス代をお勧めします。"
  },
  "swapSwapFrom": {
    "message": "スワップ元"
  },
  "swapSwapSwitch": {
    "message": "トークンの切り替え"
  },
  "swapSwapTo": {
    "message": "スワップ先"
  },
  "swapToConfirmWithHwWallet": {
    "message": "ハードウェアウォレットで確定"
  },
  "swapTokenAddedManuallyDescription": {
    "message": "このトークンを$1で検証して、取引したいトークンであることを確認してください。",
    "description": "$1 points the user to etherscan as a place they can verify information about a token. $1 is replaced with the translation for \"etherscan\""
  },
  "swapTokenAddedManuallyTitle": {
    "message": "トークンが手動で追加されました"
  },
  "swapTokenAvailable": {
    "message": "$1がアカウントに追加されました。",
    "description": "This message is shown after a swap is successful and communicates the exact amount of tokens the user has received for a swap. The $1 is a decimal number of tokens followed by the token symbol."
  },
  "swapTokenBalanceUnavailable": {
    "message": "$1の残高を取り戻すことができませんでした。",
    "description": "This message communicates to the user that their balance of a given token is currently unavailable. $1 will be replaced by a token symbol"
  },
  "swapTokenNotAvailable": {
    "message": "この地域ではトークンのスワップが行えません"
  },
  "swapTokenToToken": {
    "message": "$1を$2にスワップ",
    "description": "Used in the transaction display list to describe a swap. $1 and $2 are the symbols of tokens in involved in a swap."
  },
  "swapTokenVerifiedOn1SourceDescription": {
    "message": "$1は1つのソースでしか検証されていません。進める前に$2で検証することをご検討ください。",
    "description": "$1 is a token name, $2 points the user to etherscan as a place they can verify information about a token. $1 is replaced with the translation for \"etherscan\""
  },
  "swapTokenVerifiedOn1SourceTitle": {
    "message": "偽物のトークンの可能性"
  },
  "swapTokenVerifiedSources": {
    "message": "$1個のソースで確定済み。$2で確認。",
    "description": "$1 the number of sources that have verified the token, $2 points the user to a block explorer as a place they can verify information about the token."
  },
  "swapTooManyDecimalsError": {
    "message": "$1は小数点以下$2桁まで使用できます",
    "description": "$1 is a token symbol and $2 is the max. number of decimals allowed for the token"
  },
  "swapTransactionComplete": {
    "message": "トランザクションが完了しました"
  },
  "swapTwoTransactions": {
    "message": "2つのトランザクション"
  },
  "swapUnknown": {
    "message": "不明"
  },
  "swapZeroSlippage": {
    "message": "0%スリッページ"
  },
  "swapsMaxSlippage": {
    "message": "最大スリッページ"
  },
  "swapsNotEnoughToken": {
    "message": "$1が不足しています",
    "description": "Tells the user that they don't have enough of a token for a proposed swap. $1 is a token symbol"
  },
  "swapsViewInActivity": {
    "message": "アクティビティに表示"
  },
  "switch": {
    "message": "切り替える"
  },
  "switchEthereumChainConfirmationDescription": {
    "message": "これによりMetaMask内で選択されたネットワークが、以前に追加されたものに切り替わります。"
  },
  "switchEthereumChainConfirmationTitle": {
    "message": "このサイトによるネットワークの切り替えを許可しますか？"
  },
  "switchInputCurrency": {
    "message": "通貨の変更"
  },
  "switchNetwork": {
    "message": "ネットワークを切り替える"
  },
  "switchNetworks": {
    "message": "ネットワークを切り替える"
  },
  "switchToNetwork": {
    "message": "$1に切り替える",
    "description": "$1 represents the custom network that has previously been added"
  },
  "switchToThisAccount": {
    "message": "このアカウントに切り替える"
  },
  "switchedNetworkToastDecline": {
    "message": "今後表示しない"
  },
  "switchedNetworkToastMessage": {
    "message": "$1が$2で有効になりました",
    "description": "$1 represents the account name, $2 represents the network name"
  },
  "switchedNetworkToastMessageNoOrigin": {
    "message": "$1に切り替えました",
    "description": "$1 represents the network name"
  },
  "switchingNetworksCancelsPendingConfirmations": {
    "message": "ネットワークを切り替えると、保留中の承認がすべてキャンセルされます"
  },
  "symbol": {
    "message": "シンボル"
  },
  "symbolBetweenZeroTwelve": {
    "message": "シンボルは11文字以下にする必要があります。"
  },
  "tenPercentIncreased": {
    "message": "10%の増加"
  },
  "terms": {
    "message": "利用規約"
  },
  "termsOfService": {
    "message": "サービス規約"
  },
  "termsOfUseAgreeText": {
    "message": " MetaMaskおよびそのすべての機能の利用に適用される利用規約に同意します。"
  },
  "termsOfUseFooterText": {
    "message": "スクロールしてすべてのセクションをお読みください"
  },
  "termsOfUseTitle": {
    "message": "利用規約が更新されました"
  },
  "testnets": {
    "message": "テストネット"
  },
  "theme": {
    "message": "テーマ"
  },
  "themeDescription": {
    "message": "ご希望のMetaMaskテーマを選択してください。"
  },
  "thirdPartySoftware": {
    "message": "サードパーティソフトウェアに関する通知",
    "description": "Title of a popup modal displayed when installing a snap for the first time."
  },
  "threeMonthsAbbreviation": {
    "message": "3か月",
    "description": "Shortened form of '3 months'"
  },
  "time": {
    "message": "時間"
  },
  "tips": {
    "message": "ヒント"
  },
  "tipsForUsingAWallet": {
    "message": "ウォレット使用のヒント"
  },
  "tipsForUsingAWalletDescription": {
    "message": "トークンを追加すると、Web3の使用方法が増えます。"
  },
  "to": {
    "message": "移動先"
  },
  "toAddress": {
    "message": "移動先: $1",
    "description": "$1 is the address to include in the To label. It is typically shortened first using shortenAddress"
  },
  "toggleDecodeDescription": {
    "message": "当社は4byte.directoryとSourcifyサービスを使用してトランザクションデータを解読し、より読みやすい形で表示しています。これにより、保留中および過去のトランザクションの結果を理解しやすくなりますが、IPアドレスが共有される可能性があります。"
  },
  "token": {
    "message": "トークン"
  },
  "tokenAddress": {
    "message": "トークンアドレス"
  },
  "tokenAlreadyAdded": {
    "message": "トークンの追加がすでに完了しています。"
  },
  "tokenAutoDetection": {
    "message": "トークンの自動検出"
  },
  "tokenContractAddress": {
    "message": "トークンコントラクトアドレス"
  },
  "tokenDecimal": {
    "message": "トークンの小数桁数"
  },
  "tokenDecimalFetchFailed": {
    "message": "トークンの小数点以下の桁数が必要です。確認はこちら: $1"
  },
  "tokenDetails": {
    "message": "トークンの詳細"
  },
  "tokenFoundTitle": {
    "message": "1 つの新しいトークンが見つかりました"
  },
  "tokenId": {
    "message": "トークンID"
  },
  "tokenList": {
    "message": "トークンリスト:"
  },
  "tokenMarketplace": {
    "message": "トークンマーケットプレイス"
  },
  "tokenScamSecurityRisk": {
    "message": "トークン関連の詐欺やセキュリティのリスク"
  },
  "tokenStandard": {
    "message": "トークン規格"
  },
  "tokenSymbol": {
    "message": "トークンシンボル"
  },
  "tokens": {
    "message": "トークン"
  },
  "tokensFoundTitle": {
    "message": "$1種類の新しいトークンが見つかりました",
    "description": "$1 is the number of new tokens detected"
  },
  "tokensInCollection": {
    "message": "コレクションにあるトークン"
  },
  "tooltipApproveButton": {
    "message": "理解しました"
  },
  "tooltipSatusConnected": {
    "message": "接続済み"
  },
  "tooltipSatusConnectedUpperCase": {
    "message": "接続済み"
  },
  "tooltipSatusNotConnected": {
    "message": "未接続"
  },
  "total": {
    "message": "合計"
  },
  "totalVolume": {
    "message": "合計量"
  },
  "transaction": {
    "message": "トランザクション"
  },
  "transactionCancelAttempted": {
    "message": "$1のガス代が$2でトランザクションのキャンセルが試みられました"
  },
  "transactionCancelSuccess": {
    "message": "$2でのトランザクションがキャンセルされました"
  },
  "transactionConfirmed": {
    "message": "$2でトランザクションが承認されました。"
  },
  "transactionCreated": {
    "message": "トランザクションは$1の値が$2で作成されました。"
  },
  "transactionDataFunction": {
    "message": "関数"
  },
  "transactionDetailGasHeading": {
    "message": "ガス代見積もり"
  },
  "transactionDetailMultiLayerTotalSubtitle": {
    "message": "金額 + 手数料"
  },
  "transactionDropped": {
    "message": "トランザクションは$2で削除されました。"
  },
  "transactionError": {
    "message": "トランザクションエラー。コントラクトコードで例外がスローされました。"
  },
  "transactionErrorNoContract": {
    "message": "コントラクトではないアドレスに対して関数の呼び出しを試みています。"
  },
  "transactionErrored": {
    "message": "トランザクションでエラーが発生しました。"
  },
  "transactionFlowNetwork": {
    "message": "ネットワーク"
  },
  "transactionHistoryBaseFee": {
    "message": "基本料金 (Gwei)"
  },
  "transactionHistoryL1GasLabel": {
    "message": "L1ガス代合計"
  },
  "transactionHistoryL2GasLimitLabel": {
    "message": "L2ガスリミット"
  },
  "transactionHistoryL2GasPriceLabel": {
    "message": "L2ガス価格"
  },
  "transactionHistoryMaxFeePerGas": {
    "message": "ガス1単位あたりの最大手数料"
  },
  "transactionHistoryPriorityFee": {
    "message": "優先手数料 (gwei)"
  },
  "transactionHistoryTotalGasFee": {
    "message": "ガス代合計"
  },
  "transactionResubmitted": {
    "message": "推定のガス代を$2で$1に増加し、トランザクションを再送信しました"
  },
  "transactionSettings": {
    "message": "トランザクション設定"
  },
  "transactionSubmitted": {
    "message": "$1の推定ガス代が$2でトランザクションが送信されました。"
  },
  "transactionUpdated": {
    "message": "トランザクションが$2で更新されました。"
  },
  "transactions": {
    "message": "トランザクション"
  },
  "transfer": {
    "message": "送金"
  },
  "transferCrypto": {
    "message": "仮想通貨の送金"
  },
  "transferFrom": {
    "message": "送金元"
  },
  "transferRequest": {
    "message": "送金要求"
  },
  "trillionAbbreviation": {
    "message": "T",
    "description": "Shortened form of 'trillion'"
  },
  "troubleConnectingToLedgerU2FOnFirefox": {
    "message": "Ledgerの接続に問題が発生しました。$1",
    "description": "$1 is a link to the wallet connection guide;"
  },
  "troubleConnectingToLedgerU2FOnFirefox2": {
    "message": "ハードウェアウォレットの接続ガイドを確認し、もう一度お試しください。",
    "description": "$1 of the ledger wallet connection guide"
  },
  "troubleConnectingToLedgerU2FOnFirefoxLedgerSolution": {
    "message": "Firefoxの最新バージョンを使用している場合、FirefoxのU2Fサポート廃止に関連した問題が発生する可能性があります。$1でこの問題を解決する方法をご覧ください。",
    "description": "It is a link to the ledger website for the workaround."
  },
  "troubleConnectingToLedgerU2FOnFirefoxLedgerSolution2": {
    "message": "こちら",
    "description": "Second part of the error message; It is a link to the ledger website for the workaround."
  },
  "troubleConnectingToWallet": {
    "message": "$1に接続できませんでした。$2を確認してから、もう一度実行してください。",
    "description": "$1 is the wallet device name; $2 is a link to wallet connection guide"
  },
  "troubleStarting": {
    "message": "MetaMaskがうまく起動しませんでした。このエラーは断続的に発生する可能性があるため、拡張機能を再起動してみてください。"
  },
  "tryAgain": {
    "message": "再試行"
  },
  "turnOff": {
    "message": "オフにする"
  },
  "turnOffMetamaskNotificationsError": {
    "message": "通知を無効化する際にエラーが発生しました。後でもう一度お試しください。"
  },
  "turnOn": {
    "message": "オンにする"
  },
  "turnOnMetamaskNotifications": {
    "message": "通知をオンにする"
  },
  "turnOnMetamaskNotificationsButton": {
    "message": "オンにする"
  },
  "turnOnMetamaskNotificationsError": {
    "message": "通知の作成中にエラーが発生しました。後でもう一度お試しください。"
  },
  "turnOnMetamaskNotificationsMessageFirst": {
    "message": "通知を使えば、ウォレットで何が起きているか常に把握できます。"
  },
  "turnOnMetamaskNotificationsMessagePrivacyBold": {
    "message": "「設定」>「通知」"
  },
  "turnOnMetamaskNotificationsMessagePrivacyLink": {
    "message": "この機能を使用する際に当社がどのようにユーザーのプライバシーを保護するのか、ご覧ください。"
  },
  "turnOnMetamaskNotificationsMessageSecond": {
    "message": "ウォレット通知を使用するために、プロファイルを使用して一部の設定をデバイス間で同期します。$1"
  },
  "turnOnMetamaskNotificationsMessageThird": {
    "message": "通知は$1でいつでもオフにできます"
  },
  "turnOnTokenDetection": {
    "message": "強化されたトークン検出をオンにする"
  },
  "tutorial": {
    "message": "チュートリアル"
  },
  "twelveHrTitle": {
    "message": "12時間:"
  },
  "u2f": {
    "message": "U2F",
    "description": "A name on an API for the browser to interact with devices that support the U2F protocol. On some browsers we use it to connect MetaMask to Ledger devices."
  },
  "unapproved": {
    "message": "未承認"
  },
  "units": {
    "message": "単位"
  },
  "unknown": {
    "message": "不明"
  },
  "unknownCollection": {
    "message": "無名のコレクション"
  },
  "unknownNetworkForKeyEntropy": {
    "message": "不明なネットワーク",
    "description": "Displayed on places like Snap install warning when regular name is not available."
  },
  "unknownQrCode": {
    "message": "エラー: QRコードを識別できませんでした"
  },
  "unlimited": {
    "message": "無制限"
  },
  "unlock": {
    "message": "ロック解除"
  },
  "unlockMessage": {
    "message": "分散型インターネットが待っています"
  },
  "unpin": {
    "message": "ピン留めを解除"
  },
  "unrecognizedChain": {
    "message": "このカスタムネットワークは認識されていません",
    "description": "$1 is a clickable link with text defined by the 'unrecognizedChanLinkText' key. The link will open to instructions for users to validate custom network details."
  },
  "unsendableAsset": {
    "message": "NFT (ERC-721) トークンの送信は現在サポートされていません",
    "description": "This is an error message we show the user if they attempt to send an NFT asset type, for which currently don't support sending"
  },
  "unstableTokenPriceDescription": {
    "message": "このトークンのUSDでの価格は非常に不安定で、やり取りすると高額を失う危険性が高いです。"
  },
  "unstableTokenPriceTitle": {
    "message": "トークン価格が不安定です"
  },
  "upArrow": {
    "message": "上矢印"
  },
  "update": {
    "message": "更新"
  },
  "updateEthereumChainConfirmationDescription": {
    "message": "このサイトがデフォルトのネットワークURLの更新を要求しています。デフォルトとネットワーク情報はいつでも編集できます。"
  },
  "updateNetworkConfirmationTitle": {
    "message": "$1を更新",
    "description": "$1 represents network name"
  },
  "updateOrEditNetworkInformations": {
    "message": "情報を更新するか"
  },
  "updateRequest": {
    "message": "更新リクエスト"
  },
  "updatedRpcForNetworks": {
    "message": "ネットワークRPCが更新されました"
  },
  "uploadDropFile": {
    "message": "ここにファイルをドロップします"
  },
  "uploadFile": {
    "message": "ファイルをアップロード"
  },
  "urlErrorMsg": {
    "message": "URLには適切なHTTP/HTTPSプレフィックスが必要です。"
  },
  "use4ByteResolution": {
    "message": "スマートコントラクトのデコード"
  },
  "useMultiAccountBalanceChecker": {
    "message": "アカウント残高の一括リクエスト"
  },
  "useMultiAccountBalanceCheckerSettingDescription": {
    "message": "アカウントの残高リクエストを一斉に行うことで、より素早く残高更新を取得できます。これにより、アカウントの残高を一斉に取得できるので、更新がより迅速になり、エクスペリエンスが向上します。この機能がオフの場合、サードパーティがユーザーのアカウントをお互いに関連付けなくなる可能性があります。"
  },
  "useNftDetection": {
    "message": "NFTを自動検出"
  },
  "useNftDetectionDescriptionText": {
    "message": "MetaMaskが、サードパーティサービス を使って、ユーザーが所有するNFTを追加することを許可します。NFTの自動検出機能を利用すると、ユーザーのIPとアカウントアドレスがこれらのサービスに公開されます。この機能を有効にした場合、ユーザーのIPアドレスとイーサリアムアドレスが紐付けられ、詐欺師によりエアドロップされた偽のNFTが表示される可能性があります。このリスクを回避するため、手動でトークンを追加することもできます。"
  },
  "usePhishingDetection": {
    "message": "フィッシング検出を使用"
  },
  "usePhishingDetectionDescription": {
    "message": "イーサリアムユーザーを対象としたドメインのフィッシングに対して警告を表示します"
  },
  "useSafeChainsListValidation": {
    "message": "ネットワーク情報の確認"
  },
  "useSafeChainsListValidationDescription": {
    "message": "MetaMaskは$1というサードパーティサービスを利用して、正確かつ標準化されたネットワーク情報を表示しています。これにより、悪質なネットワークや正しくないネットワークに接続してしまう可能性が減ります。この機能を使用すると、ユーザーのIPアドレスがchainid.networkに公開されます。"
  },
  "useSafeChainsListValidationWebsite": {
    "message": "chainid.network",
    "description": "useSafeChainsListValidationWebsite is separated from the rest of the text so that we can bold the third party service name in the middle of them"
  },
  "useTokenDetectionPrivacyDesc": {
    "message": "アカウントに送られたトークンを自動的に表示するには、サードパーティサーバーと通信し、トークンの画像を取得する必要があります。これらのサーバーはユーザーのIPアドレスにアクセスできます。"
  },
  "usedByClients": {
    "message": "さまざまな異なるクライアントによって使用されています"
  },
  "userName": {
    "message": "ユーザー名"
  },
  "userOpContractDeployError": {
    "message": "スマートコントラクトアカウントからのコントラクトの展開はサポートされていません"
  },
  "version": {
    "message": "バージョン"
  },
  "view": {
    "message": "表示"
  },
  "viewActivity": {
    "message": "アクティビティを表示"
  },
  "viewAllQuotes": {
    "message": "すべてのクォートを表示"
  },
  "viewContact": {
    "message": "連絡先を表示"
  },
  "viewDetails": {
    "message": "詳細を表示"
  },
  "viewMore": {
    "message": "詳細を表示"
  },
  "viewOnBlockExplorer": {
    "message": "ブロックエクスプローラーで表示"
  },
  "viewOnCustomBlockExplorer": {
    "message": "$1を$2で表示",
    "description": "$1 is the action type. e.g (Account, Transaction, Swap) and $2 is the Custom Block Explorer URL"
  },
  "viewOnEtherscan": {
    "message": "$1をEtherscanで表示",
    "description": "$1 is the action type. e.g (Account, Transaction, Swap)"
  },
  "viewOnExplorer": {
    "message": "エクスプローラーで表示"
  },
  "viewOnOpensea": {
    "message": "Openseaで表示"
  },
  "viewTransaction": {
    "message": "トランザクションを表示"
  },
  "viewinExplorer": {
    "message": "$1をエクスプローラーで表示",
    "description": "$1 is the action type. e.g (Account, Transaction, Swap)"
  },
  "visitSite": {
    "message": "サイトにアクセス"
  },
  "visitSupportDataConsentModalAccept": {
    "message": "確定"
  },
  "visitSupportDataConsentModalDescription": {
    "message": "MetaMaskの識別子とアプリのバージョンをサポートセンターと共有しますか？これにより問題を解決しやすくなりますが、あくまでもオプションです。"
  },
  "visitSupportDataConsentModalReject": {
    "message": "共有しない"
  },
  "visitSupportDataConsentModalTitle": {
    "message": "デバイス情報をサポートと共有する"
  },
  "visitWebSite": {
    "message": "弊社Webサイトにアクセス"
  },
  "wallet": {
    "message": "ウォレット"
  },
  "walletConnectionGuide": {
    "message": "弊社のハードウェアウォレット接続ガイド"
  },
  "walletProtectedAndReadyToUse": {
    "message": "ウォレットが保護され、使用する準備ができました。シークレットリカバリーフレーズは、$1 ",
    "description": "$1 is the menu path to be shown with font weight bold"
  },
  "wantToAddThisNetwork": {
    "message": "このネットワークを追加しますか？"
  },
  "wantsToAddThisAsset": {
    "message": "$1がこのアセットのウォレットへの追加を要求しています"
  },
  "warning": {
    "message": "警告"
  },
  "warningFromSnap": {
    "message": "$1からの警告",
    "description": "$1 represents the name of the snap"
  },
  "watchEthereumAccountsDescription": {
    "message": "このオプションをオンにすると、パブリックアドレスまたはENS名でイーサリアムアカウントを監視できるようになります。ベータ機能に関するフィードバックは、こちらの$1に入力してください。",
    "description": "$1 is the link to a product feedback form"
  },
  "watchEthereumAccountsToggle": {
    "message": "イーサリアムアカウントの監視 (ベータ)"
  },
  "watchOutMessage": {
    "message": "$1にご注意ください。",
    "description": "$1 is a link with text that is provided by the 'securityMessageLinkForNetworks' key"
  },
  "weak": {
    "message": "弱"
  },
  "web3": {
    "message": "Web3"
  },
  "web3ShimUsageNotification": {
    "message": "現在のWebサイトが、削除済みのwindow.web3 APIの使用を検知しました。サイトが破損しているようであれば、$1をクリックして詳細を確認してください。",
    "description": "$1 is a clickable link."
  },
  "webhid": {
    "message": "WebHID",
    "description": "Refers to a interface for connecting external devices to the browser. Used for connecting ledger to the browser. Read more here https://developer.mozilla.org/en-US/docs/Web/API/WebHID_API"
  },
  "websites": {
    "message": "Webサイト",
    "description": "Used in the 'permission_rpc' message."
  },
  "welcomeBack": {
    "message": "お帰りなさい！"
  },
  "welcomeExploreDescription": {
    "message": "仮想通貨やアセットを保管、送金、使用。"
  },
  "welcomeExploreTitle": {
    "message": "分散型アプリを閲覧"
  },
  "welcomeLoginDescription": {
    "message": "MetaMaskを使用して分散型アプリにログイン。サインアップは不要です。"
  },
  "welcomeLoginTitle": {
    "message": "ウォレットにようこそ"
  },
  "welcomeToMetaMask": {
    "message": "始めましょう"
  },
  "welcomeToMetaMaskIntro": {
    "message": "MetaMaskは何百万人もに信頼されている安全なウォレットで、すべての人々によるWeb3の世界へのアクセスを可能にしています。"
  },
  "whatsThis": {
    "message": "これは何ですか？"
  },
  "willApproveAmountForBridging": {
    "message": "これによりブリッジ用に$1が承認されます。"
  },
  "willApproveAmountForBridgingHardware": {
    "message": "ハードウェアウォレットで2つのトランザクションを確定する必要があります。"
  },
  "withdrawing": {
    "message": "引き出し中"
  },
  "wrongNetworkName": {
    "message": "弊社の記録によると、ネットワーク名がこのチェーンIDと正しく一致していない可能性があります。"
  },
  "yes": {
    "message": "はい"
  },
  "you": {
    "message": "ユーザー"
  },
  "youDeclinedTheTransaction": {
    "message": "トランザクションを拒否しました。"
  },
  "youNeedToAllowCameraAccess": {
    "message": "この機能を使用するには、カメラへのアクセスを許可する必要があります。"
  },
  "yourAccounts": {
    "message": "アカウント"
  },
  "yourActivity": {
    "message": "アクティビティ"
  },
  "yourBalance": {
    "message": "残高"
  },
  "yourBalanceIsAggregated": {
    "message": "残高は集計されます"
  },
  "yourNFTmayBeAtRisk": {
    "message": "NFTが危険にさらされている可能性があります"
  },
  "yourNetworks": {
    "message": "あなたのネットワーク"
  },
  "yourPrivateSeedPhrase": {
    "message": "シークレットリカバリーフレーズ"
  },
  "yourTransactionConfirmed": {
    "message": "トランザクションはすでに確定済みです"
  },
  "yourTransactionJustConfirmed": {
    "message": "ブロックチェーン上で確定しているため、トランザクションをキャンセルできませんでした。"
  },
  "yourWalletIsReady": {
    "message": "ウォレットの準備ができました"
  },
  "zeroGasPriceOnSpeedUpError": {
    "message": "高速化用のガス価格がゼロです"
  }
}<|MERGE_RESOLUTION|>--- conflicted
+++ resolved
@@ -90,9 +90,6 @@
   "accountDetails": {
     "message": "アカウントの詳細"
   },
-  "accountDetailsRevokeDelegationButton": {
-    "message": "再び通常アカウントに切り替えます"
-  },
   "accountIdenticon": {
     "message": "アカウントのアイデンティコン"
   },
@@ -1028,12 +1025,6 @@
   "confirm": {
     "message": "確認"
   },
-<<<<<<< HEAD
-  "confirmAccountType": {
-    "message": "タイプ"
-  },
-=======
->>>>>>> 2f987b6e
   "confirmAccountTypeSmartContract": {
     "message": "スマートアカウント"
   },
@@ -1123,18 +1114,6 @@
   },
   "confirmTitleTransaction": {
     "message": "トランザクションの要求"
-  },
-  "confirmUpgradeCancelModalButtonCancelTransaction": {
-    "message": "トランザクションをキャンセル"
-  },
-  "confirmUpgradeCancelModalButtonCancelUpgrade": {
-    "message": "更新とトランザクションをキャンセル"
-  },
-  "confirmUpgradeCancelModalDescription": {
-    "message": "アカウントを更新しない場合は、こちらからキャンセルできます。\n\n更新せずにこのトランザクションを完了させるには、サイトでこの要求をもう一度行う必要があります。$1。"
-  },
-  "confirmUpgradeCancelModalTitle": {
-    "message": "トランザクションのキャンセル"
   },
   "confirmationAlertDetails": {
     "message": "資産を守るため、リクエストを拒否することをお勧めします。"
@@ -2731,9 +2710,6 @@
   },
   "ledgerLocked": {
     "message": "Ledgerデバイスに接続できません。デバイスのロックが解除され、イーサリアムアプリが開かれていることを確認してください。"
-  },
-  "ledgerMultipleDevicesUnsupportedErrorMessage": {
-    "message": "複数のLedgerデバイスを同時に接続することはできません。新しいLedgerデバイスを接続するには、はじめに以前のデバイスの接続を解除する必要があります。"
   },
   "ledgerTimeout": {
     "message": "Ledger Liveが応答に時間がかかりすぎているか、接続がタイムアウトしました。Ledger Liveのアプリが開かれていて、デバイスのロックが解除されていることを確認してください。"
