--- conflicted
+++ resolved
@@ -706,11 +706,7 @@
     "message": "Verbindung mit $1 wird hergestellt"
   },
   "connectingToGoerli": {
-<<<<<<< HEAD
-    "message": "Verbindung mit Goerli Test Network wird hergestellt"
-=======
     "message": "Verbindungsaufbau zum Goerli-Testnetzwerk"
->>>>>>> 300cb6e7
   },
   "connectingToMainnet": {
     "message": "Verbinde zum Ethereum Mainnet"
