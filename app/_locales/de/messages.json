{
  "QRHardwareInvalidTransactionTitle": {
    "message": "Fehler"
  },
  "QRHardwareMismatchedSignId": {
    "message": "Inkongruente Transaktionsdaten. Bitte überprüfen Sie die Transaktionsdetails."
  },
  "QRHardwarePubkeyAccountOutOfRange": {
    "message": "Keine weiteren Konten. Wenn Sie auf ein Konto zugreifen möchten, das unten nicht aufgelistet ist, verbinden Sie bitte erneut Ihre Hardware-Wallet und wählen Sie diese."
  },
  "QRHardwareScanInstructions": {
    "message": "Platzieren Sie den QR-Code vor Ihrer Kamera. Der Bildschirm ist verschwommen, das wirkt sich aber nicht auf das Scannen aus."
  },
  "QRHardwareSignRequestCancel": {
    "message": "Ablehnen"
  },
  "QRHardwareSignRequestDescription": {
    "message": "Nachdem Sie sich mit Ihrer Wallet angemeldet haben, klicken Sie auf 'Signatur erhalten', um die Signatur zu bekommen"
  },
  "QRHardwareSignRequestGetSignature": {
    "message": "Signatur abrufen"
  },
  "QRHardwareSignRequestSubtitle": {
    "message": "Scannen Sie den QR-Code mit Ihrer Wallet"
  },
  "QRHardwareSignRequestTitle": {
    "message": "Signatur abrufen"
  },
  "QRHardwareUnknownQRCodeTitle": {
    "message": "Fehler"
  },
  "QRHardwareUnknownWalletQRCode": {
    "message": "Ungültiger QR-Code. Bitte scannen Sie den QR-Code der Hardware-Wallet."
  },
  "QRHardwareWalletImporterTitle": {
    "message": "QR-Code scannen"
  },
  "QRHardwareWalletSteps1Description": {
    "message": "Sie können aus der folgenden Liste offizieller QR-Code-unterstützender Partner wählen."
  },
  "QRHardwareWalletSteps1Title": {
    "message": "Verbinden Sie Ihre QR-basierte Hardware-Wallet"
  },
  "QRHardwareWalletSteps2Description": {
    "message": "AirGap Vault & Ngrave (demnächst)"
  },
  "SIWEAddressInvalid": {
    "message": "Die Adresse in der Anmeldeanfrage entspricht nicht der Adresse des Kontos, mit dem Sie sich anmelden."
  },
  "SIWEDomainInvalidText": {
    "message": "Die Seite, auf der Sie sich anmelden möchten, entspricht nicht der Domain in der Anfrage. Bitte seien Sie vorsichtig."
  },
  "SIWEDomainInvalidTitle": {
    "message": "Betrügerische Website-Anfrage."
  },
  "SIWEDomainWarningBody": {
    "message": "Die Webseite ($1) bittet Sie, sich in der falschen Domain anzumelden. Dies könnte ein Phishing-Angriff sein.",
    "description": "$1 represents the website domain"
  },
  "SIWEDomainWarningLabel": {
    "message": "Unsicher"
  },
  "SIWELabelChainID": {
    "message": "Chain-ID:"
  },
  "SIWELabelExpirationTime": {
    "message": "Gültig bis:"
  },
  "SIWELabelIssuedAt": {
    "message": "Ausgestellt am:"
  },
  "SIWELabelMessage": {
    "message": "Nachricht:"
  },
  "SIWELabelNonce": {
    "message": "Nonce:"
  },
  "SIWELabelNotBefore": {
    "message": "Nicht vor:"
  },
  "SIWELabelRequestID": {
    "message": "Anfrage-ID:"
  },
  "SIWELabelResources": {
    "message": "Ressourcen: $1",
    "description": "$1 represents the number of resources"
  },
  "SIWELabelURI": {
    "message": "URI:"
  },
  "SIWELabelVersion": {
    "message": "Version:"
  },
  "SIWESiteRequestSubtitle": {
    "message": "Diese Seite bittet Sie, sich anzumelden mit"
  },
  "SIWESiteRequestTitle": {
    "message": "Anmeldeanfrage"
  },
  "SIWEWarningSubtitle": {
    "message": "Um zu bestätigen, dass Sie alles verstanden haben, markieren Sie:"
  },
  "SIWEWarningTitle": {
    "message": "Sind Sie sicher?"
  },
  "about": {
    "message": "Über"
  },
  "acceptTermsOfUse": {
    "message": "Ich habe die $1 gelesen und stimme ihnen zu",
    "description": "$1 is the `terms` message"
  },
  "accessAndSpendNoticeNFT": {
    "message": "$1 kann auf dieses Asset zugreifen und es ausgeben",
    "description": "$1 is the url of the site requesting ability to spend"
  },
  "accessYourWalletWithSRP": {
    "message": "Greifen Sie mit Ihrer geheimen Wiederherstellungsphrase auf Ihr Wallet zu"
  },
  "accessYourWalletWithSRPDescription": {
    "message": "MetaMask kann Ihr Passwort nicht wiederherstellen. Wir verwenden Ihre geheime Wiederherstellungsphrase, um Ihr Eigentum zu bestätigen, Ihr Wallet wiederherzustellen und ein neues Passwort festzulegen. Geben Sie zunächst die geheime Wiederherstellungsphrase ein, die Sie erhalten haben, als Sie Ihr Wallet erstellt haben. $1",
    "description": "$1 is the words 'Learn More' from key 'learnMore', separated here so that it can be added as a link"
  },
  "accessingYourCamera": {
    "message": "Zugriff auf Ihre Kamera …"
  },
  "account": {
    "message": "Konto"
  },
  "accountDetails": {
    "message": "Accountdetails"
  },
  "accountIdenticon": {
    "message": "Konto-Identicon"
  },
  "accountName": {
    "message": "Kontoname"
  },
  "accountNameDuplicate": {
    "message": "Dieser Kontoname existiert bereits",
    "description": "This is an error message shown when the user enters a new account name that matches an existing account name"
  },
  "accountNameReserved": {
    "message": "Dieser Kontoname ist reserviert",
    "description": "This is an error message shown when the user enters a new account name that is reserved for future use"
  },
  "accountOptions": {
    "message": "Kontooptionen"
  },
  "accountSelectionRequired": {
    "message": "Sie müssen ein Konto auswählen!"
  },
  "active": {
    "message": "Aktiv"
  },
  "activity": {
    "message": "Aktivität"
  },
  "activityLog": {
    "message": "Aktivitätsprotokoll"
  },
  "add": {
    "message": "Hinzufügen"
  },
  "addANetwork": {
    "message": "Ein neues Netzwerk hinzufügen"
  },
  "addANetworkManually": {
    "message": "Ein Netzwerk manuell hinzufügen"
  },
  "addANickname": {
    "message": "Spitznamen hinzufügen"
  },
  "addAcquiredTokens": {
    "message": "Fügen Sie die Token hinzu, die Sie mittels MetaMask erlangt haben"
  },
  "addAlias": {
    "message": "Alias hinzufügen"
  },
  "addBlockExplorer": {
    "message": "Einen Block-Explorer hinzufügen"
  },
  "addContact": {
    "message": "Kontakt hinzufügen"
  },
  "addCustomIPFSGateway": {
    "message": "Benutzerdefiniertes IPFS-Gateway hinzufügen"
  },
  "addCustomIPFSGatewayDescription": {
    "message": "Das IPFS-Gateway ermöglicht es, auf von Dritten gehostete Daten zuzugreifen und diese einzusehen. Sie können ein benutzerdefiniertes IPFS-Gateway hinzufügen oder weiterhin das Standard-Gateway verwenden."
  },
  "addCustomNetwork": {
    "message": "Benutzerdefiniertes Netzwerk hinzufügen"
  },
  "addCustomToken": {
    "message": "Kunden-Token hinzufügen"
  },
  "addCustomTokenByContractAddress": {
    "message": "Sie können kein Token finden? Sie können ein beliebiges Token manuell hinzufügen, indem Sie seine Adresse eingeben. Token-Vertragsadressen finden Sie auf $1.",
    "description": "$1 is a blockchain explorer for a specific network, e.g. Etherscan for Ethereum"
  },
  "addEthereumChainConfirmationDescription": {
    "message": "Dadurch kann dieses Netzwerk innerhalb MetaMask verwendet werden."
  },
  "addEthereumChainConfirmationRisks": {
    "message": "MetaMask überprüft keine benutzerdefinierten Netzwerke."
  },
  "addEthereumChainConfirmationRisksLearnMore": {
    "message": "Erfahren Sie mehr über $1.",
    "description": "$1 is a link with text that is provided by the 'addEthereumChainConfirmationRisksLearnMoreLink' key"
  },
  "addEthereumChainConfirmationRisksLearnMoreLink": {
    "message": "Betrug und Sicherheitsrisiken im Netzwerk",
    "description": "Link text for the 'addEthereumChainConfirmationRisksLearnMore' translation key"
  },
  "addEthereumChainConfirmationTitle": {
    "message": "Dieser Seite das Hinzufügen eines Netzwerks erlauben?"
  },
  "addEthereumChainWarningModalHeader": {
    "message": "Fügen Sie diesen RPC-Anbieter nur hinzu, wenn Sie sich sicher sind, dass Sie ihm vertrauen können. $1",
    "description": "$1 is addEthereumChainWarningModalHeaderPartTwo passed separately so that it can be bolded"
  },
  "addEthereumChainWarningModalHeaderPartTwo": {
    "message": "Betrügerische Anbieter könnten in Hinischt auf den Zustand der Blockchain lügen und Ihre Netzwerkaktivitäten aufzeichnen."
  },
  "addEthereumChainWarningModalListHeader": {
    "message": "Es ist wichtig, dass Sie sich auf Ihren Anbieter verlassen können, da er die Fähigkeit dazu hat:"
  },
  "addEthereumChainWarningModalListPointOne": {
    "message": "– Ihre Konten und IP-Adressen einzusehen und diese miteinander in Verbindung zu setzen"
  },
  "addEthereumChainWarningModalListPointThree": {
    "message": "– Kontoguthaben und andere On-Chain-Zustände anzuzeigen"
  },
  "addEthereumChainWarningModalListPointTwo": {
    "message": "– Ihre Transaktionen zu veröffentlichen"
  },
  "addEthereumChainWarningModalTitle": {
    "message": "Sie fügen einen neuen RPC-Anbieter für das Ethereum-Hauptnetz hinzu"
  },
  "addFriendsAndAddresses": {
    "message": "Freunde und Adressen hinzufügen, welchen Sie vertrauen"
  },
  "addFromAListOfPopularNetworks": {
    "message": "Fügen Sie ein Netzwerk aus einer Liste beliebter Netzwerke hinzu oder fügen Sie es manuell hinzu. Interagieren Sie nur mit Organisationen, denen Sie vertrauen."
  },
  "addMemo": {
    "message": "Notiz hinzufügen"
  },
  "addMoreNetworks": {
    "message": "weitere Netzwerke manuell hinzufügen"
  },
  "addNetwork": {
    "message": "Netzwerk hinzufügen"
  },
  "addNetworkTooltipWarning": {
    "message": "Diese Netzwerkverbindung ist von Dritten abhängig. Diese Verbindung könnte unzuverlässiger sein oder Dritten erlauben, Ihre Aktivitäten zu verfolgen. $1",
    "description": "$1 is Learn more link"
  },
  "addSuggestedTokens": {
    "message": "Vorgeschlagene Token hinzufügen"
  },
  "addToken": {
    "message": "Token hinzufügen"
  },
  "address": {
    "message": "Adresse"
  },
  "advanced": {
    "message": "Erweitert"
  },
  "advancedBaseGasFeeToolTip": {
    "message": "Wenn deine Transaktion in den Block aufgenommen wird, wird die Differenz zwischen deiner maximalen Grundgebühr und der tatsächlichen Grundgebühr erstattet. Der Gesamtbetrag wird berechnet als maximale Grundgebühr (in GWEI) * Gaslimit."
  },
  "advancedConfiguration": {
    "message": "Erweiterte Einstellungen"
  },
  "advancedGasFeeDefaultOptIn": {
    "message": "Speichern Sie diese $1 als Standard für \"Erweitert\""
  },
  "advancedGasFeeDefaultOptOut": {
    "message": "Immer diese Werte und erweiterte Einstellung als Standard verwenden."
  },
  "advancedGasFeeModalTitle": {
    "message": "Erweiterte Gasgebühr"
  },
  "advancedGasPriceTitle": {
    "message": "Gaspreis"
  },
  "advancedPriorityFeeToolTip": {
    "message": "Prioritätsgebühr (alias „Miner Tip“) geht direkt an Miner und veranlasst sie, Ihre Transaktion zu priorisieren."
  },
  "airgapVault": {
    "message": "AirGap-Tresor"
  },
  "alertDisableTooltip": {
    "message": "Dies kann in \"Einstellungen > Warnungen\" geändert werden"
  },
  "alertSettingsUnconnectedAccount": {
    "message": "Eine Webseite mit einem nicht verknüpften Konto durchsuchen"
  },
  "alertSettingsUnconnectedAccountDescription": {
    "message": "Diese Warnung wird im Popup angezeigt, wenn Sie eine verbundene Webseite durchsuchen, aber das aktuell ausgewählte Konto ist nicht verbunden."
  },
  "alertSettingsWeb3ShimUsage": {
    "message": "Wenn eine Webseite versucht, die entfernte window.web3 API zu verwenden"
  },
  "alertSettingsWeb3ShimUsageDescription": {
    "message": "Diese Warnung wird im Popup angezeigt, wenn Sie eine Seite durchsuchen, die versucht, das entfernte Fenster zu verwenden. eb3 API und kann dadurch zerstört werden."
  },
  "alerts": {
    "message": "Warnungen"
  },
  "allOfYour": {
    "message": "Alle Ihre $1",
    "description": "$1 is the symbol or name of the token that the user is approving spending"
  },
  "allowExternalExtensionTo": {
    "message": "Erlauben dieser externen Erweiterung auf:"
  },
  "allowSpendToken": {
    "message": "Erlaubnis zum Zugriff auf Ihr $1 erteilen?",
    "description": "$1 is the symbol of the token that are requesting to spend"
  },
  "allowThisSiteTo": {
    "message": "Erlauben Sie dieser Site zu:"
  },
  "allowWithdrawAndSpend": {
    "message": "$1 erlauben, bis zu dem folgenden Betrag abzuheben und auszugeben:",
    "description": "The url of the site that requested permission to 'withdraw and spend'"
  },
  "amount": {
    "message": "Betrag"
  },
  "appDescription": {
    "message": "Ethereum Browsererweiterung",
    "description": "The description of the application"
  },
  "appName": {
    "message": "MetaMask",
    "description": "The name of the application"
  },
  "appNameBeta": {
    "message": "MetaMask Beta",
    "description": "The name of the application (Beta)"
  },
  "appNameFlask": {
    "message": "MetaMask Flask",
    "description": "The name of the application (Flask)"
  },
  "appNameMmi": {
    "message": "MetaMask Institutional",
    "description": "The name of the application (MMI)"
  },
  "approve": {
    "message": "Genehmigen"
  },
  "approveAllTokensTitle": {
    "message": "Erlauben Sie den Zugriff auf und die Übertragung von all Ihren $1?",
    "description": "$1 is the symbol of the token for which the user is granting approval"
  },
  "approveAndInstall": {
    "message": "Genehmigen und installieren"
  },
  "approveAndUpdate": {
    "message": "Genehmigen & aktualisieren"
  },
  "approveButtonText": {
    "message": "Genehmigen"
  },
  "approveSpendingCap": {
    "message": "$1 Ausgabenlimit genehmigen",
    "description": "The token symbol that is being approved"
  },
  "approveTokenDescription": {
    "message": "Dies gestattet es Dritten, ohne weitere Benachrichtigung auf die folgenden NFTs zuzugreifen und diese zu übertragen, bis Sie dieses Zugriffsrecht widerrufen."
  },
  "approveTokenTitle": {
    "message": "Zugriff auf und Transfer Ihrer $1 erlauben?",
    "description": "$1 is the symbol of the token for which the user is granting approval"
  },
  "approved": {
    "message": "Genehmigt"
  },
  "approvedAsset": {
    "message": "Genehmigtes Asset"
  },
  "approvedOn": {
    "message": "Genehmigt am $1",
    "description": "$1 is the approval date for a permission"
  },
  "areYouSure": {
    "message": "Sind Sie sicher?"
  },
  "asset": {
    "message": "Vermögenswert"
  },
  "assetOptions": {
    "message": "Asset-Optionen"
  },
  "assets": {
    "message": "Vermögenswerte"
  },
  "attemptSendingAssets": {
    "message": "Wenn Sie versuchen, Assets direkt von einem Netzwerk in ein anderes zu senden, kann dies zu einem dauerhaften Asset-Verlust führen. Verwenden Sie unbedingt eine Bridge."
  },
  "attemptingConnect": {
    "message": "Versuch mit der Blockchain zu verbinden."
  },
  "attributions": {
    "message": "Was wir verwenden"
  },
  "authorizedPermissions": {
    "message": "Sie haben die folgenden Berechtigungen autorisiert"
  },
  "autoDetectTokens": {
    "message": "Tokens automatisch erkennen"
  },
  "autoDetectTokensDescription": {
    "message": "Wir verwenden APIs von Drittanbietern, um neue Token zu erkennen und anzuzeigen, die in Ihr Wallet gesendet werden. Schalten Sie dies aus, wenn Sie keine Daten von diesen Diensten beziehen möchten. $1",
    "description": "$1 is a link to a support article"
  },
  "autoLockTimeLimit": {
    "message": "Auto-Lock-Timer (Minuten)"
  },
  "autoLockTimeLimitDescription": {
    "message": "Stellen Sie die Ruhezeit in Minuten ein, nach der sich MetaMask automatisch ausloggen soll"
  },
  "average": {
    "message": "Durchschnitt"
  },
  "back": {
    "message": "Zurück"
  },
  "backToAll": {
    "message": "Zurück zur Übersicht"
  },
  "backup": {
    "message": "Datensicherung"
  },
  "backupApprovalInfo": {
    "message": "Dieser geheime Code ist zum Wiedererlangen Ihres Wallets erforderlich, falls Sie Ihr Gerät verlieren, Ihr Passwort vergessen, MetaMask neu installieren müssen oder auf einem anderen Gerät auf Ihr Wallet zugreifen möchten."
  },
  "backupApprovalNotice": {
    "message": "Sichern Sie Ihren geheimen Wiederherstellungscode, um Ihr Wallet und Ihr Geld geschützt zu halten."
  },
  "backupNow": {
    "message": "Jetzt sichern"
  },
  "backupUserData": {
    "message": "Sichern Sie Ihre Daten"
  },
  "backupUserDataDescription": {
    "message": "Sie können Benutzereinstellungen, die Präferenzen und Kontoadressen enthalten, in einer JSON-Datei sichern."
  },
  "balance": {
    "message": "Guthaben:"
  },
  "balanceOutdated": {
    "message": "Kontostand könnte überholt sein"
  },
  "baseFee": {
    "message": "Basisgebühr"
  },
  "basic": {
    "message": "Grundlegend"
  },
  "beCareful": {
    "message": "Sein Sie vorsichtig"
  },
  "beta": {
    "message": "Beta"
  },
  "betaHeaderText": {
    "message": "Dies ist eine BETA-Version. Bitte melden Sie Fehler $1",
    "description": "$1 represents the word 'here' in a hyperlink"
  },
  "betaMetamaskVersion": {
    "message": "MetaMask-Version"
  },
  "betaTerms": {
    "message": "Beta-Nutzungsbedingungen"
  },
  "betaWalletCreationSuccessReminder1": {
    "message": "MetaMask Beta kann Ihre geheime Wiederherstellungsphrase nicht wiederherstellen."
  },
  "betaWalletCreationSuccessReminder2": {
    "message": "MetaMask Beta wird Sie nie nach Ihrer geheimen Wiederherstellungsphrase fragen."
  },
  "blockExplorerAccountAction": {
    "message": "Konto",
    "description": "This is used with viewOnEtherscan and viewInExplorer e.g View Account in Explorer"
  },
  "blockExplorerAssetAction": {
    "message": "Vermögenswert",
    "description": "This is used with viewOnEtherscan and viewInExplorer e.g View Asset in Explorer"
  },
  "blockExplorerSwapAction": {
    "message": "Swap",
    "description": "This is used with viewOnEtherscan e.g View Swap on Etherscan"
  },
  "blockExplorerUrl": {
    "message": "Block-Explorer"
  },
  "blockExplorerUrlDefinition": {
    "message": "Die URL, die als Block-Explorer für dieses Netzwerk verwendet wird."
  },
  "blockExplorerView": {
    "message": "Konto bei $1 anzeigen",
    "description": "$1 replaced by URL for custom block explorer"
  },
  "blockies": {
    "message": "Blockies"
  },
  "browserNotSupported": {
    "message": "Ihr Browser wird nicht unterstützt …"
  },
  "buildContactList": {
    "message": "Erstellen Sie Ihre Kontaktliste"
  },
  "builtAroundTheWorld": {
    "message": "MetaMask ist weltweit konzipiert und aufgebaut."
  },
  "busy": {
    "message": "Belegt"
  },
  "buy": {
    "message": "Kaufen"
  },
  "buyAsset": {
    "message": "$1 kaufen",
    "description": "$1 is the ticker symbol of a an asset the user is being prompted to purchase"
  },
  "buyNow": {
    "message": "Jetzt kaufen"
  },
  "bytes": {
    "message": "Bytes"
  },
  "canToggleInSettings": {
    "message": "Sie können diese Benachrichtigung unter Einstellungen -> Warnungen wieder aktivieren."
  },
  "cancel": {
    "message": "Abbrechen"
  },
  "cancelEdit": {
    "message": "Bearbeiten abbrechen"
  },
  "cancelPopoverTitle": {
    "message": "Transaktion abbrechen"
  },
  "cancelSpeedUp": {
    "message": "eine Transaktion abbrechen oder beschleunigen."
  },
  "cancelSpeedUpLabel": {
    "message": "Diese Gasgebühr kostet $1 das Original.",
    "description": "$1 is text 'replace' in bold"
  },
  "cancelSpeedUpTransactionTooltip": {
    "message": "Für eine Transaktion im Wert von $1 muss die Gasgebühr um mindestens 10 % erhöht werden, damit sie vom Netz erkannt wird.",
    "description": "$1 is string 'cancel' or 'speed up'"
  },
  "cancelSwapForFee": {
    "message": "Tausch für ~$1 abbrechen",
    "description": "$1 could be e.g. $2.98, it is a cost for cancelling a Smart Transaction"
  },
  "cancelSwapForFree": {
    "message": "Tausch kostenlos abbrechen"
  },
  "cancelled": {
    "message": "Abgebrochen"
  },
  "chainId": {
    "message": "Ketten-ID"
  },
  "chainIdDefinition": {
    "message": "Die Ketten-ID, die verwendet wird, um Transaktionen für dieses Netzwerk zu signieren."
  },
  "chainIdExistsErrorMsg": {
    "message": "Diese Ketten-ID wird derzeit vom $1-Netzwerk verwendet."
  },
  "chainListReturnedDifferentTickerSymbol": {
    "message": "Das Netzwerk mit der Chain-ID $1 verwendet möglicherweise ein anderes Währungssymbol ($2) als das, das Sie eingegeben haben. Bitte überprüfen Sie dies, bevor Sie fortfahren.",
    "description": "$1 is the chain id currently entered in the network form and $2 is the return value of nativeCurrency.symbol from chainlist.network"
  },
  "chooseYourNetwork": {
    "message": "Wählen Sie Ihr Netzwerk"
  },
  "chooseYourNetworkDescription": {
    "message": "Wir verwenden Infura als Anbieter für ferngesteuerte Prozeduranrufe (RPC), um den verlässlichsten und vertraulichsten Zugriff auf Ethereum-Daten zu ermöglichen, den wir können. Sie können Ihren eigenen RPC auswählen, bedenken Sie aber, dass RPC Ihre IP-Adresse und Ihr Ethereum-Wallet erhalten wird, um Transaktionen durchzuführen. Lesen Sie unsere $1, um mehr darüber zu erfahren, wie Infura mit Ihren Daten umgeht.",
    "description": "$1 is a link to the privacy policy"
  },
  "chromeRequiredForHardwareWallets": {
    "message": "Sie müssen MetaMask unter Google Chrome nutzen, um sich mit Ihrem Hardware-Wallet zu verbinden."
  },
  "clear": {
    "message": "Löschen"
  },
  "clearActivity": {
    "message": "Aktivitäten und Nonce-Daten löschen"
  },
  "clearActivityButton": {
    "message": "Aktivitäten-Tab-Daten löschen"
  },
  "clearActivityDescription": {
    "message": "Dies setzt die Nonce des Kontos zurück und löscht Daten aus dem Aktivitäten-Tab in Ihrem Wallet. Nur das aktuelle Konto und Netzwerk sind betroffen. Ihr Guthaben und eingehenden Transaktionen ändern sich nicht."
  },
  "clickToConnectLedgerViaWebHID": {
    "message": "Klicken Sie hier, um Ihren Ledger über WebHID zu verbinden",
    "description": "Text that can be clicked to open a browser popup for connecting the ledger device via webhid"
  },
  "clickToManuallyAdd": {
    "message": "Klicken Sie hier, um die Token manuell hinzuzufügen."
  },
  "close": {
    "message": "Schließen"
  },
  "coingecko": {
    "message": "CoinGecko"
  },
  "confirm": {
    "message": "Bestätigen"
  },
  "confirmPassword": {
    "message": "Passwort bestätigen"
  },
  "confirmRecoveryPhrase": {
    "message": "Bestätigen Sie die geheime Sicherungsphrase"
  },
  "confirmed": {
    "message": "Bestätigt"
  },
  "confusableUnicode": {
    "message": "'$1' ist ähnlich wie '$2'."
  },
  "confusableZeroWidthUnicode": {
    "message": "Zeichen mit Null-Breite gefunden."
  },
  "confusingEnsDomain": {
    "message": "Wir haben ein missverständliches Zeichen im ENS-Namen entdeckt. Prüfen Sie den ENS-Namen, um möglichen Betrug zu vermeiden."
  },
  "connect": {
    "message": "Verbinden"
  },
  "connectAccountOrCreate": {
    "message": "Konto verbinden oder Neues erstellen"
  },
  "connectHardwareWallet": {
    "message": "Hardware-Wallet verknüpfen"
  },
  "connectManually": {
    "message": "Manuelle Verbindung zur aktuellen Site"
  },
  "connectTo": {
    "message": "Verbindung mit $1 wird hergestellt",
    "description": "$1 is the name/origin of a web3 site/application that the user can connect to metamask"
  },
  "connectToAll": {
    "message": "Mit all Ihren $1 verbinden",
    "description": "$1 will be replaced by the translation of connectToAllAccounts"
  },
  "connectToAllAccounts": {
    "message": "Konten",
    "description": "will replace $1 in connectToAll, completing the sentence 'connect to all of your accounts', will be text that shows list of accounts on hover"
  },
  "connectToMultiple": {
    "message": "Verbindung mit $1 wird hergestellt",
    "description": "$1 will be replaced by the translation of connectToMultipleNumberOfAccounts"
  },
  "connectToMultipleNumberOfAccounts": {
    "message": "$1-Konten",
    "description": "$1 is the number of accounts to which the web3 site/application is asking to connect; this will substitute $1 in connectToMultiple"
  },
  "connectWithMetaMask": {
    "message": "Mit MetaMask verbinden"
  },
  "connectedAccountsDescriptionPlural": {
    "message": "Sie haben $1 Konten mit dieser Seite verbunden.",
    "description": "$1 is the number of accounts"
  },
  "connectedAccountsDescriptionSingular": {
    "message": "Sie haben $1 Konten mit dieser Seite verbunden."
  },
  "connectedAccountsEmptyDescription": {
    "message": "MetaMask ist nicht mit dieser Seite verbunden. Um sich mit einer Web3 site zu verbinden, finden und klicken Sie auf die Schaltfläche Verbinden."
  },
  "connectedSites": {
    "message": "Verbundene Sites"
  },
  "connectedSitesDescription": {
    "message": "$1 ist mit diesen Sites verbunden. Sie können Ihre Konto-Adresse einsehen.",
    "description": "$1 is the account name"
  },
  "connectedSitesEmptyDescription": {
    "message": "$1 ist mit keiner Site verbunden.",
    "description": "$1 is the account name"
  },
  "connectedSnapSites": {
    "message": "$1-Snap ist mit diesen Sites verbunden. Sie haben Zugriff auf die oben aufgeführten Berechtigungen.",
    "description": "$1 represents the name of the snap"
  },
  "connecting": {
    "message": "Verbinden..."
  },
  "connectingTo": {
    "message": "Verbindung mit $1 wird hergestellt"
  },
  "connectingToGoerli": {
    "message": "Verbindungsaufbau zum Goerli-Testnetzwerk"
  },
  "connectingToLineaTestnet": {
    "message": "Verbindungsaufbau zum Linea-Testnetzwerk"
  },
  "connectingToMainnet": {
    "message": "Verbinde zum Ethereum Mainnet"
  },
  "connectingToSepolia": {
    "message": "Verbindungsaufbau zum Sepolia-Testnetzwerk"
  },
  "contactUs": {
    "message": "Kontaktaufnahme"
  },
  "contacts": {
    "message": "Kontaktaufnahme"
  },
  "contentFromSnap": {
    "message": "Inhalt von $1",
    "description": "$1 represents the name of the snap"
  },
  "continue": {
    "message": "Weiter"
  },
  "contract": {
    "message": "Vertrag"
  },
  "contractAddress": {
    "message": "Vertragsadresse"
  },
  "contractAddressError": {
    "message": "Sie senden Token an die Vertragsadresse des Tokens. Dies kann zum Verlust dieser Token führen."
  },
  "contractDeployment": {
    "message": "Vertragsausführung"
  },
  "contractDescription": {
    "message": "Nehmen Sie sich einen Moment Zeit, um die Contract-Details zu überprüfen und sich so vor Betrügern zu schützen."
  },
  "contractInteraction": {
    "message": "Vertragsinteraktion"
  },
  "contractNFT": {
    "message": "NFT-Contract"
  },
  "contractRequestingAccess": {
    "message": "Contract erbittet Zugriff"
  },
  "contractRequestingSignature": {
    "message": "Contract benötigt eine Unterschrift"
  },
  "contractRequestingSpendingCap": {
    "message": "Contract fordert eine Ausgabenobergrenze"
  },
  "contractTitle": {
    "message": "Contract-Details"
  },
  "contractToken": {
    "message": "Token-Contract"
  },
  "convertTokenToNFTDescription": {
    "message": "Wir haben festgestellt, dass dieses Asset eine NFT ist. MetaMask hat jetzt volle native Unterstützung für NFTs. Möchten Sie es aus Ihrer Tokenliste entfernen und als NFT hinzufügen?"
  },
  "convertTokenToNFTExistDescription": {
    "message": "Wir haben festgestellt, dass dieses Asset als NFT hinzugefügt wurde. Möchten Sie es aus Ihrer Token-Liste entfernen?"
  },
  "coolWallet": {
    "message": "CoolWallet"
  },
  "copiedExclamation": {
    "message": "Kopiert."
  },
  "copyAddress": {
    "message": "Adresse in die Zwischenablage kopieren"
  },
  "copyPrivateKey": {
    "message": "Das ist Ihr Private Key (klicken um zu kopieren)"
  },
  "copyRawTransactionData": {
    "message": "Roh-Transaktionsdaten kopieren"
  },
  "copyToClipboard": {
    "message": "In die Zwischenablage kopieren"
  },
  "copyTransactionId": {
    "message": "Transaktions-ID kopieren"
  },
  "create": {
    "message": "Erstellen"
  },
  "createAccount": {
    "message": "Konto erstellen"
  },
  "createNewWallet": {
    "message": "Eine neue Wallet erstellen"
  },
  "createPassword": {
    "message": "Passwort erstellen"
  },
  "cryptoCompare": {
    "message": "CryptoCompare"
  },
  "currencyConversion": {
    "message": "Währungsumrechnung"
  },
  "currencyRateCheckToggle": {
    "message": "Guthaben und Token-Preisprüfer anzeigen"
  },
  "currencyRateCheckToggleDescription": {
    "message": "Wie verwenden $1- und $2-APIs, um Ihr Guthaben und den Tokenpreis anzuzeigen. $3",
    "description": "$1 represents Coingecko, $2 represents CryptoCompare and $3 represents Privacy Policy"
  },
  "currencySymbol": {
    "message": "Währungssymbol"
  },
  "currencySymbolDefinition": {
    "message": "Das Ticker-Symbol, das für die Währung dieses Netzwerks angezeigt wird."
  },
  "currentAccountNotConnected": {
    "message": "Ihr aktuelles Konto ist nicht verbunden"
  },
  "currentExtension": {
    "message": "Aktuelle Erweiterungsseite"
  },
  "currentLanguage": {
    "message": "Aktuelle Sprache"
  },
  "currentRpcUrlDeprecated": {
    "message": "Die aktuelle RPC-URL für dieses Netzwerk ist veraltet."
  },
  "currentTitle": {
    "message": "Aktuell:"
  },
  "currentlyUnavailable": {
    "message": "Nicht verfügbar in diesem Netzwerk"
  },
  "curveHighGasEstimate": {
    "message": "Aggressives Gasschätzungsdiagramm"
  },
  "curveLowGasEstimate": {
    "message": "Diagramm für eine niedrige Gasschätzung"
  },
  "curveMediumGasEstimate": {
    "message": "Markt-Gasschätzungsdiagramm"
  },
  "custom": {
    "message": "Erweitert"
  },
  "customContentSearch": {
    "message": "Suche nach einem zuvor hinzugefügten Netzwerk"
  },
  "customGasSettingToolTipMessage": {
    "message": "$1 verwenden, um den Gaspreis anzupassen. Das kann verwirrend sein, wenn Sie damit nicht vertraut sind. Interaktion auf eigene Gefahr.",
    "description": "$1 is key 'advanced' (text: 'Advanced') separated here so that it can be passed in with bold font-weight"
  },
  "customSpendLimit": {
    "message": "Benutzerdefiniertes Ausgabelimit"
  },
  "customSpendingCap": {
    "message": "Benutzerdefinierte Ausgabenobergrenze"
  },
  "customToken": {
    "message": "Benutzerdefiniertes Token"
  },
  "customTokenWarningInNonTokenDetectionNetwork": {
    "message": "Die Token-Erkennung ist in diesem Netzwerk noch nicht verfügbar. Bitte importieren Sie das Token manuell und stellen Sie sicher, dass Sie ihm vertrauen. Erfahren Sie mehr über $1"
  },
  "customTokenWarningInTokenDetectionNetwork": {
    "message": "Vergewissern Sie sich vor dem manuellen Importieren eines Tokens, dass Sie ihm vertrauen. Erfahren Sie mehr über $1."
  },
  "customTokenWarningInTokenDetectionNetworkWithTDOFF": {
    "message": "Stellen Sie sicher, dass Sie einem Token vertrauen, bevor Sie es importieren. Erfahren Sie, wie Sie 1$ vermeiden und die Token-Erkennung $2 aktivieren können."
  },
  "customerSupport": {
    "message": "Kundensupport"
  },
  "dappSuggested": {
    "message": "Seite vorgeschlagen"
  },
  "dappSuggestedGasSettingToolTipMessage": {
    "message": "$1 hat diesen Preis vorgeschlagen.",
    "description": "$1 is url for the dapp that has suggested gas settings"
  },
  "dappSuggestedShortLabel": {
    "message": "Seite"
  },
  "dappSuggestedTooltip": {
    "message": "$1 hat diesen Preis vorgeschlagen.",
    "description": "$1 represents the Dapp's origin"
  },
  "darkTheme": {
    "message": "Dunkel"
  },
  "data": {
    "message": "Daten"
  },
  "dataBackupSeemsCorrupt": {
    "message": "Ihre Daten konnten nicht wiederhergestellt werden. Die Datei scheint beschädigt zu sein."
  },
  "dataHex": {
    "message": "Hexadezimal"
  },
  "dcent": {
    "message": "D'Cent"
  },
  "decimal": {
    "message": "Dezimalangabe der Präzision"
  },
  "decimalsMustZerotoTen": {
    "message": "Die Dezimalangabe muss mindestens 0 und nicht höher als 36 sein."
  },
  "decrypt": {
    "message": "Entschlüsseln"
  },
  "decryptCopy": {
    "message": "Verschlüsselte Nachricht kopieren"
  },
  "decryptInlineError": {
    "message": "Diese Nachricht kann aufgrund eines Fehlers nicht entschlüsselt werden: $1",
    "description": "$1 is error message"
  },
  "decryptMessageNotice": {
    "message": "$1 möchte diese Nachricht lesen, um Ihre Aktion abzuschließen",
    "description": "$1 is the web3 site name"
  },
  "decryptMetamask": {
    "message": "Nachricht entschlüsseln"
  },
  "decryptRequest": {
    "message": "Anfrage entschlüsseln"
  },
  "delete": {
    "message": "Löschen"
  },
  "deleteAccount": {
    "message": "Konto löschen"
  },
  "deleteNetwork": {
    "message": "Netzwerk löschen?"
  },
  "deleteNetworkDescription": {
    "message": "Sind Sie sicher, dass Sie dieses Netzwerk löschen möchten?"
  },
  "deposit": {
    "message": "Einzahlung"
  },
  "deprecatedTestNetworksLink": {
    "message": "Mehr erfahren"
  },
  "deprecatedTestNetworksMsg": {
    "message": "Aufgrund der Protokolländerungen von Ethereum: Die Testnetzwerke Rinkeby, Ropsten und Kovan funktionieren möglicherweise nicht mehr so zuverlässig und werden bald veraltet sein."
  },
  "description": {
    "message": "Beschreibung"
  },
  "desktopConnectionCriticalErrorDescription": {
    "message": "Dieser Fehler könnte unregelmäßig auftreten, also versuchen Sie, Ihr die Erweiterung neu zu starten oder MetaMask Desktop zu deaktivieren."
  },
  "desktopConnectionCriticalErrorTitle": {
    "message": "MetaMask hat Probleme beim Starten"
  },
  "desktopConnectionLostErrorDescription": {
    "message": "Bitte stellen Sie sicher, dass die Desktop-App ausgeführt wird oder deaktivieren Sie MetaMask Desktop."
  },
  "desktopConnectionLostErrorTitle": {
    "message": "MetaMask Desktop-Verbindung wurde unterbrochen"
  },
  "desktopDisableButton": {
    "message": "Desktop-App deaktivieren"
<<<<<<< HEAD
  },
  "desktopDisableErrorCTA": {
    "message": "MetaMask Desktop deaktivieren"
  },
  "desktopEnableButton": {
    "message": "Desktop-App aktivieren"
  },
=======
  },
  "desktopDisableErrorCTA": {
    "message": "MetaMask Desktop deaktivieren"
  },
  "desktopEnableButton": {
    "message": "Desktop-App aktivieren"
  },
>>>>>>> 4b271868
  "desktopEnableButtonDescription": {
    "message": "Klicken, um alle Hintergrundprozesse in der Desktop-App auszuführen."
  },
  "desktopErrorNavigateSettingsCTA": {
    "message": "Zurück zur Seite „Einstellungen“"
  },
  "desktopErrorRestartMMCTA": {
    "message": "MetaMask neu starten"
  },
  "desktopNotFoundErrorCTA": {
    "message": "MetaMask Desktop herunterladen"
  },
  "desktopNotFoundErrorDescription1": {
    "message": "Bitte stellen Sie sicher, dass die MetaMask Desktop-App ausgeführt wird."
  },
  "desktopNotFoundErrorDescription2": {
    "message": "Sollten Sie keine Desktop-App installiert haben, laden Sie diese bitte von der MetaMask-Webseite herunter."
  },
  "desktopNotFoundErrorTitle": {
    "message": "MetaMask Desktop wurde nicht gefunden"
  },
  "desktopOpenOrDownloadCTA": {
    "message": "MetaMask Desktop öffnen"
  },
  "desktopOutdatedErrorCTA": {
    "message": "MetaMask Desktop aktualisieren"
  },
  "desktopOutdatedErrorDescription": {
    "message": "Ihre MetaMask Desktop-App muss aktualisiert werden."
  },
  "desktopOutdatedErrorTitle": {
    "message": "MetaMask Desktop-App ist veraltet"
  },
  "desktopOutdatedExtensionErrorCTA": {
    "message": "MetaMask-Erweiterung aktualisieren"
  },
  "desktopOutdatedExtensionErrorDescription": {
    "message": "Ihre MetaMask-Erweiterung muss aktualisiert werden."
  },
  "desktopOutdatedExtensionErrorTitle": {
    "message": "MetaMask-Erweiterung ist veraltet"
  },
  "desktopPageDescription": {
    "message": "Bei erfolgreicher Kopplung wird die Erweiterung neu gestartet und Sie müssen Ihr Passwort erneut eingeben."
  },
  "desktopPageSubTitle": {
    "message": "Öffnen Sie MetaMask Desktop und geben Sie diesen Code ein"
  },
  "desktopPageTitle": {
    "message": "Mit Desktop koppeln"
  },
  "desktopPairedWarningDeepLink": {
    "message": "Gehen Sie zu den Einstellungen in MetaMask Desktop"
  },
  "desktopPairedWarningDescription": {
    "message": "Wenn Sie eine neue Kopplung starten möchten, entfernen Sie bitte die aktuelle Verbindung."
  },
  "desktopPairedWarningTitle": {
    "message": "MM Desktop ist bereits gekoppelt"
  },
  "desktopPairingExpireMessage": {
    "message": "Code läuft in $1 Sekunden ab"
  },
  "desktopRouteNotFoundErrorDescription": {
    "message": "desktopRouteNotFoundErrorDescription"
  },
  "desktopRouteNotFoundErrorTitle": {
    "message": "desktopRouteNotFoundErrorTitle"
  },
  "desktopUnexpectedErrorCTA": {
    "message": "Zur MetaMask-Startseite zurückkehren"
  },
  "desktopUnexpectedErrorDescription": {
    "message": "Prüfen Sie MetaMask Desktop, um die Verbindung wiederherzustellen"
  },
  "desktopUnexpectedErrorTitle": {
    "message": "Da hat etwas nicht geklappt ..."
  },
  "details": {
    "message": "Details"
  },
  "disabledGasOptionToolTipMessage": {
    "message": "“$1” ist deaktiviert, weil es nicht das Minimum einer zehnprozentigen Erhöhung gegenüber der ursprünglichen Gasgebühr erfüllt.",
    "description": "$1 is gas estimate type which can be market or aggressive"
  },
  "disconnect": {
    "message": "Verbindung trennen"
  },
  "disconnectAllAccounts": {
    "message": "Alle Konten trennen"
  },
  "disconnectAllAccountsConfirmationDescription": {
    "message": "Sind Sie sicher, dass Sie die Verbindung trennen möchten? Sie könnten die Site-Funktionalität verlieren."
  },
  "disconnectPrompt": {
    "message": "$1 trennen"
  },
  "disconnectThisAccount": {
    "message": "Dieses Konto trennen"
  },
  "dismiss": {
    "message": "Verwerfen"
  },
  "dismissReminderDescriptionField": {
    "message": "Aktivieren Sie diese Option, um die Erinnerungsmeldung zur Sicherung des Geheime Wiederherstellungsphrase zu deaktivieren. Wir empfehlen Ihnen dringend, eine Sicherungskopie Ihrer Geheime Wiederherstellungsphrase zu erstellen, um den Verlust von Geldern zu vermeiden"
  },
  "dismissReminderField": {
    "message": "Erinnerung Geheime Wiederherstellungsphrase abweisen"
  },
  "domain": {
    "message": "Domäne"
  },
  "done": {
    "message": "Fertig"
  },
  "dontShowThisAgain": {
    "message": "Nicht mehr anzeigen"
  },
  "downArrow": {
    "message": "Pfeil nach unten"
  },
  "downloadGoogleChrome": {
    "message": "Google Chrome herunterladen"
  },
  "downloadNow": {
    "message": "Jetzt herunterladen"
  },
  "downloadStateLogs": {
    "message": "Statelogs herunterladen"
  },
  "dropped": {
    "message": "Abgewählt"
  },
  "edit": {
    "message": "Editieren"
  },
  "editANickname": {
    "message": "Spitznamen bearbeiten"
  },
  "editAddressNickname": {
    "message": "Adresse Spitzname bearbeiten"
  },
  "editCancellationGasFeeModalTitle": {
    "message": "Stornogebühr Gas bearbeiten"
  },
  "editContact": {
    "message": "Kontakt bearbeiten"
  },
  "editGasFeeModalTitle": {
    "message": "Gasgebühr bearbeiten"
  },
  "editGasLimitOutOfBounds": {
    "message": "Gaslimit muss mindestens 1$ betragen"
  },
  "editGasLimitOutOfBoundsV2": {
    "message": "Gaslimit muss größer als $1 und kleiner als $2 sein",
    "description": "$1 is the minimum limit for gas and $2 is the maximum limit"
  },
  "editGasLimitTooltip": {
    "message": "Gaslimit ist die maximale Gaseinheit die Sie zu verwenden bereit sind. Gaseinheiten sind ein Multiplikator der „Max. Prioritätsgebühr“ und der „Max. Gebühr“."
  },
  "editGasMaxBaseFeeGWEIImbalance": {
    "message": "Maximale Basisgebühr darf nicht niedriger sein als die Prioritätsgebühr"
  },
  "editGasMaxBaseFeeHigh": {
    "message": "Die maximale Basisgebühr ist höher als erforderlich"
  },
  "editGasMaxBaseFeeLow": {
    "message": "Die maximale Basisgebühr ist niedrig für aktuelle Netzwerkbedingungen"
  },
  "editGasMaxFeeHigh": {
    "message": "Die maximale Basisgebühr ist höher als erforderlich"
  },
  "editGasMaxFeeLow": {
    "message": "Die maximale Gebühr ist zu niedrig für Netzwerkbedingungen"
  },
  "editGasMaxFeePriorityImbalance": {
    "message": "Die maximale Gebühr darf nicht niedriger sein als die maximale Prioritätsgebühr"
  },
  "editGasMaxPriorityFeeBelowMinimum": {
    "message": "Die maximale Prioritätsgebühr muss größer als 0 GWEI sein"
  },
  "editGasMaxPriorityFeeBelowMinimumV2": {
    "message": "Die Prioritätsgebühr muss größer als 0 sein."
  },
  "editGasMaxPriorityFeeHigh": {
    "message": "Die maximale Prioritätsgebühr ist höher als nötig. Sie können mehr zahlen als nötig."
  },
  "editGasMaxPriorityFeeHighV2": {
    "message": "Die maximale Prioritätsgebühr ist höher als nötig. Sie können mehr zahlen als nötig"
  },
  "editGasMaxPriorityFeeLow": {
    "message": "Die maximale Prioritätsgebühr ist niedrig für aktuelle Netzwerkbedingungen"
  },
  "editGasMaxPriorityFeeLowV2": {
    "message": "Die Prioritätsgebühr ist niedrig für aktuelle Netzwerkbedingungen"
  },
  "editGasPriceTooLow": {
    "message": "Gaspreis muss größer als 0 sein"
  },
  "editGasPriceTooltip": {
    "message": "Dieses Netzwerk erfordert ein \"Gaspreis\"-Feld bei der Übermittlung einer Transaktion. Der Gaspreis ist der Betrag, den Sie pro Gaseinheit bezahlen."
  },
  "editGasSubTextAmountLabel": {
    "message": "Maximaler Betrag:",
    "description": "This is meant to be used as the $1 substitution editGasSubTextAmount"
  },
  "editGasSubTextFeeLabel": {
    "message": "Maximale Gebühr:"
  },
  "editGasTitle": {
    "message": "Priorität bearbeiten"
  },
  "editGasTooLow": {
    "message": "Unbekannte Bearbeitungszeit"
  },
  "editNonceField": {
    "message": "Nonce bearbeiten"
  },
  "editNonceMessage": {
    "message": "Dies ist eine erweiterte Funktion, verwenden Sie diese vorsichtig."
  },
  "editPermission": {
    "message": "Berechtigung bearbeiten"
  },
  "editSpeedUpEditGasFeeModalTitle": {
    "message": "Bearbeiten Beschleunigung der Gasgebühr"
  },
  "enableAutoDetect": {
    "message": " Auto-Erkennung aktivieren"
  },
  "enableFromSettings": {
    "message": " In den Einstellungen aktivieren."
  },
  "enableOpenSeaAPI": {
    "message": "OpenSea API aktivieren"
  },
  "enableOpenSeaAPIDescription": {
    "message": "Verwenden Sie die OpenSea's API, um NFT-Daten abzurufen. Die NFT-Auto-Erkennung basiert auf der OpenSea's API und wird nicht verfügbar sein, wenn diese deaktiviert ist."
  },
  "enableSmartTransactions": {
    "message": "Intelligente Transaktionen ermöglichen"
  },
  "enableToken": {
    "message": "$1 aktivieren",
    "description": "$1 is a token symbol, e.g. ETH"
  },
  "encryptionPublicKeyNotice": {
    "message": "$1 wünscht Ihren öffentlichen Verschlüsselungsschlüssel. Durch Ihre Zustimmung kann diese Site verschlüsselte Nachrichten an Sie verfassen.",
    "description": "$1 is the web3 site name"
  },
  "encryptionPublicKeyRequest": {
    "message": "Öffentlichen Verschlüsselungs-Key anfordern"
  },
  "endpointReturnedDifferentChainId": {
    "message": "Die von Ihnen eingegebene RPC-URL hat eine andere Chain-ID ($1) zurückgegeben. Bitte aktualisieren Sie die Chain-ID, damit sie mit der RPC-URL des Netzwerks übereinstimmt, das Sie hinzufügen möchten.",
    "description": "$1 is the return value of eth_chainId from an RPC endpoint"
  },
  "enhancedTokenDetectionAlertMessage": {
    "message": "Erweiterte Token-Erkennung ist derzeit über $1 verfügbar. $2"
  },
  "ensIllegalCharacter": {
    "message": "Unzulässiges Zeichen für ENS."
  },
  "ensNotFoundOnCurrentNetwork": {
    "message": "ENS-Name wurde im aktuellen Netzwerk nicht gefunden. Versuchen Sie, zum Ethereum Mainnet zu wechseln."
  },
  "ensNotSupportedOnNetwork": {
    "message": "Netzwerk unterstützt kein ENS"
  },
  "ensRegistrationError": {
    "message": "Fehler bei der ENS-Namensregistrierung"
  },
  "ensUnknownError": {
    "message": "ENS-Lookup fehlgeschlagen."
  },
  "enterANumber": {
    "message": "Nummer eingeben"
  },
  "enterMaxSpendLimit": {
    "message": "Max. Ausgabelimit eingeben"
  },
  "enterPassword": {
    "message": "Passwort eingeben"
  },
  "enterPasswordContinue": {
    "message": "Zum Fortfahren Passwort eingeben"
  },
  "errorCode": {
    "message": "Code: $1",
    "description": "Displayed error code for debugging purposes. $1 is the error code"
  },
  "errorDetails": {
    "message": "Fehlerdetails",
    "description": "Title for collapsible section that displays error details for debugging purposes"
  },
  "errorMessage": {
    "message": "Nachricht: $1",
    "description": "Displayed error message for debugging purposes. $1 is the error message"
  },
  "errorName": {
    "message": "Code: $1",
    "description": "Displayed error name for debugging purposes. $1 is the error name"
  },
  "errorPageMessage": {
    "message": "Versuchen Sie es erneut, indem Sie die Seite neu laden oder kontaktieren Sie den Support $1.",
    "description": "Message displayed on generic error page in the fullscreen or notification UI, $1 is a clickable link with text defined by the 'here' key. The link will open to a form where users can file support tickets."
  },
  "errorPagePopupMessage": {
    "message": "Versuchen Sie es erneut, indem das Popup schließen und neu laden oder kontaktieren Sie den Support $1.",
    "description": "Message displayed on generic error page in the popup UI, $1 is a clickable link with text defined by the 'here' key. The link will open to a form where users can file support tickets."
  },
  "errorPageTitle": {
    "message": "MetaMask hat einen Fehler festgestellt",
    "description": "Title of generic error page"
  },
  "errorStack": {
    "message": "Stapel:",
    "description": "Title for error stack, which is displayed for debugging purposes"
  },
  "ethGasPriceFetchWarning": {
    "message": "Der Gaspreis, der sich aus der Gaseinschätzung ergibt, ist derzeit nicht verfügbar."
  },
  "ethereumPublicAddress": {
    "message": "Öffentliche Ethereum-Adresse"
  },
  "etherscan": {
    "message": "Etherscan"
  },
  "etherscanView": {
    "message": "Account auf Etherscan anschauen"
  },
  "etherscanViewOn": {
    "message": "Auf Etherscan anzeigen"
  },
  "expandView": {
    "message": "Ansicht erweitern"
  },
  "experimental": {
    "message": "Experimentell"
  },
  "exportPrivateKey": {
    "message": "Private Key exportieren"
  },
  "externalExtension": {
    "message": "Externe Erweiterung"
  },
  "failed": {
    "message": "Fehlgeschlagen"
  },
  "failedToFetchChainId": {
    "message": "Konnte die Ketten-ID nicht abrufen. Ist Ihre RPC-URL korrekt?"
  },
  "failedToFetchTickerSymbolData": {
    "message": "Daten zur Überprüfung des Tickersymbols sind derzeit nicht verfügbar. Vergewissern Sie sich, dass das von Ihnen eingegebene Symbol korrekt ist. Es wirkt sich auf die Umrechnungskurse aus, die Sie für dieses Netzwerk sehen"
  },
  "failureMessage": {
    "message": "Etwas ist schief gelaufen und wir konnten die Aktion nicht abschließen"
  },
  "fast": {
    "message": "Schnell"
  },
  "feeAssociatedRequest": {
    "message": "Mit dieser Anfrage ist eine Gebühr verbunden."
  },
  "fiat": {
    "message": "FIAT",
    "description": "Exchange type"
  },
  "fileImportFail": {
    "message": "Dateiimport fehlgeschlagen? Bitte hier klicken!",
    "description": "Helps user import their account from a JSON file"
  },
  "flaskSnapSettingsCardButtonCta": {
    "message": "Details ansehen",
    "description": "Call to action a user can take to see more information about the snap that is installed"
  },
  "flaskSnapSettingsCardDateAddedOn": {
    "message": "Hinzugefügt am",
    "description": "Start of the sentence describing when and where snap was added"
  },
  "flaskSnapSettingsCardFrom": {
    "message": "von",
    "description": "Part of the sentence describing when and where snap was added"
  },
  "flaskWelcomeUninstall": {
    "message": "Sie sollten diese Erweiterung deinstallieren",
    "description": "This request is shown on the Flask Welcome screen. It is intended for non-developers, and will be bolded."
  },
  "flaskWelcomeWarning1": {
    "message": "Flask ist für Entwickler gedacht, um mit neuen instabilen APIs zu experimentieren. Wenn Sie kein Entwickler oder Beta-Tester sind, $1.",
    "description": "This is a warning shown on the Flask Welcome screen, intended to encourage non-developers not to proceed any further. $1 is the bolded message 'flaskWelcomeUninstall'"
  },
  "flaskWelcomeWarning2": {
    "message": "Wir übernehmen keine Garantie für die Sicherheit oder Stabilität dieser Erweiterung. Die neuen von Flask angebotenen APIs sind nicht gegen Phishing-Angriffe gehärtet. Das bedeutet, dass jede Website oder jeder Snap, der Flask benötigt, ein böswilliger Versuch sein könnte, Ihre Assets zu stehlen.",
    "description": "This explains the risks of using MetaMask Flask"
  },
  "flaskWelcomeWarning3": {
    "message": "Alle Flask-APIs sind experimentell. Sie können ohne Vorankündigung geändert oder entfernt werden oder sie können auf unbestimmte Zeit in Flask bleiben, ohne jemals in die stabile MetaMask migriert zu werden. Die Verwendung erfolgt auf eigene Gefahr.",
    "description": "This message warns developers about unstable Flask APIs"
  },
  "flaskWelcomeWarning4": {
    "message": "Stellen Sie sicher, dass Sie Ihre normale MetaMask-Erweiterung deaktivieren, wenn Sie Flask verwenden.",
    "description": "This message calls to pay attention about multiple versions of MetaMask running on the same site (Flask + Prod)"
  },
  "flaskWelcomeWarningAcceptButton": {
    "message": "Ich akzeptiere die Risiken",
    "description": "this text is shown on a button, which the user presses to confirm they understand the risks of using Flask"
  },
  "followUsOnTwitter": {
    "message": "Folgen Sie uns auf Twitter"
  },
  "forbiddenIpfsGateway": {
    "message": "Verbotene IPFS-Gateway: Bitte geben Sie ein CID-Gateway an"
  },
  "forgetDevice": {
    "message": "Dieses Gerät entfernen"
  },
  "forgotPassword": {
    "message": "Passwort vergessen?"
  },
  "from": {
    "message": "Von"
  },
  "fromAddress": {
    "message": "Von: $1",
    "description": "$1 is the address to include in the From label. It is typically shortened first using shortenAddress"
  },
  "fromTokenLists": {
    "message": "Von Token-Liste: $1"
  },
  "functionApprove": {
    "message": "Funktion: Freigabe"
  },
  "functionSetApprovalForAll": {
    "message": "Funktion: ErlaubnisFürAlle"
  },
  "functionType": {
    "message": "Funktionstyp"
  },
  "gas": {
    "message": "Gas"
  },
  "gasDisplayAcknowledgeDappButtonText": {
    "message": "Vorgeschlagene Gasgebühr bearbeiten"
  },
  "gasDisplayDappWarning": {
    "message": "Diese Gasgebühr wurde von $1 vorgeschlagen. Dies kann ein Problem mit Ihrer Transaktion verursachen. Bei Fragen wenden Sie sich bitte an $1.",
    "description": "$1 represents the Dapp's origin"
  },
  "gasFee": {
    "message": "Gasgebühr"
  },
  "gasLimit": {
    "message": "Gaslimit"
  },
  "gasLimitInfoTooltipContent": {
    "message": "Die Gasgrenze ist die Höchstmenge an Gaseinheiten, die Sie auszugeben bereit sind."
  },
  "gasLimitRecommended": {
    "message": "Empfohlenes Gaslimit ist $1. Wenn das Gaslimit weniger beträgt, kann es fehlschlagen."
  },
  "gasLimitTooLow": {
    "message": "Gaslimit muss mindestens 21000 betragen"
  },
  "gasLimitTooLowWithDynamicFee": {
    "message": "Gaslimit muss mindestens 1$ betragen",
    "description": "$1 is the custom gas limit, in decimal."
  },
  "gasLimitV2": {
    "message": "Gaslimit"
  },
  "gasOption": {
    "message": "Gas-Option"
  },
  "gasPrice": {
    "message": "Gaspreis (GWEI)"
  },
  "gasPriceExcessive": {
    "message": "Ihre Gasgebühr ist unnötig hoch. Denken Sie darüber nach, den Betrag zu senken."
  },
  "gasPriceExcessiveInput": {
    "message": "Gaspreis ist übermäßig hoch"
  },
  "gasPriceExtremelyLow": {
    "message": "Gaspreis extrem niedrig"
  },
  "gasPriceFetchFailed": {
    "message": "Die Gaspreisberechnung ist aufgrund eines Netzwerkfehlers fehlgeschlagen."
  },
  "gasPriceInfoTooltipContent": {
    "message": "Der Gaspreis gibt die Menge Ether an, die Sie für jede Einheit Gas zu zahlen bereit sind."
  },
  "gasTimingHoursShort": {
    "message": "$1 Stunde",
    "description": "$1 represents a number of hours"
  },
  "gasTimingMinutes": {
    "message": "$1 Minuten",
    "description": "$1 represents a number of minutes"
  },
  "gasTimingMinutesShort": {
    "message": "Min. $1",
    "description": "$1 represents a number of minutes"
  },
  "gasTimingNegative": {
    "message": "Vielleicht in $1",
    "description": "$1 represents an amount of time"
  },
  "gasTimingPositive": {
    "message": "Wahrscheinlich in < $1",
    "description": "$1 represents an amount of time"
  },
  "gasTimingSeconds": {
    "message": "$1 Sekunden",
    "description": "$1 represents a number of seconds"
  },
  "gasTimingSecondsShort": {
    "message": "$1 Sek",
    "description": "$1 represents a number of seconds"
  },
  "gasTimingVeryPositive": {
    "message": "Sehr wahrscheinlich in < $1",
    "description": "$1 represents an amount of time"
  },
  "gasUsed": {
    "message": "Verwendetes Gas"
  },
  "general": {
    "message": "Allgemein"
  },
  "goBack": {
    "message": "Zurück"
  },
  "goerli": {
    "message": "Goerli Testnetzwerk"
  },
  "gotIt": {
    "message": "Verstanden!"
  },
  "grantedToWithColon": {
    "message": "Ermöglicht zu:"
  },
  "gwei": {
    "message": "GWEI"
  },
  "hardware": {
    "message": "Hardware"
  },
  "hardwareWalletConnected": {
    "message": "Hardware-Wallet verknüpft"
  },
  "hardwareWalletLegacyDescription": {
    "message": "(Legat)",
    "description": "Text representing the MEW path"
  },
  "hardwareWalletSupportLinkConversion": {
    "message": "hier klicken"
  },
  "hardwareWallets": {
    "message": "Ein Hardware-Wallet verknüpfen"
  },
  "hardwareWalletsMsg": {
    "message": "Wählen Sie ein Hardware-Wallet aus, das Sie mit MetaMask verwenden möchten"
  },
  "here": {
    "message": "hier",
    "description": "as in -click here- for more information (goes with troubleTokenBalances)"
  },
  "hexData": {
    "message": "Hexdaten"
  },
  "hide": {
    "message": "Ausblenden"
  },
  "hideFullTransactionDetails": {
    "message": "Vollständige Transaktionsdetails ausblenden"
  },
  "hideSeedPhrase": {
    "message": "Seed-Phrase ausblenden"
  },
  "hideToken": {
    "message": "Token ausblenden"
  },
  "hideTokenPrompt": {
    "message": "Token ausblenden?"
  },
  "hideTokenSymbol": {
    "message": "$1 ausblenden",
    "description": "$1 is the symbol for a token (e.g. 'DAI')"
  },
  "hideZeroBalanceTokens": {
    "message": "Token ohne Saldo ausblenden"
  },
  "high": {
    "message": "Aggressiv"
  },
  "highGasSettingToolTipMessage": {
    "message": "Hohe Wahrscheinlichkeit, auch in volatilen Märkten. Verwenden Sie $1, um Schwankungen im Netzwerkverkehr, die z. B. durch den Ausfall beliebter NFTs entstehen, abzudecken.",
    "description": "$1 is key 'high' (text: 'Aggressive') separated here so that it can be passed in with bold font-weight"
  },
  "highLowercase": {
    "message": "hoch"
  },
  "history": {
    "message": "Verlauf"
  },
  "holdToReveal": {
    "message": "Halten, um GWP anzuzeigen"
  },
  "holdToRevealContent1": {
    "message": "Ihre geheime Wiederherstellungsphrase bietet $1",
    "description": "$1 is a bolded text with the message from 'holdToRevealContent2'"
  },
  "holdToRevealContent2": {
    "message": "vollen Zugriff auf Ihr Wallet und Ihr Guthaben.",
    "description": "Is the bolded text in 'holdToRevealContent1'"
  },
  "holdToRevealContent3": {
    "message": "Teilen Sie sie mit niemandem. $1 $2",
    "description": "$1 is a message from 'holdToRevealContent4' and $2 is a text link with the message from 'holdToRevealContent5'"
  },
  "holdToRevealContent4": {
    "message": "Der MetaMask-Support wird Sie nicht danach fragen,",
    "description": "Part of 'holdToRevealContent3'"
  },
  "holdToRevealContent5": {
    "message": "Betrüger aber schon.",
    "description": "The text link in 'holdToRevealContent3'"
  },
  "holdToRevealTitle": {
    "message": "Bewahren Sie Ihre GWP sicher auf"
  },
  "ignoreAll": {
    "message": "Alle ignorieren"
  },
  "ignoreTokenWarning": {
    "message": "Wenn Sie Token ignorieren, werden Sie nicht in Ihrem Wallet angezeigt. Sie können sie jedoch weiterhin hinzufügen, indem Sie nach ihnen suchen."
  },
  "import": {
    "message": "Importieren",
    "description": "Button to import an account from a selected file"
  },
  "importAccount": {
    "message": "Account importieren"
  },
  "importAccountError": {
    "message": "Fehler beim Importieren des Kontos."
  },
  "importAccountMsg": {
    "message": " Importierte Accounts werden nicht mit der Seed-Wörterfolge deines ursprünglichen MetaMask Accounts verknüpft. Erfahre mehr über importierte Accounts."
  },
  "importMyWallet": {
    "message": "Mein Wallet importieren"
  },
  "importNFT": {
    "message": "NFT importieren"
  },
  "importNFTAddressToolTip": {
    "message": "Auf OpenSea gibt es zum Beispiel auf der NFT-Seite unter Details einen blauen Hyperlink mit der Bezeichnung „Vertragsadresse“. Wenn Sie darauf klicken, werden Sie zur Adresse des Vertrags auf Etherscan weitergeleitet. Oben links auf der Seite sollte ein Symbol mit der Aufschrift „Vertrag“ zu sehen sein und rechts daneben eine lange Reihe von Buchstaben und Zahlen. Dies ist die Adresse des Vertrags, mit dem Ihr NFT erstellt wurde. Klicken Sie auf das „Kopieren“-Symbol rechts neben der Adresse und Sie haben sie in Ihrer Zwischenablage."
  },
  "importNFTPage": {
    "message": "NFT-Seite importieren"
  },
  "importNFTTokenIdToolTip": {
    "message": "Die ID eines NFTs ist eine eindeutige Kennung, da keine zwei NFTs gleich sind. Auch diese Nummer finden Sie in OpenSea unter „Details“. Notieren Sie diese oder kopieren Sie sie in Ihre Zwischenablage."
  },
  "importNFTs": {
    "message": "NFTs importieren"
  },
  "importSelectedTokens": {
    "message": "Ausgewählte Token importieren?"
  },
  "importSelectedTokensDescription": {
    "message": "Es werden nur die von Ihnen ausgewählten Token in Ihrem Wallet angezeigt. Sie können versteckte Token später jederzeit hinzufügen, indem Sie nach ihnen suchen."
  },
  "importTokenQuestion": {
    "message": "Token importieren?"
  },
  "importTokenWarning": {
    "message": "Jeder kann ein Token mit beliebigem Namen erstellen, einschließlich gefälschter Versionen bestehender Token. Hinzufügen und Handeln auf eigene Gefahr!"
  },
  "importTokens": {
    "message": "Token importieren"
  },
  "importTokensCamelCase": {
    "message": "Token importieren"
  },
  "importWithCount": {
    "message": "$1 importieren",
    "description": "$1 will the number of detected tokens that are selected for importing, if all of them are selected then $1 will be all"
  },
  "imported": {
    "message": "Importiert",
    "description": "status showing that an account has been fully loaded into the keyring"
  },
  "inYourSettings": {
    "message": "in Ihren Einstellungen"
  },
  "infuraBlockedNotification": {
    "message": "MetaMask kann sich nicht mit dem Blockchain Host verbinden. Überprüfen Sie mögliche Gründe $1.",
    "description": "$1 is a clickable link with with text defined by the 'here' key"
  },
  "initialTransactionConfirmed": {
    "message": "Ihre erste Transaktion wurde vom Netzwerk bestätigt. Klicken Sie auf Okay, um zurückzukehren."
  },
  "inputLogicEmptyState": {
    "message": "Geben Sie nur eine Nummer ein, die Sie den Contract jetzt oder in Zukunft ausgeben lassen möchten. Sie können die Ausgabenbegrenzung später jederzeit ändern."
  },
  "inputLogicEqualOrSmallerNumber": {
    "message": "Dies erlaubt dem Contract, $1 von Ihrem aktuellen Guthaben auszugeben.",
    "description": "$1 is the current token balance in the account and the name of the current token"
  },
  "inputLogicHigherNumber": {
    "message": "Dies erlaubt dem Contract, Ihr gesamtes Token-Guthaben auszugeben, bis die Grenze erreicht wurde oder Sie die Einschränkung widerrufen. Sollte dies nicht Ihre Absicht sein, ziehen Sie eine niedrigere Ausgabegrenze in Betracht."
  },
  "install": {
    "message": "Installieren,"
  },
  "insufficientBalance": {
    "message": "Guthaben reicht nicht aus."
  },
  "insufficientCurrencyBuyOrDeposit": {
    "message": "Sie haben nicht genügen $1 auf Ihrem Konto, um die Transaktionsgebühren im $2-Netzwerk zu zahlen. $3 oder von einem anderen Konto einzahlen.",
    "description": "$1 is the native currency of the network, $2 is the name of the current network, $3 is the key 'buy' + the ticker symbol of the native currency of the chain wrapped in a button"
  },
  "insufficientCurrencyBuyOrReceive": {
    "message": "Sie haben nicht genügend $1 auf Ihrem Konto, um die Transaktionsgebühren im Netzwerk $2 zu zahlen. $3 oder $4 von einem anderen Konto.",
    "description": "$1 is the native currency of the network, $2 is the name of the current network, $3 is the key 'buy' + the ticker symbol of the native currency of the chain wrapped in a button, $4 is the key 'deposit' button"
  },
  "insufficientCurrencyDeposit": {
    "message": "Sie haben nicht genügen $1 auf Ihrem Konto, um die Transaktionsgebühren im $2-Netzwerk zu zahlen. $1 von einem anderen Konto einzahlen.",
    "description": "$1 is the native currency of the network, $2 is the name of the current network"
  },
  "insufficientFunds": {
    "message": "Nicht genügend Guthaben."
  },
  "insufficientFundsForGas": {
    "message": "Unzureichende Mittel für Gas"
  },
  "insufficientTokens": {
    "message": "Nicht genügend Token."
  },
  "invalidAddress": {
    "message": "Ungültige Adresse"
  },
  "invalidAddressRecipient": {
    "message": "Empfängeradresse ist unzulässig"
  },
  "invalidAddressRecipientNotEthNetwork": {
    "message": "Kein ETH-Netzwerk, auf Kleinschreibung gesetzt"
  },
  "invalidAssetType": {
    "message": "Dieses Asset ist ein NFT und muss auf der Seite „NFTs importieren“ unter dem Tab NFTs erneut hinzugefügt werden"
  },
  "invalidBlockExplorerURL": {
    "message": "Ungültige Block Explorer URI"
  },
  "invalidChainIdTooBig": {
    "message": "Ungültige Ketten-ID. Die Ketten-ID ist zu groß."
  },
  "invalidCustomNetworkAlertContent1": {
    "message": "Die Ketten-ID für benutzerdefiniertes Netzwerk '$1' muss neu eingegeben werden.",
    "description": "$1 is the name/identifier of the network."
  },
  "invalidCustomNetworkAlertContent2": {
    "message": "Um Sie vor betrügerischen oder böswilligen Netzanbietern zu schützen, sind nun Ketten-IDs für alle benutzerdefinierten Netzwerke erforderlich."
  },
  "invalidCustomNetworkAlertContent3": {
    "message": "Gehen Sie zu Einstellungen > Netzwerk und geben Sie die Ketten-ID ein. Sie finden die Ketten-IDs der beliebtesten Netzwerke auf $1.",
    "description": "$1 is a link to https://chainid.network"
  },
  "invalidCustomNetworkAlertTitle": {
    "message": "Ungültiges benutzerdefiniertes Netzwerk"
  },
  "invalidHexNumber": {
    "message": "Ungültige Hexadezimalzahl."
  },
  "invalidHexNumberLeadingZeros": {
    "message": "Ungültige Hexadezimalnummer. Entferne alle führenden Nulle."
  },
  "invalidIpfsGateway": {
    "message": "Ungültiges IPFS-Gateway: Der Wert muss eine gültige URL sein"
  },
  "invalidNumber": {
    "message": "Ungültige Zahl. Geben Sie eine Dezimalzahl oder '0x'-prefix Hexadezimalzahl ein."
  },
  "invalidNumberLeadingZeros": {
    "message": "Ungültige Hexadezimalnummer. Entfernen Sie alle führenden Nulle."
  },
  "invalidRPC": {
    "message": "Ungültige RPC URI"
  },
  "invalidSeedPhrase": {
    "message": "Ungültiger Seedschlüssel"
  },
  "invalidSeedPhraseCaseSensitive": {
    "message": "Ungültige Eingabe! Die geheime Wiederherstellungsphrase berücksichtigt Groß- und Kleinschreibung."
  },
  "jazzAndBlockies": {
    "message": "Jazzicons und Blockies sind zwei verschiedene Arten von einzigartigen Symbolen, mit denen Sie ein Konto auf einen Blick erkennen können."
  },
  "jazzicons": {
    "message": "Jazzicons"
  },
  "jsDeliver": {
    "message": "jsDeliver"
  },
  "jsonFile": {
    "message": "JSON Datei",
    "description": "format for importing an account"
  },
  "keystone": {
    "message": "Keystone"
  },
  "knownAddressRecipient": {
    "message": "Bekannte Vertragsadresse."
  },
  "knownTokenWarning": {
    "message": "Mit dieser Aktion werden Token bearbeitet, die bereits in Ihrer Wallet aufgelistet sind und die dazu verwendet werden können, Sie zu betrügen. Genehmigen Sie diese Aktion nur, wenn Sie sicher sind, dass Sie den Wert dieser Token ändern wollen. Erfahren Sie mehr über $1"
  },
  "lastConnected": {
    "message": "Zuletzt verbunden"
  },
  "lastPriceSold": {
    "message": "Letzter Verkaufspreis"
  },
  "lastSold": {
    "message": "Zuletzt verkauft"
  },
  "learnCancelSpeeedup": {
    "message": "Erfahren Sie, wie Sie $1",
    "description": "$1 is link to cancel or speed up transactions"
  },
  "learnMore": {
    "message": "Mehr erfahren"
  },
  "learnMoreAboutGas": {
    "message": "Wollen Sie $1 über Gas?",
    "description": "$1 will be replaced by the learnMore translation key"
  },
  "learnMoreUpperCase": {
    "message": "Mehr erfahren"
  },
  "learnScamRisk": {
    "message": "Betrügereien und Sicherheitsrisiken."
  },
  "ledgerAccountRestriction": {
    "message": "Sie müssen Ihr letztes Konto verwenden, ehe Sie ein neues hinzufügen können."
  },
  "ledgerConnectionInstructionCloseOtherApps": {
    "message": "Schließen Sie jede andere Software, die mit Ihrem Gerät verbunden ist, und klicken Sie hier, um zu aktualisieren."
  },
  "ledgerConnectionInstructionHeader": {
    "message": "Vor dem Klicken bestätigen:"
  },
  "ledgerConnectionInstructionStepFour": {
    "message": "Aktivieren Sie \"Smart Contract Data\" oder \"blind signing\" auf Ihrem Ledger Gerät"
  },
  "ledgerConnectionInstructionStepOne": {
    "message": "Nutzen Sie Ledger Live unter Einstellungen > Erweitert"
  },
  "ledgerConnectionInstructionStepThree": {
    "message": "Schließen Sie Ihr Ledger Gerät an und wählen Sie die Ethereum App aus"
  },
  "ledgerConnectionInstructionStepTwo": {
    "message": "Ledger Live App öffnen und entsperren"
  },
  "ledgerConnectionPreferenceDescription": {
    "message": "Passen Sie an, wie Sie Ihren Ledger mit MetaMask verbinden. $1 wird empfohlen, aber andere Optionen sind verfügbar. Erfahren Sie hier mehr: $2",
    "description": "A description that appears above a dropdown where users can select between up to three options - Ledger Live, U2F or WebHID - depending on what is supported in their browser. $1 is the recommended browser option, it will be either WebHID or U2f. $2 is a link to an article where users can learn more, but will be the translation of the learnMore message."
  },
  "ledgerDeviceOpenFailureMessage": {
    "message": "Das Ledger-Gerät konnte nicht geöffnet werden. Ihr Ledger könnte mit anderer Software verbunden sein. Bitte schließen Sie Ledger Live oder andere Anwendungen, die mit Ihrem Ledger Gerät verbunden sind, und versuchen Sie es erneut."
  },
  "ledgerLive": {
    "message": "Ledger Live",
    "description": "The name of a desktop app that can be used with your ledger device. We can also use it to connect a users Ledger device to MetaMask."
  },
  "ledgerLiveApp": {
    "message": "Ledger Live-App"
  },
  "ledgerLocked": {
    "message": "Keine Verbindung zum Ledger-Gerät. Bitte stellen Sie sicher, dass Ihr Gerät entsperrt ist und die Ethereum-App geöffnet ist."
  },
  "ledgerTimeout": {
    "message": "Ledger Live braucht zu lange für eine Reaktion oder um eine Verbindung herzustellen. Stellen Sie sicher, dass die Ledger Live-App geöffnet und Ihr Gerät entsperrt ist."
  },
  "ledgerTransportChangeWarning": {
    "message": "Wenn Ihre Ledger Live-App geöffnet ist, trennen Sie bitte eine offene Ledger Live-Verbindung und schließen Sie die Ledger Live-App."
  },
  "ledgerWebHIDNotConnectedErrorMessage": {
    "message": "Das Gerät wurde nicht verbunden. Wenn Sie Ihren Ledger verbinden möchten, klicken Sie bitte erneut auf 'Weiter' und genehmigen Sie die HID-Verbindung",
    "description": "An error message shown to the user during the hardware connect flow."
  },
  "levelArrow": {
    "message": "Richtungspfeil"
  },
  "lightTheme": {
    "message": "Leicht"
  },
  "likeToImportTokens": {
    "message": "Möchtest du diese Token hinzufügen?"
  },
  "lineatestnet": {
    "message": "Linea-Testnetzwerk"
  },
  "link": {
    "message": "Link"
  },
  "links": {
    "message": "Links"
  },
  "loadMore": {
    "message": "Mehr laden"
  },
  "loading": {
    "message": "Laden..."
  },
  "loadingNFTs": {
    "message": "NFTs werden geladen ..."
  },
  "loadingTokens": {
    "message": "Token laden ..."
  },
  "localhost": {
    "message": "Localhost 8545"
  },
  "lock": {
    "message": "Ausloggen"
  },
  "lockTimeTooGreat": {
    "message": "Sperrzeit ist zu groß"
  },
  "logo": {
    "message": "$1-Logo",
    "description": "$1 is the name of the ticker"
  },
  "low": {
    "message": "Niedrig"
  },
  "lowGasSettingToolTipMessage": {
    "message": "Verwenden Sie $1, um auf einen günstigeren Preis zu warten. Zeitschätzungen sind viel ungenauer, da die Preise nicht vorhersehbar sind.",
    "description": "$1 is key 'low' separated here so that it can be passed in with bold font-weight"
  },
  "lowLowercase": {
    "message": "niedrig"
  },
  "lowPriorityMessage": {
    "message": "Künftige Transaktionen werden nach dieser in die Warteschlange gestellt."
  },
  "mainnet": {
    "message": "Ethereum Hauptnetz"
  },
  "mainnetToken": {
    "message": "Diese Adresse stimmt mit einer bekannten Ethereum-Mainnet-Token-Adresse überein. Überprüfen Sie erneut die Vertragsadresse und das Netzwerk für das Token, das Sie hinzufügen möchten."
  },
  "makeAnotherSwap": {
    "message": "Eine neue Wallet erstellen"
  },
  "makeSureNoOneWatching": {
    "message": "Stellen Sie sicher, dass niemand Ihren Bildschirm beobachtet",
    "description": "Warning to users to be care while creating and saving their new Secret Recovery Phrase"
  },
  "malformedData": {
    "message": "Fehlerhafte Daten"
  },
  "max": {
    "message": "Max."
  },
  "maxBaseFee": {
    "message": "Max. Basisgebühr"
  },
  "maxFee": {
    "message": "Maximale Gebühr"
  },
  "maxPriorityFee": {
    "message": "Maximale Prioritätsgebühr"
  },
  "medium": {
    "message": "Markt"
  },
  "mediumGasSettingToolTipMessage": {
    "message": "Verwenden Sie $1 für schnelle Verarbeitung zum aktuellen Marktpreis.",
    "description": "$1 is key 'medium' (text: 'Market') separated here so that it can be passed in with bold font-weight"
  },
  "memo": {
    "message": " Memo"
  },
  "message": {
    "message": "Nachricht"
  },
  "metaMaskConnectStatusParagraphOne": {
    "message": "Sie haben nun mehr Kontrolle über Ihre Kontoverbindungen in MetaMask."
  },
  "metaMaskConnectStatusParagraphThree": {
    "message": "Klicken Sie hier, um Ihre verbundenen Konten zu verwalten."
  },
  "metaMaskConnectStatusParagraphTwo": {
    "message": "Die Schaltfläche Verbindungsstatus zeigt an, ob die Site, die Sie besuchen, mit Ihrem aktuell ausgewählten Konto verbunden ist."
  },
  "metamaskSwapsOfflineDescription": {
    "message": "MetaMask Swaps wird gewartet. Bitte versuchen Sie es später erneut."
  },
  "metamaskVersion": {
    "message": "MetaMask-Version"
  },
  "metrics": {
    "message": "Metriken"
  },
  "mismatchedChainLinkText": {
    "message": "die Netzwerkdetails überprüfen",
    "description": "Serves as link text for the 'mismatchedChain' key. This text will be embedded inside the translation for that key."
  },
  "mismatchedChainRecommendation": {
    "message": "Wir empfehlen, dass Sie vor dem Fortfahren $1.",
    "description": "$1 is a clickable link with text defined by the 'mismatchedChainLinkText' key. The link will open to instructions for users to validate custom network details."
  },
  "mismatchedNetworkName": {
    "message": "Laut unseren Aufzeichnungen stimmt dieser Netzwerkname nicht mit dieser Chain-ID überein."
  },
  "mismatchedNetworkSymbol": {
    "message": "Das angegebene Währungssymbol entspricht nicht dem Symbol, das wir für diese Chain-ID erwarten."
  },
  "mismatchedRpcUrl": {
    "message": "Laut unseren Aufzeichnungen stimmt der angegebene RPC-URL-Wert nicht mit einem bekannten Provider für diese Chain-ID überein."
  },
  "missingNFT": {
    "message": "Sie sehen Ihr NFT nicht?"
  },
  "missingSetting": {
    "message": "Sie können eine Einstellung nicht finden?"
  },
  "missingSettingRequest": {
    "message": "Hier anfragen"
  },
  "missingToken": {
    "message": "Sie sehen Ihren Token nicht?"
  },
  "mobileSyncWarning": {
    "message": "Die Funktion \"Mit Erweiterung synchronisieren\" ist vorübergehend deaktiviert. Wenn Sie Ihre Erweiterungs-Wallet auf MetaMask mobile verwenden möchten, dann gehen Sie in Ihrer mobilen App zurück zu den Einrichtungsoptionen für die Wallet und wählen Sie die Option \"Import mit Geheime Wiederherstellungsphrase\". Verwenden Sie die Geheime Wiederherstellungsphrase Ihrer Erweiterungs-Wallet, um Ihre Wallet in Mobile zu importieren."
  },
  "moreComingSoon": {
    "message": "Mehr in Kürze ..."
  },
  "mustSelectOne": {
    "message": "Du musst mindestens 1 Token auswählen."
  },
  "myAccounts": {
    "message": "Meine Konten"
  },
  "name": {
    "message": "Name"
  },
  "nativeToken": {
    "message": "Das native Token dieses Netzwerks ist $1. Dieses Token wird für die Gasgebühr verwendet.",
    "description": "$1 represents the name of the native token on the current network"
  },
  "needHelp": {
    "message": "Brauchen Sie Hilfe? Kontaktieren Sie $1",
    "description": "$1 represents `needHelpLinkText`, the text which goes in the help link"
  },
  "needHelpFeedback": {
    "message": "Teilen Sie Ihr Feedback"
  },
  "needHelpLinkText": {
    "message": "MetaMask-Support"
  },
  "needHelpSubmitTicket": {
    "message": "Ticket übermitteln"
  },
  "needImportFile": {
    "message": "Für den Import musst du eine Datei auswählen.",
    "description": "User is important an account and needs to add a file to continue"
  },
  "negativeETH": {
    "message": "Negative ETH Beträge können nicht versendet werden."
  },
  "network": {
    "message": "Netzwerk:"
  },
  "networkAddedSuccessfully": {
    "message": "Netzwerk erfolgreich hinzugefügt!"
  },
  "networkDetails": {
    "message": "Netzwerkdetails"
  },
  "networkIsBusy": {
    "message": "Das Netzwerk ist ausgelastet. Die Gaspreise sind hoch und die Schätzungen sind weniger genau."
  },
  "networkName": {
    "message": "Netzwerkname"
  },
  "networkNameArbitrum": {
    "message": "Arbitrum"
  },
  "networkNameAvalanche": {
    "message": "Avalanche"
  },
  "networkNameBSC": {
    "message": "BSC"
  },
  "networkNameDefinition": {
    "message": "Der diesem Netzwerk zugeordnete Name."
  },
  "networkNameEthereum": {
    "message": "Ethereum"
  },
  "networkNameGoerli": {
    "message": "Goerli"
  },
  "networkNameOptimism": {
    "message": "Optimism"
  },
  "networkNamePolygon": {
    "message": "Polygon"
  },
  "networkNameTestnet": {
    "message": "Testnet"
  },
  "networkProvider": {
    "message": "Netzwerkanbieter"
  },
  "networkSettingsChainIdDescription": {
    "message": "Die Ketten-ID wird zur Unterzeichnung von Transaktionen verwendet. Sie muss mit der vom Netzwerk zurückgegebenen Ketten-ID übereinstimmen. Sie können eine Dezimalzahl oder '0x'-prefix Hexadezimalzahl eingeben, aber wir werden die Zahl dezimal anzeigen."
  },
  "networkStatus": {
    "message": "Netzwerkstatus"
  },
  "networkStatusBaseFeeTooltip": {
    "message": "Die Basisgebühr wird vom Netzwerk festgelegt und ändert sich alle 13-14 Sekunden. Unsere $1 und $2 Optionen berücksichtigen plötzliche Erhöhungen.",
    "description": "$1 and $2 are bold text for Medium and Aggressive respectively."
  },
  "networkStatusPriorityFeeTooltip": {
    "message": "Prioritätsgebühr (alias „Miner Tip“) geht direkt an Miner und veranlasst sie, Ihre Transaktion zu priorisieren."
  },
  "networkStatusStabilityFeeTooltip": {
    "message": "Die Gasgebühren betragen $1 bezogen auf die letzten 72 Stunden.",
    "description": "$1 is networks stability value - stable, low, high"
  },
  "networkURL": {
    "message": "Netzwerk-URL"
  },
  "networkURLDefinition": {
    "message": "Die URL, die für den Zugriff auf dieses Netzwerk verwendet wird."
  },
  "networks": {
    "message": "Netzwerke"
  },
  "nevermind": {
    "message": "Schon gut"
  },
  "new": {
    "message": "Neu!"
  },
  "newAccount": {
    "message": "Neues Konto"
  },
  "newAccountNumberName": {
    "message": "Konto $1",
    "description": "Default name of next account to be created on create account screen"
  },
  "newContact": {
    "message": "Neuer Kontakt"
  },
  "newContract": {
    "message": "Neuer Contract"
  },
  "newNFTDetectedMessage": {
    "message": "Erlauben Sie MetaMask, automatisch NFTs von Opensea zu erkennen und in Ihrem Wallet anzuzeigen."
  },
  "newNFTsDetected": {
    "message": "Neu! NFT-Erkennung"
  },
  "newNetworkAdded": {
    "message": "“$1” wurde erfolgreich hinzugefügt!"
  },
  "newNftAddedMessage": {
    "message": "NFT wurde erfolgreich hinzugefügt!"
  },
  "newPassword": {
    "message": "Neues Passwort (min. 8 Zeichen)"
  },
  "newTokensImportedMessage": {
    "message": "Sie haben $1 erfolgreich importiert.",
    "description": "$1 is the string of symbols of all the tokens imported"
  },
  "newTokensImportedTitle": {
    "message": "Token importiert"
  },
  "newValues": {
    "message": "neue Werte"
  },
  "next": {
    "message": "Weiter"
  },
  "nextNonceWarning": {
    "message": "Nonce ist höher als vorgeschlagen nonce von $1",
    "description": "The next nonce according to MetaMask's internal logic"
  },
  "nftAddFailedMessage": {
    "message": "NFT kann nicht hinzugefügt werden, da die Eigentumsangaben nicht übereinstimmen. Stellen Sie sicher, dass Sie die richtigen Informationen eingegeben haben."
  },
  "nftAddressError": {
    "message": "Dieses Token ist ein NFT. Bei $1 hinzufügen",
    "description": "$1 is a clickable link with text defined by the 'importNFTPage' key"
  },
  "nftDisclaimer": {
    "message": "Haftungsausschluss: MetaMask bezieht die Mediendatei aus der Quellen-URL. Diese URL wird manchmal vom Markt, auf dem das NFT erstellt wurde, geändert."
  },
  "nftOptions": {
    "message": "NFT-Optionen"
  },
  "nftAddFailedMessage": {
    "message": "NFT kann nicht hinzugefügt werden, da die Eigentumsangaben nicht übereinstimmen. Stellen Sie sicher, dass Sie die richtigen Informationen eingegeben haben."
  },
  "nftAddressError": {
    "message": "Dieses Token ist ein NFT. Bei $1 hinzufügen",
    "description": "$1 is a clickable link with text defined by the 'importNFTPage' key"
  },
  "nftDisclaimer": {
    "message": "Haftungsausschluss: MetaMask bezieht die Mediendatei aus der Quellen-URL. Diese URL wird manchmal vom Markt, auf dem das NFT erstellt wurde, geändert."
  },
  "nftOptions": {
    "message": "NFT-Optionen"
  },
  "nftTokenIdPlaceholder": {
    "message": "Token-ID eingeben"
  },
  "nftWarningContent": {
    "message": "Sie gewähren den Zugriff auf $1, auch auf solche, die Sie in Zukunft besitzen könnten. Die Gegenseite kann diese NFTs jederzeit aus Ihrem Wallet übertragen, ohne Sie zu fragen, bis Sie diese Genehmigung widerrufen. $2",
    "description": "$1 is nftWarningContentBold bold part, $2 is Learn more link"
  },
  "nftWarningContentBold": {
    "message": "alle Ihre $1-NFTs",
    "description": "$1 is name of the collection"
  },
  "nftWarningContentGrey": {
    "message": "Seien Sie vorsichtig."
  },
  "nfts": {
    "message": "NFTs"
  },
  "nickname": {
    "message": "Nickname"
  },
  "noAccountsFound": {
    "message": "Keine Konten für die angegebene Suchanfrage gefunden"
  },
  "noAddressForName": {
    "message": "Für den angegebene Namen wurde keine Adresse eingegeben."
  },
  "noConversionDateAvailable": {
    "message": "Kein Umrechnungskursdaten verfügbar"
  },
  "noConversionRateAvailable": {
    "message": "Kein Umrechnungskurs verfügbar"
  },
  "noNFTs": {
    "message": "Noch keine NFTs"
  },
  "noSnaps": {
    "message": "Keine Snaps installiert"
  },
  "noThanksVariant2": {
    "message": "Nein, danke."
  },
  "noTransactions": {
    "message": "Keine Transaktionen"
  },
  "noWebcamFound": {
    "message": "Die Webcam Ihres Computers wurde nicht gefunden. Bitte versuchen Sie es erneut."
  },
  "noWebcamFoundTitle": {
    "message": "Webcam nicht gefunden"
  },
  "nonce": {
    "message": "Unbekannt"
  },
  "nonceField": {
    "message": "Transaktion nonce anpassen"
  },
  "nonceFieldDescription": {
    "message": "Aktivieren Sie dies, um die nonce (Transaktionsnummer) auf den Bestätigungsbildschirmen zu ändern. Dies ist eine erweiterte Funktion, verwenden Sie diese vorsichtig."
  },
  "nonceFieldHeading": {
    "message": "Eigene Nonce"
  },
  "notBusy": {
    "message": "Nicht besetzt"
  },
  "notCurrentAccount": {
    "message": "Ist dies das richtige Konto? Es unterscheidet sich von dem aktuell ausgewählten Konto in Ihrer Wallet"
  },
  "notEnoughGas": {
    "message": "Nicht genügend Gas"
  },
  "notifications": {
    "message": "Benachrichtigungen"
  },
  "notifications10ActionText": {
    "message": "Einstellungen ansehen",
    "description": "The 'call to action' on the button, or link, of the 'Visit in Settings' notification. Upon clicking, users will be taken to Settings page."
  },
  "notifications10DescriptionOne": {
    "message": "Die verbesserte Token-Erkennung ist derzeit in den Netzwerken Ethereum Mainnet, Polygon, BSC und Avalanche verfügbar. Es gibt bald mehr!"
  },
  "notifications10DescriptionThree": {
    "message": "Die Token-Erkennungsfunktion ist derzeit standardmäßig NICHT eingeschaltet. Sie können sie jedoch in den Einstellungen aktivieren."
  },
  "notifications10DescriptionTwo": {
    "message": "Wir beziehen Token von Token-Listen Dritter. Token, die in mehr als zwei Token-Listen aufgeführt sind, werden automatisch erkannt."
  },
  "notifications10Title": {
    "message": "Die verbesserte Token-Erkennung ist da"
  },
  "notifications11Description": {
    "message": "Token können von jedem erstellt werden und können doppelte Namen haben. Wenn Sie ein Token sehen, dem Sie nicht vertrauen oder mit dem Sie noch nie interagiert haben, ist es sicherer, ihm nicht zu vertrauen."
  },
  "notifications11Title": {
    "message": "Betrug und Sicherheitsrisiken"
  },
  "notifications12ActionText": {
    "message": "Dunkelmodus aktivieren"
  },
  "notifications12Description": {
    "message": "Der Dunkelmodus wird für neue Benutzer je nach ihren Systemeinstellungen aktiviert. Für bestehende Benutzer aktivieren Sie den Dunkelmodus manuell unter Einstellungen -> Experimentell."
  },
  "notifications12Title": {
    "message": "Wann Dunkelmodus? Jetzt Dunkelmodus! 🕶️🦊"
  },
  "notifications13ActionText": {
    "message": "Benutzerdefinierte Netzwerkliste anzeigen"
  },
  "notifications13Description": {
    "message": "Sie können die folgenden beliebten benutzerdefinierten Netzwerke jetzt einfach hinzufügen: Arbitrum, Avalanche, Binance Smart Chain, Fantom, Harmony, Optimism, Palm und Polygon! Gehen Sie zu „Einstellungen“ -> „Experimentell“ und schalten Sie „Benutzerdefinierte Netzwerkliste anzeigen“ ein, um diese Funktion zu aktivieren.",
    "description": "Description of a notification in the 'See What's New' popup. Describes popular network feature."
  },
  "notifications13Title": {
    "message": "Beliebte Netzwerke hinzufügen"
  },
  "notifications14ActionText": {
    "message": "Backup-Einstellungen anzeigen"
  },
  "notifications14Description": {
    "message": "Wir markieren unsere 3Box-Datenfunktion Anfang Oktober als veraltet. Um Ihr Wallet manuell zu sichern und wiederherzustellen, verwenden Sie die Schaltfläche „Jetzt sichern“ in den erweiterten Einstellungen.",
    "description": "Description of a notification in the 'See What's New' popup. Describes 3box deprecation."
  },
  "notifications14Title": {
    "message": "3Box Abschreibung"
  },
  "notifications15Description": {
    "message": "Sie müssen nichts tun – verwenden Sie Ihr Wallet also wie gewohnt. Achten Sie auf mögliche Betrugsversuche bezüglich des Merge.",
    "description": "Description of a notification in the 'See What's New' popup. Advises users about the ethereum merge (https://ethereum.org/en/upgrades/merge/#main-content) and potential scams."
  },
  "notifications15Title": {
    "message": "Ethereum Merge ist da!"
  },
  "notifications17ActionText": {
    "message": "Sicherheits- und Datenschutzeinstellungen anzeigen"
  },
  "notifications17Title": {
    "message": "Sicherheits- und Datenschutzeinstellungen"
  },
  "notifications1Description": {
    "message": "Mobile MetaMask-Anwender können jetzt Token in ihren mobilen Wallets swappen. Scannen Sie den QR-Code, um die mobile App zu erhalten und mit dem Swapping zu beginnen.",
    "description": "Description of a notification in the 'See What's New' popup. Describes the swapping on mobile feature."
  },
  "notifications1Title": {
    "message": "Swappen auf dem Handy ist da!",
    "description": "Title for a notification in the 'See What's New' popup. Tells users that they can now use MetaMask Swaps on Mobile."
  },
  "notifications3ActionText": {
    "message": "Mehr erfahren",
    "description": "The 'call to action' on the button, or link, of the 'Stay secure' notification. Upon clicking, users will be taken to a page about security on the metamask support website."
  },
  "notifications3Description": {
    "message": "Bleiben Sie auf dem Laufenden bezüglich der bewährten Sicherheitsverfahren von MetaMask und erhalten Sie die neuesten Sicherheitstipps des offiziellen Metamask-Supports.",
    "description": "Description of a notification in the 'See What's New' popup. Describes the information they can get on security from the linked support page."
  },
  "notifications3Title": {
    "message": "Sicher bleiben",
    "description": "Title for a notification in the 'See What's New' popup. Encourages users to consider security."
  },
  "notifications4ActionText": {
    "message": "Swapping beginnen",
    "description": "The 'call to action' on the button, or link, of the 'Swap on Binance Smart Chain!' notification. Upon clicking, users will be taken to a page where then can swap tokens on Binance Smart Chain."
  },
  "notifications4Description": {
    "message": "Erhalten Sie die besten Preise für Token-Swaps direkt in Ihrer Wallet. MetaMask vernetzt Sie jetzt mit mehreren dezentralen Tauschbörsen und professionellen Marktmachern auf Binance Smart Chain.",
    "description": "Description of a notification in the 'See What's New' popup."
  },
  "notifications4Title": {
    "message": "Bei Binance Smart Chain swappen",
    "description": "Title for a notification in the 'See What's New' popup. Encourages users to do swaps on Binance Smart Chain."
  },
  "notifications5Description": {
    "message": "Ihre \"Seed Phrase\" heißt jetzt \"Geheime Wiederherstellungsphrase\".",
    "description": "Description of a notification in the 'See What's New' popup. Describes the seed phrase wording update."
  },
  "notifications6DescriptionOne": {
    "message": "Ab Chrome Version 91 unterstützt die API, die unseren Ledger-Support (U2F) ermöglicht hat, keine Hardware-Wallets mehr. MetaMask hat einen neuen Ledger Live-Support implementiert, mit dem Sie sich weiterhin über die Ledger Live-Desktop-App mit Ihrem Ledger-Gerät verbinden können.",
    "description": "Description of a notification in the 'See What's New' popup. Describes the Ledger support update."
  },
  "notifications6DescriptionThree": {
    "message": "Wenn Sie mit Ihrem Ledger-Konto in MetaMask interagieren, öffnet sich ein neuer Tab und Sie werden aufgefordert, die Ledger Live-App zu öffnen. Sobald die App geöffnet ist, werden Sie aufgefordert, eine WebSocket-Verbindung zu Ihrem MetaMask-Konto zuzulassen. Das ist alles!",
    "description": "Description of a notification in the 'See What's New' popup. Describes the Ledger support update."
  },
  "notifications6DescriptionTwo": {
    "message": "Sie können den Ledger Live Support aktivieren, indem Sie auf Einstellungen > Erweitert > Ledger Live verwenden klicken.",
    "description": "Description of a notification in the 'See What's New' popup. Describes the Ledger support update."
  },
  "notifications6Title": {
    "message": "Update des Ledger-Supports für Chrome-Anwender",
    "description": "Title for a notification in the 'See What's New' popup. Lets users know about the Ledger support update"
  },
  "notifications7DescriptionOne": {
    "message": "MetaMask v10.1.0 enthielt neuen Support für EIP-1559 Transaktionen bei der Verwendung von Ledger-Geräten.",
    "description": "Description of a notification in the 'See What's New' popup. Describes changes for ledger and EIP1559 in v10.1.0"
  },
  "notifications7DescriptionTwo": {
    "message": "Um Transaktionen auf Ethereum Mainnet abzuschließen, stellen Sie sicher, dass Ihr Ledger-Gerät die neueste Firmware hat.",
    "description": "Description of a notification in the 'See What's New' popup. Describes the need to update ledger firmware."
  },
  "notifications7Title": {
    "message": "Ledger-Firmware-Update",
    "description": "Title for a notification in the 'See What's New' popup. Notifies ledger users of the need to update firmware."
  },
  "notifications8ActionText": {
    "message": "Zu den erweiterten Einstellungen gehen",
    "description": "Description on an action button that appears in the What's New popup. Tells the user that if they click it, they will go to our Advanced settings page."
  },
  "notifications8DescriptionOne": {
    "message": "Ab MetaMask v10.4.0 benötigen Sie kein Ledger Live mehr, um Ihr Ledger Gerät mit MetaMask zu verbinden.",
    "description": "Description of a notification in the 'See What's New' popup. Describes changes for how Ledger Live is no longer needed to connect the device."
  },
  "notifications8DescriptionTwo": {
    "message": "Für einfacheres und stabileres Ledger-Erlebnis gehen Sie in den Einstellungen auf die Registerkarte Erweitert und stellen Sie den 'Bevorzugten Ledger-Verbindungstyp' auf 'WebHID' um.",
    "description": "Description of a notification in the 'See What's New' popup. Describes how the user can turn off the Ledger Live setting."
  },
  "notifications8Title": {
    "message": "Verbesserung der Ledger-Verbindung",
    "description": "Title for a notification in the 'See What's New' popup. Notifies ledger users that there is an improvement in how they can connect their device."
  },
  "notifications9DescriptionOne": {
    "message": "Wir geben Ihnen nun weitere Einblicke in die Registerkarte \"Daten\" bei der Bestätigung von intelligenten Vertragstransaktionen."
  },
  "notifications9DescriptionTwo": {
    "message": "Sie können sich jetzt vor der Bestätigung einen besseren Überblick über die Details Ihrer Transaktion verschaffen und Transaktionsadressen einfacher zu Ihrem Adressbuch hinzufügen, damit Sie sichere und fundierte Entscheidungen treffen können."
  },
  "notifications9Title": {
    "message": "👓 Wir machen Transaktionen leichter lesbar."
  },
  "notificationsEmptyText": {
    "message": "Hier gibt es nichts zu sehen."
  },
  "notificationsHeader": {
    "message": "Benachrichtigungen"
  },
  "notificationsInfos": {
    "message": "$1 von $2",
    "description": "$1 is the date at which the notification has been dispatched and $2 is the link to the snap that dispatched the notification."
  },
  "notificationsMarkAllAsRead": {
    "message": "Alle als gelesen markieren"
  },
  "numberOfNewTokensDetectedPlural": {
    "message": "$1 neue Token in diesem Konto gefunden",
    "description": "$1 is the number of new tokens detected"
  },
  "numberOfNewTokensDetectedSingular": {
    "message": "1 neues Token in diesem Konto gefunden"
  },
  "ofTextNofM": {
    "message": "von"
  },
  "off": {
    "message": "Aus"
  },
  "offlineForMaintenance": {
    "message": "Offline für Wartung"
  },
  "ok": {
    "message": "Ok"
  },
  "on": {
    "message": "An"
  },
  "onboardingAdvancedPrivacyIPFSDescription": {
    "message": "Das IPFS-Gateway ermöglicht es, auf von Dritten gehostete Daten zuzugreifen und diese einzusehen. Sie können ein benutzerdefiniertes IPFS-Gateway hinzufügen oder weiterhin das Standard-Gateway verwenden."
  },
  "onboardingAdvancedPrivacyIPFSInvalid": {
    "message": "Bitte geben Sie eine gültige URL ein"
  },
  "onboardingAdvancedPrivacyIPFSTitle": {
    "message": "Benutzerdefiniertes IPFS-Gateway hinzufügen"
  },
  "onboardingAdvancedPrivacyIPFSValid": {
    "message": "URL für IPFS-Gateway ist gültig"
  },
  "onboardingAdvancedPrivacyNetworkButton": {
    "message": "Benutzerdefiniertes Netzwerk hinzufügen"
  },
  "onboardingAdvancedPrivacyNetworkDescription": {
    "message": "Wir verwenden Infura als Anbieter für ferngesteuerte Prozeduranrufe (RPC), um den verlässlichsten und vertraulichsten Zugriff auf Ethereum-Daten zu ermöglichen, den wir können. Sie können Ihren eigenen RPC auswählen, bedenken Sie aber, dass RPC Ihre IP-Adresse und Ihr Ethereum-Wallet erhalten wird, um Transaktionen durchzuführen. Lesen Sie unsere $1, um mehr darüber zu erfahren, wie Infura mit Ihren Daten umgeht."
  },
  "onboardingAdvancedPrivacyNetworkTitle": {
    "message": "Wählen Sie Ihr Netzwerk"
  },
  "onboardingCreateWallet": {
    "message": "Eine neue Wallet erstellen"
  },
  "onboardingImportWallet": {
    "message": "Existierende Wallet importieren"
  },
  "onboardingMetametricsAgree": {
    "message": "Ich stimme zu"
  },
  "onboardingMetametricsAllowOptOut": {
    "message": "Erlaubt Ihnen immer die Abmeldung über Einstellungen"
  },
  "onboardingMetametricsDataTerms": {
    "message": "Diese Daten werden gesammelt und sind daher im Rahmen der Datenschutz-Grundverordnung (EU) 2016/679 anonym."
  },
  "onboardingMetametricsDescription": {
    "message": "MetaMask möchte Nutzungsdaten sammeln, um ein besseres Verständnis zu erhalten, wie unsere Benutzer mit MetaMask interagieren. Diese Daten werden verwendet, um Dienste anzubieten, was auf Ihrer Nutzung basierte Dienstverbesserungen einschließt."
  },
  "onboardingMetametricsDescription2": {
    "message": "MetaMask wird ..."
  },
  "onboardingMetametricsDisagree": {
    "message": "Nein Danke"
  },
  "onboardingMetametricsInfuraTerms": {
    "message": "*Wenn Sie Infura als Standard-RPC-Anbieter in MetaMask vewenden, speichert Infura Ihre IP-Adresse und Ihre Etherum-Wallet-Adresse, wenn Sie eine Transaktion senden. Wir speichern diese Daten in keinster Weise in unserem System, um sie miteinander in Verbindung zu bringen. Für weitere Informationen darüber, wie MetaMask und Infura in Hinischt auf Datenspeicherung zusammenarbeiten, sehen Sie sich bitte unser Update $1 an. Für mehr Informationen bezüglich unseren allgemeinen Datenschutzpraktiken, sehen Sie sich bitte unsere $2 an.",
    "description": "$1 represents `onboardingMetametricsInfuraTermsPolicyLink`, $2 represents `onboardingMetametricsInfuraTermsPolicy`"
  },
  "onboardingMetametricsInfuraTermsPolicy": {
    "message": "Datenschutzerklärung hier"
  },
  "onboardingMetametricsInfuraTermsPolicyLink": {
    "message": "hier"
  },
  "onboardingMetametricsModalTitle": {
    "message": "Benutzerdefiniertes Netzwerk hinzufügen"
  },
  "onboardingMetametricsNeverCollect": {
    "message": "$1 speichert Daten, die wir nicht benötigen, um die Dienstleistung zur Verfügung zu stellen (wie zum Beispiel Keys, Adresse, Transaktions-Hashs oder Guthaben)",
    "description": "$1 represents `onboardingMetametricsNeverEmphasis`"
  },
  "onboardingMetametricsNeverCollectIP": {
    "message": "$1 speichert Ihre vollständige IP-Adresse*",
    "description": "$1 represents `onboardingMetametricsNeverEmphasis`"
  },
  "onboardingMetametricsNeverEmphasis": {
    "message": "Nie"
  },
  "onboardingMetametricsNeverSellData": {
    "message": "$1 Daten verkaufen. Niemals!",
    "description": "$1 represents `onboardingMetametricsNeverEmphasis`"
  },
  "onboardingMetametricsSendAnonymize": {
    "message": "Anonymisierte Ereignisse für Klicks und Seitenaufrufe senden"
  },
  "onboardingMetametricsTitle": {
    "message": "Helfen Sie uns, MetaMask zu verbessern"
  },
  "onboardingPinExtensionBillboardAccess": {
    "message": "Voller Zugriff"
  },
  "onboardingPinExtensionBillboardDescription": {
    "message": "Diese Erweiterungen können Informationen sehen und ändern"
  },
  "onboardingPinExtensionBillboardDescription2": {
    "message": "auf dieser Site."
  },
  "onboardingPinExtensionBillboardTitle": {
    "message": "Erweiterungen"
  },
  "onboardingPinExtensionChrome": {
    "message": "Klicken Sie auf das Symbol der Browser-Erweiterung"
  },
  "onboardingPinExtensionDescription": {
    "message": "Legen Sie MetaMask in Ihrem Browser ab, damit Sie auf die Transaktionsbestätigungen zugreifen und sie leicht einsehen können."
  },
  "onboardingPinExtensionDescription2": {
    "message": "Sie können MetaMask öffnen, indem Sie auf die Erweiterung klicken, und mit nur einem Klick auf Ihre Wallet zugreifen."
  },
  "onboardingPinExtensionDescription3": {
    "message": "Klicken Sie auf das Symbol der Browser-Erweiterung, um sie sofort zu öffnen"
  },
  "onboardingPinExtensionLabel": {
    "message": "MetaMask pinnen"
  },
  "onboardingPinExtensionStep1": {
    "message": "1"
  },
  "onboardingPinExtensionStep2": {
    "message": "2"
  },
  "onboardingPinExtensionTitle": {
    "message": "Ihre MetaMask Installation ist abgeschlossen!"
  },
  "onboardingShowIncomingTransactionsDescription": {
    "message": "Die Anzeige der eingehenden Transaktionen in Ihrer Wallet beruht auf der Kommunikation mit $1. Etherscan hat Zugriff auf Ihre Ethereum-Adresse und Ihre IP-Adresse. $2 anzeigen.",
    "description": "$1 is a clickable link with text defined by the 'etherscan' key. $2 is a clickable link with text defined by the 'privacyMsg' key."
  },
  "onboardingUsePhishingDetectionDescription": {
    "message": "Phishing-Warnungen basieren auf der Kommunikation mit $1. jsDeliver hat Zugriff auf Ihre IP-Adresse. $2 ansehen.",
    "description": "The $1 is the word 'jsDeliver', from key 'jsDeliver' and $2 is the words Privacy Policy from key 'privacyMsg', both separated here so that it can be wrapped as a link"
  },
  "onlyAddTrustedNetworks": {
    "message": "Ein betrügerischer Netzwerkanbieter kann bezüglich des Status der Blockchain täuschen und Ihre Netzwerkaktivitäten aufzeichnen. Fügen Sie nur vertrauenswürdige Netzwerke hinzu."
  },
  "onlyConnectTrust": {
    "message": "Verbinden Sie sich nur mit Sites, denen Sie vertrauen."
  },
  "openFullScreenForLedgerWebHid": {
    "message": "Öffnen Sie MetaMask im Vollbildmodus, um Ihren Ledger über WebHID zu verbinden.",
    "description": "Shown to the user on the confirm screen when they are viewing MetaMask in a popup window but need to connect their ledger via webhid."
  },
  "openInBlockExplorer": {
    "message": "Im Block-Explorer öffnen"
  },
  "openSea": {
    "message": "OpenSea (Beta)"
  },
  "openSeaNew": {
    "message": "OpenSea"
  },
  "optional": {
    "message": "Optional"
  },
  "optionalWithParanthesis": {
    "message": "(Optional)"
  },
  "options": {
    "message": "Optionen"
  },
  "or": {
    "message": "oder"
  },
  "origin": {
    "message": "Ursprung"
  },
  "osTheme": {
    "message": "System"
  },
  "otherSnaps": {
    "message": "sonstige Snaps",
    "description": "Used in the 'permission_rpc' message."
  },
  "outdatedBrowserNotification": {
    "message": "Ihr Browser ist veraltet. Wenn Sie Ihren Browser nicht aktualisieren, können Sie keine Sicherheits-Patches und neue Funktionen von MetaMask erhalten."
  },
  "padlock": {
    "message": "Schloss"
  },
  "parameters": {
    "message": "Parameter"
  },
  "participateInMetaMetrics": {
    "message": "Bei MetaMetrics teilnehmen"
  },
  "participateInMetaMetricsDescription": {
    "message": "Nehmen Sie an MetaMetrics teil, um uns bei der Verbesserung von MetaMask zu helfen"
  },
  "password": {
    "message": "Passwort"
  },
  "passwordNotLongEnough": {
    "message": "Passwort ist nicht lang genug"
  },
  "passwordSetupDetails": {
    "message": "Dieses Passwort wird Ihre MetaMask Wallet nur auf diesem Gerät entsperren. MetaMask kann dieses Passwort nicht wiederherstellen."
  },
  "passwordStrength": {
    "message": "Passwortstärke: $1",
    "description": "Return password strength to the user when user wants to create password."
  },
  "passwordStrengthDescription": {
    "message": "Ein starkes Passwort kann die Sicherheit Ihres Wallet erhöhen, falls Ihr Gerät gestohlen oder kompromittiert wird."
  },
  "passwordTermsWarning": {
    "message": "Ich verstehe, dass MetaMask dieses Passwort für mich nicht wiederherstellen kann. $1"
  },
  "passwordsDontMatch": {
    "message": "Passwörter stimmen nicht überein"
  },
  "pastePrivateKey": {
    "message": "Füge deine Private Key Zeichenfolge hier ein:",
    "description": "For importing an account from a private key"
  },
  "pending": {
    "message": "ausstehend"
  },
  "pendingTransactionInfo": {
    "message": "Diese Transaktion wird erst verarbeitet, wenn sie abgeschlossen ist."
  },
  "pendingTransactionMultiple": {
    "message": "Sie haben ($1) ausstehende Transaktionen."
  },
  "pendingTransactionSingle": {
    "message": "Sie haben ($1) ausstehende Transaktionen.",
    "description": "$1 is count of pending transactions"
  },
  "permissionRequest": {
    "message": "Berechtigungsanfrage"
  },
  "permissionRequestCapitalized": {
    "message": "Berechtigungsanfrage"
  },
  "permissionRequested": {
    "message": "Jetzt angefragt"
  },
  "permissionRevoked": {
    "message": "In diesem Update entzogen"
  },
  "permission_accessNamedSnap": {
    "message": "Mit $1 verbinden.",
    "description": "The description for the `wallet_snap` permission. $1 is the human-readable name of the snap."
  },
  "permission_accessNetwork": {
    "message": "Zugriff auf das Internet.",
    "description": "The description of the `endowment:network-access` permission."
  },
  "permission_accessSnap": {
    "message": "Verbinden Sie sich mit dem $1-Snap.",
    "description": "The description for the `wallet_snap` permission. $1 is the name of the snap."
  },
  "permission_cronjob": {
    "message": "Regelmäßige Transaktionen planen und ausführen.",
    "description": "The description for the `snap_cronjob` permission"
  },
  "permission_customConfirmation": {
    "message": "Bestätigung in MetaMask anzeigen.",
    "description": "The description for the `snap_confirm` permission"
  },
  "permission_dialog": {
    "message": "Dialogfenster in MetaMask anzeigen.",
    "description": "The description for the `snap_dialog` permission"
  },
  "permission_ethereumAccounts": {
    "message": "Siehe Adresse, Kontostand, Aktivität und Einleitung von Transaktionen",
    "description": "The description for the `eth_accounts` permission"
  },
  "permission_ethereumProvider": {
    "message": "Auf den Ethereum-Anbieter zugreifen.",
    "description": "The description for the `endowment:ethereum-provider` permission"
  },
  "permission_getEntropy": {
    "message": "Leiten Sie beliebige Schlüssel ab, die für diesen Snap eindeutig sind.",
    "description": "The description for the `snap_getEntropy` permission"
  },
  "permission_longRunning": {
    "message": "Für unbestimmte Zeit ausführen.",
    "description": "The description for the `endowment:long-running` permission"
  },
  "permission_manageBip32Keys": {
    "message": "Verwalten Sie Ihre Konten und Vermögenswerte unter $1 ($2).",
    "description": "The description for the `snap_getBip32Entropy` permission. $1 is a derivation path, e.g. 'm/44'/0'/0''. $2 is the elliptic curve name, e.g. 'secp256k1'."
  },
  "permission_manageBip44Keys": {
    "message": "Verwalten Sie Ihre „$1“-Konten und Vermögenswerte.",
    "description": "The description for the `snap_getBip44Entropy` permission. $1 is the name of a protocol, e.g. 'Filecoin'."
  },
  "permission_manageNamedBip32Keys": {
    "message": "Verwalten Sie Ihre $1-Konten und Vermögenswerte.",
    "description": "The description for the `snap_getBip32Entropy` permission. $1 is a name for the derivation path, e.g., 'Ethereum accounts'. $2 is the plain derivation path, e.g. 'm/44'/0'/0''."
  },
  "permission_manageState": {
    "message": "Ihre Saten speichern und auf Ihrem Gerät verwalten.",
    "description": "The description for the `snap_manageState` permission"
  },
  "permission_notifications": {
    "message": "Benachrichtigungen anzeigen.",
    "description": "The description for the `snap_notify` permission"
  },
  "permission_rpc": {
    "message": "$1 erlauben, direkt mit diesem Snap zu kommunizieren.",
    "description": "The description for the `endowment:rpc` permission. $1 is 'other snaps' or 'websites'."
  },
  "permission_transactionInsight": {
    "message": "Transaktions-Einsichten abrufen und anzeigen.",
    "description": "The description for the `endowment:transaction-insight` permission"
  },
  "permission_transactionInsightOrigin": {
    "message": "Ursprung der Webseite anzeigen, die Transaktionen vorschlägt",
    "description": "The description for the `transactionOrigin` caveat, to be used with the `endowment:transaction-insight` permission"
  },
  "permission_unknown": {
    "message": "Unbekannte Berechtigung: $1",
    "description": "$1 is the name of a requested permission that is not recognized."
  },
  "permission_viewBip32PublicKeys": {
    "message": "Öffentlichen Key für $1 ($2) anzeigen.",
    "description": "The description for the `snap_getBip32PublicKey` permission. $1 is a derivation path, e.g. 'm/44'/0'/0''. $2 is the elliptic curve name, e.g. 'secp256k1'."
  },
  "permission_viewNamedBip32PublicKeys": {
    "message": "Öffentlichen Key für $1 anzeigen.",
    "description": "The description for the `snap_getBip32PublicKey` permission. $1 is a name for the derivation path, e.g., 'Ethereum accounts'."
  },
  "permissions": {
    "message": "Berechtigungen"
  },
  "personalAddressDetected": {
    "message": "Personalisierte Adresse identifiziert. Bitte füge die Token Contract Adresse ein."
  },
  "pleaseConfirm": {
    "message": "Bitte bestätigen"
  },
  "plusXMore": {
    "message": "+ $1 mehr",
    "description": "$1 is a number of additional but unshown items in a list- this message will be shown in place of those items"
  },
  "popularCustomNetworks": {
    "message": "Beliebte benutzerdefinierte Netzwerke"
  },
  "portfolio": {
    "message": "Portfolio"
  },
  "preferredLedgerConnectionType": {
    "message": "Bevorzugter Ledger-Verbindungstyp",
    "description": "A header for a dropdown in Settings > Advanced. Appears above the ledgerConnectionPreferenceDescription message"
  },
  "preparingSwap": {
    "message": "Swap wird vorbereitet ..."
  },
  "prev": {
    "message": "Zurück"
  },
  "primaryCurrencySetting": {
    "message": "Hauptwährung"
  },
  "primaryCurrencySettingDescription": {
    "message": "Wählen Sie 'Nativ', um dem Anzeigen von Werten in der nativen Währung der Kette (z. B. ETH) Vorrang zu geben. Wählen Sie 'Fiat', um dem Anzeigen von Werten in Ihrer gewählten Fiat-Währung Vorrang zu geben."
  },
  "priorityFee": {
    "message": "Prioritätsgebühr"
  },
  "priorityFeeProperCase": {
    "message": "Prioritätsgebühr"
  },
  "privacy": {
    "message": "Datenschutz"
  },
  "privacyMsg": {
    "message": "Datenschutzrichtlinie"
  },
  "privateKey": {
    "message": "Privater Key",
    "description": "select this type of file to use to import an account"
  },
  "privateKeyWarning": {
    "message": "Warnung: Niemals jemandem deinen Private Key mitteilen. Jeder der im Besitz deines Private Keys ist, kann jegliches Guthaben deines Accounts stehlen."
  },
  "privateNetwork": {
    "message": "Privates Netzwerk"
  },
  "proceedWithTransaction": {
    "message": "Ich möchte dennoch fortfahren"
  },
  "proposedApprovalLimit": {
    "message": "Vorgeschlagenes Genehmigungslimit"
  },
  "provide": {
    "message": "Bereitstellen"
  },
  "publicAddress": {
    "message": "Öffentliche Adresse"
  },
  "queue": {
    "message": "Warteschlange"
  },
  "queued": {
    "message": "In Warteschlange"
  },
  "reAddAccounts": {
    "message": "alle anderen Konten erneut hinzuzufügen"
  },
  "reAdded": {
    "message": "erneut hinzugefügt"
  },
  "readdToken": {
    "message": "Du kannst diesen Token immer erneut hinzufügen, indem du in den Menüpunkt \"Token hinzufügen\" in den Einstellungen deines Accounts gehst."
  },
  "receive": {
    "message": "Erhalten"
  },
  "recents": {
    "message": "Letzte"
  },
  "recipientAddressPlaceholder": {
    "message": "Suchen, öffentliche Adresse (0x) oder ENS"
  },
  "recommendedGasLabel": {
    "message": "Empfohlen"
  },
  "recoveryPhraseReminderBackupStart": {
    "message": "Hier anfangen"
  },
  "recoveryPhraseReminderConfirm": {
    "message": "Verstanden"
  },
  "recoveryPhraseReminderHasBackedUp": {
    "message": "Bewahren Sie Ihre Geheime Wiederherstellungsphrase immer an einem sicheren und geheimen Ort auf"
  },
  "recoveryPhraseReminderHasNotBackedUp": {
    "message": "Möchten Sie Ihre Geheime Wiederherstellungsphrase erneut sichern?"
  },
  "recoveryPhraseReminderItemOne": {
    "message": "Teilen Sie niemals Ihre Geheime Wiederherstellungsphrase mit jemandem"
  },
  "recoveryPhraseReminderItemTwo": {
    "message": "Das MetaMask-Team wird nie Ihre geheime Wiederherstellungsphrase wissen wollen"
  },
  "recoveryPhraseReminderSubText": {
    "message": "Ihre geheime Wiederherstellungfrage betrifft alle Ihre Konten."
  },
  "recoveryPhraseReminderTitle": {
    "message": "Schützen Sie Ihr Guthaben"
  },
  "refreshList": {
    "message": "Liste aktualisieren"
  },
  "reject": {
    "message": "Ablehnen"
  },
  "rejectAll": {
    "message": "Alle verwerfen"
  },
  "rejectRequestsDescription": {
    "message": "Sie sind im Begriff, $1 Anfragen geschlossen abzulehnen."
  },
  "rejectRequestsN": {
    "message": "$1 Anfragen ablehnen"
  },
  "rejectTxsDescription": {
    "message": "Sie sind im Begriff, $1 Transaktionen geschlossen abzulehnen."
  },
  "rejectTxsN": {
    "message": "$1 Transaktionen ablehnen"
  },
  "rejected": {
    "message": "Abgelehnt"
  },
  "remember": {
    "message": "Erinnern:"
  },
  "remove": {
    "message": "Entfernen"
  },
  "removeAccount": {
    "message": "Konto entfernen"
  },
  "removeAccountDescription": {
    "message": "Dieses Konto wird aus Ihrer Wallet entfernt. Bitte stellen Sie sicher, dass Sie den ursprünglichen Seedschlüssel oder den privaten Schlüssel für dieses importierte Konto haben, bevor Sie fortfahren. Über die Dropdown-Liste des Kontos können Sie Konten importieren oder neu anlegen."
  },
  "removeNFT": {
    "message": "NFT entfernen"
  },
  "removeNftMessage": {
    "message": "NFT wurde erfolgreich entfernt!"
  },
  "removeSnap": {
    "message": "Snap entfernen"
  },
  "removeSnapConfirmation": {
    "message": "Sind Sie sicher, dass Sie $1 entfernen möchten?",
    "description": "$1 represents the name of the snap"
  },
  "removeSnapDescription": {
    "message": "Diese Aktion wird diesen Snap und seine Daten löschen sowie alle von Ihnen erteilten Berechtigungen entziehen."
  },
  "replace": {
    "message": "ersetzen"
  },
  "requestFlaggedAsMaliciousFallbackCopyReason": {
    "message": "Der Sicherheitsanbieter hat keine weiteren Details zur Verfügung gestellt"
  },
  "requestFlaggedAsMaliciousFallbackCopyReasonTitle": {
    "message": "Anfrage als bösartig gemeldet"
  },
  "requestMayNotBeSafe": {
    "message": "Anfrage könnte nicht sicher sein"
  },
  "requestMayNotBeSafeError": {
    "message": "Der Sicherheitsdienstleister hat keine bekannten bösartigen Aktivitäten festgestellt, aber es ist möglicherweise trotzdem nicht sicher, fortzufahren."
  },
  "requestNotVerified": {
    "message": "Anfrage nicht verifiziert"
  },
  "requestNotVerifiedError": {
    "message": "Aufgrund eines Fehlers wurde diese Anfrage nicht vom Sicherheitsanbieter verifiziert. Gehen Sie behutsam vor."
  },
  "requestsAwaitingAcknowledgement": {
    "message": "Anfragen warten auf Bestätigung"
  },
  "required": {
    "message": "Benötigt"
  },
  "reset": {
    "message": "Zurücksetzen"
  },
  "resetWallet": {
    "message": "Wallet zurücksetzen"
  },
  "resetWalletSubHeader": {
    "message": "MetaMask speichert keine Kopie Ihres Passworts. Wenn Sie Probleme haben, Ihr Konto zu entsperren, müssen Sie Ihre Wallet zurücksetzen. Sie können dies tun, indem Sie die geheime Wiederherstellungsphrase angeben, die Sie bei der Einrichtung Ihrer Wallet verwendet haben."
  },
  "resetWalletUsingSRP": {
    "message": "Diese Aktion löscht Ihr aktuelles Wallet und die geheime Wiederherstellungsphrase von diesem Gerät zusammen mit der Liste der Konten, die Sie erstellt haben. Nach dem Zurücksetzen mit einer geheimen Wiederherstellungsphrase sehen Sie eine Liste von Konten, die auf der geheimen Wiederherstellungsphrase basiert, die Sie zum Zurücksetzen verwenden. Diese neue Liste enthält automatisch Konten, die ein Guthaben aufweisen. Sie können auch $1, die zuvor erstellt wurden. Benutzerdefinierte Konten, die Sie importiert haben, müssen $2 sein und alle benutzerdefinierten Token, die Sie einem Konto hinzugefügt haben, müssen ebenfalls $3 sein."
  },
  "resetWalletWarning": {
    "message": "Vergewissern Sie sich, dass Sie die richtige geheime Wiederherstellungsphrase verwenden, bevor Sie fortfahren. Sie können dies nicht mehr rückgängig machen."
  },
  "restartMetamask": {
    "message": "MetaMask neu starten"
  },
  "restore": {
    "message": "Wiederherstellen"
  },
  "restoreFailed": {
    "message": "Wiederherstellung Ihrer Daten aus der bereitgestellten Datei nicht möglich"
  },
  "restoreSuccessful": {
    "message": "Ihre Daten wurden erfolgreich wiederhergestellt."
  },
  "restoreUserData": {
    "message": "Benutzerdaten wiederherstellen"
  },
  "restoreUserDataDescription": {
    "message": "Sie können die Benutzereinstellungen, die bevorzugte Einstellungen und Kontoadressen umfassen, aus einer vormals gesicherten JSON-Datei wiederherstellen."
  },
  "retryTransaction": {
    "message": "Transaktion wiederholen"
  },
  "reusedTokenNameWarning": {
    "message": "Ein Token hier verwendet ein Symbol von einem anderen Token das Sie beobachten. Dies kann verwirrend oder trügerisch sein."
  },
  "revealSeedWords": {
    "message": "Seed-Wörterfolge anzeigen"
  },
  "revealSeedWordsDescription1": {
    "message": "Die $1 bietet $2",
    "description": "This is a sentence consisting of link using 'revealSeedWordsSRPName' as $1 and bolded text using 'revealSeedWordsDescription3' as $2."
  },
  "revealSeedWordsDescription2": {
    "message": "MetaMask ist ein $1. Das bedeutet, dass Sie der Besitzer Ihrer GWP sind.",
    "description": "$1 is text link with the message from 'revealSeedWordsNonCustodialWallet'"
  },
  "revealSeedWordsDescription3": {
    "message": "vollen Zugriff auf Ihr Wallet und Ihr Guthaben.\n"
  },
  "revealSeedWordsNonCustodialWallet": {
    "message": "verwaltungsloses Wallet"
  },
  "revealSeedWordsQR": {
    "message": "QR"
  },
  "revealSeedWordsSRPName": {
    "message": "Geheime Wiederherstellungsphrase (GWP)"
  },
  "revealSeedWordsText": {
    "message": "Text"
  },
  "revealSeedWordsWarning": {
    "message": "Stellen Sie sicher, dass niemand auf Ihren Bildschirm schaut. $1",
    "description": "$1 is bolded text using the message from 'revealSeedWordsWarning2'"
  },
  "revealSeedWordsWarning2": {
    "message": "Der MetaMask Support wird Sie nie danach fragen.",
    "description": "The bolded texted in the second part of 'revealSeedWordsWarning'"
  },
  "revealTheSeedPhrase": {
    "message": "Seed-Phrase anzeigen"
  },
  "reviewSpendingCap": {
    "message": "Überprüfen SIe Ihre Ausgabegrenze"
  },
  "revokeAllTokensTitle": {
    "message": "Erlaubnis zum Zugriff auf alle Ihre $1 sowie deren Übertragung entziehen?",
    "description": "$1 is the symbol of the token for which the user is revoking approval"
  },
  "revokeApproveForAllDescription": {
    "message": "Wenn Sie diese Erlaubnis entziehen, werden Dritte ohne weiteren Hinweis keinen Zugriff mehr auf alle Ihre $1 haben und diese nicht mehr übertragen können.",
    "description": "$1 is either a string or link of a given token symbol or name"
  },
  "revokeSpendingCap": {
    "message": "Ausgabengrenze für Ihr $1 aufgeben",
    "description": "$1 is a token symbol"
  },
  "revokeSpendingCapTooltipText": {
    "message": "Mit diesem Contract können Sie keine weiteren Ihrer aktuellen oder zukünftigen Token ausgeben."
  },
  "rpcUrl": {
    "message": "Neue RPC-URL"
  },
  "safeTransferFrom": {
    "message": "Sicherer Transfer von"
  },
  "save": {
    "message": "Speichern"
  },
  "scanInstructions": {
    "message": "Platzieren Sie den QR-Code vor Ihrer Kamera."
  },
  "scanQrCode": {
    "message": "QR-Code scannen"
  },
  "scrollDown": {
    "message": "Herunterscrollen"
  },
  "search": {
    "message": "Suche"
  },
  "searchAccounts": {
    "message": "Konten durchsuchen"
  },
  "searchResults": {
    "message": "Suchergebnisse"
  },
  "searchSettings": {
    "message": "In Einstellungen suchen"
  },
  "searchTokens": {
    "message": "Token suchen"
  },
  "secretRecoveryPhrase": {
    "message": "Geheime Wiederherstellungsphrase"
  },
  "secureWallet": {
    "message": "Sichere Wallet"
  },
  "security": {
    "message": "Sicherheit"
  },
  "securityAndPrivacy": {
    "message": "Sicherheit & Datenschutz"
  },
  "seedPhraseConfirm": {
    "message": "Bestätigen Sie die geheime Wiederherstellungsphrase"
  },
  "seedPhraseEnterMissingWords": {
    "message": "Bestätigen Sie die geheime Wiederherstellungsphrase"
  },
  "seedPhraseIntroNotRecommendedButtonCopy": {
    "message": "Später erinnern (nicht empfohlen)"
  },
  "seedPhraseIntroRecommendedButtonCopy": {
    "message": "Meine Wallet sichern (empfohlen)"
  },
  "seedPhraseIntroSidebarBulletFour": {
    "message": "an mehreren geheimen Orten notieren und speichern."
  },
  "seedPhraseIntroSidebarBulletOne": {
    "message": "In einem Passwort-Manager speichern"
  },
  "seedPhraseIntroSidebarBulletThree": {
    "message": "In einem Safe speichern."
  },
  "seedPhraseIntroSidebarCopyOne": {
    "message": "Ihre geheime Wiederherstellungsphrase ist eine 12-Wort-Phrase, die der „Master-Schlüssel“ Ihrer Wallet und Ihres Geldes ist"
  },
  "seedPhraseIntroSidebarCopyThree": {
    "message": "Wenn jemand nach Ihrer Wiederherstellungsphrase fragt, versucht er wahrscheinlich Sie zu betrügen und Ihr Geld zu stehlen"
  },
  "seedPhraseIntroSidebarCopyTwo": {
    "message": "Geben Sie niemals Ihre geheime Wiederherstellungsphrase weiter, nicht einmal an MetaMask!"
  },
  "seedPhraseIntroSidebarTitleOne": {
    "message": "Was ist eine geheime Sicherungsphrase?"
  },
  "seedPhraseIntroSidebarTitleThree": {
    "message": "Soll ich meine geheime Wiederherstellungsprase weitergeben?"
  },
  "seedPhraseIntroSidebarTitleTwo": {
    "message": "Wie kann ich meine geheime Wiederherstellungsprase speichern?"
  },
  "seedPhraseIntroTitle": {
    "message": "Sichere deine Wallet"
  },
  "seedPhraseIntroTitleCopy": {
    "message": "Bevor Sie loslegen, schauen Sie sich dieses kurze Video an, um mehr über Ihre Geheime Wiederherstellungsphrase zu erfahren und wie Sie Ihre Wallet sicher halten können."
  },
  "seedPhraseReq": {
    "message": "Seed-Wörterfolgen bestehen aus 12 Wörtern"
  },
  "seedPhraseWriteDownDetails": {
    "message": "Schreiben Sie diese geheime Wiederherstellungsphrase mit 12 Wörtern auf und speichern Sie sie an einem Ort, auf den nur Sie Zugriff haben."
  },
  "seedPhraseWriteDownHeader": {
    "message": "Schreiben Sie Ihre geheime Sicherungsphrase auf"
  },
  "selectAccounts": {
    "message": "Wählen Sie das Konto/die Konten aus, um sie auf dieser Seite zu verwenden"
  },
  "selectAll": {
    "message": "\nAlle auswählen"
  },
  "selectAnAccount": {
    "message": "Ein Konto auswählen"
  },
  "selectAnAccountAlreadyConnected": {
    "message": "Dieses Konto wurde bereits mit MetaMask verbunden"
  },
  "selectHdPath": {
    "message": "HD-Pfad auswählen"
  },
  "selectNFTPrivacyPreference": {
    "message": "NFT-Erkennung in den Einstellungen aktivieren"
  },
  "selectPathHelp": {
    "message": "Wenn Sie Ihre bestehenden Ledger-Konten nachfolgend nicht sehen, versuchen Sie, die Pfade zu \"Legacy (MEW / MyCrypto)\" zu ändern"
  },
  "selectProvider": {
    "message": "Anbieter auswählen:"
  },
  "selectType": {
    "message": "Typ auswählen"
  },
  "selectingAllWillAllow": {
    "message": "Wenn Sie alle auswählen, erlauben Sie dieser Site, alle Ihre aktuellen Konten anzusehen. Stellen Sie sicher, dass Sie dieser Site vertrauen."
  },
  "send": {
    "message": "Senden"
  },
  "sendBugReport": {
    "message": "Übermitteln Sie uns einen Fehlerbericht."
  },
  "sendSpecifiedTokens": {
    "message": "$1 senden",
    "description": "Symbol of the specified token"
  },
  "sendTo": {
    "message": "Senden an"
  },
  "sendTokens": {
    "message": "Token senden"
  },
  "sendingDisabled": {
    "message": "Das Senden von ERC-1155 NFT-Assets wird noch nicht unterstützt."
  },
  "sendingNativeAsset": {
    "message": "$1 senden",
    "description": "$1 represents the native currency symbol for the current network (e.g. ETH or BNB)"
  },
  "sendingToTokenContractWarning": {
    "message": "Warnhinweis: Sie sind im Begriff, an einen Token-Contract zu senden, und dies könnte zu einem Verlust Ihres Guthabens führen. $1",
    "description": "$1 is a clickable link with text defined by the 'learnMoreUpperCase' key. The link will open to a support article regarding the known contract address warning"
  },
  "sepolia": {
    "message": "Sepolia-Testnetzwerk"
  },
  "setAdvancedPrivacySettingsDetails": {
    "message": "MetaMask nutzt diese vertrauenswürdigen Dienstleistungen von Drittanbietern, um die Benutzerfreundlichkeit und Sicherheit der Produkte zu verbessern."
  },
  "setApprovalForAll": {
    "message": "Erlaubnis für alle erteilen"
  },
  "setApprovalForAllTitle": {
    "message": "$1 ohne Ausgabenlimit genehmigen",
    "description": "The token symbol that is being approved"
  },
  "setSpendingCap": {
    "message": "Eine Ausgabegrenze für Ihr $1 einrichten",
    "description": "$1 is a token symbol"
  },
  "settings": {
    "message": "Einstellungen"
  },
  "settingsSearchMatchingNotFound": {
    "message": "Keine passenden Ergebnisse gefunden."
  },
  "shorthandVersion": {
    "message": "v$1",
    "description": "$1 is replaced by a version string (e.g. 1.2.3)"
  },
  "show": {
    "message": "Zeigen"
  },
  "showFiatConversionInTestnets": {
    "message": "Umwandlung auf Testnets anzeigen"
  },
  "showFiatConversionInTestnetsDescription": {
    "message": "Wählen Sie dies aus, um die Fiat-Konversion auf Testnets anzuzeigen"
  },
  "showHexData": {
    "message": "Hexdaten anzeigen"
  },
  "showHexDataDescription": {
    "message": "Wählen Sie dies aus, um das Hexdatenfeld auf dem Senden-Bildschirm anzuzeigen"
  },
  "showHide": {
    "message": "Ein-/Ausblenden"
  },
  "showIncomingTransactions": {
    "message": "Eingehende Transaktionen anzeigen"
  },
  "showIncomingTransactionsDescription": {
    "message": "Aktivieren Sie dies, um Etherscan zu aktivieren und eingehende Transaktionen in der Transaktionsliste anzuzeigen",
    "description": "$1 is the link to etherscan url and $2 is the link to the privacy policy of consensys APIs"
  },
  "showPermissions": {
    "message": "Berechtigungen anzeigen"
  },
  "showPrivateKeys": {
    "message": "Private Keys anzeigen"
  },
  "showTestnetNetworks": {
    "message": "Test-Netzwerke anzeigen"
  },
  "showTestnetNetworksDescription": {
    "message": "Wählen Sie dies, um Testnetzwerke in der Netzwerkliste anzuzeigen"
  },
  "sigRequest": {
    "message": "Unterschriftsanfrage"
  },
  "sign": {
    "message": "Unterschreiben"
  },
  "signatureRequest": {
    "message": "Unterschriftsanfrage"
  },
  "signatureRequestGuidance": {
    "message": "Unterschreiben Sie diese Nachricht nur, wenn Sie den Inhalt vollständig verstehen und der anfragenden Seite vertrauen."
  },
  "signatureRequestWarning": {
    "message": "Das Unterschreiben dieser Nachricht könnte gefährlich sein. Sie könnten der Gegenseite dieser Nachricht vollständige Kontrolle über Ihr Konto und Ihre Vermögenswerte gewähren. Das bedeutet, dass sie Ihr Konto jederzeit leeren könnten. Seien Sie vorsichtig. $1."
  },
  "signed": {
    "message": "Unterschrieben"
  },
  "signin": {
    "message": "Anmelden"
  },
  "simulationErrorMessageV2": {
    "message": "Wir konnten das Gas nicht schätzen. Es könnte einen Fehler im Vertrag geben und diese Transaktion könnte fehlschlagen."
  },
  "skip": {
    "message": "Überspringen"
  },
  "skipAccountSecurity": {
    "message": "Kontosicherheit überspringen?"
  },
  "skipAccountSecurityDetails": {
    "message": "Mir ist klar, dass ich meine Konten und alle dazugehörigen Vermögenswerte verlieren kann, solange ich keine Sicherungskopie meiner Geheimen Wiederherstellungsphrase erstelle."
  },
  "smartTransaction": {
    "message": "Intelligente Transaktionen"
  },
  "snapAccess": {
    "message": "$1-Snap hat Zugriff auf:",
    "description": "$1 represents the name of the snap"
  },
  "snapAdded": {
    "message": "Am $1 von $2 hinzugefügt",
    "description": "$1 represents the date the snap was installed, $2 represents which origin installed the snap."
  },
  "snapContent": {
    "message": "Diese Inhalte stammen von $1",
    "description": "This is shown when a snap shows transaction insight information in the confirmation UI. $1 is a link to the snap's settings page with the link text being the name of the snap."
  },
  "snapError": {
    "message": "Snap-Fehler: '$1'. Fehler-Code: '$2'",
    "description": "This is shown when a snap encounters an error. $1 is the error message from the snap, and $2 is the error code."
  },
  "snapInstall": {
    "message": "Snap installieren"
  },
  "snapInstallWarningCheck": {
    "message": "Um zu bestätigen, dass Sie das verstanden haben, markieren Sie das Kästchen."
  },
  "snapInstallWarningCheckPlural": {
    "message": "Um zu bestätigen, dass Sie alles verstanden haben, markieren Sie alle Kästchen."
  },
  "snapInstallWarningKeyAccess": {
    "message": "Sie gewähren dem Snap „$1“ wichtige $2-Zugriffsrechte. Dies kann nicht rückgängig gemacht werden und gibt „$1“ Kontrolle über Ihre $2-Konten und Vermögenswerte. Stellen Sie sicher, dass Sie „$1“ vertrauen, bevor Sie fortfahren.",
    "description": "The first parameter is the name of the snap and the second one is the protocol"
  },
  "snapUpdate": {
    "message": "Snap aktualisieren"
  },
  "snaps": {
    "message": "Snaps"
  },
  "snapsInsightLoading": {
    "message": "Transaktions-Einsicht wird geladen ..."
  },
  "snapsNoInsight": {
    "message": "Der Snap brachte keine Einsicht"
  },
  "snapsSettingsDescription": {
    "message": "Verwalten Sie Ihre Snaps"
  },
  "snapsStatus": {
    "message": "Snap-Status ist von der Aktivität abhängig."
  },
  "snapsToggle": {
    "message": "Ein Snap wird nur ausgeführt, wenn er aktiviert ist"
  },
  "snapsUIError": {
    "message": "Die vom Snap spezifizierte UI ist ungültig.",
    "description": "This is shown when the insight snap throws an error. $1 is the snap name"
  },
  "someNetworksMayPoseSecurity": {
    "message": "Einige Netzwerke können Sicherheits- und/oder Datenschutzrisiken bergen. Informieren Sie sich über die Risiken, bevor Sie ein Netzwerk hinzufügen und nutzen."
  },
  "somethingIsWrong": {
    "message": "Etwas ist schief gegangen. Versuchen Sie, die Seite neu zu laden."
  },
  "somethingWentWrong": {
    "message": "Hoppla! Da hat etwas nicht geklappt."
  },
  "source": {
    "message": "Quelle"
  },
  "speedUp": {
    "message": "Beschleunigen"
  },
  "speedUpCancellation": {
    "message": "Diese Stornierung beschleunigen"
  },
  "speedUpExplanation": {
    "message": "Wir haben die Gasgebühr auf der Grundlage der aktuellen Netzbedingungen aktualisiert und um mindestens 10 % erhöht (erforderlich durch das Netz)."
  },
  "speedUpPopoverTitle": {
    "message": "Diese Transaktion beschleunigen"
  },
  "speedUpTooltipText": {
    "message": "Neue Gasgebühr"
  },
  "speedUpTransaction": {
    "message": "Diese Transaktion beschleunigen"
  },
  "spendLimitInsufficient": {
    "message": "Ausgabelimit unzureichend"
  },
  "spendLimitInvalid": {
    "message": "Ausgabelimit ungültig; muss eine positive Zahl sein"
  },
  "spendLimitPermission": {
    "message": "Ausgabelimit Berechtigung"
  },
  "spendLimitRequestedBy": {
    "message": "Ausgabelimit von $1 angefordert",
    "description": "Origin of the site requesting the spend limit"
  },
  "spendLimitTooLarge": {
    "message": "Ausgabelimit zu groß"
  },
  "spendingCap": {
    "message": "Ausgabenlimit"
  },
  "spendingCapError": {
    "message": "Fehler: Nur Zahlen eingeben"
  },
  "spendingCapErrorDescription": {
    "message": "Geben Sie nur eine Nummer ein, auf die $1 jetzt oder in Zukunft zugreifen kann. Sie können das die Token-Begrenzung später jederzeit ändern.",
    "description": "$1 is origin of the site requesting the token limit"
  },
  "srpInputNumberOfWords": {
    "message": "Ich habe eine $1-Wort-Phrase",
    "description": "This is the text for each option in the dropdown where a user selects how many words their secret recovery phrase has during import. The $1 is the number of words (either 12, 15, 18, 21, or 24)."
  },
  "srpPasteFailedTooManyWords": {
    "message": "Das Einfügen schlug fehl, weil sie mehr als 24 Wörter enthielt. Eine geheime Wiederherstellungsphrase darf maximal 24 Wörter enthalten.",
    "description": "Description of SRP paste erorr when the pasted content has too many words"
  },
  "srpPasteTip": {
    "message": "Sie können Ihre gesamte geheime Wiederherstellungsphrase in ein beliebiges Feld einfügen",
    "description": "Our secret recovery phrase input is split into one field per word. This message explains to users that they can paste their entire secrete recovery phrase into any field, and we will handle it correctly."
  },
  "srpToggleShow": {
    "message": "Dieses Wort der geheimen Wiederherstellungsphrase anzeigen/ausblenden",
    "description": "Describes a toggle that is used to show or hide a single word of the secret recovery phrase"
  },
  "srpWordHidden": {
    "message": "Dieses Wort ist ausgeblendet",
    "description": "Explains that a word in the secret recovery phrase is hidden"
  },
  "srpWordShown": {
    "message": "Dieses Wort wird angezeigt",
    "description": "Explains that a word in the secret recovery phrase is being shown"
  },
  "stable": {
    "message": "Stabil"
  },
  "stableLowercase": {
    "message": "stabil"
  },
  "stateLogError": {
    "message": "Fehler beim Abfragen der Statelogs."
  },
  "stateLogFileName": {
    "message": "MetaMask-Statusprotokolle"
  },
  "stateLogs": {
    "message": "Statelogs"
  },
  "stateLogsDescription": {
    "message": "Statelogs zeigen die Public Adresse und die gesendeten Transaktionen deines Accounts."
  },
  "status": {
    "message": "Status"
  },
  "statusConnected": {
    "message": "Verbinden"
  },
  "statusNotConnected": {
    "message": "Nicht verbunden"
  },
  "step1LatticeWallet": {
    "message": "Verbinden Sie Ihr Lattice1"
  },
  "step1LatticeWalletMsg": {
    "message": "Sie können MetaMask mit Ihrem Lattice1-Gerät verbinden, sobald dieses eingerichtet und online ist. Entsperren Sie Ihr Gerät und halten Sie Ihre Geräte-ID bereit.",
    "description": "$1 represents the `hardwareWalletSupportLinkConversion` localization key"
  },
  "step1LedgerWallet": {
    "message": "Ledger App herunterladen"
  },
  "step1LedgerWalletMsg": {
    "message": "Herunterladen, einrichten und Ihr Passwort eingeben, um $1 freizuschalten.",
    "description": "$1 represents the `ledgerLiveApp` localization value"
  },
  "step1TrezorWallet": {
    "message": "Trezor Wallet verbinden"
  },
  "step1TrezorWalletMsg": {
    "message": "Schließen Sie Ihre Trezor Wallet direkt an Ihren Computer an und entsperren Sie sie. Stellen Sie sicher, dass Sie die richtige Passphrase verwenden.",
    "description": "$1 represents the `hardwareWalletSupportLinkConversion` localization key"
  },
  "step2LedgerWallet": {
    "message": "Ledger Wallet verbinden"
  },
  "step2LedgerWalletMsg": {
    "message": "Schließen Sie Ihre Ledger Wallet direkt an Ihren Computer an, entsperren Sie sie und öffnen Sie die Ethereum-App.",
    "description": "$1 represents the `hardwareWalletSupportLinkConversion` localization key"
  },
  "stillGettingMessage": {
    "message": "Erhalten Sie diese Meldung immer noch?"
  },
  "strong": {
    "message": "Stark"
  },
  "stxAreHere": {
    "message": "Intelligente Transaktionen sind da!"
  },
  "stxBenefit1": {
    "message": "Transaktionskosten minimieren"
  },
  "stxBenefit2": {
    "message": "Transaktionsausfälle reduzieren"
  },
  "stxBenefit3": {
    "message": "Steckengebliebene Transaktionen eliminieren"
  },
  "stxBenefit4": {
    "message": "Front-Running verhindern"
  },
  "stxCancelled": {
    "message": "Swap wäre gescheitert"
  },
  "stxCancelledDescription": {
    "message": "Ihre Transaktion wäre fehlgeschlagen und wurde storniert, um Sie vor unnötigen Gasgebühren zu schützen."
  },
  "stxCancelledSubDescription": {
    "message": "Versuchen Sie Ihren Swap erneut. Wir werden hier sein, um Sie beim nächsten Mal vor ähnlichen Risiken zu schützen."
  },
  "stxDescription": {
    "message": "MetaMask-Swap ist jetzt viel intelligenter geworden! Wenn Sie intelligente Transaktionen aktivieren, kann MetaMask Ihren Swap programmgesteuert optimieren, um Ihnen zu helfen:"
  },
  "stxErrorNotEnoughFunds": {
    "message": "Nicht genügend Mittel für eine intelligente Transaktion."
  },
  "stxErrorUnavailable": {
    "message": "Intelligente Transaktionen sind vorübergehend nicht verfügbar."
  },
  "stxFailure": {
    "message": "Swap fehlgeschlagen"
  },
  "stxFailureDescription": {
    "message": "Plötzliche Marktveränderungen können zu Ausfällen führen. Wenn das Problem weiterhin besteht, wenden Sie sich bitte an $1.",
    "description": "This message is shown to a user if their swap fails. The $1 will be replaced by support.metamask.io"
  },
  "stxPendingPrivatelySubmittingSwap": {
    "message": "Ihr Swap wird privat eingereicht ..."
  },
  "stxPendingPubliclySubmittingSwap": {
    "message": "Ihr Swap wird öffentlich eingereicht ..."
  },
  "stxSubDescription": {
    "message": "* Intelligente Transaktionen versuchen mehrmals, Ihre Transaktion privat zu übermitteln. Wenn alle Versuche fehlschlagen, wird die Transaktion öffentlich übertragen, um sicherzustellen, dass Ihr Swap erfolgreich durchgeführt wird."
  },
  "stxSuccess": {
    "message": "Swap abgeschlossen!"
  },
  "stxSuccessDescription": {
    "message": "Ihr $1 ist jetzt verfügbar.",
    "description": "$1 is a token symbol, e.g. ETH"
  },
  "stxSwapCompleteIn": {
    "message": "Swap abgeschlossen in <",
    "description": "'<' means 'less than', e.g. Swap will complete in < 2:59"
  },
  "stxTooltip": {
    "message": "Simulieren Sie Transaktionen vor der Übermittlung, um die Transaktionskosten zu senken und Ausfälle zu vermeiden."
  },
  "stxTryingToCancel": {
    "message": "Es wird versucht, Ihre Transaktion abzubrechen ..."
  },
  "stxUnknown": {
    "message": "Status unbekannt"
  },
  "stxUnknownDescription": {
    "message": "Eine Transaktion war erfolgreich, aber wir sind uns nicht sicher, um welche es sich handelt. Dies kann darauf zurückzuführen sein, dass eine andere Transaktion eingereicht wurde, während dieser Swap bearbeitet wurde."
  },
  "stxUserCancelled": {
    "message": "Swap abgebrochen"
  },
  "stxUserCancelledDescription": {
    "message": "Ihre Transaktion wurde abgebrochen und Sie haben keine unnötigen Gasgebühren gezahlt."
  },
  "stxYouCanOptOut": {
    "message": "Sie können sich in den erweiterten Einstellungen jederzeit abmelden."
  },
  "submit": {
    "message": "Abschicken"
  },
  "submitted": {
    "message": "Abgeschickt"
  },
  "support": {
    "message": "Support"
  },
  "supportCenter": {
    "message": "Besuchen Sie unser Support Center"
  },
  "swap": {
    "message": "Swap"
  },
  "swapAggregator": {
    "message": "Aggregator"
  },
  "swapAllowSwappingOf": {
    "message": "Swapping von $1 zulassen",
    "description": "Shows a user that they need to allow a token for swapping on their hardware wallet"
  },
  "swapAmountReceived": {
    "message": "garantierter Betrag"
  },
  "swapAmountReceivedInfo": {
    "message": "Dies ist der Mindestbetrag, den Sie erhalten werden. Je nach Slippage können Sie auch mehr erhalten."
  },
  "swapApproval": {
    "message": "$1 für Swaps genehmigen",
    "description": "Used in the transaction display list to describe a transaction that is an approve call on a token that is to be swapped.. $1 is the symbol of a token that has been approved."
  },
  "swapApproveNeedMoreTokens": {
    "message": "Sie benötigen $1 mehr $2, um diesen Swap abzuschließen",
    "description": "Tells the user how many more of a given token they need for a specific swap. $1 is an amount of tokens and $2 is the token symbol."
  },
  "swapBestOfNQuotes": {
    "message": "Die besten $1 Kurse.",
    "description": "$1 is the number of quotes that the user can select from when opening the list of quotes on the 'view quote' screen"
  },
  "swapBuildQuotePlaceHolderText": {
    "message": "Keine Token verfügbar mit $1",
    "description": "Tells the user that a given search string does not match any tokens in our token lists. $1 can be any string of text"
  },
  "swapConfirmWithHwWallet": {
    "message": "Mit Ihrer Hardware-Wallet bestätigen"
  },
  "swapContractDataDisabledErrorDescription": {
    "message": "In der Ethereum-App auf Ihrem Ledger gehen Sie zu \"Einstellungen\" und erlauben Vertragsdaten. Versuchen Sie dann Ihren Swap erneut."
  },
  "swapContractDataDisabledErrorTitle": {
    "message": "Vertragsdaten sind in Ihrem Ledger nicht aktiviert"
  },
  "swapCustom": {
    "message": "benutzerdefiniert"
  },
  "swapDecentralizedExchange": {
    "message": "Dezentralisierter Austausch"
  },
  "swapDirectContract": {
    "message": "Direkter Vertrag"
  },
  "swapEditLimit": {
    "message": "Limit bearbeiten"
  },
  "swapEnableDescription": {
    "message": "Dies ist erforderlich und gibt MetaMask die Erlaubnis, Ihren $1 zu swappen.",
    "description": "Gives the user info about the required approval transaction for swaps. $1 will be the symbol of a token being approved for swaps."
  },
  "swapEnableTokenForSwapping": {
    "message": "Das macht $1 für Swapping",
    "description": "$1 is for the 'enableToken' key, e.g. 'enable ETH'"
  },
  "swapEstimatedNetworkFees": {
    "message": "Geschätzte Netzwerkgebühren"
  },
  "swapEstimatedNetworkFeesInfo": {
    "message": "Dies ist eine Schätzung der Netzwerkgebühr, die für den Abschluss Ihres Swaps verwendet wird. Der tatsächliche Betrag kann sich je nach Netzwerkbedingungen ändern."
  },
  "swapFailedErrorDescriptionWithSupportLink": {
    "message": "Transaktionsfehler kommen vor und wir sind hier, um zu helfen. Wenn das Problem weiterhin besteht, können Sie unseren Kundensupport unter $1 erreichen, um weitere Hilfe zu erhalten.",
    "description": "This message is shown to a user if their swap fails. The $1 will be replaced by support.metamask.io"
  },
  "swapFailedErrorTitle": {
    "message": "Swap fehlgeschlagen"
  },
  "swapFetchingQuoteNofN": {
    "message": "Angebot $1 von $2 ",
    "description": "A count of possible quotes shown to the user while they are waiting for quotes to be fetched. $1 is the number of quotes already loaded, and $2 is the total number of resources that we check for quotes. Keep in mind that not all resources will have a quote for a particular swap."
  },
  "swapFetchingQuotes": {
    "message": "Preisangaben abrufen"
  },
  "swapFetchingQuotesErrorDescription": {
    "message": "Hmmm... etwas ist schief gelaufen. Versuchen Sie es erneut, oder wenden Sie sich an den Kundendienst, wenn der Fehler weiterhin besteht."
  },
  "swapFetchingQuotesErrorTitle": {
    "message": "Fehler beim Abrufen der Preisangaben"
  },
  "swapFetchingTokens": {
    "message": "Token abrufen..."
  },
  "swapFromTo": {
    "message": "Swap von $1 auf $2",
    "description": "Tells a user that they need to confirm on their hardware wallet a swap of 2 tokens. $1 is a source token and $2 is a destination token"
  },
  "swapGasFeesDetails": {
    "message": "Die Gasgebühren werden geschätzt und werden aufgrund der Komplexität des Netztraffics und der Transaktionskomplexität schwanken."
  },
  "swapGasFeesLearnMore": {
    "message": "Erfahren Sie mehr über Gasgebühren"
  },
  "swapGasFeesSplit": {
    "message": "Die Gasgebühren auf dem vorherigen Bildschirm werden auf diese beiden Transaktionen aufgeteilt."
  },
  "swapGasFeesSummary": {
    "message": "Gasgebühren werden an Krypto-Miner gezahlt, die Transaktionen im $1-Netzwerk verarbeiten. MetaMask profitiert nicht von den Gasgebühren.",
    "description": "$1 is the selected network, e.g. Ethereum or BSC"
  },
  "swapHighSlippageWarning": {
    "message": "Der Slippage-Betrag ist sehr hoch."
  },
  "swapIncludesMMFee": {
    "message": "Enthält eine MetaMask-Gebühr von $1%.",
    "description": "Provides information about the fee that metamask takes for swaps. $1 is a decimal number."
  },
  "swapLowSlippageError": {
    "message": "Transaktion kann fehlschlagen, maximale Slippage zu niedrig."
  },
  "swapMaxSlippage": {
    "message": "Max. Slippage"
  },
  "swapMetaMaskFee": {
    "message": "MetaMask Gebühr"
  },
  "swapMetaMaskFeeDescription": {
    "message": "Die Gebühr von $1% ist automatisch in diesem Angebot enthalten. Sie zahlen sie als Gegenleistung für eine Lizenz zur Nutzung der Software von MetaMask zur Aggregation von Liquiditätsanbieterinformationen.",
    "description": "Provides information about the fee that metamask takes for swaps. $1 is a decimal number."
  },
  "swapNQuotesWithDot": {
    "message": "$1 Kurse.",
    "description": "$1 is the number of quotes that the user can select from when opening the list of quotes on the 'view quote' screen"
  },
  "swapNewQuoteIn": {
    "message": "Neue Kurse in $1",
    "description": "Tells the user the amount of time until the currently displayed quotes are update. $1 is a time that is counting down from 1:00 to 0:00"
  },
  "swapOnceTransactionHasProcess": {
    "message": "Ihre $1 werden Ihrem Konto gutgeschrieben, sobald diese Transaktion abgeschlossen ist.",
    "description": "This message communicates the token that is being transferred. It is shown on the awaiting swap screen. The $1 will be a token symbol."
  },
  "swapPriceDifference": {
    "message": "Sie sind dabei, $1 $2 (~$3) gegen $4 $5 (~$6) zu swappen.",
    "description": "This message represents the price slippage for the swap.  $1 and $4 are a number (ex: 2.89), $2 and $5 are symbols (ex: ETH), and $3 and $6 are fiat currency amounts."
  },
  "swapPriceDifferenceTitle": {
    "message": "Preisdifferenz von ~$1%",
    "description": "$1 is a number (ex: 1.23) that represents the price difference."
  },
  "swapPriceImpactTooltip": {
    "message": "Der Kursaufschlag ist die Differenz zwischen dem aktuellen Kurs und dem bei der Ausführung der Transaktion erhaltenen Betrag. Der Kursaufschlag ist eine Funktion der Größe Ihres Handels im Verhältnis zur Größe des Liquiditätspools."
  },
  "swapPriceUnavailableDescription": {
    "message": "Der Kursaufschlag konnte aufgrund fehlender Marktpreisdaten nicht ermittelt werden. Bitte vergewissern Sie sich vor dem Swap, dass Sie mit der Menge der Token, die Sie erhalten werden, einverstanden sind."
  },
  "swapPriceUnavailableTitle": {
    "message": "Überprüfen Sie Ihren Kurs, bevor Sie fortfahren"
  },
  "swapProcessing": {
    "message": "Wird verarbeitet"
  },
  "swapQuoteDetails": {
    "message": "Kursdetails"
  },
  "swapQuoteSource": {
    "message": "Kursquelle"
  },
  "swapQuotesExpiredErrorDescription": {
    "message": "Bitte fordern Sie neue Kurse an, um die aktuellen Preise zu erhalten."
  },
  "swapQuotesExpiredErrorTitle": {
    "message": "Kurs-Timeout"
  },
  "swapQuotesNotAvailableErrorDescription": {
    "message": "Versuchen Sie die Menge oder Slippage Einstellungen anzupassen und versuchen Sie es erneut."
  },
  "swapQuotesNotAvailableErrorTitle": {
    "message": "Keine Kurse verfügbar"
  },
  "swapRate": {
    "message": "Kurs"
  },
  "swapReceiving": {
    "message": "Empfangen"
  },
  "swapReceivingInfoTooltip": {
    "message": "Dies ist eine Schätzung. Der genaue Betrag hängt von der Slippage ab."
  },
  "swapRequestForQuotation": {
    "message": "Kursanfrage"
  },
  "swapReviewSwap": {
    "message": "Swap überprüfen"
  },
  "swapSearchNameOrAddress": {
    "message": "Namen suchen oder Adresse einfügen"
  },
  "swapSelect": {
    "message": "Auswählen"
  },
  "swapSelectAQuote": {
    "message": "Kurs auswählen"
  },
  "swapSelectAToken": {
    "message": "Token auswählen"
  },
  "swapSelectQuotePopoverDescription": {
    "message": "Unten sind alle Kurse aus verschiedenen Liquiditätsquellen zusammengefasst."
  },
  "swapSlippageNegative": {
    "message": "Slippage muss größer oder gleich Null sein"
  },
  "swapSlippagePercent": {
    "message": "$1%",
    "description": "$1 is the amount of % for slippage"
  },
  "swapSlippageTooltip": {
    "message": "Wenn sich der Kurs zwischen der Aufgabe Ihrer Bestellung und der Bestätigung ändert, nennt man das „Slippage”. Ihr Swap wird automatisch storniert, wenn die Abweichung die von Ihnen eingestellte „Abweichungstoleranz” überschreitet."
  },
  "swapSource": {
    "message": "Liquiditätsquelle"
  },
  "swapSourceInfo": {
    "message": "Wir suchen mehrere Liquiditätsquellen (Börsen, Aggregatoren und professionelle Marktmacher), um die besten Kurse und niedrigsten Netzwerkgebühren zu finden."
  },
  "swapSuggested": {
    "message": "Swap vorgeschlagen"
  },
  "swapSuggestedGasSettingToolTipMessage": {
    "message": "Swaps sind komplexe und zeitkritische Transaktionen. Wir empfehlen diese Gasgebühr für ein gutes Gleichgewicht zwischen Kosten und Vertrauen in einen erfolgreichen Swap."
  },
  "swapSwapFrom": {
    "message": "Swap von"
  },
  "swapSwapSwitch": {
    "message": "Von und zu Token wechseln"
  },
  "swapSwapTo": {
    "message": "Wechseln zu"
  },
  "swapToConfirmWithHwWallet": {
    "message": "zur Bestätigung mit deiner Hardware-Wallet"
  },
  "swapTokenAvailable": {
    "message": "Ihr $1 wurde Ihrem Konto hinzugefügt.",
    "description": "This message is shown after a swap is successful and communicates the exact amount of tokens the user has received for a swap. The $1 is a decimal number of tokens followed by the token symbol."
  },
  "swapTokenBalanceUnavailable": {
    "message": "Ihr $1 Guthaben konnte nicht abgerufen werden",
    "description": "This message communicates to the user that their balance of a given token is currently unavailable. $1 will be replaced by a token symbol"
  },
  "swapTokenToToken": {
    "message": "$1 mit $2 tauschen",
    "description": "Used in the transaction display list to describe a swap. $1 and $2 are the symbols of tokens in involved in a swap."
  },
  "swapTokenVerificationAddedManually": {
    "message": "Dieses Token wurde manuell hinzugefügt."
  },
  "swapTokenVerificationMessage": {
    "message": "Bestätigen Sie immer die Token-Adresse auf $1.",
    "description": "Points the user to Etherscan as a place they can verify information about a token. $1 is replaced with the translation for \"Etherscan\" followed by an info icon that shows more info on hover."
  },
  "swapTokenVerificationOnlyOneSource": {
    "message": "Nur an 1 Quelle verifiziert."
  },
  "swapTokenVerificationSources": {
    "message": "Auf $1 Quellen überprüft.",
    "description": "Indicates the number of token information sources that recognize the symbol + address. $1 is a decimal number."
  },
  "swapTooManyDecimalsError": {
    "message": "$1 erlaubt bis zu $2 Dezimalstellen",
    "description": "$1 is a token symbol and $2 is the max. number of decimals allowed for the token"
  },
  "swapTransactionComplete": {
    "message": "Transaktion vollständig"
  },
  "swapTwoTransactions": {
    "message": "2 Transaktionen"
  },
  "swapUnknown": {
    "message": "Unbekannt"
  },
  "swapVerifyTokenExplanation": {
    "message": "Mehrere Token können denselben Namen und dasselbe Symbol verwenden. Überprüfe $1, um sicherzugehen, dass dies der Token ist, den du suchst.",
    "description": "This appears in a tooltip next to the verifyThisTokenOn message. It gives the user more information about why they should check the token on a block explorer. $1 will be the name or url of the block explorer, which will be the translation of 'etherscan' or a block explorer url specified for a custom network."
  },
  "swapYourTokenBalance": {
    "message": "$1 $2 zum Swap verfügbar",
    "description": "Tells the user how much of a token they have in their balance. $1 is a decimal number amount of tokens, and $2 is a token symbol"
  },
  "swapZeroSlippage": {
    "message": "0 % Slippage"
  },
  "swapsAdvancedOptions": {
    "message": "Erweiterte Optionen"
  },
  "swapsExcessiveSlippageWarning": {
    "message": "Der Slippage-Betrag ist zu hoch und wird zu einem schlechten Kurs führen. Bitte reduzieren Sie die Slippage-Toleranz auf einen Wert unter 15 %."
  },
  "swapsMaxSlippage": {
    "message": "Slippage Toleranz"
  },
  "swapsNotEnoughForTx": {
    "message": "Nicht genug $1, um diese Transaktion abzuschließen",
    "description": "Tells the user that they don't have enough of a token for a proposed swap. $1 is a token symbol"
  },
  "swapsViewInActivity": {
    "message": "In Aktivität anzeigen"
  },
  "switchEthereumChainConfirmationDescription": {
    "message": "Dadurch wird das ausgewählte Netzwerk innerhalb von MetaMask auf ein zuvor hinzugefügtes Netzwerk umgeschaltet:"
  },
  "switchEthereumChainConfirmationTitle": {
    "message": "Dieser Site das Wechseln eines Netzwerks erlauben?"
  },
  "switchNetwork": {
    "message": "Netzwerk wechseln"
  },
  "switchNetworks": {
    "message": "Netzwerk wechseln"
  },
  "switchToNetwork": {
    "message": "Zu $1 wechseln",
    "description": "$1 represents the custom network that has previously been added"
  },
  "switchToThisAccount": {
    "message": "Zu diesem Konto wechseln"
  },
  "switchedTo": {
    "message": "Sie haben gewechselt zu"
  },
  "switchingNetworksCancelsPendingConfirmations": {
    "message": "Das Wechseln der Netzwerke wird alle ausstehenden Bestätigungen abbrechen"
  },
  "symbol": {
    "message": "Symbol"
  },
  "symbolBetweenZeroTwelve": {
    "message": "Das Symbol darf maximal 11 Zeichen lang sein."
  },
  "syncFailed": {
    "message": "Sync fehlgeschlagen"
  },
  "syncInProgress": {
    "message": "Synchronisation läuft"
  },
  "syncWithMobile": {
    "message": "Mit Mobilgerät synchronisieren"
  },
  "syncWithMobileBeCareful": {
    "message": "Stellen Sie sicher, dass niemand sonst auf Ihren Bildschirm blickt, wenn Sie diesen Code scannen"
  },
  "syncWithMobileComplete": {
    "message": "Ihre Daten wurden erfolgreich synchronisiert. Viel Spaß mit der MetaMask-Handy-App!"
  },
  "syncWithMobileDesc": {
    "message": "Sie können Ihre Konten und Informationen mit Ihrem Mobilgerät synchronisieren. Öffnen Sie die MetaMask-Mobilapp, gehen Sie zu \"Einstellungen\" und tippen Sie auf \"Von Browsererweiterung aus synchronisieren\""
  },
  "syncWithMobileDescNewUsers": {
    "message": "Wenn Sie die MetaMask-Mobilapp gerade zum ersten Mal öffnen, folgen Sie einfach den Schritten auf Ihrem Telefon."
  },
  "syncWithMobileScanThisCode": {
    "message": "Scannen Sie diesen Code mit Ihrer MetaMask-Mobilapp"
  },
  "syncWithMobileTitle": {
    "message": "Mit Mobilgerät synchronisieren"
  },
  "tenPercentIncreased": {
    "message": "10% Erhöhung"
  },
  "terms": {
    "message": "Nutzungsbedingungen"
  },
  "termsOfService": {
    "message": "Nutzungsbedingungen"
  },
  "testNetworks": {
    "message": "Test-Netzwerke"
  },
  "theme": {
    "message": "Motiv"
  },
  "themeDescription": {
    "message": "Wählen Sie Ihr bevorzugtes MetaMask-Motiv aus."
  },
  "thingsToKeep": {
    "message": "Was Sie beachten sollten:"
  },
  "thisIsBasedOn": {
    "message": "Dies basiert auf Informationen von "
  },
  "time": {
    "message": "Zeit"
  },
  "tips": {
    "message": "Tipps"
  },
  "to": {
    "message": "An"
  },
  "toAddress": {
    "message": "An: $1",
    "description": "$1 is the address to include in the To label. It is typically shortened first using shortenAddress"
  },
  "toggleEthSignDescriptionField": {
    "message": "Aktivieren Sie dies, um Dapps zu erlauben, Ihre Unterschrift über eth_sign-Anfragen anzufordern. eth_sign ist eine offene Unterzeichnungsmethode, mit der Sie einen beliebigen Hash unterzeichnen können, wodurch ein gefährliches Phishing-Risiko entsteht. Unterzeichnen Sie eth_sign-Anfragen nur, wenn Sie lesen können, was Sie unterzeichnen und der Quelle der Anfrage vertrauen."
  },
  "toggleEthSignField": {
    "message": "eth_sign-Anfragen ein- oder ausschalten"
  },
  "toggleTestNetworks": {
    "message": "$1 Test-Netzwerke",
    "description": "$1 is a clickable link with text defined by the 'showHide' key. The link will open Settings > Advanced where users can enable the display of test networks in the network dropdown."
  },
  "token": {
    "message": "Token"
  },
  "tokenAddress": {
    "message": "Token-Adresse"
  },
  "tokenAlreadyAdded": {
    "message": "Der Token wurde bereits hinzugefügt."
  },
  "tokenAutoDetection": {
    "message": "Automatische Token-Erkennung"
  },
  "tokenContractAddress": {
    "message": "Token-Vertragsadresse"
  },
  "tokenDecimalFetchFailed": {
    "message": "Token Dezimalstellen erforderlich."
  },
  "tokenDecimalTitle": {
    "message": "Token-Dezimale:"
  },
  "tokenDetails": {
    "message": "Token-Details"
  },
  "tokenFoundTitle": {
    "message": "1 neues Token gefunden"
  },
  "tokenId": {
    "message": "Token-ID"
  },
  "tokenList": {
    "message": "Token-Listen:"
  },
  "tokenScamSecurityRisk": {
    "message": "Token-Betrügereien und Sicherheitsrisiken"
  },
  "tokenShowUp": {
    "message": "Ihre Token werden möglicherweise nicht automatisch in Ihrem Wallet angezeigt."
  },
  "tokenSymbol": {
    "message": "Tokensymbol"
  },
  "tokensFoundTitle": {
    "message": "$1 neue Token gefunden",
    "description": "$1 is the number of new tokens detected"
  },
  "tooltipApproveButton": {
    "message": "Ich verstehe"
  },
  "total": {
    "message": "Gesamt"
  },
  "transaction": {
    "message": "Transaktion"
  },
  "transactionCancelAttempted": {
    "message": "Transaktionsstornierung versucht mit Gasgebühr von $1 bei $2"
  },
  "transactionCancelSuccess": {
    "message": "Transaktion bei $2 erfolgreich storniert"
  },
  "transactionConfirmed": {
    "message": "Transaktion bei $2 bestätigt."
  },
  "transactionCreated": {
    "message": "Transaktion mit einem Wert von $1 bei $2 erstellt."
  },
  "transactionData": {
    "message": "Transaktionsdaten"
  },
  "transactionDecodingAccreditationDecoded": {
    "message": "Dekodiert von Trüffel"
  },
  "transactionDecodingAccreditationVerified": {
    "message": "Verifizierter Vertrag auf $1"
  },
  "transactionDecodingUnsupportedNetworkError": {
    "message": "Transaktionsdekodierung ist nicht verfügbar für chainId $1"
  },
  "transactionDetailDappGasMoreInfo": {
    "message": "Site vorgeschlagen"
  },
  "transactionDetailDappGasTooltip": {
    "message": "Bearbeiten der empfohlenen Gasgebühr der MetaMask basierend auf dem neuesten Block."
  },
  "transactionDetailGasHeading": {
    "message": "Voraussichtliche Gasgebühr"
  },
  "transactionDetailGasInfoV2": {
    "message": "geschätzt"
  },
  "transactionDetailGasTooltipConversion": {
    "message": "Erfahren Sie mehr über Gasgebühren"
  },
  "transactionDetailGasTooltipExplanation": {
    "message": "Die Gasgebühren werden vom Netzwerk festgelegt und schwanken je nach Netzwerk-Traffic und Transaktionskomplexität."
  },
  "transactionDetailGasTooltipIntro": {
    "message": "Gasgebühren werden an Krypto-Miner gezahlt, die Transaktionen im $1-Netzwerk verarbeiten. MetaMask profitiert nicht von den Gasgebühren."
  },
  "transactionDetailGasTotalSubtitle": {
    "message": "Betrag + Gasgebühr"
  },
  "transactionDetailLayer2GasHeading": {
    "message": "Gasgebühr Stufe 2"
  },
  "transactionDetailMultiLayerTotalSubtitle": {
    "message": "Betrag + Gebühren"
  },
  "transactionDropped": {
    "message": "Transaktion bei $2 eingestellt."
  },
  "transactionError": {
    "message": "Transaktionsfehler. Fehler in Vertragscode eingefügt."
  },
  "transactionErrorNoContract": {
    "message": "Das Abrufen einer Funktion bei einer Nicht-Vertragsadresse wird versucht."
  },
  "transactionErrored": {
    "message": "Bei der Transaktion ist ein Fehler aufgetreten."
  },
  "transactionFee": {
    "message": "Transaktionsgebühr"
  },
  "transactionHistoryBaseFee": {
    "message": "Basisgebühr (GWEI)"
  },
  "transactionHistoryL1GasLabel": {
    "message": "Gesamte L1 Gasgebühr"
  },
  "transactionHistoryL2GasLimitLabel": {
    "message": "L2 Gaslimit"
  },
  "transactionHistoryL2GasPriceLabel": {
    "message": "L2 Gaspreis"
  },
  "transactionHistoryMaxFeePerGas": {
    "message": "Maximale Gebühr pro Gas"
  },
  "transactionHistoryPriorityFee": {
    "message": "Prioritätsgebühr (GWEI)"
  },
  "transactionHistoryTotalGasFee": {
    "message": "Gesamte Gasgebühr"
  },
  "transactionResubmitted": {
    "message": "Transaktion an $1 bei $2 mit erhöhter Gasgebühr erneut übermittelt"
  },
  "transactionSecurityCheck": {
    "message": "Sicherheitsprüfung der Transaktion"
  },
  "transactionSecurityCheckDescription": {
    "message": "Wir verwenden APIs von Drittanbietern, um Risiken bei unsignierten Transaktionen und Signaturanfragen zu erkennen und anzuzeigen, bevor Sie diese signieren. Diese Dienste haben Zugriff auf Ihre unsignierten Transaktions- und Signaturanfragen, Ihre Kontoadresse und Ihre bevorzugte Sprache."
  },
  "transactionSubmitted": {
    "message": "Transaktion mit einer Gasgebühr von $1 bei $2 übermittelt."
  },
  "transactionUpdated": {
    "message": "Transaktion für $2 aktualisiert."
  },
  "transactions": {
    "message": "Transaktionen"
  },
  "transfer": {
    "message": "Überweisung"
  },
  "transferBetweenAccounts": {
    "message": "Zwischen meinen Konten transferieren"
  },
  "transferFrom": {
    "message": "Transferieren von"
  },
  "troubleConnectingToWallet": {
    "message": "Wir hatten Probleme mit der Verbindung zu Ihrem $1, versuchen Sie, $2 zu überprüfen und versuchen es erneut.",
    "description": "$1 is the wallet device name; $2 is a link to wallet connection guide"
  },
  "troubleStarting": {
    "message": "Beim Starten von MetaMask ist ein Problem aufgetreten. Dies könnte ein vorübergehendes Problem sein. Versuchen Sie daher, die Erweiterung neu zu starten."
  },
  "troubleTokenBalances": {
    "message": "Wir haben Schwierigkeiten dein Tokenguthaben zu laden. Du kannst es hier anzeigen lassen",
    "description": "Followed by a link (here) to view token balances"
  },
  "trustSiteApprovePermission": {
    "message": "Durch Erteilung der Erlaubnis erlauben Sie den folgenden $1 Zugriff auf Ihr Guthaben"
  },
  "tryAgain": {
    "message": "Erneut versuchen"
  },
  "turnOnTokenDetection": {
    "message": "Erweiterte Token-Erkennung aktivieren"
  },
  "tutorial": {
    "message": "Tutorial"
  },
  "twelveHrTitle": {
    "message": "12 Std:"
  },
  "txInsightsNotSupported": {
    "message": "Transaktionseinsichten für diesen Vertrag zu diesem Zeitpunkt nicht unterstützt."
  },
  "typePassword": {
    "message": "Passwort eingeben"
  },
  "typeYourSRP": {
    "message": "Geben Sie Ihre geheime Wiederherstellungsphrase ein"
  },
  "u2f": {
    "message": "U2F",
    "description": "A name on an API for the browser to interact with devices that support the U2F protocol. On some browsers we use it to connect MetaMask to Ledger devices."
  },
  "unapproved": {
    "message": "Nicht genehmigt"
  },
  "units": {
    "message": "Einheiten"
  },
  "unknown": {
    "message": "Unbekannt"
  },
  "unknownCameraError": {
    "message": "Beim Versuch, auf Ihre Kamera zuzugreifen, ist ein Fehler aufgetreten. Bitte versuchen Sie es erneut …"
  },
  "unknownCameraErrorTitle": {
    "message": "Hoppla! Etwas ist schiefgegangen ..."
  },
  "unknownCollection": {
    "message": "Unbenannte Sammlung"
  },
  "unknownNetwork": {
    "message": "Unbekanntes privates Netzwerk"
  },
  "unknownQrCode": {
    "message": "Fehler: Wir konnten diesen QR-Code nicht identifizieren."
  },
  "unlimited": {
    "message": "Unbegrenzt"
  },
  "unlock": {
    "message": "Entsperren"
  },
  "unlockMessage": {
    "message": "Das dezentrale Web erwartet Sie"
  },
  "unrecognizedChain": {
    "message": "Dieses benutzerdefinierte Netzwerk ist nicht erkannt.",
    "description": "$1 is a clickable link with text defined by the 'unrecognizedChanLinkText' key. The link will open to instructions for users to validate custom network details."
  },
  "unrecognizedProtocol": {
    "message": "$1 (unbekanntes Protokoll)",
    "description": "Shown when the protocol is unknown by the extension. $1 is the protocol code."
  },
  "unsendableAsset": {
    "message": "Senden von NFT-Token (ERC-721) wird derzeit nicht unterstützt",
    "description": "This is an error message we show the user if they attempt to send an NFT asset type, for which currently don't support sending"
  },
  "unverifiedContractAddressMessage": {
    "message": "Wir können diesen Vertrag nicht verifizieren. Stellen Sie sicher, dass Sie dieser Adresse vertrauen."
  },
  "upArrow": {
    "message": "Aufwärtspfeil"
  },
  "updatedWithDate": {
    "message": "$1 aktualisiert"
  },
  "urlErrorMsg": {
    "message": "URIs benötigen die korrekten HTTP/HTTPS Präfixe."
  },
  "urlExistsErrorMsg": {
    "message": "Diese URL wird derzeit vom $1-Netzwerk verwendet."
  },
  "useDefault": {
    "message": "Standardeinstellungen verwenden"
  },
  "useMultiAccountBalanceChecker": {
    "message": "Kontoguthaben-Anfragen sammeln"
  },
  "useMultiAccountBalanceCheckerDescription": {
    "message": "Wir sammeln Konten und fragen bei Infura an, um Ihr Guthaben anzuzeigen. Wenn Sie dies deaktivieren, werden nur aktive Konten abgefragt. Einige Dapps funktionieren nicht, wenn Sie Ihr Wallet nicht verbinden."
  },
  "useNftDetection": {
    "message": "NFTs automatisch erkennen"
  },
  "useNftDetectionDescription": {
    "message": "Wir verwenden APIs von Drittanbietern, um NFTs in Ihrem Wallet zu erkennen, was bedeutet, dass Ihre IP an zentrale Server weitergegeben werden könnte. Hier müssen einige Dinge beachtet werden, wenn diese Funktion aktiviert wird."
  },
  "useNftDetectionDescriptionLine2": {
    "message": "Ihre Konto-Adresse wird für die Drittanbieter-APIs sichtbar sein."
  },
  "useNftDetectionDescriptionLine3": {
    "message": "NFT-Metadaten können Links zu Webseiten mit Betrugs- oder Phishing-Inhalten enthalten."
  },
  "useNftDetectionDescriptionLine4": {
    "message": "Jeder kann NFTs via Airdrop in Ihrem Konto ablegen. Dies kann anstößige Inhalte einschließen, die automatisch in Ihrem Wallet angezeigt werden könnten."
  },
  "useNftDetectionDescriptionLine5": {
    "message": "Lassen Sie diese Funktion deaktiviert, wenn Sie nicht möchten, dass die App Daten von diesen Diensten bezieht."
  },
  "usePhishingDetection": {
    "message": "Phishing-Erkennung verwenden"
  },
  "usePhishingDetectionDescription": {
    "message": "Zeigt eine Warnung für Phishing-Domänen, die Ethereum Benutzer ansprechen"
  },
  "useTokenDetectionPrivacyDesc": {
    "message": "Die automatische Anzeige der an Ihr Konto gesendeten Token erfordert die Kommunikation mit Servern von Drittanbietern, um die Bilder der Token abzurufen. Diese Server haben Zugriff auf Ihre IP-Adresse."
  },
  "usedByClients": {
    "message": "Verwendet von einer Reihe verschiedenen Kunden"
  },
  "userName": {
    "message": "Nutzername"
  },
  "verifyContractDetails": {
    "message": "Contract-Details verifizieren"
  },
  "verifyThisTokenDecimalOn": {
    "message": "Token Dezimalstellen finden Sie auf $1",
    "description": "Points the user to etherscan as a place they can verify information about a token. $1 is replaced with the translation for \"etherscan\""
  },
  "verifyThisTokenOn": {
    "message": "Diesen Token auf $1 überprüfen",
    "description": "Points the user to etherscan as a place they can verify information about a token. $1 is replaced with the translation for \"etherscan\""
  },
  "verifyThisUnconfirmedTokenOn": {
    "message": "Überprüfen Sie diesen Token auf $1 und stellen Sie sicher, dass dies der Token ist, den Sie handeln möchten.",
    "description": "Points the user to etherscan as a place they can verify information about a token. $1 is replaced with the translation for \"etherscan\""
  },
  "view": {
    "message": "Anzeigen"
  },
  "viewAllDetails": {
    "message": "Alle Details anzeigen"
  },
  "viewContact": {
    "message": "Kontakt anzeigen"
  },
  "viewDetails": {
    "message": "Details anzeigen"
  },
  "viewFullTransactionDetails": {
    "message": "Alle Transaktionsdetails anzeigen"
  },
  "viewMore": {
    "message": "Mehr anzeigen"
  },
  "viewOnBlockExplorer": {
    "message": "Im Block-Explorer anzeigen"
  },
  "viewOnCustomBlockExplorer": {
    "message": "Zeige $1 bei $2",
    "description": "$1 is the action type. e.g (Account, Transaction, Swap) and $2 is the Custom Block Exporer URL"
  },
  "viewOnEtherscan": {
    "message": "$1 auf Etherscan anzeigen",
    "description": "$1 is the action type. e.g (Account, Transaction, Swap)"
  },
  "viewOnOpensea": {
    "message": "Auf Opensea ansehen"
  },
  "viewinExplorer": {
    "message": "$1 im Explorer anzeigen",
    "description": "$1 is the action type. e.g (Account, Transaction, Swap)"
  },
  "visitWebSite": {
    "message": "Besuchen Sie unsere Webseite"
  },
  "walletConnectionGuide": {
    "message": "unsere Hardware-Wallet-Verbindungsanleitung"
  },
  "walletCreationSuccessDetail": {
    "message": "Sie haben Ihre Wallet erfolgreich geschützt. Halten Sie Ihre geheime Wiederherstellungsphrase sicher und geheim -- es liegt in Ihrer Verantwortung!"
  },
  "walletCreationSuccessReminder1": {
    "message": "MetaMask kann Ihre Geheime Wiederherstellungsphrase nicht wiederherstellen."
  },
  "walletCreationSuccessReminder2": {
    "message": "MetaMask-Team wird nie nach Ihrer geheimen Wiederherstellungsphrase fragen."
  },
  "walletCreationSuccessReminder3": {
    "message": "$1 mit jemandem oder riskieren Sie, dass Ihr Geld gestohlen wird",
    "description": "$1 is separated as walletCreationSuccessReminder3BoldSection so that we can bold it"
  },
  "walletCreationSuccessReminder3BoldSection": {
    "message": "Geben Sie niemals Ihre Geheime Wiederherstellungsphrase an andere weiter",
    "description": "This string is localized separately from walletCreationSuccessReminder3 so that we can bold it"
  },
  "walletCreationSuccessTitle": {
    "message": "Wallet-Erstellung erfolgreich"
  },
  "wantToAddThisNetwork": {
    "message": "Möchten Sie dieses Netzwerk hinzufügen?"
  },
  "warning": {
    "message": "Warnung"
  },
  "warningTooltipText": {
    "message": "$1 Der Contract könnte Ihr gesamtes Token-Guthaben ohne weitere Benachrichtigung oder Zustimmung ausgeben. Schützen Sie sich, indem Sie eine niedrigere Ausgabenobergrenze festlegen.",
    "description": "$1 is a warning icon with text 'Be careful' in 'warning' colour"
  },
  "weak": {
    "message": "Schwach"
  },
  "web3ShimUsageNotification": {
    "message": "Wir haben festgestellt, dass die aktuelle Website versucht hat, die entfernte window.web3 API zu verwenden. Sollte die Site defekt sein, klicken Sie bitte auf $1 für weitere Informationen.",
    "description": "$1 is a clickable link."
  },
  "webhid": {
    "message": "WebHID",
    "description": "Refers to a interface for connecting external devices to the browser. Used for connecting ledger to the browser. Read more here https://developer.mozilla.org/en-US/docs/Web/API/WebHID_API"
  },
  "websites": {
    "message": "Webseiten",
    "description": "Used in the 'permission_rpc' message."
  },
  "welcomeBack": {
    "message": "Willkommen zurück!"
  },
  "welcomeExploreDescription": {
    "message": "Kryptowährungen und Vermögenswerte halten, versenden und investieren."
  },
  "welcomeExploreTitle": {
    "message": "Erkunden dezentraler Apps"
  },
  "welcomeLoginDescription": {
    "message": "Verwenden Sie MetaMask, um sich bei dezentralen Apps anzumelden – keine Anmeldung erforderlich."
  },
  "welcomeLoginTitle": {
    "message": "Sagen Sie Hallo zu Ihrer Wallet"
  },
  "welcomeToMetaMask": {
    "message": "Los geht's"
  },
  "welcomeToMetaMaskIntro": {
    "message": "MetaMask ist eine sichere Wallet, welche die Welt von web3 für alle zugänglich macht und die das Vertrauen von Millionen genießt."
  },
  "whatsNew": {
    "message": "Was ist neu",
    "description": "This is the title of a popup that gives users notifications about new features and updates to MetaMask."
  },
  "whatsThis": {
    "message": "Was ist das?"
  },
  "xOfY": {
    "message": "$1 von $2",
    "description": "$1 and $2 are intended to be two numbers, where $2 is a total, and $1 is a count towards that total"
  },
  "xOfYPending": {
    "message": "$1 von $2 ausstehend",
    "description": "$1 and $2 are intended to be two numbers, where $2 is a total number of pending confirmations, and $1 is a count towards that total"
  },
  "yes": {
    "message": "Ja"
  },
  "youHaveAddedAll": {
    "message": "Sie haben alle beliebten Netzwerke hinzugefügt. Sie können weitere Netzwerke entdecken $1 oder Sie können $2",
    "description": "$1 is a link with the text 'here' and $2 is a button with the text 'add more networks manually'"
  },
  "youNeedToAllowCameraAccess": {
    "message": "Sie müssen Zugriff auf die Kamera erlauben, um diese Funktion nutzen zu können."
  },
  "youSign": {
    "message": "Du unterschreibst"
  },
  "yourFundsMayBeAtRisk": {
    "message": "Ihr Guthaben könnte gefährdet sein"
  },
  "yourNFTmayBeAtRisk": {
    "message": "Ihr NFT könnte gefährdet sein"
  },
  "yourPrivateSeedPhrase": {
    "message": "Ihre geheime Wiederherstellungsphrase"
  },
  "zeroGasPriceOnSpeedUpError": {
    "message": "Keine Gaskosten bei Beschleunigung"
  }
}<|MERGE_RESOLUTION|>--- conflicted
+++ resolved
@@ -975,7 +975,6 @@
   },
   "desktopDisableButton": {
     "message": "Desktop-App deaktivieren"
-<<<<<<< HEAD
   },
   "desktopDisableErrorCTA": {
     "message": "MetaMask Desktop deaktivieren"
@@ -983,15 +982,6 @@
   "desktopEnableButton": {
     "message": "Desktop-App aktivieren"
   },
-=======
-  },
-  "desktopDisableErrorCTA": {
-    "message": "MetaMask Desktop deaktivieren"
-  },
-  "desktopEnableButton": {
-    "message": "Desktop-App aktivieren"
-  },
->>>>>>> 4b271868
   "desktopEnableButtonDescription": {
     "message": "Klicken, um alle Hintergrundprozesse in der Desktop-App auszuführen."
   },
@@ -2191,19 +2181,6 @@
   "nextNonceWarning": {
     "message": "Nonce ist höher als vorgeschlagen nonce von $1",
     "description": "The next nonce according to MetaMask's internal logic"
-  },
-  "nftAddFailedMessage": {
-    "message": "NFT kann nicht hinzugefügt werden, da die Eigentumsangaben nicht übereinstimmen. Stellen Sie sicher, dass Sie die richtigen Informationen eingegeben haben."
-  },
-  "nftAddressError": {
-    "message": "Dieses Token ist ein NFT. Bei $1 hinzufügen",
-    "description": "$1 is a clickable link with text defined by the 'importNFTPage' key"
-  },
-  "nftDisclaimer": {
-    "message": "Haftungsausschluss: MetaMask bezieht die Mediendatei aus der Quellen-URL. Diese URL wird manchmal vom Markt, auf dem das NFT erstellt wurde, geändert."
-  },
-  "nftOptions": {
-    "message": "NFT-Optionen"
   },
   "nftAddFailedMessage": {
     "message": "NFT kann nicht hinzugefügt werden, da die Eigentumsangaben nicht übereinstimmen. Stellen Sie sicher, dass Sie die richtigen Informationen eingegeben haben."
