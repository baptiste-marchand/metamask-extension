--- conflicted
+++ resolved
@@ -198,12 +198,6 @@
   "airgapVaultTutorial": {
     "message": " (Tutorials)"
   },
-  "airgapVault": {
-    "message": "AirGap-Tresor"
-  },
-  "airgapVaultTutorial": {
-    "message": " (Tutorials)"
-  },
   "alertDisableTooltip": {
     "message": "Dies kann in \"Einstellungen > Warnungen\" geändert werden"
   },
@@ -637,11 +631,7 @@
     "message": "Vertragsinteraktion"
   },
   "convertTokenToNFTDescription": {
-<<<<<<< HEAD
-    "message": "Wir haben festgestellt, dass dieses Asset eine NFT ist. Metamask hat jetzt volle native Unterstützung für NFTs. Möchten Sie es aus Ihrer Tokenliste entfernen und als NFT hinzufügen?"
-=======
     "message": "Wir haben festgestellt, dass dieses Asset eine NFT ist. MetaMask hat jetzt volle native Unterstützung für NFTs. Möchten Sie es aus Ihrer Tokenliste entfernen und als NFT hinzufügen?"
->>>>>>> 78682ea9
   },
   "convertTokenToNFTExistDescription": {
     "message": "Wir haben festgestellt, dass dieses Asset als NFT hinzugefügt wurde. Möchten Sie es aus Ihrer Token-Liste entfernen?"
@@ -3093,18 +3083,6 @@
   "stxFallbackUnavailable": {
     "message": "Sie können Ihre Token immer noch tauschen, selbst während intelligente Transaktionen nicht verfügbar sind."
   },
-<<<<<<< HEAD
-  "stxPendingFinalizing": {
-    "message": "Wird finalisiert ..."
-  },
-  "stxPendingOptimizingGas": {
-    "message": "Gas wird optimiert ..."
-  },
-  "stxPendingPrivatelySubmitting": {
-    "message": "Swap wird privat eingereicht ..."
-  },
-=======
->>>>>>> 78682ea9
   "stxSubDescription": {
     "message": "* Intelligente Transaktionen versuchen mehrmals, Ihre Transaktion privat zu übermitteln. Wenn alle Versuche fehlschlagen, wird die Transaktion öffentlich übertragen, um sicherzustellen, dass Ihr Swap erfolgreich durchgeführt wird."
   },
@@ -3192,10 +3170,6 @@
   "swapBuildQuotePlaceHolderText": {
     "message": "Keine Token verfügbar mit $1",
     "description": "Tells the user that a given search string does not match any tokens in our token lists. $1 can be any string of text"
-  },
-  "swapCompleteIn": {
-    "message": "Swap abgeschlossen in <",
-    "description": "'<' means 'less than', e.g. Swap complete in < 2:59"
   },
   "swapConfirmWithHwWallet": {
     "message": "Mit Ihrer Hardware-Wallet bestätigen"
