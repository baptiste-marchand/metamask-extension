--- conflicted
+++ resolved
@@ -50,10 +50,6 @@
       />
     </div>
     <div id="popover-content"></div>
-<<<<<<< HEAD
-    <script src="./load-app.js" defer></script>
-=======
     <script src="./scripts/load/ui.ts" defer></script>
->>>>>>> b960add2
   </body>
 </html>