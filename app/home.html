--- conflicted
+++ resolved
@@ -16,10 +16,6 @@
       <img class="loading-spinner" src="./images/spinner.gif" alt="" loading="lazy" />
     </div>
     <div id="popover-content"></div>
-<<<<<<< HEAD
-    <script src="./load-app.js" defer></script>
-=======
     <script src="./scripts/load/ui.ts" defer></script>
->>>>>>> b960add2
   </body>
 </html>