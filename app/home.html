--- conflicted
+++ resolved
@@ -8,10 +8,7 @@
     <% } else { %>
     <title>MetaMask</title>
     <% } %>
-<<<<<<< HEAD
-=======
     <link rel="preload" href="/_locales/en/messages.json" as="fetch" crossorigin="anonymous" />
->>>>>>> ad7a5462
     <link rel="stylesheet" href="../ui/css/index.scss">
   </head>
   <body>
