--- conflicted
+++ resolved
@@ -10,11 +10,7 @@
   <body style="width:357px; height:600px;">
     <div id="app-content">
       <img class="loading-logo" src="./images/logo/metamask-fox.svg" alt="" />
-<<<<<<< HEAD
-      <img class="loading-spinner" src="./images/spinner.gif" alt="" />      
-=======
       <img class="loading-spinner" src="./images/spinner.gif" alt="" />
->>>>>>> 2d3f8568
     </div>
     <div id="popover-content"></div>
     <script src="./globalthis.js" type="text/javascript" charset="utf-8"></script>
