<<<<<<< HEAD
=======
# Note: Updating this file on feature branches or forks will not reflect changes in the SonarCloud scan results.
# The SonarCloud scan workflow always uses the latest version from the default branch.
# This means any changes made to this file in a feature branch will not be considered until they are merged.

>>>>>>> 6173a139
sonar.projectKey=metamask-extension
sonar.organization=consensys

# Source
sonar.sources=app,development,offscreen,shared,types,ui
<<<<<<< HEAD
sonar.exclusions=**/*.test.**,**/*.spec.**,app/images,test/e2e/page-objects,test/data
=======

# Exclude tests and stories from all analysis (to avoid code coverage, duplicate code, security issues, etc.)
sonar.exclusions=**/*.test.**,**/*.spec.**,app/images,test/e2e/page-objects,test/data,**/*.stories.js,**/*.stories.tsx
>>>>>>> 6173a139

# Tests
sonar.tests=app,development,offscreen,shared,test,types,ui
sonar.test.inclusions=**/*.test.**,**/*.spec.**

sonar.javascript.lcov.reportPaths=coverage/lcov.info

# Fail CI job if quality gate failures
sonar.qualitygate.wait=false<|MERGE_RESOLUTION|>--- conflicted
+++ resolved
@@ -1,22 +1,15 @@
-<<<<<<< HEAD
-=======
 # Note: Updating this file on feature branches or forks will not reflect changes in the SonarCloud scan results.
 # The SonarCloud scan workflow always uses the latest version from the default branch.
 # This means any changes made to this file in a feature branch will not be considered until they are merged.
 
->>>>>>> 6173a139
 sonar.projectKey=metamask-extension
 sonar.organization=consensys
 
 # Source
 sonar.sources=app,development,offscreen,shared,types,ui
-<<<<<<< HEAD
-sonar.exclusions=**/*.test.**,**/*.spec.**,app/images,test/e2e/page-objects,test/data
-=======
 
 # Exclude tests and stories from all analysis (to avoid code coverage, duplicate code, security issues, etc.)
 sonar.exclusions=**/*.test.**,**/*.spec.**,app/images,test/e2e/page-objects,test/data,**/*.stories.js,**/*.stories.tsx
->>>>>>> 6173a139
 
 # Tests
 sonar.tests=app,development,offscreen,shared,test,types,ui
