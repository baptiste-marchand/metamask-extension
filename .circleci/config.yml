--- conflicted
+++ resolved
@@ -513,11 +513,7 @@
   validate-locales-only:
     executor: node-browsers-small
     steps:
-<<<<<<< HEAD
-      - run: *shallow-git-clone
-=======
-      - run: *shallow-git-clone-and-enable-vnc
->>>>>>> ad7a5462
+      - run: *shallow-git-clone-and-enable-vnc
       - run: sudo corepack enable
       - attach_workspace:
           at: .
@@ -920,11 +916,7 @@
   prep-build-test-webpack:
     executor: node-linux-medium
     steps:
-<<<<<<< HEAD
-      - run: *shallow-git-clone
-=======
-      - run: *shallow-git-clone-and-enable-vnc
->>>>>>> ad7a5462
+      - run: *shallow-git-clone-and-enable-vnc
       - attach_workspace:
           at: .
       - run:
@@ -1086,11 +1078,7 @@
     executor: node-browsers-medium-plus
     parallelism: 20
     steps:
-<<<<<<< HEAD
-      - run: *shallow-git-clone
-=======
-      - run: *shallow-git-clone-and-enable-vnc
->>>>>>> ad7a5462
+      - run: *shallow-git-clone-and-enable-vnc
       - run: sudo corepack enable
       - attach_workspace:
           at: .
