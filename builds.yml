--- conflicted
+++ resolved
@@ -25,11 +25,7 @@
       - SEGMENT_WRITE_KEY_REF: SEGMENT_PROD_WRITE_KEY
       - ALLOW_LOCAL_SNAPS: false
       - REQUIRE_SNAPS_ALLOWLIST: true
-<<<<<<< HEAD
-      - IFRAME_EXECUTION_ENVIRONMENT_URL: https://execution.metamask.io/iframe/6.5.0/index.html
-=======
-      - IFRAME_EXECUTION_ENVIRONMENT_URL: https://execution.metamask.io/iframe/6.4.0/index.html
->>>>>>> d5806d49
+      - IFRAME_EXECUTION_ENVIRONMENT_URL: https://execution.metamask.io/iframe/6.5.0/index.html
       - ACCOUNT_SNAPS_DIRECTORY_URL: https://snaps.metamask.io/account-management
       - BTC_BETA_SUPPORT: false
     # Main build uses the default browser manifest
@@ -41,13 +37,9 @@
   beta:
     features:
       - build-beta
-<<<<<<< HEAD
-      - keyring-snaps
-=======
       - snaps
       - keyring-snaps
       - blockaid
->>>>>>> d5806d49
     env:
       - INFURA_BETA_PROJECT_ID
       - SEGMENT_BETA_WRITE_KEY
@@ -55,11 +47,7 @@
       - SEGMENT_WRITE_KEY_REF: SEGMENT_BETA_WRITE_KEY
       - ALLOW_LOCAL_SNAPS: false
       - REQUIRE_SNAPS_ALLOWLIST: true
-<<<<<<< HEAD
-      - IFRAME_EXECUTION_ENVIRONMENT_URL: https://execution.metamask.io/iframe/6.5.0/index.html
-=======
-      - IFRAME_EXECUTION_ENVIRONMENT_URL: https://execution.metamask.io/iframe/6.4.0/index.html
->>>>>>> d5806d49
+      - IFRAME_EXECUTION_ENVIRONMENT_URL: https://execution.metamask.io/iframe/6.5.0/index.html
       - ACCOUNT_SNAPS_DIRECTORY_URL: https://snaps.metamask.io/account-management
     # Modifies how the version is displayed.
     # eg. instead of 10.25.0 -> 10.25.0-beta.2
@@ -79,15 +67,9 @@
       - SEGMENT_FLASK_WRITE_KEY
       - ALLOW_LOCAL_SNAPS: true
       - REQUIRE_SNAPS_ALLOWLIST: false
-<<<<<<< HEAD
       - IFRAME_EXECUTION_ENVIRONMENT_URL: https://execution.metamask.io/iframe/6.5.0/index.html
       - SUPPORT_LINK: https://support.metamask.io/
       - SUPPORT_REQUEST_LINK: https://support.metamask.io/
-=======
-      - IFRAME_EXECUTION_ENVIRONMENT_URL: https://execution.metamask.io/iframe/6.4.0/index.html
-      - SUPPORT_LINK: https://metamask-flask.zendesk.com/hc
-      - SUPPORT_REQUEST_LINK: https://metamask-flask.zendesk.com/hc/en-us/requests/new
->>>>>>> d5806d49
       - INFURA_ENV_KEY_REF: INFURA_FLASK_PROJECT_ID
       - SEGMENT_WRITE_KEY_REF: SEGMENT_FLASK_WRITE_KEY
       - ACCOUNT_SNAPS_DIRECTORY_URL: https://metamask.github.io/snaps-directory-staging/main/account-management
@@ -108,11 +90,7 @@
       - SEGMENT_WRITE_KEY_REF: SEGMENT_MMI_WRITE_KEY
       - ALLOW_LOCAL_SNAPS: false
       - REQUIRE_SNAPS_ALLOWLIST: true
-<<<<<<< HEAD
-      - IFRAME_EXECUTION_ENVIRONMENT_URL: https://execution.metamask.io/iframe/6.5.0/index.html
-=======
-      - IFRAME_EXECUTION_ENVIRONMENT_URL: https://execution.metamask.io/iframe/6.4.0/index.html
->>>>>>> d5806d49
+      - IFRAME_EXECUTION_ENVIRONMENT_URL: https://execution.metamask.io/iframe/6.5.0/index.html
       - MMI_CONFIGURATION_SERVICE_URL: https://configuration.metamask-institutional.io/v2/configuration/default
       - SUPPORT_LINK: https://mmi-support.metamask.io/hc/en-us
       - SUPPORT_REQUEST_LINK: https://mmi-support.metamask.io/hc/en-us/requests/new
