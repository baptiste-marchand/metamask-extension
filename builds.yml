# TODO(ritave): Add support for environments (<root>/development/build/constants.js:@ENVIRONMENT)
# TODO(ritave): Add support for build targets (<root>/development/build/constants.js:@BUILD_TARGETS)
# TODO(ritave): Warn if not all of declared variables have been defined / used

# The priority order of variable definitions (most important to least important):
# <hardcoded build code>; <environmental variables>; .metamaskprodrc; .metamaskrc; builds.yml:.buildTypes.<type>.env; builds.yml:.features.<feature>.env; builds.yml:.env

# The build type to use when no build type provided in the cli
default: &default main

# Declaration of build types
# Each build type is composed of features, env variables and assets.
# Also known as productFlavors in Android lingo
# Note: These build types should be kept in sync with the list in `.github/workflows/update-lavamoat-policies.yml`
buildTypes:
  main:
    id: 10
    features:
      - build-main
      - keyring-snaps
    # Additional env variables that are specific to this build
    env:
      - INFURA_PROD_PROJECT_ID
      - SEGMENT_PROD_WRITE_KEY
      - INFURA_ENV_KEY_REF: INFURA_PROD_PROJECT_ID
      - SEGMENT_WRITE_KEY_REF: SEGMENT_PROD_WRITE_KEY
      - ALLOW_LOCAL_SNAPS: false
      - REQUIRE_SNAPS_ALLOWLIST: true
<<<<<<< HEAD
      - IFRAME_EXECUTION_ENVIRONMENT_URL: https://execution.metamask.io/iframe/6.4.0/index.html
=======
      - IFRAME_EXECUTION_ENVIRONMENT_URL: https://execution.metamask.io/iframe/6.5.0/index.html
>>>>>>> 717376e8
      - ACCOUNT_SNAPS_DIRECTORY_URL: https://snaps.metamask.io/account-management
    # Main build uses the default browser manifest
    manifestOverrides: false
    # Build name used in multiple user-readable places
    # eg. eip6963
    buildNameOverride: MetaMask

  beta:
    id: 11
    features:
      - build-beta
<<<<<<< HEAD
      - snaps
      - keyring-snaps
      - blockaid
=======
      - keyring-snaps
>>>>>>> 717376e8
    env:
      - INFURA_BETA_PROJECT_ID
      - SEGMENT_BETA_WRITE_KEY
      - INFURA_ENV_KEY_REF: INFURA_BETA_PROJECT_ID
      - SEGMENT_WRITE_KEY_REF: SEGMENT_BETA_WRITE_KEY
      - ALLOW_LOCAL_SNAPS: false
      - REQUIRE_SNAPS_ALLOWLIST: true
<<<<<<< HEAD
      - IFRAME_EXECUTION_ENVIRONMENT_URL: https://execution.metamask.io/iframe/6.4.0/index.html
=======
      - IFRAME_EXECUTION_ENVIRONMENT_URL: https://execution.metamask.io/iframe/6.5.0/index.html
>>>>>>> 717376e8
      - ACCOUNT_SNAPS_DIRECTORY_URL: https://snaps.metamask.io/account-management
    # Modifies how the version is displayed.
    # eg. instead of 10.25.0 -> 10.25.0-beta.2
    isPrerelease: true
    # Folder which contains overrides to browser manifests
    manifestOverrides: ./app/build-types/beta/manifest/
    buildNameOverride: MetaMask Beta

  flask:
    id: 15
    # Code surrounded using code fences for that feature
    # will not be removed
    features:
      - build-flask
      - keyring-snaps
    env:
      - INFURA_FLASK_PROJECT_ID
      - SEGMENT_FLASK_WRITE_KEY
      - ALLOW_LOCAL_SNAPS: true
      - REQUIRE_SNAPS_ALLOWLIST: false
<<<<<<< HEAD
      - IFRAME_EXECUTION_ENVIRONMENT_URL: https://execution.metamask.io/iframe/6.4.0/index.html
      - SUPPORT_LINK: https://metamask-flask.zendesk.com/hc
      - SUPPORT_REQUEST_LINK: https://metamask-flask.zendesk.com/hc/en-us/requests/new
=======
      - IFRAME_EXECUTION_ENVIRONMENT_URL: https://execution.metamask.io/iframe/6.5.0/index.html
      - SUPPORT_LINK: https://support.metamask.io/
      - SUPPORT_REQUEST_LINK: https://support.metamask.io/
>>>>>>> 717376e8
      - INFURA_ENV_KEY_REF: INFURA_FLASK_PROJECT_ID
      - SEGMENT_WRITE_KEY_REF: SEGMENT_FLASK_WRITE_KEY
      - ACCOUNT_SNAPS_DIRECTORY_URL: https://metamask.github.io/snaps-directory-staging/main/account-management
      - EIP_4337_ENTRYPOINT: '0x5FF137D4b0FDCD49DcA30c7CF57E578a026d2789'
    isPrerelease: true
    manifestOverrides: ./app/build-types/flask/manifest/
    buildNameOverride: MetaMask Flask

<<<<<<< HEAD
  desktop:
    features:
      - snaps
      - desktop
      - build-flask
      - keyring-snaps
    env:
      - INFURA_FLASK_PROJECT_ID
      - SEGMENT_FLASK_WRITE_KEY
      - ALLOW_LOCAL_SNAPS: true
      - REQUIRE_SNAPS_ALLOWLIST: false
      - IFRAME_EXECUTION_ENVIRONMENT_URL: https://execution.metamask.io/iframe/6.3.0/index.html
      - SUPPORT_LINK: https://metamask-flask.zendesk.com/hc
      - SUPPORT_REQUEST_LINK: https://metamask-flask.zendesk.com/hc/en-us/requests/new
      - INFURA_ENV_KEY_REF: INFURA_FLASK_PROJECT_ID
      - SEGMENT_WRITE_KEY_REF: SEGMENT_FLASK_WRITE_KEY
      - ACCOUNT_SNAPS_DIRECTORY_URL: https://snaps.metamask.io/account-management
    isPrerelease: true
    manifestOverrides: ./app/build-types/desktop/manifest/
    buildNameOverride: false

=======
>>>>>>> 717376e8
  mmi:
    id: 20
    features:
      - build-mmi
    env:
      - INFURA_MMI_PROJECT_ID
      - SEGMENT_MMI_WRITE_KEY
      - SENTRY_MMI_DSN
      - INFURA_ENV_KEY_REF: INFURA_MMI_PROJECT_ID
      - SEGMENT_WRITE_KEY_REF: SEGMENT_MMI_WRITE_KEY
      - ALLOW_LOCAL_SNAPS: false
      - REQUIRE_SNAPS_ALLOWLIST: true
<<<<<<< HEAD
      - IFRAME_EXECUTION_ENVIRONMENT_URL: https://execution.metamask.io/iframe/6.4.0/index.html
=======
      - IFRAME_EXECUTION_ENVIRONMENT_URL: https://execution.metamask.io/iframe/6.5.0/index.html
>>>>>>> 717376e8
      - MMI_CONFIGURATION_SERVICE_URL: https://configuration.metamask-institutional.io/v2/configuration/default
      - SUPPORT_LINK: https://mmi-support.metamask.io/hc/en-us
      - SUPPORT_REQUEST_LINK: https://mmi-support.metamask.io/hc/en-us/requests/new
      - SENTRY_DSN: SENTRY_MMI_DSN
    # For some reason, MMI uses this type of versioning
    # Leaving it on for backwards compatibility
    isPrerelease: true
    manifestOverrides: ./app/build-types/mmi/manifest/
    buildNameOverride: MetaMask Institutional

# Build types are composed of a set of features.
# Each feature can have code fences that add new code
# as well declaring, defining and overriding env variables
features:
  ###
  # Build Type code extensions. Things like different support links, warning pages, banners
  ###

  build-main:
  build-beta:
    assets:
      # Assets that will be copied
      - src: ./app/build-types/beta/images/
        dest: images
      # Assets that are exclusively included in this feature and ignored in others
      # Supports globs
      - ./{app,shared,ui}/**/beta/**
  build-mmi:
    assets:
      - src: ./app/build-types/mmi/images/
        dest: images
      - ./{app,shared,ui}/**/institutional/**
  build-flask:
    assets:
      - src: ./app/build-types/flask/images/
        dest: images
      - ./{app,shared,ui}/**/flask/**
  keyring-snaps:
    assets:
      - ./{app,shared,ui}/**/keyring-snaps/**

# Env variables that are required for all types of builds
#
# env object supports both declarations (- FOO), and definitions (- FOO: BAR).
# Variables that were declared have to be defined somewhere in the load chain before usage
env:
  - BRIDGE_USE_DEV_APIS: false
  - SWAPS_USE_DEV_APIS: false
  - PORTFOLIO_URL: https://portfolio.metamask.io
  - TOKEN_ALLOWANCE_IMPROVEMENTS: false
  - TRANSACTION_SECURITY_PROVIDER: false
  # The unlock password
  - PASSWORD: null
  - TEST_SRP: null
  - SKIP_ONBOARDING: null
  # Also see METAMASK_DEBUG and NODE_DEBUG
  - DEBUG: null
  - SUPPORT_LINK: https://support.metamask.io
  - SUPPORT_REQUEST_LINK: https://support.metamask.io
  - SKIP_BACKGROUND_INITIALIZATION: false
  - PPOM_URI: ./ppom_bg.wasm
  # CDN for blockaid files
  - BLOCKAID_FILE_CDN: static.cx.metamask.io/api/v1/confirmations/ppom
  # Blockaid public key for verifying signatures of data files downloaded from CDN
  - BLOCKAID_PUBLIC_KEY: 066ad3e8af5583385e312c156d238055215d5f25247c1e91055afa756cb98a88

  - ENABLE_MV3: true
  # These are exclusively used for MV3
  - USE_SNOW
  - APPLY_LAVAMOAT
  - FILE_NAMES

  # This variable is read by Trezor's source and breaks build if not included
  - ASSET_PREFIX: null
  - SUITE_TYPE: null
  - COMMITHASH: null
  - VERSION: null
  - IS_CODESIGN_BUILD: null

  - SENTRY_MMI_DSN: ''

  ###
  # Notifications Feature
  ###
  - AUTH_API: https://authentication.api.cx.metamask.io
  - OIDC_API: https://oidc.api.cx.metamask.io
  - OIDC_CLIENT_ID: 1132f10a-b4e5-4390-a5f2-d9c6022db564
  - OIDC_GRANT_TYPE: urn:ietf:params:oauth:grant-type:jwt-bearer
  - USER_STORAGE_API: https://user-storage.api.cx.metamask.io
  - CONTENTFUL_ACCESS_SPACE_ID:
  - CONTENTFUL_ACCESS_TOKEN:
  - NOTIFICATIONS_SERVICE_URL: https://notification.api.cx.metamask.io
  - TRIGGERS_SERVICE_URL: https://trigger.api.cx.metamask.io
  - PUSH_NOTIFICATIONS_SERVICE_URL: https://push.api.cx.metamask.io
  - VAPID_KEY:
  - FIREBASE_API_KEY:
  - FIREBASE_AUTH_DOMAIN:
  - FIREBASE_STORAGE_BUCKET:
  - FIREBASE_PROJECT_ID:
  - FIREBASE_MESSAGING_SENDER_ID:
  - FIREBASE_APP_ID:
  - FIREBASE_MEASUREMENT_ID:
  - __FIREBASE_DEFAULTS__: null

  ###
  # API keys to 3rd party services
  ###

  - PUBNUB_PUB_KEY: null
  - PUBNUB_SUB_KEY: null
  - SEGMENT_HOST: null
  - SENTRY_DSN: null
  - SENTRY_DSN_DEV: null
  - OPENSEA_KEY: null
  - ETHERSCAN_KEY: null
  # also INFURA_PROJECT_ID below

  ###
  # Build system backwards compatibility
  ###

  - INFURA_ENV_KEY_REF
  - SEGMENT_WRITE_KEY_REF

  ###
  # Variables that are modified with hardcoded code
  ###

  # Used to enable confirmation redesigned pages
  - ENABLE_CONFIRMATION_REDESIGN: ''
  # Determines if feature flagged Settings Page - Developer Options should be used
  - ENABLE_SETTINGS_PAGE_DEV_OPTIONS: false
  # Used for debugging changes to the phishing warning page.
  # Modified in <root>/development/build/scripts.js:@getPhishingWarningPageUrl
  - PHISHING_WARNING_PAGE_URL: null
  # Modified in <root>/development/build/scripts.js:@getInfuraProjectId
  - INFURA_PROJECT_ID
  # Modified in <root>/development/build/scripts.js:@getSegmentWriteKey
  - SEGMENT_WRITE_KEY: ''
  # Modified in <root>/development/build/scripts.js:@setEnvironmentVariables
  # Also see DEBUG and NODE_DEBUG
  - METAMASK_DEBUG: false
  # Modified in <root>/development/build/scripts.js:@setEnvironmentVariables
  - IN_TEST
  # Modified in <root>/development/build/scripts.js:@setEnvironmentVariables
  - METAMASK_ENVIRONMENT
  # Modified in <root>/development/build/scripts.js:@setEnvironmentVariables
  - METAMASK_VERSION
  # Modified in <root>/development/build/scripts.js:@setEnvironmentVariables
  - METAMASK_BUILD_TYPE
  # Modified in <root>/development/build/scripts.js:@setEnvironmentVariables
  - METAMASK_BUILD_NAME
  # Modified in <root>/development/build/scripts.js:@setEnvironmentVariables
  - METAMASK_BUILD_APP_ID
  # Modified in <root>/development/build/scripts.js:@setEnvironmentVariables
  - METAMASK_BUILD_ICON
  # Modified in <root>/development/build/scripts.js:@setEnvironmentVariables
  - NODE_ENV
  # Defined by node itself
  # For the purposes of the build system we define it as empty below
  # if it's not inside process.env
  # Also see DEBUG and METAMASK_DEBUG
  - NODE_DEBUG: ''
  # Used by react-devtools-core
  - EDITOR_URL: ''
  # Determines if feature flagged Multichain Transactions should be used
  - TRANSACTION_MULTICHAIN: ''
<<<<<<< HEAD
=======
  # Determines if Barad Dur features should be used
  - BARAD_DUR: ''
>>>>>>> 717376e8
  # Determines if feature flagged Chain permissions
  - CHAIN_PERMISSIONS: ''
  # Enables use of test gas fee flow to debug gas fee estimation
  - TEST_GAS_FEE_FLOWS: false
<<<<<<< HEAD
=======
  # Determines if feature flagged network ui new design
  - ENABLE_NETWORK_UI_REDESIGN: ''
  # Temporary mechanism to enable security alerts API prior to release
  - SECURITY_ALERTS_API_ENABLED: ''
  # URL of security alerts API used to validate dApp requests
  - SECURITY_ALERTS_API_URL: 'http://localhost:3000'
>>>>>>> 717376e8

    # Enables the notifications feature within the build:
  - NOTIFICATIONS: ''

  - METAMASK_RAMP_API_CONTENT_BASE_URL: https://on-ramp-content.api.cx.metamask.io

  ###
  # Meta variables
  ###

  # Uses yaml anchors to DRY - https://juju.is/docs/sdk/yaml-anchors-and-aliases
  - METAMASK_BUILD_TYPE_DEFAULT: *default

  ###
  # Account Abstraction (EIP-4337)
  ###

  - EIP_4337_ENTRYPOINT: null<|MERGE_RESOLUTION|>--- conflicted
+++ resolved
@@ -26,11 +26,7 @@
       - SEGMENT_WRITE_KEY_REF: SEGMENT_PROD_WRITE_KEY
       - ALLOW_LOCAL_SNAPS: false
       - REQUIRE_SNAPS_ALLOWLIST: true
-<<<<<<< HEAD
-      - IFRAME_EXECUTION_ENVIRONMENT_URL: https://execution.metamask.io/iframe/6.4.0/index.html
-=======
-      - IFRAME_EXECUTION_ENVIRONMENT_URL: https://execution.metamask.io/iframe/6.5.0/index.html
->>>>>>> 717376e8
+      - IFRAME_EXECUTION_ENVIRONMENT_URL: https://execution.metamask.io/iframe/6.5.0/index.html
       - ACCOUNT_SNAPS_DIRECTORY_URL: https://snaps.metamask.io/account-management
     # Main build uses the default browser manifest
     manifestOverrides: false
@@ -42,13 +38,7 @@
     id: 11
     features:
       - build-beta
-<<<<<<< HEAD
-      - snaps
       - keyring-snaps
-      - blockaid
-=======
-      - keyring-snaps
->>>>>>> 717376e8
     env:
       - INFURA_BETA_PROJECT_ID
       - SEGMENT_BETA_WRITE_KEY
@@ -56,11 +46,7 @@
       - SEGMENT_WRITE_KEY_REF: SEGMENT_BETA_WRITE_KEY
       - ALLOW_LOCAL_SNAPS: false
       - REQUIRE_SNAPS_ALLOWLIST: true
-<<<<<<< HEAD
-      - IFRAME_EXECUTION_ENVIRONMENT_URL: https://execution.metamask.io/iframe/6.4.0/index.html
-=======
-      - IFRAME_EXECUTION_ENVIRONMENT_URL: https://execution.metamask.io/iframe/6.5.0/index.html
->>>>>>> 717376e8
+      - IFRAME_EXECUTION_ENVIRONMENT_URL: https://execution.metamask.io/iframe/6.5.0/index.html
       - ACCOUNT_SNAPS_DIRECTORY_URL: https://snaps.metamask.io/account-management
     # Modifies how the version is displayed.
     # eg. instead of 10.25.0 -> 10.25.0-beta.2
@@ -81,15 +67,9 @@
       - SEGMENT_FLASK_WRITE_KEY
       - ALLOW_LOCAL_SNAPS: true
       - REQUIRE_SNAPS_ALLOWLIST: false
-<<<<<<< HEAD
-      - IFRAME_EXECUTION_ENVIRONMENT_URL: https://execution.metamask.io/iframe/6.4.0/index.html
-      - SUPPORT_LINK: https://metamask-flask.zendesk.com/hc
-      - SUPPORT_REQUEST_LINK: https://metamask-flask.zendesk.com/hc/en-us/requests/new
-=======
       - IFRAME_EXECUTION_ENVIRONMENT_URL: https://execution.metamask.io/iframe/6.5.0/index.html
       - SUPPORT_LINK: https://support.metamask.io/
       - SUPPORT_REQUEST_LINK: https://support.metamask.io/
->>>>>>> 717376e8
       - INFURA_ENV_KEY_REF: INFURA_FLASK_PROJECT_ID
       - SEGMENT_WRITE_KEY_REF: SEGMENT_FLASK_WRITE_KEY
       - ACCOUNT_SNAPS_DIRECTORY_URL: https://metamask.github.io/snaps-directory-staging/main/account-management
@@ -98,30 +78,6 @@
     manifestOverrides: ./app/build-types/flask/manifest/
     buildNameOverride: MetaMask Flask
 
-<<<<<<< HEAD
-  desktop:
-    features:
-      - snaps
-      - desktop
-      - build-flask
-      - keyring-snaps
-    env:
-      - INFURA_FLASK_PROJECT_ID
-      - SEGMENT_FLASK_WRITE_KEY
-      - ALLOW_LOCAL_SNAPS: true
-      - REQUIRE_SNAPS_ALLOWLIST: false
-      - IFRAME_EXECUTION_ENVIRONMENT_URL: https://execution.metamask.io/iframe/6.3.0/index.html
-      - SUPPORT_LINK: https://metamask-flask.zendesk.com/hc
-      - SUPPORT_REQUEST_LINK: https://metamask-flask.zendesk.com/hc/en-us/requests/new
-      - INFURA_ENV_KEY_REF: INFURA_FLASK_PROJECT_ID
-      - SEGMENT_WRITE_KEY_REF: SEGMENT_FLASK_WRITE_KEY
-      - ACCOUNT_SNAPS_DIRECTORY_URL: https://snaps.metamask.io/account-management
-    isPrerelease: true
-    manifestOverrides: ./app/build-types/desktop/manifest/
-    buildNameOverride: false
-
-=======
->>>>>>> 717376e8
   mmi:
     id: 20
     features:
@@ -134,11 +90,7 @@
       - SEGMENT_WRITE_KEY_REF: SEGMENT_MMI_WRITE_KEY
       - ALLOW_LOCAL_SNAPS: false
       - REQUIRE_SNAPS_ALLOWLIST: true
-<<<<<<< HEAD
-      - IFRAME_EXECUTION_ENVIRONMENT_URL: https://execution.metamask.io/iframe/6.4.0/index.html
-=======
-      - IFRAME_EXECUTION_ENVIRONMENT_URL: https://execution.metamask.io/iframe/6.5.0/index.html
->>>>>>> 717376e8
+      - IFRAME_EXECUTION_ENVIRONMENT_URL: https://execution.metamask.io/iframe/6.5.0/index.html
       - MMI_CONFIGURATION_SERVICE_URL: https://configuration.metamask-institutional.io/v2/configuration/default
       - SUPPORT_LINK: https://mmi-support.metamask.io/hc/en-us
       - SUPPORT_REQUEST_LINK: https://mmi-support.metamask.io/hc/en-us/requests/new
@@ -306,24 +258,18 @@
   - EDITOR_URL: ''
   # Determines if feature flagged Multichain Transactions should be used
   - TRANSACTION_MULTICHAIN: ''
-<<<<<<< HEAD
-=======
   # Determines if Barad Dur features should be used
   - BARAD_DUR: ''
->>>>>>> 717376e8
   # Determines if feature flagged Chain permissions
   - CHAIN_PERMISSIONS: ''
   # Enables use of test gas fee flow to debug gas fee estimation
   - TEST_GAS_FEE_FLOWS: false
-<<<<<<< HEAD
-=======
   # Determines if feature flagged network ui new design
   - ENABLE_NETWORK_UI_REDESIGN: ''
   # Temporary mechanism to enable security alerts API prior to release
   - SECURITY_ALERTS_API_ENABLED: ''
   # URL of security alerts API used to validate dApp requests
   - SECURITY_ALERTS_API_URL: 'http://localhost:3000'
->>>>>>> 717376e8
 
     # Enables the notifications feature within the build:
   - NOTIFICATIONS: ''
