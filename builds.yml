# TODO(ritave): Add support for environments (<root>/development/build/constants.js:@ENVIRONMENT)
# TODO(ritave): Add support for build targets (<root>/development/build/constants.js:@BUILD_TARGETS)
# TODO(ritave): Warn if not all of declared variables have been defined / used

# The priority order of variable definitions (most important to least important):
# <hardcoded build code>; <environmental variables>; .metamaskprodrc; .metamaskrc; builds.yml:.buildTypes.<type>.env; builds.yml:.features.<feature>.env; builds.yml:.env

# The build type to use when no build type provided in the cli
default: &default main

# Declaration of build types
# Each build type is composed of features, env variables and assets.
# Also known as productFlavors in Android lingo
# Note: These build types should be kept in sync with the list in `.github/workflows/update-lavamoat-policies.yml`
buildTypes:
  main:
    features:
      - build-main
      - snaps
      - keyring-snaps
      - blockaid
    # Additional env variables that are specific to this build
    env:
      - INFURA_PROD_PROJECT_ID
      - SEGMENT_PROD_WRITE_KEY
      - INFURA_ENV_KEY_REF: INFURA_PROD_PROJECT_ID
      - SEGMENT_WRITE_KEY_REF: SEGMENT_PROD_WRITE_KEY
      - ALLOW_LOCAL_SNAPS: false
      - REQUIRE_SNAPS_ALLOWLIST: true
<<<<<<< HEAD
      - IFRAME_EXECUTION_ENVIRONMENT_URL: https://execution.metamask.io/iframe/5.0.2/index.html
=======
      - IFRAME_EXECUTION_ENVIRONMENT_URL: https://execution.metamask.io/iframe/5.0.3/index.html
>>>>>>> 5c849941
      - ACCOUNT_SNAPS_DIRECTORY_URL: https://snaps.metamask.io/account-management
    # Main build uses the default browser manifest
    manifestOverrides: false
    # Build name used in multiple user-readable places
    # eg. eip6963
    buildNameOverride: MetaMask

  beta:
    features:
      - build-beta
    env:
      - INFURA_BETA_PROJECT_ID
      - SEGMENT_BETA_WRITE_KEY
      - INFURA_ENV_KEY_REF: INFURA_BETA_PROJECT_ID
      - SEGMENT_WRITE_KEY_REF: SEGMENT_BETA_WRITE_KEY
    # Modifies how the version is displayed.
    # eg. instead of 10.25.0 -> 10.25.0-beta.2
    isPrerelease: true
    # Folder which contains overrides to browser manifests
    manifestOverrides: ./app/build-types/beta/manifest/
    buildNameOverride: MetaMask Beta

  flask:
    # Code surrounded using code fences for that feature
    # will not be removed
    features:
      - snaps
      - desktop
      - build-flask
      - keyring-snaps
      - blockaid
    env:
      - INFURA_FLASK_PROJECT_ID
      - SEGMENT_FLASK_WRITE_KEY
      - ALLOW_LOCAL_SNAPS: true
      - REQUIRE_SNAPS_ALLOWLIST: false
<<<<<<< HEAD
      - IFRAME_EXECUTION_ENVIRONMENT_URL: https://execution.metamask.io/iframe/5.0.2/index.html
=======
      - IFRAME_EXECUTION_ENVIRONMENT_URL: https://execution.metamask.io/iframe/5.0.3/index.html
>>>>>>> 5c849941
      - SUPPORT_LINK: https://metamask-flask.zendesk.com/hc
      - SUPPORT_REQUEST_LINK: https://metamask-flask.zendesk.com/hc/en-us/requests/new
      - INFURA_ENV_KEY_REF: INFURA_FLASK_PROJECT_ID
      - SEGMENT_WRITE_KEY_REF: SEGMENT_FLASK_WRITE_KEY
      - ACCOUNT_SNAPS_DIRECTORY_URL: https://metamask.github.io/snaps-directory-staging/main/account-management
    isPrerelease: true
    manifestOverrides: ./app/build-types/flask/manifest/
    buildNameOverride: MetaMask Flask

  desktop:
    features:
      - snaps
      - desktop
      - build-flask
      - keyring-snaps
    env:
      - INFURA_FLASK_PROJECT_ID
      - SEGMENT_FLASK_WRITE_KEY
      - ALLOW_LOCAL_SNAPS: true
      - REQUIRE_SNAPS_ALLOWLIST: false
<<<<<<< HEAD
      - IFRAME_EXECUTION_ENVIRONMENT_URL: https://execution.metamask.io/iframe/5.0.2/index.html
=======
      - IFRAME_EXECUTION_ENVIRONMENT_URL: https://execution.metamask.io/iframe/5.0.3/index.html
>>>>>>> 5c849941
      - SUPPORT_LINK: https://metamask-flask.zendesk.com/hc
      - SUPPORT_REQUEST_LINK: https://metamask-flask.zendesk.com/hc/en-us/requests/new
      - INFURA_ENV_KEY_REF: INFURA_FLASK_PROJECT_ID
      - SEGMENT_WRITE_KEY_REF: SEGMENT_FLASK_WRITE_KEY
      - ACCOUNT_SNAPS_DIRECTORY_URL: https://snaps.metamask.io/account-management
    isPrerelease: true
    manifestOverrides: ./app/build-types/desktop/manifest/
    buildNameOverride: false

  mmi:
    features:
      - build-mmi
      - snaps
      - blockaid
    env:
      - INFURA_MMI_PROJECT_ID
      - SEGMENT_MMI_WRITE_KEY
      - INFURA_ENV_KEY_REF: INFURA_MMI_PROJECT_ID
      - SEGMENT_WRITE_KEY_REF: SEGMENT_MMI_WRITE_KEY
      - ALLOW_LOCAL_SNAPS: false
      - REQUIRE_SNAPS_ALLOWLIST: true
<<<<<<< HEAD
      - IFRAME_EXECUTION_ENVIRONMENT_URL: https://execution.metamask.io/iframe/5.0.2/index.html
=======
      - IFRAME_EXECUTION_ENVIRONMENT_URL: https://execution.metamask.io/iframe/5.0.3/index.html
>>>>>>> 5c849941
      - MMI_CONFIGURATION_SERVICE_URL: https://configuration.metamask-institutional.io/v2/configuration/default
      - SUPPORT_LINK: https://mmi-support.metamask.io/hc/en-us
      - SUPPORT_REQUEST_LINK: https://mmi-support.metamask.io/hc/en-us/requests/new
      - SENTRY_DSN: SENTRY_MMI_DSN
    # For some reason, MMI uses this type of versioning
    # Leaving it on for backwards compatibility
    isPrerelease: true
    manifestOverrides: ./app/build-types/mmi/manifest/
    buildNameOverride: MetaMask Institutional

# Build types are composed of a set of features.
# Each feature can have code fences that add new code
# as well declaring, defining and overriding env variables
features:
  snaps:
    # Each feature might have variables that only exist when built with that feature active
    env:
      # Whether to allow snaps from localhost - local://localhost:8080/snap.manifest.json
      # Enabled in Flask, will be disabled in Main
      - ALLOW_LOCAL_SNAPS
      # Whether to verify that a snap can be installed using an allow list
      - REQUIRE_SNAPS_ALLOWLIST
      - IFRAME_EXECUTION_ENVIRONMENT_URL
    assets:
      - ./{app,shared,ui}/**/snaps/**
  desktop:
    env:
      - COMPATIBILITY_VERSION_EXTENSION: 1
      - DISABLE_WEB_SOCKET_ENCRYPTION: false
      - SKIP_OTP_PAIRING_FLOW: false
      - WEB_SOCKET_PORT: null
  blockaid:
    env:
      - BLOCKAID_FILE_CDN: static.cx.metamask.io/api/v1/confirmations/ppom
      - BLOCKAID_PUBLIC_KEY: 066ad3e8af5583385e312c156d238055215d5f25247c1e91055afa756cb98a88
  conf-redesign:
  ###
  # Build Type code extensions. Things like different support links, warning pages, banners
  ###

  build-main:
  build-beta:
    assets:
      # Assets that will be copied
      - src: ./app/build-types/beta/images/
        dest: images
      # Assets that are exclusively included in this feature and ignored in others
      # Supports globs
      - ./{app,shared,ui}/**/beta/**
  build-mmi:
    assets:
      - src: ./app/build-types/mmi/images/
        dest: images
      - ./{app,shared,ui}/**/institutional/**
  build-flask:
    assets:
      - src: ./app/build-types/flask/images/
        dest: images
      - ./{app,shared,ui}/**/flask/**
  keyring-snaps:
    assets:
      - ./{app,shared,ui}/**/keyring-snaps/**

# Env variables that are required for all types of builds
#
# env object supports both declarations (- FOO), and definitions (- FOO: BAR).
# Variables that were declared have to be defined somewhere in the load chain before usage
env:
  - SWAPS_USE_DEV_APIS: false
  - PORTFOLIO_URL: https://portfolio.metamask.io
  - TOKEN_ALLOWANCE_IMPROVEMENTS: false
  - TRANSACTION_SECURITY_PROVIDER: false
  # The unlock password
  - PASSWORD: null
  # Also see METAMASK_DEBUG and NODE_DEBUG
  - DEBUG: null
  - SUPPORT_LINK: https://support.metamask.io
  - SUPPORT_REQUEST_LINK: https://metamask.zendesk.com/hc/en-us
  - SKIP_BACKGROUND_INITIALIZATION: false

  # TODO(ritave): Move ManifestV3 into a feature?
  - ENABLE_MV3: false
  # These are exclusively used for MV3
  - APPLY_LAVAMOAT
  - FILE_NAMES

  # This variable is read by Trezor's source and breaks build if not included
  - ASSET_PREFIX: null

  ###
  # API keys to 3rd party services
  ###

  - PUBNUB_PUB_KEY: null
  - PUBNUB_SUB_KEY: null
  - SEGMENT_HOST: null
  - SENTRY_DSN: null
  - SENTRY_DSN_DEV: null
  - OPENSEA_KEY: null
  - ETHERSCAN_KEY: null
  # also INFURA_PROJECT_ID below

  ###
  # Build system backwards compatibility
  ###

  - INFURA_ENV_KEY_REF
  - SEGMENT_WRITE_KEY_REF

  ###
  # Variables that are modified with hardcoded code
  ###

  # Used for debugging changes to the phishing warning page.
  # Modified in <root>/development/build/scripts.js:@getPhishingWarningPageUrl
  - PHISHING_WARNING_PAGE_URL: null
  # Modified in <root>/development/build/scripts.js:@getInfuraProjectId
  - INFURA_PROJECT_ID
  # Modified in <root>/development/build/scripts.js:@getSegmentWriteKey
  - SEGMENT_WRITE_KEY: ''
  # Modified in <root>/development/build/scripts.js:@setEnvironmentVariables
  # Also see DEBUG and NODE_DEBUG
  - METAMASK_DEBUG: false
  # Modified in <root>/development/build/scripts.js:@setEnvironmentVariables
  - IN_TEST
  # Modified in <root>/development/build/scripts.js:@setEnvironmentVariables
  - METAMASK_ENVIRONMENT
  # Modified in <root>/development/build/scripts.js:@setEnvironmentVariables
  - METAMASK_VERSION
  # Modified in <root>/development/build/scripts.js:@setEnvironmentVariables
  - METAMASK_BUILD_TYPE
  # Modified in <root>/development/build/scripts.js:@setEnvironmentVariables
  - METAMASK_BUILD_NAME
  # Modified in <root>/development/build/scripts.js:@setEnvironmentVariables
  - METAMASK_BUILD_APP_ID
  # Modified in <root>/development/build/scripts.js:@setEnvironmentVariables
  - METAMASK_BUILD_ICON
  # Modified in <root>/development/build/scripts.js:@setEnvironmentVariables
  - NODE_ENV
  # Defined by node itself
  # For the purposes of the build system we define it as empty below
  # if it's not inside process.env
  # Also see DEBUG and METAMASK_DEBUG
  - NODE_DEBUG: ''
  # Used by react-devtools-core
  - EDITOR_URL: ''
  # CDN for blockaid files
  - BLOCKAID_FILE_CDN
  # Blockaid public key for verifying signatures of data files downloaded from CDN
  - BLOCKAID_PUBLIC_KEY
  # Determines if feature flagged Multichain UI should be used
  - MULTICHAIN: ''
  # Determines if feature flagged Multichain Transactions should be used
  - TRANSACTION_MULTICHAIN: ''

  ###
  # Meta variables
  ###

  # Uses yaml anchors to DRY - https://juju.is/docs/sdk/yaml-anchors-and-aliases
  - METAMASK_BUILD_TYPE_DEFAULT: *default

  ###
  # Account Abstraction (EIP-4337)
  ###

  - EIP_4337_ENTRYPOINT: null<|MERGE_RESOLUTION|>--- conflicted
+++ resolved
@@ -27,11 +27,7 @@
       - SEGMENT_WRITE_KEY_REF: SEGMENT_PROD_WRITE_KEY
       - ALLOW_LOCAL_SNAPS: false
       - REQUIRE_SNAPS_ALLOWLIST: true
-<<<<<<< HEAD
-      - IFRAME_EXECUTION_ENVIRONMENT_URL: https://execution.metamask.io/iframe/5.0.2/index.html
-=======
-      - IFRAME_EXECUTION_ENVIRONMENT_URL: https://execution.metamask.io/iframe/5.0.3/index.html
->>>>>>> 5c849941
+      - IFRAME_EXECUTION_ENVIRONMENT_URL: https://execution.metamask.io/iframe/5.0.3/index.html
       - ACCOUNT_SNAPS_DIRECTORY_URL: https://snaps.metamask.io/account-management
     # Main build uses the default browser manifest
     manifestOverrides: false
@@ -68,11 +64,7 @@
       - SEGMENT_FLASK_WRITE_KEY
       - ALLOW_LOCAL_SNAPS: true
       - REQUIRE_SNAPS_ALLOWLIST: false
-<<<<<<< HEAD
-      - IFRAME_EXECUTION_ENVIRONMENT_URL: https://execution.metamask.io/iframe/5.0.2/index.html
-=======
-      - IFRAME_EXECUTION_ENVIRONMENT_URL: https://execution.metamask.io/iframe/5.0.3/index.html
->>>>>>> 5c849941
+      - IFRAME_EXECUTION_ENVIRONMENT_URL: https://execution.metamask.io/iframe/5.0.3/index.html
       - SUPPORT_LINK: https://metamask-flask.zendesk.com/hc
       - SUPPORT_REQUEST_LINK: https://metamask-flask.zendesk.com/hc/en-us/requests/new
       - INFURA_ENV_KEY_REF: INFURA_FLASK_PROJECT_ID
@@ -93,11 +85,7 @@
       - SEGMENT_FLASK_WRITE_KEY
       - ALLOW_LOCAL_SNAPS: true
       - REQUIRE_SNAPS_ALLOWLIST: false
-<<<<<<< HEAD
-      - IFRAME_EXECUTION_ENVIRONMENT_URL: https://execution.metamask.io/iframe/5.0.2/index.html
-=======
-      - IFRAME_EXECUTION_ENVIRONMENT_URL: https://execution.metamask.io/iframe/5.0.3/index.html
->>>>>>> 5c849941
+      - IFRAME_EXECUTION_ENVIRONMENT_URL: https://execution.metamask.io/iframe/5.0.3/index.html
       - SUPPORT_LINK: https://metamask-flask.zendesk.com/hc
       - SUPPORT_REQUEST_LINK: https://metamask-flask.zendesk.com/hc/en-us/requests/new
       - INFURA_ENV_KEY_REF: INFURA_FLASK_PROJECT_ID
@@ -119,11 +107,7 @@
       - SEGMENT_WRITE_KEY_REF: SEGMENT_MMI_WRITE_KEY
       - ALLOW_LOCAL_SNAPS: false
       - REQUIRE_SNAPS_ALLOWLIST: true
-<<<<<<< HEAD
-      - IFRAME_EXECUTION_ENVIRONMENT_URL: https://execution.metamask.io/iframe/5.0.2/index.html
-=======
-      - IFRAME_EXECUTION_ENVIRONMENT_URL: https://execution.metamask.io/iframe/5.0.3/index.html
->>>>>>> 5c849941
+      - IFRAME_EXECUTION_ENVIRONMENT_URL: https://execution.metamask.io/iframe/5.0.3/index.html
       - MMI_CONFIGURATION_SERVICE_URL: https://configuration.metamask-institutional.io/v2/configuration/default
       - SUPPORT_LINK: https://mmi-support.metamask.io/hc/en-us
       - SUPPORT_REQUEST_LINK: https://mmi-support.metamask.io/hc/en-us/requests/new
