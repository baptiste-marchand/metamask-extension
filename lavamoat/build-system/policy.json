{
  "resources": {
    "3box>ipfs>superstruct>clone-deep>shallow-clone>mixin-object": {
      "packages": {
        "3box>ipfs>superstruct>clone-deep>shallow-clone>mixin-object>for-in": true,
        "webpack>micromatch>extglob>extend-shallow>is-extendable": true
      }
    },
    "@babel/code-frame": {
      "globals": {
        "console.warn": true,
        "process.emitWarning": true
      },
      "packages": {
        "lavamoat>@babel/highlight": true
      }
    },
    "@babel/core": {
      "builtin": {
        "assert": true,
        "fs": true,
        "module": true,
        "path": true,
        "url": true,
        "util": true
      },
      "globals": {
        "console.error": true,
        "console.log": true,
        "process": true
      },
      "packages": {
        "$root$": true,
        "@babel/code-frame": true,
        "@babel/core>@ampproject/remapping": true,
        "@babel/core>@babel/generator": true,
        "@babel/core>@babel/helper-compilation-targets": true,
        "@babel/core>@babel/helper-module-transforms": true,
        "@babel/core>@babel/helpers": true,
        "@babel/core>@babel/parser": true,
        "@babel/core>@babel/template": true,
        "@babel/core>@babel/types": true,
        "@babel/core>gensync": true,
        "@babel/core>semver": true,
        "@babel/plugin-proposal-class-properties": true,
        "@babel/plugin-proposal-nullish-coalescing-operator": true,
        "@babel/plugin-proposal-object-rest-spread": true,
        "@babel/plugin-proposal-optional-chaining": true,
        "@babel/plugin-transform-runtime": true,
        "@babel/preset-env": true,
        "@babel/preset-react": true,
        "@babel/preset-typescript": true,
        "depcheck>@babel/traverse": true,
        "depcheck>json5": true,
        "madge>debug": true,
        "nyc>convert-source-map": true
      }
    },
    "@babel/core>@ampproject/remapping": {
      "globals": {
        "define": true
      },
      "packages": {
        "@babel/core>@ampproject/remapping>@jridgewell/gen-mapping": true,
        "terser>@jridgewell/source-map>@jridgewell/trace-mapping": true
      }
    },
    "@babel/core>@ampproject/remapping>@jridgewell/gen-mapping": {
      "globals": {
        "define": true
      },
      "packages": {
        "terser>@jridgewell/source-map>@jridgewell/gen-mapping>@jridgewell/set-array": true,
        "terser>@jridgewell/source-map>@jridgewell/gen-mapping>@jridgewell/sourcemap-codec": true
      }
    },
    "@babel/core>@babel/generator": {
      "globals": {
        "console.error": true
      },
      "packages": {
        "@babel/core>@babel/generator>jsesc": true,
        "@babel/core>@babel/types": true,
        "terser>@jridgewell/source-map>@jridgewell/gen-mapping": true
      }
    },
    "@babel/core>@babel/generator>jsesc": {
      "globals": {
        "Buffer.isBuffer": true
      }
    },
    "@babel/core>@babel/helper-compilation-targets": {
      "globals": {
        "console.warn": true,
        "process.versions.node": true
      },
      "packages": {
        "@babel/core>@babel/helper-compilation-targets>semver": true,
        "@babel/preset-env>@babel/compat-data": true,
        "@babel/preset-env>@babel/helper-validator-option": true,
        "stylelint>autoprefixer>browserslist": true
      }
    },
    "@babel/core>@babel/helper-compilation-targets>semver": {
      "globals": {
        "console": true,
        "process": true
      }
    },
    "@babel/core>@babel/helper-module-transforms": {
      "builtin": {
        "assert": true,
        "path.basename": true,
        "path.extname": true
      },
      "packages": {
        "@babel/core>@babel/helper-module-transforms>@babel/helper-module-imports": true,
        "@babel/core>@babel/helper-module-transforms>@babel/helper-simple-access": true,
        "@babel/core>@babel/template": true,
        "@babel/core>@babel/types": true,
        "depcheck>@babel/traverse": true,
        "depcheck>@babel/traverse>@babel/helper-environment-visitor": true,
        "depcheck>@babel/traverse>@babel/helper-split-export-declaration": true,
        "lavamoat>@babel/highlight>@babel/helper-validator-identifier": true
      }
    },
    "@babel/core>@babel/helper-module-transforms>@babel/helper-module-imports": {
      "builtin": {
        "assert": true
      },
      "packages": {
        "@babel/core>@babel/types": true
      }
    },
    "@babel/core>@babel/helper-module-transforms>@babel/helper-simple-access": {
      "packages": {
        "@babel/core>@babel/types": true
      }
    },
    "@babel/core>@babel/helpers": {
      "packages": {
        "@babel/core>@babel/template": true,
        "@babel/core>@babel/types": true,
        "depcheck>@babel/traverse": true
      }
    },
    "@babel/core>@babel/template": {
      "packages": {
        "@babel/code-frame": true,
        "@babel/core>@babel/parser": true,
        "@babel/core>@babel/types": true
      }
    },
    "@babel/core>@babel/types": {
      "globals": {
        "console.trace": true,
        "process.env.BABEL_TYPES_8_BREAKING": true
      },
      "packages": {
        "@babel/core>@babel/types>@babel/helper-string-parser": true,
        "@babel/core>@babel/types>to-fast-properties": true,
        "lavamoat>@babel/highlight>@babel/helper-validator-identifier": true
      }
    },
    "@babel/core>semver": {
      "globals": {
        "console": true,
        "process": true
      }
    },
    "@babel/eslint-parser": {
      "builtin": {
        "path": true
      },
      "globals": {
        "process.versions": true
      },
      "packages": {
        "@babel/core": true,
        "@babel/core>@babel/parser": true,
        "@babel/eslint-parser>eslint-scope": true,
        "@babel/eslint-parser>eslint-visitor-keys": true,
        "@babel/eslint-parser>semver": true,
        "@babel/parser": true,
        "depcheck>@babel/parser": true,
        "eslint": true,
        "lavamoat>lavamoat-tofu>@babel/parser": true
      }
    },
    "@babel/eslint-parser>eslint-scope": {
      "builtin": {
        "assert": true
      },
      "packages": {
        "@babel/eslint-parser>eslint-scope>estraverse": true,
        "eslint>eslint-scope>esrecurse": true
      }
    },
    "@babel/eslint-parser>semver": {
      "globals": {
        "console": true,
        "process": true
      }
    },
    "@babel/eslint-plugin": {
      "packages": {
        "@babel/eslint-plugin>eslint-rule-composer": true,
        "eslint": true
      }
    },
    "@babel/preset-env": {
      "globals": {
        "console.log": true,
        "console.warn": true,
        "process.cwd": true,
        "process.env.BABEL_ENV": true
      },
      "packages": {
        "@babel/core>@babel/helper-compilation-targets": true,
        "@babel/core>@babel/types": true,
        "@babel/preset-env>@babel/compat-data": true,
        "@babel/preset-env>@babel/helper-plugin-utils": true,
        "@babel/preset-env>@babel/helper-validator-option": true,
        "@babel/preset-env>@babel/plugin-bugfix-safari-id-destructuring-collision-in-function-expression": true,
        "@babel/preset-env>@babel/plugin-bugfix-v8-spread-parameters-in-optional-chaining": true,
        "@babel/preset-env>@babel/plugin-proposal-async-generator-functions": true,
        "@babel/preset-env>@babel/plugin-proposal-class-properties": true,
        "@babel/preset-env>@babel/plugin-proposal-class-static-block": true,
        "@babel/preset-env>@babel/plugin-proposal-dynamic-import": true,
        "@babel/preset-env>@babel/plugin-proposal-export-namespace-from": true,
        "@babel/preset-env>@babel/plugin-proposal-json-strings": true,
        "@babel/preset-env>@babel/plugin-proposal-logical-assignment-operators": true,
        "@babel/preset-env>@babel/plugin-proposal-nullish-coalescing-operator": true,
        "@babel/preset-env>@babel/plugin-proposal-numeric-separator": true,
        "@babel/preset-env>@babel/plugin-proposal-object-rest-spread": true,
        "@babel/preset-env>@babel/plugin-proposal-optional-catch-binding": true,
        "@babel/preset-env>@babel/plugin-proposal-optional-chaining": true,
        "@babel/preset-env>@babel/plugin-proposal-private-methods": true,
        "@babel/preset-env>@babel/plugin-proposal-private-property-in-object": true,
        "@babel/preset-env>@babel/plugin-proposal-unicode-property-regex": true,
        "@babel/preset-env>@babel/plugin-syntax-async-generators": true,
        "@babel/preset-env>@babel/plugin-syntax-class-properties": true,
        "@babel/preset-env>@babel/plugin-syntax-class-static-block": true,
        "@babel/preset-env>@babel/plugin-syntax-dynamic-import": true,
        "@babel/preset-env>@babel/plugin-syntax-export-namespace-from": true,
        "@babel/preset-env>@babel/plugin-syntax-import-assertions": true,
        "@babel/preset-env>@babel/plugin-syntax-json-strings": true,
        "@babel/preset-env>@babel/plugin-syntax-logical-assignment-operators": true,
        "@babel/preset-env>@babel/plugin-syntax-nullish-coalescing-operator": true,
        "@babel/preset-env>@babel/plugin-syntax-numeric-separator": true,
        "@babel/preset-env>@babel/plugin-syntax-object-rest-spread": true,
        "@babel/preset-env>@babel/plugin-syntax-optional-catch-binding": true,
        "@babel/preset-env>@babel/plugin-syntax-optional-chaining": true,
        "@babel/preset-env>@babel/plugin-syntax-private-property-in-object": true,
        "@babel/preset-env>@babel/plugin-syntax-top-level-await": true,
        "@babel/preset-env>@babel/plugin-transform-arrow-functions": true,
        "@babel/preset-env>@babel/plugin-transform-async-to-generator": true,
        "@babel/preset-env>@babel/plugin-transform-block-scoped-functions": true,
        "@babel/preset-env>@babel/plugin-transform-block-scoping": true,
        "@babel/preset-env>@babel/plugin-transform-classes": true,
        "@babel/preset-env>@babel/plugin-transform-computed-properties": true,
        "@babel/preset-env>@babel/plugin-transform-destructuring": true,
        "@babel/preset-env>@babel/plugin-transform-dotall-regex": true,
        "@babel/preset-env>@babel/plugin-transform-duplicate-keys": true,
        "@babel/preset-env>@babel/plugin-transform-exponentiation-operator": true,
        "@babel/preset-env>@babel/plugin-transform-for-of": true,
        "@babel/preset-env>@babel/plugin-transform-function-name": true,
        "@babel/preset-env>@babel/plugin-transform-literals": true,
        "@babel/preset-env>@babel/plugin-transform-member-expression-literals": true,
        "@babel/preset-env>@babel/plugin-transform-modules-amd": true,
        "@babel/preset-env>@babel/plugin-transform-modules-commonjs": true,
        "@babel/preset-env>@babel/plugin-transform-modules-systemjs": true,
        "@babel/preset-env>@babel/plugin-transform-modules-umd": true,
        "@babel/preset-env>@babel/plugin-transform-named-capturing-groups-regex": true,
        "@babel/preset-env>@babel/plugin-transform-new-target": true,
        "@babel/preset-env>@babel/plugin-transform-object-super": true,
        "@babel/preset-env>@babel/plugin-transform-parameters": true,
        "@babel/preset-env>@babel/plugin-transform-property-literals": true,
        "@babel/preset-env>@babel/plugin-transform-regenerator": true,
        "@babel/preset-env>@babel/plugin-transform-reserved-words": true,
        "@babel/preset-env>@babel/plugin-transform-shorthand-properties": true,
        "@babel/preset-env>@babel/plugin-transform-spread": true,
        "@babel/preset-env>@babel/plugin-transform-sticky-regex": true,
        "@babel/preset-env>@babel/plugin-transform-template-literals": true,
        "@babel/preset-env>@babel/plugin-transform-typeof-symbol": true,
        "@babel/preset-env>@babel/plugin-transform-unicode-escapes": true,
        "@babel/preset-env>@babel/plugin-transform-unicode-regex": true,
        "@babel/preset-env>@babel/preset-modules": true,
        "@babel/preset-env>babel-plugin-polyfill-corejs2": true,
        "@babel/preset-env>babel-plugin-polyfill-corejs3": true,
        "@babel/preset-env>babel-plugin-polyfill-regenerator": true,
        "@babel/preset-env>core-js-compat": true,
        "@babel/preset-env>semver": true
      }
    },
    "@babel/preset-env>@babel/plugin-bugfix-safari-id-destructuring-collision-in-function-expression": {
      "packages": {
        "@babel/preset-env>@babel/helper-plugin-utils": true
      }
    },
    "@babel/preset-env>@babel/plugin-bugfix-v8-spread-parameters-in-optional-chaining": {
      "packages": {
        "@babel/core": true,
        "@babel/preset-env>@babel/helper-plugin-utils": true,
        "@babel/preset-env>@babel/plugin-proposal-optional-chaining": true,
        "@babel/preset-env>@babel/plugin-transform-spread>@babel/helper-skip-transparent-expression-wrappers": true
      }
    },
    "@babel/preset-env>@babel/plugin-proposal-async-generator-functions": {
      "packages": {
        "@babel/core": true,
        "@babel/preset-env>@babel/helper-plugin-utils": true,
        "@babel/preset-env>@babel/plugin-syntax-async-generators": true,
        "@babel/preset-env>@babel/plugin-transform-async-to-generator>@babel/helper-remap-async-to-generator": true,
        "depcheck>@babel/traverse>@babel/helper-environment-visitor": true
      }
    },
    "@babel/preset-env>@babel/plugin-proposal-class-properties": {
      "packages": {
        "@babel/preset-env>@babel/helper-plugin-utils": true,
        "@babel/preset-env>@babel/plugin-proposal-private-methods>@babel/helper-create-class-features-plugin": true
      }
    },
    "@babel/preset-env>@babel/plugin-proposal-class-static-block": {
      "packages": {
        "@babel/preset-env>@babel/helper-plugin-utils": true,
        "@babel/preset-env>@babel/plugin-proposal-private-methods>@babel/helper-create-class-features-plugin": true,
        "@babel/preset-env>@babel/plugin-syntax-class-static-block": true
      }
    },
    "@babel/preset-env>@babel/plugin-proposal-dynamic-import": {
      "packages": {
        "@babel/preset-env>@babel/helper-plugin-utils": true,
        "@babel/preset-env>@babel/plugin-syntax-dynamic-import": true
      }
    },
    "@babel/preset-env>@babel/plugin-proposal-export-namespace-from": {
      "packages": {
        "@babel/core": true,
        "@babel/preset-env>@babel/helper-plugin-utils": true,
        "@babel/preset-env>@babel/plugin-syntax-export-namespace-from": true
      }
    },
    "@babel/preset-env>@babel/plugin-proposal-json-strings": {
      "packages": {
        "@babel/preset-env>@babel/helper-plugin-utils": true,
        "@babel/preset-env>@babel/plugin-syntax-json-strings": true
      }
    },
    "@babel/preset-env>@babel/plugin-proposal-logical-assignment-operators": {
      "packages": {
        "@babel/core": true,
        "@babel/preset-env>@babel/helper-plugin-utils": true,
        "@babel/preset-env>@babel/plugin-syntax-logical-assignment-operators": true
      }
    },
    "@babel/preset-env>@babel/plugin-proposal-nullish-coalescing-operator": {
      "packages": {
        "@babel/core": true,
        "@babel/preset-env>@babel/helper-plugin-utils": true,
        "@babel/preset-env>@babel/plugin-syntax-nullish-coalescing-operator": true
      }
    },
    "@babel/preset-env>@babel/plugin-proposal-numeric-separator": {
      "packages": {
        "@babel/preset-env>@babel/helper-plugin-utils": true,
        "@babel/preset-env>@babel/plugin-syntax-numeric-separator": true
      }
    },
    "@babel/preset-env>@babel/plugin-proposal-object-rest-spread": {
      "packages": {
        "@babel/core": true,
        "@babel/core>@babel/helper-compilation-targets": true,
        "@babel/preset-env>@babel/helper-plugin-utils": true,
        "@babel/preset-env>@babel/plugin-syntax-object-rest-spread": true,
        "@babel/preset-env>@babel/plugin-transform-parameters": true
      }
    },
    "@babel/preset-env>@babel/plugin-proposal-optional-catch-binding": {
      "packages": {
        "@babel/preset-env>@babel/helper-plugin-utils": true,
        "@babel/preset-env>@babel/plugin-syntax-optional-catch-binding": true
      }
    },
    "@babel/preset-env>@babel/plugin-proposal-optional-chaining": {
      "packages": {
        "@babel/core": true,
        "@babel/preset-env>@babel/helper-plugin-utils": true,
        "@babel/preset-env>@babel/plugin-syntax-optional-chaining": true,
        "@babel/preset-env>@babel/plugin-transform-spread>@babel/helper-skip-transparent-expression-wrappers": true
      }
    },
    "@babel/preset-env>@babel/plugin-proposal-private-methods": {
      "packages": {
        "@babel/preset-env>@babel/helper-plugin-utils": true,
        "@babel/preset-env>@babel/plugin-proposal-private-methods>@babel/helper-create-class-features-plugin": true
      }
    },
    "@babel/preset-env>@babel/plugin-proposal-private-methods>@babel/helper-create-class-features-plugin": {
      "globals": {
        "console.warn": true
      },
      "packages": {
        "@babel/core": true,
        "@babel/preset-env>@babel/plugin-transform-classes>@babel/helper-annotate-as-pure": true,
        "@babel/preset-env>@babel/plugin-transform-classes>@babel/helper-optimise-call-expression": true,
        "@babel/preset-env>@babel/plugin-transform-classes>@babel/helper-replace-supers": true,
        "@babel/preset-env>@babel/plugin-transform-classes>@babel/helper-replace-supers>@babel/helper-member-expression-to-functions": true,
        "depcheck>@babel/traverse>@babel/helper-environment-visitor": true,
        "depcheck>@babel/traverse>@babel/helper-function-name": true,
        "depcheck>@babel/traverse>@babel/helper-split-export-declaration": true
      }
    },
    "@babel/preset-env>@babel/plugin-proposal-private-property-in-object": {
      "packages": {
        "@babel/preset-env>@babel/helper-plugin-utils": true,
        "@babel/preset-env>@babel/plugin-proposal-private-methods>@babel/helper-create-class-features-plugin": true,
        "@babel/preset-env>@babel/plugin-syntax-private-property-in-object": true,
        "@babel/preset-env>@babel/plugin-transform-classes>@babel/helper-annotate-as-pure": true
      }
    },
    "@babel/preset-env>@babel/plugin-proposal-unicode-property-regex": {
      "packages": {
        "@babel/preset-env>@babel/helper-plugin-utils": true,
        "@babel/preset-env>@babel/plugin-transform-dotall-regex>@babel/helper-create-regexp-features-plugin": true
      }
    },
    "@babel/preset-env>@babel/plugin-syntax-async-generators": {
      "packages": {
        "@babel/preset-env>@babel/helper-plugin-utils": true
      }
    },
    "@babel/preset-env>@babel/plugin-syntax-class-properties": {
      "packages": {
        "@babel/preset-env>@babel/helper-plugin-utils": true
      }
    },
    "@babel/preset-env>@babel/plugin-syntax-class-static-block": {
      "packages": {
        "@babel/preset-env>@babel/helper-plugin-utils": true
      }
    },
    "@babel/preset-env>@babel/plugin-syntax-dynamic-import": {
      "packages": {
        "@babel/preset-env>@babel/helper-plugin-utils": true
      }
    },
    "@babel/preset-env>@babel/plugin-syntax-export-namespace-from": {
      "packages": {
        "@babel/preset-env>@babel/helper-plugin-utils": true
      }
    },
    "@babel/preset-env>@babel/plugin-syntax-import-assertions": {
      "packages": {
        "@babel/preset-env>@babel/helper-plugin-utils": true
      }
    },
    "@babel/preset-env>@babel/plugin-syntax-json-strings": {
      "packages": {
        "@babel/preset-env>@babel/helper-plugin-utils": true
      }
    },
    "@babel/preset-env>@babel/plugin-syntax-logical-assignment-operators": {
      "packages": {
        "@babel/preset-env>@babel/helper-plugin-utils": true
      }
    },
    "@babel/preset-env>@babel/plugin-syntax-nullish-coalescing-operator": {
      "packages": {
        "@babel/preset-env>@babel/helper-plugin-utils": true
      }
    },
    "@babel/preset-env>@babel/plugin-syntax-numeric-separator": {
      "packages": {
        "@babel/preset-env>@babel/helper-plugin-utils": true
      }
    },
    "@babel/preset-env>@babel/plugin-syntax-object-rest-spread": {
      "packages": {
        "@babel/preset-env>@babel/helper-plugin-utils": true
      }
    },
    "@babel/preset-env>@babel/plugin-syntax-optional-catch-binding": {
      "packages": {
        "@babel/preset-env>@babel/helper-plugin-utils": true
      }
    },
    "@babel/preset-env>@babel/plugin-syntax-optional-chaining": {
      "packages": {
        "@babel/preset-env>@babel/helper-plugin-utils": true
      }
    },
    "@babel/preset-env>@babel/plugin-syntax-private-property-in-object": {
      "packages": {
        "@babel/preset-env>@babel/helper-plugin-utils": true
      }
    },
    "@babel/preset-env>@babel/plugin-syntax-top-level-await": {
      "packages": {
        "@babel/preset-env>@babel/helper-plugin-utils": true
      }
    },
    "@babel/preset-env>@babel/plugin-transform-arrow-functions": {
      "packages": {
        "@babel/preset-env>@babel/helper-plugin-utils": true
      }
    },
    "@babel/preset-env>@babel/plugin-transform-async-to-generator": {
      "packages": {
        "@babel/core": true,
        "@babel/core>@babel/helper-module-transforms>@babel/helper-module-imports": true,
        "@babel/preset-env>@babel/helper-plugin-utils": true,
        "@babel/preset-env>@babel/plugin-transform-async-to-generator>@babel/helper-remap-async-to-generator": true
      }
    },
    "@babel/preset-env>@babel/plugin-transform-async-to-generator>@babel/helper-remap-async-to-generator": {
      "packages": {
        "@babel/core": true,
        "@babel/core>@babel/types": true,
        "@babel/preset-env>@babel/plugin-transform-async-to-generator>@babel/helper-remap-async-to-generator>@babel/helper-wrap-function": true,
        "@babel/preset-env>@babel/plugin-transform-classes>@babel/helper-annotate-as-pure": true,
        "depcheck>@babel/traverse>@babel/helper-environment-visitor": true
      }
    },
    "@babel/preset-env>@babel/plugin-transform-async-to-generator>@babel/helper-remap-async-to-generator>@babel/helper-wrap-function": {
      "packages": {
        "@babel/core>@babel/template": true,
        "@babel/core>@babel/types": true,
        "depcheck>@babel/traverse>@babel/helper-function-name": true
      }
    },
    "@babel/preset-env>@babel/plugin-transform-block-scoped-functions": {
      "packages": {
        "@babel/core": true,
        "@babel/preset-env>@babel/helper-plugin-utils": true
      }
    },
    "@babel/preset-env>@babel/plugin-transform-block-scoping": {
      "packages": {
        "@babel/core": true,
        "@babel/preset-env>@babel/helper-plugin-utils": true
      }
    },
    "@babel/preset-env>@babel/plugin-transform-classes": {
      "packages": {
        "@babel/core": true,
        "@babel/preset-env>@babel/helper-plugin-utils": true,
        "@babel/preset-env>@babel/plugin-transform-classes>@babel/helper-annotate-as-pure": true,
        "@babel/preset-env>@babel/plugin-transform-classes>@babel/helper-optimise-call-expression": true,
        "@babel/preset-env>@babel/plugin-transform-classes>@babel/helper-replace-supers": true,
        "@babel/preset-env>@babel/plugin-transform-classes>globals": true,
        "depcheck>@babel/traverse>@babel/helper-environment-visitor": true,
        "depcheck>@babel/traverse>@babel/helper-function-name": true,
        "depcheck>@babel/traverse>@babel/helper-split-export-declaration": true
      }
    },
    "@babel/preset-env>@babel/plugin-transform-classes>@babel/helper-annotate-as-pure": {
      "packages": {
        "@babel/core>@babel/types": true
      }
    },
    "@babel/preset-env>@babel/plugin-transform-classes>@babel/helper-optimise-call-expression": {
      "packages": {
        "@babel/core>@babel/types": true
      }
    },
    "@babel/preset-env>@babel/plugin-transform-classes>@babel/helper-replace-supers": {
      "packages": {
        "@babel/core>@babel/types": true,
        "@babel/preset-env>@babel/plugin-transform-classes>@babel/helper-optimise-call-expression": true,
        "@babel/preset-env>@babel/plugin-transform-classes>@babel/helper-replace-supers>@babel/helper-member-expression-to-functions": true,
        "depcheck>@babel/traverse": true,
        "depcheck>@babel/traverse>@babel/helper-environment-visitor": true
      }
    },
    "@babel/preset-env>@babel/plugin-transform-classes>@babel/helper-replace-supers>@babel/helper-member-expression-to-functions": {
      "packages": {
        "@babel/core>@babel/types": true
      }
    },
    "@babel/preset-env>@babel/plugin-transform-computed-properties": {
      "packages": {
        "@babel/core": true,
        "@babel/preset-env>@babel/helper-plugin-utils": true
      }
    },
    "@babel/preset-env>@babel/plugin-transform-destructuring": {
      "packages": {
        "@babel/core": true,
        "@babel/preset-env>@babel/helper-plugin-utils": true
      }
    },
    "@babel/preset-env>@babel/plugin-transform-dotall-regex": {
      "packages": {
        "@babel/preset-env>@babel/helper-plugin-utils": true,
        "@babel/preset-env>@babel/plugin-transform-dotall-regex>@babel/helper-create-regexp-features-plugin": true
      }
    },
    "@babel/preset-env>@babel/plugin-transform-dotall-regex>@babel/helper-create-regexp-features-plugin": {
      "packages": {
        "@babel/core": true,
        "@babel/preset-env>@babel/plugin-transform-classes>@babel/helper-annotate-as-pure": true,
        "@babel/preset-env>@babel/plugin-transform-dotall-regex>@babel/helper-create-regexp-features-plugin>regexpu-core": true
      }
    },
    "@babel/preset-env>@babel/plugin-transform-dotall-regex>@babel/helper-create-regexp-features-plugin>regexpu-core": {
      "globals": {
        "characterClassItem.kind": true
      },
      "packages": {
        "@babel/preset-env>@babel/plugin-transform-dotall-regex>@babel/helper-create-regexp-features-plugin>regexpu-core>regenerate": true,
        "@babel/preset-env>@babel/plugin-transform-dotall-regex>@babel/helper-create-regexp-features-plugin>regexpu-core>regjsgen": true,
        "@babel/preset-env>@babel/plugin-transform-dotall-regex>@babel/helper-create-regexp-features-plugin>regexpu-core>regjsparser": true,
        "@babel/preset-env>@babel/plugin-transform-dotall-regex>@babel/helper-create-regexp-features-plugin>regexpu-core>unicode-match-property-ecmascript": true,
        "@babel/preset-env>@babel/plugin-transform-dotall-regex>@babel/helper-create-regexp-features-plugin>regexpu-core>unicode-match-property-value-ecmascript": true
      }
    },
    "@babel/preset-env>@babel/plugin-transform-dotall-regex>@babel/helper-create-regexp-features-plugin>regexpu-core>regenerate": {
      "globals": {
        "define": true
      }
    },
    "@babel/preset-env>@babel/plugin-transform-dotall-regex>@babel/helper-create-regexp-features-plugin>regexpu-core>regjsgen": {
      "globals": {
        "define": true
      }
    },
    "@babel/preset-env>@babel/plugin-transform-dotall-regex>@babel/helper-create-regexp-features-plugin>regexpu-core>regjsparser": {
      "globals": {
        "regjsparser": "write"
      }
    },
    "@babel/preset-env>@babel/plugin-transform-dotall-regex>@babel/helper-create-regexp-features-plugin>regexpu-core>unicode-match-property-ecmascript": {
      "packages": {
        "@babel/preset-env>@babel/plugin-transform-dotall-regex>@babel/helper-create-regexp-features-plugin>regexpu-core>unicode-match-property-ecmascript>unicode-canonical-property-names-ecmascript": true,
        "@babel/preset-env>@babel/plugin-transform-dotall-regex>@babel/helper-create-regexp-features-plugin>regexpu-core>unicode-match-property-ecmascript>unicode-property-aliases-ecmascript": true
      }
    },
    "@babel/preset-env>@babel/plugin-transform-duplicate-keys": {
      "packages": {
        "@babel/core": true,
        "@babel/preset-env>@babel/helper-plugin-utils": true
      }
    },
    "@babel/preset-env>@babel/plugin-transform-exponentiation-operator": {
      "packages": {
        "@babel/core": true,
        "@babel/preset-env>@babel/helper-plugin-utils": true,
        "@babel/preset-env>@babel/plugin-transform-exponentiation-operator>@babel/helper-builder-binary-assignment-operator-visitor": true
      }
    },
    "@babel/preset-env>@babel/plugin-transform-exponentiation-operator>@babel/helper-builder-binary-assignment-operator-visitor": {
      "packages": {
        "@babel/core>@babel/types": true,
        "@babel/preset-env>@babel/plugin-transform-exponentiation-operator>@babel/helper-builder-binary-assignment-operator-visitor>@babel/helper-explode-assignable-expression": true
      }
    },
    "@babel/preset-env>@babel/plugin-transform-exponentiation-operator>@babel/helper-builder-binary-assignment-operator-visitor>@babel/helper-explode-assignable-expression": {
      "packages": {
        "@babel/core>@babel/types": true
      }
    },
    "@babel/preset-env>@babel/plugin-transform-for-of": {
      "packages": {
        "@babel/core": true,
        "@babel/preset-env>@babel/helper-plugin-utils": true
      }
    },
    "@babel/preset-env>@babel/plugin-transform-function-name": {
      "packages": {
        "@babel/core>@babel/helper-compilation-targets": true,
        "@babel/preset-env>@babel/helper-plugin-utils": true,
        "depcheck>@babel/traverse>@babel/helper-function-name": true
      }
    },
    "@babel/preset-env>@babel/plugin-transform-literals": {
      "packages": {
        "@babel/preset-env>@babel/helper-plugin-utils": true
      }
    },
    "@babel/preset-env>@babel/plugin-transform-member-expression-literals": {
      "packages": {
        "@babel/core": true,
        "@babel/preset-env>@babel/helper-plugin-utils": true
      }
    },
    "@babel/preset-env>@babel/plugin-transform-modules-amd": {
      "packages": {
        "@babel/core": true,
        "@babel/core>@babel/helper-module-transforms": true,
        "@babel/preset-env>@babel/helper-plugin-utils": true,
        "@babel/preset-env>@babel/plugin-transform-modules-amd>babel-plugin-dynamic-import-node": true
      }
    },
    "@babel/preset-env>@babel/plugin-transform-modules-commonjs": {
      "packages": {
        "@babel/core": true,
        "@babel/core>@babel/helper-module-transforms": true,
        "@babel/core>@babel/helper-module-transforms>@babel/helper-simple-access": true,
        "@babel/preset-env>@babel/helper-plugin-utils": true,
        "@babel/preset-env>@babel/plugin-transform-modules-amd>babel-plugin-dynamic-import-node": true
      }
    },
    "@babel/preset-env>@babel/plugin-transform-modules-systemjs": {
      "globals": {
        "console.warn": true
      },
      "packages": {
        "@babel/core": true,
        "@babel/core>@babel/helper-module-transforms": true,
        "@babel/preset-env>@babel/helper-plugin-utils": true,
        "@babel/preset-env>@babel/plugin-transform-modules-amd>babel-plugin-dynamic-import-node": true,
        "depcheck>@babel/traverse>@babel/helper-hoist-variables": true,
        "lavamoat>@babel/highlight>@babel/helper-validator-identifier": true
      }
    },
    "@babel/preset-env>@babel/plugin-transform-modules-umd": {
      "builtin": {
        "path.basename": true,
        "path.extname": true
      },
      "packages": {
        "@babel/core": true,
        "@babel/core>@babel/helper-module-transforms": true,
        "@babel/preset-env>@babel/helper-plugin-utils": true
      }
    },
    "@babel/preset-env>@babel/plugin-transform-named-capturing-groups-regex": {
      "packages": {
        "@babel/preset-env>@babel/helper-plugin-utils": true,
        "@babel/preset-env>@babel/plugin-transform-dotall-regex>@babel/helper-create-regexp-features-plugin": true
      }
    },
    "@babel/preset-env>@babel/plugin-transform-new-target": {
      "packages": {
        "@babel/core": true,
        "@babel/preset-env>@babel/helper-plugin-utils": true
      }
    },
    "@babel/preset-env>@babel/plugin-transform-object-super": {
      "packages": {
        "@babel/core": true,
        "@babel/preset-env>@babel/helper-plugin-utils": true,
        "@babel/preset-env>@babel/plugin-transform-classes>@babel/helper-replace-supers": true
      }
    },
    "@babel/preset-env>@babel/plugin-transform-parameters": {
      "packages": {
        "@babel/core": true,
        "@babel/preset-env>@babel/helper-plugin-utils": true
      }
    },
    "@babel/preset-env>@babel/plugin-transform-property-literals": {
      "packages": {
        "@babel/core": true,
        "@babel/preset-env>@babel/helper-plugin-utils": true
      }
    },
    "@babel/preset-env>@babel/plugin-transform-regenerator": {
      "packages": {
        "@babel/preset-env>@babel/helper-plugin-utils": true,
        "@babel/preset-env>@babel/plugin-transform-regenerator>regenerator-transform": true
      }
    },
    "@babel/preset-env>@babel/plugin-transform-regenerator>regenerator-transform": {
      "builtin": {
        "assert": true,
        "util.inherits": true
      },
      "packages": {
        "@babel/runtime": true
      }
    },
    "@babel/preset-env>@babel/plugin-transform-reserved-words": {
      "packages": {
        "@babel/core": true,
        "@babel/preset-env>@babel/helper-plugin-utils": true
      }
    },
    "@babel/preset-env>@babel/plugin-transform-shorthand-properties": {
      "packages": {
        "@babel/core": true,
        "@babel/preset-env>@babel/helper-plugin-utils": true
      }
    },
    "@babel/preset-env>@babel/plugin-transform-spread": {
      "packages": {
        "@babel/core": true,
        "@babel/preset-env>@babel/helper-plugin-utils": true,
        "@babel/preset-env>@babel/plugin-transform-spread>@babel/helper-skip-transparent-expression-wrappers": true
      }
    },
    "@babel/preset-env>@babel/plugin-transform-spread>@babel/helper-skip-transparent-expression-wrappers": {
      "packages": {
        "@babel/core>@babel/types": true
      }
    },
    "@babel/preset-env>@babel/plugin-transform-sticky-regex": {
      "packages": {
        "@babel/core": true,
        "@babel/preset-env>@babel/helper-plugin-utils": true
      }
    },
    "@babel/preset-env>@babel/plugin-transform-template-literals": {
      "packages": {
        "@babel/core": true,
        "@babel/preset-env>@babel/helper-plugin-utils": true
      }
    },
    "@babel/preset-env>@babel/plugin-transform-typeof-symbol": {
      "packages": {
        "@babel/core": true,
        "@babel/preset-env>@babel/helper-plugin-utils": true
      }
    },
    "@babel/preset-env>@babel/plugin-transform-unicode-escapes": {
      "packages": {
        "@babel/core": true,
        "@babel/preset-env>@babel/helper-plugin-utils": true
      }
    },
    "@babel/preset-env>@babel/plugin-transform-unicode-regex": {
      "packages": {
        "@babel/preset-env>@babel/helper-plugin-utils": true,
        "@babel/preset-env>@babel/plugin-transform-dotall-regex>@babel/helper-create-regexp-features-plugin": true
      }
    },
    "@babel/preset-env>babel-plugin-polyfill-corejs2": {
      "packages": {
        "@babel/core": true,
        "@babel/preset-env>@babel/compat-data": true,
        "@babel/preset-env>babel-plugin-polyfill-corejs2>semver": true,
        "@babel/preset-env>babel-plugin-polyfill-corejs3>@babel/helper-define-polyfill-provider": true
      }
    },
    "@babel/preset-env>babel-plugin-polyfill-corejs2>semver": {
      "globals": {
        "console": true,
        "process": true
      }
    },
    "@babel/preset-env>babel-plugin-polyfill-corejs3": {
      "packages": {
        "@babel/core": true,
        "@babel/preset-env>babel-plugin-polyfill-corejs3>@babel/helper-define-polyfill-provider": true,
        "@babel/preset-env>core-js-compat": true
      }
    },
    "@babel/preset-env>babel-plugin-polyfill-corejs3>@babel/helper-define-polyfill-provider": {
      "builtin": {
        "module": true,
        "path": true
      },
      "globals": {
        "console.log": true,
        "console.warn": true,
        "process.exitCode": "write",
        "process.versions.node": true
      },
      "packages": {
        "@babel/core": true,
        "@babel/core>@babel/helper-compilation-targets": true,
        "@babel/preset-env>@babel/helper-plugin-utils": true,
        "@babel/preset-env>babel-plugin-polyfill-corejs3>@babel/helper-define-polyfill-provider>lodash.debounce": true,
        "brfs>resolve": true
      }
    },
    "@babel/preset-env>babel-plugin-polyfill-corejs3>@babel/helper-define-polyfill-provider>lodash.debounce": {
      "globals": {
        "clearTimeout": true,
        "setTimeout": true
      }
    },
    "@babel/preset-env>babel-plugin-polyfill-regenerator": {
      "packages": {
        "@babel/preset-env>babel-plugin-polyfill-corejs3>@babel/helper-define-polyfill-provider": true
      }
    },
    "@babel/preset-env>core-js-compat": {
      "packages": {
        "@babel/preset-env>core-js-compat>semver": true
      }
    },
    "@babel/preset-env>core-js-compat>semver": {
      "globals": {
        "console.error": true,
        "process": true
      }
    },
    "@babel/preset-env>semver": {
      "globals": {
        "console": true,
        "process": true
      }
    },
    "@babel/preset-react": {
      "packages": {
        "@babel/preset-env>@babel/helper-plugin-utils": true,
        "@babel/preset-env>@babel/helper-validator-option": true,
        "@babel/preset-react>@babel/plugin-transform-react-display-name": true,
        "@babel/preset-react>@babel/plugin-transform-react-jsx": true,
        "@babel/preset-react>@babel/plugin-transform-react-jsx-development": true,
        "@babel/preset-react>@babel/plugin-transform-react-pure-annotations": true
      }
    },
    "@babel/preset-react>@babel/plugin-transform-react-display-name": {
      "builtin": {
        "path.basename": true,
        "path.dirname": true,
        "path.extname": true
      },
      "packages": {
        "@babel/core": true,
        "@babel/preset-env>@babel/helper-plugin-utils": true
      }
    },
    "@babel/preset-react>@babel/plugin-transform-react-jsx": {
      "packages": {
        "@babel/core": true,
        "@babel/core>@babel/helper-module-transforms>@babel/helper-module-imports": true,
        "@babel/preset-env>@babel/helper-plugin-utils": true,
        "@babel/preset-env>@babel/plugin-transform-classes>@babel/helper-annotate-as-pure": true,
        "@babel/preset-react>@babel/plugin-transform-react-jsx>@babel/plugin-syntax-jsx": true
      }
    },
    "@babel/preset-react>@babel/plugin-transform-react-jsx-development": {
      "packages": {
        "@babel/preset-react>@babel/plugin-transform-react-jsx": true
      }
    },
    "@babel/preset-react>@babel/plugin-transform-react-jsx>@babel/plugin-syntax-jsx": {
      "packages": {
        "@babel/preset-env>@babel/helper-plugin-utils": true
      }
    },
    "@babel/preset-react>@babel/plugin-transform-react-pure-annotations": {
      "packages": {
        "@babel/core": true,
        "@babel/preset-env>@babel/helper-plugin-utils": true,
        "@babel/preset-env>@babel/plugin-transform-classes>@babel/helper-annotate-as-pure": true
      }
    },
    "@babel/preset-typescript": {
      "packages": {
        "@babel/preset-env>@babel/helper-plugin-utils": true,
        "@babel/preset-env>@babel/helper-validator-option": true,
        "@babel/preset-typescript>@babel/plugin-transform-typescript": true
      }
    },
    "@babel/preset-typescript>@babel/plugin-transform-typescript": {
      "builtin": {
        "assert": true
      },
      "globals": {
        "console.warn": true
      },
      "packages": {
        "@babel/core": true,
        "@babel/preset-env>@babel/helper-plugin-utils": true,
        "@babel/preset-env>@babel/plugin-proposal-private-methods>@babel/helper-create-class-features-plugin": true,
        "@babel/preset-typescript>@babel/plugin-transform-typescript>@babel/plugin-syntax-typescript": true
      }
    },
    "@babel/preset-typescript>@babel/plugin-transform-typescript>@babel/plugin-syntax-typescript": {
      "packages": {
        "@babel/preset-env>@babel/helper-plugin-utils": true
      }
    },
    "@babel/register>clone-deep>is-plain-object": {
      "packages": {
        "gulp>gulp-cli>isobject": true
      }
    },
    "@lavamoat/lavapack": {
      "builtin": {
        "assert": true,
        "buffer.Buffer.from": true,
        "fs.readFileSync": true,
        "path.join": true,
        "path.relative": true
      },
      "globals": {
        "__dirname": true,
        "process.cwd": true,
        "setTimeout": true
      },
      "packages": {
        "@lavamoat/lavapack>combine-source-map": true,
        "@lavamoat/lavapack>readable-stream": true,
        "@lavamoat/lavapack>umd": true,
        "browserify>JSONStream": true,
        "lavamoat>json-stable-stringify": true,
        "lavamoat>lavamoat-core": true,
        "nyc>convert-source-map": true,
        "through2": true
      }
    },
    "@lavamoat/lavapack>combine-source-map": {
      "builtin": {
        "path.dirname": true,
        "path.join": true
      },
      "globals": {
        "process.platform": true
      },
      "packages": {
        "@lavamoat/lavapack>combine-source-map>convert-source-map": true,
        "@lavamoat/lavapack>combine-source-map>inline-source-map": true,
        "@lavamoat/lavapack>combine-source-map>lodash.memoize": true,
        "@lavamoat/lavapack>combine-source-map>source-map": true
      }
    },
    "@lavamoat/lavapack>combine-source-map>convert-source-map": {
      "builtin": {
        "fs.readFileSync": true,
        "path.join": true
      },
      "globals": {
        "Buffer.from": true
      }
    },
    "@lavamoat/lavapack>combine-source-map>inline-source-map": {
      "globals": {
        "Buffer.from": true
      },
      "packages": {
        "@lavamoat/lavapack>combine-source-map>inline-source-map>source-map": true
      }
    },
    "@lavamoat/lavapack>readable-stream": {
      "builtin": {
        "buffer.Buffer": true,
        "events.EventEmitter": true,
        "stream": true,
        "util": true
      },
      "globals": {
        "process.env.READABLE_STREAM": true,
        "process.nextTick": true,
        "process.stderr": true,
        "process.stdout": true
      },
      "packages": {
        "@storybook/api>util-deprecate": true,
        "browserify>string_decoder": true,
        "pumpify>inherits": true
      }
    },
    "@metamask/jazzicon>color>color-convert": {
      "packages": {
        "@metamask/jazzicon>color>color-convert>color-name": true
      }
    },
    "@sentry/utils>tslib": {
      "globals": {
        "define": true
      }
    },
    "@storybook/addon-essentials>@storybook/addon-docs>remark-slug>unist-util-visit": {
      "packages": {
        "@storybook/addon-essentials>@storybook/addon-docs>remark-slug>unist-util-visit>unist-util-visit-parents": true
      }
    },
    "@storybook/addon-essentials>@storybook/addon-docs>remark-slug>unist-util-visit>unist-util-visit-parents": {
      "packages": {
        "stylelint>@stylelint/postcss-markdown>unist-util-find-all-after>unist-util-is": true
      }
    },
    "@storybook/api>telejson>is-symbol": {
      "packages": {
        "string.prototype.matchall>has-symbols": true
      }
    },
    "@storybook/api>util-deprecate": {
      "builtin": {
        "util.deprecate": true
      }
    },
    "@storybook/react>acorn-walk": {
      "globals": {
        "define": true
      }
    },
    "@storybook/react>webpack>json-parse-even-better-errors": {
      "globals": {
        "Buffer.isBuffer": true
      }
    },
    "@typescript-eslint/eslint-plugin": {
      "packages": {
        "@typescript-eslint/eslint-plugin>@typescript-eslint/type-utils": true,
        "@typescript-eslint/eslint-plugin>@typescript-eslint/utils": true,
        "@typescript-eslint/eslint-plugin>tsutils": true,
        "@typescript-eslint/parser>@typescript-eslint/scope-manager": true,
        "eslint": true,
        "eslint-plugin-jest>@typescript-eslint/utils": true,
        "eslint>debug": true,
        "eslint>regexpp": true,
        "globby>ignore": true,
        "semver": true,
        "typescript": true
      }
    },
    "@typescript-eslint/eslint-plugin>@typescript-eslint/type-utils": {
      "packages": {
        "@typescript-eslint/eslint-plugin>@typescript-eslint/type-utils>debug": true,
        "@typescript-eslint/eslint-plugin>@typescript-eslint/utils": true,
        "@typescript-eslint/eslint-plugin>tsutils": true,
        "eslint-plugin-jest>@typescript-eslint/utils": true,
        "eslint>debug": true,
        "madge>debug": true,
        "typescript": true
      }
    },
    "@typescript-eslint/eslint-plugin>@typescript-eslint/type-utils>debug": {
      "globals": {
        "console.debug": true,
        "console.log": true
      },
      "packages": {
        "@typescript-eslint/eslint-plugin>@typescript-eslint/type-utils>debug>ms": true
      }
    },
    "@typescript-eslint/eslint-plugin>@typescript-eslint/utils": {
      "builtin": {
        "path": true
      },
      "packages": {
        "@babel/eslint-parser>eslint-scope": true,
        "@typescript-eslint/parser>@typescript-eslint/scope-manager": true,
        "@typescript-eslint/parser>@typescript-eslint/types": true,
        "@typescript-eslint/utils": true,
        "eslint": true,
        "eslint>eslint-utils": true
      }
    },
    "@typescript-eslint/eslint-plugin>tsutils": {
      "packages": {
        "@sentry/utils>tslib": true,
        "typescript": true
      }
    },
    "@typescript-eslint/parser": {
      "packages": {
        "@typescript-eslint/parser>@typescript-eslint/scope-manager": true,
        "@typescript-eslint/parser>@typescript-eslint/typescript-estree": true,
        "madge>debug": true,
        "typescript": true
      }
    },
    "@typescript-eslint/parser>@typescript-eslint/scope-manager": {
      "packages": {
        "@typescript-eslint/parser>@typescript-eslint/scope-manager>@typescript-eslint/visitor-keys": true,
        "@typescript-eslint/parser>@typescript-eslint/types": true
      }
    },
    "@typescript-eslint/parser>@typescript-eslint/scope-manager>@typescript-eslint/visitor-keys": {
      "packages": {
        "eslint>eslint-visitor-keys": true
      }
    },
    "@typescript-eslint/parser>@typescript-eslint/typescript-estree": {
      "builtin": {
        "fs": true,
        "path": true
      },
      "globals": {
        "console.log": true,
        "console.warn": true,
        "new": true,
        "process": true,
        "target": true
      },
      "packages": {
        "@typescript-eslint/eslint-plugin>tsutils": true,
        "@typescript-eslint/parser>@typescript-eslint/scope-manager>@typescript-eslint/visitor-keys": true,
        "@typescript-eslint/parser>@typescript-eslint/types": true,
        "eslint>is-glob": true,
        "globby": true,
        "madge>debug": true,
        "semver": true,
        "typescript": true
      }
    },
    "babelify": {
      "builtin": {
        "path.extname": true,
        "path.resolve": true,
        "stream.PassThrough": true,
        "stream.Transform": true,
        "util": true
      },
      "globals": {
        "Buffer.concat": true
      },
      "packages": {
        "@babel/core": true
      }
    },
    "bify-module-groups": {
      "packages": {
        "bify-module-groups>through2": true,
        "pify": true,
        "pump": true
      }
    },
    "bify-module-groups>through2": {
      "builtin": {
        "util.inherits": true
      },
      "globals": {
        "process.nextTick": true
      },
      "packages": {
        "bify-module-groups>through2>readable-stream": true
      }
    },
    "bify-module-groups>through2>readable-stream": {
      "builtin": {
        "buffer.Buffer": true,
        "events.EventEmitter": true,
        "stream": true,
        "util": true
      },
      "globals": {
        "process.env.READABLE_STREAM": true,
        "process.nextTick": true,
        "process.stderr": true,
        "process.stdout": true
      },
      "packages": {
        "@storybook/api>util-deprecate": true,
        "browserify>string_decoder": true,
        "pumpify>inherits": true
      }
    },
    "brfs": {
      "builtin": {
        "fs.createReadStream": true,
        "fs.readdir": true,
        "path": true
      },
      "packages": {
        "brfs>quote-stream": true,
        "brfs>resolve": true,
        "brfs>static-module": true,
        "brfs>through2": true
      }
    },
    "brfs>quote-stream": {
      "globals": {
        "Buffer": true
      },
      "packages": {
        "brfs>quote-stream>buffer-equal": true,
        "brfs>quote-stream>through2": true
      }
    },
    "brfs>quote-stream>buffer-equal": {
      "builtin": {
        "buffer.Buffer.isBuffer": true
      }
    },
    "brfs>quote-stream>through2": {
      "builtin": {
        "util.inherits": true
      },
      "globals": {
        "process.nextTick": true
      },
      "packages": {
        "readable-stream": true,
        "watchify>xtend": true
      }
    },
    "brfs>resolve": {
      "builtin": {
        "fs.readFile": true,
        "fs.readFileSync": true,
        "fs.realpath": true,
        "fs.realpathSync": true,
        "fs.stat": true,
        "fs.statSync": true,
        "os.homedir": true,
        "path.dirname": true,
        "path.join": true,
        "path.parse": true,
        "path.relative": true,
        "path.resolve": true
      },
      "globals": {
        "process.env.HOME": true,
        "process.env.HOMEDRIVE": true,
        "process.env.HOMEPATH": true,
        "process.env.LNAME": true,
        "process.env.LOGNAME": true,
        "process.env.USER": true,
        "process.env.USERNAME": true,
        "process.env.USERPROFILE": true,
        "process.getuid": true,
        "process.nextTick": true,
        "process.platform": true,
        "process.versions": true
      },
      "packages": {
        "brfs>resolve>path-parse": true,
        "depcheck>is-core-module": true
      }
    },
    "brfs>resolve>path-parse": {
      "globals": {
        "process.platform": true
      }
    },
    "brfs>static-module": {
      "packages": {
        "brfs>static-module>acorn-node": true,
        "brfs>static-module>magic-string": true,
        "brfs>static-module>merge-source-map": true,
        "brfs>static-module>scope-analyzer": true,
        "brfs>static-module>shallow-copy": true,
        "brfs>static-module>static-eval": true,
        "brfs>static-module>through2": true,
        "browserify>concat-stream": true,
        "browserify>duplexer2": true,
        "enzyme>has": true,
        "enzyme>object-inspect": true,
        "jsdom>escodegen": true,
        "nyc>convert-source-map": true,
        "readable-stream": true
      }
    },
    "brfs>static-module>acorn-node": {
      "packages": {
        "@storybook/react>acorn-walk": true,
        "brfs>static-module>acorn-node>acorn": true,
        "watchify>xtend": true
      }
    },
    "brfs>static-module>acorn-node>acorn": {
      "globals": {
        "define": true
      }
    },
    "brfs>static-module>magic-string": {
      "globals": {
        "Buffer": true,
        "btoa": true,
        "console.warn": true
      },
      "packages": {
        "brfs>static-module>magic-string>sourcemap-codec": true
      }
    },
    "brfs>static-module>magic-string>sourcemap-codec": {
      "globals": {
        "define": true
      }
    },
    "brfs>static-module>merge-source-map": {
      "packages": {
        "brfs>static-module>merge-source-map>source-map": true
      }
    },
    "brfs>static-module>scope-analyzer": {
      "builtin": {
        "assert.ok": true,
        "assert.strictEqual": true
      },
      "packages": {
        "brfs>static-module>scope-analyzer>array-from": true,
        "brfs>static-module>scope-analyzer>dash-ast": true,
        "brfs>static-module>scope-analyzer>es6-map": true,
        "brfs>static-module>scope-analyzer>es6-set": true,
        "brfs>static-module>scope-analyzer>estree-is-function": true,
        "brfs>static-module>scope-analyzer>get-assigned-identifiers": true,
        "resolve-url-loader>es6-iterator>es6-symbol": true
      }
    },
    "brfs>static-module>scope-analyzer>dash-ast": {
      "builtin": {
        "assert": true
      }
    },
    "brfs>static-module>scope-analyzer>es6-map": {
      "packages": {
        "gulp-sourcemaps>debug-fabulous>memoizee>event-emitter": true,
        "resolve-url-loader>es6-iterator": true,
        "resolve-url-loader>es6-iterator>d": true,
        "resolve-url-loader>es6-iterator>es5-ext": true,
        "resolve-url-loader>es6-iterator>es6-symbol": true
      }
    },
    "brfs>static-module>scope-analyzer>es6-set": {
      "packages": {
        "gulp-sourcemaps>debug-fabulous>memoizee>event-emitter": true,
        "resolve-url-loader>es6-iterator": true,
        "resolve-url-loader>es6-iterator>d": true,
        "resolve-url-loader>es6-iterator>es5-ext": true,
        "resolve-url-loader>es6-iterator>es6-symbol": true
      }
    },
    "brfs>static-module>scope-analyzer>get-assigned-identifiers": {
      "builtin": {
        "assert.equal": true
      }
    },
    "brfs>static-module>static-eval": {
      "packages": {
        "jsdom>escodegen": true
      }
    },
    "brfs>static-module>through2": {
      "builtin": {
        "util.inherits": true
      },
      "globals": {
        "process.nextTick": true
      },
      "packages": {
        "readable-stream": true,
        "watchify>xtend": true
      }
    },
    "brfs>through2": {
      "builtin": {
        "util.inherits": true
      },
      "globals": {
        "process.nextTick": true
      },
      "packages": {
        "readable-stream": true,
        "watchify>xtend": true
      }
    },
    "browserify": {
      "builtin": {
        "events.EventEmitter": true,
        "fs.realpath": true,
        "path.dirname": true,
        "path.join": true,
        "path.relative": true,
        "path.resolve": true,
        "path.sep": true
      },
      "globals": {
        "__dirname": true,
        "process.cwd": true,
        "process.nextTick": true,
        "process.platform": true
      },
      "packages": {
        "brfs>resolve": true,
        "browserify>browser-pack": true,
        "browserify>browser-resolve": true,
        "browserify>cached-path-relative": true,
        "browserify>concat-stream": true,
        "browserify>deps-sort": true,
        "browserify>insert-module-globals": true,
        "browserify>module-deps": true,
        "browserify>read-only-stream": true,
        "browserify>shasum": true,
        "browserify>syntax-error": true,
        "browserify>through2": true,
        "enzyme>has": true,
        "labeled-stream-splicer": true,
        "lavamoat>htmlescape": true,
        "pumpify>inherits": true,
        "watchify>defined": true,
        "watchify>xtend": true
      }
    },
    "browserify>JSONStream": {
      "globals": {
        "Buffer": true
      },
      "packages": {
        "browserify>JSONStream>jsonparse": true,
        "debounce-stream>through": true
      }
    },
    "browserify>JSONStream>jsonparse": {
      "globals": {
        "Buffer": true
      }
    },
    "browserify>browser-pack": {
      "builtin": {
        "fs.readFileSync": true,
        "path.join": true,
        "path.relative": true
      },
      "globals": {
        "__dirname": true,
        "process.cwd": true
      },
      "packages": {
        "@lavamoat/lavapack>combine-source-map": true,
        "@lavamoat/lavapack>umd": true,
        "browserify>JSONStream": true,
        "browserify>browser-pack>through2": true,
        "ethereumjs-wallet>safe-buffer": true,
        "watchify>defined": true
      }
    },
    "browserify>browser-pack>through2": {
      "builtin": {
        "util.inherits": true
      },
      "globals": {
        "process.nextTick": true
      },
      "packages": {
        "readable-stream": true,
        "watchify>xtend": true
      }
    },
    "browserify>browser-resolve": {
      "builtin": {
        "fs.readFile": true,
        "fs.readFileSync": true,
        "path": true
      },
      "globals": {
        "__dirname": true,
        "process.platform": true
      },
      "packages": {
        "browserify>browser-resolve>resolve": true
      }
    },
    "browserify>browser-resolve>resolve": {
      "builtin": {
        "fs.readFile": true,
        "fs.readFileSync": true,
        "fs.stat": true,
        "fs.statSync": true,
        "path": true
      },
      "globals": {
        "process.nextTick": true,
        "process.platform": true
      }
    },
    "browserify>cached-path-relative": {
      "builtin": {
        "path": true
      },
      "globals": {
        "process.cwd": true
      }
    },
    "browserify>concat-stream": {
      "globals": {
        "Buffer.concat": true,
        "Buffer.isBuffer": true
      },
      "packages": {
        "browserify>concat-stream>typedarray": true,
        "pumpify>inherits": true,
        "readable-stream": true,
        "terser>source-map-support>buffer-from": true
      }
    },
    "browserify>deps-sort": {
      "packages": {
        "browserify>deps-sort>through2": true,
        "watchify>browserify>shasum-object": true
      }
    },
    "browserify>deps-sort>through2": {
      "builtin": {
        "util.inherits": true
      },
      "globals": {
        "process.nextTick": true
      },
      "packages": {
        "readable-stream": true,
        "watchify>xtend": true
      }
    },
    "browserify>duplexer2": {
      "packages": {
        "readable-stream": true
      }
    },
    "browserify>insert-module-globals": {
      "builtin": {
        "path.dirname": true,
        "path.isAbsolute": true,
        "path.relative": true,
        "path.sep": true
      },
      "globals": {
        "Buffer.concat": true,
        "Buffer.isBuffer": true
      },
      "packages": {
        "@lavamoat/lavapack>combine-source-map": true,
        "brfs>static-module>acorn-node": true,
        "browserify>insert-module-globals>through2": true,
        "browserify>insert-module-globals>undeclared-identifiers": true,
        "gulp-watch>path-is-absolute": true,
        "watchify>xtend": true
      }
    },
    "browserify>insert-module-globals>through2": {
      "builtin": {
        "util.inherits": true
      },
      "globals": {
        "process.nextTick": true
      },
      "packages": {
        "readable-stream": true,
        "watchify>xtend": true
      }
    },
    "browserify>insert-module-globals>undeclared-identifiers": {
      "packages": {
        "brfs>static-module>acorn-node": true,
        "brfs>static-module>scope-analyzer>get-assigned-identifiers": true,
        "watchify>xtend": true
      }
    },
    "browserify>module-deps": {
      "builtin": {
        "fs.createReadStream": true,
        "fs.readFile": true,
        "path.delimiter": true,
        "path.dirname": true,
        "path.join": true,
        "path.resolve": true
      },
      "globals": {
        "process.cwd": true,
        "process.env.NODE_PATH": true,
        "process.nextTick": true,
        "process.platform": true,
        "setTimeout": true,
        "tr": true
      },
      "packages": {
        "brfs>resolve": true,
        "browserify>cached-path-relative": true,
        "browserify>concat-stream": true,
        "browserify>duplexer2": true,
        "browserify>module-deps>detective": true,
        "browserify>module-deps>stream-combiner2": true,
        "browserify>module-deps>through2": true,
        "browserify>parents": true,
        "lavamoat-browserify>browser-resolve": true,
        "loose-envify": true,
        "pumpify>inherits": true,
        "readable-stream": true,
        "watchify>defined": true,
        "watchify>xtend": true
      }
    },
    "browserify>module-deps>detective": {
      "packages": {
        "brfs>static-module>acorn-node": true,
        "watchify>defined": true
      }
    },
    "browserify>module-deps>stream-combiner2": {
      "packages": {
        "browserify>duplexer2": true,
        "readable-stream": true
      }
    },
    "browserify>module-deps>through2": {
      "builtin": {
        "util.inherits": true
      },
      "globals": {
        "process.nextTick": true
      },
      "packages": {
        "readable-stream": true,
        "watchify>xtend": true
      }
    },
    "browserify>parents": {
      "globals": {
        "process.cwd": true,
        "process.platform": true
      },
      "packages": {
        "browserify>parents>path-platform": true
      }
    },
    "browserify>parents>path-platform": {
      "builtin": {
        "path": true,
        "util.isObject": true,
        "util.isString": true
      },
      "globals": {
        "process.cwd": true,
        "process.env": true,
        "process.platform": true
      }
    },
    "browserify>read-only-stream": {
      "packages": {
        "readable-stream": true
      }
    },
    "browserify>shasum": {
      "builtin": {
        "buffer.Buffer.isBuffer": true,
        "crypto.createHash": true
      },
      "packages": {
        "browserify>shasum>json-stable-stringify": true
      }
    },
    "browserify>shasum>json-stable-stringify": {
      "packages": {
        "lavamoat>json-stable-stringify>jsonify": true
      }
    },
    "browserify>string_decoder": {
      "packages": {
        "ethereumjs-wallet>safe-buffer": true
      }
    },
    "browserify>syntax-error": {
      "packages": {
        "brfs>static-module>acorn-node": true
      }
    },
    "browserify>through2": {
      "builtin": {
        "util.inherits": true
      },
      "globals": {
        "process.nextTick": true
      },
      "packages": {
        "readable-stream": true,
        "watchify>xtend": true
      }
    },
    "chalk": {
      "packages": {
        "chalk>ansi-styles": true,
        "sinon>supports-color": true
      }
    },
    "chalk>ansi-styles": {
      "packages": {
        "chalk>ansi-styles>color-convert": true
      }
    },
    "chalk>ansi-styles>color-convert": {
      "packages": {
        "jest-canvas-mock>moo-color>color-name": true
      }
    },
    "chokidar": {
      "builtin": {
        "events.EventEmitter": true,
        "fs.close": true,
        "fs.lstat": true,
        "fs.open": true,
        "fs.readdir": true,
        "fs.realpath": true,
        "fs.stat": true,
        "fs.unwatchFile": true,
        "fs.watch": true,
        "fs.watchFile": true,
        "os.type": true,
        "path.basename": true,
        "path.dirname": true,
        "path.extname": true,
        "path.isAbsolute": true,
        "path.join": true,
        "path.normalize": true,
        "path.relative": true,
        "path.resolve": true,
        "path.sep": true,
        "util.promisify": true
      },
      "globals": {
        "clearTimeout": true,
        "console.error": true,
        "process.env.CHOKIDAR_INTERVAL": true,
        "process.env.CHOKIDAR_PRINT_FSEVENTS_REQUIRE_ERROR": true,
        "process.env.CHOKIDAR_USEPOLLING": true,
        "process.nextTick": true,
        "process.platform": true,
        "process.version.match": true,
        "setTimeout": true
      },
      "packages": {
        "chokidar>braces": true,
        "chokidar>glob-parent": true,
        "chokidar>is-binary-path": true,
        "chokidar>normalize-path": true,
        "depcheck>readdirp": true,
        "eslint>is-glob": true,
        "watchify>anymatch": true
      }
    },
    "chokidar>braces": {
      "packages": {
        "chokidar>braces>fill-range": true
      }
    },
    "chokidar>braces>fill-range": {
      "builtin": {
        "util.inspect": true
      },
      "packages": {
        "chokidar>braces>fill-range>to-regex-range": true
      }
    },
    "chokidar>braces>fill-range>to-regex-range": {
      "packages": {
        "chokidar>braces>fill-range>to-regex-range>is-number": true
      }
    },
    "chokidar>glob-parent": {
      "builtin": {
        "os.platform": true,
        "path.posix.dirname": true
      },
      "packages": {
        "eslint>is-glob": true
      }
    },
    "chokidar>is-binary-path": {
      "builtin": {
        "path.extname": true
      },
      "packages": {
        "chokidar>is-binary-path>binary-extensions": true
      }
    },
    "cross-spawn": {
      "builtin": {
        "child_process.spawn": true,
        "child_process.spawnSync": true,
        "fs.closeSync": true,
        "fs.openSync": true,
        "fs.readSync": true,
        "path.delimiter": true,
        "path.normalize": true,
        "path.resolve": true
      },
      "globals": {
        "Buffer.alloc": true,
        "process.chdir": true,
        "process.cwd": true,
        "process.env": true,
        "process.platform": true
      },
      "packages": {
        "cross-spawn>path-key": true,
        "cross-spawn>shebang-command": true,
        "cross-spawn>which": true
      }
    },
    "cross-spawn>path-key": {
      "globals": {
        "process.env": true,
        "process.platform": true
      }
    },
    "cross-spawn>shebang-command": {
      "packages": {
        "cross-spawn>shebang-command>shebang-regex": true
      }
    },
    "cross-spawn>which": {
      "builtin": {
        "path.join": true
      },
      "globals": {
        "process.cwd": true,
        "process.env.OSTYPE": true,
        "process.env.PATH": true,
        "process.env.PATHEXT": true,
        "process.platform": true
      },
      "packages": {
        "mocha>which>isexe": true
      }
    },
    "debounce-stream>duplexer": {
      "builtin": {
        "stream": true
      }
    },
    "debounce-stream>through": {
      "builtin": {
        "stream": true
      },
      "globals": {
        "process.nextTick": true
      }
    },
    "del": {
      "builtin": {
        "path.resolve": true
      },
      "packages": {
        "del>globby": true,
        "del>is-path-cwd": true,
        "del>is-path-in-cwd": true,
        "del>p-map": true,
        "del>pify": true,
        "del>rimraf": true
      }
    },
    "del>globby": {
      "packages": {
        "del>globby>array-union": true,
        "del>globby>pify": true,
        "del>globby>pinkie-promise": true,
        "nyc>glob": true,
        "react>object-assign": true
      }
    },
    "del>globby>array-union": {
      "packages": {
        "del>globby>array-union>array-uniq": true
      }
    },
    "del>globby>pinkie-promise": {
      "packages": {
        "del>globby>pinkie-promise>pinkie": true
      }
    },
    "del>globby>pinkie-promise>pinkie": {
      "globals": {
        "process": true,
        "setImmediate": true,
        "setTimeout": true
      }
    },
    "del>is-path-cwd": {
      "builtin": {
        "path.resolve": true
      },
      "globals": {
        "process.cwd": true
      }
    },
    "del>is-path-in-cwd": {
      "globals": {
        "process.cwd": true
      },
      "packages": {
        "del>is-path-in-cwd>is-path-inside": true
      }
    },
    "del>is-path-in-cwd>is-path-inside": {
      "builtin": {
        "path.resolve": true
      },
      "packages": {
        "serve-handler>path-is-inside": true
      }
    },
    "del>rimraf": {
      "builtin": {
        "assert": true,
        "fs": true,
        "path.join": true
      },
      "globals": {
        "process.platform": true,
        "setTimeout": true
      },
      "packages": {
        "nyc>glob": true
      }
    },
    "depcheck>@babel/traverse": {
      "globals": {
        "console.log": true,
        "console.trace": true
      },
      "packages": {
        "@babel/code-frame": true,
        "@babel/core>@babel/generator": true,
        "@babel/core>@babel/parser": true,
        "@babel/core>@babel/types": true,
        "babel/preset-env>b@babel/types": true,
        "depcheck>@babel/traverse>@babel/helper-environment-visitor": true,
        "depcheck>@babel/traverse>@babel/helper-function-name": true,
        "depcheck>@babel/traverse>@babel/helper-hoist-variables": true,
        "depcheck>@babel/traverse>@babel/helper-split-export-declaration": true,
        "depcheck>@babel/traverse>globals": true,
        "madge>debug": true
      }
    },
    "depcheck>@babel/traverse>@babel/helper-function-name": {
      "packages": {
        "@babel/core>@babel/template": true,
        "@babel/core>@babel/types": true
      }
    },
    "depcheck>@babel/traverse>@babel/helper-hoist-variables": {
      "packages": {
        "@babel/core>@babel/types": true
      }
    },
    "depcheck>@babel/traverse>@babel/helper-split-export-declaration": {
      "packages": {
        "@babel/core>@babel/types": true
      }
    },
    "depcheck>cosmiconfig>parse-json": {
      "packages": {
        "@babel/code-frame": true,
        "@storybook/react>webpack>json-parse-even-better-errors": true,
        "depcheck>cosmiconfig>parse-json>error-ex": true,
        "depcheck>cosmiconfig>parse-json>lines-and-columns": true
      }
    },
    "depcheck>cosmiconfig>parse-json>error-ex": {
      "builtin": {
        "util.inherits": true
      },
      "packages": {
        "depcheck>cosmiconfig>parse-json>error-ex>is-arrayish": true
      }
    },
    "depcheck>cosmiconfig>yaml": {
      "globals": {
        "Buffer": true,
        "YAML_SILENCE_DEPRECATION_WARNINGS": true,
        "YAML_SILENCE_WARNINGS": true,
        "atob": true,
        "btoa": true,
        "console.warn": true,
        "process": true
      }
    },
    "depcheck>is-core-module": {
      "globals": {
        "process.versions": true
      },
      "packages": {
        "enzyme>has": true
      }
    },
    "depcheck>json5": {
      "globals": {
        "console.warn": true
      }
    },
    "depcheck>readdirp": {
      "builtin": {
        "fs": true,
        "path.join": true,
        "path.relative": true,
        "path.resolve": true,
        "path.sep": true,
        "stream.Readable": true,
        "util.promisify": true
      },
      "globals": {
        "process.platform": true,
        "process.versions.node.split": true
      },
      "packages": {
        "depcheck>readdirp>picomatch": true
      }
    },
    "depcheck>readdirp>picomatch": {
      "builtin": {
        "path.basename": true,
        "path.sep": true
      },
      "globals": {
        "process.platform": true,
        "process.version.slice": true
      }
    },
    "duplexify": {
      "globals": {
        "Buffer": true,
        "process.nextTick": true
      },
      "packages": {
        "duplexify>readable-stream": true,
        "duplexify>stream-shift": true,
        "end-of-stream": true,
        "pumpify>inherits": true
      }
    },
    "duplexify>readable-stream": {
      "builtin": {
        "buffer.Buffer": true,
        "events.EventEmitter": true,
        "stream": true,
        "util": true
      },
      "globals": {
        "process.env.READABLE_STREAM": true,
        "process.nextTick": true,
        "process.stderr": true,
        "process.stdout": true
      },
      "packages": {
        "@storybook/api>util-deprecate": true,
        "browserify>string_decoder": true,
        "pumpify>inherits": true
      }
    },
    "end-of-stream": {
      "globals": {
        "process.nextTick": true
      },
      "packages": {
        "pump>once": true
      }
    },
    "enzyme>array.prototype.flat": {
      "packages": {
        "enzyme>array.prototype.flat>es-shim-unscopables": true,
        "globalthis>define-properties": true,
        "string.prototype.matchall>call-bind": true,
        "string.prototype.matchall>es-abstract": true
      }
    },
    "enzyme>array.prototype.flat>es-shim-unscopables": {
      "packages": {
        "enzyme>has": true
      }
    },
    "enzyme>has": {
      "packages": {
        "mocha>object.assign>function-bind": true
      }
    },
    "enzyme>is-callable": {
      "globals": {
        "document": true
      }
    },
    "enzyme>is-regex": {
      "packages": {
        "enzyme>is-regex>has-tostringtag": true,
        "string.prototype.matchall>call-bind": true
      }
    },
    "enzyme>is-regex>has-tostringtag": {
      "packages": {
        "string.prototype.matchall>has-symbols": true
      }
    },
    "enzyme>is-string": {
      "packages": {
        "enzyme>is-regex>has-tostringtag": true
      }
    },
    "enzyme>object-inspect": {
      "builtin": {
        "util.inspect": true
      },
      "globals": {
        "HTMLElement": true,
        "WeakRef": true
      }
    },
    "enzyme>object.assign": {
      "packages": {
        "globalthis>define-properties": true,
        "nock>deep-equal>object-keys": true,
        "string.prototype.matchall>call-bind": true,
        "string.prototype.matchall>has-symbols": true
      }
    },
    "enzyme>object.entries": {
      "packages": {
        "globalthis>define-properties": true,
        "string.prototype.matchall>call-bind": true,
        "string.prototype.matchall>es-abstract": true
      }
    },
    "eslint": {
      "builtin": {
        "assert": true,
        "fs.existsSync": true,
        "fs.lstatSync": true,
        "fs.readFileSync": true,
        "fs.readdirSync": true,
        "fs.statSync": true,
        "fs.unlinkSync": true,
        "fs.writeFile": true,
        "fs.writeFileSync": true,
        "path.extname": true,
        "path.isAbsolute": true,
        "path.join": true,
        "path.normalize": true,
        "path.relative": true,
        "path.resolve": true,
        "path.sep": true,
        "util.format": true,
        "util.inspect": true,
        "util.promisify": true
      },
      "globals": {
        "__dirname": true,
        "console.log": true,
        "describe": true,
        "it": true,
        "process": true
      },
      "packages": {
        "eslint>@eslint/eslintrc": true,
        "eslint>@humanwhocodes/config-array": true,
        "eslint>ajv": true,
        "eslint>doctrine": true,
        "eslint>escape-string-regexp": true,
        "eslint>eslint-scope": true,
        "eslint>eslint-utils": true,
        "eslint>eslint-visitor-keys": true,
        "eslint>espree": true,
        "eslint>esquery": true,
        "eslint>esutils": true,
        "eslint>fast-deep-equal": true,
        "eslint>file-entry-cache": true,
        "eslint>functional-red-black-tree": true,
        "eslint>glob-parent": true,
        "eslint>globals": true,
        "eslint>imurmurhash": true,
        "eslint>is-glob": true,
        "eslint>json-stable-stringify-without-jsonify": true,
        "eslint>levn": true,
        "eslint>lodash.merge": true,
        "eslint>minimatch": true,
        "eslint>natural-compare": true,
        "eslint>regexpp": true,
        "globby>ignore": true,
        "madge>debug": true
      }
    },
    "eslint-config-prettier": {
      "globals": {
        "process.env.ESLINT_CONFIG_PRETTIER_NO_DEPRECATED": true
      }
    },
    "eslint-import-resolver-node": {
      "builtin": {
        "path.dirname": true,
        "path.join": true,
        "path.resolve": true
      },
      "packages": {
        "brfs>resolve": true,
        "eslint-import-resolver-node>debug": true
      }
    },
    "eslint-import-resolver-node>debug": {
      "builtin": {
        "tty.isatty": true,
        "util": true
      },
      "globals": {
        "console": true,
        "document": true,
        "localStorage": true,
        "navigator": true,
        "process": true
      },
      "packages": {
        "analytics-node>ms": true,
        "sinon>supports-color": true
      }
    },
    "eslint-import-resolver-typescript": {
      "builtin": {
        "path": true
      },
      "globals": {
        "console.warn": true,
        "process.cwd": true
      },
      "packages": {
        "brfs>resolve": true,
        "eslint-plugin-import>tsconfig-paths": true,
        "eslint>is-glob": true,
        "madge>debug": true,
        "nyc>glob": true
      }
    },
    "eslint-plugin-import": {
      "builtin": {
        "fs": true,
        "path": true,
        "vm": true
      },
      "globals": {
        "process.cwd": true,
        "process.env": true
      },
      "packages": {
        "depcheck>is-core-module": true,
        "enzyme>array.prototype.flat": true,
        "enzyme>has": true,
        "enzyme>object.values": true,
        "eslint": true,
        "eslint-plugin-import>debug": true,
        "eslint-plugin-import>doctrine": true,
        "eslint-plugin-import>eslint-module-utils": true,
        "eslint-plugin-import>tsconfig-paths": true,
        "eslint-plugin-react>array-includes": true,
        "eslint>is-glob": true,
        "eslint>minimatch": true,
        "typescript": true
      }
    },
    "eslint-plugin-import>debug": {
      "builtin": {
        "fs.SyncWriteStream": true,
        "net.Socket": true,
        "tty.WriteStream": true,
        "tty.isatty": true,
        "util": true
      },
      "globals": {
        "chrome": true,
        "console": true,
        "document": true,
        "localStorage": true,
        "navigator": true,
        "process": true
      },
      "packages": {
        "eslint-plugin-import>debug>ms": true
      }
    },
    "eslint-plugin-import>doctrine": {
      "builtin": {
        "assert": true
      },
      "packages": {
        "eslint>esutils": true
      }
    },
    "eslint-plugin-import>eslint-module-utils": {
      "builtin": {
        "crypto.createHash": true,
        "fs.existsSync": true,
        "fs.readFileSync": true,
        "fs.readdirSync": true,
        "module": true,
        "path.dirname": true,
        "path.extname": true,
        "path.join": true,
        "path.parse": true,
        "path.resolve": true
      },
      "globals": {
        "__dirname.toUpperCase": true,
        "console.warn": true,
        "process.cwd": true,
        "process.hrtime": true
      },
      "packages": {
        "@babel/eslint-parser": true,
        "eslint-import-resolver-node": true,
        "eslint-plugin-import>eslint-module-utils>debug": true,
        "eslint-plugin-import>eslint-module-utils>find-up": true
      }
    },
    "eslint-plugin-import>eslint-module-utils>debug": {
      "builtin": {
        "tty.isatty": true,
        "util": true
      },
      "globals": {
        "console": true,
        "document": true,
        "localStorage": true,
        "navigator": true,
        "process": true
      },
      "packages": {
        "analytics-node>ms": true,
        "sinon>supports-color": true
      }
    },
    "eslint-plugin-import>eslint-module-utils>find-up": {
      "builtin": {
        "path.dirname": true,
        "path.join": true,
        "path.parse": true,
        "path.resolve": true
      },
      "packages": {
        "eslint-plugin-import>eslint-module-utils>find-up>locate-path": true
      }
    },
    "eslint-plugin-import>eslint-module-utils>find-up>locate-path": {
      "builtin": {
        "path.resolve": true
      },
      "globals": {
        "process.cwd": true
      },
      "packages": {
        "eslint-plugin-import>eslint-module-utils>find-up>locate-path>p-locate": true,
        "mocha>find-up>locate-path>path-exists": true
      }
    },
    "eslint-plugin-import>eslint-module-utils>find-up>locate-path>p-locate": {
      "packages": {
        "eslint-plugin-import>eslint-module-utils>find-up>locate-path>p-locate>p-limit": true
      }
    },
    "eslint-plugin-import>eslint-module-utils>find-up>locate-path>p-locate>p-limit": {
      "packages": {
        "eslint-plugin-import>eslint-module-utils>find-up>locate-path>p-locate>p-limit>p-try": true
      }
    },
    "eslint-plugin-import>tsconfig-paths": {
      "builtin": {
        "fs.existsSync": true,
        "fs.lstatSync": true,
        "fs.readFile": true,
        "fs.readFileSync": true,
        "fs.stat": true,
        "fs.statSync": true,
        "module._resolveFilename": true,
        "module.builtinModules": true,
        "path.dirname": true,
        "path.isAbsolute": true,
        "path.join": true,
        "path.resolve": true
      },
      "globals": {
        "console.warn": true,
        "process.argv.slice": true,
        "process.cwd": true,
        "process.env": true
      },
      "packages": {
        "eslint-plugin-import>tsconfig-paths>json5": true,
        "eslint-plugin-import>tsconfig-paths>strip-bom": true,
        "patch-package>minimist": true
      }
    },
    "eslint-plugin-import>tsconfig-paths>json5": {
      "globals": {
        "console.warn": true
      }
    },
    "eslint-plugin-jest": {
      "builtin": {
        "fs.readdirSync": true,
        "path.join": true,
        "path.parse": true
      },
      "globals": {
        "__dirname": true
      },
      "packages": {
        "@typescript-eslint/eslint-plugin": true,
        "eslint-plugin-jest>@typescript-eslint/utils": true
      }
    },
    "eslint-plugin-jest>@typescript-eslint/experimental-utils": {
      "builtin": {
        "path": true
      },
      "packages": {
        "@typescript-eslint/parser>@typescript-eslint/scope-manager": true,
        "@typescript-eslint/parser>@typescript-eslint/types": true,
        "eslint": true,
        "eslint-plugin-jest>@typescript-eslint/experimental-utils>@typescript-eslint/types": true,
        "eslint-plugin-jest>@typescript-eslint/experimental-utils>eslint-utils": true,
        "eslint>eslint-scope": true,
        "eslint>eslint-utils": true
      }
    },
    "eslint-plugin-jest>@typescript-eslint/experimental-utils>eslint-utils": {
      "packages": {
        "eslint-plugin-jest>@typescript-eslint/experimental-utils>eslint-utils>eslint-visitor-keys": true
      }
    },
    "eslint-plugin-jest>@typescript-eslint/utils": {
      "builtin": {
        "path": true
      },
      "packages": {
        "@babel/eslint-parser>eslint-scope": true,
        "@typescript-eslint/parser>@typescript-eslint/scope-manager": true,
        "@typescript-eslint/parser>@typescript-eslint/types": true,
        "eslint": true,
        "eslint-plugin-jest>@typescript-eslint/experimental-utils>@typescript-eslint/types": true,
        "eslint-plugin-jest>@typescript-eslint/utils>@typescript-eslint/scope-manager": true,
        "eslint-plugin-jest>@typescript-eslint/utils>@typescript-eslint/types": true,
        "eslint-plugin-jest>@typescript-eslint/utils>eslint-utils": true,
        "eslint>eslint-scope": true,
        "eslint>eslint-utils": true
      }
    },
    "eslint-plugin-jest>@typescript-eslint/utils>@typescript-eslint/scope-manager": {
      "builtin": {
        "path": true
      },
      "packages": {
        "eslint-plugin-jest>@typescript-eslint/utils>@typescript-eslint/scope-manager>@typescript-eslint/visitor-keys": true,
        "eslint-plugin-jest>@typescript-eslint/utils>@typescript-eslint/types": true
      }
    },
    "eslint-plugin-jest>@typescript-eslint/utils>@typescript-eslint/scope-manager>@typescript-eslint/visitor-keys": {
      "builtin": {
        "path": true
      },
      "packages": {
        "eslint>eslint-visitor-keys": true
      }
    },
    "eslint-plugin-jest>@typescript-eslint/utils>eslint-utils": {
      "packages": {
        "eslint-plugin-jest>@typescript-eslint/utils>eslint-utils>eslint-visitor-keys": true
      }
    },
    "eslint-plugin-jsdoc": {
      "packages": {
        "eslint": true,
        "eslint-plugin-jsdoc>@es-joy/jsdoccomment": true,
        "eslint-plugin-jsdoc>comment-parser": true,
        "eslint-plugin-jsdoc>escape-string-regexp": true,
        "eslint-plugin-jsdoc>spdx-expression-parse": true,
        "eslint>esquery": true,
        "madge>debug": true,
        "semver": true
      }
    },
    "eslint-plugin-jsdoc>@es-joy/jsdoccomment": {
      "packages": {
        "eslint-plugin-jsdoc>@es-joy/jsdoccomment>jsdoc-type-pratt-parser": true,
        "eslint-plugin-jsdoc>comment-parser": true,
        "eslint>esquery": true
      }
    },
    "eslint-plugin-jsdoc>@es-joy/jsdoccomment>jsdoc-type-pratt-parser": {
      "globals": {
        "define": true
      }
    },
    "eslint-plugin-jsdoc>spdx-expression-parse": {
      "packages": {
        "eslint-plugin-jsdoc>spdx-expression-parse>spdx-exceptions": true,
        "eslint-plugin-jsdoc>spdx-expression-parse>spdx-license-ids": true
      }
    },
    "eslint-plugin-node": {
      "builtin": {
        "fs.readFileSync": true,
        "fs.readdirSync": true,
        "fs.statSync": true,
        "path.basename": true,
        "path.dirname": true,
        "path.extname": true,
        "path.isAbsolute": true,
        "path.join": true,
        "path.relative": true,
        "path.resolve": true,
        "path.sep": true
      },
      "globals": {
        "process.cwd": true
      },
      "packages": {
        "brfs>resolve": true,
        "eslint-plugin-node>eslint-plugin-es": true,
        "eslint-plugin-node>eslint-utils": true,
        "eslint-plugin-node>semver": true,
        "eslint>minimatch": true,
        "globby>ignore": true
      }
    },
    "eslint-plugin-node>eslint-plugin-es": {
      "packages": {
        "eslint-plugin-node>eslint-plugin-es>eslint-utils": true,
        "eslint>regexpp": true
      }
    },
    "eslint-plugin-node>eslint-plugin-es>eslint-utils": {
      "packages": {
        "eslint-plugin-node>eslint-plugin-es>eslint-utils>eslint-visitor-keys": true
      }
    },
    "eslint-plugin-node>eslint-utils": {
      "packages": {
        "eslint-plugin-node>eslint-utils>eslint-visitor-keys": true
      }
    },
    "eslint-plugin-node>semver": {
      "globals": {
        "console": true,
        "process": true
      }
    },
    "eslint-plugin-prettier": {
      "packages": {
        "eslint-plugin-prettier>prettier-linter-helpers": true,
        "prettier": true
      }
    },
    "eslint-plugin-prettier>prettier-linter-helpers": {
      "packages": {
        "eslint-plugin-prettier>prettier-linter-helpers>fast-diff": true
      }
    },
    "eslint-plugin-react": {
      "builtin": {
        "fs.statSync": true,
        "path.dirname": true,
        "path.extname": true
      },
      "globals": {
        "console.error": true,
        "console.log": true,
        "process.argv.join": true,
        "process.cwd": true
      },
      "packages": {
        "enzyme>object.entries": true,
        "enzyme>object.values": true,
        "eslint": true,
        "eslint-plugin-react>array-includes": true,
        "eslint-plugin-react>array.prototype.flatmap": true,
        "eslint-plugin-react>doctrine": true,
        "eslint-plugin-react>estraverse": true,
        "eslint-plugin-react>jsx-ast-utils": true,
        "eslint-plugin-react>object.hasown": true,
        "eslint-plugin-react>resolve": true,
        "eslint-plugin-react>semver": true,
        "eslint>minimatch": true,
        "lavamoat>object.fromentries": true,
        "prop-types": true,
        "string.prototype.matchall": true
      }
    },
    "eslint-plugin-react-hooks": {
      "globals": {
        "process.env.NODE_ENV": true
      }
    },
    "eslint-plugin-react>array-includes": {
      "packages": {
        "enzyme>is-string": true,
        "globalthis>define-properties": true,
        "string.prototype.matchall>call-bind": true,
        "string.prototype.matchall>es-abstract": true,
        "string.prototype.matchall>get-intrinsic": true
      }
    },
    "eslint-plugin-react>array.prototype.flatmap": {
      "packages": {
        "enzyme>array.prototype.flat>es-shim-unscopables": true,
        "globalthis>define-properties": true,
        "string.prototype.matchall>call-bind": true,
        "string.prototype.matchall>es-abstract": true
      }
    },
    "eslint-plugin-react>doctrine": {
      "builtin": {
        "assert": true
      },
      "packages": {
        "eslint>esutils": true
      }
    },
    "eslint-plugin-react>jsx-ast-utils": {
      "globals": {
        "console.error": true
      },
      "packages": {
        "enzyme>object.assign": true
      }
    },
    "eslint-plugin-react>object.hasown": {
      "packages": {
        "string.prototype.matchall>es-abstract": true
      }
    },
    "eslint-plugin-react>resolve": {
      "builtin": {
        "fs.readFile": true,
        "fs.readFileSync": true,
        "fs.realpath": true,
        "fs.realpathSync": true,
        "fs.stat": true,
        "fs.statSync": true,
        "os.homedir": true,
        "path.dirname": true,
        "path.join": true,
        "path.parse": true,
        "path.relative": true,
        "path.resolve": true
      },
      "globals": {
        "process.env.HOME": true,
        "process.env.HOMEDRIVE": true,
        "process.env.HOMEPATH": true,
        "process.env.LNAME": true,
        "process.env.LOGNAME": true,
        "process.env.USER": true,
        "process.env.USERNAME": true,
        "process.env.USERPROFILE": true,
        "process.getuid": true,
        "process.nextTick": true,
        "process.platform": true
      },
      "packages": {
        "brfs>resolve>path-parse": true,
        "depcheck>is-core-module": true
      }
    },
    "eslint-plugin-react>semver": {
      "globals": {
        "console": true,
        "process": true
      }
    },
    "eslint>@eslint/eslintrc": {
      "builtin": {
        "assert": true,
        "fs": true,
        "module": true,
        "os": true,
        "path": true,
        "url": true,
        "util": true
      },
      "globals": {
        "process.platform": true
      },
      "packages": {
        "$root$": true,
        "@babel/eslint-parser": true,
        "@babel/eslint-plugin": true,
        "@metamask/eslint-config": true,
        "@metamask/eslint-config-nodejs": true,
        "@metamask/eslint-config-typescript": true,
        "@typescript-eslint/eslint-plugin": true,
        "eslint": true,
        "eslint-config-prettier": true,
        "eslint-plugin-import": true,
        "eslint-plugin-jsdoc": true,
        "eslint-plugin-node": true,
        "eslint-plugin-prettier": true,
        "eslint-plugin-react": true,
        "eslint-plugin-react-hooks": true,
        "eslint>ajv": true,
        "eslint>globals": true,
        "eslint>minimatch": true,
        "eslint>strip-json-comments": true,
        "globby>ignore": true,
        "madge>debug": true
      }
    },
    "eslint>@humanwhocodes/config-array": {
      "builtin": {
        "path": true
      },
      "packages": {
        "eslint>@humanwhocodes/config-array>@humanwhocodes/object-schema": true,
        "eslint>minimatch": true,
        "madge>debug": true
      }
    },
    "eslint>ajv": {
      "globals": {
        "console": true
      },
      "packages": {
        "eslint>ajv>fast-json-stable-stringify": true,
        "eslint>ajv>json-schema-traverse": true,
        "eslint>ajv>uri-js": true,
        "eslint>fast-deep-equal": true
      }
    },
    "eslint>ajv>uri-js": {
      "globals": {
        "define": true
      }
    },
    "eslint>doctrine": {
      "builtin": {
        "assert": true
      },
      "packages": {
        "eslint>esutils": true
      }
    },
    "eslint>eslint-scope": {
      "builtin": {
        "assert": true
      },
      "packages": {
        "eslint-plugin-react>estraverse": true,
        "eslint>eslint-scope>esrecurse": true
      }
    },
    "eslint>eslint-scope>esrecurse": {
      "packages": {
        "eslint-plugin-react>estraverse": true
      }
    },
    "eslint>eslint-utils": {
      "packages": {
        "eslint>eslint-utils>eslint-visitor-keys": true
      }
    },
    "eslint>espree": {
      "packages": {
        "eslint>eslint-visitor-keys": true,
        "eslint>espree>acorn-jsx": true,
        "terser>acorn": true
      }
    },
    "eslint>espree>acorn-jsx": {
      "packages": {
        "eslint>espree>acorn-jsx>acorn": true
      }
    },
    "eslint>espree>acorn-jsx>acorn": {
      "globals": {
        "define": true
      }
    },
    "eslint>esquery": {
      "globals": {
        "define": true
      }
    },
    "eslint>file-entry-cache": {
      "builtin": {
        "crypto.createHash": true,
        "fs.readFileSync": true,
        "fs.statSync": true,
        "path.basename": true,
        "path.dirname": true
      },
      "packages": {
        "eslint>file-entry-cache>flat-cache": true
      }
    },
    "eslint>file-entry-cache>flat-cache": {
      "builtin": {
        "fs.existsSync": true,
        "fs.mkdirSync": true,
        "fs.readFileSync": true,
        "fs.writeFileSync": true,
        "path.basename": true,
        "path.dirname": true,
        "path.resolve": true
      },
      "globals": {
        "__dirname": true
      },
      "packages": {
        "eslint>file-entry-cache>flat-cache>flatted": true,
        "nyc>rimraf": true
      }
    },
    "eslint>glob-parent": {
      "builtin": {
        "os.platform": true,
        "path.posix.dirname": true
      },
      "packages": {
        "eslint>is-glob": true
      }
    },
    "eslint>import-fresh": {
      "builtin": {
        "path.dirname": true
      },
      "globals": {
        "__filename": true
      },
      "packages": {
        "eslint>import-fresh>parent-module": true,
        "eslint>import-fresh>resolve-from": true
      }
    },
    "eslint>import-fresh>parent-module": {
      "packages": {
        "eslint>import-fresh>parent-module>callsites": true
      }
    },
    "eslint>import-fresh>resolve-from": {
      "builtin": {
        "fs.realpathSync": true,
        "module._nodeModulePaths": true,
        "module._resolveFilename": true,
        "path.join": true,
        "path.resolve": true
      }
    },
    "eslint>is-glob": {
      "packages": {
        "eslint>is-glob>is-extglob": true
      }
    },
    "eslint>levn": {
      "packages": {
        "eslint>levn>prelude-ls": true,
        "eslint>levn>type-check": true
      }
    },
    "eslint>levn>type-check": {
      "packages": {
        "eslint>levn>prelude-ls": true
      }
    },
    "eslint>minimatch": {
      "builtin": {
        "path": true
      },
      "globals": {
        "console": true
      },
      "packages": {
        "mocha>minimatch>brace-expansion": true
      }
    },
    "eslint>strip-ansi": {
      "packages": {
        "eslint>strip-ansi>ansi-regex": true
      }
    },
    "ethereumjs-wallet>safe-buffer": {
      "builtin": {
        "buffer": true
      }
    },
    "fancy-log": {
      "builtin": {
        "console.Console": true
      },
      "globals": {
        "process.argv.indexOf": true,
        "process.platform": true,
        "process.stderr": true,
        "process.stdout": true,
        "process.version": true
      },
      "packages": {
        "fancy-log>ansi-gray": true,
        "fancy-log>color-support": true,
        "fancy-log>parse-node-version": true,
        "fancy-log>time-stamp": true
      }
    },
    "fancy-log>ansi-gray": {
      "packages": {
        "fancy-log>ansi-gray>ansi-wrap": true
      }
    },
    "fancy-log>color-support": {
      "globals": {
        "process": true
      }
    },
    "fast-glob": {
      "builtin": {
        "fs.lstat": true,
        "fs.lstatSync": true,
        "fs.readdir": true,
        "fs.readdirSync": true,
        "fs.stat": true,
        "fs.statSync": true,
        "os.cpus": true,
        "path.basename": true,
        "path.resolve": true,
        "stream.PassThrough": true,
        "stream.Readable": true
      },
      "globals": {
        "process.cwd": true
      },
      "packages": {
        "fast-glob>@nodelib/fs.stat": true,
        "fast-glob>@nodelib/fs.walk": true,
        "fast-glob>glob-parent": true,
        "globby>merge2": true,
        "stylelint>micromatch": true
      }
    },
    "fast-glob>@nodelib/fs.stat": {
      "builtin": {
        "fs.lstat": true,
        "fs.lstatSync": true,
        "fs.stat": true,
        "fs.statSync": true
      }
    },
    "fast-glob>@nodelib/fs.walk": {
      "builtin": {
        "events.EventEmitter": true,
        "path.sep": true,
        "stream.Readable": true
      },
      "globals": {
        "setImmediate": true
      },
      "packages": {
        "fast-glob>@nodelib/fs.walk>@nodelib/fs.scandir": true,
        "fast-glob>@nodelib/fs.walk>fastq": true
      }
    },
    "fast-glob>@nodelib/fs.walk>@nodelib/fs.scandir": {
      "builtin": {
        "fs.lstat": true,
        "fs.lstatSync": true,
        "fs.readdir": true,
        "fs.readdirSync": true,
        "fs.stat": true,
        "fs.statSync": true,
        "path.sep": true
      },
      "globals": {
        "process.versions.node.split": true
      },
      "packages": {
        "fast-glob>@nodelib/fs.stat": true,
        "fast-glob>@nodelib/fs.walk>@nodelib/fs.scandir>run-parallel": true
      }
    },
    "fast-glob>@nodelib/fs.walk>@nodelib/fs.scandir>run-parallel": {
      "globals": {
        "process.nextTick": true
      }
    },
    "fast-glob>@nodelib/fs.walk>fastq": {
      "packages": {
        "fast-glob>@nodelib/fs.walk>fastq>reusify": true
      }
    },
    "fast-glob>glob-parent": {
      "builtin": {
        "os.platform": true,
        "path.posix.dirname": true
      },
      "packages": {
        "eslint>is-glob": true
      }
    },
    "fs-extra": {
      "builtin": {
        "assert": true,
        "fs": true,
        "os.tmpdir": true,
        "path.dirname": true,
        "path.isAbsolute": true,
        "path.join": true,
        "path.normalize": true,
        "path.parse": true,
        "path.relative": true,
        "path.resolve": true,
        "path.sep": true
      },
      "globals": {
        "Buffer": true,
        "console.warn": true,
        "process.arch": true,
        "process.cwd": true,
        "process.platform": true,
        "process.umask": true,
        "process.versions.node.split": true,
        "setTimeout": true
      },
      "packages": {
        "fs-extra>graceful-fs": true,
        "fs-extra>jsonfile": true,
        "fs-extra>universalify": true
      }
    },
    "fs-extra>graceful-fs": {
      "builtin": {
        "assert.equal": true,
        "constants.O_SYMLINK": true,
        "constants.O_WRONLY": true,
        "constants.hasOwnProperty": true,
        "fs": true,
        "stream.Stream.call": true,
        "util": true
      },
      "globals": {
        "clearTimeout": true,
        "console.error": true,
        "process": true,
        "setTimeout": true
      }
    },
    "fs-extra>jsonfile": {
      "builtin": {
        "fs": true
      },
      "globals": {
        "Buffer.isBuffer": true
      },
      "packages": {
        "fs-extra>graceful-fs": true
      }
    },
    "globalthis": {
      "packages": {
        "globalthis>define-properties": true
      }
    },
    "globalthis>define-properties": {
      "packages": {
        "globalthis>define-properties>has-property-descriptors": true,
        "nock>deep-equal>object-keys": true
      }
    },
    "globalthis>define-properties>has-property-descriptors": {
      "packages": {
        "string.prototype.matchall>get-intrinsic": true
      }
    },
    "globby": {
      "builtin": {
        "fs.Stats": true,
        "fs.readFile": true,
        "fs.readFileSync": true,
        "fs.statSync": true,
        "path.dirname": true,
        "path.isAbsolute": true,
        "path.join": true,
        "path.posix.join": true,
        "path.relative": true,
        "stream.Transform": true,
        "util.promisify": true
      },
      "globals": {
        "process.cwd": true
      },
      "packages": {
        "fast-glob": true,
        "globby>array-union": true,
        "globby>dir-glob": true,
        "globby>ignore": true,
        "globby>merge2": true,
        "globby>slash": true
      }
    },
    "globby>dir-glob": {
      "builtin": {
        "path.extname": true,
        "path.isAbsolute": true,
        "path.join": true,
        "path.posix.join": true
      },
      "globals": {
        "process.cwd": true
      },
      "packages": {
        "globby>dir-glob>path-type": true
      }
    },
    "globby>dir-glob>path-type": {
      "builtin": {
        "fs": true,
        "util.promisify": true
      }
    },
    "globby>ignore": {
      "globals": {
        "process": true
      }
    },
    "globby>merge2": {
      "builtin": {
        "stream.PassThrough": true
      },
      "globals": {
        "process.nextTick": true
      }
    },
    "gulp": {
      "builtin": {
        "util.inherits": true
      },
      "packages": {
        "gulp>glob-watcher": true,
        "gulp>undertaker": true,
        "gulp>vinyl-fs": true
      }
    },
    "gulp-autoprefixer": {
      "globals": {
        "Buffer.from": true,
        "setImmediate": true
      },
      "packages": {
        "fancy-log": true,
        "gulp-autoprefixer>autoprefixer": true,
        "gulp-autoprefixer>postcss": true,
        "gulp-autoprefixer>through2": true,
        "gulp-zip>plugin-error": true,
        "vinyl-sourcemaps-apply": true
      }
    },
    "gulp-autoprefixer>autoprefixer": {
      "globals": {
        "process.cwd": true
      },
      "packages": {
        "gulp-autoprefixer>autoprefixer>browserslist": true,
        "gulp-autoprefixer>autoprefixer>postcss-value-parser": true,
        "gulp-autoprefixer>postcss": true,
        "stylelint>autoprefixer>caniuse-lite": true,
        "stylelint>autoprefixer>normalize-range": true,
        "stylelint>autoprefixer>num2fraction": true
      }
    },
    "gulp-autoprefixer>autoprefixer>browserslist": {
      "builtin": {
        "fs.existsSync": true,
        "fs.readFileSync": true,
        "fs.statSync": true,
        "path.basename": true,
        "path.dirname": true,
        "path.join": true,
        "path.resolve": true
      },
      "globals": {
        "console.warn": true,
        "process.env.BROWSERSLIST": true,
        "process.env.BROWSERSLIST_CONFIG": true,
        "process.env.BROWSERSLIST_DISABLE_CACHE": true,
        "process.env.BROWSERSLIST_ENV": true,
        "process.env.BROWSERSLIST_STATS": true,
        "process.env.NODE_ENV": true
      },
      "packages": {
        "stylelint>autoprefixer>browserslist>electron-to-chromium": true,
        "stylelint>autoprefixer>caniuse-lite": true
      }
    },
    "gulp-autoprefixer>postcss": {
      "builtin": {
        "fs": true,
        "path": true
      },
      "globals": {
        "Buffer": true,
        "atob": true,
        "btoa": true,
        "console": true
      },
      "packages": {
        "gulp-autoprefixer>postcss>chalk": true,
        "gulp-autoprefixer>postcss>source-map": true,
        "gulp-autoprefixer>postcss>supports-color": true
      }
    },
    "gulp-autoprefixer>postcss>chalk": {
      "globals": {
        "process.env.TERM": true,
        "process.platform": true
      },
      "packages": {
        "gulp-autoprefixer>postcss>chalk>ansi-styles": true,
        "gulp-autoprefixer>postcss>supports-color": true,
        "mocha>escape-string-regexp": true
      }
    },
    "gulp-autoprefixer>postcss>chalk>ansi-styles": {
      "packages": {
        "@metamask/jazzicon>color>color-convert": true
      }
    },
    "gulp-autoprefixer>postcss>supports-color": {
      "builtin": {
        "os.release": true
      },
      "globals": {
        "process.env": true,
        "process.platform": true,
        "process.stderr": true,
        "process.stdout": true,
        "process.versions.node.split": true
      },
      "packages": {
        "mocha>supports-color>has-flag": true
      }
    },
    "gulp-autoprefixer>through2": {
      "builtin": {
        "util.inherits": true
      },
      "globals": {
        "process.nextTick": true
      },
      "packages": {
        "readable-stream": true,
        "watchify>xtend": true
      }
    },
    "gulp-dart-sass": {
      "builtin": {
        "path.basename": true,
        "path.dirname": true,
        "path.extname": true,
        "path.join": true,
        "path.relative": true
      },
      "globals": {
        "process.cwd": true,
        "process.stderr.write": true
      },
      "packages": {
        "gulp-dart-sass>chalk": true,
        "gulp-dart-sass>lodash.clonedeep": true,
        "gulp-dart-sass>strip-ansi": true,
        "gulp-dart-sass>through2": true,
        "gulp-zip>plugin-error": true,
        "sass": true,
        "vinyl-sourcemaps-apply": true,
        "vinyl>replace-ext": true
      }
    },
    "gulp-dart-sass>chalk": {
      "globals": {
        "process.env.TERM": true,
        "process.platform": true
      },
      "packages": {
        "gulp-dart-sass>chalk>ansi-styles": true,
        "gulp-dart-sass>chalk>supports-color": true,
        "mocha>escape-string-regexp": true
      }
    },
    "gulp-dart-sass>chalk>ansi-styles": {
      "packages": {
        "@metamask/jazzicon>color>color-convert": true
      }
    },
    "gulp-dart-sass>chalk>supports-color": {
      "builtin": {
        "os.release": true
      },
      "globals": {
        "process.env": true,
        "process.platform": true,
        "process.stderr": true,
        "process.stdout": true,
        "process.versions.node.split": true
      },
      "packages": {
        "mocha>supports-color>has-flag": true
      }
    },
    "gulp-dart-sass>strip-ansi": {
      "packages": {
        "gulp-dart-sass>strip-ansi>ansi-regex": true
      }
    },
    "gulp-dart-sass>through2": {
      "builtin": {
        "util.inherits": true
      },
      "globals": {
        "process.nextTick": true
      },
      "packages": {
        "readable-stream": true,
        "watchify>xtend": true
      }
    },
    "gulp-livereload": {
      "builtin": {
        "path.relative": true
      },
      "packages": {
        "fancy-log": true,
        "gulp-livereload>chalk": true,
        "gulp-livereload>debug": true,
        "gulp-livereload>event-stream": true,
        "gulp-livereload>lodash.assign": true,
        "gulp-livereload>tiny-lr": true
      }
    },
    "gulp-livereload>chalk": {
      "globals": {
        "process.env.TERM": true,
        "process.platform": true
      },
      "packages": {
        "gulp-livereload>chalk>ansi-styles": true,
        "gulp-livereload>chalk>supports-color": true,
        "mocha>escape-string-regexp": true
      }
    },
    "gulp-livereload>chalk>ansi-styles": {
      "packages": {
        "@metamask/jazzicon>color>color-convert": true
      }
    },
    "gulp-livereload>chalk>supports-color": {
      "builtin": {
        "os.release": true
      },
      "globals": {
        "process.env": true,
        "process.platform": true,
        "process.stderr": true,
        "process.stdout": true,
        "process.versions.node.split": true
      },
      "packages": {
        "mocha>supports-color>has-flag": true
      }
    },
    "gulp-livereload>debug": {
      "builtin": {
        "tty.isatty": true,
        "util": true
      },
      "globals": {
        "console": true,
        "document": true,
        "localStorage": true,
        "navigator": true,
        "process": true
      },
      "packages": {
        "analytics-node>ms": true,
        "gulp-livereload>chalk>supports-color": true
      }
    },
    "gulp-livereload>event-stream": {
      "builtin": {
        "buffer.Buffer.isBuffer": true,
        "stream.Stream": true
      },
      "globals": {
        "Buffer.concat": true,
        "Buffer.isBuffer": true,
        "console.error": true,
        "process.nextTick": true,
        "setImmediate": true
      },
      "packages": {
        "debounce-stream>duplexer": true,
        "debounce-stream>through": true,
        "gulp-livereload>event-stream>from": true,
        "gulp-livereload>event-stream>map-stream": true,
        "gulp-livereload>event-stream>pause-stream": true,
        "gulp-livereload>event-stream>split": true,
        "gulp-livereload>event-stream>stream-combiner": true
      }
    },
    "gulp-livereload>event-stream>from": {
      "builtin": {
        "stream": true
      },
      "globals": {
        "process.nextTick": true
      }
    },
    "gulp-livereload>event-stream>map-stream": {
      "builtin": {
        "stream.Stream": true
      },
      "globals": {
        "process.nextTick": true
      }
    },
    "gulp-livereload>event-stream>pause-stream": {
      "packages": {
        "debounce-stream>through": true
      }
    },
    "gulp-livereload>event-stream>split": {
      "builtin": {
        "string_decoder.StringDecoder": true
      },
      "packages": {
        "debounce-stream>through": true
      }
    },
    "gulp-livereload>event-stream>stream-combiner": {
      "packages": {
        "debounce-stream>duplexer": true
      }
    },
    "gulp-livereload>tiny-lr": {
      "builtin": {
        "events": true,
        "fs": true,
        "http": true,
        "https": true,
        "url.parse": true
      },
      "globals": {
        "console.error": true
      },
      "packages": {
        "gulp-livereload>tiny-lr>body": true,
        "gulp-livereload>tiny-lr>debug": true,
        "gulp-livereload>tiny-lr>faye-websocket": true,
        "nock>qs": true,
        "react>object-assign": true
      }
    },
    "gulp-livereload>tiny-lr>body": {
      "builtin": {
        "querystring.parse": true
      },
      "packages": {
        "gulp-livereload>tiny-lr>body>continuable-cache": true,
        "gulp-livereload>tiny-lr>body>error": true,
        "gulp-livereload>tiny-lr>body>raw-body": true,
        "gulp-livereload>tiny-lr>body>safe-json-parse": true
      }
    },
    "gulp-livereload>tiny-lr>body>error": {
      "builtin": {
        "assert": true
      },
      "packages": {
        "gulp-livereload>tiny-lr>body>error>string-template": true,
        "watchify>xtend": true
      }
    },
    "gulp-livereload>tiny-lr>body>raw-body": {
      "globals": {
        "Buffer.concat": true,
        "process.nextTick": true
      },
      "packages": {
        "gulp-livereload>tiny-lr>body>raw-body>bytes": true,
        "gulp-livereload>tiny-lr>body>raw-body>string_decoder": true
      }
    },
    "gulp-livereload>tiny-lr>body>raw-body>string_decoder": {
      "builtin": {
        "buffer.Buffer": true
      }
    },
    "gulp-livereload>tiny-lr>debug": {
      "builtin": {
        "tty.isatty": true,
        "util": true
      },
      "globals": {
        "console": true,
        "document": true,
        "localStorage": true,
        "navigator": true,
        "process": true
      },
      "packages": {
        "analytics-node>ms": true,
        "sinon>supports-color": true
      }
    },
    "gulp-livereload>tiny-lr>faye-websocket": {
      "builtin": {
        "net.connect": true,
        "stream.Stream": true,
        "tls.connect": true,
        "url.parse": true,
        "util.inherits": true
      },
      "globals": {
        "Buffer": true,
        "clearInterval": true,
        "process.nextTick": true,
        "setInterval": true
      },
      "packages": {
        "gulp-livereload>tiny-lr>faye-websocket>websocket-driver": true
      }
    },
    "gulp-livereload>tiny-lr>faye-websocket>websocket-driver": {
      "builtin": {
        "crypto.createHash": true,
        "crypto.randomBytes": true,
        "events.EventEmitter": true,
        "stream.Stream": true,
        "url.parse": true,
        "util.inherits": true
      },
      "globals": {
        "Buffer": true,
        "process.version.match": true
      },
      "packages": {
        "gulp-livereload>tiny-lr>faye-websocket>websocket-driver>http-parser-js": true,
        "gulp-livereload>tiny-lr>faye-websocket>websocket-driver>websocket-extensions": true
      }
    },
    "gulp-livereload>tiny-lr>faye-websocket>websocket-driver>http-parser-js": {
      "builtin": {
        "assert.equal": true,
        "assert.ok": true
      }
    },
    "gulp-rename": {
      "builtin": {
        "path.basename": true,
        "path.dirname": true,
        "path.extname": true,
        "path.join": true,
        "stream.Transform": true
      }
    },
    "gulp-rtlcss": {
      "globals": {
        "Buffer.from": true
      },
      "packages": {
        "gulp-rtlcss>rtlcss": true,
        "gulp-rtlcss>through2": true,
        "gulp-zip>plugin-error": true,
        "vinyl-sourcemaps-apply": true
      }
    },
    "gulp-rtlcss>rtlcss": {
      "builtin": {
        "fs.readFileSync": true,
        "path.join": true,
        "path.normalize": true
      },
      "globals": {
        "process.cwd": true,
        "process.env.HOME": true,
        "process.env.HOMEPATH": true,
        "process.env.USERPROFILE": true
      },
      "packages": {
        "gulp-rtlcss>rtlcss>@choojs/findup": true,
        "gulp-rtlcss>rtlcss>postcss": true,
        "gulp-rtlcss>rtlcss>strip-json-comments": true
      }
    },
    "gulp-rtlcss>rtlcss>@choojs/findup": {
      "builtin": {
        "events.EventEmitter": true,
        "fs.access": true,
        "fs.accessSync": true,
        "fs.exists": true,
        "fs.existsSync": true,
        "path.join": true,
        "util.inherits": true
      },
      "globals": {
        "console.log": true
      }
    },
    "gulp-rtlcss>rtlcss>chalk": {
      "globals": {
        "process.env.TERM": true,
        "process.platform": true
      },
      "packages": {
        "gulp-rtlcss>rtlcss>chalk>ansi-styles": true,
        "gulp-rtlcss>rtlcss>chalk>supports-color": true,
        "mocha>escape-string-regexp": true
      }
    },
    "gulp-rtlcss>rtlcss>chalk>ansi-styles": {
      "packages": {
        "@metamask/jazzicon>color>color-convert": true
      }
    },
    "gulp-rtlcss>rtlcss>chalk>supports-color": {
      "builtin": {
        "os.release": true
      },
      "globals": {
        "process.env": true,
        "process.platform": true,
        "process.stderr": true,
        "process.stdout": true,
        "process.versions.node.split": true
      },
      "packages": {
        "mocha>supports-color>has-flag": true
      }
    },
    "gulp-rtlcss>rtlcss>postcss": {
      "builtin": {
        "fs": true,
        "path": true
      },
      "globals": {
        "Buffer": true,
        "atob": true,
        "btoa": true,
        "console": true
      },
      "packages": {
        "gulp-rtlcss>rtlcss>chalk": true,
        "gulp-rtlcss>rtlcss>chalk>supports-color": true,
        "gulp-rtlcss>rtlcss>postcss>source-map": true
      }
    },
    "gulp-rtlcss>through2": {
      "builtin": {
        "util.inherits": true
      },
      "globals": {
        "process.nextTick": true
      },
      "packages": {
        "readable-stream": true,
        "watchify>xtend": true
      }
    },
    "gulp-sort": {
      "packages": {
        "gulp-sort>through2": true
      }
    },
    "gulp-sort>through2": {
      "builtin": {
        "util.inherits": true
      },
      "globals": {
        "process.nextTick": true
      },
      "packages": {
        "readable-stream": true,
        "watchify>xtend": true
      }
    },
    "gulp-sourcemaps": {
      "builtin": {
        "path.dirname": true,
        "path.extname": true,
        "path.join": true,
        "path.relative": true,
        "path.resolve": true,
        "path.sep": true
      },
      "globals": {
        "Buffer.concat": true,
        "Buffer.from": true
      },
      "packages": {
        "fs-extra>graceful-fs": true,
        "gulp-sourcemaps>@gulp-sourcemaps/identity-map": true,
        "gulp-sourcemaps>@gulp-sourcemaps/map-sources": true,
        "gulp-sourcemaps>acorn": true,
        "gulp-sourcemaps>css": true,
        "gulp-sourcemaps>debug-fabulous": true,
        "gulp-sourcemaps>detect-newline": true,
        "gulp-sourcemaps>source-map": true,
        "gulp-sourcemaps>strip-bom-string": true,
        "gulp-sourcemaps>through2": true,
        "nyc>convert-source-map": true
      }
    },
    "gulp-sourcemaps>@gulp-sourcemaps/identity-map": {
      "packages": {
        "chokidar>normalize-path": true,
        "gulp-sourcemaps>@gulp-sourcemaps/identity-map>acorn": true,
        "gulp-sourcemaps>@gulp-sourcemaps/identity-map>source-map": true,
        "gulp-sourcemaps>@gulp-sourcemaps/identity-map>through2": true,
        "stylelint>postcss": true
      }
    },
    "gulp-sourcemaps>@gulp-sourcemaps/identity-map>acorn": {
      "globals": {
        "define": true
      }
    },
    "gulp-sourcemaps>@gulp-sourcemaps/identity-map>through2": {
      "builtin": {
        "util.inherits": true
      },
      "globals": {
        "process.nextTick": true
      },
      "packages": {
        "gulp-sourcemaps>@gulp-sourcemaps/identity-map>through2>readable-stream": true
      }
    },
    "gulp-sourcemaps>@gulp-sourcemaps/identity-map>through2>readable-stream": {
      "builtin": {
        "buffer.Buffer": true,
        "events.EventEmitter": true,
        "stream": true,
        "util": true
      },
      "globals": {
        "process.env.READABLE_STREAM": true,
        "process.nextTick": true,
        "process.stderr": true,
        "process.stdout": true
      },
      "packages": {
        "@storybook/api>util-deprecate": true,
        "browserify>string_decoder": true,
        "pumpify>inherits": true
      }
    },
    "gulp-sourcemaps>@gulp-sourcemaps/map-sources": {
      "packages": {
        "gulp-sourcemaps>@gulp-sourcemaps/map-sources>normalize-path": true,
        "gulp-sourcemaps>@gulp-sourcemaps/map-sources>through2": true
      }
    },
    "gulp-sourcemaps>@gulp-sourcemaps/map-sources>normalize-path": {
      "packages": {
        "vinyl>remove-trailing-separator": true
      }
    },
    "gulp-sourcemaps>@gulp-sourcemaps/map-sources>through2": {
      "builtin": {
        "util.inherits": true
      },
      "globals": {
        "process.nextTick": true
      },
      "packages": {
        "readable-stream": true,
        "watchify>xtend": true
      }
    },
    "gulp-sourcemaps>acorn": {
      "globals": {
        "define": true
      }
    },
    "gulp-sourcemaps>css": {
      "builtin": {
        "fs.readFileSync": true,
        "path.dirname": true,
        "path.sep": true
      },
      "packages": {
        "gulp-sourcemaps>css>source-map": true,
        "gulp-sourcemaps>css>source-map-resolve": true,
        "pumpify>inherits": true
      }
    },
    "gulp-sourcemaps>css>source-map-resolve": {
      "builtin": {
        "path.sep": true,
        "url.resolve": true
      },
      "globals": {
        "TextDecoder": true,
        "setImmediate": true
      },
      "packages": {
        "gulp-sourcemaps>css>source-map-resolve>atob": true,
        "gulp-sourcemaps>css>source-map-resolve>decode-uri-component": true
      }
    },
    "gulp-sourcemaps>css>source-map-resolve>atob": {
      "globals": {
        "Buffer.from": true
      }
    },
    "gulp-sourcemaps>debug-fabulous": {
      "packages": {
        "gulp-sourcemaps>debug-fabulous>debug": true,
        "gulp-sourcemaps>debug-fabulous>memoizee": true,
        "react>object-assign": true
      }
    },
    "gulp-sourcemaps>debug-fabulous>debug": {
      "builtin": {
        "tty.isatty": true,
        "util": true
      },
      "globals": {
        "console": true,
        "document": true,
        "localStorage": true,
        "navigator": true,
        "process": true
      },
      "packages": {
        "analytics-node>ms": true,
        "sinon>supports-color": true
      }
    },
    "gulp-sourcemaps>debug-fabulous>memoizee": {
      "globals": {
        "clearTimeout": true,
        "setTimeout": true
      },
      "packages": {
        "gulp-sourcemaps>debug-fabulous>memoizee>event-emitter": true,
        "gulp-sourcemaps>debug-fabulous>memoizee>is-promise": true,
        "gulp-sourcemaps>debug-fabulous>memoizee>lru-queue": true,
        "gulp-sourcemaps>debug-fabulous>memoizee>next-tick": true,
        "gulp-sourcemaps>debug-fabulous>memoizee>timers-ext": true,
        "resolve-url-loader>es6-iterator>d": true,
        "resolve-url-loader>es6-iterator>es5-ext": true
      }
    },
    "gulp-sourcemaps>debug-fabulous>memoizee>event-emitter": {
      "packages": {
        "resolve-url-loader>es6-iterator>d": true,
        "resolve-url-loader>es6-iterator>es5-ext": true
      }
    },
    "gulp-sourcemaps>debug-fabulous>memoizee>lru-queue": {
      "packages": {
        "resolve-url-loader>es6-iterator>es5-ext": true
      }
    },
    "gulp-sourcemaps>debug-fabulous>memoizee>next-tick": {
      "globals": {
        "MutationObserver": true,
        "WebKitMutationObserver": true,
        "document": true,
        "process": true,
        "setImmediate": true,
        "setTimeout": true
      }
    },
    "gulp-sourcemaps>debug-fabulous>memoizee>timers-ext": {
      "packages": {
        "resolve-url-loader>es6-iterator>es5-ext": true
      }
    },
    "gulp-sourcemaps>through2": {
      "builtin": {
        "util.inherits": true
      },
      "globals": {
        "process.nextTick": true
      },
      "packages": {
        "readable-stream": true,
        "watchify>xtend": true
      }
    },
    "gulp-stylelint": {
      "builtin": {
        "fs.mkdir": true,
        "fs.writeFile": true,
        "path.dirname": true,
        "path.resolve": true
      },
      "globals": {
        "Buffer.from": true,
        "process.cwd": true,
        "process.nextTick": true
      },
      "packages": {
        "eslint>strip-ansi": true,
        "fancy-log": true,
        "gulp-stylelint>through2": true,
        "gulp-zip>plugin-error": true,
        "source-map": true,
        "stylelint": true
      }
    },
    "gulp-stylelint>through2": {
      "builtin": {
        "util.inherits": true
      },
      "globals": {
        "process.nextTick": true
      },
      "packages": {
        "gulp-stylelint>through2>readable-stream": true
      }
    },
    "gulp-stylelint>through2>readable-stream": {
      "builtin": {
        "buffer.Buffer": true,
        "events.EventEmitter": true,
        "stream": true,
        "util": true
      },
      "globals": {
        "process.env.READABLE_STREAM": true,
        "process.nextTick": true,
        "process.stderr": true,
        "process.stdout": true
      },
      "packages": {
        "@storybook/api>util-deprecate": true,
        "browserify>string_decoder": true,
        "pumpify>inherits": true
      }
    },
    "gulp-watch": {
      "builtin": {
        "path.dirname": true,
        "path.normalize": true,
        "path.resolve": true
      },
      "globals": {
        "process.arch": true,
        "process.cwd": true,
        "process.platform": true,
        "process.version": true,
        "setTimeout": true
      },
      "packages": {
        "gulp-watch>ansi-colors": true,
        "gulp-watch>anymatch": true,
        "gulp-watch>chokidar": true,
        "gulp-watch>fancy-log": true,
        "gulp-watch>glob-parent": true,
        "gulp-watch>path-is-absolute": true,
        "gulp-watch>slash": true,
        "gulp-watch>vinyl-file": true,
        "gulp-zip>plugin-error": true,
        "react>object-assign": true,
        "readable-stream": true,
        "vinyl": true
      }
    },
    "gulp-watch>ansi-colors": {
      "packages": {
        "fancy-log>ansi-gray>ansi-wrap": true
      }
    },
    "gulp-watch>anymatch": {
      "builtin": {
        "path.sep": true
      },
      "packages": {
        "gulp-watch>anymatch>micromatch": true,
        "gulp-watch>anymatch>normalize-path": true
      }
    },
    "gulp-watch>anymatch>micromatch": {
      "builtin": {
        "path.sep": true
      },
      "globals": {
        "process": true
      },
      "packages": {
        "gulp-watch>anymatch>micromatch>arr-diff": true,
        "gulp-watch>anymatch>micromatch>array-unique": true,
        "gulp-watch>anymatch>micromatch>braces": true,
        "gulp-watch>anymatch>micromatch>expand-brackets": true,
        "gulp-watch>anymatch>micromatch>extglob": true,
        "gulp-watch>anymatch>micromatch>filename-regex": true,
        "gulp-watch>anymatch>micromatch>is-extglob": true,
        "gulp-watch>anymatch>micromatch>is-glob": true,
        "gulp-watch>anymatch>micromatch>kind-of": true,
        "gulp-watch>anymatch>micromatch>object.omit": true,
        "gulp-watch>anymatch>micromatch>parse-glob": true,
        "gulp-watch>anymatch>micromatch>regex-cache": true,
        "gulp-watch>anymatch>normalize-path": true
      }
    },
    "gulp-watch>anymatch>micromatch>arr-diff": {
      "packages": {
        "gulp>undertaker>arr-flatten": true
      }
    },
    "gulp-watch>anymatch>micromatch>braces": {
      "packages": {
        "gulp-watch>anymatch>micromatch>braces>expand-range": true,
        "gulp-watch>anymatch>micromatch>braces>preserve": true,
        "webpack>micromatch>braces>repeat-element": true
      }
    },
    "gulp-watch>anymatch>micromatch>braces>expand-range": {
      "packages": {
        "gulp-watch>anymatch>micromatch>braces>expand-range>fill-range": true
      }
    },
    "gulp-watch>anymatch>micromatch>braces>expand-range>fill-range": {
      "packages": {
        "gulp-watch>anymatch>micromatch>braces>expand-range>fill-range>is-number": true,
        "gulp-watch>anymatch>micromatch>braces>expand-range>fill-range>isobject": true,
        "gulp-watch>anymatch>micromatch>braces>expand-range>fill-range>randomatic": true,
        "webpack>micromatch>braces>fill-range>repeat-string": true,
        "webpack>micromatch>braces>repeat-element": true
      }
    },
    "gulp-watch>anymatch>micromatch>braces>expand-range>fill-range>is-number": {
      "packages": {
        "gulp-watch>anymatch>micromatch>braces>expand-range>fill-range>is-number>kind-of": true
      }
    },
    "gulp-watch>anymatch>micromatch>braces>expand-range>fill-range>is-number>kind-of": {
      "packages": {
        "browserify>insert-module-globals>is-buffer": true
      }
    },
    "gulp-watch>anymatch>micromatch>braces>expand-range>fill-range>isobject": {
      "packages": {
        "readable-stream>isarray": true
      }
    },
    "gulp-watch>anymatch>micromatch>braces>expand-range>fill-range>randomatic": {
      "packages": {
        "3box>ipfs>kind-of": true,
        "gulp-watch>anymatch>micromatch>braces>expand-range>fill-range>randomatic>math-random": true,
        "gulp>undertaker>bach>array-last>is-number": true
      }
    },
    "gulp-watch>anymatch>micromatch>braces>expand-range>fill-range>randomatic>math-random": {
      "builtin": {
        "crypto.randomBytes": true
      }
    },
    "gulp-watch>anymatch>micromatch>expand-brackets": {
      "packages": {
        "gulp-watch>anymatch>micromatch>expand-brackets>is-posix-bracket": true
      }
    },
    "gulp-watch>anymatch>micromatch>extglob": {
      "packages": {
        "gulp-watch>anymatch>micromatch>is-extglob": true
      }
    },
    "gulp-watch>anymatch>micromatch>is-glob": {
      "packages": {
        "gulp-watch>anymatch>micromatch>is-extglob": true
      }
    },
    "gulp-watch>anymatch>micromatch>kind-of": {
      "packages": {
        "browserify>insert-module-globals>is-buffer": true
      }
    },
    "gulp-watch>anymatch>micromatch>object.omit": {
      "packages": {
        "gulp-watch>anymatch>micromatch>object.omit>for-own": true,
        "webpack>micromatch>extglob>extend-shallow>is-extendable": true
      }
    },
    "gulp-watch>anymatch>micromatch>object.omit>for-own": {
      "packages": {
        "gulp>undertaker>object.reduce>for-own>for-in": true
      }
    },
    "gulp-watch>anymatch>micromatch>parse-glob": {
      "packages": {
        "gulp-watch>anymatch>micromatch>is-extglob": true,
        "gulp-watch>anymatch>micromatch>parse-glob>glob-base": true,
        "gulp-watch>anymatch>micromatch>parse-glob>is-dotfile": true,
        "gulp-watch>anymatch>micromatch>parse-glob>is-glob": true
      }
    },
    "gulp-watch>anymatch>micromatch>parse-glob>glob-base": {
      "builtin": {
        "path.dirname": true
      },
      "packages": {
        "gulp-watch>anymatch>micromatch>parse-glob>glob-base>glob-parent": true,
        "gulp-watch>anymatch>micromatch>parse-glob>glob-base>is-glob": true
      }
    },
    "gulp-watch>anymatch>micromatch>parse-glob>glob-base>glob-parent": {
      "builtin": {
        "path.dirname": true
      },
      "packages": {
        "gulp-watch>anymatch>micromatch>parse-glob>glob-base>is-glob": true
      }
    },
    "gulp-watch>anymatch>micromatch>parse-glob>glob-base>is-glob": {
      "packages": {
        "gulp-watch>anymatch>micromatch>is-extglob": true
      }
    },
    "gulp-watch>anymatch>micromatch>parse-glob>is-glob": {
      "packages": {
        "gulp-watch>anymatch>micromatch>is-extglob": true
      }
    },
    "gulp-watch>anymatch>micromatch>regex-cache": {
      "packages": {
        "gulp-watch>anymatch>micromatch>regex-cache>is-equal-shallow": true
      }
    },
    "gulp-watch>anymatch>micromatch>regex-cache>is-equal-shallow": {
      "packages": {
        "gulp-watch>anymatch>micromatch>regex-cache>is-equal-shallow>is-primitive": true
      }
    },
    "gulp-watch>anymatch>normalize-path": {
      "packages": {
        "vinyl>remove-trailing-separator": true
      }
    },
    "gulp-watch>chokidar": {
      "builtin": {
        "events.EventEmitter": true,
        "fs": true,
        "path.basename": true,
        "path.dirname": true,
        "path.extname": true,
        "path.join": true,
        "path.relative": true,
        "path.resolve": true,
        "path.sep": true
      },
      "globals": {
        "clearTimeout": true,
        "console.error": true,
        "process.env.CHOKIDAR_INTERVAL": true,
        "process.env.CHOKIDAR_PRINT_FSEVENTS_REQUIRE_ERROR": true,
        "process.env.CHOKIDAR_USEPOLLING": true,
        "process.nextTick": true,
        "process.platform": true,
        "setTimeout": true
      },
      "packages": {
        "eslint>is-glob": true,
        "gulp-watch>chokidar>anymatch": true,
        "gulp-watch>chokidar>async-each": true,
        "gulp-watch>chokidar>braces": true,
        "gulp-watch>chokidar>is-binary-path": true,
        "gulp-watch>chokidar>normalize-path": true,
        "gulp-watch>chokidar>readdirp": true,
        "gulp-watch>chokidar>upath": true,
        "gulp-watch>glob-parent": true,
        "gulp-watch>path-is-absolute": true,
        "pumpify>inherits": true
      }
    },
    "gulp-watch>chokidar>anymatch": {
      "builtin": {
        "path.sep": true
      },
      "packages": {
        "gulp-watch>chokidar>anymatch>micromatch": true,
        "gulp-watch>chokidar>anymatch>normalize-path": true
      }
    },
    "gulp-watch>chokidar>anymatch>micromatch": {
      "builtin": {
        "path.basename": true,
        "path.sep": true,
        "util.inspect": true
      },
      "globals": {
        "process.platform": true
      },
      "packages": {
        "gulp-watch>chokidar>anymatch>micromatch>arr-diff": true,
        "gulp-watch>chokidar>anymatch>micromatch>array-unique": true,
        "gulp-watch>chokidar>anymatch>micromatch>extend-shallow": true,
        "gulp-watch>chokidar>anymatch>micromatch>extglob": true,
        "gulp-watch>chokidar>anymatch>micromatch>kind-of": true,
        "gulp-watch>chokidar>braces": true,
        "gulp-watch>chokidar>readdirp>micromatch>define-property": true,
        "webpack>micromatch>fragment-cache": true,
        "webpack>micromatch>nanomatch": true,
        "webpack>micromatch>object.pick": true,
        "webpack>micromatch>regex-not": true,
        "webpack>micromatch>snapdragon": true,
        "webpack>micromatch>to-regex": true
      }
    },
    "gulp-watch>chokidar>anymatch>micromatch>extend-shallow": {
      "packages": {
        "gulp-watch>chokidar>readdirp>micromatch>extend-shallow>is-extendable": true,
        "webpack>micromatch>extend-shallow>assign-symbols": true
      }
    },
    "gulp-watch>chokidar>anymatch>micromatch>extglob": {
      "packages": {
        "gulp-watch>chokidar>anymatch>micromatch>array-unique": true,
        "gulp-watch>chokidar>anymatch>micromatch>extglob>define-property": true,
        "gulp-watch>chokidar>anymatch>micromatch>extglob>expand-brackets": true,
        "gulp-watch>chokidar>anymatch>micromatch>extglob>extend-shallow": true,
        "webpack>micromatch>fragment-cache": true,
        "webpack>micromatch>regex-not": true,
        "webpack>micromatch>snapdragon": true,
        "webpack>micromatch>to-regex": true
      }
    },
    "gulp-watch>chokidar>anymatch>micromatch>extglob>define-property": {
      "packages": {
        "webpack>micromatch>define-property>is-descriptor": true
      }
    },
    "gulp-watch>chokidar>anymatch>micromatch>extglob>expand-brackets": {
      "globals": {
        "__filename": true
      },
      "packages": {
        "gulp-watch>chokidar>anymatch>micromatch>extglob>expand-brackets>define-property": true,
        "gulp-watch>chokidar>anymatch>micromatch>extglob>expand-brackets>extend-shallow": true,
        "gulp-watch>chokidar>readdirp>micromatch>extglob>expand-brackets>debug": true,
        "webpack>micromatch>extglob>expand-brackets>posix-character-classes": true,
        "webpack>micromatch>regex-not": true,
        "webpack>micromatch>snapdragon": true,
        "webpack>micromatch>to-regex": true
      }
    },
    "gulp-watch>chokidar>anymatch>micromatch>extglob>expand-brackets>define-property": {
      "packages": {
        "gulp-watch>chokidar>anymatch>micromatch>extglob>expand-brackets>define-property>is-descriptor": true
      }
    },
    "gulp-watch>chokidar>anymatch>micromatch>extglob>expand-brackets>define-property>is-descriptor": {
      "packages": {
        "gulp-watch>chokidar>anymatch>micromatch>extglob>expand-brackets>define-property>is-descriptor>kind-of": true,
        "gulp-watch>chokidar>readdirp>micromatch>extglob>expand-brackets>define-property>is-descriptor>is-accessor-descriptor": true,
        "gulp-watch>chokidar>readdirp>micromatch>extglob>expand-brackets>define-property>is-descriptor>is-data-descriptor": true
      }
    },
    "gulp-watch>chokidar>anymatch>micromatch>extglob>expand-brackets>extend-shallow": {
      "packages": {
        "gulp-watch>chokidar>anymatch>micromatch>extglob>expand-brackets>extend-shallow>is-extendable": true
      }
    },
    "gulp-watch>chokidar>anymatch>micromatch>extglob>extend-shallow": {
      "packages": {
        "gulp-watch>chokidar>anymatch>micromatch>extglob>extend-shallow>is-extendable": true
      }
    },
    "gulp-watch>chokidar>anymatch>normalize-path": {
      "packages": {
        "vinyl>remove-trailing-separator": true
      }
    },
    "gulp-watch>chokidar>async-each": {
      "globals": {
        "define": true
      }
    },
    "gulp-watch>chokidar>braces": {
      "packages": {
        "gulp-watch>chokidar>braces>array-unique": true,
        "gulp-watch>chokidar>braces>fill-range": true,
        "gulp>gulp-cli>isobject": true,
        "gulp>undertaker>arr-flatten": true,
        "webpack>micromatch>braces>repeat-element": true,
        "webpack>micromatch>braces>snapdragon-node": true,
        "webpack>micromatch>braces>split-string": true,
        "webpack>micromatch>extglob>extend-shallow": true,
        "webpack>micromatch>snapdragon": true,
        "webpack>micromatch>to-regex": true
      }
    },
    "gulp-watch>chokidar>braces>fill-range": {
      "builtin": {
        "util.inspect": true
      },
      "packages": {
        "gulp-watch>chokidar>braces>fill-range>is-number": true,
        "gulp-watch>chokidar>braces>fill-range>to-regex-range": true,
        "webpack>micromatch>braces>fill-range>repeat-string": true,
        "webpack>micromatch>extglob>extend-shallow": true
      }
    },
    "gulp-watch>chokidar>braces>fill-range>is-number": {
      "packages": {
        "gulp-watch>anymatch>micromatch>kind-of": true
      }
    },
    "gulp-watch>chokidar>braces>fill-range>to-regex-range": {
      "packages": {
        "gulp-watch>chokidar>braces>fill-range>is-number": true,
        "webpack>micromatch>braces>fill-range>repeat-string": true
      }
    },
    "gulp-watch>chokidar>is-binary-path": {
      "builtin": {
        "path.extname": true
      },
      "packages": {
        "gulp-watch>chokidar>is-binary-path>binary-extensions": true
      }
    },
    "gulp-watch>chokidar>readdirp": {
      "builtin": {
        "path.join": true,
        "path.relative": true,
        "util.inherits": true
      },
      "globals": {
        "setImmediate": true
      },
      "packages": {
        "fs-extra>graceful-fs": true,
        "gulp-watch>chokidar>readdirp>micromatch": true,
        "readable-stream": true
      }
    },
    "gulp-watch>chokidar>readdirp>micromatch": {
      "builtin": {
        "path.basename": true,
        "path.sep": true,
        "util.inspect": true
      },
      "globals": {
        "process.platform": true
      },
      "packages": {
        "gulp-watch>chokidar>braces": true,
        "gulp-watch>chokidar>readdirp>micromatch>arr-diff": true,
        "gulp-watch>chokidar>readdirp>micromatch>array-unique": true,
        "gulp-watch>chokidar>readdirp>micromatch>define-property": true,
        "gulp-watch>chokidar>readdirp>micromatch>extend-shallow": true,
        "gulp-watch>chokidar>readdirp>micromatch>extglob": true,
        "gulp-watch>chokidar>readdirp>micromatch>kind-of": true,
        "webpack>micromatch>fragment-cache": true,
        "webpack>micromatch>nanomatch": true,
        "webpack>micromatch>object.pick": true,
        "webpack>micromatch>regex-not": true,
        "webpack>micromatch>snapdragon": true,
        "webpack>micromatch>to-regex": true
<<<<<<< HEAD
      }
    },
    "gulp-watch>chokidar>readdirp>micromatch>define-property": {
      "packages": {
        "gulp>gulp-cli>isobject": true,
        "webpack>micromatch>define-property>is-descriptor": true
      }
    },
    "gulp-watch>chokidar>readdirp>micromatch>extend-shallow": {
      "packages": {
        "gulp-watch>chokidar>readdirp>micromatch>extend-shallow>is-extendable": true,
        "webpack>micromatch>extend-shallow>assign-symbols": true
      }
    },
    "gulp-watch>chokidar>readdirp>micromatch>extend-shallow>is-extendable": {
      "packages": {
        "@babel/register>clone-deep>is-plain-object": true
      }
    },
    "gulp-watch>chokidar>readdirp>micromatch>extglob": {
      "packages": {
        "gulp-watch>chokidar>readdirp>micromatch>array-unique": true,
        "gulp-watch>chokidar>readdirp>micromatch>extglob>define-property": true,
        "gulp-watch>chokidar>readdirp>micromatch>extglob>expand-brackets": true,
        "gulp-watch>chokidar>readdirp>micromatch>extglob>extend-shallow": true,
        "webpack>micromatch>fragment-cache": true,
        "webpack>micromatch>regex-not": true,
        "webpack>micromatch>snapdragon": true,
        "webpack>micromatch>to-regex": true
      }
    },
    "gulp-watch>chokidar>readdirp>micromatch>extglob>define-property": {
      "packages": {
        "webpack>micromatch>define-property>is-descriptor": true
      }
    },
=======
      }
    },
    "gulp-watch>chokidar>readdirp>micromatch>define-property": {
      "packages": {
        "gulp>gulp-cli>isobject": true,
        "webpack>micromatch>define-property>is-descriptor": true
      }
    },
    "gulp-watch>chokidar>readdirp>micromatch>extend-shallow": {
      "packages": {
        "gulp-watch>chokidar>readdirp>micromatch>extend-shallow>is-extendable": true,
        "webpack>micromatch>extend-shallow>assign-symbols": true
      }
    },
    "gulp-watch>chokidar>readdirp>micromatch>extend-shallow>is-extendable": {
      "packages": {
        "@babel/register>clone-deep>is-plain-object": true
      }
    },
    "gulp-watch>chokidar>readdirp>micromatch>extglob": {
      "packages": {
        "gulp-watch>chokidar>readdirp>micromatch>array-unique": true,
        "gulp-watch>chokidar>readdirp>micromatch>extglob>define-property": true,
        "gulp-watch>chokidar>readdirp>micromatch>extglob>expand-brackets": true,
        "gulp-watch>chokidar>readdirp>micromatch>extglob>extend-shallow": true,
        "webpack>micromatch>fragment-cache": true,
        "webpack>micromatch>regex-not": true,
        "webpack>micromatch>snapdragon": true,
        "webpack>micromatch>to-regex": true
      }
    },
    "gulp-watch>chokidar>readdirp>micromatch>extglob>define-property": {
      "packages": {
        "webpack>micromatch>define-property>is-descriptor": true
      }
    },
>>>>>>> d98c0942
    "gulp-watch>chokidar>readdirp>micromatch>extglob>expand-brackets": {
      "globals": {
        "__filename": true
      },
      "packages": {
        "gulp-watch>chokidar>readdirp>micromatch>extglob>expand-brackets>debug": true,
        "gulp-watch>chokidar>readdirp>micromatch>extglob>expand-brackets>define-property": true,
        "gulp-watch>chokidar>readdirp>micromatch>extglob>expand-brackets>extend-shallow": true,
        "webpack>micromatch>extglob>expand-brackets>posix-character-classes": true,
        "webpack>micromatch>regex-not": true,
        "webpack>micromatch>snapdragon": true,
        "webpack>micromatch>to-regex": true
      }
    },
    "gulp-watch>chokidar>readdirp>micromatch>extglob>expand-brackets>debug": {
      "builtin": {
        "fs.SyncWriteStream": true,
        "net.Socket": true,
        "tty.WriteStream": true,
        "tty.isatty": true,
        "util": true
      },
      "globals": {
        "chrome": true,
        "console": true,
        "document": true,
        "localStorage": true,
        "navigator": true,
        "process": true
      },
      "packages": {
        "gulp-watch>chokidar>readdirp>micromatch>extglob>expand-brackets>debug>ms": true
      }
    },
    "gulp-watch>chokidar>readdirp>micromatch>extglob>expand-brackets>define-property": {
      "packages": {
        "gulp-watch>chokidar>readdirp>micromatch>extglob>expand-brackets>define-property>is-descriptor": true
      }
    },
    "gulp-watch>chokidar>readdirp>micromatch>extglob>expand-brackets>define-property>is-descriptor": {
      "packages": {
        "gulp-watch>chokidar>readdirp>micromatch>extglob>expand-brackets>define-property>is-descriptor>is-accessor-descriptor": true,
        "gulp-watch>chokidar>readdirp>micromatch>extglob>expand-brackets>define-property>is-descriptor>is-data-descriptor": true,
        "gulp-watch>chokidar>readdirp>micromatch>extglob>expand-brackets>define-property>is-descriptor>kind-of": true
      }
    },
    "gulp-watch>chokidar>readdirp>micromatch>extglob>expand-brackets>define-property>is-descriptor>is-accessor-descriptor": {
      "packages": {
        "gulp-watch>anymatch>micromatch>kind-of": true
      }
    },
    "gulp-watch>chokidar>readdirp>micromatch>extglob>expand-brackets>define-property>is-descriptor>is-data-descriptor": {
      "packages": {
        "gulp-watch>anymatch>micromatch>kind-of": true
<<<<<<< HEAD
      }
    },
    "gulp-watch>chokidar>readdirp>micromatch>extglob>expand-brackets>extend-shallow": {
      "packages": {
        "gulp-watch>chokidar>readdirp>micromatch>extglob>expand-brackets>extend-shallow>is-extendable": true
      }
    },
    "gulp-watch>chokidar>readdirp>micromatch>extglob>extend-shallow": {
      "packages": {
        "gulp-watch>chokidar>readdirp>micromatch>extglob>extend-shallow>is-extendable": true
      }
    },
    "gulp-watch>chokidar>upath": {
      "builtin": {
        "path": true
      }
    },
    "gulp-watch>fancy-log": {
      "globals": {
        "console": true,
        "process.argv.indexOf": true,
        "process.stderr.write": true,
        "process.stdout.write": true
      },
      "packages": {
        "fancy-log>ansi-gray": true,
        "fancy-log>color-support": true,
        "fancy-log>time-stamp": true
      }
    },
    "gulp-watch>glob-parent": {
      "builtin": {
        "os.platform": true,
        "path": true
      },
      "packages": {
        "gulp-watch>glob-parent>is-glob": true,
        "gulp-watch>glob-parent>path-dirname": true
      }
    },
    "gulp-watch>glob-parent>is-glob": {
      "packages": {
        "gulp-watch>glob-parent>is-glob>is-extglob": true
      }
    },
    "gulp-watch>glob-parent>path-dirname": {
      "builtin": {
        "path": true,
        "util.inspect": true
      },
      "globals": {
        "process.platform": true
      }
    },
    "gulp-watch>path-is-absolute": {
      "globals": {
        "process.platform": true
      }
    },
    "gulp-watch>vinyl-file": {
      "builtin": {
        "path.resolve": true
      },
      "globals": {
        "process.cwd": true
      },
      "packages": {
        "del>globby>pinkie-promise": true,
        "fs-extra>graceful-fs": true,
        "gulp-watch>vinyl-file>pify": true,
        "gulp-watch>vinyl-file>strip-bom": true,
        "gulp-watch>vinyl-file>strip-bom-stream": true,
        "gulp-watch>vinyl-file>vinyl": true
      }
    },
    "gulp-watch>vinyl-file>strip-bom": {
      "globals": {
        "Buffer.isBuffer": true
      },
      "packages": {
        "gulp>vinyl-fs>remove-bom-buffer>is-utf8": true
      }
    },
    "gulp-watch>vinyl-file>strip-bom-stream": {
      "packages": {
        "gulp-watch>vinyl-file>strip-bom": true,
        "gulp-watch>vinyl-file>strip-bom-stream>first-chunk-stream": true
      }
    },
    "gulp-watch>vinyl-file>strip-bom-stream>first-chunk-stream": {
      "builtin": {
        "util.inherits": true
      },
      "globals": {
        "Buffer.concat": true,
        "setImmediate": true
      },
      "packages": {
        "readable-stream": true
      }
    },
=======
      }
    },
    "gulp-watch>chokidar>readdirp>micromatch>extglob>expand-brackets>extend-shallow": {
      "packages": {
        "gulp-watch>chokidar>readdirp>micromatch>extglob>expand-brackets>extend-shallow>is-extendable": true
      }
    },
    "gulp-watch>chokidar>readdirp>micromatch>extglob>extend-shallow": {
      "packages": {
        "gulp-watch>chokidar>readdirp>micromatch>extglob>extend-shallow>is-extendable": true
      }
    },
    "gulp-watch>chokidar>upath": {
      "builtin": {
        "path": true
      }
    },
    "gulp-watch>fancy-log": {
      "globals": {
        "console": true,
        "process.argv.indexOf": true,
        "process.stderr.write": true,
        "process.stdout.write": true
      },
      "packages": {
        "fancy-log>ansi-gray": true,
        "fancy-log>color-support": true,
        "fancy-log>time-stamp": true
      }
    },
    "gulp-watch>glob-parent": {
      "builtin": {
        "os.platform": true,
        "path": true
      },
      "packages": {
        "gulp-watch>glob-parent>is-glob": true,
        "gulp-watch>glob-parent>path-dirname": true
      }
    },
    "gulp-watch>glob-parent>is-glob": {
      "packages": {
        "gulp-watch>glob-parent>is-glob>is-extglob": true
      }
    },
    "gulp-watch>glob-parent>path-dirname": {
      "builtin": {
        "path": true,
        "util.inspect": true
      },
      "globals": {
        "process.platform": true
      }
    },
    "gulp-watch>path-is-absolute": {
      "globals": {
        "process.platform": true
      }
    },
    "gulp-watch>vinyl-file": {
      "builtin": {
        "path.resolve": true
      },
      "globals": {
        "process.cwd": true
      },
      "packages": {
        "del>globby>pinkie-promise": true,
        "fs-extra>graceful-fs": true,
        "gulp-watch>vinyl-file>pify": true,
        "gulp-watch>vinyl-file>strip-bom": true,
        "gulp-watch>vinyl-file>strip-bom-stream": true,
        "gulp-watch>vinyl-file>vinyl": true
      }
    },
    "gulp-watch>vinyl-file>strip-bom": {
      "globals": {
        "Buffer.isBuffer": true
      },
      "packages": {
        "gulp>vinyl-fs>remove-bom-buffer>is-utf8": true
      }
    },
    "gulp-watch>vinyl-file>strip-bom-stream": {
      "packages": {
        "gulp-watch>vinyl-file>strip-bom": true,
        "gulp-watch>vinyl-file>strip-bom-stream>first-chunk-stream": true
      }
    },
    "gulp-watch>vinyl-file>strip-bom-stream>first-chunk-stream": {
      "builtin": {
        "util.inherits": true
      },
      "globals": {
        "Buffer.concat": true,
        "setImmediate": true
      },
      "packages": {
        "readable-stream": true
      }
    },
>>>>>>> d98c0942
    "gulp-watch>vinyl-file>vinyl": {
      "builtin": {
        "buffer.Buffer": true,
        "path.basename": true,
        "path.dirname": true,
        "path.extname": true,
        "path.join": true,
        "path.relative": true,
        "stream.PassThrough": true,
        "stream.Stream": true
      },
      "globals": {
        "process.cwd": true
      },
      "packages": {
        "gulp-watch>vinyl-file>vinyl>clone": true,
        "gulp-watch>vinyl-file>vinyl>clone-stats": true,
        "gulp-watch>vinyl-file>vinyl>replace-ext": true
      }
    },
    "gulp-watch>vinyl-file>vinyl>clone": {
      "globals": {
        "Buffer": true
      }
    },
    "gulp-watch>vinyl-file>vinyl>clone-stats": {
      "builtin": {
        "fs.Stats": true
      }
    },
    "gulp-watch>vinyl-file>vinyl>replace-ext": {
      "builtin": {
        "path.basename": true,
        "path.dirname": true,
        "path.extname": true,
        "path.join": true
      }
    },
    "gulp-zip": {
      "builtin": {
        "buffer.constants.MAX_LENGTH": true,
        "path.join": true
      },
      "packages": {
        "gulp-zip>get-stream": true,
        "gulp-zip>plugin-error": true,
        "gulp-zip>through2": true,
        "gulp-zip>yazl": true,
        "vinyl": true
      }
    },
    "gulp-zip>get-stream": {
      "builtin": {
        "buffer.constants.MAX_LENGTH": true,
        "stream.PassThrough": true
      },
      "globals": {
        "Buffer.concat": true
      },
      "packages": {
        "pump": true
      }
    },
    "gulp-zip>plugin-error": {
      "builtin": {
        "util.inherits": true
      },
      "packages": {
        "gulp-watch>ansi-colors": true,
        "gulp-zip>plugin-error>arr-union": true,
        "gulp-zip>plugin-error>extend-shallow": true,
        "webpack>micromatch>arr-diff": true
      }
    },
    "gulp-zip>plugin-error>extend-shallow": {
      "packages": {
        "gulp-zip>plugin-error>extend-shallow>is-extendable": true,
        "webpack>micromatch>extend-shallow>assign-symbols": true
      }
    },
    "gulp-zip>plugin-error>extend-shallow>is-extendable": {
      "packages": {
        "@babel/register>clone-deep>is-plain-object": true
      }
    },
    "gulp-zip>through2": {
      "builtin": {
        "util.inherits": true
      },
      "globals": {
        "process.nextTick": true
      },
      "packages": {
        "gulp-zip>through2>readable-stream": true
      }
    },
    "gulp-zip>through2>readable-stream": {
      "builtin": {
        "buffer.Buffer": true,
        "events.EventEmitter": true,
        "stream": true,
        "util": true
      },
      "globals": {
        "process.env.READABLE_STREAM": true,
        "process.nextTick": true,
        "process.stderr": true,
        "process.stdout": true
<<<<<<< HEAD
      },
      "packages": {
        "@storybook/api>util-deprecate": true,
        "browserify>string_decoder": true,
        "pumpify>inherits": true
      }
    },
    "gulp-zip>yazl": {
      "builtin": {
        "events.EventEmitter": true,
        "fs.createReadStream": true,
        "fs.stat": true,
        "stream.PassThrough": true,
        "stream.Transform": true,
        "util.inherits": true,
        "zlib.DeflateRaw": true,
        "zlib.deflateRaw": true
      },
      "globals": {
        "Buffer": true,
        "setImmediate": true,
        "utf8FileName.length": true
      },
      "packages": {
        "gulp-zip>yazl>buffer-crc32": true
      }
    },
    "gulp-zip>yazl>buffer-crc32": {
      "builtin": {
        "buffer.Buffer": true
      }
    },
    "gulp>glob-watcher": {
      "packages": {
        "gulp>glob-watcher>anymatch": true,
        "gulp>glob-watcher>async-done": true,
        "gulp>glob-watcher>chokidar": true,
        "gulp>glob-watcher>is-negated-glob": true,
        "gulp>glob-watcher>just-debounce": true,
        "gulp>undertaker>object.defaults": true
      }
    },
    "gulp>glob-watcher>anymatch": {
      "builtin": {
        "path.sep": true
      },
      "packages": {
        "gulp>glob-watcher>anymatch>micromatch": true,
        "gulp>glob-watcher>anymatch>normalize-path": true
      }
    },
    "gulp>glob-watcher>anymatch>micromatch": {
      "builtin": {
        "path.basename": true,
        "path.sep": true,
        "util.inspect": true
      },
      "globals": {
        "process.platform": true
      },
=======
      },
      "packages": {
        "@storybook/api>util-deprecate": true,
        "browserify>string_decoder": true,
        "pumpify>inherits": true
      }
    },
    "gulp-zip>yazl": {
      "builtin": {
        "events.EventEmitter": true,
        "fs.createReadStream": true,
        "fs.stat": true,
        "stream.PassThrough": true,
        "stream.Transform": true,
        "util.inherits": true,
        "zlib.DeflateRaw": true,
        "zlib.deflateRaw": true
      },
      "globals": {
        "Buffer": true,
        "setImmediate": true,
        "utf8FileName.length": true
      },
      "packages": {
        "gulp-zip>yazl>buffer-crc32": true
      }
    },
    "gulp-zip>yazl>buffer-crc32": {
      "builtin": {
        "buffer.Buffer": true
      }
    },
    "gulp>glob-watcher": {
      "packages": {
        "gulp>glob-watcher>anymatch": true,
        "gulp>glob-watcher>async-done": true,
        "gulp>glob-watcher>chokidar": true,
        "gulp>glob-watcher>is-negated-glob": true,
        "gulp>glob-watcher>just-debounce": true,
        "gulp>undertaker>object.defaults": true
      }
    },
    "gulp>glob-watcher>anymatch": {
      "builtin": {
        "path.sep": true
      },
      "packages": {
        "gulp>glob-watcher>anymatch>micromatch": true,
        "gulp>glob-watcher>anymatch>normalize-path": true
      }
    },
    "gulp>glob-watcher>anymatch>micromatch": {
      "builtin": {
        "path.basename": true,
        "path.sep": true,
        "util.inspect": true
      },
      "globals": {
        "process.platform": true
      },
>>>>>>> d98c0942
      "packages": {
        "3box>ipfs>kind-of": true,
        "gulp>glob-watcher>anymatch>micromatch>define-property": true,
        "gulp>glob-watcher>anymatch>micromatch>extend-shallow": true,
        "gulp>glob-watcher>chokidar>braces": true,
        "webpack>micromatch>arr-diff": true,
        "webpack>micromatch>array-unique": true,
        "webpack>micromatch>extglob": true,
        "webpack>micromatch>fragment-cache": true,
        "webpack>micromatch>nanomatch": true,
        "webpack>micromatch>object.pick": true,
        "webpack>micromatch>regex-not": true,
        "webpack>micromatch>snapdragon": true,
        "webpack>micromatch>to-regex": true
      }
    },
    "gulp>glob-watcher>anymatch>micromatch>define-property": {
      "packages": {
        "gulp>gulp-cli>isobject": true,
        "webpack>micromatch>define-property>is-descriptor": true
      }
    },
    "gulp>glob-watcher>anymatch>micromatch>extend-shallow": {
      "packages": {
        "gulp>glob-watcher>anymatch>micromatch>extend-shallow>is-extendable": true,
        "webpack>micromatch>extend-shallow>assign-symbols": true
      }
    },
    "gulp>glob-watcher>anymatch>micromatch>extend-shallow>is-extendable": {
      "packages": {
        "@babel/register>clone-deep>is-plain-object": true
      }
    },
    "gulp>glob-watcher>anymatch>normalize-path": {
      "packages": {
        "vinyl>remove-trailing-separator": true
      }
    },
    "gulp>glob-watcher>async-done": {
      "builtin": {
        "domain.create": true
      },
      "globals": {
        "process.nextTick": true
      },
      "packages": {
        "end-of-stream": true,
        "gulp>glob-watcher>async-done>process-nextick-args": true,
        "gulp>glob-watcher>async-done>stream-exhaust": true,
        "pump>once": true
      }
    },
    "gulp>glob-watcher>async-done>process-nextick-args": {
      "globals": {
        "process": true
      }
    },
    "gulp>glob-watcher>async-done>stream-exhaust": {
      "builtin": {
        "stream.Writable": true,
        "util.inherits": true
      },
      "globals": {
        "setImmediate": true
      }
    },
    "gulp>glob-watcher>chokidar": {
      "builtin": {
        "events.EventEmitter": true,
        "fs": true,
        "path.basename": true,
        "path.dirname": true,
        "path.extname": true,
        "path.join": true,
        "path.relative": true,
        "path.resolve": true,
        "path.sep": true
      },
      "globals": {
        "clearTimeout": true,
        "console.error": true,
        "process.env.CHOKIDAR_INTERVAL": true,
        "process.env.CHOKIDAR_PRINT_FSEVENTS_REQUIRE_ERROR": true,
        "process.env.CHOKIDAR_USEPOLLING": true,
        "process.nextTick": true,
        "process.platform": true,
        "setTimeout": true
      },
      "packages": {
        "eslint>is-glob": true,
        "gulp-watch>chokidar>async-each": true,
        "gulp-watch>glob-parent": true,
        "gulp-watch>path-is-absolute": true,
        "gulp>glob-watcher>anymatch": true,
        "gulp>glob-watcher>chokidar>braces": true,
        "gulp>glob-watcher>chokidar>is-binary-path": true,
        "gulp>glob-watcher>chokidar>normalize-path": true,
        "gulp>glob-watcher>chokidar>readdirp": true,
        "gulp>glob-watcher>chokidar>upath": true,
        "pumpify>inherits": true
      }
    },
    "gulp>glob-watcher>chokidar>braces": {
      "packages": {
        "gulp>glob-watcher>chokidar>braces>fill-range": true,
        "gulp>gulp-cli>isobject": true,
        "gulp>undertaker>arr-flatten": true,
        "webpack>micromatch>array-unique": true,
        "webpack>micromatch>braces>repeat-element": true,
        "webpack>micromatch>braces>snapdragon-node": true,
        "webpack>micromatch>braces>split-string": true,
        "webpack>micromatch>extglob>extend-shallow": true,
        "webpack>micromatch>snapdragon": true,
        "webpack>micromatch>to-regex": true
      }
    },
    "gulp>glob-watcher>chokidar>braces>fill-range": {
      "builtin": {
        "util.inspect": true
      },
      "packages": {
        "gulp>glob-watcher>chokidar>braces>fill-range>is-number": true,
        "gulp>glob-watcher>chokidar>braces>fill-range>to-regex-range": true,
        "webpack>micromatch>braces>fill-range>repeat-string": true,
        "webpack>micromatch>extglob>extend-shallow": true
      }
    },
    "gulp>glob-watcher>chokidar>braces>fill-range>is-number": {
      "packages": {
        "gulp>glob-watcher>chokidar>braces>fill-range>is-number>kind-of": true
      }
    },
    "gulp>glob-watcher>chokidar>braces>fill-range>is-number>kind-of": {
      "packages": {
        "browserify>insert-module-globals>is-buffer": true
      }
    },
    "gulp>glob-watcher>chokidar>braces>fill-range>to-regex-range": {
      "packages": {
        "gulp>glob-watcher>chokidar>braces>fill-range>is-number": true,
        "webpack>micromatch>braces>fill-range>repeat-string": true
      }
    },
    "gulp>glob-watcher>chokidar>is-binary-path": {
      "builtin": {
        "path.extname": true
      },
      "packages": {
        "gulp>glob-watcher>chokidar>is-binary-path>binary-extensions": true
      }
    },
    "gulp>glob-watcher>chokidar>readdirp": {
      "builtin": {
        "path.join": true,
        "path.relative": true,
        "util.inherits": true
      },
      "globals": {
        "setImmediate": true
      },
      "packages": {
        "fs-extra>graceful-fs": true,
        "gulp>glob-watcher>anymatch>micromatch": true,
        "readable-stream": true
      }
    },
    "gulp>glob-watcher>chokidar>upath": {
      "builtin": {
        "path": true
      }
    },
    "gulp>glob-watcher>just-debounce": {
      "globals": {
        "clearTimeout": true,
        "setTimeout": true
      }
    },
    "gulp>gulp-cli>replace-homedir>is-absolute": {
      "packages": {
        "gulp>gulp-cli>replace-homedir>is-absolute>is-relative": true,
        "nyc>spawn-wrap>is-windows": true
      }
    },
    "gulp>gulp-cli>replace-homedir>is-absolute>is-relative": {
      "packages": {
        "gulp>gulp-cli>replace-homedir>is-absolute>is-relative>is-unc-path": true
      }
    },
    "gulp>gulp-cli>replace-homedir>is-absolute>is-relative>is-unc-path": {
      "packages": {
        "gulp>gulp-cli>replace-homedir>is-absolute>is-relative>is-unc-path>unc-path-regex": true
      }
    },
    "gulp>undertaker": {
      "builtin": {
        "assert": true,
        "events.EventEmitter": true,
        "util.inherits": true
      },
      "globals": {
        "process.env.UNDERTAKER_SETTLE": true,
        "process.env.UNDERTAKER_TIME_RESOLUTION": true,
        "process.hrtime": true
      },
      "packages": {
        "gulp>undertaker>arr-flatten": true,
        "gulp>undertaker>arr-map": true,
        "gulp>undertaker>bach": true,
        "gulp>undertaker>collection-map": true,
        "gulp>undertaker>es6-weak-map": true,
        "gulp>undertaker>last-run": true,
        "gulp>undertaker>object.defaults": true,
        "gulp>undertaker>object.reduce": true,
        "gulp>undertaker>undertaker-registry": true
      }
    },
    "gulp>undertaker>arr-map": {
      "packages": {
        "gulp>undertaker>arr-map>make-iterator": true
      }
    },
    "gulp>undertaker>arr-map>make-iterator": {
      "packages": {
        "3box>ipfs>kind-of": true
      }
    },
    "gulp>undertaker>bach": {
      "builtin": {
        "assert.ok": true
      },
      "packages": {
        "gulp>glob-watcher>async-done": true,
        "gulp>undertaker>arr-flatten": true,
        "gulp>undertaker>arr-map": true,
        "gulp>undertaker>bach>arr-filter": true,
        "gulp>undertaker>bach>array-each": true,
        "gulp>undertaker>bach>array-initial": true,
        "gulp>undertaker>bach>array-last": true,
        "gulp>undertaker>bach>async-settle": true,
        "gulp>vinyl-fs>vinyl-sourcemap>now-and-later": true
      }
    },
    "gulp>undertaker>bach>arr-filter": {
      "packages": {
        "gulp>undertaker>arr-map>make-iterator": true
      }
    },
    "gulp>undertaker>bach>array-initial": {
      "packages": {
        "gulp>undertaker>bach>array-last>is-number": true,
        "gulp>undertaker>object.defaults>array-slice": true
      }
    },
    "gulp>undertaker>bach>array-last": {
      "packages": {
        "gulp>undertaker>bach>array-last>is-number": true
      }
    },
    "gulp>undertaker>bach>async-settle": {
      "packages": {
        "gulp>glob-watcher>async-done": true
      }
    },
    "gulp>undertaker>collection-map": {
      "packages": {
        "gulp>undertaker>arr-map": true,
        "gulp>undertaker>arr-map>make-iterator": true,
        "gulp>undertaker>object.reduce>for-own": true
      }
    },
    "gulp>undertaker>es6-weak-map": {
      "packages": {
        "resolve-url-loader>es6-iterator": true,
        "resolve-url-loader>es6-iterator>d": true,
        "resolve-url-loader>es6-iterator>es5-ext": true,
        "resolve-url-loader>es6-iterator>es6-symbol": true
      }
    },
    "gulp>undertaker>last-run": {
      "builtin": {
        "assert": true
      },
      "packages": {
        "gulp>undertaker>es6-weak-map": true,
        "gulp>undertaker>last-run>default-resolution": true
      }
    },
    "gulp>undertaker>last-run>default-resolution": {
      "globals": {
        "process.version.match": true
      }
    },
    "gulp>undertaker>object.defaults": {
      "packages": {
        "gulp>gulp-cli>isobject": true,
        "gulp>undertaker>bach>array-each": true,
        "gulp>undertaker>object.defaults>array-slice": true,
        "gulp>undertaker>object.reduce>for-own": true
      }
    },
    "gulp>undertaker>object.reduce": {
      "packages": {
        "gulp>undertaker>arr-map>make-iterator": true,
        "gulp>undertaker>object.reduce>for-own": true
      }
    },
    "gulp>undertaker>object.reduce>for-own": {
      "packages": {
        "gulp>undertaker>object.reduce>for-own>for-in": true
      }
    },
    "gulp>vinyl-fs": {
      "builtin": {
        "os.platform": true,
        "path.relative": true,
        "path.resolve": true,
        "util.inherits": true
      },
      "globals": {
        "Buffer.isBuffer": true,
        "process.cwd": true,
        "process.geteuid": true,
        "process.getuid": true,
        "process.nextTick": true
      },
      "packages": {
        "enzyme>object.assign": true,
        "fs-extra>graceful-fs": true,
        "gulp>vinyl-fs>fs-mkdirp-stream": true,
        "gulp>vinyl-fs>glob-stream": true,
        "gulp>vinyl-fs>is-valid-glob": true,
        "gulp>vinyl-fs>lazystream": true,
        "gulp>vinyl-fs>lead": true,
        "gulp>vinyl-fs>pumpify": true,
        "gulp>vinyl-fs>remove-bom-buffer": true,
        "gulp>vinyl-fs>remove-bom-stream": true,
        "gulp>vinyl-fs>resolve-options": true,
        "gulp>vinyl-fs>through2": true,
        "gulp>vinyl-fs>to-through": true,
        "gulp>vinyl-fs>value-or-function": true,
        "gulp>vinyl-fs>vinyl-sourcemap": true,
        "readable-stream": true,
        "vinyl": true
      }
    },
    "gulp>vinyl-fs>fs-mkdirp-stream": {
      "builtin": {
        "path.dirname": true,
        "path.resolve": true
      },
      "globals": {
        "process.umask": true
      },
      "packages": {
        "fs-extra>graceful-fs": true,
        "gulp>vinyl-fs>fs-mkdirp-stream>through2": true
      }
    },
    "gulp>vinyl-fs>fs-mkdirp-stream>through2": {
      "builtin": {
        "util.inherits": true
      },
      "globals": {
        "process.nextTick": true
      },
      "packages": {
        "readable-stream": true,
        "watchify>xtend": true
      }
    },
    "gulp>vinyl-fs>glob-stream": {
      "builtin": {
        "util.inherits": true
      },
      "globals": {
        "process.cwd": true,
        "process.nextTick": true
      },
      "packages": {
        "gulp-watch>glob-parent": true,
        "gulp>glob-watcher>is-negated-glob": true,
        "gulp>vinyl-fs>glob-stream>ordered-read-streams": true,
        "gulp>vinyl-fs>glob-stream>pumpify": true,
        "gulp>vinyl-fs>glob-stream>to-absolute-glob": true,
        "gulp>vinyl-fs>glob-stream>unique-stream": true,
        "jsdom>request>extend": true,
        "nyc>glob": true,
        "readable-stream": true,
        "vinyl>remove-trailing-separator": true
      }
    },
    "gulp>vinyl-fs>glob-stream>ordered-read-streams": {
      "builtin": {
        "util.inherits": true
      },
      "packages": {
        "readable-stream": true
      }
    },
    "gulp>vinyl-fs>glob-stream>pumpify": {
      "packages": {
        "gulp>vinyl-fs>glob-stream>pumpify>duplexify": true,
        "gulp>vinyl-fs>glob-stream>pumpify>pump": true,
        "pumpify>inherits": true
      }
    },
    "gulp>vinyl-fs>glob-stream>pumpify>duplexify": {
      "globals": {
        "Buffer": true,
        "process.nextTick": true
      },
      "packages": {
        "duplexify>stream-shift": true,
        "end-of-stream": true,
        "pumpify>inherits": true,
        "readable-stream": true
      }
    },
    "gulp>vinyl-fs>glob-stream>pumpify>pump": {
      "builtin": {
        "fs": true
      },
      "packages": {
        "end-of-stream": true,
        "pump>once": true
      }
    },
    "gulp>vinyl-fs>glob-stream>to-absolute-glob": {
      "builtin": {
        "path.resolve": true
      },
      "globals": {
        "process.cwd": true,
        "process.platform": true
      },
      "packages": {
        "gulp>glob-watcher>is-negated-glob": true,
        "gulp>gulp-cli>replace-homedir>is-absolute": true
      }
    },
    "gulp>vinyl-fs>glob-stream>unique-stream": {
      "packages": {
        "gulp>vinyl-fs>glob-stream>unique-stream>through2-filter": true,
        "lavamoat>json-stable-stringify": true
      }
    },
    "gulp>vinyl-fs>glob-stream>unique-stream>through2-filter": {
      "packages": {
        "gulp>vinyl-fs>glob-stream>unique-stream>through2-filter>through2": true,
        "watchify>xtend": true
      }
    },
    "gulp>vinyl-fs>glob-stream>unique-stream>through2-filter>through2": {
      "builtin": {
        "util.inherits": true
      },
      "globals": {
        "process.nextTick": true
      },
      "packages": {
        "readable-stream": true,
        "watchify>xtend": true
      }
    },
    "gulp>vinyl-fs>lazystream": {
      "builtin": {
        "util.inherits": true
      },
      "packages": {
        "readable-stream": true
      }
    },
    "gulp>vinyl-fs>lead": {
      "globals": {
        "process.nextTick": true
      },
      "packages": {
        "gulp>vinyl-fs>lead>flush-write-stream": true
      }
    },
    "gulp>vinyl-fs>lead>flush-write-stream": {
      "globals": {
        "Buffer": true
      },
      "packages": {
        "pumpify>inherits": true,
        "readable-stream": true
      }
    },
    "gulp>vinyl-fs>pumpify": {
      "packages": {
        "gulp>vinyl-fs>pumpify>duplexify": true,
        "gulp>vinyl-fs>pumpify>pump": true,
        "pumpify>inherits": true
      }
    },
    "gulp>vinyl-fs>pumpify>duplexify": {
      "globals": {
        "Buffer": true,
        "process.nextTick": true
      },
      "packages": {
        "duplexify>stream-shift": true,
        "end-of-stream": true,
        "pumpify>inherits": true,
        "readable-stream": true
      }
    },
    "gulp>vinyl-fs>pumpify>pump": {
      "builtin": {
        "fs": true
      },
      "packages": {
        "end-of-stream": true,
        "pump>once": true
      }
    },
    "gulp>vinyl-fs>remove-bom-buffer": {
      "packages": {
        "browserify>insert-module-globals>is-buffer": true,
        "gulp>vinyl-fs>remove-bom-buffer>is-utf8": true
      }
    },
    "gulp>vinyl-fs>remove-bom-stream": {
      "packages": {
        "ethereumjs-wallet>safe-buffer": true,
        "gulp>vinyl-fs>remove-bom-buffer": true,
        "gulp>vinyl-fs>remove-bom-stream>through2": true
      }
    },
    "gulp>vinyl-fs>remove-bom-stream>through2": {
      "builtin": {
        "util.inherits": true
      },
      "globals": {
        "process.nextTick": true
      },
      "packages": {
        "readable-stream": true,
        "watchify>xtend": true
      }
    },
    "gulp>vinyl-fs>resolve-options": {
      "packages": {
        "gulp>vinyl-fs>value-or-function": true
      }
    },
    "gulp>vinyl-fs>through2": {
      "builtin": {
        "util.inherits": true
      },
      "globals": {
        "process.nextTick": true
      },
      "packages": {
        "readable-stream": true,
        "watchify>xtend": true
      }
    },
    "gulp>vinyl-fs>to-through": {
      "packages": {
        "gulp>vinyl-fs>to-through>through2": true
      }
    },
    "gulp>vinyl-fs>to-through>through2": {
      "builtin": {
        "util.inherits": true
      },
      "globals": {
        "process.nextTick": true
      },
      "packages": {
        "readable-stream": true,
        "watchify>xtend": true
      }
    },
    "gulp>vinyl-fs>vinyl-sourcemap": {
      "builtin": {
        "path.dirname": true,
        "path.join": true,
        "path.relative": true,
        "path.resolve": true
      },
      "globals": {
        "Buffer": true
      },
      "packages": {
        "fs-extra>graceful-fs": true,
        "gulp>vinyl-fs>remove-bom-buffer": true,
        "gulp>vinyl-fs>vinyl-sourcemap>append-buffer": true,
        "gulp>vinyl-fs>vinyl-sourcemap>normalize-path": true,
        "gulp>vinyl-fs>vinyl-sourcemap>now-and-later": true,
        "nyc>convert-source-map": true,
        "vinyl": true
      }
    },
    "gulp>vinyl-fs>vinyl-sourcemap>append-buffer": {
      "builtin": {
        "os.EOL": true
      },
      "globals": {
        "Buffer": true
      },
      "packages": {
        "gulp>vinyl-fs>vinyl-sourcemap>append-buffer>buffer-equal": true
      }
    },
    "gulp>vinyl-fs>vinyl-sourcemap>append-buffer>buffer-equal": {
      "builtin": {
        "buffer.Buffer.isBuffer": true
      }
    },
    "gulp>vinyl-fs>vinyl-sourcemap>normalize-path": {
      "packages": {
        "vinyl>remove-trailing-separator": true
      }
    },
    "gulp>vinyl-fs>vinyl-sourcemap>now-and-later": {
      "packages": {
        "pump>once": true
      }
    },
    "ini": {
      "globals": {
        "process": true
      }
    },
    "jsdom>escodegen": {
      "globals": {
        "sourceMap.SourceNode": true
      },
      "packages": {
        "eslint>esutils": true,
        "jsdom>escodegen>estraverse": true,
        "jsdom>escodegen>source-map": true
      }
    },
    "labeled-stream-splicer": {
      "packages": {
        "labeled-stream-splicer>stream-splicer": true,
        "pumpify>inherits": true
      }
    },
    "labeled-stream-splicer>stream-splicer": {
      "globals": {
        "process.nextTick": true,
        "setImmediate": true
      },
      "packages": {
        "pumpify>inherits": true,
        "readable-stream": true
      }
    },
    "lavamoat-browserify": {
      "builtin": {
        "fs.existsSync": true,
        "fs.mkdirSync": true,
        "fs.readFileSync": true,
        "fs.writeFileSync": true,
        "path.dirname": true,
        "path.extname": true,
        "path.resolve": true,
        "util.callbackify": true
      },
      "globals": {
        "console.warn": true,
        "process.cwd": true,
        "setTimeout": true
      },
      "packages": {
        "@lavamoat/lavapack": true,
        "duplexify": true,
        "lavamoat-browserify>browser-resolve": true,
        "lavamoat-browserify>concat-stream": true,
        "lavamoat-browserify>readable-stream": true,
        "lavamoat-browserify>through2": true,
        "lavamoat>@lavamoat/aa": true,
        "lavamoat>json-stable-stringify": true,
        "lavamoat>lavamoat-core": true
      }
    },
    "lavamoat-browserify>browser-resolve": {
      "builtin": {
        "fs.readFile": true,
        "fs.readFileSync": true,
        "path": true
      },
      "globals": {
        "__dirname": true,
        "process.platform": true
      },
      "packages": {
        "brfs>resolve": true
      }
    },
    "lavamoat-browserify>concat-stream": {
      "globals": {
        "Buffer.concat": true,
        "Buffer.from": true,
        "Buffer.isBuffer": true
      },
      "packages": {
        "lavamoat-browserify>readable-stream": true,
        "pumpify>inherits": true
      }
    },
    "lavamoat-browserify>readable-stream": {
      "builtin": {
        "buffer.Buffer": true,
        "events.EventEmitter": true,
        "stream": true,
        "util": true
      },
      "globals": {
        "process.env.READABLE_STREAM": true,
        "process.nextTick": true,
        "process.stderr": true,
        "process.stdout": true
      },
      "packages": {
        "@storybook/api>util-deprecate": true,
        "browserify>string_decoder": true,
        "pumpify>inherits": true
      }
    },
    "lavamoat-browserify>through2": {
      "builtin": {
        "util.inherits": true
      },
      "globals": {
        "process.nextTick": true
      },
      "packages": {
        "lavamoat-browserify>readable-stream": true
      }
    },
    "lavamoat>@babel/highlight": {
      "packages": {
        "lavamoat>@babel/highlight>@babel/helper-validator-identifier": true,
        "lavamoat>@babel/highlight>chalk": true,
        "loose-envify>js-tokens": true
      }
    },
    "lavamoat>@babel/highlight>chalk": {
      "globals": {
        "process.env.TERM": true,
        "process.platform": true
      },
      "packages": {
        "lavamoat>@babel/highlight>chalk>ansi-styles": true,
        "lavamoat>@babel/highlight>chalk>supports-color": true,
        "mocha>escape-string-regexp": true
      }
    },
    "lavamoat>@babel/highlight>chalk>ansi-styles": {
      "packages": {
        "@metamask/jazzicon>color>color-convert": true
      }
    },
    "lavamoat>@babel/highlight>chalk>supports-color": {
      "builtin": {
        "os.release": true
      },
      "globals": {
        "process.env": true,
        "process.platform": true,
        "process.stderr": true,
        "process.stdout": true,
        "process.versions.node.split": true
      },
      "packages": {
        "mocha>supports-color>has-flag": true
      }
    },
    "lavamoat>@lavamoat/aa": {
      "builtin": {
        "fs.readFileSync": true,
        "fs.statSync": true,
        "path.dirname": true,
        "path.join": true,
        "path.relative": true
      },
      "globals": {
        "performantResolve": true
      },
      "packages": {
        "brfs>resolve": true
      }
    },
    "lavamoat>json-stable-stringify": {
      "packages": {
        "lavamoat>json-stable-stringify>jsonify": true
      }
    },
    "lavamoat>lavamoat-core": {
      "builtin": {
        "events": true,
        "fs.existsSync": true,
        "fs.readFileSync": true,
        "path.extname": true,
        "path.join": true
      },
      "globals": {
        "__dirname": true,
        "console.error": true,
        "console.warn": true,
        "define": true
      },
      "packages": {
        "lavamoat>json-stable-stringify": true,
        "lavamoat>lavamoat-core>merge-deep": true,
        "lavamoat>lavamoat-tofu": true,
        "nyc>process-on-spawn>fromentries": true
      }
    },
    "lavamoat>lavamoat-core>merge-deep": {
      "packages": {
        "gulp-zip>plugin-error>arr-union": true,
        "lavamoat>lavamoat-core>merge-deep>clone-deep": true,
        "lavamoat>lavamoat-core>merge-deep>kind-of": true
      }
    },
    "lavamoat>lavamoat-core>merge-deep>clone-deep": {
      "packages": {
        "@babel/register>clone-deep>is-plain-object": true,
        "lavamoat>lavamoat-core>merge-deep>clone-deep>for-own": true,
        "lavamoat>lavamoat-core>merge-deep>clone-deep>lazy-cache": true,
        "lavamoat>lavamoat-core>merge-deep>clone-deep>shallow-clone": true,
        "lavamoat>lavamoat-core>merge-deep>kind-of": true
      }
    },
    "lavamoat>lavamoat-core>merge-deep>clone-deep>for-own": {
      "packages": {
        "gulp>undertaker>object.reduce>for-own>for-in": true
      }
    },
    "lavamoat>lavamoat-core>merge-deep>clone-deep>lazy-cache": {
      "globals": {
        "process.env.TRAVIS": true,
        "process.env.UNLAZY": true
      }
    },
    "lavamoat>lavamoat-core>merge-deep>clone-deep>shallow-clone": {
      "packages": {
        "3box>ipfs>superstruct>clone-deep>shallow-clone>mixin-object": true,
        "lavamoat>lavamoat-core>merge-deep>clone-deep>shallow-clone>kind-of": true,
        "lavamoat>lavamoat-core>merge-deep>clone-deep>shallow-clone>lazy-cache": true,
        "webpack>micromatch>extglob>extend-shallow>is-extendable": true
      }
    },
    "lavamoat>lavamoat-core>merge-deep>clone-deep>shallow-clone>kind-of": {
      "globals": {
        "Buffer": true
      },
      "packages": {
        "browserify>insert-module-globals>is-buffer": true
      }
    },
    "lavamoat>lavamoat-core>merge-deep>clone-deep>shallow-clone>lazy-cache": {
      "globals": {
        "process.env.UNLAZY": true
      }
    },
    "lavamoat>lavamoat-core>merge-deep>kind-of": {
      "packages": {
        "browserify>insert-module-globals>is-buffer": true
      }
    },
    "lavamoat>lavamoat-tofu": {
      "globals": {
        "console.log": true
      },
      "packages": {
        "@babel/core>@babel/parser": true,
        "depcheck>@babel/traverse": true
      }
    },
    "lavamoat>object.fromentries": {
      "packages": {
        "globalthis>define-properties": true,
        "string.prototype.matchall>call-bind": true,
        "string.prototype.matchall>es-abstract": true
      }
    },
    "lodash": {
      "globals": {
        "define": true
      }
    },
    "loose-envify": {
      "builtin": {
        "stream.PassThrough": true,
        "stream.Transform": true,
        "util.inherits": true
      },
      "globals": {
        "process.env": true
      },
      "packages": {
        "loose-envify>js-tokens": true
      }
    },
    "madge>debug": {
      "builtin": {
        "tty.isatty": true,
        "util.deprecate": true,
        "util.format": true,
        "util.inspect": true
      },
      "globals": {
        "console": true,
        "document": true,
        "localStorage": true,
        "navigator": true,
        "process": true
      },
      "packages": {
        "madge>debug>ms": true,
        "sinon>supports-color": true
      }
    },
    "madge>detective-scss>gonzales-pe": {
      "globals": {
        "console.error": true,
        "define": true
      }
    },
    "madge>ora>is-unicode-supported": {
      "globals": {
        "process.env.CI": true,
        "process.env.TERM": true,
        "process.env.TERM_PROGRAM": true,
        "process.env.WT_SESSION": true,
        "process.platform": true
      }
    },
    "mocha>find-up>locate-path>path-exists": {
      "builtin": {
        "fs.access": true,
        "fs.accessSync": true
      }
    },
    "mocha>minimatch>brace-expansion": {
      "packages": {
        "mocha>minimatch>brace-expansion>concat-map": true,
        "stylelint>balanced-match": true
      }
    },
    "mocha>supports-color>has-flag": {
      "globals": {
        "process.argv": true
      }
    },
    "mocha>which": {
      "builtin": {
        "path.join": true
      },
      "globals": {
        "process.cwd": true,
        "process.env.OSTYPE": true,
        "process.env.PATH": true,
        "process.env.PATHEXT": true,
        "process.platform": true
      },
      "packages": {
        "mocha>which>isexe": true
      }
    },
    "mocha>which>isexe": {
      "builtin": {
        "fs": true
      },
      "globals": {
        "TESTING_WINDOWS": true,
        "process.env.PATHEXT": true,
        "process.getgid": true,
        "process.getuid": true,
        "process.platform": true
      }
    },
    "nock>deep-equal>is-date-object": {
      "packages": {
        "enzyme>is-regex>has-tostringtag": true
      }
    },
    "nock>mkdirp": {
      "builtin": {
        "fs": true,
        "path.dirname": true,
        "path.resolve": true
      }
    },
    "nock>qs": {
      "packages": {
        "string.prototype.matchall>side-channel": true
      }
    },
    "node-sass": {
      "native": true
    },
    "nyc>convert-source-map": {
      "builtin": {
        "fs.readFileSync": true,
        "path.resolve": true
      },
      "packages": {
        "nyc>convert-source-map>safe-buffer": true
      }
    },
    "nyc>convert-source-map>safe-buffer": {
      "builtin": {
        "buffer": true
      }
    },
    "nyc>glob": {
      "builtin": {
        "assert": true,
        "events.EventEmitter": true,
        "fs": true,
        "path.join": true,
        "path.resolve": true,
        "util": true
      },
      "globals": {
        "console.error": true,
        "process.cwd": true,
        "process.nextTick": true,
        "process.platform": true
      },
      "packages": {
        "eslint>minimatch": true,
        "gulp-watch>path-is-absolute": true,
        "nyc>glob>fs.realpath": true,
        "nyc>glob>inflight": true,
        "pump>once": true,
        "pumpify>inherits": true
      }
    },
    "nyc>glob>fs.realpath": {
      "builtin": {
        "fs.lstat": true,
        "fs.lstatSync": true,
        "fs.readlink": true,
        "fs.readlinkSync": true,
        "fs.realpath": true,
        "fs.realpathSync": true,
        "fs.stat": true,
        "fs.statSync": true,
        "path.normalize": true,
        "path.resolve": true
      },
      "globals": {
        "console.error": true,
        "console.trace": true,
        "process.env.NODE_DEBUG": true,
        "process.nextTick": true,
        "process.noDeprecation": true,
        "process.platform": true,
        "process.throwDeprecation": true,
        "process.traceDeprecation": true,
        "process.version": true
      }
    },
    "nyc>glob>inflight": {
      "globals": {
        "process.nextTick": true
      },
      "packages": {
        "pump>once": true,
        "pump>once>wrappy": true
      }
    },
    "nyc>resolve-from": {
      "builtin": {
        "fs.realpathSync": true,
        "module._nodeModulePaths": true,
        "module._resolveFilename": true,
        "path.join": true,
        "path.resolve": true
      }
    },
    "nyc>rimraf": {
      "builtin": {
        "assert": true,
        "fs": true,
        "path.join": true
      },
      "globals": {
        "process.platform": true,
        "setTimeout": true
      },
      "packages": {
        "nyc>glob": true
      }
    },
    "nyc>signal-exit": {
      "builtin": {
        "assert.equal": true,
        "events": true
      },
      "globals": {
        "process": true
      }
    },
    "nyc>spawn-wrap>is-windows": {
      "globals": {
        "define": true,
        "isWindows": "write",
        "process": true
      }
    },
    "prettier": {
      "builtin": {
        "assert": true,
        "events.EventEmitter": true,
        "fs": true,
        "module._nodeModulePaths": true,
        "module._resolveFilename": true,
        "os": true,
        "path": true,
        "stream.PassThrough": true,
        "stream.Readable": true,
        "util.inherits": true,
        "util.inspect": true,
        "util.promisify": true
      },
      "globals": {
        "Buffer": true,
        "Element": true,
        "HTMLElement": true,
        "Intl": true,
        "PerformanceObserver": true,
        "SVGElement": true,
        "WorkerGlobalScope": true,
        "YAML_SILENCE_DEPRECATION_WARNINGS": true,
        "YAML_SILENCE_WARNINGS": true,
        "__dirname": true,
        "__filename": true,
        "__magic__": true,
        "assertDoc": true,
        "atob": true,
        "btoa": true,
        "clearTimeout": true,
        "console": true,
        "define": true,
        "document": true,
        "globalThis": "write",
        "localStorage": true,
        "location": true,
        "navigator": true,
        "new": true,
        "performance": true,
        "process": true,
        "queueMicrotask": true,
        "setImmediate": true,
        "setTimeout": true,
        "target": true
      }
    },
    "prop-types": {
      "globals": {
        "console": true,
        "process.env.NODE_ENV": true
      },
      "packages": {
        "prop-types>react-is": true,
        "react>object-assign": true
      }
    },
    "prop-types>react-is": {
      "globals": {
        "console": true,
        "process.env.NODE_ENV": true
      }
    },
    "pump": {
      "builtin": {
        "fs": true
      },
      "globals": {
        "process.version": true
      },
      "packages": {
        "end-of-stream": true,
        "pump>once": true
      }
    },
    "pump>once": {
      "packages": {
        "pump>once>wrappy": true
      }
    },
    "pumpify": {
      "packages": {
        "duplexify": true,
        "pump": true,
        "pumpify>inherits": true
      }
    },
    "pumpify>inherits": {
      "builtin": {
        "util.inherits": true
      }
    },
    "randomcolor": {
      "globals": {
        "define": true
      }
    },
    "readable-stream": {
      "builtin": {
        "events.EventEmitter": true,
        "stream": true,
        "util": true
      },
      "globals": {
        "process.browser": true,
        "process.env.READABLE_STREAM": true,
        "process.stderr": true,
        "process.stdout": true,
        "process.version.slice": true,
        "setImmediate": true
      },
      "packages": {
        "@storybook/api>util-deprecate": true,
        "pumpify>inherits": true,
        "readable-stream>core-util-is": true,
        "readable-stream>isarray": true,
        "readable-stream>process-nextick-args": true,
        "readable-stream>safe-buffer": true,
        "readable-stream>string_decoder": true
      }
    },
    "readable-stream>core-util-is": {
      "globals": {
        "Buffer.isBuffer": true
      }
    },
    "readable-stream>process-nextick-args": {
      "globals": {
        "process": true
      }
    },
    "readable-stream>safe-buffer": {
      "builtin": {
        "buffer": true
      }
    },
    "readable-stream>string_decoder": {
      "packages": {
        "readable-stream>safe-buffer": true
      }
    },
    "resolve-url-loader>es6-iterator": {
      "packages": {
        "resolve-url-loader>es6-iterator>d": true,
        "resolve-url-loader>es6-iterator>es5-ext": true,
        "resolve-url-loader>es6-iterator>es6-symbol": true
      }
    },
    "resolve-url-loader>es6-iterator>d": {
      "packages": {
        "resolve-url-loader>es6-iterator>es5-ext": true
      }
    },
    "resolve-url-loader>es6-iterator>es5-ext": {
      "packages": {
        "resolve-url-loader>es6-iterator>es6-symbol": true
      }
    },
    "resolve-url-loader>es6-iterator>es6-symbol": {
      "packages": {
        "resolve-url-loader>es6-iterator>d": true
      }
    },
    "resolve-url-loader>rework>css>urix": {
      "builtin": {
        "path.sep": true
      }
    },
    "sass": {
      "builtin": {
        "fs": true,
        "readline": true,
        "url": true
      },
      "env": "unfrozen",
      "globals": {
        "Buffer": true,
        "HTMLElement": true,
        "InternalError": true,
        "TextDecoder": true,
        "WorkerGlobalScope": true,
        "__dirname": true,
        "__filename": true,
        "__non_webpack_require__": true,
        "__webpack_require__": true,
        "console": true,
        "dartExperimentalFixupGetTag": true,
        "dartMainRunner": true,
        "dartNativeDispatchHooksTransformer": true,
        "dartPrint": true,
        "document": true,
        "load": true,
        "navigator": true,
        "print": true,
        "process": true,
        "setImmediate": true,
        "setTimeout": true,
        "version": true
      },
      "packages": {
        "chokidar": true
      }
    },
    "semver": {
      "globals": {
        "console.error": true,
        "process": true
      },
      "packages": {
        "semver>lru-cache": true
      }
    },
    "semver>lru-cache": {
      "packages": {
        "semver>lru-cache>yallist": true
      }
    },
    "serve-handler>path-is-inside": {
      "builtin": {
        "path.sep": true
      },
      "globals": {
        "process.platform": true
      }
    },
    "sinon>supports-color": {
      "builtin": {
        "os.release": true,
        "tty.isatty": true
      },
      "globals": {
        "process.env": true,
        "process.platform": true
      },
      "packages": {
        "sinon>supports-color>has-flag": true
      }
    },
    "sinon>supports-color>has-flag": {
      "globals": {
        "process.argv": true
      }
    },
    "source-map": {
      "builtin": {
        "fs.readFile": true,
        "path.join": true
      },
      "globals": {
        "WebAssembly.instantiate": true,
        "__dirname": true,
        "console.debug": true,
        "console.time": true,
        "console.timeEnd": true,
        "fetch": true
      }
    },
    "squirrelly": {
      "builtin": {
        "fs.existsSync": true,
        "fs.readFileSync": true,
        "path.dirname": true,
        "path.extname": true,
        "path.resolve": true
      }
    },
    "string.prototype.matchall": {
      "packages": {
        "globalthis>define-properties": true,
        "string.prototype.matchall>call-bind": true,
        "string.prototype.matchall>es-abstract": true,
        "string.prototype.matchall>has-symbols": true,
        "string.prototype.matchall>regexp.prototype.flags": true
      }
    },
    "string.prototype.matchall>call-bind": {
      "packages": {
        "mocha>object.assign>function-bind": true,
        "string.prototype.matchall>get-intrinsic": true
      }
    },
    "string.prototype.matchall>es-abstract": {
      "packages": {
        "enzyme>has": true,
        "enzyme>is-callable": true,
        "enzyme>is-regex": true,
        "enzyme>is-string": true,
        "enzyme>object-inspect": true,
        "globalthis>define-properties>has-property-descriptors": true,
        "string.prototype.matchall>call-bind": true,
        "string.prototype.matchall>es-abstract>es-to-primitive": true,
        "string.prototype.matchall>get-intrinsic": true,
        "string.prototype.matchall>has-symbols": true,
        "string.prototype.matchall>internal-slot": true
      }
    },
    "string.prototype.matchall>es-abstract>es-to-primitive": {
      "packages": {
        "@storybook/api>telejson>is-symbol": true,
        "enzyme>is-callable": true,
        "nock>deep-equal>is-date-object": true
      }
    },
    "string.prototype.matchall>get-intrinsic": {
      "globals": {
        "AggregateError": true,
        "FinalizationRegistry": true,
        "WeakRef": true
      },
      "packages": {
        "enzyme>has": true,
        "mocha>object.assign>function-bind": true,
        "string.prototype.matchall>has-symbols": true
      }
    },
    "string.prototype.matchall>internal-slot": {
      "packages": {
        "enzyme>has": true,
        "string.prototype.matchall>get-intrinsic": true,
        "string.prototype.matchall>side-channel": true
      }
    },
    "string.prototype.matchall>regexp.prototype.flags": {
      "packages": {
        "enzyme>function.prototype.name>functions-have-names": true,
        "globalthis>define-properties": true,
        "string.prototype.matchall>call-bind": true
      }
    },
    "string.prototype.matchall>side-channel": {
      "packages": {
        "enzyme>object-inspect": true,
        "string.prototype.matchall>call-bind": true,
        "string.prototype.matchall>get-intrinsic": true
      }
    },
    "stylelint": {
      "builtin": {
        "fs.lstatSync": true,
        "fs.readFile": true,
        "fs.readFileSync": true,
        "fs.stat": true,
        "os.EOL": true,
        "path.dirname": true,
        "path.isAbsolute": true,
        "path.join": true,
        "path.normalize": true,
        "path.relative": true,
        "path.resolve": true,
        "path.sep": true,
        "url.URL": true
      },
      "globals": {
        "__dirname": true,
        "assert": true,
        "console.warn": true,
        "process.cwd": true,
        "process.env.NODE_ENV": true,
        "process.stdout.columns": true,
        "process.stdout.isTTY": true
      },
      "packages": {
        "eslint>imurmurhash": true,
        "globby": true,
        "globby>ignore": true,
        "globby>slash": true,
        "lodash": true,
        "madge>debug": true,
        "nyc>resolve-from": true,
        "stylelint>@stylelint/postcss-css-in-js": true,
        "stylelint>@stylelint/postcss-markdown": true,
        "stylelint>autoprefixer": true,
        "stylelint>balanced-match": true,
        "stylelint>chalk": true,
        "stylelint>cosmiconfig": true,
        "stylelint>execall": true,
        "stylelint>file-entry-cache": true,
        "stylelint>global-modules": true,
        "stylelint>globjoin": true,
        "stylelint>html-tags": true,
        "stylelint>import-lazy": true,
        "stylelint>known-css-properties": true,
        "stylelint>leven": true,
        "stylelint>log-symbols": true,
        "stylelint>mathml-tag-names": true,
        "stylelint>micromatch": true,
        "stylelint>normalize-selector": true,
        "stylelint>postcss": true,
        "stylelint>postcss-html": true,
        "stylelint>postcss-less": true,
        "stylelint>postcss-media-query-parser": true,
        "stylelint>postcss-reporter": true,
        "stylelint>postcss-resolve-nested-selector": true,
        "stylelint>postcss-safe-parser": true,
        "stylelint>postcss-sass": true,
        "stylelint>postcss-scss": true,
        "stylelint>postcss-selector-parser": true,
        "stylelint>postcss-syntax": true,
        "stylelint>postcss-value-parser": true,
        "stylelint>specificity": true,
        "stylelint>style-search": true,
        "stylelint>sugarss": true,
        "stylelint>svg-tags": true,
        "stylelint>table": true,
        "stylelint>write-file-atomic": true,
        "yargs>string-width": true
      }
    },
    "stylelint>@stylelint/postcss-css-in-js": {
      "globals": {
        "__dirname": true
      },
      "packages": {
        "@babel/core": true,
        "stylelint>postcss": true,
        "stylelint>postcss-syntax": true
      }
    },
    "stylelint>@stylelint/postcss-markdown": {
      "packages": {
        "stylelint>@stylelint/postcss-markdown>remark": true,
        "stylelint>@stylelint/postcss-markdown>unist-util-find-all-after": true,
        "stylelint>postcss-html": true,
        "stylelint>postcss-syntax": true
      }
    },
    "stylelint>@stylelint/postcss-markdown>remark": {
      "packages": {
        "stylelint>@stylelint/postcss-markdown>remark>remark-parse": true,
        "stylelint>@stylelint/postcss-markdown>remark>remark-stringify": true,
        "stylelint>@stylelint/postcss-markdown>remark>unified": true
      }
    },
    "stylelint>@stylelint/postcss-markdown>remark>remark-parse": {
      "packages": {
        "stylelint>@stylelint/postcss-markdown>remark>remark-parse>ccount": true,
        "stylelint>@stylelint/postcss-markdown>remark>remark-parse>collapse-white-space": true,
        "stylelint>@stylelint/postcss-markdown>remark>remark-parse>is-alphabetical": true,
        "stylelint>@stylelint/postcss-markdown>remark>remark-parse>is-decimal": true,
        "stylelint>@stylelint/postcss-markdown>remark>remark-parse>is-whitespace-character": true,
        "stylelint>@stylelint/postcss-markdown>remark>remark-parse>is-word-character": true,
        "stylelint>@stylelint/postcss-markdown>remark>remark-parse>markdown-escapes": true,
        "stylelint>@stylelint/postcss-markdown>remark>remark-parse>parse-entities": true,
        "stylelint>@stylelint/postcss-markdown>remark>remark-parse>state-toggle": true,
        "stylelint>@stylelint/postcss-markdown>remark>remark-parse>trim": true,
        "stylelint>@stylelint/postcss-markdown>remark>remark-parse>trim-trailing-lines": true,
        "stylelint>@stylelint/postcss-markdown>remark>remark-parse>unherit": true,
        "stylelint>@stylelint/postcss-markdown>remark>remark-parse>unist-util-remove-position": true,
        "stylelint>@stylelint/postcss-markdown>remark>remark-parse>vfile-location": true,
        "watchify>xtend": true,
        "webpack>micromatch>braces>fill-range>repeat-string": true
      }
    },
    "stylelint>@stylelint/postcss-markdown>remark>remark-parse>parse-entities": {
      "packages": {
        "stylelint>@stylelint/postcss-markdown>remark>remark-parse>is-decimal": true,
        "stylelint>@stylelint/postcss-markdown>remark>remark-parse>parse-entities>character-entities": true,
        "stylelint>@stylelint/postcss-markdown>remark>remark-parse>parse-entities>character-entities-legacy": true,
        "stylelint>@stylelint/postcss-markdown>remark>remark-parse>parse-entities>character-reference-invalid": true,
        "stylelint>@stylelint/postcss-markdown>remark>remark-parse>parse-entities>is-alphanumerical": true,
        "stylelint>@stylelint/postcss-markdown>remark>remark-parse>parse-entities>is-hexadecimal": true
      }
    },
    "stylelint>@stylelint/postcss-markdown>remark>remark-parse>parse-entities>is-alphanumerical": {
      "packages": {
        "stylelint>@stylelint/postcss-markdown>remark>remark-parse>is-alphabetical": true,
        "stylelint>@stylelint/postcss-markdown>remark>remark-parse>is-decimal": true
      }
    },
    "stylelint>@stylelint/postcss-markdown>remark>remark-parse>unherit": {
      "packages": {
        "pumpify>inherits": true,
        "watchify>xtend": true
      }
    },
    "stylelint>@stylelint/postcss-markdown>remark>remark-parse>unist-util-remove-position": {
      "packages": {
        "@storybook/addon-essentials>@storybook/addon-docs>remark-slug>unist-util-visit": true
      }
    },
    "stylelint>@stylelint/postcss-markdown>remark>remark-stringify": {
      "packages": {
        "stylelint>@stylelint/postcss-markdown>remark>remark-parse>ccount": true,
        "stylelint>@stylelint/postcss-markdown>remark>remark-parse>is-decimal": true,
        "stylelint>@stylelint/postcss-markdown>remark>remark-parse>is-whitespace-character": true,
        "stylelint>@stylelint/postcss-markdown>remark>remark-parse>markdown-escapes": true,
        "stylelint>@stylelint/postcss-markdown>remark>remark-parse>parse-entities": true,
        "stylelint>@stylelint/postcss-markdown>remark>remark-parse>state-toggle": true,
        "stylelint>@stylelint/postcss-markdown>remark>remark-parse>unherit": true,
        "stylelint>@stylelint/postcss-markdown>remark>remark-stringify>is-alphanumeric": true,
        "stylelint>@stylelint/postcss-markdown>remark>remark-stringify>longest-streak": true,
        "stylelint>@stylelint/postcss-markdown>remark>remark-stringify>markdown-table": true,
        "stylelint>@stylelint/postcss-markdown>remark>remark-stringify>mdast-util-compact": true,
        "stylelint>@stylelint/postcss-markdown>remark>remark-stringify>stringify-entities": true,
        "watchify>xtend": true,
        "webpack>micromatch>braces>fill-range>repeat-string": true
      }
    },
    "stylelint>@stylelint/postcss-markdown>remark>remark-stringify>markdown-table": {
      "packages": {
        "webpack>micromatch>braces>fill-range>repeat-string": true
      }
    },
    "stylelint>@stylelint/postcss-markdown>remark>remark-stringify>mdast-util-compact": {
      "packages": {
        "@storybook/addon-essentials>@storybook/addon-docs>remark-slug>unist-util-visit": true
      }
    },
    "stylelint>@stylelint/postcss-markdown>remark>remark-stringify>stringify-entities": {
      "packages": {
        "stylelint>@stylelint/postcss-markdown>remark>remark-parse>is-decimal": true,
        "stylelint>@stylelint/postcss-markdown>remark>remark-parse>parse-entities>character-entities-legacy": true,
        "stylelint>@stylelint/postcss-markdown>remark>remark-parse>parse-entities>is-alphanumerical": true,
        "stylelint>@stylelint/postcss-markdown>remark>remark-parse>parse-entities>is-hexadecimal": true,
        "stylelint>@stylelint/postcss-markdown>remark>remark-stringify>stringify-entities>character-entities-html4": true
      }
    },
    "stylelint>@stylelint/postcss-markdown>remark>unified": {
      "packages": {
        "jsdom>request>extend": true,
        "stylelint>@stylelint/postcss-markdown>remark>unified>bail": true,
        "stylelint>@stylelint/postcss-markdown>remark>unified>is-buffer": true,
        "stylelint>@stylelint/postcss-markdown>remark>unified>is-plain-obj": true,
        "stylelint>@stylelint/postcss-markdown>remark>unified>trough": true,
        "stylelint>@stylelint/postcss-markdown>remark>unified>vfile": true
      }
    },
    "stylelint>@stylelint/postcss-markdown>remark>unified>vfile": {
      "builtin": {
        "path.basename": true,
        "path.dirname": true,
        "path.extname": true,
        "path.join": true,
        "path.sep": true
      },
      "globals": {
        "process.cwd": true
      },
      "packages": {
        "stylelint>@stylelint/postcss-markdown>remark>unified>vfile>is-buffer": true,
        "stylelint>@stylelint/postcss-markdown>remark>unified>vfile>vfile-message": true,
        "vinyl>replace-ext": true
      }
    },
    "stylelint>@stylelint/postcss-markdown>remark>unified>vfile>vfile-message": {
      "packages": {
        "stylelint>@stylelint/postcss-markdown>remark>unified>vfile>unist-util-stringify-position": true
      }
    },
    "stylelint>@stylelint/postcss-markdown>unist-util-find-all-after": {
      "packages": {
        "stylelint>@stylelint/postcss-markdown>unist-util-find-all-after>unist-util-is": true
      }
    },
    "stylelint>autoprefixer": {
      "globals": {
        "console": true,
        "process.cwd": true,
        "process.env.AUTOPREFIXER_GRID": true
      },
      "packages": {
        "stylelint>autoprefixer>browserslist": true,
        "stylelint>autoprefixer>caniuse-lite": true,
        "stylelint>autoprefixer>normalize-range": true,
        "stylelint>autoprefixer>num2fraction": true,
        "stylelint>postcss": true,
        "stylelint>postcss-value-parser": true,
        "stylelint>postcss>picocolors": true
      }
    },
    "stylelint>autoprefixer>browserslist": {
      "builtin": {
        "fs.existsSync": true,
        "fs.readFileSync": true,
        "fs.statSync": true,
        "path.basename": true,
        "path.dirname": true,
        "path.join": true,
        "path.resolve": true
      },
      "globals": {
        "console.warn": true,
        "process.env.BROWSERSLIST": true,
        "process.env.BROWSERSLIST_CONFIG": true,
        "process.env.BROWSERSLIST_DANGEROUS_EXTEND": true,
        "process.env.BROWSERSLIST_DISABLE_CACHE": true,
        "process.env.BROWSERSLIST_ENV": true,
        "process.env.BROWSERSLIST_IGNORE_OLD_DATA": true,
        "process.env.BROWSERSLIST_STATS": true,
        "process.env.NODE_ENV": true,
        "process.versions.node": true
      },
      "packages": {
        "stylelint>autoprefixer>browserslist>electron-to-chromium": true,
        "stylelint>autoprefixer>browserslist>node-releases": true,
        "stylelint>autoprefixer>caniuse-lite": true
      }
    },
    "stylelint>chalk": {
      "packages": {
        "chalk>ansi-styles": true,
        "sinon>supports-color": true
      }
    },
    "stylelint>cosmiconfig": {
      "builtin": {
        "fs": true,
        "os": true,
        "path": true
      },
      "globals": {
        "process.cwd": true
      },
      "packages": {
        "depcheck>cosmiconfig>parse-json": true,
        "depcheck>cosmiconfig>yaml": true,
        "eslint>import-fresh": true,
        "globby>dir-glob>path-type": true
      }
    },
    "stylelint>execall": {
      "packages": {
        "stylelint>execall>clone-regexp": true
      }
    },
    "stylelint>execall>clone-regexp": {
      "packages": {
        "stylelint>execall>clone-regexp>is-regexp": true
      }
    },
    "stylelint>file-entry-cache": {
      "builtin": {
        "crypto.createHash": true,
        "fs.readFileSync": true,
        "fs.statSync": true,
        "path.basename": true,
        "path.dirname": true
      },
      "packages": {
        "stylelint>file-entry-cache>flat-cache": true
      }
    },
    "stylelint>file-entry-cache>flat-cache": {
      "builtin": {
        "fs.existsSync": true,
        "fs.readFileSync": true,
        "path.basename": true,
        "path.dirname": true,
        "path.resolve": true
      },
      "globals": {
        "__dirname": true
      },
      "packages": {
        "stylelint>file-entry-cache>flat-cache>flatted": true,
        "stylelint>file-entry-cache>flat-cache>rimraf": true,
        "stylelint>file-entry-cache>flat-cache>write": true
      }
    },
    "stylelint>file-entry-cache>flat-cache>rimraf": {
      "builtin": {
        "assert": true,
        "fs": true,
        "path.join": true
      },
      "globals": {
        "process.platform": true,
        "setTimeout": true
      },
      "packages": {
        "nyc>glob": true
      }
    },
    "stylelint>file-entry-cache>flat-cache>write": {
      "builtin": {
        "fs.createWriteStream": true,
        "fs.writeFile": true,
        "fs.writeFileSync": true,
        "path.dirname": true
      },
      "packages": {
        "nock>mkdirp": true
      }
    },
    "stylelint>global-modules": {
      "builtin": {
        "path.resolve": true
      },
      "globals": {
        "process.env.OSTYPE": true,
        "process.platform": true
      },
      "packages": {
        "stylelint>global-modules>global-prefix": true
      }
    },
    "stylelint>global-modules>global-prefix": {
      "builtin": {
        "fs.readFileSync": true,
        "fs.realpathSync": true,
        "os.homedir": true,
        "path.dirname": true,
        "path.join": true,
        "path.resolve": true
      },
      "globals": {
        "process.env.APPDATA": true,
        "process.env.DESTDIR": true,
        "process.env.OSTYPE": true,
        "process.env.PREFIX": true,
        "process.execPath": true,
        "process.platform": true
      },
      "packages": {
        "mocha>which": true,
        "stylelint>global-modules>global-prefix>ini": true
      }
    },
    "stylelint>global-modules>global-prefix>ini": {
      "globals": {
        "process": true
      }
    },
    "stylelint>globjoin": {
      "builtin": {
        "path.join": true
      }
    },
    "stylelint>log-symbols": {
      "packages": {
        "madge>ora>is-unicode-supported": true,
        "stylelint>log-symbols>chalk": true
      }
    },
    "stylelint>log-symbols>chalk": {
      "packages": {
        "chalk>ansi-styles": true,
        "sinon>supports-color": true
      }
    },
    "stylelint>micromatch": {
      "builtin": {
        "util.inspect": true
      },
      "packages": {
        "chokidar>braces": true,
        "depcheck>readdirp>picomatch": true
      }
    },
    "stylelint>normalize-selector": {
      "globals": {
        "define": true
      }
    },
    "stylelint>postcss": {
      "builtin": {
        "fs": true,
        "path": true
      },
      "globals": {
        "Buffer": true,
        "atob": true,
        "btoa": true,
        "console": true,
        "process.env.NODE_ENV": true
      },
      "packages": {
        "stylelint>postcss>picocolors": true,
        "stylelint>postcss>source-map": true
      }
    },
    "stylelint>postcss-html": {
      "globals": {
        "__dirname": true
      },
      "packages": {
        "stylelint>postcss-html>htmlparser2": true,
        "stylelint>postcss-syntax": true
      }
    },
    "stylelint>postcss-html>htmlparser2": {
      "builtin": {
        "buffer.Buffer": true,
        "events.EventEmitter": true,
        "string_decoder.StringDecoder": true
      },
      "packages": {
        "pumpify>inherits": true,
        "stylelint>postcss-html>htmlparser2>domelementtype": true,
        "stylelint>postcss-html>htmlparser2>domhandler": true,
        "stylelint>postcss-html>htmlparser2>domutils": true,
        "stylelint>postcss-html>htmlparser2>entities": true,
        "stylelint>postcss-html>htmlparser2>readable-stream": true
      }
    },
    "stylelint>postcss-html>htmlparser2>domhandler": {
      "packages": {
        "stylelint>postcss-html>htmlparser2>domelementtype": true
      }
    },
    "stylelint>postcss-html>htmlparser2>domutils": {
      "packages": {
        "stylelint>postcss-html>htmlparser2>domelementtype": true,
        "stylelint>postcss-html>htmlparser2>domutils>dom-serializer": true
      }
    },
    "stylelint>postcss-html>htmlparser2>domutils>dom-serializer": {
      "packages": {
        "stylelint>postcss-html>htmlparser2>domelementtype": true,
        "stylelint>postcss-html>htmlparser2>entities": true
      }
    },
    "stylelint>postcss-html>htmlparser2>readable-stream": {
      "builtin": {
        "buffer.Buffer": true,
        "events.EventEmitter": true,
        "stream": true,
        "util": true
      },
      "globals": {
        "process.env.READABLE_STREAM": true,
        "process.nextTick": true,
        "process.stderr": true,
        "process.stdout": true
      },
      "packages": {
        "@storybook/api>util-deprecate": true,
        "browserify>string_decoder": true,
        "pumpify>inherits": true
      }
    },
    "stylelint>postcss-less": {
      "packages": {
        "stylelint>postcss": true
      }
    },
    "stylelint>postcss-reporter": {
      "packages": {
        "lodash": true
      }
    },
    "stylelint>postcss-safe-parser": {
      "packages": {
        "stylelint>postcss": true
      }
    },
    "stylelint>postcss-sass": {
      "packages": {
        "madge>detective-scss>gonzales-pe": true,
        "stylelint>postcss": true
      }
    },
    "stylelint>postcss-scss": {
      "packages": {
        "stylelint>postcss": true
      }
    },
    "stylelint>postcss-selector-parser": {
      "packages": {
        "@storybook/api>util-deprecate": true,
        "stylelint>postcss-selector-parser>cssesc": true
      }
    },
    "stylelint>postcss-syntax": {
      "builtin": {
        "path.isAbsolute": true,
        "path.resolve": true,
        "path.sep": true
      },
      "packages": {
        "stylelint>postcss": true
      }
    },
    "stylelint>postcss>picocolors": {
      "builtin": {
        "tty.isatty": true
      },
      "globals": {
        "process.argv.includes": true,
        "process.env": true,
        "process.platform": true
      }
    },
    "stylelint>specificity": {
      "globals": {
        "define": true
      }
    },
    "stylelint>sugarss": {
      "packages": {
        "stylelint>postcss": true
      }
    },
    "stylelint>table": {
      "globals": {
        "process.stdout.write": true
      },
      "packages": {
        "eslint>ajv": true,
        "lodash": true,
        "stylelint>table>slice-ansi": true,
        "stylelint>table>string-width": true
      }
    },
    "stylelint>table>slice-ansi": {
      "packages": {
        "mocha>yargs>string-width>is-fullwidth-code-point": true,
        "stylelint>table>slice-ansi>ansi-styles": true,
        "stylelint>table>slice-ansi>astral-regex": true
      }
    },
    "stylelint>table>slice-ansi>ansi-styles": {
      "packages": {
        "@metamask/jazzicon>color>color-convert": true
      }
    },
    "stylelint>table>string-width": {
      "packages": {
        "mocha>yargs>string-width>is-fullwidth-code-point": true,
        "stylelint>table>string-width>emoji-regex": true,
        "stylelint>table>string-width>strip-ansi": true
      }
    },
    "stylelint>table>string-width>strip-ansi": {
      "packages": {
        "stylelint>table>string-width>strip-ansi>ansi-regex": true
      }
    },
    "stylelint>write-file-atomic": {
      "builtin": {
        "fs.chmod": true,
        "fs.chmodSync": true,
        "fs.chown": true,
        "fs.chownSync": true,
        "fs.close": true,
        "fs.closeSync": true,
        "fs.fsync": true,
        "fs.fsyncSync": true,
        "fs.open": true,
        "fs.openSync": true,
        "fs.realpath": true,
        "fs.realpathSync": true,
        "fs.rename": true,
        "fs.renameSync": true,
        "fs.stat": true,
        "fs.statSync": true,
        "fs.unlink": true,
        "fs.unlinkSync": true,
        "fs.write": true,
        "fs.writeSync": true,
        "path.resolve": true,
        "util.promisify": true,
        "worker_threads.threadId": true
      },
      "globals": {
        "Buffer.isBuffer": true,
        "__filename": true,
        "process.getuid": true,
        "process.pid": true
      },
      "packages": {
        "eslint>imurmurhash": true,
        "jsdom>request>is-typedarray": true,
        "nyc>signal-exit": true,
        "stylelint>write-file-atomic>typedarray-to-buffer": true
      }
    },
    "stylelint>write-file-atomic>typedarray-to-buffer": {
      "globals": {
        "Buffer.from": true
      },
      "packages": {
        "jsdom>request>is-typedarray": true
      }
    },
    "terser": {
      "globals": {
        "Buffer.from": true,
        "atob": true,
        "btoa": true,
        "console.log": true,
        "console.warn": true,
        "define": true,
        "process": true
      },
      "packages": {
        "terser>@jridgewell/source-map": true,
        "terser>acorn": true
      }
    },
    "terser>@jridgewell/source-map": {
      "globals": {
        "Buffer": true,
        "TextDecoder": true,
        "define": true
      }
    },
    "terser>@jridgewell/source-map>@jridgewell/gen-mapping": {
      "globals": {
        "define": true
      },
      "packages": {
        "terser>@jridgewell/source-map>@jridgewell/gen-mapping>@jridgewell/set-array": true,
        "terser>@jridgewell/source-map>@jridgewell/gen-mapping>@jridgewell/sourcemap-codec": true,
        "terser>@jridgewell/source-map>@jridgewell/trace-mapping": true
      }
    },
    "terser>@jridgewell/source-map>@jridgewell/gen-mapping>@jridgewell/set-array": {
      "globals": {
        "define": true
      }
    },
    "terser>@jridgewell/source-map>@jridgewell/gen-mapping>@jridgewell/sourcemap-codec": {
      "globals": {
        "Buffer": true,
        "TextDecoder": true,
        "define": true
      }
    },
    "terser>@jridgewell/source-map>@jridgewell/trace-mapping": {
      "globals": {
        "define": true
      },
      "packages": {
        "terser>@jridgewell/source-map>@jridgewell/gen-mapping>@jridgewell/sourcemap-codec": true,
        "terser>@jridgewell/source-map>@jridgewell/trace-mapping>@jridgewell/resolve-uri": true
      }
    },
    "terser>@jridgewell/source-map>@jridgewell/trace-mapping>@jridgewell/resolve-uri": {
      "globals": {
        "define": true
      }
    },
    "terser>acorn": {
      "globals": {
        "console": true,
        "define": true
      }
    },
    "terser>source-map-support": {
      "builtin": {
        "fs": true,
        "path.dirname": true,
        "path.resolve": true
      },
      "globals": {
        "XMLHttpRequest": true,
        "console.error": true,
        "process": true
      },
      "packages": {
        "terser>source-map-support>buffer-from": true,
        "terser>source-map-support>source-map": true
      }
    },
    "terser>source-map-support>buffer-from": {
      "globals": {
        "Buffer": true
      }
    },
    "through2": {
      "packages": {
        "through2>readable-stream": true
      }
    },
    "through2>readable-stream": {
      "builtin": {
        "buffer.Buffer": true,
        "events.EventEmitter": true,
        "stream": true,
        "util": true
      },
      "globals": {
        "process.env.READABLE_STREAM": true,
        "process.nextTick": true,
        "process.stderr": true,
        "process.stdout": true
      },
      "packages": {
        "@storybook/api>util-deprecate": true,
        "browserify>string_decoder": true,
        "pumpify>inherits": true
      }
    },
    "tsutils": {
      "packages": {
        "tslib": true,
        "typescript": true
      }
    },
    "typescript": {
      "builtin": {
        "buffer.Buffer": true,
        "crypto": true,
        "fs": true,
        "inspector": true,
        "os.EOL": true,
        "os.platform": true,
        "path.dirname": true,
        "path.join": true,
        "path.resolve": true,
        "perf_hooks.PerformanceObserver": true,
        "perf_hooks.performance": true
      },
      "globals": {
        "Intl": true,
        "PerformanceObserver": true,
        "TypeScript": "write",
        "__dirname": true,
        "__filename": true,
        "__magic__": true,
        "clearTimeout": true,
        "console.log": true,
        "gc": true,
        "globalThis": true,
        "performance": true,
        "process": true,
        "setTimeout": true,
        "toolsVersion": "write"
      },
      "packages": {
        "terser>source-map-support": true
      }
    },
    "vinyl": {
      "builtin": {
        "buffer.Buffer.isBuffer": true,
        "path.basename": true,
        "path.dirname": true,
        "path.extname": true,
        "path.join": true,
        "path.normalize": true,
        "path.relative": true,
        "util.inspect.custom": true
      },
      "globals": {
        "process.cwd": true
      },
      "packages": {
        "vinyl>clone": true,
        "vinyl>clone-buffer": true,
        "vinyl>clone-stats": true,
        "vinyl>cloneable-readable": true,
        "vinyl>remove-trailing-separator": true,
        "vinyl>replace-ext": true
      }
    },
    "vinyl-buffer": {
      "packages": {
        "vinyl-buffer>bl": true,
        "vinyl-buffer>through2": true
      }
    },
    "vinyl-buffer>bl": {
      "builtin": {
        "util.inherits": true
      },
      "packages": {
        "ethereumjs-wallet>safe-buffer": true,
        "readable-stream": true
      }
    },
    "vinyl-buffer>through2": {
      "builtin": {
        "util.inherits": true
      },
      "globals": {
        "process.nextTick": true
      },
      "packages": {
        "readable-stream": true,
        "watchify>xtend": true
      }
    },
    "vinyl-source-stream": {
      "builtin": {
        "path.resolve": true
      },
      "globals": {
        "process.cwd": true
      },
      "packages": {
        "vinyl": true,
        "vinyl-source-stream>through2": true
      }
    },
    "vinyl-source-stream>through2": {
      "builtin": {
        "util.inherits": true
      },
      "globals": {
        "process.nextTick": true
      },
      "packages": {
        "readable-stream": true,
        "watchify>xtend": true
      }
    },
    "vinyl-sourcemaps-apply": {
      "packages": {
        "vinyl-sourcemaps-apply>source-map": true
      }
    },
    "vinyl>clone": {
      "globals": {
        "Buffer": true
      }
    },
    "vinyl>clone-buffer": {
      "builtin": {
        "buffer.Buffer": true
      }
    },
    "vinyl>clone-stats": {
      "builtin": {
        "fs.Stats": true
      }
    },
    "vinyl>cloneable-readable": {
      "packages": {
        "pumpify>inherits": true,
        "vinyl>cloneable-readable>process-nextick-args": true,
        "vinyl>cloneable-readable>through2": true
      }
    },
    "vinyl>cloneable-readable>process-nextick-args": {
      "globals": {
        "process.nextTick": true,
        "process.version": true
      }
    },
    "vinyl>cloneable-readable>through2": {
      "builtin": {
        "util.inherits": true
      },
      "globals": {
        "process.nextTick": true
      },
      "packages": {
        "readable-stream": true,
        "watchify>xtend": true
      }
    },
    "vinyl>remove-trailing-separator": {
      "globals": {
        "process.platform": true
      }
    },
    "vinyl>replace-ext": {
      "builtin": {
        "path.basename": true,
        "path.dirname": true,
        "path.extname": true,
        "path.join": true
      }
    },
    "watchify": {
      "builtin": {
        "path.join": true
      },
      "globals": {
        "clearTimeout": true,
        "setTimeout": true
      },
      "packages": {
        "chokidar": true,
        "through2": true,
        "watchify>anymatch": true,
        "watchify>xtend": true
      }
    },
    "watchify>anymatch": {
      "packages": {
        "chokidar>normalize-path": true,
        "depcheck>readdirp>picomatch": true
      }
    },
    "watchify>browserify>shasum-object": {
      "builtin": {
        "crypto.createHash": true
      },
      "globals": {
        "Buffer.isBuffer": true
      },
      "packages": {
        "eth-rpc-errors>fast-safe-stringify": true
      }
    },
    "webpack>micromatch>braces>snapdragon-node": {
      "packages": {
        "gulp>gulp-cli>isobject": true,
        "webpack>micromatch>braces>snapdragon-node>define-property": true,
        "webpack>micromatch>braces>snapdragon-node>snapdragon-util": true
      }
    },
    "webpack>micromatch>braces>snapdragon-node>define-property": {
      "packages": {
        "webpack>micromatch>define-property>is-descriptor": true
      }
    },
    "webpack>micromatch>braces>snapdragon-node>snapdragon-util": {
      "packages": {
        "webpack>micromatch>braces>snapdragon-node>snapdragon-util>kind-of": true
      }
    },
    "webpack>micromatch>braces>snapdragon-node>snapdragon-util>kind-of": {
      "packages": {
        "browserify>insert-module-globals>is-buffer": true
      }
    },
    "webpack>micromatch>braces>split-string": {
      "packages": {
        "webpack>micromatch>braces>split-string>extend-shallow": true
      }
    },
    "webpack>micromatch>braces>split-string>extend-shallow": {
      "packages": {
        "webpack>micromatch>braces>split-string>extend-shallow>is-extendable": true,
        "webpack>micromatch>extend-shallow>assign-symbols": true
      }
    },
    "webpack>micromatch>braces>split-string>extend-shallow>is-extendable": {
      "packages": {
        "@babel/register>clone-deep>is-plain-object": true
      }
    },
    "webpack>micromatch>define-property>is-descriptor": {
      "packages": {
        "3box>ipfs>kind-of": true,
        "webpack>micromatch>define-property>is-descriptor>is-accessor-descriptor": true,
        "webpack>micromatch>define-property>is-descriptor>is-data-descriptor": true
      }
    },
    "webpack>micromatch>define-property>is-descriptor>is-accessor-descriptor": {
      "packages": {
        "3box>ipfs>kind-of": true
      }
    },
    "webpack>micromatch>define-property>is-descriptor>is-data-descriptor": {
      "packages": {
        "3box>ipfs>kind-of": true
      }
    },
    "webpack>micromatch>extglob": {
      "packages": {
        "webpack>micromatch>array-unique": true,
        "webpack>micromatch>extglob>define-property": true,
        "webpack>micromatch>extglob>expand-brackets": true,
        "webpack>micromatch>extglob>extend-shallow": true,
        "webpack>micromatch>fragment-cache": true,
        "webpack>micromatch>regex-not": true,
        "webpack>micromatch>snapdragon": true,
        "webpack>micromatch>to-regex": true
      }
    },
    "webpack>micromatch>extglob>define-property": {
      "packages": {
        "webpack>micromatch>define-property>is-descriptor": true
      }
    },
    "webpack>micromatch>extglob>expand-brackets": {
      "globals": {
        "__filename": true
      },
      "packages": {
        "webpack>micromatch>extglob>expand-brackets>debug": true,
        "webpack>micromatch>extglob>expand-brackets>define-property": true,
        "webpack>micromatch>extglob>expand-brackets>posix-character-classes": true,
        "webpack>micromatch>extglob>extend-shallow": true,
        "webpack>micromatch>regex-not": true,
        "webpack>micromatch>snapdragon": true,
        "webpack>micromatch>to-regex": true
      }
    },
    "webpack>micromatch>extglob>expand-brackets>debug": {
      "builtin": {
        "fs.SyncWriteStream": true,
        "net.Socket": true,
        "tty.WriteStream": true,
        "tty.isatty": true,
        "util": true
      },
      "globals": {
        "chrome": true,
        "console": true,
        "document": true,
        "localStorage": true,
        "navigator": true,
        "process": true
      },
      "packages": {
        "webpack>micromatch>extglob>expand-brackets>debug>ms": true
      }
    },
    "webpack>micromatch>extglob>expand-brackets>define-property": {
      "packages": {
        "webpack>micromatch>extglob>expand-brackets>define-property>is-descriptor": true
      }
    },
    "webpack>micromatch>extglob>expand-brackets>define-property>is-descriptor": {
      "packages": {
        "webpack>micromatch>extglob>expand-brackets>define-property>is-descriptor>is-accessor-descriptor": true,
        "webpack>micromatch>extglob>expand-brackets>define-property>is-descriptor>is-data-descriptor": true,
        "webpack>micromatch>extglob>expand-brackets>define-property>is-descriptor>kind-of": true
      }
    },
    "webpack>micromatch>extglob>expand-brackets>define-property>is-descriptor>is-accessor-descriptor": {
      "packages": {
        "webpack>micromatch>extglob>expand-brackets>define-property>is-descriptor>is-accessor-descriptor>kind-of": true
      }
    },
    "webpack>micromatch>extglob>expand-brackets>define-property>is-descriptor>is-accessor-descriptor>kind-of": {
      "packages": {
        "browserify>insert-module-globals>is-buffer": true
      }
    },
    "webpack>micromatch>extglob>expand-brackets>define-property>is-descriptor>is-data-descriptor": {
      "packages": {
        "webpack>micromatch>extglob>expand-brackets>define-property>is-descriptor>is-data-descriptor>kind-of": true
      }
    },
    "webpack>micromatch>extglob>expand-brackets>define-property>is-descriptor>is-data-descriptor>kind-of": {
      "packages": {
        "browserify>insert-module-globals>is-buffer": true
      }
    },
    "webpack>micromatch>extglob>extend-shallow": {
      "packages": {
        "webpack>micromatch>extglob>extend-shallow>is-extendable": true
      }
    },
    "webpack>micromatch>fragment-cache": {
      "packages": {
        "webpack>micromatch>snapdragon>map-cache": true
      }
    },
    "webpack>micromatch>nanomatch": {
      "builtin": {
        "path.basename": true,
        "path.sep": true,
        "util.inspect": true
      },
      "packages": {
        "3box>ipfs>kind-of": true,
        "nyc>spawn-wrap>is-windows": true,
        "webpack>micromatch>arr-diff": true,
        "webpack>micromatch>array-unique": true,
        "webpack>micromatch>fragment-cache": true,
        "webpack>micromatch>nanomatch>define-property": true,
        "webpack>micromatch>nanomatch>extend-shallow": true,
        "webpack>micromatch>nanomatch>is-odd": true,
        "webpack>micromatch>object.pick": true,
        "webpack>micromatch>regex-not": true,
        "webpack>micromatch>snapdragon": true,
        "webpack>micromatch>to-regex": true
      }
    },
    "webpack>micromatch>nanomatch>define-property": {
      "packages": {
        "gulp>gulp-cli>isobject": true,
        "webpack>micromatch>define-property>is-descriptor": true
      }
    },
    "webpack>micromatch>nanomatch>extend-shallow": {
      "packages": {
        "webpack>micromatch>extend-shallow>assign-symbols": true,
        "webpack>micromatch>nanomatch>extend-shallow>is-extendable": true
      }
    },
    "webpack>micromatch>nanomatch>extend-shallow>is-extendable": {
      "packages": {
        "@babel/register>clone-deep>is-plain-object": true
      }
    },
    "webpack>micromatch>nanomatch>is-odd": {
      "packages": {
        "gulp>undertaker>bach>array-last>is-number": true
      }
    },
    "webpack>micromatch>object.pick": {
      "packages": {
        "gulp>gulp-cli>isobject": true
      }
    },
    "webpack>micromatch>regex-not": {
      "packages": {
        "webpack>micromatch>regex-not>extend-shallow": true,
        "webpack>micromatch>to-regex>safe-regex": true
      }
    },
    "webpack>micromatch>regex-not>extend-shallow": {
      "packages": {
        "webpack>micromatch>extend-shallow>assign-symbols": true,
        "webpack>micromatch>regex-not>extend-shallow>is-extendable": true
      }
    },
    "webpack>micromatch>regex-not>extend-shallow>is-extendable": {
      "packages": {
        "@babel/register>clone-deep>is-plain-object": true
      }
    },
    "webpack>micromatch>snapdragon": {
      "builtin": {
        "fs.readFileSync": true,
        "path.dirname": true,
        "util.inspect": true
      },
      "globals": {
        "__filename": true
      },
      "packages": {
        "webpack>micromatch>extglob>extend-shallow": true,
        "webpack>micromatch>snapdragon>base": true,
        "webpack>micromatch>snapdragon>debug": true,
        "webpack>micromatch>snapdragon>define-property": true,
        "webpack>micromatch>snapdragon>map-cache": true,
        "webpack>micromatch>snapdragon>source-map": true,
        "webpack>micromatch>snapdragon>source-map-resolve": true,
        "webpack>micromatch>snapdragon>use": true
      }
    },
    "webpack>micromatch>snapdragon>base": {
      "builtin": {
        "util.inherits": true
      },
      "packages": {
        "gulp>gulp-cli>isobject": true,
        "pubnub>superagent>component-emitter": true,
        "webpack>micromatch>snapdragon>base>cache-base": true,
        "webpack>micromatch>snapdragon>base>class-utils": true,
        "webpack>micromatch>snapdragon>base>define-property": true,
        "webpack>micromatch>snapdragon>base>mixin-deep": true,
        "webpack>micromatch>snapdragon>base>pascalcase": true
      }
    },
    "webpack>micromatch>snapdragon>base>cache-base": {
      "packages": {
        "gulp>gulp-cli>array-sort>get-value": true,
        "gulp>gulp-cli>isobject": true,
        "pubnub>superagent>component-emitter": true,
        "webpack>micromatch>snapdragon>base>cache-base>collection-visit": true,
        "webpack>micromatch>snapdragon>base>cache-base>has-value": true,
        "webpack>micromatch>snapdragon>base>cache-base>set-value": true,
        "webpack>micromatch>snapdragon>base>cache-base>to-object-path": true,
        "webpack>micromatch>snapdragon>base>cache-base>union-value": true,
        "webpack>micromatch>snapdragon>base>cache-base>unset-value": true
      }
    },
    "webpack>micromatch>snapdragon>base>cache-base>collection-visit": {
      "packages": {
        "webpack>micromatch>snapdragon>base>cache-base>collection-visit>map-visit": true,
        "webpack>micromatch>snapdragon>base>cache-base>collection-visit>object-visit": true
      }
    },
    "webpack>micromatch>snapdragon>base>cache-base>collection-visit>map-visit": {
      "builtin": {
        "util.inspect": true
      },
      "packages": {
        "webpack>micromatch>snapdragon>base>cache-base>collection-visit>object-visit": true
      }
    },
    "webpack>micromatch>snapdragon>base>cache-base>collection-visit>object-visit": {
      "packages": {
        "gulp>gulp-cli>isobject": true
      }
    },
    "webpack>micromatch>snapdragon>base>cache-base>has-value": {
      "packages": {
        "gulp>gulp-cli>array-sort>get-value": true,
        "gulp>gulp-cli>isobject": true,
        "webpack>micromatch>snapdragon>base>cache-base>has-value>has-values": true
      }
    },
    "webpack>micromatch>snapdragon>base>cache-base>has-value>has-values": {
      "packages": {
        "webpack>micromatch>snapdragon>base>cache-base>has-value>has-values>is-number": true,
        "webpack>micromatch>snapdragon>base>cache-base>has-value>has-values>kind-of": true
      }
    },
    "webpack>micromatch>snapdragon>base>cache-base>has-value>has-values>is-number": {
      "packages": {
        "webpack>micromatch>snapdragon>base>cache-base>has-value>has-values>is-number>kind-of": true
      }
    },
    "webpack>micromatch>snapdragon>base>cache-base>has-value>has-values>is-number>kind-of": {
      "packages": {
        "browserify>insert-module-globals>is-buffer": true
      }
    },
    "webpack>micromatch>snapdragon>base>cache-base>has-value>has-values>kind-of": {
      "packages": {
        "browserify>insert-module-globals>is-buffer": true
      }
    },
    "webpack>micromatch>snapdragon>base>cache-base>set-value": {
      "packages": {
        "@babel/register>clone-deep>is-plain-object": true,
        "webpack>micromatch>braces>split-string": true,
        "webpack>micromatch>extglob>extend-shallow": true,
        "webpack>micromatch>extglob>extend-shallow>is-extendable": true
      }
    },
    "webpack>micromatch>snapdragon>base>cache-base>to-object-path": {
      "packages": {
        "webpack>micromatch>snapdragon>base>cache-base>to-object-path>kind-of": true
      }
    },
    "webpack>micromatch>snapdragon>base>cache-base>to-object-path>kind-of": {
      "packages": {
        "browserify>insert-module-globals>is-buffer": true
      }
    },
    "webpack>micromatch>snapdragon>base>cache-base>union-value": {
      "packages": {
        "gulp-zip>plugin-error>arr-union": true,
        "gulp>gulp-cli>array-sort>get-value": true,
        "webpack>micromatch>extglob>extend-shallow>is-extendable": true,
        "webpack>micromatch>snapdragon>base>cache-base>set-value": true
      }
    },
    "webpack>micromatch>snapdragon>base>cache-base>unset-value": {
      "packages": {
        "gulp>gulp-cli>isobject": true,
        "webpack>micromatch>snapdragon>base>cache-base>unset-value>has-value": true
      }
    },
    "webpack>micromatch>snapdragon>base>cache-base>unset-value>has-value": {
      "packages": {
        "gulp>gulp-cli>array-sort>get-value": true,
        "webpack>micromatch>snapdragon>base>cache-base>unset-value>has-value>has-values": true,
        "webpack>micromatch>snapdragon>base>cache-base>unset-value>has-value>isobject": true
      }
    },
    "webpack>micromatch>snapdragon>base>cache-base>unset-value>has-value>isobject": {
      "packages": {
        "readable-stream>isarray": true
      }
    },
    "webpack>micromatch>snapdragon>base>class-utils": {
      "builtin": {
        "util": true
      },
      "packages": {
        "gulp-zip>plugin-error>arr-union": true,
        "gulp>gulp-cli>isobject": true,
        "webpack>micromatch>snapdragon>base>class-utils>static-extend": true,
        "webpack>micromatch>snapdragon>define-property": true
      }
    },
    "webpack>micromatch>snapdragon>base>class-utils>static-extend": {
      "builtin": {
        "util.inherits": true
      },
      "packages": {
        "webpack>micromatch>snapdragon>base>class-utils>static-extend>object-copy": true,
        "webpack>micromatch>snapdragon>define-property": true
      }
    },
    "webpack>micromatch>snapdragon>base>class-utils>static-extend>object-copy": {
      "packages": {
        "webpack>micromatch>snapdragon>base>class-utils>static-extend>object-copy>copy-descriptor": true,
        "webpack>micromatch>snapdragon>base>class-utils>static-extend>object-copy>kind-of": true,
        "webpack>micromatch>snapdragon>define-property": true
      }
    },
    "webpack>micromatch>snapdragon>base>class-utils>static-extend>object-copy>kind-of": {
      "packages": {
        "browserify>insert-module-globals>is-buffer": true
      }
    },
    "webpack>micromatch>snapdragon>base>define-property": {
      "packages": {
        "webpack>micromatch>define-property>is-descriptor": true
      }
    },
    "webpack>micromatch>snapdragon>base>mixin-deep": {
      "packages": {
        "gulp>undertaker>object.reduce>for-own>for-in": true,
        "webpack>micromatch>snapdragon>base>mixin-deep>is-extendable": true
      }
    },
    "webpack>micromatch>snapdragon>base>mixin-deep>is-extendable": {
      "packages": {
        "@babel/register>clone-deep>is-plain-object": true
      }
    },
    "webpack>micromatch>snapdragon>debug": {
      "builtin": {
        "fs.SyncWriteStream": true,
        "net.Socket": true,
        "tty.WriteStream": true,
        "tty.isatty": true,
        "util": true
      },
      "globals": {
        "chrome": true,
        "console": true,
        "document": true,
        "localStorage": true,
        "navigator": true,
        "process": true
      },
      "packages": {
        "webpack>micromatch>snapdragon>debug>ms": true
      }
    },
    "webpack>micromatch>snapdragon>define-property": {
      "packages": {
        "webpack>micromatch>snapdragon>define-property>is-descriptor": true
      }
    },
    "webpack>micromatch>snapdragon>define-property>is-descriptor": {
      "packages": {
        "webpack>micromatch>snapdragon>define-property>is-descriptor>is-accessor-descriptor": true,
        "webpack>micromatch>snapdragon>define-property>is-descriptor>is-data-descriptor": true,
        "webpack>micromatch>snapdragon>define-property>is-descriptor>kind-of": true
      }
    },
    "webpack>micromatch>snapdragon>define-property>is-descriptor>is-accessor-descriptor": {
      "packages": {
        "webpack>micromatch>snapdragon>define-property>is-descriptor>is-accessor-descriptor>kind-of": true
      }
    },
    "webpack>micromatch>snapdragon>define-property>is-descriptor>is-accessor-descriptor>kind-of": {
      "packages": {
        "browserify>insert-module-globals>is-buffer": true
      }
    },
    "webpack>micromatch>snapdragon>define-property>is-descriptor>is-data-descriptor": {
      "packages": {
        "webpack>micromatch>snapdragon>define-property>is-descriptor>is-data-descriptor>kind-of": true
      }
    },
    "webpack>micromatch>snapdragon>define-property>is-descriptor>is-data-descriptor>kind-of": {
      "packages": {
        "browserify>insert-module-globals>is-buffer": true
      }
    },
    "webpack>micromatch>snapdragon>source-map-resolve": {
      "builtin": {
        "url.resolve": true
      },
      "globals": {
        "setImmediate": true
      },
      "packages": {
        "gulp-sourcemaps>css>source-map-resolve>atob": true,
        "gulp-sourcemaps>css>source-map-resolve>decode-uri-component": true,
        "resolve-url-loader>rework>css>urix": true,
        "webpack>micromatch>snapdragon>source-map-resolve>source-map-url": true
      }
    },
    "webpack>micromatch>snapdragon>source-map-resolve>source-map-url": {
      "globals": {
        "define": true
      }
    },
    "webpack>micromatch>snapdragon>use": {
      "packages": {
        "3box>ipfs>kind-of": true
      }
    },
    "webpack>micromatch>to-regex": {
      "packages": {
        "webpack>micromatch>regex-not": true,
        "webpack>micromatch>to-regex>define-property": true,
        "webpack>micromatch>to-regex>extend-shallow": true,
        "webpack>micromatch>to-regex>safe-regex": true
      }
    },
    "webpack>micromatch>to-regex>define-property": {
      "packages": {
        "gulp>gulp-cli>isobject": true,
        "webpack>micromatch>define-property>is-descriptor": true
      }
    },
    "webpack>micromatch>to-regex>extend-shallow": {
      "packages": {
        "webpack>micromatch>extend-shallow>assign-symbols": true,
        "webpack>micromatch>to-regex>extend-shallow>is-extendable": true
      }
    },
    "webpack>micromatch>to-regex>extend-shallow>is-extendable": {
      "packages": {
        "@babel/register>clone-deep>is-plain-object": true
      }
    },
    "webpack>micromatch>to-regex>safe-regex": {
      "packages": {
        "enzyme>rst-selector-parser>nearley>randexp>ret": true
      }
    },
    "yargs": {
      "builtin": {
        "assert": true,
        "fs": true,
        "path": true,
        "util": true
      },
      "globals": {
        "Error": true,
        "console": true,
        "process": true
      },
      "packages": {
        "yargs>cliui": true,
        "yargs>escalade": true,
        "yargs>get-caller-file": true,
        "yargs>require-directory": true,
        "yargs>string-width": true,
        "yargs>y18n": true,
        "yargs>yargs-parser": true
      }
    },
    "yargs>cliui": {
      "packages": {
        "eslint>strip-ansi": true,
        "yargs>cliui>wrap-ansi": true,
        "yargs>string-width": true
      }
    },
    "yargs>cliui>wrap-ansi": {
      "packages": {
        "chalk>ansi-styles": true,
        "eslint>strip-ansi": true,
        "yargs>string-width": true
      }
    },
    "yargs>escalade": {
      "builtin": {
        "fs.readdirSync": true,
        "fs.statSync": true,
        "path.dirname": true,
        "path.resolve": true
      }
    },
    "yargs>require-directory": {
      "builtin": {
        "fs.readdirSync": true,
        "fs.statSync": true,
        "path.dirname": true,
        "path.join": true,
        "path.resolve": true
      }
    },
    "yargs>string-width": {
      "packages": {
        "eslint>strip-ansi": true,
        "yargs>string-width>emoji-regex": true,
        "yargs>string-width>is-fullwidth-code-point": true
      }
    },
    "yargs>y18n": {
      "builtin": {
        "fs": true,
        "path": true,
        "util": true
      }
    },
    "yargs>yargs-parser": {
      "builtin": {
        "fs": true,
        "path": true,
        "util": true
      },
      "globals": {
        "process": true
      }
    }
  }
}<|MERGE_RESOLUTION|>--- conflicted
+++ resolved
@@ -4416,7 +4416,6 @@
         "webpack>micromatch>regex-not": true,
         "webpack>micromatch>snapdragon": true,
         "webpack>micromatch>to-regex": true
-<<<<<<< HEAD
       }
     },
     "gulp-watch>chokidar>readdirp>micromatch>define-property": {
@@ -4453,44 +4452,6 @@
         "webpack>micromatch>define-property>is-descriptor": true
       }
     },
-=======
-      }
-    },
-    "gulp-watch>chokidar>readdirp>micromatch>define-property": {
-      "packages": {
-        "gulp>gulp-cli>isobject": true,
-        "webpack>micromatch>define-property>is-descriptor": true
-      }
-    },
-    "gulp-watch>chokidar>readdirp>micromatch>extend-shallow": {
-      "packages": {
-        "gulp-watch>chokidar>readdirp>micromatch>extend-shallow>is-extendable": true,
-        "webpack>micromatch>extend-shallow>assign-symbols": true
-      }
-    },
-    "gulp-watch>chokidar>readdirp>micromatch>extend-shallow>is-extendable": {
-      "packages": {
-        "@babel/register>clone-deep>is-plain-object": true
-      }
-    },
-    "gulp-watch>chokidar>readdirp>micromatch>extglob": {
-      "packages": {
-        "gulp-watch>chokidar>readdirp>micromatch>array-unique": true,
-        "gulp-watch>chokidar>readdirp>micromatch>extglob>define-property": true,
-        "gulp-watch>chokidar>readdirp>micromatch>extglob>expand-brackets": true,
-        "gulp-watch>chokidar>readdirp>micromatch>extglob>extend-shallow": true,
-        "webpack>micromatch>fragment-cache": true,
-        "webpack>micromatch>regex-not": true,
-        "webpack>micromatch>snapdragon": true,
-        "webpack>micromatch>to-regex": true
-      }
-    },
-    "gulp-watch>chokidar>readdirp>micromatch>extglob>define-property": {
-      "packages": {
-        "webpack>micromatch>define-property>is-descriptor": true
-      }
-    },
->>>>>>> d98c0942
     "gulp-watch>chokidar>readdirp>micromatch>extglob>expand-brackets": {
       "globals": {
         "__filename": true
@@ -4545,7 +4506,6 @@
     "gulp-watch>chokidar>readdirp>micromatch>extglob>expand-brackets>define-property>is-descriptor>is-data-descriptor": {
       "packages": {
         "gulp-watch>anymatch>micromatch>kind-of": true
-<<<<<<< HEAD
       }
     },
     "gulp-watch>chokidar>readdirp>micromatch>extglob>expand-brackets>extend-shallow": {
@@ -4647,109 +4607,6 @@
         "readable-stream": true
       }
     },
-=======
-      }
-    },
-    "gulp-watch>chokidar>readdirp>micromatch>extglob>expand-brackets>extend-shallow": {
-      "packages": {
-        "gulp-watch>chokidar>readdirp>micromatch>extglob>expand-brackets>extend-shallow>is-extendable": true
-      }
-    },
-    "gulp-watch>chokidar>readdirp>micromatch>extglob>extend-shallow": {
-      "packages": {
-        "gulp-watch>chokidar>readdirp>micromatch>extglob>extend-shallow>is-extendable": true
-      }
-    },
-    "gulp-watch>chokidar>upath": {
-      "builtin": {
-        "path": true
-      }
-    },
-    "gulp-watch>fancy-log": {
-      "globals": {
-        "console": true,
-        "process.argv.indexOf": true,
-        "process.stderr.write": true,
-        "process.stdout.write": true
-      },
-      "packages": {
-        "fancy-log>ansi-gray": true,
-        "fancy-log>color-support": true,
-        "fancy-log>time-stamp": true
-      }
-    },
-    "gulp-watch>glob-parent": {
-      "builtin": {
-        "os.platform": true,
-        "path": true
-      },
-      "packages": {
-        "gulp-watch>glob-parent>is-glob": true,
-        "gulp-watch>glob-parent>path-dirname": true
-      }
-    },
-    "gulp-watch>glob-parent>is-glob": {
-      "packages": {
-        "gulp-watch>glob-parent>is-glob>is-extglob": true
-      }
-    },
-    "gulp-watch>glob-parent>path-dirname": {
-      "builtin": {
-        "path": true,
-        "util.inspect": true
-      },
-      "globals": {
-        "process.platform": true
-      }
-    },
-    "gulp-watch>path-is-absolute": {
-      "globals": {
-        "process.platform": true
-      }
-    },
-    "gulp-watch>vinyl-file": {
-      "builtin": {
-        "path.resolve": true
-      },
-      "globals": {
-        "process.cwd": true
-      },
-      "packages": {
-        "del>globby>pinkie-promise": true,
-        "fs-extra>graceful-fs": true,
-        "gulp-watch>vinyl-file>pify": true,
-        "gulp-watch>vinyl-file>strip-bom": true,
-        "gulp-watch>vinyl-file>strip-bom-stream": true,
-        "gulp-watch>vinyl-file>vinyl": true
-      }
-    },
-    "gulp-watch>vinyl-file>strip-bom": {
-      "globals": {
-        "Buffer.isBuffer": true
-      },
-      "packages": {
-        "gulp>vinyl-fs>remove-bom-buffer>is-utf8": true
-      }
-    },
-    "gulp-watch>vinyl-file>strip-bom-stream": {
-      "packages": {
-        "gulp-watch>vinyl-file>strip-bom": true,
-        "gulp-watch>vinyl-file>strip-bom-stream>first-chunk-stream": true
-      }
-    },
-    "gulp-watch>vinyl-file>strip-bom-stream>first-chunk-stream": {
-      "builtin": {
-        "util.inherits": true
-      },
-      "globals": {
-        "Buffer.concat": true,
-        "setImmediate": true
-      },
-      "packages": {
-        "readable-stream": true
-      }
-    },
->>>>>>> d98c0942
     "gulp-watch>vinyl-file>vinyl": {
       "builtin": {
         "buffer.Buffer": true,
@@ -4858,7 +4715,6 @@
         "process.nextTick": true,
         "process.stderr": true,
         "process.stdout": true
-<<<<<<< HEAD
       },
       "packages": {
         "@storybook/api>util-deprecate": true,
@@ -4919,68 +4775,6 @@
       "globals": {
         "process.platform": true
       },
-=======
-      },
-      "packages": {
-        "@storybook/api>util-deprecate": true,
-        "browserify>string_decoder": true,
-        "pumpify>inherits": true
-      }
-    },
-    "gulp-zip>yazl": {
-      "builtin": {
-        "events.EventEmitter": true,
-        "fs.createReadStream": true,
-        "fs.stat": true,
-        "stream.PassThrough": true,
-        "stream.Transform": true,
-        "util.inherits": true,
-        "zlib.DeflateRaw": true,
-        "zlib.deflateRaw": true
-      },
-      "globals": {
-        "Buffer": true,
-        "setImmediate": true,
-        "utf8FileName.length": true
-      },
-      "packages": {
-        "gulp-zip>yazl>buffer-crc32": true
-      }
-    },
-    "gulp-zip>yazl>buffer-crc32": {
-      "builtin": {
-        "buffer.Buffer": true
-      }
-    },
-    "gulp>glob-watcher": {
-      "packages": {
-        "gulp>glob-watcher>anymatch": true,
-        "gulp>glob-watcher>async-done": true,
-        "gulp>glob-watcher>chokidar": true,
-        "gulp>glob-watcher>is-negated-glob": true,
-        "gulp>glob-watcher>just-debounce": true,
-        "gulp>undertaker>object.defaults": true
-      }
-    },
-    "gulp>glob-watcher>anymatch": {
-      "builtin": {
-        "path.sep": true
-      },
-      "packages": {
-        "gulp>glob-watcher>anymatch>micromatch": true,
-        "gulp>glob-watcher>anymatch>normalize-path": true
-      }
-    },
-    "gulp>glob-watcher>anymatch>micromatch": {
-      "builtin": {
-        "path.basename": true,
-        "path.sep": true,
-        "util.inspect": true
-      },
-      "globals": {
-        "process.platform": true
-      },
->>>>>>> d98c0942
       "packages": {
         "3box>ipfs>kind-of": true,
         "gulp>glob-watcher>anymatch>micromatch>define-property": true,
