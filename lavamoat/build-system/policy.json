--- conflicted
+++ resolved
@@ -1211,11 +1211,7 @@
     "@lavamoat/lavapack>json-stable-stringify": {
       "packages": {
         "@lavamoat/lavapack>json-stable-stringify>isarray": true,
-<<<<<<< HEAD
-        "globalthis>define-properties>object-keys": true,
-=======
         "@lavamoat/lavapack>json-stable-stringify>object-keys": true,
->>>>>>> befc516a
         "lavamoat>json-stable-stringify>jsonify": true,
         "string.prototype.matchall>call-bind": true
       }
@@ -1433,15 +1429,9 @@
     },
     "autoprefixer": {
       "globals": {
-<<<<<<< HEAD
-        "console.log": true,
-        "console.warn": true,
-        "process": true
-=======
         "console": true,
         "process.cwd": true,
         "process.env.AUTOPREFIXER_GRID": true
->>>>>>> befc516a
       },
       "packages": {
         "autoprefixer>caniuse-lite": true,
@@ -3416,34 +3406,6 @@
         "setTimeout": true
       }
     },
-<<<<<<< HEAD
-    "globalthis": {
-      "packages": {
-        "globalthis>define-properties": true
-      }
-    },
-    "globalthis>define-properties": {
-      "packages": {
-        "globalthis>define-properties>define-data-property": true,
-        "globalthis>define-properties>has-property-descriptors": true,
-        "globalthis>define-properties>object-keys": true
-      }
-    },
-    "globalthis>define-properties>define-data-property": {
-      "packages": {
-        "globalthis>define-properties>has-property-descriptors": true,
-        "string.prototype.matchall>call-bind>es-errors": true,
-        "string.prototype.matchall>es-abstract>gopd": true,
-        "string.prototype.matchall>get-intrinsic": true
-      }
-    },
-    "globalthis>define-properties>has-property-descriptors": {
-      "packages": {
-        "string.prototype.matchall>get-intrinsic": true
-      }
-    },
-=======
->>>>>>> befc516a
     "globby": {
       "builtin": {
         "fs.Stats": true,
@@ -3834,16 +3796,7 @@
     },
     "gulp-sort": {
       "packages": {
-<<<<<<< HEAD
-        "gulp-rtlcss>rtlcss>chalk>ansi-styles>color-convert": true
-      }
-    },
-    "gulp-rtlcss>rtlcss>chalk>ansi-styles>color-convert": {
-      "packages": {
-        "gulp-rtlcss>rtlcss>chalk>ansi-styles>color-convert>color-name": true
-=======
         "gulp-sort>through2": true
->>>>>>> befc516a
       }
     },
     "gulp-sort>through2": {
@@ -7568,12 +7521,6 @@
     },
     "string.prototype.matchall>call-bind>set-function-length": {
       "packages": {
-<<<<<<< HEAD
-        "globalthis>define-properties>define-data-property": true,
-        "globalthis>define-properties>has-property-descriptors": true,
-        "string.prototype.matchall>call-bind>es-errors": true,
-        "string.prototype.matchall>es-abstract>gopd": true,
-=======
         "string.prototype.matchall>call-bind>es-errors": true,
         "string.prototype.matchall>define-properties>define-data-property": true,
         "string.prototype.matchall>es-abstract>gopd": true,
@@ -7593,7 +7540,6 @@
         "string.prototype.matchall>call-bind>es-errors": true,
         "string.prototype.matchall>es-abstract>gopd": true,
         "string.prototype.matchall>es-abstract>has-property-descriptors": true,
->>>>>>> befc516a
         "string.prototype.matchall>get-intrinsic": true
       }
     },
