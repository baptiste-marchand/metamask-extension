{
  "resources": {
    "@babel/runtime": {
      "globals": {
        "regeneratorRuntime": "write"
      }
    },
    "@ensdomains/content-hash": {
      "globals": {
        "console.warn": true
      },
      "packages": {
        "@ensdomains/content-hash>cids": true,
        "@ensdomains/content-hash>js-base64": true,
        "@ensdomains/content-hash>multicodec": true,
        "@ensdomains/content-hash>multihashes": true,
        "browserify>buffer": true
      }
    },
    "@ensdomains/content-hash>cids": {
      "packages": {
        "@ensdomains/content-hash>cids>multibase": true,
        "@ensdomains/content-hash>cids>multihashes": true,
        "@ensdomains/content-hash>cids>uint8arrays": true,
        "@ensdomains/content-hash>multicodec": true
      }
    },
    "@ensdomains/content-hash>cids>multibase": {
      "globals": {
        "TextDecoder": true,
        "TextEncoder": true
      },
      "packages": {
        "@ensdomains/content-hash>cids>multibase>@multiformats/base-x": true
      }
    },
    "@ensdomains/content-hash>cids>multihashes": {
      "packages": {
        "@ensdomains/content-hash>cids>multibase": true,
        "@ensdomains/content-hash>cids>multihashes>varint": true,
        "@ensdomains/content-hash>cids>uint8arrays": true
      }
    },
    "@ensdomains/content-hash>cids>uint8arrays": {
      "globals": {
        "TextDecoder": true,
        "TextEncoder": true
      },
      "packages": {
        "@ensdomains/content-hash>cids>multibase": true
      }
    },
    "@ensdomains/content-hash>js-base64": {
      "globals": {
        "Base64": "write",
        "TextDecoder": true,
        "TextEncoder": true,
        "atob": true,
        "btoa": true,
        "define": true
      },
      "packages": {
        "browserify>buffer": true
      }
    },
    "@ensdomains/content-hash>multicodec": {
      "packages": {
        "@ensdomains/content-hash>multicodec>uint8arrays": true,
        "sass-embedded>varint": true
      }
    },
    "@ensdomains/content-hash>multicodec>uint8arrays": {
      "globals": {
        "Buffer": true,
        "TextDecoder": true,
        "TextEncoder": true
      },
      "packages": {
        "@metamask/assets-controllers>multiformats": true
      }
    },
    "@ensdomains/content-hash>multihashes": {
      "packages": {
        "@ensdomains/content-hash>multihashes>multibase": true,
        "@ensdomains/content-hash>multihashes>varint": true,
        "@ensdomains/content-hash>multihashes>web-encoding": true,
        "browserify>buffer": true
      }
    },
    "@ensdomains/content-hash>multihashes>multibase": {
      "packages": {
        "@ensdomains/content-hash>multihashes>multibase>base-x": true,
        "@ensdomains/content-hash>multihashes>web-encoding": true,
        "browserify>buffer": true
      }
    },
    "@ensdomains/content-hash>multihashes>multibase>base-x": {
      "packages": {
        "koa>content-disposition>safe-buffer": true
      }
    },
    "@ensdomains/content-hash>multihashes>web-encoding": {
      "globals": {
        "TextDecoder": true,
        "TextEncoder": true
      },
      "packages": {
        "browserify>util": true
      }
    },
    "@ethereumjs/common": {
      "packages": {
        "@ethereumjs/common>crc-32": true,
        "@ethereumjs/tx>@ethereumjs/util": true,
        "browserify>buffer": true,
        "webpack>events": true
      }
    },
    "@ethereumjs/common>crc-32": {
      "globals": {
        "DO_NOT_EXPORT_CRC": true,
        "define": true
      }
    },
    "@ethereumjs/tx": {
      "packages": {
        "@ethereumjs/common": true,
        "@ethereumjs/tx>@ethereumjs/rlp": true,
        "@ethereumjs/tx>@ethereumjs/util": true,
        "@ethereumjs/tx>ethereum-cryptography": true,
        "browserify>buffer": true,
        "browserify>insert-module-globals>is-buffer": true
      }
    },
    "@ethereumjs/tx>@ethereumjs/rlp": {
      "globals": {
        "TextEncoder": true
      }
    },
    "@ethereumjs/tx>@ethereumjs/util": {
      "globals": {
        "console.warn": true
      },
      "packages": {
        "@ethereumjs/tx>@ethereumjs/rlp": true,
        "@ethereumjs/tx>@ethereumjs/util>micro-ftch": true,
        "@ethereumjs/tx>ethereum-cryptography": true,
        "browserify>buffer": true,
        "browserify>insert-module-globals>is-buffer": true,
        "webpack>events": true
      }
    },
    "@ethereumjs/tx>@ethereumjs/util>micro-ftch": {
      "globals": {
        "Headers": true,
        "TextDecoder": true,
        "URL": true,
        "btoa": true,
        "fetch": true
      },
      "packages": {
        "browserify>browserify-zlib": true,
        "browserify>buffer": true,
        "browserify>https-browserify": true,
        "browserify>process": true,
        "browserify>stream-http": true,
        "browserify>url": true,
        "browserify>util": true
      }
    },
    "@ethereumjs/tx>ethereum-cryptography": {
      "globals": {
        "TextDecoder": true,
        "crypto": true
      },
      "packages": {
        "@ethereumjs/tx>ethereum-cryptography>@noble/curves": true,
        "@ethereumjs/tx>ethereum-cryptography>@scure/bip32": true,
        "@noble/hashes": true
      }
    },
    "@ethereumjs/tx>ethereum-cryptography>@noble/curves": {
      "globals": {
        "TextEncoder": true
      },
      "packages": {
        "@noble/hashes": true
      }
    },
    "@ethereumjs/tx>ethereum-cryptography>@scure/bip32": {
      "packages": {
        "@ethereumjs/tx>ethereum-cryptography>@noble/curves": true,
        "@metamask/utils>@scure/base": true,
        "@noble/hashes": true
      }
    },
    "@ethersproject/abi": {
      "globals": {
        "console.log": true
      },
      "packages": {
        "@ethersproject/abi>@ethersproject/address": true,
        "@ethersproject/abi>@ethersproject/bytes": true,
        "@ethersproject/abi>@ethersproject/constants": true,
        "@ethersproject/abi>@ethersproject/hash": true,
        "@ethersproject/abi>@ethersproject/keccak256": true,
        "@ethersproject/abi>@ethersproject/logger": true,
        "@ethersproject/abi>@ethersproject/properties": true,
        "@ethersproject/abi>@ethersproject/strings": true,
        "@ethersproject/bignumber": true
      }
    },
    "@ethersproject/abi>@ethersproject/address": {
      "packages": {
        "@ethersproject/abi>@ethersproject/bytes": true,
        "@ethersproject/abi>@ethersproject/keccak256": true,
        "@ethersproject/abi>@ethersproject/logger": true,
        "@ethersproject/bignumber": true,
        "@ethersproject/providers>@ethersproject/rlp": true
      }
    },
    "@ethersproject/abi>@ethersproject/bytes": {
      "packages": {
        "@ethersproject/abi>@ethersproject/logger": true
      }
    },
    "@ethersproject/abi>@ethersproject/constants": {
      "packages": {
        "@ethersproject/bignumber": true
      }
    },
    "@ethersproject/abi>@ethersproject/hash": {
      "packages": {
        "@ethersproject/abi>@ethersproject/address": true,
        "@ethersproject/abi>@ethersproject/bytes": true,
        "@ethersproject/abi>@ethersproject/keccak256": true,
        "@ethersproject/abi>@ethersproject/logger": true,
        "@ethersproject/abi>@ethersproject/properties": true,
        "@ethersproject/abi>@ethersproject/strings": true,
        "@ethersproject/bignumber": true,
        "@ethersproject/providers>@ethersproject/base64": true
      }
    },
    "@ethersproject/abi>@ethersproject/keccak256": {
      "packages": {
        "@ethersproject/abi>@ethersproject/bytes": true,
        "@metamask/ethjs>js-sha3": true
      }
    },
    "@ethersproject/abi>@ethersproject/logger": {
      "globals": {
        "console": true
      }
    },
    "@ethersproject/abi>@ethersproject/properties": {
      "packages": {
        "@ethersproject/abi>@ethersproject/logger": true
      }
    },
    "@ethersproject/abi>@ethersproject/strings": {
      "packages": {
        "@ethersproject/abi>@ethersproject/bytes": true,
        "@ethersproject/abi>@ethersproject/constants": true,
        "@ethersproject/abi>@ethersproject/logger": true
      }
    },
    "@ethersproject/bignumber": {
      "packages": {
        "@ethersproject/abi>@ethersproject/bytes": true,
        "@ethersproject/abi>@ethersproject/logger": true,
        "bn.js": true
      }
    },
    "@ethersproject/contracts": {
      "globals": {
        "setTimeout": true
      },
      "packages": {
        "@ethersproject/abi": true,
        "@ethersproject/abi>@ethersproject/address": true,
        "@ethersproject/abi>@ethersproject/bytes": true,
        "@ethersproject/abi>@ethersproject/logger": true,
        "@ethersproject/abi>@ethersproject/properties": true,
        "@ethersproject/bignumber": true,
        "@ethersproject/hdnode>@ethersproject/abstract-signer": true,
        "@ethersproject/hdnode>@ethersproject/transactions": true,
        "@metamask/test-bundler>@ethersproject/abstract-provider": true
      }
    },
    "@ethersproject/hdnode": {
      "packages": {
        "@ethersproject/abi>@ethersproject/bytes": true,
        "@ethersproject/abi>@ethersproject/logger": true,
        "@ethersproject/abi>@ethersproject/properties": true,
        "@ethersproject/abi>@ethersproject/strings": true,
        "@ethersproject/bignumber": true,
        "@ethersproject/hdnode>@ethersproject/basex": true,
        "@ethersproject/hdnode>@ethersproject/pbkdf2": true,
        "@ethersproject/hdnode>@ethersproject/sha2": true,
        "@ethersproject/hdnode>@ethersproject/signing-key": true,
        "@ethersproject/hdnode>@ethersproject/transactions": true,
        "@ethersproject/hdnode>@ethersproject/wordlists": true
      }
    },
    "@ethersproject/hdnode>@ethersproject/abstract-signer": {
      "packages": {
        "@ethersproject/abi>@ethersproject/logger": true,
        "@ethersproject/abi>@ethersproject/properties": true
      }
    },
    "@ethersproject/hdnode>@ethersproject/basex": {
      "packages": {
        "@ethersproject/abi>@ethersproject/bytes": true,
        "@ethersproject/abi>@ethersproject/properties": true
      }
    },
    "@ethersproject/hdnode>@ethersproject/pbkdf2": {
      "packages": {
        "@ethersproject/abi>@ethersproject/bytes": true,
        "@ethersproject/hdnode>@ethersproject/sha2": true
      }
    },
    "@ethersproject/hdnode>@ethersproject/sha2": {
      "packages": {
        "@ethersproject/abi>@ethersproject/bytes": true,
        "@ethersproject/abi>@ethersproject/logger": true,
        "ethereumjs-util>ethereum-cryptography>hash.js": true
      }
    },
    "@ethersproject/hdnode>@ethersproject/signing-key": {
      "packages": {
        "@ethersproject/abi>@ethersproject/bytes": true,
        "@ethersproject/abi>@ethersproject/logger": true,
        "@ethersproject/abi>@ethersproject/properties": true,
        "@metamask/ppom-validator>elliptic": true
      }
    },
    "@ethersproject/hdnode>@ethersproject/transactions": {
      "packages": {
        "@ethersproject/abi>@ethersproject/address": true,
        "@ethersproject/abi>@ethersproject/bytes": true,
        "@ethersproject/abi>@ethersproject/constants": true,
        "@ethersproject/abi>@ethersproject/keccak256": true,
        "@ethersproject/abi>@ethersproject/logger": true,
        "@ethersproject/abi>@ethersproject/properties": true,
        "@ethersproject/bignumber": true,
        "@ethersproject/hdnode>@ethersproject/signing-key": true,
        "@ethersproject/providers>@ethersproject/rlp": true
      }
    },
    "@ethersproject/hdnode>@ethersproject/wordlists": {
      "packages": {
        "@ethersproject/abi>@ethersproject/bytes": true,
        "@ethersproject/abi>@ethersproject/hash": true,
        "@ethersproject/abi>@ethersproject/logger": true,
        "@ethersproject/abi>@ethersproject/properties": true,
        "@ethersproject/abi>@ethersproject/strings": true
      }
    },
    "@ethersproject/providers": {
      "globals": {
        "WebSocket": true,
        "clearInterval": true,
        "clearTimeout": true,
        "console.log": true,
        "console.warn": true,
        "setInterval": true,
        "setTimeout": true
      },
      "packages": {
        "@ethersproject/abi>@ethersproject/address": true,
        "@ethersproject/abi>@ethersproject/bytes": true,
        "@ethersproject/abi>@ethersproject/constants": true,
        "@ethersproject/abi>@ethersproject/hash": true,
        "@ethersproject/abi>@ethersproject/logger": true,
        "@ethersproject/abi>@ethersproject/properties": true,
        "@ethersproject/abi>@ethersproject/strings": true,
        "@ethersproject/bignumber": true,
        "@ethersproject/hdnode>@ethersproject/abstract-signer": true,
        "@ethersproject/hdnode>@ethersproject/basex": true,
        "@ethersproject/hdnode>@ethersproject/sha2": true,
        "@ethersproject/hdnode>@ethersproject/transactions": true,
        "@ethersproject/providers>@ethersproject/base64": true,
        "@ethersproject/providers>@ethersproject/random": true,
        "@ethersproject/providers>@ethersproject/web": true,
        "@ethersproject/providers>bech32": true,
        "@metamask/test-bundler>@ethersproject/abstract-provider": true,
        "@metamask/test-bundler>@ethersproject/networks": true
      }
    },
    "@ethersproject/providers>@ethersproject/base64": {
      "globals": {
        "atob": true,
        "btoa": true
      },
      "packages": {
        "@ethersproject/abi>@ethersproject/bytes": true
      }
    },
    "@ethersproject/providers>@ethersproject/random": {
      "globals": {
        "crypto.getRandomValues": true
      },
      "packages": {
        "@ethersproject/abi>@ethersproject/bytes": true,
        "@ethersproject/abi>@ethersproject/logger": true
      }
    },
    "@ethersproject/providers>@ethersproject/rlp": {
      "packages": {
        "@ethersproject/abi>@ethersproject/bytes": true,
        "@ethersproject/abi>@ethersproject/logger": true
      }
    },
    "@ethersproject/providers>@ethersproject/web": {
      "globals": {
        "clearTimeout": true,
        "fetch": true,
        "setTimeout": true
      },
      "packages": {
        "@ethersproject/abi>@ethersproject/bytes": true,
        "@ethersproject/abi>@ethersproject/logger": true,
        "@ethersproject/abi>@ethersproject/properties": true,
        "@ethersproject/abi>@ethersproject/strings": true,
        "@ethersproject/providers>@ethersproject/base64": true
      }
    },
    "@keystonehq/bc-ur-registry-eth": {
      "packages": {
        "@ethereumjs/tx>@ethereumjs/util": true,
        "@keystonehq/bc-ur-registry-eth>@keystonehq/bc-ur-registry": true,
        "@metamask/eth-trezor-keyring>hdkey": true,
        "browserify>buffer": true,
        "uuid": true
      }
    },
    "@keystonehq/bc-ur-registry-eth>@keystonehq/bc-ur-registry": {
      "globals": {
        "define": true
      },
      "packages": {
        "@ngraveio/bc-ur": true,
        "@trezor/connect-web>tslib": true,
        "browserify>buffer": true,
        "ethereumjs-util>ethereum-cryptography>bs58check": true,
        "ganache>abstract-level>buffer": true
      }
    },
    "@keystonehq/metamask-airgapped-keyring": {
      "packages": {
        "@ethereumjs/tx": true,
        "@keystonehq/bc-ur-registry-eth": true,
        "@keystonehq/metamask-airgapped-keyring>@keystonehq/base-eth-keyring": true,
        "@keystonehq/metamask-airgapped-keyring>@metamask/obs-store": true,
        "@keystonehq/metamask-airgapped-keyring>rlp": true,
        "browserify>buffer": true,
        "uuid": true,
        "webpack>events": true
      }
    },
    "@keystonehq/metamask-airgapped-keyring>@keystonehq/base-eth-keyring": {
      "packages": {
        "@ethereumjs/tx": true,
        "@ethereumjs/tx>@ethereumjs/util": true,
        "@keystonehq/bc-ur-registry-eth": true,
        "@metamask/eth-trezor-keyring>hdkey": true,
        "browserify>buffer": true,
        "eth-lattice-keyring>rlp": true,
        "uuid": true
      }
    },
    "@keystonehq/metamask-airgapped-keyring>@metamask/obs-store": {
      "packages": {
        "@keystonehq/metamask-airgapped-keyring>@metamask/obs-store>through2": true,
        "@metamask/safe-event-emitter": true,
        "stream-browserify": true
      }
    },
    "@keystonehq/metamask-airgapped-keyring>@metamask/obs-store>through2": {
      "packages": {
        "browserify>process": true,
        "browserify>util": true,
        "readable-stream": true,
        "watchify>xtend": true
      }
    },
    "@keystonehq/metamask-airgapped-keyring>rlp": {
      "packages": {
        "bn.js": true,
        "browserify>buffer": true
      }
    },
    "@lavamoat/lavadome-react": {
      "globals": {
        "Document.prototype": true,
        "DocumentFragment.prototype": true,
        "Element.prototype": true,
        "Node.prototype": true,
        "console.warn": true,
        "document": true
      },
      "packages": {
        "react": true
      }
    },
    "@material-ui/core": {
      "globals": {
        "Image": true,
        "_formatMuiErrorMessage": true,
        "addEventListener": true,
        "clearInterval": true,
        "clearTimeout": true,
        "console.error": true,
        "console.warn": true,
        "document": true,
        "getComputedStyle": true,
        "getSelection": true,
        "innerHeight": true,
        "innerWidth": true,
        "matchMedia": true,
        "navigator": true,
        "performance.now": true,
        "removeEventListener": true,
        "requestAnimationFrame": true,
        "setInterval": true,
        "setTimeout": true
      },
      "packages": {
        "@babel/runtime": true,
        "@material-ui/core>@material-ui/styles": true,
        "@material-ui/core>@material-ui/system": true,
        "@material-ui/core>@material-ui/utils": true,
        "@material-ui/core>clsx": true,
        "@material-ui/core>popper.js": true,
        "@material-ui/core>react-transition-group": true,
        "prop-types": true,
        "prop-types>react-is": true,
        "react": true,
        "react-dom": true,
        "react-redux>hoist-non-react-statics": true
      }
    },
    "@material-ui/core>@material-ui/styles": {
      "globals": {
        "console.error": true,
        "console.warn": true,
        "document.createComment": true,
        "document.head": true
      },
      "packages": {
        "@babel/runtime": true,
        "@material-ui/core>@material-ui/styles>jss": true,
        "@material-ui/core>@material-ui/styles>jss-plugin-camel-case": true,
        "@material-ui/core>@material-ui/styles>jss-plugin-default-unit": true,
        "@material-ui/core>@material-ui/styles>jss-plugin-global": true,
        "@material-ui/core>@material-ui/styles>jss-plugin-nested": true,
        "@material-ui/core>@material-ui/styles>jss-plugin-props-sort": true,
        "@material-ui/core>@material-ui/styles>jss-plugin-rule-value-function": true,
        "@material-ui/core>@material-ui/styles>jss-plugin-vendor-prefixer": true,
        "@material-ui/core>@material-ui/utils": true,
        "@material-ui/core>clsx": true,
        "prop-types": true,
        "react": true,
        "react-redux>hoist-non-react-statics": true
      }
    },
    "@material-ui/core>@material-ui/styles>jss": {
      "globals": {
        "CSS": true,
        "document.createElement": true,
        "document.querySelector": true
      },
      "packages": {
        "@babel/runtime": true,
        "@material-ui/core>@material-ui/styles>jss>is-in-browser": true,
        "react-router-dom>tiny-warning": true
      }
    },
    "@material-ui/core>@material-ui/styles>jss-plugin-camel-case": {
      "packages": {
        "@material-ui/core>@material-ui/styles>jss-plugin-camel-case>hyphenate-style-name": true
      }
    },
    "@material-ui/core>@material-ui/styles>jss-plugin-default-unit": {
      "globals": {
        "CSS": true
      },
      "packages": {
        "@material-ui/core>@material-ui/styles>jss": true
      }
    },
    "@material-ui/core>@material-ui/styles>jss-plugin-global": {
      "packages": {
        "@babel/runtime": true,
        "@material-ui/core>@material-ui/styles>jss": true
      }
    },
    "@material-ui/core>@material-ui/styles>jss-plugin-nested": {
      "packages": {
        "@babel/runtime": true,
        "react-router-dom>tiny-warning": true
      }
    },
    "@material-ui/core>@material-ui/styles>jss-plugin-rule-value-function": {
      "packages": {
        "@material-ui/core>@material-ui/styles>jss": true,
        "react-router-dom>tiny-warning": true
      }
    },
    "@material-ui/core>@material-ui/styles>jss-plugin-vendor-prefixer": {
      "packages": {
        "@material-ui/core>@material-ui/styles>jss": true,
        "@material-ui/core>@material-ui/styles>jss-plugin-vendor-prefixer>css-vendor": true
      }
    },
    "@material-ui/core>@material-ui/styles>jss-plugin-vendor-prefixer>css-vendor": {
      "globals": {
        "document.createElement": true,
        "document.documentElement": true,
        "getComputedStyle": true
      },
      "packages": {
        "@babel/runtime": true,
        "@material-ui/core>@material-ui/styles>jss>is-in-browser": true
      }
    },
    "@material-ui/core>@material-ui/styles>jss>is-in-browser": {
      "globals": {
        "document": true
      }
    },
    "@material-ui/core>@material-ui/system": {
      "globals": {
        "console.error": true
      },
      "packages": {
        "@babel/runtime": true,
        "@material-ui/core>@material-ui/utils": true,
        "prop-types": true
      }
    },
    "@material-ui/core>@material-ui/utils": {
      "packages": {
        "@babel/runtime": true,
        "prop-types": true,
        "prop-types>react-is": true
      }
    },
    "@material-ui/core>popper.js": {
      "globals": {
        "MSInputMethodContext": true,
        "Node.DOCUMENT_POSITION_FOLLOWING": true,
        "cancelAnimationFrame": true,
        "console.warn": true,
        "define": true,
        "devicePixelRatio": true,
        "document": true,
        "getComputedStyle": true,
        "innerHeight": true,
        "innerWidth": true,
        "navigator": true,
        "requestAnimationFrame": true,
        "setTimeout": true
      }
    },
    "@material-ui/core>react-transition-group": {
      "globals": {
        "Element": true,
        "setTimeout": true
      },
      "packages": {
        "@material-ui/core>react-transition-group>dom-helpers": true,
        "prop-types": true,
        "react": true,
        "react-dom": true
      }
    },
    "@material-ui/core>react-transition-group>dom-helpers": {
      "packages": {
        "@babel/runtime": true
      }
    },
    "@metamask-institutional/custody-controller": {
      "packages": {
        "@ethereumjs/tx>@ethereumjs/util": true,
        "@metamask-institutional/custody-keyring": true,
        "@metamask/obs-store": true
      }
    },
    "@metamask-institutional/custody-keyring": {
      "globals": {
        "console.log": true,
        "console.warn": true
      },
      "packages": {
        "@ethereumjs/tx>@ethereumjs/util": true,
        "@metamask-institutional/custody-keyring>@metamask-institutional/configuration-client": true,
        "@metamask-institutional/sdk": true,
        "@metamask-institutional/sdk>@metamask-institutional/types": true,
        "@metamask/obs-store": true,
        "browserify>crypto-browserify": true,
        "gulp-sass>lodash.clonedeep": true,
        "webpack>events": true
      }
    },
    "@metamask-institutional/custody-keyring>@metamask-institutional/configuration-client": {
      "globals": {
        "console.log": true,
        "fetch": true
      }
    },
    "@metamask-institutional/extension": {
      "globals": {
        "console.log": true
      },
      "packages": {
        "@metamask-institutional/custody-controller": true,
        "@metamask-institutional/sdk": true,
        "@metamask-institutional/sdk>@metamask-institutional/types": true,
        "gulp-sass>lodash.clonedeep": true
      }
    },
    "@metamask-institutional/institutional-features": {
      "packages": {
        "@metamask-institutional/custody-keyring": true,
        "@metamask/obs-store": true
      }
    },
    "@metamask-institutional/portfolio-dashboard": {
      "globals": {
        "console.log": true,
        "fetch": true
      }
    },
    "@metamask-institutional/sdk": {
      "globals": {
        "URLSearchParams": true,
        "console.debug": true,
        "console.log": true,
        "console.warn": true,
        "fetch": true
      },
      "packages": {
        "@metamask-institutional/sdk>@metamask-institutional/simplecache": true,
        "@metamask-institutional/sdk>jsonwebtoken": true,
        "browserify>crypto-browserify": true,
        "webpack>events": true
      }
    },
    "@metamask-institutional/sdk>jsonwebtoken": {
      "packages": {
        "@metamask-institutional/sdk>jsonwebtoken>jws": true,
        "browserify>buffer": true,
        "browserify>crypto-browserify": true,
        "browserify>process": true,
        "lodash": true,
        "mocha>ms": true,
        "semver": true
      }
    },
    "@metamask-institutional/sdk>jsonwebtoken>jws": {
      "packages": {
        "@metamask-institutional/sdk>jsonwebtoken>jws>jwa": true,
        "browserify>buffer": true,
        "browserify>process": true,
        "browserify>util": true,
        "koa>content-disposition>safe-buffer": true,
        "stream-browserify": true
      }
    },
    "@metamask-institutional/sdk>jsonwebtoken>jws>jwa": {
      "packages": {
        "@metamask-institutional/sdk>jsonwebtoken>jws>jwa>buffer-equal-constant-time": true,
        "@metamask-institutional/sdk>jsonwebtoken>jws>jwa>ecdsa-sig-formatter": true,
        "browserify>crypto-browserify": true,
        "browserify>util": true,
        "koa>content-disposition>safe-buffer": true
      }
    },
    "@metamask-institutional/sdk>jsonwebtoken>jws>jwa>buffer-equal-constant-time": {
      "packages": {
        "browserify>buffer": true
      }
    },
    "@metamask-institutional/sdk>jsonwebtoken>jws>jwa>ecdsa-sig-formatter": {
      "packages": {
        "koa>content-disposition>safe-buffer": true
      }
    },
    "@metamask-institutional/transaction-update": {
      "globals": {
        "clearInterval": true,
        "console.info": true,
        "console.log": true,
        "setInterval": true
      },
      "packages": {
        "@metamask-institutional/sdk": true,
        "@metamask-institutional/transaction-update>@metamask-institutional/websocket-client": true,
        "@metamask/obs-store": true,
        "ethereumjs-util": true,
        "webpack>events": true
      }
    },
    "@metamask-institutional/transaction-update>@metamask-institutional/websocket-client": {
      "globals": {
        "WebSocket": true,
        "clearTimeout": true,
        "console.log": true,
        "setTimeout": true
      },
      "packages": {
        "webpack>events": true
      }
    },
    "@metamask/abi-utils": {
      "packages": {
        "@metamask/utils": true,
        "superstruct": true
      }
    },
    "@metamask/accounts-controller": {
      "packages": {
        "@ethereumjs/tx>@ethereumjs/util": true,
        "@ethereumjs/tx>ethereum-cryptography": true,
        "@metamask/base-controller": true,
        "@metamask/eth-snap-keyring": true,
        "@metamask/keyring-api": true,
        "@metamask/keyring-controller": true,
        "uuid": true
      }
    },
    "@metamask/address-book-controller": {
      "packages": {
        "@metamask/address-book-controller>@metamask/controller-utils": true,
        "@metamask/base-controller": true
      }
    },
    "@metamask/address-book-controller>@metamask/controller-utils": {
      "globals": {
        "URL": true,
        "console.error": true,
        "fetch": true,
        "setTimeout": true
      },
      "packages": {
<<<<<<< HEAD
        "@metamask/address-book-controller>@metamask/controller-utils>@metamask/utils": true,
        "@metamask/address-book-controller>@metamask/controller-utils>ethjs-unit": true,
        "@metamask/controller-utils>@spruceid/siwe-parser": true,
=======
        "@ethereumjs/tx>@ethereumjs/util": true,
        "@metamask/controller-utils>@spruceid/siwe-parser": true,
        "@metamask/ethjs>@metamask/ethjs-unit": true,
        "@metamask/utils": true,
        "bn.js": true,
>>>>>>> 08f3f3ae
        "browserify>buffer": true,
        "eslint>fast-deep-equal": true,
        "eth-ens-namehash": true
      }
    },
    "@metamask/address-book-controller>@metamask/controller-utils>ethjs-unit": {
      "packages": {
        "@metamask/ethjs>ethjs-abi>number-to-bn": true,
        "bn.js": true
      }
    },
    "@metamask/announcement-controller": {
      "packages": {
        "@metamask/base-controller": true
      }
    },
    "@metamask/announcement-controller>@metamask/base-controller": {
      "packages": {
        "immer": true
      }
    },
    "@metamask/approval-controller": {
      "globals": {
        "console.info": true
      },
      "packages": {
        "@metamask/approval-controller>@metamask/base-controller": true,
        "@metamask/approval-controller>nanoid": true,
        "@metamask/providers>@metamask/rpc-errors": true
      }
    },
    "@metamask/approval-controller>@metamask/base-controller": {
      "globals": {
        "setTimeout": true
      },
      "packages": {
        "immer": true
      }
    },
    "@metamask/approval-controller>nanoid": {
      "globals": {
        "crypto.getRandomValues": true
      }
    },
    "@metamask/assets-controllers": {
      "globals": {
        "AbortController": true,
        "Headers": true,
        "URL": true,
        "clearInterval": true,
        "clearTimeout": true,
        "console.error": true,
        "console.log": true,
        "setInterval": true,
        "setTimeout": true
      },
      "packages": {
        "@ethereumjs/tx>@ethereumjs/util": true,
        "@ethersproject/abi>@ethersproject/address": true,
        "@ethersproject/contracts": true,
        "@ethersproject/providers": true,
        "@metamask/abi-utils": true,
        "@metamask/assets-controllers>@metamask/controller-utils": true,
        "@metamask/assets-controllers>@metamask/polling-controller": true,
        "@metamask/assets-controllers>cockatiel": true,
        "@metamask/assets-controllers>multiformats": true,
        "@metamask/base-controller": true,
        "@metamask/contract-metadata": true,
        "@metamask/eth-query": true,
        "@metamask/metamask-eth-abis": true,
        "@metamask/name-controller>async-mutex": true,
        "@metamask/providers>@metamask/rpc-errors": true,
        "@metamask/utils": true,
        "bn.js": true,
        "lodash": true,
        "single-call-balance-checker-abi": true,
        "uuid": true,
        "webpack>events": true
      }
    },
    "@metamask/assets-controllers>@metamask/controller-utils": {
      "globals": {
        "URL": true,
        "console.error": true,
        "fetch": true,
        "setTimeout": true
      },
      "packages": {
        "@ethereumjs/tx>@ethereumjs/util": true,
        "@metamask/controller-utils>@spruceid/siwe-parser": true,
        "@metamask/ethjs>@metamask/ethjs-unit": true,
        "@metamask/utils": true,
        "bn.js": true,
        "browserify>buffer": true,
        "eslint>fast-deep-equal": true,
        "eth-ens-namehash": true
      }
    },
    "@metamask/assets-controllers>@metamask/polling-controller": {
      "globals": {
        "clearTimeout": true,
        "console.error": true,
        "setTimeout": true
      },
      "packages": {
        "@metamask/base-controller": true,
        "@metamask/snaps-utils>fast-json-stable-stringify": true,
        "uuid": true
      }
    },
    "@metamask/assets-controllers>cockatiel": {
      "globals": {
        "AbortController": true,
        "AbortSignal": true,
        "WeakRef": true,
        "clearTimeout": true,
        "performance": true,
        "setTimeout": true
      },
      "packages": {
        "browserify>process": true
      }
    },
    "@metamask/assets-controllers>multiformats": {
      "globals": {
        "TextDecoder": true,
        "TextEncoder": true,
        "console.warn": true,
        "crypto.subtle.digest": true
      }
    },
    "@metamask/base-controller": {
      "globals": {
        "setTimeout": true
      },
      "packages": {
        "immer": true
      }
    },
    "@metamask/browser-passworder": {
      "globals": {
        "CryptoKey": true,
        "btoa": true,
        "crypto.getRandomValues": true,
        "crypto.subtle.decrypt": true,
        "crypto.subtle.deriveKey": true,
        "crypto.subtle.encrypt": true,
        "crypto.subtle.exportKey": true,
        "crypto.subtle.importKey": true
      },
      "packages": {
        "@metamask/utils": true,
        "browserify>buffer": true
      }
    },
    "@metamask/controller-utils": {
      "globals": {
        "URL": true,
        "console.error": true,
        "fetch": true,
        "setTimeout": true
      },
      "packages": {
        "@ethereumjs/tx>@ethereumjs/util": true,
        "@metamask/controller-utils>@spruceid/siwe-parser": true,
        "@metamask/ethjs>@metamask/ethjs-unit": true,
        "@metamask/utils": true,
        "bn.js": true,
        "browserify>buffer": true,
        "eslint>fast-deep-equal": true,
        "eth-ens-namehash": true
      }
    },
    "@metamask/controller-utils>@spruceid/siwe-parser": {
      "globals": {
        "console.error": true,
        "console.log": true
      },
      "packages": {
        "@metamask/controller-utils>@spruceid/siwe-parser>apg-js": true
      }
    },
    "@metamask/controller-utils>@spruceid/siwe-parser>apg-js": {
      "globals": {
        "mode": true
      },
      "packages": {
        "browserify>buffer": true,
        "browserify>insert-module-globals>is-buffer": true
      }
    },
    "@metamask/controllers>web3": {
      "globals": {
        "XMLHttpRequest": true
      }
    },
    "@metamask/controllers>web3-provider-engine>cross-fetch>node-fetch": {
      "globals": {
        "fetch": true
      }
    },
    "@metamask/controllers>web3-provider-engine>eth-json-rpc-middleware>node-fetch": {
      "globals": {
        "fetch": true
      }
    },
    "@metamask/ens-controller": {
      "packages": {
        "@ethersproject/providers": true,
        "@metamask/base-controller": true,
        "@metamask/ens-controller>@metamask/controller-utils": true,
        "@metamask/utils": true,
        "ethereum-ens-network-map": true,
        "punycode": true
      }
    },
    "@metamask/ens-controller>@metamask/controller-utils": {
      "globals": {
        "URL": true,
        "console.error": true,
        "fetch": true,
        "setTimeout": true
      },
      "packages": {
        "@ethereumjs/tx>@ethereumjs/util": true,
        "@metamask/controller-utils>@spruceid/siwe-parser": true,
        "@metamask/ethjs>@metamask/ethjs-unit": true,
        "@metamask/utils": true,
        "bn.js": true,
        "browserify>buffer": true,
        "eslint>fast-deep-equal": true,
        "eth-ens-namehash": true
      }
    },
    "@metamask/eth-json-rpc-filters": {
      "globals": {
        "console.error": true
      },
      "packages": {
        "@metamask/eth-json-rpc-filters>@metamask/eth-query": true,
        "@metamask/eth-json-rpc-filters>@metamask/safe-event-emitter": true,
        "@metamask/name-controller>async-mutex": true,
        "@metamask/providers>@metamask/json-rpc-engine": true,
        "pify": true
      }
    },
    "@metamask/eth-json-rpc-filters>@metamask/eth-query": {
      "packages": {
        "@metamask/eth-query>json-rpc-random-id": true,
        "watchify>xtend": true
      }
    },
    "@metamask/eth-json-rpc-filters>@metamask/safe-event-emitter": {
      "globals": {
        "setTimeout": true
      },
      "packages": {
        "webpack>events": true
      }
    },
    "@metamask/eth-json-rpc-middleware": {
      "globals": {
        "URL": true,
        "console.error": true,
        "setTimeout": true
      },
      "packages": {
        "@metamask/eth-json-rpc-middleware>safe-stable-stringify": true,
        "@metamask/eth-sig-util": true,
        "@metamask/providers>@metamask/json-rpc-engine": true,
        "@metamask/providers>@metamask/rpc-errors": true,
        "@metamask/utils": true,
        "pify": true,
        "sass-loader>klona": true
      }
    },
    "@metamask/eth-json-rpc-middleware>@metamask/eth-json-rpc-provider": {
      "packages": {
        "@metamask/eth-json-rpc-middleware>@metamask/eth-json-rpc-provider>@metamask/safe-event-emitter": true,
        "@metamask/providers>@metamask/json-rpc-engine": true
      }
    },
    "@metamask/eth-json-rpc-middleware>@metamask/eth-json-rpc-provider>@metamask/safe-event-emitter": {
      "globals": {
        "setTimeout": true
      },
      "packages": {
        "webpack>events": true
      }
    },
    "@metamask/eth-keyring-controller": {
      "globals": {
        "console.error": true
      },
      "packages": {
        "@metamask/browser-passworder": true,
        "@metamask/eth-keyring-controller>@metamask/obs-store": true,
        "@metamask/eth-sig-util": true,
        "@metamask/keyring-controller>@metamask/eth-hd-keyring": true,
        "@metamask/keyring-controller>@metamask/eth-simple-keyring": true,
        "@metamask/utils": true,
        "webpack>events": true
      }
    },
    "@metamask/eth-keyring-controller>@metamask/obs-store": {
      "packages": {
        "@metamask/eth-keyring-controller>@metamask/obs-store>@metamask/safe-event-emitter": true,
        "@metamask/eth-keyring-controller>@metamask/obs-store>readable-stream": true
      }
    },
    "@metamask/eth-keyring-controller>@metamask/obs-store>@metamask/safe-event-emitter": {
      "globals": {
        "setTimeout": true
      },
      "packages": {
        "webpack>events": true
      }
    },
    "@metamask/eth-keyring-controller>@metamask/obs-store>readable-stream": {
      "packages": {
        "browserify>browser-resolve": true,
        "browserify>buffer": true,
        "browserify>process": true,
        "browserify>string_decoder": true,
        "pumpify>inherits": true,
        "readable-stream>util-deprecate": true,
        "webpack>events": true
      }
    },
    "@metamask/eth-ledger-bridge-keyring": {
      "globals": {
        "addEventListener": true,
        "console.log": true,
        "document.createElement": true,
        "document.head.appendChild": true,
        "fetch": true,
        "removeEventListener": true
      },
      "packages": {
        "@ethereumjs/tx": true,
        "@ethereumjs/tx>@ethereumjs/rlp": true,
        "@ethereumjs/tx>@ethereumjs/util": true,
        "@metamask/eth-sig-util": true,
        "@metamask/eth-trezor-keyring>hdkey": true,
        "browserify>buffer": true,
        "webpack>events": true
      }
    },
    "@metamask/eth-query": {
      "packages": {
        "@metamask/eth-query>json-rpc-random-id": true,
        "watchify>xtend": true
      }
    },
    "@metamask/eth-sig-util": {
      "packages": {
        "@ethereumjs/tx>@ethereumjs/util": true,
        "@ethereumjs/tx>ethereum-cryptography": true,
        "@metamask/abi-utils": true,
        "@metamask/eth-sig-util>tweetnacl": true,
        "@metamask/eth-sig-util>tweetnacl-util": true,
        "@metamask/utils": true,
        "browserify>buffer": true
      }
    },
    "@metamask/eth-sig-util>tweetnacl": {
      "globals": {
        "crypto": true,
        "msCrypto": true,
        "nacl": "write"
      },
      "packages": {
        "browserify>browser-resolve": true
      }
    },
    "@metamask/eth-sig-util>tweetnacl-util": {
      "globals": {
        "atob": true,
        "btoa": true
      },
      "packages": {
        "browserify>browser-resolve": true
      }
    },
    "@metamask/eth-snap-keyring": {
      "globals": {
        "console.error": true
      },
      "packages": {
        "@ethereumjs/tx": true,
        "@metamask/eth-sig-util": true,
        "@metamask/eth-snap-keyring>@metamask/keyring-api": true,
        "@metamask/eth-snap-keyring>uuid": true,
        "@metamask/utils": true,
        "superstruct": true,
        "webpack>events": true
      }
    },
    "@metamask/eth-snap-keyring>@metamask/keyring-api": {
      "packages": {
        "@metamask/eth-snap-keyring>uuid": true,
        "@metamask/utils": true,
        "superstruct": true
      }
    },
    "@metamask/eth-snap-keyring>uuid": {
      "globals": {
        "crypto": true
      }
    },
    "@metamask/eth-token-tracker": {
      "globals": {
        "console.warn": true
      },
      "packages": {
        "@babel/runtime": true,
        "@metamask/eth-token-tracker>@metamask/safe-event-emitter": true,
        "@metamask/eth-token-tracker>deep-equal": true,
        "@metamask/eth-token-tracker>eth-block-tracker": true,
        "@metamask/ethjs-contract": true,
        "@metamask/ethjs-query": true,
        "bn.js": true,
        "human-standard-token-abi": true
      }
    },
    "@metamask/eth-token-tracker>@metamask/safe-event-emitter": {
      "globals": {
        "setTimeout": true
      },
      "packages": {
        "webpack>events": true
      }
    },
    "@metamask/eth-token-tracker>deep-equal": {
      "packages": {
        "@lavamoat/lavapack>json-stable-stringify>isarray": true,
        "@lavamoat/lavapack>json-stable-stringify>object-keys": true,
        "@metamask/eth-token-tracker>deep-equal>es-get-iterator": true,
        "@metamask/eth-token-tracker>deep-equal>is-date-object": true,
        "@metamask/eth-token-tracker>deep-equal>which-boxed-primitive": true,
        "@metamask/eth-token-tracker>deep-equal>which-collection": true,
        "@ngraveio/bc-ur>assert>object-is": true,
        "browserify>util>is-arguments": true,
        "browserify>util>which-typed-array": true,
        "gulp>vinyl-fs>object.assign": true,
        "string.prototype.matchall>call-bind": true,
        "string.prototype.matchall>es-abstract>array-buffer-byte-length": true,
        "string.prototype.matchall>es-abstract>is-array-buffer": true,
        "string.prototype.matchall>es-abstract>is-regex": true,
        "string.prototype.matchall>es-abstract>is-shared-array-buffer": true,
        "string.prototype.matchall>get-intrinsic": true,
        "string.prototype.matchall>regexp.prototype.flags": true,
        "string.prototype.matchall>side-channel": true
      }
    },
    "@metamask/eth-token-tracker>deep-equal>es-get-iterator": {
      "packages": {
        "@lavamoat/lavapack>json-stable-stringify>isarray": true,
        "@metamask/eth-token-tracker>deep-equal>es-get-iterator>is-map": true,
        "@metamask/eth-token-tracker>deep-equal>es-get-iterator>is-set": true,
        "@metamask/eth-token-tracker>deep-equal>es-get-iterator>stop-iteration-iterator": true,
        "browserify>process": true,
        "browserify>util>is-arguments": true,
        "eslint-plugin-react>array-includes>is-string": true,
        "string.prototype.matchall>call-bind": true,
        "string.prototype.matchall>get-intrinsic": true,
        "string.prototype.matchall>has-symbols": true
      }
    },
    "@metamask/eth-token-tracker>deep-equal>es-get-iterator>stop-iteration-iterator": {
      "globals": {
        "StopIteration": true
      },
      "packages": {
        "string.prototype.matchall>internal-slot": true
      }
    },
    "@metamask/eth-token-tracker>deep-equal>is-date-object": {
      "packages": {
        "koa>is-generator-function>has-tostringtag": true
      }
    },
    "@metamask/eth-token-tracker>deep-equal>which-boxed-primitive": {
      "packages": {
        "@metamask/eth-token-tracker>deep-equal>which-boxed-primitive>is-bigint": true,
        "@metamask/eth-token-tracker>deep-equal>which-boxed-primitive>is-boolean-object": true,
        "@metamask/eth-token-tracker>deep-equal>which-boxed-primitive>is-number-object": true,
        "eslint-plugin-react>array-includes>is-string": true,
        "string.prototype.matchall>es-abstract>es-to-primitive>is-symbol": true
      }
    },
    "@metamask/eth-token-tracker>deep-equal>which-boxed-primitive>is-bigint": {
      "packages": {
        "string.prototype.matchall>es-abstract>unbox-primitive>has-bigints": true
      }
    },
    "@metamask/eth-token-tracker>deep-equal>which-boxed-primitive>is-boolean-object": {
      "packages": {
        "koa>is-generator-function>has-tostringtag": true,
        "string.prototype.matchall>call-bind": true
      }
    },
    "@metamask/eth-token-tracker>deep-equal>which-boxed-primitive>is-number-object": {
      "packages": {
        "koa>is-generator-function>has-tostringtag": true
      }
    },
    "@metamask/eth-token-tracker>deep-equal>which-collection": {
      "packages": {
        "@metamask/eth-token-tracker>deep-equal>es-get-iterator>is-map": true,
        "@metamask/eth-token-tracker>deep-equal>es-get-iterator>is-set": true,
        "@metamask/eth-token-tracker>deep-equal>which-collection>is-weakmap": true,
        "@metamask/eth-token-tracker>deep-equal>which-collection>is-weakset": true
      }
    },
    "@metamask/eth-token-tracker>deep-equal>which-collection>is-weakset": {
      "packages": {
        "string.prototype.matchall>call-bind": true,
        "string.prototype.matchall>get-intrinsic": true
      }
    },
    "@metamask/eth-token-tracker>eth-block-tracker": {
      "globals": {
        "clearTimeout": true,
        "console.error": true,
        "setTimeout": true
      },
      "packages": {
        "@metamask/eth-query>json-rpc-random-id": true,
        "@metamask/eth-token-tracker>eth-block-tracker>@metamask/safe-event-emitter": true,
        "@metamask/utils": true,
        "pify": true
      }
    },
    "@metamask/eth-token-tracker>eth-block-tracker>@metamask/safe-event-emitter": {
      "globals": {
        "setTimeout": true
      },
      "packages": {
        "webpack>events": true
      }
    },
    "@metamask/eth-trezor-keyring": {
      "globals": {
        "setTimeout": true
      },
      "packages": {
        "@ethereumjs/tx": true,
        "@ethereumjs/tx>@ethereumjs/util": true,
        "@metamask/eth-trezor-keyring>@trezor/connect-plugin-ethereum": true,
        "@metamask/eth-trezor-keyring>hdkey": true,
        "@trezor/connect-web": true,
        "browserify>buffer": true,
        "webpack>events": true
      }
    },
    "@metamask/eth-trezor-keyring>@trezor/connect-plugin-ethereum": {
      "packages": {
        "@metamask/eth-sig-util": true,
        "@trezor/connect-web>tslib": true
      }
    },
    "@metamask/eth-trezor-keyring>hdkey": {
      "packages": {
        "browserify>assert": true,
        "browserify>crypto-browserify": true,
        "ethereumjs-util>create-hash>ripemd160": true,
        "ethereumjs-util>ethereum-cryptography>bs58check": true,
        "ganache>secp256k1": true,
        "koa>content-disposition>safe-buffer": true
      }
    },
    "@metamask/etherscan-link": {
      "globals": {
        "URL": true
      }
    },
    "@metamask/ethjs": {
      "globals": {
        "clearInterval": true,
        "setInterval": true
      },
      "packages": {
        "@metamask/ethjs-contract": true,
        "@metamask/ethjs-query": true,
        "@metamask/ethjs>@metamask/ethjs-filter": true,
        "@metamask/ethjs>@metamask/ethjs-provider-http": true,
        "@metamask/ethjs>@metamask/ethjs-unit": true,
        "@metamask/ethjs>@metamask/ethjs-util": true,
        "@metamask/ethjs>@metamask/number-to-bn": true,
        "@metamask/ethjs>ethjs-abi": true,
        "@metamask/ethjs>js-sha3": true,
        "bn.js": true,
        "browserify>buffer": true
      }
    },
    "@metamask/ethjs-contract": {
      "packages": {
        "@babel/runtime": true,
        "@metamask/ethjs>@metamask/ethjs-filter": true,
        "@metamask/ethjs>@metamask/ethjs-util": true,
        "@metamask/ethjs>ethjs-abi": true,
        "@metamask/ethjs>js-sha3": true,
        "promise-to-callback": true
      }
    },
    "@metamask/ethjs-query": {
      "globals": {
        "console": true
      },
      "packages": {
        "@metamask/ethjs-query>@metamask/ethjs-format": true,
        "@metamask/ethjs-query>@metamask/ethjs-rpc": true,
        "promise-to-callback": true
      }
    },
    "@metamask/ethjs-query>@metamask/ethjs-format": {
      "packages": {
        "@metamask/ethjs-query>@metamask/ethjs-format>ethjs-schema": true,
        "@metamask/ethjs>@metamask/ethjs-util": true,
        "@metamask/ethjs>@metamask/ethjs-util>strip-hex-prefix": true,
        "@metamask/ethjs>@metamask/number-to-bn": true
      }
    },
    "@metamask/ethjs-query>@metamask/ethjs-rpc": {
      "packages": {
        "promise-to-callback": true
      }
    },
    "@metamask/ethjs>@metamask/ethjs-filter": {
      "globals": {
        "clearInterval": true,
        "setInterval": true
      }
    },
    "@metamask/ethjs>@metamask/ethjs-provider-http": {
      "packages": {
        "@metamask/ethjs>@metamask/ethjs-provider-http>xhr2": true
      }
    },
    "@metamask/ethjs>@metamask/ethjs-provider-http>xhr2": {
      "globals": {
        "XMLHttpRequest": true
      }
    },
    "@metamask/ethjs>@metamask/ethjs-unit": {
      "packages": {
        "@metamask/ethjs>@metamask/number-to-bn": true,
        "bn.js": true
      }
    },
    "@metamask/ethjs>@metamask/ethjs-util": {
      "packages": {
        "@metamask/ethjs>@metamask/ethjs-util>is-hex-prefixed": true,
        "@metamask/ethjs>@metamask/ethjs-util>strip-hex-prefix": true,
        "browserify>buffer": true
      }
    },
    "@metamask/ethjs>@metamask/ethjs-util>strip-hex-prefix": {
      "packages": {
        "@metamask/ethjs>@metamask/ethjs-util>is-hex-prefixed": true
      }
    },
    "@metamask/ethjs>@metamask/number-to-bn": {
      "packages": {
        "@metamask/ethjs>@metamask/ethjs-util>strip-hex-prefix": true,
        "bn.js": true
      }
    },
    "@metamask/ethjs>ethjs-abi": {
      "packages": {
        "@metamask/ethjs>ethjs-abi>number-to-bn": true,
        "@metamask/ethjs>js-sha3": true,
        "bn.js": true,
        "browserify>buffer": true
      }
    },
    "@metamask/ethjs>ethjs-abi>number-to-bn": {
      "packages": {
        "@metamask/ethjs>@metamask/ethjs-util>strip-hex-prefix": true,
        "bn.js": true
      }
    },
    "@metamask/ethjs>js-sha3": {
      "globals": {
        "define": true
      },
      "packages": {
        "browserify>process": true
      }
    },
    "@metamask/gas-fee-controller": {
      "globals": {
        "clearInterval": true,
        "console.error": true,
        "setInterval": true
      },
      "packages": {
        "@metamask/eth-query": true,
        "@metamask/ethjs>@metamask/ethjs-unit": true,
<<<<<<< HEAD
        "@metamask/gas-fee-controller>@metamask/polling-controller": true,
        "ethereumjs-util": true,
        "uuid": true
      }
    },
    "@metamask/gas-fee-controller>@metamask/polling-controller": {
      "globals": {
        "clearTimeout": true,
        "console.error": true,
        "setTimeout": true
      },
      "packages": {
        "@metamask/base-controller": true,
        "@metamask/snaps-utils>fast-json-stable-stringify": true,
        "uuid": true
      }
    },
    "@metamask/jazzicon": {
=======
        "@metamask/gas-fee-controller>@metamask/controller-utils": true,
        "@metamask/gas-fee-controller>@metamask/polling-controller": true,
        "bn.js": true,
        "uuid": true
      }
    },
    "@metamask/gas-fee-controller>@metamask/controller-utils": {
>>>>>>> 08f3f3ae
      "globals": {
        "URL": true,
        "console.error": true,
        "fetch": true,
        "setTimeout": true
      },
      "packages": {
        "@ethereumjs/tx>@ethereumjs/util": true,
        "@metamask/controller-utils>@spruceid/siwe-parser": true,
        "@metamask/ethjs>@metamask/ethjs-unit": true,
        "@metamask/utils": true,
        "bn.js": true,
        "browserify>buffer": true,
        "eslint>fast-deep-equal": true,
        "eth-ens-namehash": true
      }
    },
    "@metamask/gas-fee-controller>@metamask/polling-controller": {
      "globals": {
        "clearTimeout": true,
        "console.error": true,
        "setTimeout": true
      },
      "packages": {
        "@metamask/gas-fee-controller>@metamask/polling-controller>@metamask/base-controller": true,
        "@metamask/snaps-utils>fast-json-stable-stringify": true,
        "uuid": true
      }
    },
    "@metamask/gas-fee-controller>@metamask/polling-controller>@metamask/base-controller": {
      "globals": {
        "setTimeout": true
      },
      "packages": {
        "immer": true
      }
    },
    "@metamask/jazzicon": {
      "globals": {
        "document.createElement": true,
        "document.createElementNS": true
      },
      "packages": {
        "@metamask/jazzicon>color": true,
        "@metamask/jazzicon>mersenne-twister": true
      }
    },
    "@metamask/jazzicon>color": {
      "packages": {
        "@metamask/jazzicon>color>clone": true,
        "@metamask/jazzicon>color>color-convert": true,
        "@metamask/jazzicon>color>color-string": true
      }
    },
    "@metamask/jazzicon>color>clone": {
      "packages": {
        "browserify>buffer": true
      }
    },
    "@metamask/jazzicon>color>color-convert": {
      "packages": {
        "@metamask/jazzicon>color>color-convert>color-name": true
      }
    },
    "@metamask/jazzicon>color>color-string": {
      "packages": {
        "jest-canvas-mock>moo-color>color-name": true
      }
    },
    "@metamask/keyring-api": {
      "packages": {
        "@metamask/keyring-api>uuid": true,
        "@metamask/utils": true,
        "superstruct": true
      }
    },
    "@metamask/keyring-api>uuid": {
      "globals": {
        "crypto": true
      }
    },
    "@metamask/keyring-controller": {
      "packages": {
        "@ethereumjs/tx>@ethereumjs/util": true,
        "@metamask/base-controller": true,
        "@metamask/browser-passworder": true,
        "@metamask/eth-sig-util": true,
        "@metamask/keyring-controller>@metamask/eth-hd-keyring": true,
        "@metamask/keyring-controller>@metamask/eth-simple-keyring": true,
        "@metamask/keyring-controller>ethereumjs-wallet": true,
        "@metamask/name-controller>async-mutex": true,
        "@metamask/utils": true
      }
    },
    "@metamask/keyring-controller>@metamask/eth-hd-keyring": {
      "globals": {
        "TextEncoder": true
      },
      "packages": {
        "@ethereumjs/tx>@ethereumjs/util": true,
        "@ethereumjs/tx>ethereum-cryptography": true,
        "@metamask/eth-sig-util": true,
        "@metamask/scure-bip39": true,
        "@metamask/utils": true,
        "browserify>buffer": true
      }
    },
    "@metamask/keyring-controller>@metamask/eth-simple-keyring": {
      "packages": {
        "@ethereumjs/tx>@ethereumjs/util": true,
        "@ethereumjs/tx>ethereum-cryptography": true,
        "@metamask/eth-sig-util": true,
        "@metamask/utils": true,
        "browserify>buffer": true,
        "mocha>serialize-javascript>randombytes": true
      }
    },
    "@metamask/keyring-controller>ethereumjs-wallet": {
      "packages": {
        "@metamask/keyring-controller>ethereumjs-wallet>ethereum-cryptography": true,
        "@metamask/keyring-controller>ethereumjs-wallet>ethereumjs-util": true,
        "@metamask/keyring-controller>ethereumjs-wallet>utf8": true,
        "browserify>buffer": true,
        "browserify>crypto-browserify": true,
        "eth-lattice-keyring>gridplus-sdk>aes-js": true,
        "ethereumjs-util>ethereum-cryptography>bs58check": true,
        "ethereumjs-util>ethereum-cryptography>scrypt-js": true,
        "mocha>serialize-javascript>randombytes": true,
        "uuid": true
      }
    },
    "@metamask/keyring-controller>ethereumjs-wallet>ethereum-cryptography": {
      "packages": {
        "browserify>assert": true,
        "browserify>buffer": true,
        "browserify>crypto-browserify>create-hmac": true,
        "ethereumjs-util>ethereum-cryptography>bs58check": true,
        "ethereumjs-util>ethereum-cryptography>hash.js": true,
        "ganache>keccak": true,
        "ganache>secp256k1": true,
        "koa>content-disposition>safe-buffer": true,
        "mocha>serialize-javascript>randombytes": true
      }
    },
    "@metamask/keyring-controller>ethereumjs-wallet>ethereumjs-util": {
      "packages": {
        "@metamask/keyring-controller>ethereumjs-wallet>ethereum-cryptography": true,
        "@metamask/keyring-controller>ethereumjs-wallet>ethereumjs-util>rlp": true,
        "bn.js": true,
        "browserify>assert": true,
        "browserify>buffer": true,
        "browserify>insert-module-globals>is-buffer": true,
        "ethereumjs-util>create-hash": true
      }
    },
    "@metamask/keyring-controller>ethereumjs-wallet>ethereumjs-util>rlp": {
      "packages": {
<<<<<<< HEAD
=======
        "bn.js": true,
        "browserify>buffer": true
      }
    },
    "@metamask/logging-controller": {
      "packages": {
>>>>>>> 08f3f3ae
        "@metamask/base-controller": true,
        "uuid": true
      }
    },
    "@metamask/logo": {
      "globals": {
        "addEventListener": true,
        "document.body.appendChild": true,
        "document.createElementNS": true,
        "innerHeight": true,
        "innerWidth": true,
        "requestAnimationFrame": true
      },
      "packages": {
        "@metamask/logo>gl-mat4": true,
        "@metamask/logo>gl-vec3": true
      }
    },
    "@metamask/message-manager": {
      "packages": {
        "@metamask/base-controller": true,
        "@metamask/eth-sig-util": true,
        "@metamask/message-manager>@metamask/controller-utils": true,
        "@metamask/message-manager>jsonschema": true,
        "@metamask/utils": true,
        "browserify>buffer": true,
        "uuid": true,
        "webpack>events": true
      }
    },
    "@metamask/message-manager>@metamask/controller-utils": {
      "globals": {
        "URL": true,
        "console.error": true,
        "fetch": true,
        "setTimeout": true
      },
      "packages": {
        "@ethereumjs/tx>@ethereumjs/util": true,
        "@metamask/controller-utils>@spruceid/siwe-parser": true,
        "@metamask/ethjs>@metamask/ethjs-unit": true,
        "@metamask/utils": true,
        "bn.js": true,
        "browserify>buffer": true,
        "eslint>fast-deep-equal": true,
        "eth-ens-namehash": true
      }
    },
    "@metamask/message-manager>jsonschema": {
      "packages": {
        "browserify>url": true
      }
    },
    "@metamask/name-controller": {
      "globals": {
        "fetch": true
      },
      "packages": {
        "@metamask/base-controller": true,
        "@metamask/name-controller>async-mutex": true,
        "@metamask/utils": true
      }
    },
    "@metamask/name-controller>async-mutex": {
      "globals": {
        "setTimeout": true
      },
      "packages": {
        "@trezor/connect-web>tslib": true
      }
    },
    "@metamask/network-controller": {
      "globals": {
        "URL": true,
        "btoa": true,
        "fetch": true,
        "setTimeout": true
      },
      "packages": {
        "@metamask/eth-json-rpc-middleware": true,
        "@metamask/eth-query": true,
        "@metamask/eth-token-tracker>eth-block-tracker": true,
        "@metamask/network-controller>@metamask/base-controller": true,
        "@metamask/network-controller>@metamask/controller-utils": true,
        "@metamask/network-controller>@metamask/eth-json-rpc-infura": true,
        "@metamask/network-controller>@metamask/eth-json-rpc-provider": true,
        "@metamask/network-controller>@metamask/json-rpc-engine": true,
        "@metamask/network-controller>@metamask/swappable-obj-proxy": true,
        "@metamask/providers>@metamask/rpc-errors": true,
        "@metamask/utils": true,
        "browserify>assert": true,
        "uuid": true
      }
    },
    "@metamask/network-controller>@metamask/base-controller": {
      "globals": {
        "setTimeout": true
      },
      "packages": {
        "immer": true
      }
    },
    "@metamask/network-controller>@metamask/controller-utils": {
      "globals": {
        "URL": true,
        "console.error": true,
        "fetch": true,
        "setTimeout": true
      },
      "packages": {
        "@ethereumjs/tx>@ethereumjs/util": true,
        "@metamask/controller-utils>@spruceid/siwe-parser": true,
        "@metamask/ethjs>@metamask/ethjs-unit": true,
        "@metamask/utils": true,
        "bn.js": true,
        "browserify>buffer": true,
        "eslint>fast-deep-equal": true,
        "eth-ens-namehash": true
      }
    },
    "@metamask/network-controller>@metamask/eth-json-rpc-infura": {
      "globals": {
        "setTimeout": true
      },
      "packages": {
        "@metamask/eth-json-rpc-middleware>@metamask/eth-json-rpc-provider": true,
        "@metamask/providers>@metamask/json-rpc-engine": true,
        "@metamask/providers>@metamask/rpc-errors": true,
        "@metamask/utils": true,
        "node-fetch": true
      }
    },
    "@metamask/network-controller>@metamask/eth-json-rpc-provider": {
      "packages": {
        "@metamask/network-controller>@metamask/json-rpc-engine": true,
        "@metamask/network-controller>@metamask/json-rpc-engine>@metamask/safe-event-emitter": true
      }
    },
    "@metamask/network-controller>@metamask/json-rpc-engine": {
      "packages": {
        "@metamask/network-controller>@metamask/json-rpc-engine>@metamask/safe-event-emitter": true,
        "@metamask/providers>@metamask/rpc-errors": true,
        "@metamask/utils": true
      }
    },
    "@metamask/network-controller>@metamask/json-rpc-engine>@metamask/safe-event-emitter": {
      "globals": {
        "setTimeout": true
      },
      "packages": {
        "webpack>events": true
      }
    },
    "@metamask/notification-controller": {
      "packages": {
        "@metamask/notification-controller>@metamask/base-controller": true,
        "@metamask/notification-controller>@metamask/utils": true,
        "@metamask/notification-controller>nanoid": true
      }
    },
    "@metamask/notification-controller>@metamask/base-controller": {
      "globals": {
        "setTimeout": true
      },
      "packages": {
        "immer": true
      }
    },
    "@metamask/notification-controller>@metamask/utils": {
      "globals": {
        "TextDecoder": true,
        "TextEncoder": true
      },
      "packages": {
        "browserify>buffer": true,
        "nock>debug": true,
        "semver": true,
        "superstruct": true
      }
    },
    "@metamask/notification-controller>nanoid": {
      "globals": {
        "crypto.getRandomValues": true
      }
    },
    "@metamask/obs-store": {
      "packages": {
        "@metamask/obs-store>through2": true,
        "@metamask/safe-event-emitter": true,
        "stream-browserify": true
      }
    },
    "@metamask/obs-store>through2": {
      "packages": {
        "browserify>process": true,
        "browserify>util": true,
        "readable-stream": true,
        "watchify>xtend": true
      }
    },
    "@metamask/permission-controller": {
      "globals": {
        "console.error": true
      },
      "packages": {
        "@metamask/base-controller": true,
        "@metamask/permission-controller>@metamask/controller-utils": true,
        "@metamask/permission-controller>nanoid": true,
        "@metamask/providers>@metamask/json-rpc-engine": true,
        "@metamask/providers>@metamask/rpc-errors": true,
        "@metamask/utils": true,
        "deep-freeze-strict": true,
        "immer": true
      }
    },
    "@metamask/permission-controller>@metamask/controller-utils": {
      "globals": {
        "URL": true,
        "console.error": true,
        "fetch": true,
        "setTimeout": true
      },
      "packages": {
        "@ethereumjs/tx>@ethereumjs/util": true,
        "@metamask/controller-utils>@spruceid/siwe-parser": true,
        "@metamask/ethjs>@metamask/ethjs-unit": true,
        "@metamask/utils": true,
        "bn.js": true,
        "browserify>buffer": true,
        "eslint>fast-deep-equal": true,
        "eth-ens-namehash": true
      }
    },
    "@metamask/permission-controller>nanoid": {
      "globals": {
        "crypto.getRandomValues": true
      }
    },
    "@metamask/permission-log-controller": {
      "packages": {
        "@metamask/base-controller": true,
        "@metamask/utils": true
      }
    },
    "@metamask/phishing-controller": {
      "globals": {
        "fetch": true
      },
      "packages": {
        "@metamask/base-controller": true,
        "@metamask/phishing-controller>@metamask/controller-utils": true,
        "@metamask/phishing-warning>eth-phishing-detect": true,
        "punycode": true
      }
    },
    "@metamask/phishing-controller>@metamask/controller-utils": {
      "globals": {
        "URL": true,
        "console.error": true,
        "fetch": true,
        "setTimeout": true
      },
      "packages": {
        "@ethereumjs/tx>@ethereumjs/util": true,
        "@metamask/controller-utils>@spruceid/siwe-parser": true,
        "@metamask/ethjs>@metamask/ethjs-unit": true,
        "@metamask/utils": true,
        "bn.js": true,
        "browserify>buffer": true,
        "eslint>fast-deep-equal": true,
        "eth-ens-namehash": true
      }
    },
    "@metamask/phishing-warning>eth-phishing-detect": {
      "packages": {
        "eslint>optionator>fast-levenshtein": true
      }
    },
    "@metamask/post-message-stream": {
      "globals": {
        "MessageEvent.prototype": true,
        "WorkerGlobalScope": true,
        "addEventListener": true,
        "browser": true,
        "chrome": true,
        "location.origin": true,
        "postMessage": true,
        "removeEventListener": true
      },
      "packages": {
        "@metamask/post-message-stream>readable-stream": true,
        "@metamask/utils": true
      }
    },
    "@metamask/post-message-stream>readable-stream": {
      "packages": {
        "browserify>browser-resolve": true,
        "browserify>buffer": true,
        "browserify>process": true,
        "browserify>string_decoder": true,
        "pumpify>inherits": true,
        "readable-stream>util-deprecate": true,
        "webpack>events": true
      }
    },
    "@metamask/ppom-validator": {
      "globals": {
        "URL": true,
        "console.error": true,
        "crypto": true
      },
      "packages": {
<<<<<<< HEAD
        "@metamask/controller-utils": true,
        "@metamask/eth-query>json-rpc-random-id": true,
        "@metamask/ppom-validator>@metamask/base-controller": true,
=======
        "@metamask/eth-query>json-rpc-random-id": true,
        "@metamask/ppom-validator>@metamask/base-controller": true,
        "@metamask/ppom-validator>@metamask/controller-utils": true,
>>>>>>> 08f3f3ae
        "@metamask/ppom-validator>crypto-js": true,
        "@metamask/ppom-validator>elliptic": true,
        "await-semaphore": true,
        "browserify>buffer": true
      }
    },
    "@metamask/ppom-validator>@metamask/base-controller": {
      "globals": {
        "setTimeout": true
      },
      "packages": {
        "immer": true
      }
    },
<<<<<<< HEAD
=======
    "@metamask/ppom-validator>@metamask/controller-utils": {
      "globals": {
        "URL": true,
        "console.error": true,
        "fetch": true,
        "setTimeout": true
      },
      "packages": {
        "@ethereumjs/tx>@ethereumjs/util": true,
        "@metamask/controller-utils>@spruceid/siwe-parser": true,
        "@metamask/ethjs>@metamask/ethjs-unit": true,
        "@metamask/utils": true,
        "bn.js": true,
        "browserify>buffer": true,
        "eslint>fast-deep-equal": true,
        "eth-ens-namehash": true
      }
    },
>>>>>>> 08f3f3ae
    "@metamask/ppom-validator>crypto-js": {
      "globals": {
        "crypto": true,
        "define": true,
        "msCrypto": true
      },
      "packages": {
        "browserify>browser-resolve": true
      }
    },
    "@metamask/ppom-validator>elliptic": {
      "packages": {
        "@metamask/ppom-validator>elliptic>brorand": true,
        "@metamask/ppom-validator>elliptic>hmac-drbg": true,
        "@metamask/ppom-validator>elliptic>minimalistic-assert": true,
        "@metamask/ppom-validator>elliptic>minimalistic-crypto-utils": true,
        "bn.js": true,
        "ethereumjs-util>ethereum-cryptography>hash.js": true,
        "pumpify>inherits": true
      }
    },
    "@metamask/ppom-validator>elliptic>brorand": {
      "globals": {
        "crypto": true,
        "msCrypto": true
      },
      "packages": {
        "browserify>browser-resolve": true
      }
    },
    "@metamask/ppom-validator>elliptic>hmac-drbg": {
      "packages": {
        "@metamask/ppom-validator>elliptic>minimalistic-assert": true,
        "@metamask/ppom-validator>elliptic>minimalistic-crypto-utils": true,
        "ethereumjs-util>ethereum-cryptography>hash.js": true
      }
    },
    "@metamask/providers>@metamask/json-rpc-engine": {
      "packages": {
        "@metamask/providers>@metamask/json-rpc-engine>@metamask/safe-event-emitter": true,
        "@metamask/providers>@metamask/rpc-errors": true,
        "@metamask/utils": true
      }
    },
    "@metamask/providers>@metamask/json-rpc-engine>@metamask/safe-event-emitter": {
      "globals": {
        "setTimeout": true
      },
      "packages": {
        "webpack>events": true
      }
    },
    "@metamask/providers>@metamask/object-multiplex": {
      "globals": {
        "console.warn": true
      },
      "packages": {
        "@metamask/providers>@metamask/object-multiplex>readable-stream": true,
        "pump>once": true
      }
    },
    "@metamask/providers>@metamask/object-multiplex>readable-stream": {
      "packages": {
        "browserify>browser-resolve": true,
        "browserify>buffer": true,
        "browserify>process": true,
        "browserify>string_decoder": true,
        "pumpify>inherits": true,
        "readable-stream>util-deprecate": true,
        "webpack>events": true
      }
    },
    "@metamask/providers>@metamask/rpc-errors": {
      "packages": {
        "@metamask/utils": true,
        "eth-rpc-errors>fast-safe-stringify": true
      }
    },
    "@metamask/queued-request-controller": {
      "packages": {
        "@metamask/base-controller": true,
        "@metamask/providers>@metamask/json-rpc-engine": true,
        "@metamask/providers>@metamask/rpc-errors": true,
        "@metamask/queued-request-controller>@metamask/controller-utils": true,
        "@metamask/selected-network-controller": true
      }
    },
    "@metamask/queued-request-controller>@metamask/controller-utils": {
      "globals": {
        "URL": true,
        "console.error": true,
        "fetch": true,
        "setTimeout": true
      },
      "packages": {
        "@ethereumjs/tx>@ethereumjs/util": true,
        "@metamask/controller-utils>@spruceid/siwe-parser": true,
        "@metamask/ethjs>@metamask/ethjs-unit": true,
        "@metamask/utils": true,
        "bn.js": true,
        "browserify>buffer": true,
        "eslint>fast-deep-equal": true,
        "eth-ens-namehash": true
      }
    },
    "@metamask/rate-limit-controller": {
      "globals": {
        "setTimeout": true
      },
      "packages": {
        "@metamask/rate-limit-controller>@metamask/base-controller": true,
        "eth-rpc-errors": true
      }
    },
    "@metamask/rate-limit-controller>@metamask/base-controller": {
      "globals": {
        "setTimeout": true
      },
      "packages": {
        "immer": true
      }
    },
    "@metamask/rpc-methods-flask>nanoid": {
      "globals": {
        "crypto.getRandomValues": true
      }
    },
    "@metamask/rpc-methods>nanoid": {
      "globals": {
        "crypto.getRandomValues": true
      }
    },
    "@metamask/safe-event-emitter": {
      "globals": {
        "setTimeout": true
      },
      "packages": {
        "webpack>events": true
      }
    },
    "@metamask/scure-bip39": {
      "globals": {
        "TextEncoder": true
      },
      "packages": {
        "@metamask/scure-bip39>@noble/hashes": true,
        "@metamask/utils>@scure/base": true
      }
    },
    "@metamask/scure-bip39>@noble/hashes": {
      "globals": {
        "TextEncoder": true,
        "crypto": true
      }
    },
    "@metamask/selected-network-controller": {
      "packages": {
        "@metamask/base-controller": true,
        "@metamask/network-controller>@metamask/swappable-obj-proxy": true
      }
    },
    "@metamask/signature-controller": {
      "globals": {
        "console.info": true
      },
      "packages": {
        "@metamask/base-controller": true,
<<<<<<< HEAD
        "@metamask/controller-utils": true,
        "@metamask/logging-controller": true,
        "@metamask/message-manager": true,
        "@metamask/providers>@metamask/rpc-errors": true,
=======
        "@metamask/logging-controller": true,
        "@metamask/message-manager": true,
        "@metamask/providers>@metamask/rpc-errors": true,
        "@metamask/signature-controller>@metamask/controller-utils": true,
>>>>>>> 08f3f3ae
        "browserify>buffer": true,
        "ethereumjs-util": true,
        "lodash": true,
        "webpack>events": true
      }
    },
<<<<<<< HEAD
=======
    "@metamask/signature-controller>@metamask/controller-utils": {
      "globals": {
        "URL": true,
        "console.error": true,
        "fetch": true,
        "setTimeout": true
      },
      "packages": {
        "@ethereumjs/tx>@ethereumjs/util": true,
        "@metamask/controller-utils>@spruceid/siwe-parser": true,
        "@metamask/ethjs>@metamask/ethjs-unit": true,
        "@metamask/utils": true,
        "bn.js": true,
        "browserify>buffer": true,
        "eslint>fast-deep-equal": true,
        "eth-ens-namehash": true
      }
    },
>>>>>>> 08f3f3ae
    "@metamask/smart-transactions-controller": {
      "globals": {
        "URLSearchParams": true,
        "clearInterval": true,
        "console.error": true,
        "console.log": true,
        "fetch": true,
        "setInterval": true
      },
      "packages": {
        "@ethersproject/abi>@ethersproject/bytes": true,
        "@ethersproject/bignumber": true,
        "@ethersproject/providers": true,
        "@metamask/smart-transactions-controller>@metamask/base-controller": true,
        "@metamask/smart-transactions-controller>@metamask/controller-utils": true,
        "@metamask/smart-transactions-controller>bignumber.js": true,
        "fast-json-patch": true,
        "lodash": true
      }
    },
    "@metamask/smart-transactions-controller>@metamask/base-controller": {
      "globals": {
        "setTimeout": true
      },
      "packages": {
        "immer": true
      }
    },
    "@metamask/smart-transactions-controller>@metamask/controller-utils": {
      "globals": {
        "URL": true,
        "console.error": true,
        "fetch": true,
        "setTimeout": true
      },
      "packages": {
        "@metamask/address-book-controller>@metamask/controller-utils>ethjs-unit": true,
        "@metamask/controller-utils>@spruceid/siwe-parser": true,
<<<<<<< HEAD
=======
        "@metamask/smart-transactions-controller>@metamask/controller-utils>ethjs-unit": true,
>>>>>>> 08f3f3ae
        "@metamask/utils": true,
        "browserify>buffer": true,
        "eslint>fast-deep-equal": true,
        "eth-ens-namehash": true,
        "ethereumjs-util": true
      }
    },
    "@metamask/smart-transactions-controller>@metamask/controller-utils>ethjs-unit": {
      "packages": {
        "@metamask/ethjs>ethjs-abi>number-to-bn": true,
        "bn.js": true
      }
    },
    "@metamask/smart-transactions-controller>@metamask/controllers>nanoid": {
      "globals": {
        "crypto.getRandomValues": true
      }
    },
    "@metamask/smart-transactions-controller>bignumber.js": {
      "globals": {
        "crypto": true,
        "define": true
      }
    },
    "@metamask/snaps-controllers": {
      "globals": {
        "DecompressionStream": true,
        "URL": true,
        "chrome.offscreen.createDocument": true,
        "chrome.offscreen.hasDocument": true,
        "clearTimeout": true,
        "document.getElementById": true,
        "fetch.bind": true,
        "setTimeout": true
      },
      "packages": {
        "@metamask/base-controller": true,
        "@metamask/post-message-stream": true,
        "@metamask/providers>@metamask/json-rpc-engine": true,
        "@metamask/providers>@metamask/object-multiplex": true,
        "@metamask/providers>@metamask/rpc-errors": true,
        "@metamask/snaps-controllers>@metamask/permission-controller": true,
        "@metamask/snaps-controllers>@xstate/fsm": true,
        "@metamask/snaps-controllers>concat-stream": true,
        "@metamask/snaps-controllers>get-npm-tarball-url": true,
        "@metamask/snaps-controllers>nanoid": true,
        "@metamask/snaps-controllers>readable-stream": true,
        "@metamask/snaps-controllers>readable-web-to-node-stream": true,
        "@metamask/snaps-controllers>tar-stream": true,
        "@metamask/snaps-rpc-methods": true,
        "@metamask/snaps-sdk": true,
        "@metamask/snaps-utils": true,
        "@metamask/snaps-utils>@metamask/snaps-registry": true,
        "@metamask/utils": true,
        "browserify>browserify-zlib": true,
        "json-rpc-middleware-stream": true
      }
    },
    "@metamask/snaps-controllers-flask>nanoid": {
      "globals": {
        "crypto.getRandomValues": true
      }
    },
    "@metamask/snaps-controllers>@metamask/permission-controller": {
      "globals": {
        "console.error": true
      },
      "packages": {
        "@metamask/base-controller": true,
        "@metamask/providers>@metamask/json-rpc-engine": true,
        "@metamask/providers>@metamask/rpc-errors": true,
        "@metamask/snaps-controllers>@metamask/permission-controller>@metamask/controller-utils": true,
        "@metamask/snaps-controllers>nanoid": true,
        "@metamask/utils": true,
        "deep-freeze-strict": true,
        "immer": true
      }
    },
    "@metamask/snaps-controllers>@metamask/permission-controller>@metamask/controller-utils": {
      "globals": {
        "URL": true,
        "console.error": true,
        "fetch": true,
        "setTimeout": true
      },
      "packages": {
        "@ethereumjs/tx>@ethereumjs/util": true,
        "@metamask/controller-utils>@spruceid/siwe-parser": true,
        "@metamask/ethjs>@metamask/ethjs-unit": true,
        "@metamask/utils": true,
        "bn.js": true,
        "browserify>buffer": true,
        "eslint>fast-deep-equal": true,
        "eth-ens-namehash": true
      }
    },
    "@metamask/snaps-controllers>concat-stream": {
      "packages": {
        "@metamask/snaps-controllers>readable-stream": true,
        "browserify>buffer": true,
        "browserify>concat-stream>typedarray": true,
        "pumpify>inherits": true,
        "terser>source-map-support>buffer-from": true
      }
    },
    "@metamask/snaps-controllers>nanoid": {
      "globals": {
        "crypto.getRandomValues": true
      }
    },
    "@metamask/snaps-controllers>readable-stream": {
      "packages": {
        "browserify>browser-resolve": true,
        "browserify>buffer": true,
        "browserify>process": true,
        "browserify>string_decoder": true,
        "pumpify>inherits": true,
        "readable-stream>util-deprecate": true,
        "webpack>events": true
      }
    },
    "@metamask/snaps-controllers>readable-web-to-node-stream": {
      "packages": {
        "@metamask/snaps-controllers>readable-web-to-node-stream>readable-stream": true
      }
    },
    "@metamask/snaps-controllers>readable-web-to-node-stream>readable-stream": {
      "packages": {
        "browserify>browser-resolve": true,
        "browserify>buffer": true,
        "browserify>process": true,
        "browserify>string_decoder": true,
        "pumpify>inherits": true,
        "readable-stream>util-deprecate": true,
        "webpack>events": true
      }
    },
    "@metamask/snaps-controllers>tar-stream": {
      "packages": {
        "@metamask/snaps-controllers>tar-stream>b4a": true,
        "@metamask/snaps-controllers>tar-stream>fast-fifo": true,
        "@metamask/snaps-controllers>tar-stream>streamx": true,
        "browserify>browser-resolve": true
      }
    },
    "@metamask/snaps-controllers>tar-stream>b4a": {
      "globals": {
        "TextDecoder": true,
        "TextEncoder": true
      }
    },
    "@metamask/snaps-controllers>tar-stream>streamx": {
      "packages": {
        "@metamask/snaps-controllers>tar-stream>fast-fifo": true,
        "@metamask/snaps-controllers>tar-stream>streamx>queue-tick": true,
        "webpack>events": true
      }
    },
    "@metamask/snaps-controllers>tar-stream>streamx>queue-tick": {
      "globals": {
        "queueMicrotask": true
      }
    },
    "@metamask/snaps-rpc-methods": {
      "packages": {
        "@metamask/permission-controller": true,
        "@metamask/providers>@metamask/rpc-errors": true,
        "@metamask/snaps-sdk": true,
        "@metamask/snaps-sdk>@metamask/key-tree": true,
        "@metamask/snaps-utils": true,
        "@metamask/utils": true,
        "@noble/hashes": true,
        "superstruct": true
      }
    },
    "@metamask/snaps-sdk": {
      "globals": {
        "fetch": true
      },
      "packages": {
        "@metamask/providers>@metamask/rpc-errors": true,
        "@metamask/snaps-sdk>fast-xml-parser": true,
        "@metamask/utils": true,
        "superstruct": true
      }
    },
    "@metamask/snaps-sdk>@metamask/key-tree": {
      "packages": {
        "@metamask/scure-bip39": true,
        "@metamask/snaps-sdk>@metamask/key-tree>@metamask/utils": true,
        "@metamask/snaps-sdk>@metamask/key-tree>@noble/ed25519": true,
        "@metamask/utils>@scure/base": true,
        "@noble/hashes": true,
        "eth-lattice-keyring>@noble/secp256k1": true
      }
    },
    "@metamask/snaps-sdk>@metamask/key-tree>@metamask/utils": {
      "globals": {
        "TextDecoder": true,
        "TextEncoder": true
      },
      "packages": {
        "@noble/hashes": true,
        "browserify>buffer": true,
        "nock>debug": true,
        "semver": true,
        "superstruct": true
      }
    },
    "@metamask/snaps-sdk>@metamask/key-tree>@noble/ed25519": {
      "globals": {
        "crypto": true
      },
      "packages": {
        "browserify>browser-resolve": true
      }
    },
    "@metamask/snaps-sdk>fast-xml-parser": {
      "globals": {
        "entityName": true,
        "val": true
      },
      "packages": {
        "@metamask/snaps-sdk>fast-xml-parser>strnum": true
      }
    },
    "@metamask/snaps-utils": {
      "globals": {
        "File": true,
        "FileReader": true,
        "TextDecoder": true,
        "URL": true,
        "console.error": true,
        "console.log": true,
        "console.warn": true,
        "crypto": true,
        "document.body.appendChild": true,
        "document.createElement": true,
        "fetch": true
      },
      "packages": {
        "@metamask/permission-controller": true,
        "@metamask/providers>@metamask/rpc-errors": true,
        "@metamask/snaps-sdk": true,
        "@metamask/snaps-sdk>@metamask/key-tree": true,
        "@metamask/snaps-utils>@metamask/slip44": true,
        "@metamask/snaps-utils>cron-parser": true,
        "@metamask/snaps-utils>fast-json-stable-stringify": true,
        "@metamask/snaps-utils>marked": true,
        "@metamask/snaps-utils>rfdc": true,
        "@metamask/snaps-utils>validate-npm-package-name": true,
        "@metamask/utils": true,
        "@metamask/utils>@scure/base": true,
        "@noble/hashes": true,
        "chalk": true,
        "semver": true,
        "superstruct": true
      }
    },
    "@metamask/snaps-utils>@metamask/snaps-registry": {
      "packages": {
        "@ethereumjs/tx>ethereum-cryptography>@noble/curves": true,
        "@metamask/utils": true,
        "@noble/hashes": true,
        "superstruct": true
      }
    },
    "@metamask/snaps-utils>cron-parser": {
      "packages": {
        "browserify>browser-resolve": true,
        "luxon": true
      }
    },
    "@metamask/snaps-utils>marked": {
      "globals": {
        "Hooks": true,
        "Lexer": true,
        "Parser": true,
        "Renderer": true,
        "TextRenderer": true,
        "Tokenizer": true,
        "console.error": true,
        "console.warn": true,
        "defaults": true,
        "define": true,
        "inlineQueue": true,
        "passThroughHooks": true,
        "renderer": true,
        "rules": true,
        "state": true,
        "textRenderer": true,
        "tokenizer": true,
        "tokens": true
      }
    },
    "@metamask/snaps-utils>rfdc": {
      "packages": {
        "browserify>buffer": true
      }
    },
    "@metamask/snaps-utils>validate-npm-package-name": {
      "packages": {
        "@metamask/snaps-utils>validate-npm-package-name>builtins": true
      }
    },
    "@metamask/snaps-utils>validate-npm-package-name>builtins": {
      "packages": {
        "browserify>process": true,
        "semver": true
      }
    },
    "@metamask/test-bundler>@ethersproject/abstract-provider": {
      "packages": {
        "@ethersproject/abi>@ethersproject/bytes": true,
        "@ethersproject/abi>@ethersproject/logger": true,
        "@ethersproject/abi>@ethersproject/properties": true,
        "@ethersproject/bignumber": true
      }
    },
    "@metamask/test-bundler>@ethersproject/networks": {
      "packages": {
        "@ethersproject/abi>@ethersproject/logger": true
      }
    },
    "@metamask/transaction-controller": {
      "globals": {
        "clearTimeout": true,
        "console.error": true,
        "setTimeout": true
      },
      "packages": {
        "@ethereumjs/common": true,
        "@ethereumjs/tx": true,
        "@ethereumjs/tx>@ethereumjs/util": true,
        "@ethersproject/abi": true,
        "@ethersproject/providers": true,
        "@metamask/eth-query": true,
        "@metamask/gas-fee-controller": true,
        "@metamask/metamask-eth-abis": true,
<<<<<<< HEAD
=======
        "@metamask/name-controller>async-mutex": true,
>>>>>>> 08f3f3ae
        "@metamask/network-controller": true,
        "@metamask/providers>@metamask/rpc-errors": true,
        "@metamask/transaction-controller>@metamask/base-controller": true,
        "@metamask/transaction-controller>@metamask/controller-utils": true,
        "@metamask/transaction-controller>nonce-tracker": true,
        "@metamask/utils": true,
        "bn.js": true,
        "eth-method-registry": true,
        "fast-json-patch": true,
        "lodash": true,
        "uuid": true,
        "webpack>events": true
      }
    },
    "@metamask/transaction-controller>@metamask/base-controller": {
      "globals": {
        "setTimeout": true
      },
      "packages": {
        "immer": true
      }
    },
    "@metamask/transaction-controller>@metamask/controller-utils": {
      "globals": {
        "URL": true,
        "console.error": true,
        "fetch": true,
        "setTimeout": true
      },
      "packages": {
        "@ethereumjs/tx>@ethereumjs/util": true,
        "@metamask/controller-utils>@spruceid/siwe-parser": true,
        "@metamask/ethjs>@metamask/ethjs-unit": true,
        "@metamask/utils": true,
        "bn.js": true,
        "browserify>buffer": true,
        "eslint>fast-deep-equal": true,
        "eth-ens-namehash": true
      }
    },
    "@metamask/transaction-controller>nonce-tracker": {
      "packages": {
        "@ethersproject/providers": true,
        "@metamask/eth-token-tracker>eth-block-tracker": true,
        "@metamask/transaction-controller>nonce-tracker>async-mutex": true,
        "browserify>assert": true
      }
    },
    "@metamask/transaction-controller>nonce-tracker>async-mutex": {
      "globals": {
        "clearTimeout": true,
        "setTimeout": true
      },
      "packages": {
        "@trezor/connect-web>tslib": true
      }
    },
    "@metamask/user-operation-controller": {
      "globals": {
        "fetch": true
      },
      "packages": {
        "@metamask/eth-query": true,
        "@metamask/gas-fee-controller": true,
        "@metamask/gas-fee-controller>@metamask/polling-controller": true,
        "@metamask/providers>@metamask/rpc-errors": true,
        "@metamask/transaction-controller": true,
        "@metamask/user-operation-controller>@metamask/base-controller": true,
        "@metamask/user-operation-controller>@metamask/controller-utils": true,
        "@metamask/utils": true,
        "bn.js": true,
        "lodash": true,
        "superstruct": true,
        "uuid": true,
        "webpack>events": true
      }
    },
    "@metamask/user-operation-controller>@metamask/base-controller": {
      "globals": {
        "setTimeout": true
      },
      "packages": {
        "immer": true
      }
    },
    "@metamask/user-operation-controller>@metamask/controller-utils": {
      "globals": {
        "URL": true,
        "console.error": true,
        "fetch": true,
        "setTimeout": true
      },
      "packages": {
        "@ethereumjs/tx>@ethereumjs/util": true,
        "@metamask/controller-utils>@spruceid/siwe-parser": true,
        "@metamask/ethjs>@metamask/ethjs-unit": true,
        "@metamask/utils": true,
        "bn.js": true,
        "browserify>buffer": true,
        "eslint>fast-deep-equal": true,
        "eth-ens-namehash": true
      }
    },
    "@metamask/utils": {
      "globals": {
        "TextDecoder": true,
        "TextEncoder": true
      },
      "packages": {
        "@metamask/utils>@scure/base": true,
        "@metamask/utils>pony-cause": true,
        "@noble/hashes": true,
        "browserify>buffer": true,
        "nock>debug": true,
        "semver": true,
        "superstruct": true
      }
    },
    "@metamask/utils>@scure/base": {
      "globals": {
        "TextDecoder": true,
        "TextEncoder": true
      }
    },
    "@ngraveio/bc-ur": {
      "packages": {
        "@ngraveio/bc-ur>@keystonehq/alias-sampling": true,
        "@ngraveio/bc-ur>bignumber.js": true,
        "@ngraveio/bc-ur>cbor-sync": true,
        "@ngraveio/bc-ur>crc": true,
        "@ngraveio/bc-ur>jsbi": true,
        "addons-linter>sha.js": true,
        "browserify>assert": true,
        "browserify>buffer": true
      }
    },
    "@ngraveio/bc-ur>assert>object-is": {
      "packages": {
        "string.prototype.matchall>call-bind": true,
        "string.prototype.matchall>define-properties": true
      }
    },
    "@ngraveio/bc-ur>bignumber.js": {
      "globals": {
        "crypto": true,
        "define": true
      }
    },
    "@ngraveio/bc-ur>cbor-sync": {
      "globals": {
        "define": true
      },
      "packages": {
        "browserify>buffer": true
      }
    },
    "@ngraveio/bc-ur>crc": {
      "packages": {
        "browserify>buffer": true
      }
    },
    "@ngraveio/bc-ur>jsbi": {
      "globals": {
        "define": true
      }
    },
    "@noble/hashes": {
      "globals": {
        "TextEncoder": true,
        "crypto": true
      }
    },
    "@popperjs/core": {
      "globals": {
        "Element": true,
        "HTMLElement": true,
        "ShadowRoot": true,
        "console.error": true,
        "console.warn": true,
        "document": true,
        "navigator.userAgent": true
      }
    },
    "@reduxjs/toolkit": {
      "globals": {
        "AbortController": true,
        "__REDUX_DEVTOOLS_EXTENSION_COMPOSE__": true,
        "__REDUX_DEVTOOLS_EXTENSION__": true,
        "console.error": true,
        "console.info": true,
        "console.warn": true
      },
      "packages": {
        "@reduxjs/toolkit>reselect": true,
        "immer": true,
        "redux": true,
        "redux-thunk": true
      }
    },
    "@segment/loosely-validate-event": {
      "packages": {
        "@segment/loosely-validate-event>component-type": true,
        "@segment/loosely-validate-event>join-component": true,
        "browserify>assert": true,
        "browserify>buffer": true
      }
    },
    "@sentry/browser": {
      "globals": {
        "TextDecoder": true,
        "TextEncoder": true,
        "XMLHttpRequest": true,
        "__SENTRY_DEBUG__": true,
        "__SENTRY_RELEASE__": true,
        "indexedDB.open": true,
        "setTimeout": true
      },
      "packages": {
        "@sentry/browser>@sentry-internal/tracing": true,
        "@sentry/browser>@sentry/core": true,
        "@sentry/browser>@sentry/replay": true,
        "@sentry/utils": true
      }
    },
    "@sentry/browser>@sentry-internal/tracing": {
      "globals": {
        "Headers": true,
        "PerformanceObserver": true,
        "Request": true,
        "__SENTRY_DEBUG__": true,
        "addEventListener": true,
        "performance.getEntriesByType": true,
        "removeEventListener": true
      },
      "packages": {
        "@sentry/browser>@sentry/core": true,
        "@sentry/utils": true
      }
    },
    "@sentry/browser>@sentry/core": {
      "globals": {
        "__SENTRY_DEBUG__": true,
        "__SENTRY_TRACING__": true,
        "clearInterval": true,
        "clearTimeout": true,
        "console.warn": true,
        "setInterval": true,
        "setTimeout": true
      },
      "packages": {
        "@sentry/utils": true
      }
    },
    "@sentry/browser>@sentry/replay": {
      "globals": {
        "Blob": true,
        "CSSConditionRule": true,
        "CSSGroupingRule": true,
        "CSSMediaRule": true,
        "CSSSupportsRule": true,
        "DragEvent": true,
        "Element": true,
        "FormData": true,
        "HTMLCanvasElement": true,
        "HTMLElement.prototype": true,
        "HTMLFormElement": true,
        "HTMLImageElement": true,
        "HTMLInputElement.prototype": true,
        "HTMLOptionElement.prototype": true,
        "HTMLSelectElement.prototype": true,
        "HTMLTextAreaElement.prototype": true,
        "Headers": true,
        "ImageData": true,
        "MouseEvent": true,
        "MutationObserver": true,
        "Node.prototype.contains": true,
        "PerformanceObserver": true,
        "TextEncoder": true,
        "URL": true,
        "URLSearchParams": true,
        "Worker": true,
        "Zone": true,
        "__SENTRY_DEBUG__": true,
        "__rrMutationObserver": true,
        "clearTimeout": true,
        "console.error": true,
        "console.warn": true,
        "document": true,
        "innerHeight": true,
        "innerWidth": true,
        "location.href": true,
        "pageXOffset": true,
        "pageYOffset": true,
        "requestAnimationFrame": true,
        "setTimeout": true
      },
      "packages": {
        "@sentry/browser>@sentry/core": true,
        "@sentry/utils": true,
        "browserify>process": true
      }
    },
    "@sentry/integrations": {
      "globals": {
        "Request": true,
        "__SENTRY_DEBUG__": true,
        "console.log": true
      },
      "packages": {
        "@sentry/utils": true,
        "localforage": true
      }
    },
    "@sentry/utils": {
      "globals": {
        "CustomEvent": true,
        "DOMError": true,
        "DOMException": true,
        "Element": true,
        "ErrorEvent": true,
        "Event": true,
        "Headers": true,
        "Request": true,
        "Response": true,
        "TextEncoder": true,
        "URL": true,
        "XMLHttpRequest.prototype": true,
        "__SENTRY_BROWSER_BUNDLE__": true,
        "__SENTRY_DEBUG__": true,
        "clearTimeout": true,
        "console.error": true,
        "document": true,
        "setTimeout": true
      },
      "packages": {
        "browserify>process": true
      }
    },
    "@storybook/addon-docs>remark-external-links>mdast-util-definitions": {
      "packages": {
        "react-markdown>unist-util-visit": true
      }
    },
    "@storybook/addon-knobs>qs": {
      "packages": {
        "string.prototype.matchall>side-channel": true
      }
    },
    "@trezor/connect-web": {
      "globals": {
        "URLSearchParams": true,
        "__TREZOR_CONNECT_SRC": true,
        "addEventListener": true,
        "btoa": true,
        "chrome": true,
        "clearInterval": true,
        "clearTimeout": true,
        "console.warn": true,
        "document.body": true,
        "document.createElement": true,
        "document.createTextNode": true,
        "document.getElementById": true,
        "document.querySelectorAll": true,
        "location": true,
        "navigator": true,
        "open": true,
        "removeEventListener": true,
        "setInterval": true,
        "setTimeout": true
      },
      "packages": {
        "@trezor/connect-web>@trezor/connect": true,
        "@trezor/connect-web>@trezor/utils": true,
        "@trezor/connect-web>tslib": true,
        "webpack>events": true
      }
    },
    "@trezor/connect-web>@trezor/connect": {
      "globals": {
        "console.error": true,
        "console.log": true,
        "console.warn": true
      },
      "packages": {
        "@trezor/connect-web>@trezor/connect>@trezor/protobuf": true,
        "@trezor/connect-web>@trezor/connect>@trezor/schema-utils": true,
        "@trezor/connect-web>@trezor/connect>@trezor/transport": true,
        "@trezor/connect-web>@trezor/utils": true,
        "@trezor/connect-web>tslib": true
      }
    },
    "@trezor/connect-web>@trezor/connect>@trezor/protobuf": {
      "packages": {
        "@trezor/connect-web>@trezor/connect>@trezor/schema-utils": true
      }
    },
    "@trezor/connect-web>@trezor/connect>@trezor/schema-utils": {
      "globals": {
        "console.warn": true
      },
      "packages": {
        "@trezor/connect-web>@trezor/connect>@trezor/schema-utils>@sinclair/typebox": true,
        "@trezor/connect-web>@trezor/connect>@trezor/schema-utils>ts-mixer": true,
        "browserify>buffer": true
      }
    },
    "@trezor/connect-web>@trezor/utils": {
      "globals": {
        "clearTimeout": true,
        "setTimeout": true
      }
    },
    "@trezor/connect-web>tslib": {
      "globals": {
        "SuppressedError": true,
        "define": true
      }
    },
    "@zxing/browser": {
      "globals": {
        "HTMLElement": true,
        "HTMLImageElement": true,
        "HTMLVideoElement": true,
        "clearTimeout": true,
        "console.error": true,
        "console.warn": true,
        "document": true,
        "navigator": true,
        "setTimeout": true
      },
      "packages": {
        "@zxing/library": true
      }
    },
    "@zxing/library": {
      "globals": {
        "HTMLImageElement": true,
        "HTMLVideoElement": true,
        "TextDecoder": true,
        "TextEncoder": true,
        "URL.createObjectURL": true,
        "btoa": true,
        "console.log": true,
        "console.warn": true,
        "document": true,
        "navigator": true,
        "setTimeout": true
      },
      "packages": {
        "@zxing/library>ts-custom-error": true
      }
    },
    "addons-linter>sha.js": {
      "packages": {
        "koa>content-disposition>safe-buffer": true,
        "pumpify>inherits": true
      }
    },
    "await-semaphore": {
      "packages": {
        "browserify>process": true,
        "browserify>timers-browserify": true
      }
    },
    "base32-encode": {
      "packages": {
        "base32-encode>to-data-view": true
      }
    },
    "bignumber.js": {
      "globals": {
        "crypto": true,
        "define": true
      }
    },
    "blo": {
      "globals": {
        "btoa": true
      }
    },
    "bn.js": {
      "globals": {
        "Buffer": true
      },
      "packages": {
        "browserify>browser-resolve": true
      }
    },
    "bowser": {
      "globals": {
        "define": true
      }
    },
    "brfs>static-module>object-inspect": {
      "globals": {
        "HTMLElement": true,
        "WeakRef": true
      },
      "packages": {
        "browserify>browser-resolve": true
      }
    },
    "browserify>assert": {
      "globals": {
        "Buffer": true
      },
      "packages": {
        "browserify>assert>util": true,
        "react>object-assign": true
      }
    },
    "browserify>assert>util": {
      "globals": {
        "console.error": true,
        "console.log": true,
        "console.trace": true,
        "process": true
      },
      "packages": {
        "browserify>assert>util>inherits": true,
        "browserify>process": true
      }
    },
    "browserify>browserify-zlib": {
      "packages": {
        "browserify>assert": true,
        "browserify>browserify-zlib>pako": true,
        "browserify>buffer": true,
        "browserify>process": true,
        "browserify>util": true,
        "stream-browserify": true
      }
    },
    "browserify>buffer": {
      "globals": {
        "console": true
      },
      "packages": {
        "base64-js": true,
        "browserify>buffer>ieee754": true
      }
    },
    "browserify>crypto-browserify": {
      "packages": {
        "browserify>crypto-browserify>browserify-cipher": true,
        "browserify>crypto-browserify>browserify-sign": true,
        "browserify>crypto-browserify>create-ecdh": true,
        "browserify>crypto-browserify>create-hmac": true,
        "browserify>crypto-browserify>diffie-hellman": true,
        "browserify>crypto-browserify>pbkdf2": true,
        "browserify>crypto-browserify>public-encrypt": true,
        "browserify>crypto-browserify>randomfill": true,
        "ethereumjs-util>create-hash": true,
        "mocha>serialize-javascript>randombytes": true
      }
    },
    "browserify>crypto-browserify>browserify-cipher": {
      "packages": {
        "browserify>crypto-browserify>browserify-cipher>browserify-des": true,
        "browserify>crypto-browserify>browserify-cipher>evp_bytestokey": true,
        "ethereumjs-util>ethereum-cryptography>browserify-aes": true
      }
    },
    "browserify>crypto-browserify>browserify-cipher>browserify-des": {
      "packages": {
        "browserify>buffer": true,
        "browserify>crypto-browserify>browserify-cipher>browserify-des>des.js": true,
        "ethereumjs-util>create-hash>cipher-base": true,
        "pumpify>inherits": true
      }
    },
    "browserify>crypto-browserify>browserify-cipher>browserify-des>des.js": {
      "packages": {
        "@metamask/ppom-validator>elliptic>minimalistic-assert": true,
        "pumpify>inherits": true
      }
    },
    "browserify>crypto-browserify>browserify-cipher>evp_bytestokey": {
      "packages": {
        "ethereumjs-util>create-hash>md5.js": true,
        "koa>content-disposition>safe-buffer": true
      }
    },
    "browserify>crypto-browserify>browserify-sign": {
      "packages": {
        "@metamask/ppom-validator>elliptic": true,
        "bn.js": true,
        "browserify>buffer": true,
        "browserify>crypto-browserify>create-hmac": true,
        "browserify>crypto-browserify>public-encrypt>browserify-rsa": true,
        "browserify>crypto-browserify>public-encrypt>parse-asn1": true,
        "ethereumjs-util>create-hash": true,
        "pumpify>inherits": true,
        "stream-browserify": true
      }
    },
    "browserify>crypto-browserify>create-ecdh": {
      "packages": {
        "@metamask/ppom-validator>elliptic": true,
        "bn.js": true,
        "browserify>buffer": true
      }
    },
    "browserify>crypto-browserify>create-hmac": {
      "packages": {
        "addons-linter>sha.js": true,
        "ethereumjs-util>create-hash": true,
        "ethereumjs-util>create-hash>cipher-base": true,
        "ethereumjs-util>create-hash>ripemd160": true,
        "koa>content-disposition>safe-buffer": true,
        "pumpify>inherits": true
      }
    },
    "browserify>crypto-browserify>diffie-hellman": {
      "packages": {
        "bn.js": true,
        "browserify>buffer": true,
        "browserify>crypto-browserify>diffie-hellman>miller-rabin": true,
        "mocha>serialize-javascript>randombytes": true
      }
    },
    "browserify>crypto-browserify>diffie-hellman>miller-rabin": {
      "packages": {
        "@metamask/ppom-validator>elliptic>brorand": true,
        "bn.js": true
      }
    },
    "browserify>crypto-browserify>pbkdf2": {
      "globals": {
        "crypto": true,
        "process": true,
        "queueMicrotask": true,
        "setImmediate": true,
        "setTimeout": true
      },
      "packages": {
        "addons-linter>sha.js": true,
        "browserify>process": true,
        "ethereumjs-util>create-hash": true,
        "ethereumjs-util>create-hash>ripemd160": true,
        "koa>content-disposition>safe-buffer": true
      }
    },
    "browserify>crypto-browserify>public-encrypt": {
      "packages": {
        "bn.js": true,
        "browserify>buffer": true,
        "browserify>crypto-browserify>public-encrypt>browserify-rsa": true,
        "browserify>crypto-browserify>public-encrypt>parse-asn1": true,
        "ethereumjs-util>create-hash": true,
        "mocha>serialize-javascript>randombytes": true
      }
    },
    "browserify>crypto-browserify>public-encrypt>browserify-rsa": {
      "packages": {
        "bn.js": true,
        "browserify>buffer": true,
        "mocha>serialize-javascript>randombytes": true
      }
    },
    "browserify>crypto-browserify>public-encrypt>parse-asn1": {
      "packages": {
        "browserify>buffer": true,
        "browserify>crypto-browserify>browserify-cipher>evp_bytestokey": true,
        "browserify>crypto-browserify>pbkdf2": true,
        "browserify>crypto-browserify>public-encrypt>parse-asn1>asn1.js": true,
        "ethereumjs-util>ethereum-cryptography>browserify-aes": true
      }
    },
    "browserify>crypto-browserify>public-encrypt>parse-asn1>asn1.js": {
      "packages": {
        "@metamask/ppom-validator>elliptic>minimalistic-assert": true,
        "bn.js": true,
        "browserify>buffer": true,
        "browserify>vm-browserify": true,
        "pumpify>inherits": true
      }
    },
    "browserify>crypto-browserify>randomfill": {
      "globals": {
        "crypto": true,
        "msCrypto": true
      },
      "packages": {
        "browserify>process": true,
        "koa>content-disposition>safe-buffer": true,
        "mocha>serialize-javascript>randombytes": true
      }
    },
    "browserify>https-browserify": {
      "packages": {
        "browserify>stream-http": true,
        "browserify>url": true
      }
    },
    "browserify>path-browserify": {
      "packages": {
        "browserify>process": true
      }
    },
    "browserify>process": {
      "globals": {
        "clearTimeout": true,
        "setTimeout": true
      }
    },
    "browserify>punycode": {
      "globals": {
        "define": true
      }
    },
    "browserify>stream-http": {
      "globals": {
        "AbortController": true,
        "Blob": true,
        "MSStreamReader": true,
        "ReadableStream": true,
        "WritableStream": true,
        "XDomainRequest": true,
        "XMLHttpRequest": true,
        "clearTimeout": true,
        "fetch": true,
        "location.protocol.search": true,
        "setTimeout": true
      },
      "packages": {
        "browserify>buffer": true,
        "browserify>process": true,
        "browserify>stream-http>builtin-status-codes": true,
        "browserify>stream-http>readable-stream": true,
        "browserify>url": true,
        "pumpify>inherits": true,
        "watchify>xtend": true
      }
    },
    "browserify>stream-http>readable-stream": {
      "packages": {
        "browserify>browser-resolve": true,
        "browserify>buffer": true,
        "browserify>process": true,
        "browserify>string_decoder": true,
        "pumpify>inherits": true,
        "readable-stream>util-deprecate": true,
        "webpack>events": true
      }
    },
    "browserify>string_decoder": {
      "packages": {
        "koa>content-disposition>safe-buffer": true
      }
    },
    "browserify>timers-browserify": {
      "globals": {
        "clearInterval": true,
        "clearTimeout": true,
        "setInterval": true,
        "setTimeout": true
      },
      "packages": {
        "browserify>process": true
      }
    },
    "browserify>url": {
      "packages": {
        "@storybook/addon-knobs>qs": true,
        "browserify>punycode": true
      }
    },
    "browserify>util": {
      "globals": {
        "console.error": true,
        "console.log": true,
        "console.trace": true
      },
      "packages": {
        "browserify>process": true,
        "browserify>util>is-arguments": true,
        "browserify>util>is-typed-array": true,
        "browserify>util>which-typed-array": true,
        "koa>is-generator-function": true,
        "pumpify>inherits": true
      }
    },
    "browserify>util>is-arguments": {
      "packages": {
        "koa>is-generator-function>has-tostringtag": true,
        "string.prototype.matchall>call-bind": true
      }
    },
    "browserify>util>is-typed-array": {
      "packages": {
        "browserify>util>is-typed-array>for-each": true,
        "koa>is-generator-function>has-tostringtag": true,
        "string.prototype.matchall>call-bind": true,
        "string.prototype.matchall>es-abstract>available-typed-arrays": true,
        "string.prototype.matchall>es-abstract>gopd": true
      }
    },
    "browserify>util>is-typed-array>for-each": {
      "packages": {
        "string.prototype.matchall>es-abstract>is-callable": true
      }
    },
    "browserify>util>which-typed-array": {
      "packages": {
        "browserify>util>is-typed-array": true,
        "browserify>util>is-typed-array>for-each": true,
        "koa>is-generator-function>has-tostringtag": true,
        "string.prototype.matchall>call-bind": true,
        "string.prototype.matchall>es-abstract>available-typed-arrays": true,
        "string.prototype.matchall>es-abstract>gopd": true
      }
    },
    "browserify>vm-browserify": {
      "globals": {
        "document.body.appendChild": true,
        "document.body.removeChild": true,
        "document.createElement": true
      }
    },
    "chalk": {
      "packages": {
        "chalk>ansi-styles": true,
        "chalk>supports-color": true
      }
    },
    "chalk>ansi-styles": {
      "packages": {
        "chalk>ansi-styles>color-convert": true
      }
    },
    "chalk>ansi-styles>color-convert": {
      "packages": {
        "jest-canvas-mock>moo-color>color-name": true
      }
    },
    "classnames": {
      "globals": {
        "classNames": "write",
        "define": true
      }
    },
    "copy-to-clipboard": {
      "globals": {
        "clipboardData": true,
        "console.error": true,
        "console.warn": true,
        "document.body.appendChild": true,
        "document.body.removeChild": true,
        "document.createElement": true,
        "document.createRange": true,
        "document.execCommand": true,
        "document.getSelection": true,
        "navigator.userAgent": true,
        "prompt": true
      },
      "packages": {
        "copy-to-clipboard>toggle-selection": true
      }
    },
    "copy-to-clipboard>toggle-selection": {
      "globals": {
        "document.activeElement": true,
        "document.getSelection": true
      }
    },
    "currency-formatter": {
      "packages": {
        "currency-formatter>accounting": true,
        "currency-formatter>locale-currency": true,
        "react>object-assign": true
      }
    },
    "currency-formatter>accounting": {
      "globals": {
        "define": true
      }
    },
    "currency-formatter>locale-currency": {
      "globals": {
        "countryCode": true
      }
    },
    "debounce-stream": {
      "packages": {
        "debounce-stream>debounce": true,
        "debounce-stream>duplexer": true,
        "debounce-stream>through": true
      }
    },
    "debounce-stream>debounce": {
      "globals": {
        "clearTimeout": true,
        "setTimeout": true
      }
    },
    "debounce-stream>duplexer": {
      "packages": {
        "stream-browserify": true
      }
    },
    "debounce-stream>through": {
      "packages": {
        "browserify>process": true,
        "stream-browserify": true
      }
    },
    "depcheck>@vue/compiler-sfc>postcss>nanoid": {
      "globals": {
        "crypto.getRandomValues": true
      }
    },
    "depcheck>is-core-module>hasown": {
      "packages": {
        "browserify>has>function-bind": true
      }
    },
    "dependency-tree>precinct>detective-postcss>postcss>nanoid": {
      "globals": {
        "crypto.getRandomValues": true
      }
    },
    "end-of-stream": {
      "packages": {
        "browserify>process": true,
        "pump>once": true
      }
    },
    "eslint-plugin-react>array-includes>is-string": {
      "packages": {
        "koa>is-generator-function>has-tostringtag": true
      }
    },
    "eslint>optionator>fast-levenshtein": {
      "globals": {
        "Intl": true,
        "Levenshtein": "write",
        "console.log": true,
        "define": true,
        "importScripts": true,
        "postMessage": true
      }
    },
    "eth-ens-namehash": {
      "globals": {
        "name": "write"
      },
      "packages": {
        "@metamask/ethjs>js-sha3": true,
        "browserify>buffer": true,
        "eth-ens-namehash>idna-uts46-hx": true
      }
    },
    "eth-ens-namehash>idna-uts46-hx": {
      "globals": {
        "define": true
      },
      "packages": {
        "browserify>punycode": true
      }
    },
    "eth-keyring-controller>@metamask/browser-passworder": {
      "globals": {
        "crypto": true
      }
    },
    "eth-lattice-keyring": {
      "globals": {
        "addEventListener": true,
        "browser": true,
        "clearInterval": true,
        "fetch": true,
        "open": true,
        "setInterval": true
      },
      "packages": {
        "@ethereumjs/tx>@ethereumjs/util": true,
        "bn.js": true,
        "browserify>buffer": true,
        "browserify>crypto-browserify": true,
        "eth-lattice-keyring>@ethereumjs/tx": true,
        "eth-lattice-keyring>gridplus-sdk": true,
        "eth-lattice-keyring>rlp": true,
        "webpack>events": true
      }
    },
    "eth-lattice-keyring>@ethereumjs/tx": {
      "packages": {
        "@ethereumjs/common": true,
        "@ethereumjs/tx>@ethereumjs/rlp": true,
        "@ethereumjs/tx>@ethereumjs/util": true,
        "@ethersproject/providers": true,
        "browserify>buffer": true,
        "browserify>insert-module-globals>is-buffer": true,
        "eth-lattice-keyring>@ethereumjs/tx>@chainsafe/ssz": true,
        "eth-lattice-keyring>@ethereumjs/tx>ethereum-cryptography": true
      }
    },
    "eth-lattice-keyring>@ethereumjs/tx>@chainsafe/ssz": {
      "packages": {
        "browserify": true,
        "browserify>buffer": true,
        "eth-lattice-keyring>@ethereumjs/tx>@chainsafe/ssz>@chainsafe/persistent-merkle-tree": true,
        "eth-lattice-keyring>@ethereumjs/tx>@chainsafe/ssz>case": true
      }
    },
    "eth-lattice-keyring>@ethereumjs/tx>@chainsafe/ssz>@chainsafe/persistent-merkle-tree": {
      "globals": {
        "WeakRef": true
      },
      "packages": {
        "browserify": true
      }
    },
    "eth-lattice-keyring>@ethereumjs/tx>ethereum-cryptography": {
      "globals": {
        "TextDecoder": true,
        "crypto": true
      },
      "packages": {
        "eth-lattice-keyring>@ethereumjs/tx>ethereum-cryptography>@noble/hashes": true
      }
    },
    "eth-lattice-keyring>@ethereumjs/tx>ethereum-cryptography>@noble/hashes": {
      "globals": {
        "TextEncoder": true,
        "crypto": true
      }
    },
    "eth-lattice-keyring>@noble/secp256k1": {
      "globals": {
        "crypto": true
      },
      "packages": {
        "browserify>browser-resolve": true
      }
    },
    "eth-lattice-keyring>gridplus-sdk": {
      "globals": {
        "AbortController": true,
        "Request": true,
        "URL": true,
        "__values": true,
        "caches": true,
        "clearTimeout": true,
        "console.error": true,
        "console.log": true,
        "console.warn": true,
        "fetch": true,
        "setTimeout": true
      },
      "packages": {
        "@ethereumjs/common>crc-32": true,
        "@ethersproject/abi": true,
        "@metamask/ethjs>js-sha3": true,
        "@metamask/ppom-validator>elliptic": true,
        "bn.js": true,
        "browserify>buffer": true,
        "eth-lattice-keyring>gridplus-sdk>@ethereumjs/common": true,
        "eth-lattice-keyring>gridplus-sdk>@ethereumjs/tx": true,
        "eth-lattice-keyring>gridplus-sdk>aes-js": true,
        "eth-lattice-keyring>gridplus-sdk>bech32": true,
        "eth-lattice-keyring>gridplus-sdk>bignumber.js": true,
        "eth-lattice-keyring>gridplus-sdk>bitwise": true,
        "eth-lattice-keyring>gridplus-sdk>borc": true,
        "eth-lattice-keyring>gridplus-sdk>eth-eip712-util-browser": true,
        "eth-lattice-keyring>gridplus-sdk>secp256k1": true,
        "eth-lattice-keyring>gridplus-sdk>uuid": true,
        "eth-lattice-keyring>rlp": true,
        "ethereumjs-util>ethereum-cryptography>bs58check": true,
        "ethereumjs-util>ethereum-cryptography>hash.js": true,
        "lodash": true
      }
    },
    "eth-lattice-keyring>gridplus-sdk>@ethereumjs/common": {
      "packages": {
        "@ethereumjs/common>crc-32": true,
        "@ethereumjs/tx>@ethereumjs/util": true,
        "browserify>buffer": true,
        "webpack>events": true
      }
    },
    "eth-lattice-keyring>gridplus-sdk>@ethereumjs/tx": {
      "packages": {
        "@ethereumjs/tx>@ethereumjs/rlp": true,
        "@ethereumjs/tx>@ethereumjs/util": true,
        "@ethersproject/providers": true,
        "browserify>buffer": true,
        "browserify>insert-module-globals>is-buffer": true,
        "eth-lattice-keyring>@ethereumjs/tx>@chainsafe/ssz": true,
        "eth-lattice-keyring>gridplus-sdk>@ethereumjs/tx>@ethereumjs/common": true,
        "eth-lattice-keyring>gridplus-sdk>@ethereumjs/tx>ethereum-cryptography": true
      }
    },
    "eth-lattice-keyring>gridplus-sdk>@ethereumjs/tx>@ethereumjs/common": {
      "packages": {
        "@ethereumjs/common>crc-32": true,
        "@ethereumjs/tx>@ethereumjs/util": true,
        "browserify>buffer": true,
        "webpack>events": true
      }
    },
    "eth-lattice-keyring>gridplus-sdk>@ethereumjs/tx>ethereum-cryptography": {
      "globals": {
        "TextDecoder": true,
        "crypto": true
      },
      "packages": {
        "eth-lattice-keyring>gridplus-sdk>@ethereumjs/tx>ethereum-cryptography>@noble/hashes": true
      }
    },
    "eth-lattice-keyring>gridplus-sdk>@ethereumjs/tx>ethereum-cryptography>@noble/hashes": {
      "globals": {
        "TextEncoder": true,
        "crypto": true
      }
    },
    "eth-lattice-keyring>gridplus-sdk>aes-js": {
      "globals": {
        "define": true
      }
    },
    "eth-lattice-keyring>gridplus-sdk>bignumber.js": {
      "globals": {
        "crypto": true,
        "define": true
      }
    },
    "eth-lattice-keyring>gridplus-sdk>bitwise": {
      "packages": {
        "browserify>buffer": true
      }
    },
    "eth-lattice-keyring>gridplus-sdk>borc": {
      "globals": {
        "console": true
      },
      "packages": {
        "browserify>buffer": true,
        "browserify>buffer>ieee754": true,
        "eth-lattice-keyring>gridplus-sdk>borc>bignumber.js": true,
        "eth-lattice-keyring>gridplus-sdk>borc>iso-url": true
      }
    },
    "eth-lattice-keyring>gridplus-sdk>borc>bignumber.js": {
      "globals": {
        "crypto": true,
        "define": true
      }
    },
    "eth-lattice-keyring>gridplus-sdk>borc>iso-url": {
      "globals": {
        "URL": true,
        "URLSearchParams": true,
        "location": true
      }
    },
    "eth-lattice-keyring>gridplus-sdk>eth-eip712-util-browser": {
      "globals": {
        "intToBuffer": true
      },
      "packages": {
        "@metamask/ethjs>js-sha3": true,
        "bn.js": true,
        "ganache>abstract-level>buffer": true
      }
    },
    "eth-lattice-keyring>gridplus-sdk>secp256k1": {
      "packages": {
        "@metamask/ppom-validator>elliptic": true
      }
    },
    "eth-lattice-keyring>gridplus-sdk>uuid": {
      "globals": {
        "crypto": true
      }
    },
    "eth-lattice-keyring>rlp": {
      "globals": {
        "TextEncoder": true
      }
    },
    "eth-method-registry": {
      "packages": {
        "@metamask/ethjs-contract": true,
        "@metamask/ethjs-query": true
      }
    },
    "eth-rpc-errors": {
      "packages": {
        "eth-rpc-errors>fast-safe-stringify": true
      }
    },
<<<<<<< HEAD
    "eth-sig-util": {
      "packages": {
        "browserify>buffer": true,
        "eth-sig-util>ethereumjs-util": true,
        "eth-sig-util>tweetnacl": true,
        "eth-sig-util>tweetnacl-util": true,
        "ethereumjs-abi": true
      }
    },
    "eth-sig-util>ethereumjs-util": {
      "packages": {
        "@metamask/ppom-validator>elliptic": true,
        "bn.js": true,
        "browserify>assert": true,
        "browserify>buffer": true,
        "eth-sig-util>ethereumjs-util>ethereum-cryptography": true,
        "eth-sig-util>ethereumjs-util>ethjs-util": true,
        "ethereumjs-util>create-hash": true,
        "ethereumjs-util>rlp": true,
        "koa>content-disposition>safe-buffer": true
      }
    },
    "eth-sig-util>ethereumjs-util>ethereum-cryptography": {
      "packages": {
        "browserify>buffer": true,
        "ganache>keccak": true,
        "ganache>secp256k1": true,
        "mocha>serialize-javascript>randombytes": true
      }
    },
    "eth-sig-util>ethereumjs-util>ethjs-util": {
      "packages": {
        "@metamask/ethjs>@metamask/ethjs-util>is-hex-prefixed": true,
        "@metamask/ethjs>@metamask/ethjs-util>strip-hex-prefix": true,
        "browserify>buffer": true
      }
    },
    "eth-sig-util>tweetnacl": {
      "globals": {
        "crypto": true,
        "msCrypto": true,
        "nacl": "write"
      },
      "packages": {
        "browserify>browser-resolve": true
      }
    },
    "eth-sig-util>tweetnacl-util": {
      "globals": {
        "atob": true,
        "btoa": true
      },
      "packages": {
        "browserify>browser-resolve": true
      }
    },
    "ethereumjs-abi": {
      "packages": {
        "bn.js": true,
        "browserify>buffer": true,
        "ethereumjs-abi>ethereumjs-util": true
      }
    },
    "ethereumjs-abi>ethereumjs-util": {
      "packages": {
        "@metamask/ppom-validator>elliptic": true,
        "bn.js": true,
        "browserify>assert": true,
        "browserify>buffer": true,
        "eth-sig-util>ethereumjs-util>ethjs-util": true,
        "ethereumjs-abi>ethereumjs-util>ethereum-cryptography": true,
        "ethereumjs-util>create-hash": true,
        "ethereumjs-util>rlp": true
      }
    },
    "ethereumjs-abi>ethereumjs-util>ethereum-cryptography": {
      "packages": {
        "browserify>buffer": true,
        "ganache>keccak": true,
        "ganache>secp256k1": true,
        "mocha>serialize-javascript>randombytes": true
      }
    },
=======
>>>>>>> 08f3f3ae
    "ethereumjs-util": {
      "packages": {
        "bn.js": true,
        "browserify>assert": true,
        "browserify>buffer": true,
        "browserify>insert-module-globals>is-buffer": true,
        "ethereumjs-util>create-hash": true,
        "ethereumjs-util>ethereum-cryptography": true,
        "ethereumjs-util>rlp": true
      }
    },
    "ethereumjs-util>create-hash": {
      "packages": {
        "addons-linter>sha.js": true,
        "ethereumjs-util>create-hash>cipher-base": true,
        "ethereumjs-util>create-hash>md5.js": true,
        "ethereumjs-util>create-hash>ripemd160": true,
        "pumpify>inherits": true
      }
    },
    "ethereumjs-util>create-hash>cipher-base": {
      "packages": {
        "browserify>string_decoder": true,
        "koa>content-disposition>safe-buffer": true,
        "pumpify>inherits": true,
        "stream-browserify": true
      }
    },
    "ethereumjs-util>create-hash>md5.js": {
      "packages": {
        "ethereumjs-util>create-hash>md5.js>hash-base": true,
        "koa>content-disposition>safe-buffer": true,
        "pumpify>inherits": true
      }
    },
    "ethereumjs-util>create-hash>md5.js>hash-base": {
      "packages": {
        "ethereumjs-util>create-hash>md5.js>hash-base>readable-stream": true,
        "koa>content-disposition>safe-buffer": true,
        "pumpify>inherits": true
      }
    },
    "ethereumjs-util>create-hash>md5.js>hash-base>readable-stream": {
      "packages": {
        "browserify>browser-resolve": true,
        "browserify>buffer": true,
        "browserify>process": true,
        "browserify>string_decoder": true,
        "pumpify>inherits": true,
        "readable-stream>util-deprecate": true,
        "webpack>events": true
      }
    },
    "ethereumjs-util>create-hash>ripemd160": {
      "packages": {
        "browserify>buffer": true,
        "ethereumjs-util>create-hash>md5.js>hash-base": true,
        "pumpify>inherits": true
      }
    },
    "ethereumjs-util>ethereum-cryptography": {
      "packages": {
        "browserify>buffer": true,
        "ganache>keccak": true,
        "ganache>secp256k1": true,
        "mocha>serialize-javascript>randombytes": true
      }
    },
    "ethereumjs-util>ethereum-cryptography>browserify-aes": {
      "packages": {
        "browserify>buffer": true,
        "browserify>crypto-browserify>browserify-cipher>evp_bytestokey": true,
        "ethereumjs-util>create-hash>cipher-base": true,
        "ethereumjs-util>ethereum-cryptography>browserify-aes>buffer-xor": true,
        "koa>content-disposition>safe-buffer": true,
        "pumpify>inherits": true
      }
    },
    "ethereumjs-util>ethereum-cryptography>browserify-aes>buffer-xor": {
      "packages": {
        "browserify>buffer": true
      }
    },
    "ethereumjs-util>ethereum-cryptography>bs58check": {
      "packages": {
        "ethereumjs-util>create-hash": true,
        "ethereumjs-util>ethereum-cryptography>bs58check>bs58": true,
        "koa>content-disposition>safe-buffer": true
      }
    },
    "ethereumjs-util>ethereum-cryptography>bs58check>bs58": {
      "packages": {
        "@ensdomains/content-hash>multihashes>multibase>base-x": true
      }
    },
    "ethereumjs-util>ethereum-cryptography>hash.js": {
      "packages": {
        "@metamask/ppom-validator>elliptic>minimalistic-assert": true,
        "pumpify>inherits": true
      }
    },
    "ethereumjs-util>ethereum-cryptography>scrypt-js": {
      "globals": {
        "define": true,
        "setTimeout": true
      },
      "packages": {
        "browserify>timers-browserify": true
      }
    },
    "ethereumjs-util>rlp": {
      "packages": {
        "bn.js": true,
        "browserify>buffer": true
      }
    },
    "ethereumjs-wallet>randombytes": {
      "globals": {
        "crypto.getRandomValues": true
      }
    },
    "extension-port-stream": {
      "packages": {
        "browserify>buffer": true,
        "extension-port-stream>readable-stream": true
      }
    },
    "extension-port-stream>readable-stream": {
      "globals": {
        "AbortController": true,
        "AggregateError": true,
        "Blob": true
      },
      "packages": {
        "browserify>buffer": true,
        "browserify>process": true,
        "browserify>string_decoder": true,
        "extension-port-stream>readable-stream>abort-controller": true,
        "webpack>events": true
      }
    },
    "extension-port-stream>readable-stream>abort-controller": {
      "globals": {
        "AbortController": true
      }
    },
    "fast-json-patch": {
      "globals": {
        "addEventListener": true,
        "clearTimeout": true,
        "removeEventListener": true,
        "setTimeout": true
      }
    },
    "fuse.js": {
      "globals": {
        "console": true,
        "define": true
      }
    },
    "ganache>abstract-level>buffer": {
      "globals": {
        "console": true
      },
      "packages": {
        "base64-js": true,
        "browserify>buffer>ieee754": true
      }
    },
    "ganache>keccak": {
      "packages": {
        "browserify>buffer": true,
        "ganache>keccak>readable-stream": true
      }
    },
    "ganache>keccak>readable-stream": {
      "packages": {
        "browserify>browser-resolve": true,
        "browserify>buffer": true,
        "browserify>process": true,
        "browserify>string_decoder": true,
        "pumpify>inherits": true,
        "readable-stream>util-deprecate": true,
        "webpack>events": true
      }
    },
    "ganache>secp256k1": {
      "packages": {
        "@metamask/ppom-validator>elliptic": true
      }
    },
    "gulp>vinyl-fs>object.assign": {
      "packages": {
        "@lavamoat/lavapack>json-stable-stringify>object-keys": true,
        "string.prototype.matchall>call-bind": true,
        "string.prototype.matchall>define-properties": true,
        "string.prototype.matchall>has-symbols": true
      }
    },
    "json-rpc-engine": {
      "packages": {
        "@metamask/safe-event-emitter": true,
        "eth-rpc-errors": true
      }
    },
    "json-rpc-middleware-stream": {
      "globals": {
        "console.warn": true,
        "setTimeout": true
      },
      "packages": {
        "json-rpc-middleware-stream>@metamask/safe-event-emitter": true,
        "json-rpc-middleware-stream>readable-stream": true
      }
    },
    "json-rpc-middleware-stream>@metamask/safe-event-emitter": {
      "globals": {
        "setTimeout": true
      },
      "packages": {
        "webpack>events": true
      }
    },
    "json-rpc-middleware-stream>readable-stream": {
      "packages": {
        "browserify>browser-resolve": true,
        "browserify>buffer": true,
        "browserify>process": true,
        "browserify>string_decoder": true,
        "pumpify>inherits": true,
        "readable-stream>util-deprecate": true,
        "webpack>events": true
      }
    },
    "koa>content-disposition>safe-buffer": {
      "packages": {
        "browserify>buffer": true
      }
    },
    "koa>is-generator-function": {
      "packages": {
        "koa>is-generator-function>has-tostringtag": true
      }
    },
    "koa>is-generator-function>has-tostringtag": {
      "packages": {
        "string.prototype.matchall>has-symbols": true
      }
    },
    "localforage": {
      "globals": {
        "Blob": true,
        "BlobBuilder": true,
        "FileReader": true,
        "IDBKeyRange": true,
        "MSBlobBuilder": true,
        "MozBlobBuilder": true,
        "OIndexedDB": true,
        "WebKitBlobBuilder": true,
        "atob": true,
        "btoa": true,
        "console.error": true,
        "console.info": true,
        "console.warn": true,
        "define": true,
        "fetch": true,
        "indexedDB": true,
        "localStorage": true,
        "mozIndexedDB": true,
        "msIndexedDB": true,
        "navigator.platform": true,
        "navigator.userAgent": true,
        "openDatabase": true,
        "setTimeout": true,
        "webkitIndexedDB": true
      }
    },
    "lodash": {
      "globals": {
        "clearTimeout": true,
        "define": true,
        "setTimeout": true
      }
    },
    "loglevel": {
      "globals": {
        "console": true,
        "define": true,
        "document.cookie": true,
        "localStorage": true,
        "log": "write",
        "navigator": true
      }
    },
    "luxon": {
      "globals": {
        "Intl": true
      }
    },
    "mocha>serialize-javascript>randombytes": {
      "globals": {
        "crypto": true,
        "msCrypto": true
      },
      "packages": {
        "browserify>process": true,
        "koa>content-disposition>safe-buffer": true
      }
    },
    "nanoid": {
      "globals": {
        "crypto": true,
        "msCrypto": true,
        "navigator": true
      }
    },
    "nock>debug": {
      "globals": {
        "console": true,
        "document": true,
        "localStorage": true,
        "navigator": true,
        "process": true
      },
      "packages": {
        "browserify>process": true,
        "nock>debug>ms": true
      }
    },
    "node-fetch": {
      "globals": {
        "Headers": true,
        "Request": true,
        "Response": true,
        "fetch": true
      }
    },
    "obj-multiplex": {
      "globals": {
        "console.warn": true
      },
      "packages": {
        "end-of-stream": true,
        "pump>once": true,
        "readable-stream": true
      }
    },
    "promise-to-callback": {
      "packages": {
        "promise-to-callback>is-fn": true,
        "promise-to-callback>set-immediate-shim": true
      }
    },
    "promise-to-callback>set-immediate-shim": {
      "globals": {
        "setTimeout.apply": true
      },
      "packages": {
        "browserify>timers-browserify": true
      }
    },
    "prop-types": {
      "globals": {
        "console": true
      },
      "packages": {
        "prop-types>react-is": true,
        "react>object-assign": true
      }
    },
    "prop-types>react-is": {
      "globals": {
        "console": true
      }
    },
    "pump": {
      "packages": {
        "browserify>browser-resolve": true,
        "browserify>process": true,
        "end-of-stream": true,
        "pump>once": true
      }
    },
    "pump>once": {
      "packages": {
        "pump>once>wrappy": true
      }
    },
    "qrcode-generator": {
      "globals": {
        "define": true
      }
    },
    "qrcode.react": {
      "globals": {
        "Path2D": true,
        "devicePixelRatio": true
      },
      "packages": {
        "prop-types": true,
        "qrcode.react>qr.js": true,
        "react": true
      }
    },
    "react": {
      "globals": {
        "console": true
      },
      "packages": {
        "prop-types": true,
        "react>object-assign": true
      }
    },
    "react-beautiful-dnd": {
      "globals": {
        "Element.prototype": true,
        "__REDUX_DEVTOOLS_EXTENSION_COMPOSE__": true,
        "addEventListener": true,
        "cancelAnimationFrame": true,
        "clearTimeout": true,
        "console": true,
        "document": true,
        "getComputedStyle": true,
        "pageXOffset": true,
        "pageYOffset": true,
        "removeEventListener": true,
        "requestAnimationFrame": true,
        "scrollBy": true,
        "setTimeout": true
      },
      "packages": {
        "@babel/runtime": true,
        "react": true,
        "react-beautiful-dnd>css-box-model": true,
        "react-beautiful-dnd>memoize-one": true,
        "react-beautiful-dnd>raf-schd": true,
        "react-beautiful-dnd>use-memo-one": true,
        "react-dom": true,
        "react-redux": true,
        "redux": true
      }
    },
    "react-beautiful-dnd>css-box-model": {
      "globals": {
        "getComputedStyle": true,
        "pageXOffset": true,
        "pageYOffset": true
      },
      "packages": {
        "react-router-dom>tiny-invariant": true
      }
    },
    "react-beautiful-dnd>raf-schd": {
      "globals": {
        "cancelAnimationFrame": true,
        "requestAnimationFrame": true
      }
    },
    "react-beautiful-dnd>use-memo-one": {
      "packages": {
        "react": true
      }
    },
    "react-devtools": {
      "packages": {
        "react-devtools>react-devtools-core": true
      }
    },
    "react-devtools>react-devtools-core": {
      "globals": {
        "WebSocket": true,
        "setTimeout": true
      }
    },
    "react-dnd-html5-backend": {
      "globals": {
        "addEventListener": true,
        "clearTimeout": true,
        "removeEventListener": true
      }
    },
    "react-dom": {
      "globals": {
        "HTMLIFrameElement": true,
        "MSApp": true,
        "__REACT_DEVTOOLS_GLOBAL_HOOK__": true,
        "addEventListener": true,
        "clearTimeout": true,
        "clipboardData": true,
        "console": true,
        "dispatchEvent": true,
        "document": true,
        "event": "write",
        "jest": true,
        "location.protocol": true,
        "navigator.userAgent.indexOf": true,
        "performance": true,
        "removeEventListener": true,
        "self": true,
        "setTimeout": true,
        "top": true,
        "trustedTypes": true
      },
      "packages": {
        "prop-types": true,
        "react": true,
        "react-dom>scheduler": true,
        "react>object-assign": true
      }
    },
    "react-dom>scheduler": {
      "globals": {
        "MessageChannel": true,
        "cancelAnimationFrame": true,
        "clearTimeout": true,
        "console": true,
        "navigator": true,
        "performance": true,
        "requestAnimationFrame": true,
        "setTimeout": true
      }
    },
    "react-focus-lock": {
      "globals": {
        "addEventListener": true,
        "console.error": true,
        "console.warn": true,
        "document": true,
        "removeEventListener": true,
        "setTimeout": true
      },
      "packages": {
        "@babel/runtime": true,
        "prop-types": true,
        "react": true,
        "react-focus-lock>focus-lock": true,
        "react-focus-lock>react-clientside-effect": true,
        "react-focus-lock>use-callback-ref": true,
        "react-focus-lock>use-sidecar": true
      }
    },
    "react-focus-lock>focus-lock": {
      "globals": {
        "HTMLIFrameElement": true,
        "Node.DOCUMENT_FRAGMENT_NODE": true,
        "Node.DOCUMENT_NODE": true,
        "Node.DOCUMENT_POSITION_CONTAINED_BY": true,
        "Node.DOCUMENT_POSITION_CONTAINS": true,
        "Node.ELEMENT_NODE": true,
        "console.error": true,
        "console.warn": true,
        "document": true,
        "getComputedStyle": true,
        "setTimeout": true
      },
      "packages": {
        "@trezor/connect-web>tslib": true
      }
    },
    "react-focus-lock>react-clientside-effect": {
      "packages": {
        "@babel/runtime": true,
        "react": true
      }
    },
    "react-focus-lock>use-callback-ref": {
      "packages": {
        "react": true
      }
    },
    "react-focus-lock>use-sidecar": {
      "globals": {
        "console.error": true
      },
      "packages": {
        "@trezor/connect-web>tslib": true,
        "react": true,
        "react-focus-lock>use-sidecar>detect-node-es": true
      }
    },
    "react-idle-timer": {
      "globals": {
        "clearTimeout": true,
        "document": true,
        "setTimeout": true
      },
      "packages": {
        "prop-types": true,
        "react": true
      }
    },
    "react-inspector": {
      "globals": {
        "Node": true,
        "chromeDark": true,
        "chromeLight": true
      },
      "packages": {
        "react": true
      }
    },
    "react-markdown": {
      "globals": {
        "console.warn": true
      },
      "packages": {
        "prop-types": true,
        "react": true,
        "react-markdown>comma-separated-tokens": true,
        "react-markdown>property-information": true,
        "react-markdown>react-is": true,
        "react-markdown>remark-parse": true,
        "react-markdown>remark-rehype": true,
        "react-markdown>space-separated-tokens": true,
        "react-markdown>style-to-object": true,
        "react-markdown>unified": true,
        "react-markdown>unist-util-visit": true,
        "react-markdown>vfile": true
      }
    },
    "react-markdown>property-information": {
      "packages": {
        "watchify>xtend": true
      }
    },
    "react-markdown>react-is": {
      "globals": {
        "console": true
      }
    },
    "react-markdown>remark-parse": {
      "packages": {
        "react-markdown>remark-parse>mdast-util-from-markdown": true
      }
    },
    "react-markdown>remark-parse>mdast-util-from-markdown": {
      "packages": {
        "react-markdown>remark-parse>mdast-util-from-markdown>mdast-util-to-string": true,
        "react-markdown>remark-parse>mdast-util-from-markdown>micromark": true,
        "react-markdown>remark-parse>mdast-util-from-markdown>unist-util-stringify-position": true,
        "react-syntax-highlighter>refractor>parse-entities": true
      }
    },
    "react-markdown>remark-parse>mdast-util-from-markdown>micromark": {
      "packages": {
        "react-syntax-highlighter>refractor>parse-entities": true
      }
    },
    "react-markdown>remark-rehype": {
      "packages": {
        "react-markdown>remark-rehype>mdast-util-to-hast": true
      }
    },
    "react-markdown>remark-rehype>mdast-util-to-hast": {
      "globals": {
        "console.warn": true
      },
      "packages": {
        "@storybook/addon-docs>remark-external-links>mdast-util-definitions": true,
        "react-markdown>remark-rehype>mdast-util-to-hast>mdurl": true,
        "react-markdown>remark-rehype>mdast-util-to-hast>unist-builder": true,
        "react-markdown>remark-rehype>mdast-util-to-hast>unist-util-generated": true,
        "react-markdown>remark-rehype>mdast-util-to-hast>unist-util-position": true,
        "react-markdown>unist-util-visit": true
      }
    },
    "react-markdown>style-to-object": {
      "packages": {
        "react-markdown>style-to-object>inline-style-parser": true
      }
    },
    "react-markdown>unified": {
      "packages": {
        "mocha>yargs-unparser>is-plain-obj": true,
        "react-markdown>unified>bail": true,
        "react-markdown>unified>extend": true,
        "react-markdown>unified>is-buffer": true,
        "react-markdown>unified>trough": true,
        "react-markdown>vfile": true
      }
    },
    "react-markdown>unist-util-visit": {
      "packages": {
        "react-markdown>unist-util-visit>unist-util-visit-parents": true
      }
    },
    "react-markdown>unist-util-visit>unist-util-visit-parents": {
      "packages": {
        "react-markdown>unist-util-visit>unist-util-is": true
      }
    },
    "react-markdown>vfile": {
      "packages": {
        "browserify>path-browserify": true,
        "browserify>process": true,
        "react-markdown>vfile>is-buffer": true,
        "react-markdown>vfile>vfile-message": true,
        "vinyl>replace-ext": true
      }
    },
    "react-markdown>vfile>vfile-message": {
      "packages": {
        "react-markdown>vfile>unist-util-stringify-position": true
      }
    },
    "react-popper": {
      "globals": {
        "document": true
      },
      "packages": {
        "@popperjs/core": true,
        "react": true,
        "react-popper>react-fast-compare": true,
        "react-popper>warning": true
      }
    },
    "react-popper>react-fast-compare": {
      "globals": {
        "Element": true,
        "console.warn": true
      }
    },
    "react-popper>warning": {
      "globals": {
        "console": true
      }
    },
    "react-redux": {
      "globals": {
        "console": true,
        "document": true
      },
      "packages": {
        "@babel/runtime": true,
        "prop-types": true,
        "prop-types>react-is": true,
        "react": true,
        "react-dom": true,
        "react-redux>hoist-non-react-statics": true,
        "redux": true
      }
    },
    "react-redux>hoist-non-react-statics": {
      "packages": {
        "prop-types>react-is": true
      }
    },
    "react-responsive-carousel": {
      "globals": {
        "addEventListener": true,
        "removeEventListener": true
      }
    },
    "react-router-dom": {
      "packages": {
        "prop-types": true,
        "react": true,
        "react-router-dom>history": true,
        "react-router-dom>react-router": true,
        "react-router-dom>tiny-invariant": true,
        "react-router-dom>tiny-warning": true
      }
    },
    "react-router-dom>history": {
      "globals": {
        "addEventListener": true,
        "confirm": true,
        "document": true,
        "history": true,
        "location": true,
        "navigator.userAgent": true,
        "removeEventListener": true
      },
      "packages": {
        "react-router-dom>history>resolve-pathname": true,
        "react-router-dom>history>value-equal": true,
        "react-router-dom>tiny-invariant": true,
        "react-router-dom>tiny-warning": true
      }
    },
    "react-router-dom>react-router": {
      "packages": {
        "prop-types": true,
        "prop-types>react-is": true,
        "react": true,
        "react-redux>hoist-non-react-statics": true,
        "react-router-dom>react-router>history": true,
        "react-router-dom>react-router>mini-create-react-context": true,
        "react-router-dom>tiny-invariant": true,
        "react-router-dom>tiny-warning": true,
        "sinon>nise>path-to-regexp": true
      }
    },
    "react-router-dom>react-router>history": {
      "globals": {
        "addEventListener": true,
        "confirm": true,
        "document": true,
        "history": true,
        "location": true,
        "navigator.userAgent": true,
        "removeEventListener": true
      },
      "packages": {
        "react-router-dom>history>resolve-pathname": true,
        "react-router-dom>history>value-equal": true,
        "react-router-dom>tiny-invariant": true,
        "react-router-dom>tiny-warning": true
      }
    },
    "react-router-dom>react-router>mini-create-react-context": {
      "packages": {
        "@babel/runtime": true,
        "prop-types": true,
        "react": true,
        "react-router-dom>react-router>mini-create-react-context>gud": true,
        "react-router-dom>tiny-warning": true
      }
    },
    "react-router-dom>tiny-warning": {
      "globals": {
        "console": true
      }
    },
    "react-simple-file-input": {
      "globals": {
        "File": true,
        "FileReader": true,
        "console.warn": true
      },
      "packages": {
        "prop-types": true,
        "react": true
      }
    },
    "react-syntax-highlighter>refractor>parse-entities": {
      "globals": {
        "document.createElement": true
      }
    },
    "react-tippy": {
      "globals": {
        "Element": true,
        "MSStream": true,
        "MutationObserver": true,
        "addEventListener": true,
        "clearTimeout": true,
        "console.error": true,
        "console.warn": true,
        "define": true,
        "document": true,
        "getComputedStyle": true,
        "innerHeight": true,
        "innerWidth": true,
        "navigator.maxTouchPoints": true,
        "navigator.msMaxTouchPoints": true,
        "navigator.userAgent": true,
        "performance": true,
        "requestAnimationFrame": true,
        "setTimeout": true
      },
      "packages": {
        "react": true,
        "react-dom": true,
        "react-tippy>popper.js": true
      }
    },
    "react-tippy>popper.js": {
      "globals": {
        "MSInputMethodContext": true,
        "Node.DOCUMENT_POSITION_FOLLOWING": true,
        "cancelAnimationFrame": true,
        "console.warn": true,
        "define": true,
        "devicePixelRatio": true,
        "document": true,
        "getComputedStyle": true,
        "innerHeight": true,
        "innerWidth": true,
        "navigator.userAgent": true,
        "requestAnimationFrame": true,
        "setTimeout": true
      }
    },
    "react-toggle-button": {
      "globals": {
        "clearTimeout": true,
        "console.warn": true,
        "define": true,
        "performance": true,
        "setTimeout": true
      },
      "packages": {
        "react": true
      }
    },
    "readable-stream": {
      "packages": {
        "browserify>browser-resolve": true,
        "browserify>process": true,
        "browserify>timers-browserify": true,
        "pumpify>inherits": true,
        "readable-stream>core-util-is": true,
        "readable-stream>isarray": true,
        "readable-stream>process-nextick-args": true,
        "readable-stream>safe-buffer": true,
        "readable-stream>string_decoder": true,
        "readable-stream>util-deprecate": true,
        "webpack>events": true
      }
    },
    "readable-stream>core-util-is": {
      "packages": {
        "browserify>insert-module-globals>is-buffer": true
      }
    },
    "readable-stream>process-nextick-args": {
      "packages": {
        "browserify>process": true
      }
    },
    "readable-stream>safe-buffer": {
      "packages": {
        "browserify>buffer": true
      }
    },
    "readable-stream>string_decoder": {
      "packages": {
        "readable-stream>safe-buffer": true
      }
    },
    "readable-stream>util-deprecate": {
      "globals": {
        "console.trace": true,
        "console.warn": true,
        "localStorage": true
      }
    },
    "redux": {
      "globals": {
        "console": true
      },
      "packages": {
        "@babel/runtime": true
      }
    },
    "semver": {
      "globals": {
        "console.error": true
      },
      "packages": {
        "browserify>process": true,
        "semver>lru-cache": true
      }
    },
    "semver>lru-cache": {
      "packages": {
        "semver>lru-cache>yallist": true
      }
    },
    "sinon>nise>path-to-regexp": {
      "packages": {
        "sinon>nise>path-to-regexp>isarray": true
      }
    },
    "stream-browserify": {
      "packages": {
        "pumpify>inherits": true,
        "stream-browserify>readable-stream": true,
        "webpack>events": true
      }
    },
    "stream-browserify>readable-stream": {
      "packages": {
        "browserify>browser-resolve": true,
        "browserify>buffer": true,
        "browserify>process": true,
        "browserify>string_decoder": true,
        "pumpify>inherits": true,
        "readable-stream>util-deprecate": true,
        "webpack>events": true
      }
    },
    "string.prototype.matchall>call-bind": {
      "packages": {
        "browserify>has>function-bind": true,
        "string.prototype.matchall>call-bind>es-errors": true,
        "string.prototype.matchall>call-bind>set-function-length": true,
        "string.prototype.matchall>get-intrinsic": true
      }
    },
    "string.prototype.matchall>call-bind>set-function-length": {
      "packages": {
        "string.prototype.matchall>call-bind>es-errors": true,
        "string.prototype.matchall>define-properties>define-data-property": true,
        "string.prototype.matchall>es-abstract>gopd": true,
        "string.prototype.matchall>es-abstract>has-property-descriptors": true,
        "string.prototype.matchall>get-intrinsic": true
      }
    },
    "string.prototype.matchall>define-properties": {
      "packages": {
        "@lavamoat/lavapack>json-stable-stringify>object-keys": true,
        "string.prototype.matchall>define-properties>define-data-property": true,
        "string.prototype.matchall>es-abstract>has-property-descriptors": true
      }
    },
    "string.prototype.matchall>define-properties>define-data-property": {
      "packages": {
        "string.prototype.matchall>call-bind>es-errors": true,
        "string.prototype.matchall>es-abstract>gopd": true,
        "string.prototype.matchall>es-abstract>has-property-descriptors": true,
        "string.prototype.matchall>get-intrinsic": true
      }
    },
    "string.prototype.matchall>es-abstract>array-buffer-byte-length": {
      "packages": {
        "string.prototype.matchall>call-bind": true,
        "string.prototype.matchall>es-abstract>is-array-buffer": true
      }
    },
    "string.prototype.matchall>es-abstract>es-to-primitive>is-symbol": {
      "packages": {
        "string.prototype.matchall>has-symbols": true
      }
    },
    "string.prototype.matchall>es-abstract>gopd": {
      "packages": {
        "string.prototype.matchall>get-intrinsic": true
      }
    },
    "string.prototype.matchall>es-abstract>has-property-descriptors": {
      "packages": {
        "string.prototype.matchall>get-intrinsic": true
      }
    },
    "string.prototype.matchall>es-abstract>is-array-buffer": {
      "packages": {
        "browserify>util>is-typed-array": true,
        "string.prototype.matchall>call-bind": true,
        "string.prototype.matchall>get-intrinsic": true
      }
    },
    "string.prototype.matchall>es-abstract>is-callable": {
      "globals": {
        "document": true
      }
    },
    "string.prototype.matchall>es-abstract>is-regex": {
      "packages": {
        "koa>is-generator-function>has-tostringtag": true,
        "string.prototype.matchall>call-bind": true
      }
    },
    "string.prototype.matchall>es-abstract>is-shared-array-buffer": {
      "packages": {
        "string.prototype.matchall>call-bind": true
      }
    },
    "string.prototype.matchall>get-intrinsic": {
      "globals": {
        "AggregateError": true,
        "FinalizationRegistry": true,
        "WeakRef": true
      },
      "packages": {
        "browserify>has>function-bind": true,
        "depcheck>is-core-module>hasown": true,
        "string.prototype.matchall>call-bind>es-errors": true,
        "string.prototype.matchall>es-abstract>has-proto": true,
        "string.prototype.matchall>has-symbols": true
      }
    },
    "string.prototype.matchall>internal-slot": {
      "packages": {
        "depcheck>is-core-module>hasown": true,
        "string.prototype.matchall>get-intrinsic": true,
        "string.prototype.matchall>side-channel": true
      }
    },
    "string.prototype.matchall>regexp.prototype.flags": {
      "packages": {
        "string.prototype.matchall>call-bind": true,
        "string.prototype.matchall>define-properties": true,
        "string.prototype.matchall>regexp.prototype.flags>set-function-name": true
      }
    },
    "string.prototype.matchall>regexp.prototype.flags>set-function-name": {
      "packages": {
        "string.prototype.matchall>define-properties>define-data-property": true,
        "string.prototype.matchall>es-abstract>function.prototype.name>functions-have-names": true,
        "string.prototype.matchall>es-abstract>has-property-descriptors": true
      }
    },
    "string.prototype.matchall>side-channel": {
      "packages": {
        "brfs>static-module>object-inspect": true,
        "string.prototype.matchall>call-bind": true,
        "string.prototype.matchall>get-intrinsic": true
      }
    },
    "superstruct": {
      "globals": {
        "console.warn": true,
        "define": true
      }
    },
    "terser>source-map-support>buffer-from": {
      "packages": {
        "browserify>buffer": true
      }
    },
    "uuid": {
      "globals": {
        "crypto": true,
        "msCrypto": true
      }
    },
    "vinyl>replace-ext": {
      "packages": {
        "browserify>path-browserify": true
      }
    },
    "web3": {
      "globals": {
        "XMLHttpRequest": true
      }
    },
    "web3-stream-provider": {
      "globals": {
        "setTimeout": true
      },
      "packages": {
        "browserify>util": true,
        "readable-stream": true,
        "web3-stream-provider>uuid": true
      }
    },
    "web3-stream-provider>uuid": {
      "globals": {
        "crypto": true,
        "msCrypto": true
      }
    },
    "webextension-polyfill": {
      "globals": {
        "browser": true,
        "chrome": true,
        "console.error": true,
        "console.warn": true,
        "define": true
      }
    },
    "webpack>events": {
      "globals": {
        "console": true
      }
    }
  }
}<|MERGE_RESOLUTION|>--- conflicted
+++ resolved
@@ -845,26 +845,14 @@
         "setTimeout": true
       },
       "packages": {
-<<<<<<< HEAD
-        "@metamask/address-book-controller>@metamask/controller-utils>@metamask/utils": true,
-        "@metamask/address-book-controller>@metamask/controller-utils>ethjs-unit": true,
-        "@metamask/controller-utils>@spruceid/siwe-parser": true,
-=======
         "@ethereumjs/tx>@ethereumjs/util": true,
         "@metamask/controller-utils>@spruceid/siwe-parser": true,
         "@metamask/ethjs>@metamask/ethjs-unit": true,
         "@metamask/utils": true,
         "bn.js": true,
->>>>>>> 08f3f3ae
         "browserify>buffer": true,
         "eslint>fast-deep-equal": true,
         "eth-ens-namehash": true
-      }
-    },
-    "@metamask/address-book-controller>@metamask/controller-utils>ethjs-unit": {
-      "packages": {
-        "@metamask/ethjs>ethjs-abi>number-to-bn": true,
-        "bn.js": true
       }
     },
     "@metamask/announcement-controller": {
@@ -1556,26 +1544,6 @@
       "packages": {
         "@metamask/eth-query": true,
         "@metamask/ethjs>@metamask/ethjs-unit": true,
-<<<<<<< HEAD
-        "@metamask/gas-fee-controller>@metamask/polling-controller": true,
-        "ethereumjs-util": true,
-        "uuid": true
-      }
-    },
-    "@metamask/gas-fee-controller>@metamask/polling-controller": {
-      "globals": {
-        "clearTimeout": true,
-        "console.error": true,
-        "setTimeout": true
-      },
-      "packages": {
-        "@metamask/base-controller": true,
-        "@metamask/snaps-utils>fast-json-stable-stringify": true,
-        "uuid": true
-      }
-    },
-    "@metamask/jazzicon": {
-=======
         "@metamask/gas-fee-controller>@metamask/controller-utils": true,
         "@metamask/gas-fee-controller>@metamask/polling-controller": true,
         "bn.js": true,
@@ -1583,7 +1551,6 @@
       }
     },
     "@metamask/gas-fee-controller>@metamask/controller-utils": {
->>>>>>> 08f3f3ae
       "globals": {
         "URL": true,
         "console.error": true,
@@ -1741,15 +1708,12 @@
     },
     "@metamask/keyring-controller>ethereumjs-wallet>ethereumjs-util>rlp": {
       "packages": {
-<<<<<<< HEAD
-=======
         "bn.js": true,
         "browserify>buffer": true
       }
     },
     "@metamask/logging-controller": {
       "packages": {
->>>>>>> 08f3f3ae
         "@metamask/base-controller": true,
         "uuid": true
       }
@@ -2062,15 +2026,9 @@
         "crypto": true
       },
       "packages": {
-<<<<<<< HEAD
-        "@metamask/controller-utils": true,
-        "@metamask/eth-query>json-rpc-random-id": true,
-        "@metamask/ppom-validator>@metamask/base-controller": true,
-=======
         "@metamask/eth-query>json-rpc-random-id": true,
         "@metamask/ppom-validator>@metamask/base-controller": true,
         "@metamask/ppom-validator>@metamask/controller-utils": true,
->>>>>>> 08f3f3ae
         "@metamask/ppom-validator>crypto-js": true,
         "@metamask/ppom-validator>elliptic": true,
         "await-semaphore": true,
@@ -2085,8 +2043,6 @@
         "immer": true
       }
     },
-<<<<<<< HEAD
-=======
     "@metamask/ppom-validator>@metamask/controller-utils": {
       "globals": {
         "URL": true,
@@ -2105,7 +2061,6 @@
         "eth-ens-namehash": true
       }
     },
->>>>>>> 08f3f3ae
     "@metamask/ppom-validator>crypto-js": {
       "globals": {
         "crypto": true,
@@ -2273,25 +2228,16 @@
       },
       "packages": {
         "@metamask/base-controller": true,
-<<<<<<< HEAD
-        "@metamask/controller-utils": true,
-        "@metamask/logging-controller": true,
-        "@metamask/message-manager": true,
-        "@metamask/providers>@metamask/rpc-errors": true,
-=======
         "@metamask/logging-controller": true,
         "@metamask/message-manager": true,
         "@metamask/providers>@metamask/rpc-errors": true,
         "@metamask/signature-controller>@metamask/controller-utils": true,
->>>>>>> 08f3f3ae
         "browserify>buffer": true,
         "ethereumjs-util": true,
         "lodash": true,
         "webpack>events": true
       }
     },
-<<<<<<< HEAD
-=======
     "@metamask/signature-controller>@metamask/controller-utils": {
       "globals": {
         "URL": true,
@@ -2310,7 +2256,6 @@
         "eth-ens-namehash": true
       }
     },
->>>>>>> 08f3f3ae
     "@metamask/smart-transactions-controller": {
       "globals": {
         "URLSearchParams": true,
@@ -2347,12 +2292,8 @@
         "setTimeout": true
       },
       "packages": {
-        "@metamask/address-book-controller>@metamask/controller-utils>ethjs-unit": true,
         "@metamask/controller-utils>@spruceid/siwe-parser": true,
-<<<<<<< HEAD
-=======
         "@metamask/smart-transactions-controller>@metamask/controller-utils>ethjs-unit": true,
->>>>>>> 08f3f3ae
         "@metamask/utils": true,
         "browserify>buffer": true,
         "eslint>fast-deep-equal": true,
@@ -2692,10 +2633,7 @@
         "@metamask/eth-query": true,
         "@metamask/gas-fee-controller": true,
         "@metamask/metamask-eth-abis": true,
-<<<<<<< HEAD
-=======
         "@metamask/name-controller>async-mutex": true,
->>>>>>> 08f3f3ae
         "@metamask/network-controller": true,
         "@metamask/providers>@metamask/rpc-errors": true,
         "@metamask/transaction-controller>@metamask/base-controller": true,
@@ -3889,92 +3827,6 @@
         "eth-rpc-errors>fast-safe-stringify": true
       }
     },
-<<<<<<< HEAD
-    "eth-sig-util": {
-      "packages": {
-        "browserify>buffer": true,
-        "eth-sig-util>ethereumjs-util": true,
-        "eth-sig-util>tweetnacl": true,
-        "eth-sig-util>tweetnacl-util": true,
-        "ethereumjs-abi": true
-      }
-    },
-    "eth-sig-util>ethereumjs-util": {
-      "packages": {
-        "@metamask/ppom-validator>elliptic": true,
-        "bn.js": true,
-        "browserify>assert": true,
-        "browserify>buffer": true,
-        "eth-sig-util>ethereumjs-util>ethereum-cryptography": true,
-        "eth-sig-util>ethereumjs-util>ethjs-util": true,
-        "ethereumjs-util>create-hash": true,
-        "ethereumjs-util>rlp": true,
-        "koa>content-disposition>safe-buffer": true
-      }
-    },
-    "eth-sig-util>ethereumjs-util>ethereum-cryptography": {
-      "packages": {
-        "browserify>buffer": true,
-        "ganache>keccak": true,
-        "ganache>secp256k1": true,
-        "mocha>serialize-javascript>randombytes": true
-      }
-    },
-    "eth-sig-util>ethereumjs-util>ethjs-util": {
-      "packages": {
-        "@metamask/ethjs>@metamask/ethjs-util>is-hex-prefixed": true,
-        "@metamask/ethjs>@metamask/ethjs-util>strip-hex-prefix": true,
-        "browserify>buffer": true
-      }
-    },
-    "eth-sig-util>tweetnacl": {
-      "globals": {
-        "crypto": true,
-        "msCrypto": true,
-        "nacl": "write"
-      },
-      "packages": {
-        "browserify>browser-resolve": true
-      }
-    },
-    "eth-sig-util>tweetnacl-util": {
-      "globals": {
-        "atob": true,
-        "btoa": true
-      },
-      "packages": {
-        "browserify>browser-resolve": true
-      }
-    },
-    "ethereumjs-abi": {
-      "packages": {
-        "bn.js": true,
-        "browserify>buffer": true,
-        "ethereumjs-abi>ethereumjs-util": true
-      }
-    },
-    "ethereumjs-abi>ethereumjs-util": {
-      "packages": {
-        "@metamask/ppom-validator>elliptic": true,
-        "bn.js": true,
-        "browserify>assert": true,
-        "browserify>buffer": true,
-        "eth-sig-util>ethereumjs-util>ethjs-util": true,
-        "ethereumjs-abi>ethereumjs-util>ethereum-cryptography": true,
-        "ethereumjs-util>create-hash": true,
-        "ethereumjs-util>rlp": true
-      }
-    },
-    "ethereumjs-abi>ethereumjs-util>ethereum-cryptography": {
-      "packages": {
-        "browserify>buffer": true,
-        "ganache>keccak": true,
-        "ganache>secp256k1": true,
-        "mocha>serialize-javascript>randombytes": true
-      }
-    },
-=======
->>>>>>> 08f3f3ae
     "ethereumjs-util": {
       "packages": {
         "bn.js": true,
