{
  "resources": {
    "@babel/runtime": {
      "globals": {
        "regeneratorRuntime": "write"
      }
    },
    "@ensdomains/content-hash": {
      "globals": {
        "console.warn": true
      },
      "packages": {
        "@ensdomains/content-hash>cids": true,
        "@ensdomains/content-hash>js-base64": true,
        "@ensdomains/content-hash>multicodec": true,
        "@ensdomains/content-hash>multihashes": true,
        "browserify>buffer": true
      }
    },
    "@ensdomains/content-hash>cids": {
      "packages": {
        "@ensdomains/content-hash>cids>multibase": true,
        "@ensdomains/content-hash>cids>multihashes": true,
        "@ensdomains/content-hash>cids>uint8arrays": true,
        "@ensdomains/content-hash>multicodec": true
      }
    },
    "@ensdomains/content-hash>cids>multibase": {
      "globals": {
        "TextDecoder": true,
        "TextEncoder": true
      },
      "packages": {
        "@ensdomains/content-hash>cids>multibase>@multiformats/base-x": true
      }
    },
    "@ensdomains/content-hash>cids>multihashes": {
      "packages": {
        "@ensdomains/content-hash>cids>multibase": true,
        "@ensdomains/content-hash>cids>multihashes>varint": true,
        "@ensdomains/content-hash>cids>uint8arrays": true
      }
    },
    "@ensdomains/content-hash>cids>uint8arrays": {
      "globals": {
        "TextDecoder": true,
        "TextEncoder": true
      },
      "packages": {
        "@ensdomains/content-hash>cids>multibase": true
      }
    },
    "@ensdomains/content-hash>js-base64": {
      "globals": {
        "Base64": "write",
        "TextDecoder": true,
        "TextEncoder": true,
        "atob": true,
        "btoa": true,
        "define": true
      },
      "packages": {
        "browserify>buffer": true
      }
    },
    "@ensdomains/content-hash>multicodec": {
      "packages": {
        "@ensdomains/content-hash>multicodec>uint8arrays": true,
        "sass-embedded>varint": true
      }
    },
    "@ensdomains/content-hash>multicodec>uint8arrays": {
      "globals": {
        "Buffer": true,
        "TextDecoder": true,
        "TextEncoder": true
      },
      "packages": {
        "@ensdomains/content-hash>multicodec>uint8arrays>multiformats": true
      }
    },
    "@ensdomains/content-hash>multicodec>uint8arrays>multiformats": {
      "globals": {
        "TextDecoder": true,
        "TextEncoder": true,
        "console.warn": true,
        "crypto.subtle.digest": true
      }
    },
    "@ensdomains/content-hash>multihashes": {
      "packages": {
        "@ensdomains/content-hash>multihashes>multibase": true,
        "@ensdomains/content-hash>multihashes>varint": true,
        "@ensdomains/content-hash>multihashes>web-encoding": true,
        "browserify>buffer": true
      }
    },
    "@ensdomains/content-hash>multihashes>multibase": {
      "packages": {
        "@ensdomains/content-hash>multihashes>multibase>base-x": true,
        "@ensdomains/content-hash>multihashes>web-encoding": true,
        "browserify>buffer": true
      }
    },
    "@ensdomains/content-hash>multihashes>multibase>base-x": {
      "packages": {
        "koa>content-disposition>safe-buffer": true
      }
    },
    "@ensdomains/content-hash>multihashes>web-encoding": {
      "globals": {
        "TextDecoder": true,
        "TextEncoder": true
      },
      "packages": {
        "browserify>util": true
      }
    },
    "@ethereumjs/tx": {
      "packages": {
        "@ethereumjs/tx>@ethereumjs/common": true,
        "@ethereumjs/tx>@ethereumjs/rlp": true,
        "@ethereumjs/tx>@ethereumjs/util": true,
        "@ethereumjs/tx>ethereum-cryptography": true,
        "browserify>buffer": true,
        "browserify>insert-module-globals>is-buffer": true
      }
    },
    "@ethereumjs/tx>@ethereumjs/common": {
      "packages": {
        "@ethereumjs/tx>@ethereumjs/common>crc-32": true,
        "@ethereumjs/tx>@ethereumjs/util": true,
        "browserify>buffer": true,
        "webpack>events": true
      }
    },
    "@ethereumjs/tx>@ethereumjs/common>crc-32": {
      "globals": {
        "DO_NOT_EXPORT_CRC": true,
        "define": true
      }
    },
    "@ethereumjs/tx>@ethereumjs/rlp": {
      "globals": {
        "TextEncoder": true
      }
    },
    "@ethereumjs/tx>@ethereumjs/util": {
      "globals": {
        "console.warn": true
      },
      "packages": {
        "@ethereumjs/tx>@ethereumjs/rlp": true,
        "@ethereumjs/tx>@ethereumjs/util>micro-ftch": true,
        "@ethereumjs/tx>ethereum-cryptography": true,
        "browserify>buffer": true,
        "browserify>insert-module-globals>is-buffer": true,
        "webpack>events": true
      }
    },
    "@ethereumjs/tx>@ethereumjs/util>micro-ftch": {
      "globals": {
        "Headers": true,
        "TextDecoder": true,
        "URL": true,
        "btoa": true,
        "fetch": true
      },
      "packages": {
        "browserify>browserify-zlib": true,
        "browserify>buffer": true,
        "browserify>url": true,
        "browserify>util": true,
        "https-browserify": true,
        "process": true,
        "stream-http": true
      }
    },
    "@ethereumjs/tx>ethereum-cryptography": {
      "globals": {
        "TextDecoder": true,
        "crypto": true
      },
      "packages": {
        "@ethereumjs/tx>ethereum-cryptography>@scure/bip32": true,
        "@metamask/message-signing-snap>@noble/curves": true,
        "@noble/hashes": true
      }
    },
    "@ethereumjs/tx>ethereum-cryptography>@scure/bip32": {
      "packages": {
        "@metamask/message-signing-snap>@noble/curves": true,
        "@metamask/utils>@scure/base": true,
        "@noble/hashes": true
      }
    },
    "@ethersproject/abi": {
      "globals": {
        "console.log": true
      },
      "packages": {
        "@ethersproject/bignumber": true,
        "@ethersproject/bytes": true,
        "@ethersproject/hash": true,
        "ethers>@ethersproject/address": true,
        "ethers>@ethersproject/constants": true,
        "ethers>@ethersproject/keccak256": true,
        "ethers>@ethersproject/logger": true,
        "ethers>@ethersproject/properties": true,
        "ethers>@ethersproject/strings": true
      }
    },
    "@ethersproject/bignumber": {
      "packages": {
        "@ethersproject/bytes": true,
        "bn.js": true,
        "ethers>@ethersproject/logger": true
      }
    },
    "@ethersproject/bytes": {
      "packages": {
        "ethers>@ethersproject/logger": true
      }
    },
    "@ethersproject/contracts": {
      "globals": {
        "setTimeout": true
      },
      "packages": {
        "@ethersproject/abi": true,
        "@ethersproject/bignumber": true,
        "@ethersproject/bytes": true,
        "ethers>@ethersproject/abstract-provider": true,
        "ethers>@ethersproject/abstract-signer": true,
        "ethers>@ethersproject/address": true,
        "ethers>@ethersproject/logger": true,
        "ethers>@ethersproject/properties": true,
        "ethers>@ethersproject/transactions": true
      }
    },
    "@ethersproject/hash": {
      "packages": {
        "@ethersproject/bignumber": true,
        "@ethersproject/bytes": true,
        "ethers>@ethersproject/address": true,
        "ethers>@ethersproject/base64": true,
        "ethers>@ethersproject/keccak256": true,
        "ethers>@ethersproject/logger": true,
        "ethers>@ethersproject/properties": true,
        "ethers>@ethersproject/strings": true
      }
    },
    "@ethersproject/hdnode": {
      "packages": {
        "@ethersproject/bignumber": true,
        "@ethersproject/bytes": true,
        "ethers>@ethersproject/basex": true,
        "ethers>@ethersproject/logger": true,
        "ethers>@ethersproject/pbkdf2": true,
        "ethers>@ethersproject/properties": true,
        "ethers>@ethersproject/sha2": true,
        "ethers>@ethersproject/signing-key": true,
        "ethers>@ethersproject/strings": true,
        "ethers>@ethersproject/transactions": true,
        "ethers>@ethersproject/wordlists": true
      }
    },
    "@ethersproject/providers": {
      "globals": {
        "WebSocket": true,
        "clearInterval": true,
        "clearTimeout": true,
        "console.log": true,
        "console.warn": true,
        "setInterval": true,
        "setTimeout": true
      },
      "packages": {
        "@ethersproject/bignumber": true,
        "@ethersproject/bytes": true,
        "@ethersproject/hash": true,
        "@ethersproject/providers>@ethersproject/web": true,
        "@ethersproject/providers>bech32": true,
        "@metamask/test-bundler>@ethersproject/networks": true,
        "ethers>@ethersproject/abstract-provider": true,
        "ethers>@ethersproject/abstract-signer": true,
        "ethers>@ethersproject/address": true,
        "ethers>@ethersproject/base64": true,
        "ethers>@ethersproject/basex": true,
        "ethers>@ethersproject/constants": true,
        "ethers>@ethersproject/logger": true,
        "ethers>@ethersproject/properties": true,
        "ethers>@ethersproject/random": true,
        "ethers>@ethersproject/sha2": true,
        "ethers>@ethersproject/strings": true,
        "ethers>@ethersproject/transactions": true
      }
    },
    "@ethersproject/providers>@ethersproject/random": {
      "globals": {
        "crypto.getRandomValues": true
      }
    },
    "@ethersproject/providers>@ethersproject/web": {
      "globals": {
        "clearTimeout": true,
        "fetch": true,
        "setTimeout": true
      },
      "packages": {
        "@ethersproject/bytes": true,
        "ethers>@ethersproject/base64": true,
        "ethers>@ethersproject/logger": true,
        "ethers>@ethersproject/properties": true,
        "ethers>@ethersproject/strings": true
      }
    },
    "@ethersproject/wallet": {
      "packages": {
        "@ethersproject/bytes": true,
        "@ethersproject/hash": true,
        "@ethersproject/hdnode": true,
        "ethers>@ethersproject/abstract-provider": true,
        "ethers>@ethersproject/abstract-signer": true,
        "ethers>@ethersproject/address": true,
        "ethers>@ethersproject/json-wallets": true,
        "ethers>@ethersproject/keccak256": true,
        "ethers>@ethersproject/logger": true,
        "ethers>@ethersproject/properties": true,
        "ethers>@ethersproject/random": true,
        "ethers>@ethersproject/signing-key": true,
        "ethers>@ethersproject/transactions": true
      }
    },
    "@keystonehq/bc-ur-registry-eth": {
      "packages": {
        "@ethereumjs/tx>@ethereumjs/util": true,
        "@keystonehq/bc-ur-registry-eth>@keystonehq/bc-ur-registry": true,
        "@metamask/eth-trezor-keyring>hdkey": true,
        "browserify>buffer": true,
        "uuid": true
      }
    },
    "@keystonehq/bc-ur-registry-eth>@keystonehq/bc-ur-registry": {
      "globals": {
        "define": true
      },
      "packages": {
        "@ngraveio/bc-ur": true,
        "@swc/helpers>tslib": true,
        "browserify>buffer": true,
        "buffer": true,
        "ethereumjs-util>ethereum-cryptography>bs58check": true
      }
    },
    "@keystonehq/metamask-airgapped-keyring": {
      "packages": {
        "@ethereumjs/tx": true,
        "@keystonehq/bc-ur-registry-eth": true,
        "@keystonehq/metamask-airgapped-keyring>@keystonehq/base-eth-keyring": true,
        "@keystonehq/metamask-airgapped-keyring>@metamask/obs-store": true,
        "browserify>buffer": true,
        "ethereumjs-util>rlp": true,
        "uuid": true,
        "webpack>events": true
      }
    },
    "@keystonehq/metamask-airgapped-keyring>@keystonehq/base-eth-keyring": {
      "packages": {
        "@ethereumjs/tx": true,
        "@ethereumjs/tx>@ethereumjs/util": true,
        "@keystonehq/bc-ur-registry-eth": true,
        "@keystonehq/metamask-airgapped-keyring>@keystonehq/base-eth-keyring>rlp": true,
        "@metamask/eth-trezor-keyring>hdkey": true,
        "browserify>buffer": true,
        "uuid": true
      }
    },
    "@keystonehq/metamask-airgapped-keyring>@keystonehq/base-eth-keyring>rlp": {
      "globals": {
        "TextEncoder": true
      }
    },
    "@keystonehq/metamask-airgapped-keyring>@metamask/obs-store": {
      "packages": {
        "@keystonehq/metamask-airgapped-keyring>@metamask/obs-store>@metamask/safe-event-emitter": true,
        "@keystonehq/metamask-airgapped-keyring>@metamask/obs-store>through2": true,
        "stream-browserify": true
      }
    },
    "@keystonehq/metamask-airgapped-keyring>@metamask/obs-store>@metamask/safe-event-emitter": {
      "globals": {
        "setTimeout": true
      },
      "packages": {
        "webpack>events": true
      }
    },
    "@keystonehq/metamask-airgapped-keyring>@metamask/obs-store>through2": {
      "packages": {
        "@keystonehq/metamask-airgapped-keyring>@metamask/obs-store>through2>readable-stream": true,
        "browserify>util": true,
        "process": true,
        "watchify>xtend": true
      }
    },
    "@keystonehq/metamask-airgapped-keyring>@metamask/obs-store>through2>readable-stream": {
      "packages": {
        "@keystonehq/metamask-airgapped-keyring>@metamask/obs-store>through2>readable-stream>isarray": true,
        "@keystonehq/metamask-airgapped-keyring>@metamask/obs-store>through2>readable-stream>safe-buffer": true,
        "@keystonehq/metamask-airgapped-keyring>@metamask/obs-store>through2>readable-stream>string_decoder": true,
        "browserify>browser-resolve": true,
        "browserify>timers-browserify": true,
        "process": true,
        "pumpify>inherits": true,
        "readable-stream-2>core-util-is": true,
        "readable-stream-2>process-nextick-args": true,
        "readable-stream>util-deprecate": true,
        "webpack>events": true
      }
    },
    "@keystonehq/metamask-airgapped-keyring>@metamask/obs-store>through2>readable-stream>safe-buffer": {
      "packages": {
        "browserify>buffer": true
      }
    },
    "@keystonehq/metamask-airgapped-keyring>@metamask/obs-store>through2>readable-stream>string_decoder": {
      "packages": {
        "@keystonehq/metamask-airgapped-keyring>@metamask/obs-store>through2>readable-stream>safe-buffer": true
      }
    },
    "@lavamoat/lavadome-react": {
      "globals": {
        "Document.prototype": true,
        "DocumentFragment.prototype": true,
        "Element.prototype": true,
        "Node.prototype": true,
        "console.warn": true,
        "document": true
      },
      "packages": {
        "react": true
      }
    },
    "@material-ui/core": {
      "globals": {
        "Image": true,
        "_formatMuiErrorMessage": true,
        "addEventListener": true,
        "clearInterval": true,
        "clearTimeout": true,
        "console.error": true,
        "console.warn": true,
        "document": true,
        "getComputedStyle": true,
        "getSelection": true,
        "innerHeight": true,
        "innerWidth": true,
        "matchMedia": true,
        "navigator": true,
        "performance.now": true,
        "removeEventListener": true,
        "requestAnimationFrame": true,
        "setInterval": true,
        "setTimeout": true
      },
      "packages": {
        "@babel/runtime": true,
        "@material-ui/core>@material-ui/styles": true,
        "@material-ui/core>@material-ui/system": true,
        "@material-ui/core>@material-ui/utils": true,
        "@material-ui/core>clsx": true,
        "@material-ui/core>popper.js": true,
        "@material-ui/core>react-transition-group": true,
        "prop-types": true,
        "prop-types>react-is": true,
        "react": true,
        "react-dom": true,
        "react-redux>hoist-non-react-statics": true
      }
    },
    "@material-ui/core>@material-ui/styles": {
      "globals": {
        "console.error": true,
        "console.warn": true,
        "document.createComment": true,
        "document.head": true
      },
      "packages": {
        "@babel/runtime": true,
        "@material-ui/core>@material-ui/styles>jss": true,
        "@material-ui/core>@material-ui/styles>jss-plugin-camel-case": true,
        "@material-ui/core>@material-ui/styles>jss-plugin-default-unit": true,
        "@material-ui/core>@material-ui/styles>jss-plugin-global": true,
        "@material-ui/core>@material-ui/styles>jss-plugin-nested": true,
        "@material-ui/core>@material-ui/styles>jss-plugin-props-sort": true,
        "@material-ui/core>@material-ui/styles>jss-plugin-rule-value-function": true,
        "@material-ui/core>@material-ui/styles>jss-plugin-vendor-prefixer": true,
        "@material-ui/core>@material-ui/utils": true,
        "@material-ui/core>clsx": true,
        "prop-types": true,
        "react": true,
        "react-redux>hoist-non-react-statics": true
      }
    },
    "@material-ui/core>@material-ui/styles>jss": {
      "globals": {
        "CSS": true,
        "document.createElement": true,
        "document.querySelector": true
      },
      "packages": {
        "@babel/runtime": true,
        "@material-ui/core>@material-ui/styles>jss>is-in-browser": true,
        "react-router-dom>tiny-warning": true
      }
    },
    "@material-ui/core>@material-ui/styles>jss-plugin-camel-case": {
      "packages": {
        "@material-ui/core>@material-ui/styles>jss-plugin-camel-case>hyphenate-style-name": true
      }
    },
    "@material-ui/core>@material-ui/styles>jss-plugin-default-unit": {
      "globals": {
        "CSS": true
      },
      "packages": {
        "@material-ui/core>@material-ui/styles>jss": true
      }
    },
    "@material-ui/core>@material-ui/styles>jss-plugin-global": {
      "packages": {
        "@babel/runtime": true,
        "@material-ui/core>@material-ui/styles>jss": true
      }
    },
    "@material-ui/core>@material-ui/styles>jss-plugin-nested": {
      "packages": {
        "@babel/runtime": true,
        "react-router-dom>tiny-warning": true
      }
    },
    "@material-ui/core>@material-ui/styles>jss-plugin-rule-value-function": {
      "packages": {
        "@material-ui/core>@material-ui/styles>jss": true,
        "react-router-dom>tiny-warning": true
      }
    },
    "@material-ui/core>@material-ui/styles>jss-plugin-vendor-prefixer": {
      "packages": {
        "@material-ui/core>@material-ui/styles>jss": true,
        "@material-ui/core>@material-ui/styles>jss-plugin-vendor-prefixer>css-vendor": true
      }
    },
    "@material-ui/core>@material-ui/styles>jss-plugin-vendor-prefixer>css-vendor": {
      "globals": {
        "document.createElement": true,
        "document.documentElement": true,
        "getComputedStyle": true
      },
      "packages": {
        "@babel/runtime": true,
        "@material-ui/core>@material-ui/styles>jss>is-in-browser": true
      }
    },
    "@material-ui/core>@material-ui/styles>jss>is-in-browser": {
      "globals": {
        "document": true
      }
    },
    "@material-ui/core>@material-ui/system": {
      "globals": {
        "console.error": true
      },
      "packages": {
        "@babel/runtime": true,
        "@material-ui/core>@material-ui/utils": true,
        "prop-types": true
      }
    },
    "@material-ui/core>@material-ui/utils": {
      "packages": {
        "@babel/runtime": true,
        "prop-types": true,
        "prop-types>react-is": true
      }
    },
    "@material-ui/core>popper.js": {
      "globals": {
        "MSInputMethodContext": true,
        "Node.DOCUMENT_POSITION_FOLLOWING": true,
        "cancelAnimationFrame": true,
        "console.warn": true,
        "define": true,
        "devicePixelRatio": true,
        "document": true,
        "getComputedStyle": true,
        "innerHeight": true,
        "innerWidth": true,
        "navigator": true,
        "requestAnimationFrame": true,
        "setTimeout": true
      }
    },
    "@material-ui/core>react-transition-group": {
      "globals": {
        "Element": true,
        "setTimeout": true
      },
      "packages": {
        "@material-ui/core>react-transition-group>dom-helpers": true,
        "prop-types": true,
        "react": true,
        "react-dom": true
      }
    },
    "@material-ui/core>react-transition-group>dom-helpers": {
      "packages": {
        "@babel/runtime": true
      }
    },
    "@metamask-institutional/custody-controller": {
      "packages": {
        "@ethereumjs/tx>@ethereumjs/util": true,
        "@metamask-institutional/custody-keyring": true,
        "@metamask/obs-store": true
      }
    },
    "@metamask-institutional/custody-keyring": {
      "globals": {
        "console.error": true,
        "console.log": true,
        "console.warn": true
      },
      "packages": {
        "@ethereumjs/tx>@ethereumjs/util": true,
        "@metamask-institutional/custody-keyring>@metamask-institutional/configuration-client": true,
        "@metamask-institutional/sdk": true,
        "@metamask-institutional/types": true,
        "@metamask/obs-store": true,
        "crypto-browserify": true,
        "gulp-sass>lodash.clonedeep": true,
        "webpack>events": true
      }
    },
    "@metamask-institutional/custody-keyring>@metamask-institutional/configuration-client": {
      "globals": {
        "console.log": true,
        "fetch": true
      }
    },
    "@metamask-institutional/extension": {
      "globals": {
        "console.log": true
      },
      "packages": {
        "@metamask-institutional/custody-controller": true,
        "@metamask-institutional/sdk": true,
        "@metamask-institutional/types": true,
        "gulp-sass>lodash.clonedeep": true
      }
    },
    "@metamask-institutional/institutional-features": {
      "packages": {
        "@metamask-institutional/custody-keyring": true,
        "@metamask/obs-store": true
      }
    },
    "@metamask-institutional/rpc-allowlist": {
      "globals": {
        "URL": true
      }
    },
    "@metamask-institutional/sdk": {
      "globals": {
        "URLSearchParams": true,
        "console.debug": true,
        "console.error": true,
        "console.log": true,
        "fetch": true
      },
      "packages": {
        "@metamask-institutional/sdk>@metamask-institutional/simplecache": true,
        "crypto-browserify": true,
        "webpack>events": true
      }
    },
    "@metamask-institutional/transaction-update": {
      "globals": {
        "clearInterval": true,
        "console.info": true,
        "console.log": true,
        "setInterval": true
      },
      "packages": {
        "@ethereumjs/tx>@ethereumjs/util": true,
        "@metamask-institutional/sdk": true,
        "@metamask-institutional/transaction-update>@metamask-institutional/websocket-client": true,
        "@metamask/obs-store": true,
        "webpack>events": true
      }
    },
    "@metamask-institutional/transaction-update>@metamask-institutional/websocket-client": {
      "globals": {
        "WebSocket": true,
        "clearTimeout": true,
        "console.log": true,
        "setTimeout": true
      },
      "packages": {
        "webpack>events": true
      }
    },
    "@metamask/abi-utils": {
      "packages": {
        "@metamask/utils": true,
        "@metamask/utils>@metamask/superstruct": true
      }
    },
    "@metamask/accounts-controller": {
      "packages": {
        "@ethereumjs/tx>@ethereumjs/util": true,
        "@ethereumjs/tx>ethereum-cryptography": true,
        "@metamask/base-controller": true,
        "@metamask/eth-snap-keyring": true,
        "@metamask/keyring-api": true,
        "@metamask/keyring-controller": true,
        "@metamask/utils": true,
        "uuid": true
      }
    },
    "@metamask/address-book-controller": {
      "packages": {
        "@metamask/base-controller": true,
        "@metamask/controller-utils": true
      }
    },
    "@metamask/announcement-controller": {
      "packages": {
        "@metamask/announcement-controller>@metamask/base-controller": true
      }
    },
    "@metamask/announcement-controller>@metamask/base-controller": {
      "globals": {
        "setTimeout": true
      },
      "packages": {
        "immer": true
      }
    },
    "@metamask/approval-controller": {
      "globals": {
        "console.info": true
      },
      "packages": {
        "@metamask/approval-controller>@metamask/base-controller": true,
        "@metamask/approval-controller>nanoid": true,
        "@metamask/rpc-errors": true
      }
    },
    "@metamask/approval-controller>@metamask/base-controller": {
      "globals": {
        "setTimeout": true
      },
      "packages": {
        "immer": true
      }
    },
    "@metamask/approval-controller>nanoid": {
      "globals": {
        "crypto.getRandomValues": true
      }
    },
    "@metamask/assets-controllers": {
      "globals": {
        "AbortController": true,
        "Headers": true,
        "URL": true,
        "URLSearchParams": true,
        "clearInterval": true,
        "clearTimeout": true,
        "console.error": true,
        "console.log": true,
        "setInterval": true,
        "setTimeout": true
      },
      "packages": {
        "@ensdomains/content-hash>multicodec>uint8arrays>multiformats": true,
        "@ethereumjs/tx>@ethereumjs/util": true,
        "@ethersproject/contracts": true,
        "@ethersproject/providers": true,
        "@metamask/abi-utils": true,
        "@metamask/assets-controllers>@metamask/base-controller": true,
        "@metamask/assets-controllers>@metamask/polling-controller": true,
<<<<<<< HEAD
        "@metamask/assets-controllers>@metamask/utils": true,
        "@metamask/assets-controllers>cockatiel": true,
        "@metamask/assets-controllers>multiformats": true,
=======
>>>>>>> ad7a5462
        "@metamask/contract-metadata": true,
        "@metamask/controller-utils": true,
        "@metamask/eth-query": true,
        "@metamask/metamask-eth-abis": true,
        "@metamask/name-controller>async-mutex": true,
        "@metamask/rpc-errors": true,
        "bn.js": true,
        "cockatiel": true,
        "ethers>@ethersproject/address": true,
        "lodash": true,
        "single-call-balance-checker-abi": true,
        "uuid": true
      }
    },
    "@metamask/assets-controllers>@metamask/base-controller": {
      "globals": {
        "setTimeout": true
      },
      "packages": {
        "immer": true
      }
    },
<<<<<<< HEAD
    "@metamask/assets-controllers>@metamask/controller-utils": {
      "globals": {
        "URL": true,
        "console.error": true,
        "fetch": true,
        "setTimeout": true
      },
      "packages": {
        "@ethereumjs/tx>@ethereumjs/util": true,
        "@metamask/assets-controllers>@metamask/utils": true,
        "@metamask/controller-utils>@spruceid/siwe-parser": true,
        "@metamask/ethjs>@metamask/ethjs-unit": true,
        "bn.js": true,
        "browserify>buffer": true,
        "eslint>fast-deep-equal": true,
        "eth-ens-namehash": true
      }
    },
=======
>>>>>>> ad7a5462
    "@metamask/assets-controllers>@metamask/polling-controller": {
      "globals": {
        "clearTimeout": true,
        "console.error": true,
        "setTimeout": true
      },
      "packages": {
        "@metamask/assets-controllers>@metamask/base-controller": true,
        "@metamask/snaps-utils>fast-json-stable-stringify": true,
        "uuid": true
      }
    },
<<<<<<< HEAD
    "@metamask/assets-controllers>@metamask/utils": {
      "globals": {
        "TextDecoder": true,
        "TextEncoder": true
      },
      "packages": {
        "@metamask/abi-utils>@metamask/superstruct": true,
        "@metamask/utils>@scure/base": true,
        "@metamask/utils>pony-cause": true,
        "@noble/hashes": true,
        "browserify>buffer": true,
        "nock>debug": true,
        "semver": true
      }
    },
    "@metamask/assets-controllers>cockatiel": {
      "globals": {
        "AbortController": true,
        "AbortSignal": true,
        "WeakRef": true,
        "clearTimeout": true,
        "performance": true,
        "setTimeout": true
      },
      "packages": {
        "process": true
      }
    },
    "@metamask/assets-controllers>multiformats": {
      "globals": {
        "TextDecoder": true,
        "TextEncoder": true,
        "console.warn": true,
        "crypto.subtle.digest": true
      }
    },
=======
>>>>>>> ad7a5462
    "@metamask/base-controller": {
      "globals": {
        "setTimeout": true
      },
      "packages": {
        "immer": true
      }
    },
    "@metamask/browser-passworder": {
      "globals": {
        "CryptoKey": true,
        "btoa": true,
        "crypto.getRandomValues": true,
        "crypto.subtle.decrypt": true,
        "crypto.subtle.deriveKey": true,
        "crypto.subtle.encrypt": true,
        "crypto.subtle.exportKey": true,
        "crypto.subtle.importKey": true
      },
      "packages": {
        "@metamask/browser-passworder>@metamask/utils": true,
        "browserify>buffer": true
      }
    },
    "@metamask/browser-passworder>@metamask/utils": {
      "globals": {
        "TextDecoder": true,
        "TextEncoder": true
      },
      "packages": {
        "@metamask/utils>@metamask/superstruct": true,
        "@metamask/utils>@scure/base": true,
        "@metamask/utils>pony-cause": true,
        "@noble/hashes": true,
        "browserify>buffer": true,
        "nock>debug": true,
        "semver": true
      }
    },
    "@metamask/controller-utils": {
      "globals": {
        "URL": true,
        "console.error": true,
        "fetch": true,
        "setTimeout": true
      },
      "packages": {
        "@ethereumjs/tx>@ethereumjs/util": true,
        "@metamask/controller-utils>@spruceid/siwe-parser": true,
        "@metamask/ethjs>@metamask/ethjs-unit": true,
        "@metamask/utils": true,
        "bn.js": true,
        "browserify>buffer": true,
        "eslint>fast-deep-equal": true,
        "eth-ens-namehash": true
      }
    },
    "@metamask/controller-utils>@spruceid/siwe-parser": {
      "globals": {
        "console.error": true,
        "console.log": true
      },
      "packages": {
        "@metamask/controller-utils>@spruceid/siwe-parser>apg-js": true,
        "@noble/hashes": true
      }
    },
    "@metamask/controller-utils>@spruceid/siwe-parser>apg-js": {
      "packages": {
        "browserify>buffer": true
      }
    },
    "@metamask/controllers>web3": {
      "globals": {
        "XMLHttpRequest": true
      }
    },
    "@metamask/controllers>web3-provider-engine>cross-fetch>node-fetch": {
      "globals": {
        "fetch": true
      }
    },
    "@metamask/controllers>web3-provider-engine>eth-json-rpc-middleware>node-fetch": {
      "globals": {
        "fetch": true
      }
    },
    "@metamask/ens-controller": {
      "packages": {
        "@ethersproject/providers": true,
<<<<<<< HEAD
        "@metamask/ens-controller>@metamask/base-controller": true,
        "@metamask/ens-controller>@metamask/controller-utils": true,
=======
        "@metamask/controller-utils": true,
        "@metamask/ens-controller>@metamask/base-controller": true,
>>>>>>> ad7a5462
        "@metamask/utils": true,
        "punycode": true
      }
    },
    "@metamask/ens-controller>@metamask/base-controller": {
<<<<<<< HEAD
      "globals": {
        "setTimeout": true
      },
      "packages": {
        "immer": true
      }
    },
    "@metamask/ens-controller>@metamask/controller-utils": {
=======
>>>>>>> ad7a5462
      "globals": {
        "setTimeout": true
      },
      "packages": {
<<<<<<< HEAD
        "@ethereumjs/tx>@ethereumjs/util": true,
        "@metamask/controller-utils>@spruceid/siwe-parser": true,
        "@metamask/ens-controller>@metamask/controller-utils>@metamask/utils": true,
        "@metamask/ethjs>@metamask/ethjs-unit": true,
        "bn.js": true,
        "browserify>buffer": true,
        "eslint>fast-deep-equal": true,
        "eth-ens-namehash": true
=======
        "immer": true
>>>>>>> ad7a5462
      }
    },
    "@metamask/ens-controller>@metamask/controller-utils>@metamask/utils": {
      "globals": {
        "TextDecoder": true,
        "TextEncoder": true
      },
      "packages": {
        "@metamask/abi-utils>@metamask/superstruct": true,
        "@metamask/utils>@scure/base": true,
        "@metamask/utils>pony-cause": true,
        "@noble/hashes": true,
        "browserify>buffer": true,
        "nock>debug": true,
        "semver": true
      }
    },
    "@metamask/eth-json-rpc-filters": {
      "globals": {
        "console.error": true
      },
      "packages": {
        "@metamask/eth-json-rpc-filters>@metamask/eth-query": true,
        "@metamask/eth-json-rpc-filters>@metamask/json-rpc-engine": true,
        "@metamask/eth-json-rpc-filters>async-mutex": true,
        "@metamask/safe-event-emitter": true,
        "pify": true
      }
    },
    "@metamask/eth-json-rpc-filters>@metamask/eth-query": {
      "packages": {
        "@metamask/eth-query>json-rpc-random-id": true,
        "watchify>xtend": true
      }
    },
    "@metamask/eth-json-rpc-filters>@metamask/json-rpc-engine": {
      "packages": {
        "@metamask/eth-json-rpc-filters>@metamask/json-rpc-engine>@metamask/utils": true,
        "@metamask/rpc-errors": true,
        "@metamask/safe-event-emitter": true
      }
    },
    "@metamask/eth-json-rpc-filters>@metamask/json-rpc-engine>@metamask/utils": {
      "globals": {
        "TextDecoder": true,
        "TextEncoder": true
      },
      "packages": {
        "@metamask/utils>@metamask/superstruct": true,
        "@metamask/utils>@scure/base": true,
        "@metamask/utils>pony-cause": true,
        "@noble/hashes": true,
        "browserify>buffer": true,
        "nock>debug": true,
        "semver": true
      }
    },
    "@metamask/eth-json-rpc-filters>async-mutex": {
      "globals": {
        "setTimeout": true
      },
      "packages": {
        "@swc/helpers>tslib": true
      }
    },
    "@metamask/eth-json-rpc-middleware": {
      "globals": {
        "URL": true,
        "console.error": true,
        "setTimeout": true
      },
      "packages": {
<<<<<<< HEAD
        "@metamask/eth-json-rpc-middleware>@metamask/utils": true,
=======
>>>>>>> ad7a5462
        "@metamask/eth-json-rpc-middleware>klona": true,
        "@metamask/eth-json-rpc-middleware>safe-stable-stringify": true,
        "@metamask/eth-sig-util": true,
        "@metamask/rpc-errors": true,
<<<<<<< HEAD
        "@metamask/snaps-controllers>@metamask/json-rpc-engine": true
      }
    },
    "@metamask/eth-json-rpc-middleware>@metamask/utils": {
      "globals": {
        "TextDecoder": true,
        "TextEncoder": true
      },
      "packages": {
        "@metamask/abi-utils>@metamask/superstruct": true,
        "@metamask/utils>@scure/base": true,
        "@metamask/utils>pony-cause": true,
        "@noble/hashes": true,
        "browserify>buffer": true,
        "nock>debug": true,
        "semver": true
=======
        "@metamask/snaps-controllers>@metamask/json-rpc-engine": true,
        "@metamask/utils": true
>>>>>>> ad7a5462
      }
    },
    "@metamask/eth-ledger-bridge-keyring": {
      "globals": {
        "addEventListener": true,
        "console.log": true,
        "document.createElement": true,
        "document.head.appendChild": true,
        "fetch": true,
        "removeEventListener": true
      },
      "packages": {
        "@ethereumjs/tx": true,
        "@ethereumjs/tx>@ethereumjs/rlp": true,
        "@ethereumjs/tx>@ethereumjs/util": true,
        "@metamask/eth-sig-util": true,
        "@metamask/eth-trezor-keyring>hdkey": true,
        "browserify>buffer": true,
        "webpack>events": true
      }
    },
    "@metamask/eth-query": {
      "packages": {
        "@metamask/eth-query>json-rpc-random-id": true,
        "watchify>xtend": true
      }
    },
    "@metamask/eth-sig-util": {
      "packages": {
        "@ethereumjs/tx>@ethereumjs/util": true,
        "@ethereumjs/tx>ethereum-cryptography": true,
        "@metamask/abi-utils": true,
        "@metamask/eth-sig-util>tweetnacl": true,
        "@metamask/utils": true,
        "@metamask/utils>@scure/base": true,
        "browserify>buffer": true
      }
    },
    "@metamask/eth-sig-util>tweetnacl": {
      "globals": {
        "crypto": true,
        "msCrypto": true,
        "nacl": "write"
      },
      "packages": {
        "browserify>browser-resolve": true
      }
    },
    "@metamask/eth-snap-keyring": {
      "globals": {
        "URL": true,
        "console.error": true
      },
      "packages": {
        "@ethereumjs/tx": true,
        "@metamask/eth-sig-util": true,
        "@metamask/eth-snap-keyring>uuid": true,
        "@metamask/keyring-api": true,
        "@metamask/utils": true,
        "@metamask/utils>@metamask/superstruct": true,
        "webpack>events": true
      }
    },
    "@metamask/eth-snap-keyring>uuid": {
      "globals": {
        "crypto": true
      }
    },
    "@metamask/eth-token-tracker": {
      "globals": {
        "console.warn": true
      },
      "packages": {
        "@babel/runtime": true,
        "@metamask/eth-token-tracker>@metamask/eth-block-tracker": true,
        "@metamask/eth-token-tracker>deep-equal": true,
        "@metamask/ethjs-contract": true,
        "@metamask/ethjs-query": true,
        "@metamask/safe-event-emitter": true,
        "bn.js": true,
        "human-standard-token-abi": true
      }
    },
    "@metamask/eth-token-tracker>@metamask/eth-block-tracker": {
      "globals": {
        "clearTimeout": true,
        "console.error": true,
        "setTimeout": true
      },
      "packages": {
        "@metamask/eth-query>json-rpc-random-id": true,
        "@metamask/eth-token-tracker>@metamask/eth-block-tracker>@metamask/utils": true,
        "@metamask/safe-event-emitter": true,
        "pify": true
      }
    },
    "@metamask/eth-token-tracker>@metamask/eth-block-tracker>@metamask/utils": {
      "globals": {
        "TextDecoder": true,
        "TextEncoder": true
      },
      "packages": {
        "@metamask/utils>@metamask/superstruct": true,
        "@metamask/utils>@scure/base": true,
        "@metamask/utils>pony-cause": true,
        "@noble/hashes": true,
        "browserify>buffer": true,
        "nock>debug": true,
        "semver": true
      }
    },
    "@metamask/eth-token-tracker>deep-equal": {
      "packages": {
        "@lavamoat/lavapack>json-stable-stringify>isarray": true,
        "@lavamoat/lavapack>json-stable-stringify>object-keys": true,
        "@metamask/eth-token-tracker>deep-equal>es-get-iterator": true,
        "@metamask/eth-token-tracker>deep-equal>is-date-object": true,
        "@metamask/eth-token-tracker>deep-equal>which-boxed-primitive": true,
        "@metamask/eth-token-tracker>deep-equal>which-collection": true,
        "@ngraveio/bc-ur>assert>object-is": true,
        "browserify>util>is-arguments": true,
        "browserify>util>which-typed-array": true,
        "gulp>vinyl-fs>object.assign": true,
        "string.prototype.matchall>call-bind": true,
        "string.prototype.matchall>es-abstract>array-buffer-byte-length": true,
        "string.prototype.matchall>es-abstract>is-array-buffer": true,
        "string.prototype.matchall>es-abstract>is-regex": true,
        "string.prototype.matchall>es-abstract>is-shared-array-buffer": true,
        "string.prototype.matchall>get-intrinsic": true,
        "string.prototype.matchall>regexp.prototype.flags": true,
        "string.prototype.matchall>side-channel": true
      }
    },
    "@metamask/eth-token-tracker>deep-equal>es-get-iterator": {
      "packages": {
        "@lavamoat/lavapack>json-stable-stringify>isarray": true,
        "@metamask/eth-token-tracker>deep-equal>es-get-iterator>is-map": true,
        "@metamask/eth-token-tracker>deep-equal>es-get-iterator>is-set": true,
        "@metamask/eth-token-tracker>deep-equal>es-get-iterator>stop-iteration-iterator": true,
        "browserify>util>is-arguments": true,
        "eslint-plugin-react>array-includes>is-string": true,
        "process": true,
        "string.prototype.matchall>call-bind": true,
        "string.prototype.matchall>get-intrinsic": true,
        "string.prototype.matchall>has-symbols": true
      }
    },
    "@metamask/eth-token-tracker>deep-equal>es-get-iterator>stop-iteration-iterator": {
      "globals": {
        "StopIteration": true
      },
      "packages": {
        "string.prototype.matchall>internal-slot": true
      }
    },
    "@metamask/eth-token-tracker>deep-equal>is-date-object": {
      "packages": {
        "koa>is-generator-function>has-tostringtag": true
      }
    },
    "@metamask/eth-token-tracker>deep-equal>which-boxed-primitive": {
      "packages": {
        "@metamask/eth-token-tracker>deep-equal>which-boxed-primitive>is-bigint": true,
        "@metamask/eth-token-tracker>deep-equal>which-boxed-primitive>is-boolean-object": true,
        "@metamask/eth-token-tracker>deep-equal>which-boxed-primitive>is-number-object": true,
        "eslint-plugin-react>array-includes>is-string": true,
        "string.prototype.matchall>es-abstract>es-to-primitive>is-symbol": true
      }
    },
    "@metamask/eth-token-tracker>deep-equal>which-boxed-primitive>is-bigint": {
      "packages": {
        "string.prototype.matchall>es-abstract>unbox-primitive>has-bigints": true
      }
    },
    "@metamask/eth-token-tracker>deep-equal>which-boxed-primitive>is-boolean-object": {
      "packages": {
        "koa>is-generator-function>has-tostringtag": true,
        "string.prototype.matchall>call-bind": true
      }
    },
    "@metamask/eth-token-tracker>deep-equal>which-boxed-primitive>is-number-object": {
      "packages": {
        "koa>is-generator-function>has-tostringtag": true
      }
    },
    "@metamask/eth-token-tracker>deep-equal>which-collection": {
      "packages": {
        "@metamask/eth-token-tracker>deep-equal>es-get-iterator>is-map": true,
        "@metamask/eth-token-tracker>deep-equal>es-get-iterator>is-set": true,
        "@metamask/eth-token-tracker>deep-equal>which-collection>is-weakmap": true,
        "@metamask/eth-token-tracker>deep-equal>which-collection>is-weakset": true
      }
    },
    "@metamask/eth-token-tracker>deep-equal>which-collection>is-weakset": {
      "packages": {
        "string.prototype.matchall>call-bind": true,
        "string.prototype.matchall>get-intrinsic": true
      }
    },
    "@metamask/eth-trezor-keyring": {
      "globals": {
        "setTimeout": true
      },
      "packages": {
        "@ethereumjs/tx": true,
        "@ethereumjs/tx>@ethereumjs/util": true,
        "@metamask/eth-trezor-keyring>@trezor/connect-plugin-ethereum": true,
        "@metamask/eth-trezor-keyring>hdkey": true,
        "@trezor/connect-web": true,
        "browserify>buffer": true,
        "webpack>events": true
      }
    },
    "@metamask/eth-trezor-keyring>@trezor/connect-plugin-ethereum": {
      "packages": {
        "@metamask/eth-sig-util": true,
        "@swc/helpers>tslib": true
      }
    },
    "@metamask/eth-trezor-keyring>hdkey": {
      "packages": {
        "browserify>assert": true,
        "crypto-browserify": true,
        "ethereumjs-util>create-hash>ripemd160": true,
        "ethereumjs-util>ethereum-cryptography>bs58check": true,
        "ganache>secp256k1": true,
        "koa>content-disposition>safe-buffer": true
      }
    },
    "@metamask/etherscan-link": {
      "globals": {
        "URL": true
      }
    },
    "@metamask/ethjs": {
      "globals": {
        "clearInterval": true,
        "setInterval": true
      },
      "packages": {
        "@metamask/ethjs-contract": true,
        "@metamask/ethjs-query": true,
        "@metamask/ethjs>@metamask/ethjs-filter": true,
        "@metamask/ethjs>@metamask/ethjs-provider-http": true,
        "@metamask/ethjs>@metamask/ethjs-unit": true,
        "@metamask/ethjs>@metamask/ethjs-util": true,
        "@metamask/ethjs>@metamask/number-to-bn": true,
        "@metamask/ethjs>ethjs-abi": true,
        "@metamask/ethjs>js-sha3": true,
        "bn.js": true,
        "browserify>buffer": true
      }
    },
    "@metamask/ethjs-contract": {
      "packages": {
        "@babel/runtime": true,
        "@metamask/ethjs>@metamask/ethjs-filter": true,
        "@metamask/ethjs>@metamask/ethjs-util": true,
        "@metamask/ethjs>ethjs-abi": true,
        "@metamask/ethjs>js-sha3": true,
        "promise-to-callback": true
      }
    },
    "@metamask/ethjs-query": {
      "globals": {
        "console": true
      },
      "packages": {
        "@metamask/ethjs-query>@metamask/ethjs-format": true,
        "@metamask/ethjs-query>@metamask/ethjs-rpc": true,
        "promise-to-callback": true
      }
    },
    "@metamask/ethjs-query>@metamask/ethjs-format": {
      "packages": {
        "@metamask/ethjs-query>@metamask/ethjs-format>ethjs-schema": true,
        "@metamask/ethjs>@metamask/ethjs-util": true,
        "@metamask/ethjs>@metamask/ethjs-util>strip-hex-prefix": true,
        "@metamask/ethjs>@metamask/number-to-bn": true
      }
    },
    "@metamask/ethjs-query>@metamask/ethjs-rpc": {
      "packages": {
        "promise-to-callback": true
      }
    },
    "@metamask/ethjs>@metamask/ethjs-filter": {
      "globals": {
        "clearInterval": true,
        "setInterval": true
      }
    },
    "@metamask/ethjs>@metamask/ethjs-provider-http": {
      "packages": {
        "@metamask/ethjs>@metamask/ethjs-provider-http>xhr2": true
      }
    },
    "@metamask/ethjs>@metamask/ethjs-provider-http>xhr2": {
      "globals": {
        "XMLHttpRequest": true
      }
    },
    "@metamask/ethjs>@metamask/ethjs-unit": {
      "packages": {
        "@metamask/ethjs>@metamask/number-to-bn": true,
        "bn.js": true
      }
    },
    "@metamask/ethjs>@metamask/ethjs-util": {
      "packages": {
        "@metamask/ethjs>@metamask/ethjs-util>is-hex-prefixed": true,
        "@metamask/ethjs>@metamask/ethjs-util>strip-hex-prefix": true,
        "browserify>buffer": true
      }
    },
    "@metamask/ethjs>@metamask/ethjs-util>strip-hex-prefix": {
      "packages": {
        "@metamask/ethjs>@metamask/ethjs-util>is-hex-prefixed": true
      }
    },
    "@metamask/ethjs>@metamask/number-to-bn": {
      "packages": {
        "@metamask/ethjs>@metamask/ethjs-util>strip-hex-prefix": true,
        "bn.js": true
      }
    },
    "@metamask/ethjs>ethjs-abi": {
      "packages": {
        "@metamask/ethjs>ethjs-abi>number-to-bn": true,
        "@metamask/ethjs>js-sha3": true,
        "bn.js": true,
        "browserify>buffer": true
      }
    },
    "@metamask/ethjs>ethjs-abi>number-to-bn": {
      "packages": {
        "@metamask/ethjs>@metamask/ethjs-util>strip-hex-prefix": true,
        "bn.js": true
      }
    },
    "@metamask/ethjs>js-sha3": {
      "globals": {
        "define": true
      },
      "packages": {
        "process": true
      }
    },
    "@metamask/gas-fee-controller": {
      "globals": {
        "clearInterval": true,
        "console.error": true,
        "setInterval": true
      },
      "packages": {
<<<<<<< HEAD
        "@metamask/eth-query": true,
        "@metamask/gas-fee-controller>@metamask/controller-utils": true,
=======
        "@metamask/controller-utils": true,
        "@metamask/eth-query": true,
>>>>>>> ad7a5462
        "@metamask/gas-fee-controller>@metamask/polling-controller": true,
        "bn.js": true,
        "uuid": true
      }
    },
    "@metamask/gas-fee-controller>@metamask/polling-controller": {
      "globals": {
        "clearTimeout": true,
        "console.error": true,
        "setTimeout": true
      },
      "packages": {
        "@metamask/gas-fee-controller>@metamask/polling-controller>@metamask/base-controller": true,
        "@metamask/snaps-utils>fast-json-stable-stringify": true,
        "uuid": true
      }
    },
    "@metamask/gas-fee-controller>@metamask/polling-controller>@metamask/base-controller": {
      "globals": {
        "setTimeout": true
      },
      "packages": {
        "immer": true
      }
    },
    "@metamask/gas-fee-controller>@metamask/polling-controller": {
      "globals": {
        "clearTimeout": true,
        "console.error": true,
        "setTimeout": true
      },
      "packages": {
        "@metamask/gas-fee-controller>@metamask/polling-controller>@metamask/base-controller": true,
        "@metamask/snaps-utils>fast-json-stable-stringify": true,
        "uuid": true
      }
    },
    "@metamask/gas-fee-controller>@metamask/polling-controller>@metamask/base-controller": {
      "globals": {
        "setTimeout": true
      },
      "packages": {
        "immer": true
      }
    },
    "@metamask/jazzicon": {
      "globals": {
        "document.createElement": true,
        "document.createElementNS": true
      },
      "packages": {
        "@metamask/jazzicon>color": true,
        "@metamask/jazzicon>mersenne-twister": true
      }
    },
    "@metamask/jazzicon>color": {
      "packages": {
        "@metamask/jazzicon>color>clone": true,
        "@metamask/jazzicon>color>color-convert": true,
        "@metamask/jazzicon>color>color-string": true
      }
    },
    "@metamask/jazzicon>color>clone": {
      "packages": {
        "browserify>buffer": true
      }
    },
    "@metamask/jazzicon>color>color-convert": {
      "packages": {
        "@metamask/jazzicon>color>color-convert>color-name": true
      }
    },
    "@metamask/jazzicon>color>color-string": {
      "packages": {
        "jest-canvas-mock>moo-color>color-name": true
      }
    },
    "@metamask/keyring-api": {
      "globals": {
        "URL": true
      },
      "packages": {
        "@metamask/keyring-api>bech32": true,
        "@metamask/keyring-api>uuid": true,
        "@metamask/utils": true,
        "@metamask/utils>@metamask/superstruct": true
      }
    },
    "@metamask/keyring-api>uuid": {
      "globals": {
        "crypto": true
      }
    },
    "@metamask/keyring-controller": {
      "packages": {
        "@ethereumjs/tx>@ethereumjs/util": true,
        "@metamask/browser-passworder": true,
        "@metamask/eth-sig-util": true,
        "@metamask/keyring-controller>@metamask/base-controller": true,
        "@metamask/keyring-controller>@metamask/eth-hd-keyring": true,
        "@metamask/keyring-controller>@metamask/eth-simple-keyring": true,
        "@metamask/keyring-controller>@metamask/utils": true,
        "@metamask/keyring-controller>ethereumjs-wallet": true,
        "@metamask/name-controller>async-mutex": true
      }
    },
    "@metamask/keyring-controller>@metamask/base-controller": {
      "globals": {
        "setTimeout": true
      },
      "packages": {
        "immer": true
      }
    },
    "@metamask/keyring-controller>@metamask/eth-hd-keyring": {
      "globals": {
        "TextEncoder": true
      },
      "packages": {
        "@ethereumjs/tx>@ethereumjs/util": true,
        "@ethereumjs/tx>ethereum-cryptography": true,
        "@metamask/eth-sig-util": true,
        "@metamask/keyring-controller>@metamask/eth-hd-keyring>@metamask/utils": true,
        "@metamask/scure-bip39": true,
        "browserify>buffer": true
      }
    },
    "@metamask/keyring-controller>@metamask/eth-hd-keyring>@metamask/utils": {
      "globals": {
        "TextDecoder": true,
        "TextEncoder": true
      },
      "packages": {
        "@metamask/utils>@metamask/superstruct": true,
        "@metamask/utils>@scure/base": true,
        "@metamask/utils>pony-cause": true,
        "@noble/hashes": true,
        "browserify>buffer": true,
        "nock>debug": true,
        "semver": true
      }
    },
    "@metamask/keyring-controller>@metamask/eth-simple-keyring": {
      "packages": {
        "@ethereumjs/tx>@ethereumjs/util": true,
        "@ethereumjs/tx>ethereum-cryptography": true,
        "@metamask/eth-sig-util": true,
        "@metamask/keyring-controller>@metamask/eth-simple-keyring>@metamask/utils": true,
        "browserify>buffer": true,
        "crypto-browserify>randombytes": true
      }
    },
    "@metamask/keyring-controller>@metamask/eth-simple-keyring>@metamask/utils": {
      "globals": {
        "TextDecoder": true,
        "TextEncoder": true
      },
      "packages": {
        "@metamask/utils>@metamask/superstruct": true,
        "@metamask/utils>@scure/base": true,
        "@metamask/utils>pony-cause": true,
        "@noble/hashes": true,
        "browserify>buffer": true,
<<<<<<< HEAD
        "crypto-browserify>randombytes": true
      }
    },
    "@metamask/keyring-controller>@metamask/utils": {
      "globals": {
        "TextDecoder": true,
        "TextEncoder": true
      },
      "packages": {
        "@metamask/abi-utils>@metamask/superstruct": true,
        "@metamask/utils>@scure/base": true,
        "@metamask/utils>pony-cause": true,
        "@noble/hashes": true,
        "browserify>buffer": true,
=======
>>>>>>> ad7a5462
        "nock>debug": true,
        "semver": true
      }
    },
    "@metamask/keyring-controller>ethereumjs-wallet": {
      "packages": {
        "@metamask/keyring-controller>ethereumjs-wallet>ethereum-cryptography": true,
        "@metamask/keyring-controller>ethereumjs-wallet>ethereumjs-util": true,
        "@metamask/keyring-controller>ethereumjs-wallet>utf8": true,
        "browserify>buffer": true,
        "crypto-browserify": true,
        "crypto-browserify>randombytes": true,
        "eth-lattice-keyring>gridplus-sdk>aes-js": true,
        "ethereumjs-util>ethereum-cryptography>bs58check": true,
<<<<<<< HEAD
        "ethereumjs-util>ethereum-cryptography>scrypt-js": true,
=======
        "ethers>@ethersproject/json-wallets>scrypt-js": true,
>>>>>>> ad7a5462
        "uuid": true
      }
    },
    "@metamask/keyring-controller>ethereumjs-wallet>ethereum-cryptography": {
      "packages": {
        "browserify>assert": true,
        "browserify>buffer": true,
        "crypto-browserify>create-hmac": true,
        "crypto-browserify>randombytes": true,
        "ethereumjs-util>ethereum-cryptography>bs58check": true,
        "ethereumjs-util>ethereum-cryptography>keccak": true,
        "ethers>@ethersproject/sha2>hash.js": true,
        "ganache>secp256k1": true,
        "koa>content-disposition>safe-buffer": true
      }
    },
    "@metamask/keyring-controller>ethereumjs-wallet>ethereumjs-util": {
      "packages": {
        "@metamask/keyring-controller>ethereumjs-wallet>ethereum-cryptography": true,
        "bn.js": true,
        "browserify>assert": true,
        "browserify>buffer": true,
        "browserify>insert-module-globals>is-buffer": true,
        "ethereumjs-util>create-hash": true,
        "ethereumjs-util>rlp": true
      }
    },
    "@metamask/logging-controller": {
      "packages": {
        "@metamask/logging-controller>@metamask/base-controller": true,
        "uuid": true
      }
    },
    "@metamask/logging-controller>@metamask/base-controller": {
      "globals": {
        "setTimeout": true
      },
      "packages": {
        "immer": true
      }
    },
    "@metamask/logo": {
      "globals": {
        "addEventListener": true,
        "document.body.appendChild": true,
        "document.createElementNS": true,
        "innerHeight": true,
        "innerWidth": true,
        "requestAnimationFrame": true
      },
      "packages": {
        "@metamask/logo>gl-mat4": true,
        "@metamask/logo>gl-vec3": true
      }
    },
    "@metamask/message-manager": {
      "packages": {
        "@metamask/base-controller": true,
        "@metamask/controller-utils": true,
        "@metamask/eth-sig-util": true,
        "@metamask/message-manager>jsonschema": true,
        "@metamask/utils": true,
        "browserify>buffer": true,
        "uuid": true,
        "webpack>events": true
      }
    },
    "@metamask/message-manager>jsonschema": {
      "packages": {
        "browserify>url": true
      }
    },
    "@metamask/message-signing-snap>@noble/ciphers": {
      "globals": {
        "TextDecoder": true,
        "TextEncoder": true,
        "crypto": true
      }
    },
    "@metamask/message-signing-snap>@noble/ciphers": {
      "globals": {
        "TextDecoder": true,
        "TextEncoder": true,
        "crypto": true
      }
    },
    "@metamask/message-signing-snap>@noble/curves": {
      "globals": {
        "TextEncoder": true
      },
      "packages": {
        "@noble/hashes": true
      }
    },
    "@metamask/name-controller": {
      "globals": {
        "fetch": true
      },
      "packages": {
        "@metamask/controller-utils": true,
        "@metamask/name-controller>@metamask/base-controller": true,
        "@metamask/name-controller>@metamask/utils": true,
        "@metamask/name-controller>async-mutex": true
      }
    },
    "@metamask/name-controller>@metamask/base-controller": {
      "globals": {
        "setTimeout": true
      },
      "packages": {
        "immer": true
      }
    },
    "@metamask/name-controller>@metamask/utils": {
      "globals": {
        "TextDecoder": true,
        "TextEncoder": true
      },
      "packages": {
        "@metamask/utils>@metamask/superstruct": true,
        "@metamask/utils>@scure/base": true,
        "@metamask/utils>pony-cause": true,
        "@noble/hashes": true,
        "browserify>buffer": true,
        "nock>debug": true,
        "semver": true
      }
    },
    "@metamask/name-controller>async-mutex": {
      "globals": {
        "clearTimeout": true,
        "setTimeout": true
      },
      "packages": {
        "@swc/helpers>tslib": true
      }
    },
    "@metamask/network-controller": {
      "globals": {
        "btoa": true,
        "fetch": true,
        "setTimeout": true
      },
      "packages": {
        "@metamask/base-controller": true,
        "@metamask/controller-utils": true,
        "@metamask/eth-query": true,
        "@metamask/network-controller>@metamask/eth-block-tracker": true,
        "@metamask/network-controller>@metamask/eth-json-rpc-infura": true,
        "@metamask/network-controller>@metamask/eth-json-rpc-middleware": true,
        "@metamask/network-controller>@metamask/eth-json-rpc-provider": true,
        "@metamask/network-controller>@metamask/swappable-obj-proxy": true,
        "@metamask/network-controller>reselect": true,
        "@metamask/rpc-errors": true,
        "@metamask/snaps-controllers>@metamask/json-rpc-engine": true,
        "@metamask/utils": true,
        "browserify>assert": true,
        "browserify>util": true,
        "uri-js": true,
        "uuid": true
      }
    },
    "@metamask/network-controller>@metamask/eth-block-tracker": {
      "globals": {
        "clearTimeout": true,
        "console.error": true,
        "setTimeout": true
      },
      "packages": {
        "@metamask/eth-query>json-rpc-random-id": true,
        "@metamask/network-controller>@metamask/eth-block-tracker>@metamask/utils": true,
        "@metamask/safe-event-emitter": true,
        "pify": true
      }
    },
    "@metamask/network-controller>@metamask/eth-block-tracker>@metamask/utils": {
      "globals": {
        "TextDecoder": true,
        "TextEncoder": true
      },
      "packages": {
        "@metamask/utils>@metamask/superstruct": true,
        "@metamask/utils>@scure/base": true,
        "@metamask/utils>pony-cause": true,
        "@noble/hashes": true,
        "browserify>buffer": true,
        "nock>debug": true,
        "semver": true
      }
    },
    "@metamask/network-controller>@metamask/eth-json-rpc-infura": {
      "globals": {
        "setTimeout": true
      },
      "packages": {
        "@metamask/network-controller>@metamask/eth-json-rpc-infura>@metamask/eth-json-rpc-provider": true,
        "@metamask/network-controller>@metamask/eth-json-rpc-infura>@metamask/json-rpc-engine": true,
        "@metamask/network-controller>@metamask/eth-json-rpc-infura>@metamask/utils": true,
        "@metamask/rpc-errors": true,
        "node-fetch": true
      }
    },
    "@metamask/network-controller>@metamask/eth-json-rpc-infura>@metamask/eth-json-rpc-provider": {
      "packages": {
        "@metamask/network-controller>@metamask/eth-json-rpc-infura>@metamask/json-rpc-engine": true,
        "@metamask/safe-event-emitter": true
      }
    },
    "@metamask/network-controller>@metamask/eth-json-rpc-infura>@metamask/json-rpc-engine": {
      "packages": {
        "@metamask/network-controller>@metamask/eth-json-rpc-infura>@metamask/utils": true,
        "@metamask/rpc-errors": true,
        "@metamask/safe-event-emitter": true
      }
    },
    "@metamask/network-controller>@metamask/eth-json-rpc-infura>@metamask/utils": {
      "globals": {
        "TextDecoder": true,
        "TextEncoder": true
      },
      "packages": {
        "@metamask/utils>@metamask/superstruct": true,
        "@metamask/utils>@scure/base": true,
        "@metamask/utils>pony-cause": true,
        "@noble/hashes": true,
        "browserify>buffer": true,
        "nock>debug": true,
        "semver": true
      }
    },
    "@metamask/network-controller>@metamask/eth-json-rpc-middleware": {
      "globals": {
        "URL": true,
        "console.error": true,
        "setTimeout": true
      },
      "packages": {
        "@metamask/eth-json-rpc-middleware>klona": true,
        "@metamask/eth-json-rpc-middleware>safe-stable-stringify": true,
        "@metamask/eth-sig-util": true,
        "@metamask/network-controller>@metamask/eth-json-rpc-middleware>@metamask/utils": true,
        "@metamask/rpc-errors": true,
<<<<<<< HEAD
        "@metamask/utils": true,
=======
        "@metamask/snaps-controllers>@metamask/json-rpc-engine": true,
        "bn.js": true,
>>>>>>> ad7a5462
        "pify": true
      }
    },
    "@metamask/network-controller>@metamask/eth-json-rpc-middleware>@metamask/utils": {
      "globals": {
        "TextDecoder": true,
        "TextEncoder": true
      },
      "packages": {
        "@metamask/utils>@metamask/superstruct": true,
        "@metamask/utils>@scure/base": true,
        "@metamask/utils>pony-cause": true,
        "@noble/hashes": true,
        "browserify>buffer": true,
        "nock>debug": true,
        "semver": true
      }
    },
    "@metamask/network-controller>@metamask/eth-json-rpc-provider": {
      "packages": {
        "@metamask/rpc-errors": true,
        "@metamask/safe-event-emitter": true,
        "@metamask/snaps-controllers>@metamask/json-rpc-engine": true,
        "uuid": true
      }
    },
    "@metamask/network-controller>reselect": {
      "globals": {
        "WeakRef": true,
        "console.warn": true,
        "unstable_autotrackMemoize": true
      }
    },
    "@metamask/notification-controller": {
      "packages": {
        "@metamask/notification-controller>@metamask/base-controller": true,
        "@metamask/notification-controller>@metamask/utils": true,
        "@metamask/notification-controller>nanoid": true
      }
    },
    "@metamask/notification-controller>@metamask/base-controller": {
      "globals": {
        "setTimeout": true
      },
      "packages": {
        "immer": true
      }
    },
    "@metamask/notification-controller>@metamask/utils": {
      "globals": {
        "TextDecoder": true,
        "TextEncoder": true
      },
      "packages": {
        "@metamask/utils>@metamask/superstruct": true,
        "@metamask/utils>@scure/base": true,
        "@metamask/utils>pony-cause": true,
        "@noble/hashes": true,
        "browserify>buffer": true,
        "nock>debug": true,
        "semver": true
      }
    },
    "@metamask/notification-controller>nanoid": {
      "globals": {
        "crypto.getRandomValues": true
      }
    },
    "@metamask/notification-services-controller": {
      "globals": {
        "Intl.NumberFormat": true,
        "addEventListener": true,
        "fetch": true,
        "registration": true,
        "removeEventListener": true
      },
      "packages": {
        "@metamask/base-controller": true,
        "@metamask/controller-utils": true,
        "@metamask/notification-services-controller>@contentful/rich-text-html-renderer": true,
        "@metamask/notification-services-controller>firebase": true,
        "@metamask/profile-sync-controller": true,
        "bignumber.js": true,
        "loglevel": true,
        "uuid": true
      }
    },
    "@metamask/notification-services-controller>@contentful/rich-text-html-renderer": {
      "globals": {
        "SuppressedError": true
      }
    },
    "@metamask/notification-services-controller>firebase": {
      "packages": {
        "@metamask/notification-services-controller>firebase>@firebase/app": true,
        "@metamask/notification-services-controller>firebase>@firebase/messaging": true
      }
    },
    "@metamask/notification-services-controller>firebase>@firebase/app": {
      "globals": {
        "FinalizationRegistry": true,
        "console.warn": true
      },
      "packages": {
        "@metamask/notification-services-controller>firebase>@firebase/app>@firebase/component": true,
        "@metamask/notification-services-controller>firebase>@firebase/app>@firebase/logger": true,
        "@metamask/notification-services-controller>firebase>@firebase/app>idb": true,
        "@metamask/notification-services-controller>firebase>@firebase/util": true
      }
    },
    "@metamask/notification-services-controller>firebase>@firebase/app>@firebase/component": {
      "packages": {
        "@metamask/notification-services-controller>firebase>@firebase/util": true
      }
    },
    "@metamask/notification-services-controller>firebase>@firebase/app>@firebase/logger": {
      "globals": {
        "console": true
      },
      "packages": {
        "@swc/helpers>tslib": true
      }
    },
    "@metamask/notification-services-controller>firebase>@firebase/app>idb": {
      "globals": {
        "DOMException": true,
        "IDBCursor": true,
        "IDBDatabase": true,
        "IDBIndex": true,
        "IDBObjectStore": true,
        "IDBRequest": true,
        "IDBTransaction": true,
        "indexedDB.deleteDatabase": true,
        "indexedDB.open": true
      }
    },
    "@metamask/notification-services-controller>firebase>@firebase/installations": {
      "globals": {
        "BroadcastChannel": true,
        "Headers": true,
        "btoa": true,
        "console.error": true,
        "crypto": true,
        "fetch": true,
        "msCrypto": true,
        "navigator.onLine": true,
        "setTimeout": true
      },
      "packages": {
        "@metamask/notification-services-controller>firebase>@firebase/app": true,
        "@metamask/notification-services-controller>firebase>@firebase/app>@firebase/component": true,
        "@metamask/notification-services-controller>firebase>@firebase/app>idb": true,
        "@metamask/notification-services-controller>firebase>@firebase/util": true
      }
    },
    "@metamask/notification-services-controller>firebase>@firebase/messaging": {
      "globals": {
        "Headers": true,
        "Notification.maxActions": true,
        "Notification.permission": true,
        "Notification.requestPermission": true,
        "PushSubscription.prototype.hasOwnProperty": true,
        "ServiceWorkerRegistration": true,
        "URL": true,
        "addEventListener": true,
        "atob": true,
        "btoa": true,
        "clients.matchAll": true,
        "clients.openWindow": true,
        "console.warn": true,
        "document": true,
        "fetch": true,
        "indexedDB": true,
        "location.href": true,
        "location.origin": true,
        "navigator": true,
        "origin.replace": true,
        "registration.showNotification": true,
        "setTimeout": true
      },
      "packages": {
        "@metamask/notification-services-controller>firebase>@firebase/app": true,
        "@metamask/notification-services-controller>firebase>@firebase/app>@firebase/component": true,
        "@metamask/notification-services-controller>firebase>@firebase/app>idb": true,
        "@metamask/notification-services-controller>firebase>@firebase/installations": true,
        "@metamask/notification-services-controller>firebase>@firebase/util": true,
        "@swc/helpers>tslib": true
      }
    },
    "@metamask/notification-services-controller>firebase>@firebase/util": {
      "globals": {
        "atob": true,
        "browser": true,
        "btoa": true,
        "chrome": true,
        "console": true,
        "document": true,
        "indexedDB": true,
        "navigator": true,
        "process": true,
        "self": true,
        "setTimeout": true
      },
      "packages": {
        "process": true
      }
    },
    "@metamask/object-multiplex": {
      "globals": {
        "console.warn": true
      },
      "packages": {
        "@metamask/object-multiplex>once": true,
        "readable-stream": true
      }
    },
    "@metamask/object-multiplex>once": {
      "packages": {
        "@metamask/object-multiplex>once>wrappy": true
      }
    },
    "@metamask/obs-store": {
      "packages": {
        "@metamask/safe-event-emitter": true,
        "readable-stream": true
      }
    },
    "@metamask/permission-controller": {
      "globals": {
        "console.error": true
      },
      "packages": {
        "@metamask/controller-utils": true,
        "@metamask/permission-controller>@metamask/base-controller": true,
        "@metamask/permission-controller>@metamask/utils": true,
        "@metamask/permission-controller>nanoid": true,
        "@metamask/rpc-errors": true,
        "@metamask/snaps-controllers>@metamask/json-rpc-engine": true,
        "deep-freeze-strict": true,
        "immer": true
      }
    },
    "@metamask/permission-controller>@metamask/base-controller": {
      "globals": {
        "setTimeout": true
      },
      "packages": {
        "immer": true
      }
    },
    "@metamask/permission-controller>@metamask/utils": {
      "globals": {
        "TextDecoder": true,
        "TextEncoder": true
      },
      "packages": {
        "@metamask/utils>@metamask/superstruct": true,
        "@metamask/utils>@scure/base": true,
        "@metamask/utils>pony-cause": true,
        "@noble/hashes": true,
        "browserify>buffer": true,
        "nock>debug": true,
        "semver": true
      }
    },
    "@metamask/permission-controller>nanoid": {
      "globals": {
        "crypto.getRandomValues": true
      }
    },
    "@metamask/permission-log-controller": {
      "packages": {
        "@metamask/permission-log-controller>@metamask/base-controller": true,
        "@metamask/permission-log-controller>@metamask/utils": true
      }
    },
    "@metamask/permission-log-controller>@metamask/base-controller": {
      "globals": {
        "setTimeout": true
      },
      "packages": {
        "immer": true
      }
    },
    "@metamask/permission-log-controller>@metamask/utils": {
      "globals": {
        "TextDecoder": true,
        "TextEncoder": true
      },
      "packages": {
        "@metamask/utils>@metamask/superstruct": true,
        "@metamask/utils>@scure/base": true,
        "@metamask/utils>pony-cause": true,
        "@noble/hashes": true,
        "browserify>buffer": true,
        "nock>debug": true,
        "semver": true
      }
    },
    "@metamask/phishing-controller": {
      "globals": {
        "TextEncoder": true,
        "URL": true,
        "fetch": true
      },
      "packages": {
        "@ethereumjs/tx>ethereum-cryptography": true,
        "@metamask/base-controller": true,
        "@metamask/controller-utils": true,
        "@metamask/phishing-controller>fastest-levenshtein": true,
        "@noble/hashes": true,
        "punycode": true
      }
    },
    "@metamask/post-message-stream": {
      "globals": {
        "MessageEvent.prototype": true,
        "WorkerGlobalScope": true,
        "addEventListener": true,
        "browser": true,
        "chrome": true,
        "location.origin": true,
        "postMessage": true,
        "removeEventListener": true
      },
      "packages": {
        "@metamask/utils": true,
        "readable-stream": true
      }
    },
    "@metamask/ppom-validator": {
      "globals": {
        "URL": true,
        "console.error": true,
        "crypto": true
      },
      "packages": {
        "@metamask/eth-query>json-rpc-random-id": true,
        "@metamask/ppom-validator>@metamask/base-controller": true,
        "@metamask/ppom-validator>@metamask/controller-utils": true,
        "@metamask/ppom-validator>crypto-js": true,
        "@metamask/ppom-validator>elliptic": true,
        "@metamask/rpc-errors": true,
        "await-semaphore": true,
        "browserify>buffer": true
      }
    },
    "@metamask/ppom-validator>@metamask/base-controller": {
      "globals": {
        "setTimeout": true
      },
      "packages": {
        "immer": true
      }
    },
    "@metamask/ppom-validator>@metamask/controller-utils": {
      "globals": {
        "URL": true,
        "console.error": true,
        "fetch": true,
        "setTimeout": true
      },
      "packages": {
        "@ethereumjs/tx>@ethereumjs/util": true,
        "@metamask/controller-utils>@spruceid/siwe-parser": true,
        "@metamask/ethjs>@metamask/ethjs-unit": true,
        "@metamask/ppom-validator>@metamask/utils": true,
        "bn.js": true,
        "browserify>buffer": true,
        "eslint>fast-deep-equal": true,
        "eth-ens-namehash": true
      }
    },
    "@metamask/ppom-validator>@metamask/utils": {
      "globals": {
        "TextDecoder": true,
        "TextEncoder": true
      },
      "packages": {
        "@metamask/utils>@metamask/superstruct": true,
        "@metamask/utils>@scure/base": true,
        "@metamask/utils>pony-cause": true,
        "@noble/hashes": true,
        "browserify>buffer": true,
        "nock>debug": true,
        "semver": true
      }
    },
    "@metamask/ppom-validator>crypto-js": {
      "globals": {
        "crypto": true,
        "define": true,
        "msCrypto": true
      },
      "packages": {
        "browserify>browser-resolve": true
      }
    },
    "@metamask/ppom-validator>elliptic": {
      "packages": {
        "@metamask/ppom-validator>elliptic>brorand": true,
        "@metamask/ppom-validator>elliptic>hmac-drbg": true,
        "@metamask/ppom-validator>elliptic>minimalistic-assert": true,
        "@metamask/ppom-validator>elliptic>minimalistic-crypto-utils": true,
        "bn.js": true,
        "ethers>@ethersproject/sha2>hash.js": true,
        "pumpify>inherits": true
      }
    },
    "@metamask/ppom-validator>elliptic>brorand": {
      "globals": {
        "crypto": true,
        "msCrypto": true
      },
      "packages": {
        "browserify>browser-resolve": true
      }
    },
    "@metamask/ppom-validator>elliptic>hmac-drbg": {
      "packages": {
        "@metamask/ppom-validator>elliptic>minimalistic-assert": true,
        "@metamask/ppom-validator>elliptic>minimalistic-crypto-utils": true,
<<<<<<< HEAD
        "ethereumjs-util>ethereum-cryptography>hash.js": true
      }
    },
    "@metamask/profile-sync-controller": {
      "globals": {
        "Event": true,
        "Headers": true,
        "TextDecoder": true,
        "URL": true,
        "URLSearchParams": true,
        "addEventListener": true,
        "console.error": true,
        "dispatchEvent": true,
        "fetch": true,
        "removeEventListener": true,
        "setTimeout": true
      },
      "packages": {
        "@metamask/message-signing-snap>@noble/ciphers": true,
        "@metamask/profile-sync-controller>@metamask/base-controller": true,
        "@metamask/profile-sync-controller>siwe": true,
        "@noble/hashes": true,
        "browserify>buffer": true,
        "loglevel": true
      }
    },
    "@metamask/profile-sync-controller>@metamask/base-controller": {
      "globals": {
        "setTimeout": true
      },
      "packages": {
        "immer": true
      }
    },
    "@metamask/profile-sync-controller>siwe": {
      "globals": {
        "console.error": true,
        "console.warn": true
      },
      "packages": {
        "@metamask/controller-utils>@spruceid/siwe-parser>valid-url": true,
        "@metamask/profile-sync-controller>siwe>@spruceid/siwe-parser": true,
        "@metamask/profile-sync-controller>siwe>@stablelib/random": true,
        "@metamask/test-bundler>ethers": true
      }
    },
    "@metamask/profile-sync-controller>siwe>@spruceid/siwe-parser": {
      "globals": {
        "console.error": true,
        "console.log": true
      },
      "packages": {
        "@metamask/controller-utils>@spruceid/siwe-parser>apg-js": true,
        "@noble/hashes": true
      }
    },
    "@metamask/profile-sync-controller>siwe>@stablelib/random": {
      "globals": {
        "crypto": true,
        "msCrypto": true
      },
      "packages": {
        "@metamask/profile-sync-controller>siwe>@stablelib/random>@stablelib/binary": true,
        "@metamask/profile-sync-controller>siwe>@stablelib/random>@stablelib/wipe": true,
        "browserify>browser-resolve": true
      }
    },
    "@metamask/profile-sync-controller>siwe>@stablelib/random>@stablelib/binary": {
      "packages": {
        "@metamask/profile-sync-controller>siwe>@stablelib/random>@stablelib/binary>@stablelib/int": true
      }
    },
    "@metamask/queued-request-controller": {
      "packages": {
        "@metamask/queued-request-controller>@metamask/base-controller": true,
        "@metamask/rpc-errors": true,
        "@metamask/selected-network-controller": true,
        "@metamask/snaps-controllers>@metamask/json-rpc-engine": true,
        "@metamask/utils": true
=======
        "ethers>@ethersproject/sha2>hash.js": true
>>>>>>> ad7a5462
      }
    },
    "@metamask/profile-sync-controller": {
      "globals": {
        "Event": true,
        "Headers": true,
        "TextDecoder": true,
        "URL": true,
        "URLSearchParams": true,
        "addEventListener": true,
        "clearInterval": true,
        "console.error": true,
        "dispatchEvent": true,
        "fetch": true,
        "removeEventListener": true,
        "setInterval": true,
        "setTimeout": true
      },
      "packages": {
        "@metamask/base-controller": true,
        "@metamask/keyring-api": true,
        "@metamask/keyring-controller": true,
        "@metamask/message-signing-snap>@noble/ciphers": true,
        "@metamask/profile-sync-controller>siwe": true,
        "@noble/hashes": true,
        "browserify>buffer": true,
        "loglevel": true
      }
    },
    "@metamask/profile-sync-controller>siwe": {
      "globals": {
        "console.error": true,
        "console.warn": true
      },
      "packages": {
        "@metamask/controller-utils>@spruceid/siwe-parser>valid-url": true,
        "@metamask/profile-sync-controller>siwe>@spruceid/siwe-parser": true,
        "@metamask/profile-sync-controller>siwe>@stablelib/random": true,
        "ethers": true
      }
    },
    "@metamask/profile-sync-controller>siwe>@spruceid/siwe-parser": {
      "globals": {
        "console.error": true,
        "console.log": true
      },
      "packages": {
        "@metamask/controller-utils>@spruceid/siwe-parser>apg-js": true,
        "@noble/hashes": true
      }
    },
    "@metamask/profile-sync-controller>siwe>@stablelib/random": {
      "globals": {
        "crypto": true,
        "msCrypto": true
      },
      "packages": {
        "@metamask/profile-sync-controller>siwe>@stablelib/random>@stablelib/binary": true,
        "@metamask/profile-sync-controller>siwe>@stablelib/random>@stablelib/wipe": true,
        "browserify>browser-resolve": true
      }
    },
    "@metamask/profile-sync-controller>siwe>@stablelib/random>@stablelib/binary": {
      "packages": {
        "@metamask/profile-sync-controller>siwe>@stablelib/random>@stablelib/binary>@stablelib/int": true
      }
    },
    "@metamask/queued-request-controller": {
      "packages": {
        "@metamask/queued-request-controller>@metamask/base-controller": true,
        "@metamask/queued-request-controller>@metamask/utils": true,
        "@metamask/rpc-errors": true,
        "@metamask/selected-network-controller": true,
        "@metamask/snaps-controllers>@metamask/json-rpc-engine": true
      }
    },
    "@metamask/queued-request-controller>@metamask/base-controller": {
      "globals": {
        "setTimeout": true
      },
      "packages": {
        "immer": true
      }
    },
    "@metamask/queued-request-controller>@metamask/utils": {
      "globals": {
        "TextDecoder": true,
        "TextEncoder": true
      },
      "packages": {
        "@metamask/utils>@metamask/superstruct": true,
        "@metamask/utils>@scure/base": true,
        "@metamask/utils>pony-cause": true,
        "@noble/hashes": true,
        "browserify>buffer": true,
        "nock>debug": true,
        "semver": true
      }
    },
    "@metamask/rate-limit-controller": {
      "globals": {
        "setTimeout": true
      },
      "packages": {
        "@metamask/rate-limit-controller>@metamask/base-controller": true,
        "@metamask/rate-limit-controller>@metamask/utils": true,
        "@metamask/rpc-errors": true
      }
    },
    "@metamask/rate-limit-controller>@metamask/base-controller": {
      "globals": {
        "setTimeout": true
      },
      "packages": {
        "immer": true
      }
    },
    "@metamask/rate-limit-controller>@metamask/utils": {
      "globals": {
        "TextDecoder": true,
        "TextEncoder": true
      },
      "packages": {
<<<<<<< HEAD
        "@metamask/base-controller": true,
        "@metamask/controller-utils": true,
        "@metamask/logging-controller": true,
        "@metamask/rpc-errors": true,
        "@metamask/signature-controller>@metamask/message-manager": true,
        "lodash": true,
        "webpack>events": true
      }
    },
    "@metamask/signature-controller>@metamask/message-manager": {
      "packages": {
        "@metamask/base-controller": true,
        "@metamask/controller-utils": true,
        "@metamask/eth-sig-util": true,
        "@metamask/message-manager>jsonschema": true,
        "@metamask/utils": true,
        "browserify>buffer": true,
        "uuid": true,
=======
        "@metamask/utils>@metamask/superstruct": true,
        "@metamask/utils>@scure/base": true,
        "@metamask/utils>pony-cause": true,
        "@noble/hashes": true,
        "browserify>buffer": true,
        "nock>debug": true,
        "semver": true
      }
    },
    "@metamask/rpc-errors": {
      "packages": {
        "@metamask/utils": true,
        "eth-rpc-errors>fast-safe-stringify": true
      }
    },
    "@metamask/rpc-methods-flask>nanoid": {
      "globals": {
        "crypto.getRandomValues": true
      }
    },
    "@metamask/rpc-methods>nanoid": {
      "globals": {
        "crypto.getRandomValues": true
      }
    },
    "@metamask/safe-event-emitter": {
      "globals": {
        "setTimeout": true
      },
      "packages": {
        "webpack>events": true
      }
    },
    "@metamask/scure-bip39": {
      "globals": {
        "TextEncoder": true
      },
      "packages": {
        "@metamask/scure-bip39>@noble/hashes": true,
        "@metamask/utils>@scure/base": true
      }
    },
    "@metamask/scure-bip39>@noble/hashes": {
      "globals": {
        "TextEncoder": true,
        "crypto": true
      }
    },
    "@metamask/selected-network-controller": {
      "packages": {
        "@metamask/base-controller": true,
        "@metamask/network-controller>@metamask/swappable-obj-proxy": true
      }
    },
    "@metamask/signature-controller": {
      "globals": {
        "console.info": true
      },
      "packages": {
        "@metamask/base-controller": true,
        "@metamask/controller-utils": true,
        "@metamask/logging-controller": true,
        "@metamask/message-manager": true,
        "lodash": true,
>>>>>>> ad7a5462
        "webpack>events": true
      }
    },
    "@metamask/smart-transactions-controller": {
      "globals": {
        "URLSearchParams": true,
        "clearInterval": true,
        "console.error": true,
        "console.log": true,
        "fetch": true,
        "setInterval": true
      },
      "packages": {
        "@ethersproject/bytes": true,
<<<<<<< HEAD
=======
        "@metamask/controller-utils": true,
>>>>>>> ad7a5462
        "@metamask/eth-query": true,
        "@metamask/gas-fee-controller>@metamask/polling-controller": true,
        "@metamask/smart-transactions-controller>@ethereumjs/tx": true,
        "@metamask/smart-transactions-controller>@ethereumjs/util": true,
        "@metamask/smart-transactions-controller>@metamask/transaction-controller": true,
        "@metamask/smart-transactions-controller>bignumber.js": true,
        "browserify>buffer": true,
        "fast-json-patch": true,
        "lodash": true
      }
    },
    "@metamask/smart-transactions-controller>@babel/runtime": {
      "globals": {
        "regeneratorRuntime": "write"
      }
    },
    "@metamask/smart-transactions-controller>@ethereumjs/tx": {
      "packages": {
        "@ethereumjs/tx>ethereum-cryptography": true,
        "@metamask/smart-transactions-controller>@ethereumjs/tx>@ethereumjs/common": true,
        "@metamask/smart-transactions-controller>@ethereumjs/tx>@ethereumjs/rlp": true,
        "@metamask/smart-transactions-controller>@ethereumjs/util": true
      }
    },
    "@metamask/smart-transactions-controller>@ethereumjs/tx>@ethereumjs/common": {
      "packages": {
        "@metamask/smart-transactions-controller>@ethereumjs/util": true,
        "webpack>events": true
      }
    },
    "@metamask/smart-transactions-controller>@ethereumjs/tx>@ethereumjs/rlp": {
      "globals": {
        "TextEncoder": true
      }
    },
    "@metamask/smart-transactions-controller>@ethereumjs/util": {
      "globals": {
        "console.warn": true,
        "fetch": true
      },
      "packages": {
        "@ethereumjs/tx>ethereum-cryptography": true,
        "@metamask/smart-transactions-controller>@ethereumjs/util>@ethereumjs/rlp": true,
        "webpack>events": true
      }
    },
    "@metamask/smart-transactions-controller>@ethereumjs/util>@ethereumjs/rlp": {
      "globals": {
        "TextEncoder": true
      }
    },
    "@metamask/smart-transactions-controller>@metamask/base-controller": {
      "globals": {
        "setTimeout": true
      },
      "packages": {
        "immer": true
      }
    },
    "@metamask/smart-transactions-controller>@metamask/controllers>nanoid": {
      "globals": {
        "crypto.getRandomValues": true
      }
    },
    "@metamask/smart-transactions-controller>@metamask/transaction-controller": {
      "globals": {
        "clearTimeout": true,
        "console.error": true,
        "fetch": true,
        "setTimeout": true
      },
      "packages": {
        "@ethereumjs/tx>@ethereumjs/common": true,
        "@ethersproject/abi": true,
        "@ethersproject/contracts": true,
        "@ethersproject/providers": true,
        "@metamask/controller-utils": true,
        "@metamask/eth-query": true,
        "@metamask/gas-fee-controller": true,
        "@metamask/metamask-eth-abis": true,
        "@metamask/name-controller>async-mutex": true,
        "@metamask/network-controller": true,
        "@metamask/rpc-errors": true,
        "@metamask/smart-transactions-controller>@metamask/base-controller": true,
        "@metamask/smart-transactions-controller>@metamask/transaction-controller>@ethereumjs/tx": true,
        "@metamask/smart-transactions-controller>@metamask/transaction-controller>@ethereumjs/util": true,
<<<<<<< HEAD
=======
        "@metamask/smart-transactions-controller>@metamask/transaction-controller>@metamask/nonce-tracker": true,
        "@metamask/smart-transactions-controller>@metamask/transaction-controller>@metamask/utils": true,
>>>>>>> ad7a5462
        "@metamask/smart-transactions-controller>@metamask/transaction-controller>eth-method-registry": true,
        "bn.js": true,
        "browserify>buffer": true,
        "fast-json-patch": true,
        "lodash": true,
        "uuid": true,
        "webpack>events": true
      }
    },
    "@metamask/smart-transactions-controller>@metamask/transaction-controller>@ethereumjs/tx": {
      "packages": {
        "@ethereumjs/tx>@ethereumjs/common": true,
        "@ethereumjs/tx>@ethereumjs/rlp": true,
        "@ethereumjs/tx>ethereum-cryptography": true,
        "@metamask/smart-transactions-controller>@metamask/transaction-controller>@ethereumjs/util": true,
        "browserify>buffer": true,
        "browserify>insert-module-globals>is-buffer": true
      }
    },
    "@metamask/smart-transactions-controller>@metamask/transaction-controller>@ethereumjs/util": {
      "globals": {
        "console.warn": true
      },
      "packages": {
        "@ethereumjs/tx>@ethereumjs/rlp": true,
        "@ethereumjs/tx>@ethereumjs/util>micro-ftch": true,
        "@ethereumjs/tx>ethereum-cryptography": true,
        "browserify>buffer": true,
        "browserify>insert-module-globals>is-buffer": true,
        "webpack>events": true
      }
    },
<<<<<<< HEAD
=======
    "@metamask/smart-transactions-controller>@metamask/transaction-controller>@metamask/nonce-tracker": {
      "packages": {
        "@ethersproject/providers": true,
        "@metamask/smart-transactions-controller>@metamask/transaction-controller>@metamask/nonce-tracker>async-mutex": true,
        "browserify>assert": true
      }
    },
    "@metamask/smart-transactions-controller>@metamask/transaction-controller>@metamask/nonce-tracker>async-mutex": {
      "globals": {
        "clearTimeout": true,
        "setTimeout": true
      },
      "packages": {
        "@swc/helpers>tslib": true
      }
    },
    "@metamask/smart-transactions-controller>@metamask/transaction-controller>@metamask/utils": {
      "globals": {
        "TextDecoder": true,
        "TextEncoder": true
      },
      "packages": {
        "@metamask/utils>@metamask/superstruct": true,
        "@metamask/utils>@scure/base": true,
        "@metamask/utils>pony-cause": true,
        "@noble/hashes": true,
        "browserify>buffer": true,
        "nock>debug": true,
        "semver": true
      }
    },
>>>>>>> ad7a5462
    "@metamask/smart-transactions-controller>@metamask/transaction-controller>eth-method-registry": {
      "packages": {
        "@metamask/smart-transactions-controller>@metamask/transaction-controller>eth-method-registry>@metamask/ethjs-contract": true,
        "@metamask/smart-transactions-controller>@metamask/transaction-controller>eth-method-registry>@metamask/ethjs-query": true
      }
    },
    "@metamask/smart-transactions-controller>@metamask/transaction-controller>eth-method-registry>@metamask/ethjs-contract": {
      "packages": {
        "@metamask/ethjs>ethjs-abi": true,
        "@metamask/ethjs>js-sha3": true,
        "@metamask/smart-transactions-controller>@babel/runtime": true,
        "@metamask/smart-transactions-controller>@metamask/transaction-controller>eth-method-registry>@metamask/ethjs-contract>@metamask/ethjs-filter": true,
        "@metamask/smart-transactions-controller>@metamask/transaction-controller>eth-method-registry>@metamask/ethjs-contract>@metamask/ethjs-util": true,
        "promise-to-callback": true
      }
    },
    "@metamask/smart-transactions-controller>@metamask/transaction-controller>eth-method-registry>@metamask/ethjs-contract>@metamask/ethjs-filter": {
      "globals": {
        "clearInterval": true,
        "setInterval": true
      }
    },
    "@metamask/smart-transactions-controller>@metamask/transaction-controller>eth-method-registry>@metamask/ethjs-contract>@metamask/ethjs-util": {
      "packages": {
        "@metamask/ethjs>@metamask/ethjs-util>is-hex-prefixed": true,
        "@metamask/ethjs>@metamask/ethjs-util>strip-hex-prefix": true,
        "browserify>buffer": true
      }
    },
    "@metamask/smart-transactions-controller>@metamask/transaction-controller>eth-method-registry>@metamask/ethjs-query": {
      "globals": {
        "console": true
      },
      "packages": {
        "@metamask/smart-transactions-controller>@metamask/transaction-controller>eth-method-registry>@metamask/ethjs-query>@metamask/ethjs-format": true,
        "@metamask/smart-transactions-controller>@metamask/transaction-controller>eth-method-registry>@metamask/ethjs-query>@metamask/ethjs-rpc": true,
        "promise-to-callback": true
      }
    },
    "@metamask/smart-transactions-controller>@metamask/transaction-controller>eth-method-registry>@metamask/ethjs-query>@metamask/ethjs-format": {
      "packages": {
        "@metamask/ethjs-query>@metamask/ethjs-format>ethjs-schema": true,
        "@metamask/ethjs>@metamask/ethjs-util>strip-hex-prefix": true,
        "@metamask/ethjs>@metamask/number-to-bn": true,
        "@metamask/smart-transactions-controller>@metamask/transaction-controller>eth-method-registry>@metamask/ethjs-contract>@metamask/ethjs-util": true
      }
    },
    "@metamask/smart-transactions-controller>@metamask/transaction-controller>eth-method-registry>@metamask/ethjs-query>@metamask/ethjs-rpc": {
      "packages": {
        "promise-to-callback": true
      }
    },
    "@metamask/smart-transactions-controller>bignumber.js": {
      "globals": {
        "crypto": true,
        "define": true
      }
    },
    "@metamask/snaps-controllers": {
      "globals": {
        "DecompressionStream": true,
        "URL": true,
        "clearTimeout": true,
        "document.getElementById": true,
        "fetch.bind": true,
        "setTimeout": true
      },
      "packages": {
        "@metamask/object-multiplex": true,
        "@metamask/post-message-stream": true,
        "@metamask/rpc-errors": true,
        "@metamask/snaps-controllers>@metamask/base-controller": true,
        "@metamask/snaps-controllers>@metamask/json-rpc-engine": true,
        "@metamask/snaps-controllers>@metamask/json-rpc-middleware-stream": true,
        "@metamask/snaps-controllers>@metamask/permission-controller": true,
<<<<<<< HEAD
        "@metamask/snaps-controllers>@metamask/utils": true,
=======
>>>>>>> ad7a5462
        "@metamask/snaps-controllers>@xstate/fsm": true,
        "@metamask/snaps-controllers>concat-stream": true,
        "@metamask/snaps-controllers>get-npm-tarball-url": true,
        "@metamask/snaps-controllers>nanoid": true,
        "@metamask/snaps-controllers>readable-web-to-node-stream": true,
        "@metamask/snaps-controllers>tar-stream": true,
        "@metamask/snaps-rpc-methods": true,
        "@metamask/snaps-sdk": true,
        "@metamask/snaps-utils": true,
        "@metamask/snaps-utils>@metamask/snaps-registry": true,
        "browserify>browserify-zlib": true,
        "eslint>fast-deep-equal": true,
        "immer": true,
        "readable-stream": true
      }
    },
    "@metamask/snaps-controllers-flask>nanoid": {
      "globals": {
        "crypto.getRandomValues": true
      }
    },
    "@metamask/snaps-controllers>@metamask/base-controller": {
      "globals": {
        "setTimeout": true
      },
      "packages": {
        "immer": true
      }
    },
    "@metamask/snaps-controllers>@metamask/json-rpc-engine": {
      "packages": {
        "@metamask/rpc-errors": true,
        "@metamask/safe-event-emitter": true,
        "@metamask/utils": true
      }
    },
    "@metamask/snaps-controllers>@metamask/json-rpc-middleware-stream": {
      "globals": {
        "console.warn": true,
        "setTimeout": true
      },
      "packages": {
        "@metamask/safe-event-emitter": true,
<<<<<<< HEAD
        "@metamask/snaps-controllers>@metamask/json-rpc-middleware-stream>@metamask/utils": true,
        "readable-stream": true
      }
    },
    "@metamask/snaps-controllers>@metamask/json-rpc-middleware-stream>@metamask/utils": {
      "globals": {
        "TextDecoder": true,
        "TextEncoder": true
      },
      "packages": {
        "@metamask/abi-utils>@metamask/superstruct": true,
        "@metamask/utils>@scure/base": true,
        "@metamask/utils>pony-cause": true,
        "@noble/hashes": true,
        "browserify>buffer": true,
        "nock>debug": true,
        "semver": true
      }
    },
    "@metamask/snaps-controllers>@metamask/permission-controller": {
      "globals": {
        "console.error": true
      },
      "packages": {
        "@metamask/rpc-errors": true,
        "@metamask/snaps-controllers>@metamask/base-controller": true,
        "@metamask/snaps-controllers>@metamask/json-rpc-engine": true,
        "@metamask/snaps-controllers>@metamask/phishing-controller>@metamask/controller-utils": true,
        "@metamask/snaps-controllers>@metamask/utils": true,
        "@metamask/snaps-controllers>nanoid": true,
        "deep-freeze-strict": true,
        "immer": true
      }
    },
    "@metamask/snaps-controllers>@metamask/phishing-controller>@metamask/controller-utils": {
=======
        "@metamask/utils": true,
        "readable-stream": true
      }
    },
    "@metamask/snaps-controllers>@metamask/permission-controller": {
>>>>>>> ad7a5462
      "globals": {
        "console.error": true
      },
      "packages": {
<<<<<<< HEAD
        "@ethereumjs/tx>@ethereumjs/util": true,
        "@metamask/controller-utils>@spruceid/siwe-parser": true,
        "@metamask/ethjs>@metamask/ethjs-unit": true,
        "@metamask/snaps-controllers>@metamask/utils": true,
        "bn.js": true,
=======
        "@metamask/controller-utils": true,
        "@metamask/rpc-errors": true,
        "@metamask/snaps-controllers>@metamask/base-controller": true,
        "@metamask/snaps-controllers>@metamask/json-rpc-engine": true,
        "@metamask/snaps-controllers>nanoid": true,
        "@metamask/utils": true,
        "deep-freeze-strict": true,
        "immer": true
      }
    },
    "@metamask/snaps-controllers>concat-stream": {
      "packages": {
>>>>>>> ad7a5462
        "browserify>buffer": true,
        "browserify>concat-stream>typedarray": true,
        "pumpify>inherits": true,
        "readable-stream": true,
        "terser>source-map-support>buffer-from": true
      }
    },
<<<<<<< HEAD
    "@metamask/snaps-controllers>@metamask/utils": {
=======
    "@metamask/snaps-controllers>nanoid": {
>>>>>>> ad7a5462
      "globals": {
        "crypto.getRandomValues": true
      }
    },
    "@metamask/snaps-controllers>readable-web-to-node-stream": {
      "packages": {
        "readable-stream": true
      }
    },
    "@metamask/snaps-controllers>tar-stream": {
      "packages": {
        "@metamask/snaps-controllers>tar-stream>b4a": true,
        "@metamask/snaps-controllers>tar-stream>fast-fifo": true,
        "@metamask/snaps-controllers>tar-stream>streamx": true,
        "browserify>browser-resolve": true
      }
    },
<<<<<<< HEAD
    "@metamask/snaps-controllers>concat-stream": {
      "packages": {
        "browserify>buffer": true,
        "browserify>concat-stream>typedarray": true,
        "pumpify>inherits": true,
        "readable-stream": true,
        "terser>source-map-support>buffer-from": true
      }
    },
    "@metamask/snaps-controllers>nanoid": {
      "globals": {
        "crypto.getRandomValues": true
      }
    },
    "@metamask/snaps-controllers>readable-web-to-node-stream": {
      "packages": {
        "readable-stream": true
      }
    },
    "@metamask/snaps-controllers>tar-stream": {
      "packages": {
        "@metamask/snaps-controllers>tar-stream>b4a": true,
        "@metamask/snaps-controllers>tar-stream>fast-fifo": true,
        "@metamask/snaps-controllers>tar-stream>streamx": true,
        "browserify>browser-resolve": true
      }
    },
=======
>>>>>>> ad7a5462
    "@metamask/snaps-controllers>tar-stream>b4a": {
      "globals": {
        "TextDecoder": true,
        "TextEncoder": true
      }
    },
    "@metamask/snaps-controllers>tar-stream>streamx": {
      "packages": {
        "@metamask/snaps-controllers>tar-stream>fast-fifo": true,
        "@metamask/snaps-controllers>tar-stream>streamx>queue-tick": true,
        "webpack>events": true
      }
    },
    "@metamask/snaps-controllers>tar-stream>streamx>queue-tick": {
      "globals": {
        "queueMicrotask": true
      }
    },
    "@metamask/snaps-execution-environments": {
      "globals": {
        "document.getElementById": true
      },
      "packages": {
        "@metamask/post-message-stream": true,
<<<<<<< HEAD
        "@metamask/snaps-execution-environments>@metamask/snaps-utils": true,
        "@metamask/snaps-execution-environments>@metamask/utils": true,
=======
>>>>>>> ad7a5462
        "@metamask/snaps-utils": true,
        "@metamask/utils": true
      }
    },
    "@metamask/snaps-rpc-methods": {
      "packages": {
<<<<<<< HEAD
        "@metamask/abi-utils>@metamask/superstruct": true,
        "@metamask/eth-snap-keyring>@metamask/snaps-utils>@metamask/slip44": true,
        "@metamask/rpc-errors": true,
        "@metamask/snaps-execution-environments>@metamask/snaps-utils>@metamask/permission-controller": true,
        "@metamask/snaps-execution-environments>@metamask/utils": true,
        "@metamask/snaps-sdk": true,
        "@metamask/snaps-sdk>@metamask/key-tree": true,
        "@metamask/snaps-utils>cron-parser": true,
        "@metamask/snaps-utils>fast-json-stable-stringify": true,
        "@metamask/snaps-utils>fast-xml-parser": true,
        "@metamask/snaps-utils>marked": true,
        "@metamask/snaps-utils>rfdc": true,
        "@metamask/snaps-utils>validate-npm-package-name": true,
        "@metamask/utils>@scure/base": true,
        "@noble/hashes": true,
        "chalk": true,
        "semver": true
      }
    },
    "@metamask/snaps-execution-environments>@metamask/snaps-utils>@metamask/base-controller": {
      "globals": {
        "setTimeout": true
      },
      "packages": {
        "immer": true
=======
        "@metamask/rpc-errors": true,
        "@metamask/snaps-rpc-methods>@metamask/permission-controller": true,
        "@metamask/snaps-sdk": true,
        "@metamask/snaps-sdk>@metamask/key-tree": true,
        "@metamask/snaps-utils": true,
        "@metamask/utils": true,
        "@metamask/utils>@metamask/superstruct": true,
        "@noble/hashes": true
>>>>>>> ad7a5462
      }
    },
    "@metamask/snaps-rpc-methods>@metamask/permission-controller": {
      "globals": {
        "console.error": true
      },
      "packages": {
        "@metamask/controller-utils": true,
        "@metamask/rpc-errors": true,
        "@metamask/snaps-controllers>@metamask/json-rpc-engine": true,
<<<<<<< HEAD
        "@metamask/snaps-execution-environments>@metamask/snaps-utils>@metamask/base-controller": true,
        "@metamask/snaps-execution-environments>@metamask/snaps-utils>@metamask/permission-controller>@metamask/controller-utils": true,
        "@metamask/snaps-execution-environments>@metamask/utils": true,
        "@metamask/snaps-execution-environments>nanoid": true,
=======
        "@metamask/snaps-rpc-methods>@metamask/permission-controller>@metamask/base-controller": true,
        "@metamask/snaps-rpc-methods>@metamask/permission-controller>nanoid": true,
        "@metamask/utils": true,
>>>>>>> ad7a5462
        "deep-freeze-strict": true,
        "immer": true
      }
    },
    "@metamask/snaps-rpc-methods>@metamask/permission-controller>@metamask/base-controller": {
      "globals": {
        "setTimeout": true
      },
      "packages": {
<<<<<<< HEAD
        "@ethereumjs/tx>@ethereumjs/util": true,
        "@metamask/controller-utils>@spruceid/siwe-parser": true,
        "@metamask/ethjs>@metamask/ethjs-unit": true,
        "@metamask/snaps-execution-environments>@metamask/utils": true,
        "bn.js": true,
        "browserify>buffer": true,
        "eslint>fast-deep-equal": true,
        "eth-ens-namehash": true
      }
    },
    "@metamask/snaps-execution-environments>@metamask/utils": {
=======
        "immer": true
      }
    },
    "@metamask/snaps-rpc-methods>@metamask/permission-controller>nanoid": {
      "globals": {
        "crypto.getRandomValues": true
      }
    },
    "@metamask/snaps-sdk": {
>>>>>>> ad7a5462
      "globals": {
        "fetch": true
      },
      "packages": {
        "@metamask/rpc-errors": true,
        "@metamask/utils": true,
        "@metamask/utils>@metamask/superstruct": true
      }
    },
    "@metamask/snaps-sdk>@metamask/key-tree": {
      "packages": {
<<<<<<< HEAD
        "@metamask/abi-utils>@metamask/superstruct": true,
        "@metamask/rpc-errors": true,
        "@metamask/snaps-rpc-methods>@metamask/permission-controller": true,
        "@metamask/snaps-rpc-methods>@metamask/utils": true,
        "@metamask/snaps-sdk": true,
        "@metamask/snaps-sdk>@metamask/key-tree": true,
        "@metamask/snaps-utils": true,
        "@noble/hashes": true
      }
    },
    "@metamask/snaps-rpc-methods>@metamask/permission-controller": {
=======
        "@metamask/message-signing-snap>@noble/curves": true,
        "@metamask/scure-bip39": true,
        "@metamask/utils": true,
        "@metamask/utils>@scure/base": true,
        "@noble/hashes": true
      }
    },
    "@metamask/snaps-utils": {
      "globals": {
        "File": true,
        "FileReader": true,
        "TextDecoder": true,
        "TextEncoder": true,
        "URL": true,
        "console.error": true,
        "console.log": true,
        "console.warn": true,
        "crypto": true,
        "document.body.appendChild": true,
        "document.createElement": true,
        "fetch": true
      },
      "packages": {
        "@metamask/rpc-errors": true,
        "@metamask/snaps-sdk": true,
        "@metamask/snaps-sdk>@metamask/key-tree": true,
        "@metamask/snaps-utils>@metamask/permission-controller": true,
        "@metamask/snaps-utils>@metamask/slip44": true,
        "@metamask/snaps-utils>cron-parser": true,
        "@metamask/snaps-utils>fast-json-stable-stringify": true,
        "@metamask/snaps-utils>fast-xml-parser": true,
        "@metamask/snaps-utils>marked": true,
        "@metamask/snaps-utils>rfdc": true,
        "@metamask/snaps-utils>validate-npm-package-name": true,
        "@metamask/utils": true,
        "@metamask/utils>@metamask/superstruct": true,
        "@metamask/utils>@scure/base": true,
        "@noble/hashes": true,
        "chalk": true,
        "semver": true
      }
    },
    "@metamask/snaps-utils>@metamask/base-controller": {
>>>>>>> ad7a5462
      "globals": {
        "console.error": true
      },
      "packages": {
        "@metamask/rpc-errors": true,
        "@metamask/snaps-controllers>@metamask/json-rpc-engine": true,
        "@metamask/snaps-rpc-methods>@metamask/permission-controller>@metamask/base-controller": true,
        "@metamask/snaps-rpc-methods>@metamask/permission-controller>@metamask/controller-utils": true,
        "@metamask/snaps-rpc-methods>@metamask/permission-controller>nanoid": true,
        "@metamask/snaps-rpc-methods>@metamask/utils": true,
        "deep-freeze-strict": true,
        "immer": true
      }
    },
<<<<<<< HEAD
    "@metamask/snaps-rpc-methods>@metamask/permission-controller>@metamask/base-controller": {
=======
    "@metamask/snaps-utils>@metamask/permission-controller": {
>>>>>>> ad7a5462
      "globals": {
        "setTimeout": true
      },
      "packages": {
<<<<<<< HEAD
        "immer": true
      }
    },
    "@metamask/snaps-rpc-methods>@metamask/permission-controller>@metamask/controller-utils": {
      "globals": {
        "URL": true,
        "console.error": true,
        "fetch": true,
        "setTimeout": true
      },
      "packages": {
        "@ethereumjs/tx>@ethereumjs/util": true,
        "@metamask/controller-utils>@spruceid/siwe-parser": true,
        "@metamask/ethjs>@metamask/ethjs-unit": true,
        "@metamask/snaps-rpc-methods>@metamask/utils": true,
        "bn.js": true,
        "browserify>buffer": true,
        "eslint>fast-deep-equal": true,
        "eth-ens-namehash": true
      }
    },
    "@metamask/snaps-rpc-methods>@metamask/permission-controller>nanoid": {
      "globals": {
        "crypto.getRandomValues": true
      }
    },
    "@metamask/snaps-rpc-methods>@metamask/utils": {
=======
        "@metamask/controller-utils": true,
        "@metamask/rpc-errors": true,
        "@metamask/snaps-controllers>@metamask/json-rpc-engine": true,
        "@metamask/snaps-utils>@metamask/base-controller": true,
        "@metamask/snaps-utils>@metamask/permission-controller>nanoid": true,
        "@metamask/utils": true,
        "deep-freeze-strict": true,
        "immer": true
      }
    },
    "@metamask/snaps-utils>@metamask/permission-controller>nanoid": {
      "globals": {
        "crypto.getRandomValues": true
      }
    },
    "@metamask/snaps-utils>@metamask/snaps-registry": {
      "packages": {
        "@metamask/message-signing-snap>@noble/curves": true,
        "@metamask/utils": true,
        "@metamask/utils>@metamask/superstruct": true,
        "@noble/hashes": true
      }
    },
    "@metamask/snaps-utils>cron-parser": {
      "packages": {
        "browserify>browser-resolve": true,
        "luxon": true
      }
    },
    "@metamask/snaps-utils>fast-xml-parser": {
>>>>>>> ad7a5462
      "globals": {
        "entityName": true,
        "val": true
      },
      "packages": {
        "@metamask/snaps-utils>fast-xml-parser>strnum": true
      }
    },
    "@metamask/snaps-utils>marked": {
      "globals": {
<<<<<<< HEAD
        "fetch": true
      },
      "packages": {
        "@metamask/abi-utils>@metamask/superstruct": true,
        "@metamask/rpc-errors": true,
        "@metamask/snaps-sdk>@metamask/utils": true
=======
        "console.error": true,
        "console.warn": true,
        "define": true
>>>>>>> ad7a5462
      }
    },
    "@metamask/snaps-utils>rfdc": {
      "packages": {
        "browserify>buffer": true
      }
    },
    "@metamask/snaps-utils>validate-npm-package-name": {
      "packages": {
<<<<<<< HEAD
        "@metamask/abi-utils>@metamask/superstruct": true,
        "@metamask/utils>@scure/base": true,
        "@metamask/utils>pony-cause": true,
        "@noble/hashes": true,
        "browserify>buffer": true,
        "nock>debug": true,
        "semver": true
      }
    },
    "@metamask/snaps-sdk>@metamask/utils": {
      "globals": {
        "TextDecoder": true,
        "TextEncoder": true
      },
      "packages": {
        "@metamask/abi-utils>@metamask/superstruct": true,
        "@metamask/utils>@scure/base": true,
        "@metamask/utils>pony-cause": true,
        "@noble/hashes": true,
        "browserify>buffer": true,
        "nock>debug": true,
        "semver": true
      }
    },
    "@metamask/snaps-utils": {
      "globals": {
        "File": true,
        "FileReader": true,
        "TextDecoder": true,
        "TextEncoder": true,
        "URL": true,
        "console.error": true,
        "console.log": true,
        "console.warn": true,
        "crypto": true,
        "document.body.appendChild": true,
        "document.createElement": true,
        "fetch": true
      },
      "packages": {
        "@metamask/abi-utils>@metamask/superstruct": true,
        "@metamask/rpc-errors": true,
        "@metamask/snaps-sdk": true,
        "@metamask/snaps-sdk>@metamask/key-tree": true,
        "@metamask/snaps-utils>@metamask/permission-controller": true,
        "@metamask/snaps-utils>@metamask/slip44": true,
        "@metamask/snaps-utils>@metamask/utils": true,
        "@metamask/snaps-utils>cron-parser": true,
        "@metamask/snaps-utils>fast-json-stable-stringify": true,
        "@metamask/snaps-utils>fast-xml-parser": true,
        "@metamask/snaps-utils>marked": true,
        "@metamask/snaps-utils>rfdc": true,
        "@metamask/snaps-utils>validate-npm-package-name": true,
        "@metamask/utils>@scure/base": true,
        "@noble/hashes": true,
        "chalk": true,
        "semver": true
      }
    },
    "@metamask/snaps-utils>@metamask/base-controller": {
      "globals": {
        "setTimeout": true
      },
      "packages": {
        "immer": true
      }
    },
    "@metamask/snaps-utils>@metamask/permission-controller": {
      "globals": {
        "console.error": true
      },
      "packages": {
        "@metamask/rpc-errors": true,
        "@metamask/snaps-controllers>@metamask/json-rpc-engine": true,
        "@metamask/snaps-utils>@metamask/base-controller": true,
        "@metamask/snaps-utils>@metamask/permission-controller>@metamask/controller-utils": true,
        "@metamask/snaps-utils>@metamask/permission-controller>nanoid": true,
        "@metamask/snaps-utils>@metamask/utils": true,
        "deep-freeze-strict": true,
        "immer": true
      }
    },
    "@metamask/snaps-utils>@metamask/permission-controller>@metamask/controller-utils": {
      "globals": {
        "URL": true,
        "console.error": true,
        "fetch": true,
        "setTimeout": true
      },
      "packages": {
        "@ethereumjs/tx>@ethereumjs/util": true,
        "@metamask/controller-utils>@spruceid/siwe-parser": true,
        "@metamask/ethjs>@metamask/ethjs-unit": true,
        "@metamask/snaps-utils>@metamask/utils": true,
        "bn.js": true,
        "browserify>buffer": true,
        "eslint>fast-deep-equal": true,
        "eth-ens-namehash": true
      }
    },
    "@metamask/snaps-utils>@metamask/permission-controller>nanoid": {
      "globals": {
        "crypto.getRandomValues": true
      }
    },
    "@metamask/snaps-utils>@metamask/snaps-registry": {
      "packages": {
        "@metamask/abi-utils>@metamask/superstruct": true,
        "@metamask/message-signing-snap>@noble/curves": true,
        "@metamask/snaps-utils>@metamask/snaps-registry>@metamask/utils": true,
        "@noble/hashes": true
      }
    },
    "@metamask/snaps-utils>@metamask/snaps-registry>@metamask/utils": {
      "globals": {
        "TextDecoder": true,
        "TextEncoder": true
      },
      "packages": {
        "@metamask/abi-utils>@metamask/superstruct": true,
        "@metamask/utils>@scure/base": true,
        "@metamask/utils>pony-cause": true,
        "@noble/hashes": true,
        "browserify>buffer": true,
        "nock>debug": true,
        "semver": true
      }
    },
    "@metamask/snaps-utils>@metamask/utils": {
      "globals": {
        "TextDecoder": true,
        "TextEncoder": true
      },
      "packages": {
        "@metamask/abi-utils>@metamask/superstruct": true,
        "@metamask/utils>@scure/base": true,
        "@metamask/utils>pony-cause": true,
        "@noble/hashes": true,
        "browserify>buffer": true,
        "nock>debug": true,
        "semver": true
      }
    },
    "@metamask/snaps-utils>cron-parser": {
      "packages": {
        "browserify>browser-resolve": true,
        "luxon": true
      }
    },
    "@metamask/snaps-utils>fast-xml-parser": {
      "globals": {
        "entityName": true,
        "val": true
      },
      "packages": {
        "@metamask/snaps-utils>fast-xml-parser>strnum": true
      }
    },
    "@metamask/snaps-utils>marked": {
      "globals": {
        "console.error": true,
        "console.warn": true,
        "define": true
      }
    },
    "@metamask/snaps-utils>rfdc": {
      "packages": {
        "browserify>buffer": true
      }
    },
    "@metamask/snaps-utils>validate-npm-package-name": {
      "packages": {
=======
>>>>>>> ad7a5462
        "@metamask/snaps-utils>validate-npm-package-name>builtins": true
      }
    },
    "@metamask/snaps-utils>validate-npm-package-name>builtins": {
      "packages": {
        "process": true,
        "semver": true
      }
    },
    "@metamask/test-bundler>@ethersproject/networks": {
      "packages": {
        "ethers>@ethersproject/logger": true
      }
    },
    "@metamask/test-bundler>ethers": {
      "packages": {
        "@ethersproject/abi": true,
        "@ethersproject/abi>@ethersproject/address": true,
        "@ethersproject/abi>@ethersproject/constants": true,
        "@ethersproject/abi>@ethersproject/keccak256": true,
        "@ethersproject/abi>@ethersproject/logger": true,
        "@ethersproject/abi>@ethersproject/properties": true,
        "@ethersproject/abi>@ethersproject/strings": true,
        "@ethersproject/bignumber": true,
        "@ethersproject/bytes": true,
        "@ethersproject/contracts": true,
        "@ethersproject/hash": true,
        "@ethersproject/hash>@ethersproject/abstract-signer": true,
        "@ethersproject/hash>@ethersproject/base64": true,
        "@ethersproject/hdnode": true,
        "@ethersproject/hdnode>@ethersproject/basex": true,
        "@ethersproject/hdnode>@ethersproject/sha2": true,
        "@ethersproject/hdnode>@ethersproject/signing-key": true,
        "@ethersproject/hdnode>@ethersproject/transactions": true,
        "@ethersproject/hdnode>@ethersproject/wordlists": true,
        "@ethersproject/providers": true,
        "@ethersproject/providers>@ethersproject/rlp": true,
        "@ethersproject/providers>@ethersproject/web": true,
        "@ethersproject/wallet": true,
        "@ethersproject/wallet>@ethersproject/json-wallets": true,
        "@ethersproject/wallet>@ethersproject/random": true,
        "@metamask/test-bundler>ethers>@ethersproject/solidity": true,
        "@metamask/test-bundler>ethers>@ethersproject/units": true
      }
    },
    "@metamask/test-bundler>ethers>@ethersproject/solidity": {
      "packages": {
        "@ethersproject/abi>@ethersproject/keccak256": true,
        "@ethersproject/abi>@ethersproject/logger": true,
        "@ethersproject/abi>@ethersproject/strings": true,
        "@ethersproject/bignumber": true,
        "@ethersproject/bytes": true,
        "@ethersproject/hdnode>@ethersproject/sha2": true
      }
    },
    "@metamask/test-bundler>ethers>@ethersproject/units": {
      "packages": {
        "@ethersproject/abi>@ethersproject/logger": true,
        "@ethersproject/bignumber": true
      }
    },
    "@metamask/transaction-controller": {
      "globals": {
        "clearTimeout": true,
        "console.error": true,
        "fetch": true,
        "setTimeout": true
      },
      "packages": {
        "@ethereumjs/tx": true,
        "@ethereumjs/tx>@ethereumjs/common": true,
        "@ethereumjs/tx>@ethereumjs/util": true,
        "@ethersproject/abi": true,
        "@ethersproject/contracts": true,
        "@ethersproject/providers": true,
        "@metamask/base-controller": true,
        "@metamask/controller-utils": true,
        "@metamask/eth-query": true,
        "@metamask/gas-fee-controller": true,
        "@metamask/metamask-eth-abis": true,
        "@metamask/name-controller>async-mutex": true,
        "@metamask/network-controller": true,
        "@metamask/rpc-errors": true,
        "@metamask/transaction-controller>@metamask/nonce-tracker": true,
        "@metamask/utils": true,
        "bn.js": true,
        "browserify>buffer": true,
        "eth-method-registry": true,
        "fast-json-patch": true,
        "lodash": true,
        "uuid": true,
        "webpack>events": true
      }
    },
    "@metamask/transaction-controller>@metamask/nonce-tracker": {
      "packages": {
        "@ethersproject/providers": true,
        "@metamask/transaction-controller>@metamask/nonce-tracker>async-mutex": true,
        "browserify>assert": true
      }
    },
    "@metamask/transaction-controller>@metamask/nonce-tracker>async-mutex": {
      "globals": {
        "clearTimeout": true,
        "setTimeout": true
      },
      "packages": {
        "@swc/helpers>tslib": true
      }
    },
    "@metamask/user-operation-controller": {
      "globals": {
        "fetch": true
      },
      "packages": {
<<<<<<< HEAD
=======
        "@metamask/controller-utils": true,
>>>>>>> ad7a5462
        "@metamask/eth-query": true,
        "@metamask/gas-fee-controller": true,
        "@metamask/gas-fee-controller>@metamask/polling-controller": true,
        "@metamask/rpc-errors": true,
        "@metamask/transaction-controller": true,
        "@metamask/user-operation-controller>@metamask/base-controller": true,
<<<<<<< HEAD
        "@metamask/user-operation-controller>@metamask/controller-utils": true,
        "@metamask/utils": true,
=======
        "@metamask/user-operation-controller>@metamask/utils": true,
>>>>>>> ad7a5462
        "bn.js": true,
        "lodash": true,
        "superstruct": true,
        "uuid": true,
        "webpack>events": true
      }
    },
    "@metamask/user-operation-controller>@metamask/base-controller": {
<<<<<<< HEAD
      "globals": {
        "setTimeout": true
      },
      "packages": {
        "immer": true
      }
    },
    "@metamask/user-operation-controller>@metamask/controller-utils": {
=======
>>>>>>> ad7a5462
      "globals": {
        "setTimeout": true
      },
      "packages": {
<<<<<<< HEAD
        "@ethereumjs/tx>@ethereumjs/util": true,
        "@metamask/controller-utils>@spruceid/siwe-parser": true,
        "@metamask/ethjs>@metamask/ethjs-unit": true,
        "@metamask/user-operation-controller>@metamask/controller-utils>@metamask/utils": true,
        "bn.js": true,
        "browserify>buffer": true,
        "eslint>fast-deep-equal": true,
        "eth-ens-namehash": true
      }
    },
    "@metamask/user-operation-controller>@metamask/controller-utils>@metamask/utils": {
=======
        "immer": true
      }
    },
    "@metamask/user-operation-controller>@metamask/utils": {
>>>>>>> ad7a5462
      "globals": {
        "TextDecoder": true,
        "TextEncoder": true
      },
      "packages": {
<<<<<<< HEAD
        "@metamask/abi-utils>@metamask/superstruct": true,
=======
        "@metamask/utils>@metamask/superstruct": true,
>>>>>>> ad7a5462
        "@metamask/utils>@scure/base": true,
        "@metamask/utils>pony-cause": true,
        "@noble/hashes": true,
        "browserify>buffer": true,
        "nock>debug": true,
        "semver": true
      }
    },
    "@metamask/utils": {
      "globals": {
        "TextDecoder": true,
        "TextEncoder": true
      },
      "packages": {
        "@metamask/utils>@metamask/superstruct": true,
        "@metamask/utils>@scure/base": true,
        "@metamask/utils>pony-cause": true,
        "@noble/hashes": true,
        "browserify>buffer": true,
        "nock>debug": true,
        "semver": true
      }
    },
    "@metamask/utils>@scure/base": {
      "globals": {
        "TextDecoder": true,
        "TextEncoder": true
      }
    },
    "@ngraveio/bc-ur": {
      "packages": {
        "@ngraveio/bc-ur>@keystonehq/alias-sampling": true,
        "@ngraveio/bc-ur>bignumber.js": true,
        "@ngraveio/bc-ur>cbor-sync": true,
        "@ngraveio/bc-ur>crc": true,
        "@ngraveio/bc-ur>jsbi": true,
        "addons-linter>sha.js": true,
        "browserify>assert": true,
        "browserify>buffer": true
      }
    },
    "@ngraveio/bc-ur>assert>object-is": {
      "packages": {
        "string.prototype.matchall>call-bind": true,
        "string.prototype.matchall>define-properties": true
      }
    },
    "@ngraveio/bc-ur>bignumber.js": {
      "globals": {
        "crypto": true,
        "define": true
      }
    },
    "@ngraveio/bc-ur>cbor-sync": {
      "globals": {
        "define": true
      },
      "packages": {
        "browserify>buffer": true
      }
    },
    "@ngraveio/bc-ur>crc": {
      "packages": {
        "browserify>buffer": true
      }
    },
    "@ngraveio/bc-ur>jsbi": {
      "globals": {
        "define": true
      }
    },
    "@noble/hashes": {
      "globals": {
        "TextEncoder": true,
        "crypto": true
      }
    },
    "@popperjs/core": {
      "globals": {
        "Element": true,
        "HTMLElement": true,
        "ShadowRoot": true,
        "console.error": true,
        "console.warn": true,
        "document": true,
        "navigator.userAgent": true
      }
    },
    "@reduxjs/toolkit": {
      "globals": {
        "AbortController": true,
        "__REDUX_DEVTOOLS_EXTENSION_COMPOSE__": true,
        "__REDUX_DEVTOOLS_EXTENSION__": true,
        "console": true,
        "queueMicrotask": true,
        "requestAnimationFrame": true,
        "setTimeout": true
      },
      "packages": {
        "@reduxjs/toolkit>reselect": true,
        "immer": true,
        "process": true,
        "redux": true,
        "redux-thunk": true
      }
    },
    "@segment/loosely-validate-event": {
      "packages": {
        "@segment/loosely-validate-event>component-type": true,
        "@segment/loosely-validate-event>join-component": true,
        "browserify>assert": true,
        "browserify>buffer": true
      }
    },
    "@sentry/browser": {
      "globals": {
        "PerformanceObserver.supportedEntryTypes.includes": true,
        "Request": true,
        "URL": true,
        "XMLHttpRequest.prototype": true,
        "__SENTRY_DEBUG__": true,
        "__SENTRY_RELEASE__": true,
        "addEventListener": true,
        "console.error": true,
        "indexedDB.open": true,
        "performance.timeOrigin": true,
        "setTimeout": true
      },
      "packages": {
        "@sentry/browser>@sentry-internal/browser-utils": true,
        "@sentry/browser>@sentry-internal/feedback": true,
        "@sentry/browser>@sentry-internal/replay": true,
        "@sentry/browser>@sentry-internal/replay-canvas": true,
        "@sentry/browser>@sentry/core": true,
        "@sentry/utils": true
      }
    },
    "@sentry/browser>@sentry-internal/browser-utils": {
      "globals": {
        "PerformanceEventTiming.prototype": true,
        "PerformanceObserver": true,
        "XMLHttpRequest.prototype": true,
        "__SENTRY_DEBUG__": true,
        "addEventListener": true,
        "clearTimeout": true,
        "performance": true,
        "removeEventListener": true,
        "setTimeout": true
      },
      "packages": {
        "@sentry/browser>@sentry/core": true,
        "@sentry/utils": true
      }
    },
    "@sentry/browser>@sentry-internal/feedback": {
      "globals": {
        "FormData": true,
        "HTMLFormElement": true,
        "__SENTRY_DEBUG__": true,
        "cancelAnimationFrame": true,
        "clearTimeout": true,
        "document.createElement": true,
        "document.createElementNS": true,
        "document.createTextNode": true,
        "isSecureContext": true,
        "requestAnimationFrame": true,
        "setTimeout": true
      },
      "packages": {
        "@sentry/browser>@sentry/core": true,
        "@sentry/utils": true
      }
    },
    "@sentry/browser>@sentry-internal/replay": {
      "globals": {
        "Blob": true,
        "CSSConditionRule": true,
        "CSSGroupingRule": true,
        "CSSMediaRule": true,
        "CSSRule": true,
        "CSSSupportsRule": true,
        "Document": true,
        "DragEvent": true,
        "Element": true,
        "FormData": true,
        "HTMLElement": true,
        "HTMLFormElement": true,
        "Headers": true,
        "MouseEvent": true,
        "MutationObserver": true,
        "Node.DOCUMENT_FRAGMENT_NODE": true,
        "Node.prototype.contains": true,
        "PointerEvent": true,
        "TextEncoder": true,
        "URL": true,
        "URLSearchParams": true,
        "Worker": true,
        "__RRWEB_EXCLUDE_IFRAME__": true,
        "__RRWEB_EXCLUDE_SHADOW_DOM__": true,
        "__SENTRY_DEBUG__": true,
        "__SENTRY_EXCLUDE_REPLAY_WORKER__": true,
        "__rrMutationObserver": true,
        "addEventListener": true,
        "clearTimeout": true,
        "console.debug": true,
        "console.error": true,
        "console.warn": true,
        "customElements.get": true,
        "document": true,
        "innerHeight": true,
        "innerWidth": true,
        "location.href": true,
        "location.origin": true,
        "parent": true
      },
      "packages": {
        "@sentry/browser>@sentry-internal/browser-utils": true,
        "@sentry/browser>@sentry/core": true,
        "@sentry/utils": true
      }
    },
    "@sentry/browser>@sentry-internal/replay-canvas": {
      "globals": {
        "Blob": true,
        "HTMLCanvasElement": true,
        "HTMLImageElement": true,
        "ImageData": true,
        "URL.createObjectURL": true,
        "WeakRef": true,
        "Worker": true,
        "cancelAnimationFrame": true,
        "console.error": true,
        "createImageBitmap": true,
        "document": true
      },
      "packages": {
        "@sentry/browser>@sentry/core": true,
        "@sentry/utils": true
      }
    },
    "@sentry/browser>@sentry/core": {
      "globals": {
        "Headers": true,
        "Request": true,
        "URL": true,
        "__SENTRY_DEBUG__": true,
        "__SENTRY_TRACING__": true,
        "clearInterval": true,
        "clearTimeout": true,
        "console.log": true,
        "console.warn": true,
        "setInterval": true,
        "setTimeout": true
      },
      "packages": {
        "@sentry/utils": true
      }
    },
    "@sentry/utils": {
      "globals": {
        "CustomEvent": true,
        "DOMError": true,
        "DOMException": true,
        "EdgeRuntime": true,
        "Element": true,
        "ErrorEvent": true,
        "Event": true,
        "HTMLElement": true,
        "Headers": true,
        "Request": true,
        "Response": true,
        "TextDecoder": true,
        "TextEncoder": true,
        "URL": true,
        "__SENTRY_BROWSER_BUNDLE__": true,
        "__SENTRY_DEBUG__": true,
        "clearTimeout": true,
        "console.error": true,
        "document": true,
        "setInterval": true,
        "setTimeout": true
      },
      "packages": {
        "process": true
      }
    },
    "@storybook/addon-docs>remark-external-links>mdast-util-definitions": {
      "packages": {
        "react-markdown>unist-util-visit": true
      }
    },
    "@storybook/addon-knobs>qs": {
      "packages": {
        "string.prototype.matchall>side-channel": true
      }
    },
    "@swc/helpers>tslib": {
      "globals": {
        "SuppressedError": true,
        "define": true
      }
    },
    "@trezor/connect-web": {
      "globals": {
        "URLSearchParams": true,
        "__TREZOR_CONNECT_SRC": true,
        "addEventListener": true,
        "btoa": true,
        "chrome": true,
        "clearInterval": true,
        "clearTimeout": true,
        "console.warn": true,
        "document.body": true,
        "document.createElement": true,
        "document.createTextNode": true,
        "document.getElementById": true,
        "document.querySelectorAll": true,
        "location": true,
        "navigator": true,
        "open": true,
        "origin": true,
        "removeEventListener": true,
        "setInterval": true,
        "setTimeout": true
      },
      "packages": {
        "@swc/helpers>tslib": true,
        "@trezor/connect-web>@trezor/connect": true,
        "@trezor/connect-web>@trezor/connect-common": true,
        "@trezor/connect-web>@trezor/utils": true,
        "webpack>events": true
      }
    },
    "@trezor/connect-web>@trezor/connect": {
      "packages": {
        "@swc/helpers>tslib": true,
        "@trezor/connect-web>@trezor/connect>@trezor/protobuf": true,
        "@trezor/connect-web>@trezor/connect>@trezor/schema-utils": true,
        "@trezor/connect-web>@trezor/connect>@trezor/transport": true,
        "@trezor/connect-web>@trezor/utils": true
      }
    },
    "@trezor/connect-web>@trezor/connect-common": {
      "globals": {
        "console.warn": true,
        "localStorage.getItem": true,
        "localStorage.setItem": true,
        "navigator": true,
        "setTimeout": true,
        "window": true
      },
      "packages": {
        "@swc/helpers>tslib": true,
        "@trezor/connect-web>@trezor/connect-common>@trezor/env-utils": true,
        "@trezor/connect-web>@trezor/utils": true
      }
    },
    "@trezor/connect-web>@trezor/connect-common>@trezor/env-utils": {
      "globals": {
        "innerHeight": true,
        "innerWidth": true,
        "location.hostname": true,
        "location.origin": true,
        "navigator.languages": true,
        "navigator.platform": true,
        "navigator.userAgent": true,
        "screen.height": true,
        "screen.width": true
      },
      "packages": {
        "@swc/helpers>tslib": true,
        "@trezor/connect-web>@trezor/connect-common>@trezor/env-utils>ua-parser-js": true,
        "process": true
      }
    },
    "@trezor/connect-web>@trezor/connect-common>@trezor/env-utils>ua-parser-js": {
      "globals": {
        "define": true
      }
    },
    "@trezor/connect-web>@trezor/connect>@trezor/protobuf": {
      "packages": {
        "@swc/helpers>tslib": true,
<<<<<<< HEAD
        "@trezor/connect-web>@trezor/connect>@trezor/schema-utils": true,
        "browserify>buffer": true,
        "firebase>@firebase/firestore>@grpc/proto-loader>protobufjs": true
=======
        "@trezor/connect-web>@trezor/connect>@trezor/protobuf>protobufjs": true,
        "@trezor/connect-web>@trezor/connect>@trezor/schema-utils": true,
        "browserify>buffer": true
      }
    },
    "@trezor/connect-web>@trezor/connect>@trezor/protobuf>protobufjs": {
      "globals": {
        "process": true,
        "setTimeout": true
      },
      "packages": {
        "@trezor/connect-web>@trezor/connect>@trezor/protobuf>protobufjs>@protobufjs/aspromise": true,
        "@trezor/connect-web>@trezor/connect>@trezor/protobuf>protobufjs>@protobufjs/base64": true,
        "@trezor/connect-web>@trezor/connect>@trezor/protobuf>protobufjs>@protobufjs/codegen": true,
        "@trezor/connect-web>@trezor/connect>@trezor/protobuf>protobufjs>@protobufjs/eventemitter": true,
        "@trezor/connect-web>@trezor/connect>@trezor/protobuf>protobufjs>@protobufjs/fetch": true,
        "@trezor/connect-web>@trezor/connect>@trezor/protobuf>protobufjs>@protobufjs/float": true,
        "@trezor/connect-web>@trezor/connect>@trezor/protobuf>protobufjs>@protobufjs/inquire": true,
        "@trezor/connect-web>@trezor/connect>@trezor/protobuf>protobufjs>@protobufjs/path": true,
        "@trezor/connect-web>@trezor/connect>@trezor/protobuf>protobufjs>@protobufjs/pool": true,
        "@trezor/connect-web>@trezor/connect>@trezor/protobuf>protobufjs>@protobufjs/utf8": true
      }
    },
    "@trezor/connect-web>@trezor/connect>@trezor/protobuf>protobufjs>@protobufjs/codegen": {
      "globals": {
        "console.log": true
      }
    },
    "@trezor/connect-web>@trezor/connect>@trezor/protobuf>protobufjs>@protobufjs/fetch": {
      "globals": {
        "XMLHttpRequest": true
      },
      "packages": {
        "@trezor/connect-web>@trezor/connect>@trezor/protobuf>protobufjs>@protobufjs/aspromise": true,
        "@trezor/connect-web>@trezor/connect>@trezor/protobuf>protobufjs>@protobufjs/inquire": true
>>>>>>> ad7a5462
      }
    },
    "@trezor/connect-web>@trezor/connect>@trezor/schema-utils": {
      "globals": {
        "console.warn": true
      },
      "packages": {
        "@trezor/connect-web>@trezor/connect>@trezor/schema-utils>@sinclair/typebox": true,
        "browserify>buffer": true,
        "ts-mixer": true
      }
    },
    "@trezor/connect-web>@trezor/utils": {
      "globals": {
        "AbortController": true,
        "Intl.NumberFormat": true,
        "clearInterval": true,
        "clearTimeout": true,
        "console.error": true,
        "console.info": true,
        "console.log": true,
        "console.warn": true,
        "setInterval": true,
        "setTimeout": true
      },
      "packages": {
        "@swc/helpers>tslib": true,
        "@trezor/connect-web>@trezor/utils>bignumber.js": true,
        "browserify>buffer": true,
        "webpack>events": true
      }
    },
    "@trezor/connect-web>@trezor/utils>bignumber.js": {
      "globals": {
        "crypto": true,
        "define": true
      }
    },
    "@welldone-software/why-did-you-render": {
      "globals": {
        "Element": true,
        "console.group": true,
        "console.groupCollapsed": true,
        "console.groupEnd": true,
        "console.log": true,
        "console.warn": true,
        "define": true,
        "setTimeout": true
      },
      "packages": {
        "lodash": true,
        "react": true
      }
    },
    "@zxing/browser": {
      "globals": {
        "HTMLElement": true,
        "HTMLImageElement": true,
        "HTMLVideoElement": true,
        "clearTimeout": true,
        "console.error": true,
        "console.warn": true,
        "document": true,
        "navigator": true,
        "setTimeout": true
      },
      "packages": {
        "@zxing/library": true
      }
    },
    "@zxing/library": {
      "globals": {
        "HTMLImageElement": true,
        "HTMLVideoElement": true,
        "TextDecoder": true,
        "TextEncoder": true,
        "URL.createObjectURL": true,
        "btoa": true,
        "console.log": true,
        "console.warn": true,
        "document": true,
        "navigator": true,
        "setTimeout": true
      },
      "packages": {
        "@zxing/library>ts-custom-error": true
      }
    },
    "addons-linter>sha.js": {
      "packages": {
        "koa>content-disposition>safe-buffer": true,
        "pumpify>inherits": true
      }
    },
    "await-semaphore": {
      "packages": {
        "browserify>timers-browserify": true,
        "process": true
      }
    },
    "base32-encode": {
      "packages": {
        "base32-encode>to-data-view": true
      }
    },
    "bignumber.js": {
      "globals": {
        "crypto": true,
        "define": true
<<<<<<< HEAD
      }
    },
    "blo": {
      "globals": {
        "btoa": true
      }
    },
    "bn.js": {
      "globals": {
        "Buffer": true
      },
      "packages": {
        "browserify>browser-resolve": true
      }
    },
    "bowser": {
      "globals": {
        "define": true
      }
    },
    "browserify>assert": {
      "globals": {
        "Buffer": true
      },
      "packages": {
        "browserify>assert>util": true,
        "react>object-assign": true
      }
    },
    "browserify>assert>util": {
      "globals": {
        "console.error": true,
        "console.log": true,
        "console.trace": true,
        "process": true
      },
      "packages": {
        "browserify>assert>util>inherits": true,
        "process": true
      }
    },
    "browserify>browserify-zlib": {
      "packages": {
        "browserify>assert": true,
        "browserify>browserify-zlib>pako": true,
        "browserify>buffer": true,
        "browserify>util": true,
        "process": true,
        "stream-browserify": true
      }
    },
    "browserify>buffer": {
      "globals": {
        "console": true
      },
      "packages": {
        "base64-js": true,
        "buffer>ieee754": true
=======
      }
    },
    "blo": {
      "globals": {
        "btoa": true
      }
    },
    "bn.js": {
      "globals": {
        "Buffer": true
      },
      "packages": {
        "browserify>browser-resolve": true
      }
    },
    "bowser": {
      "globals": {
        "define": true
      }
    },
    "browserify>assert": {
      "globals": {
        "Buffer": true
      },
      "packages": {
        "browserify>assert>util": true,
        "react>object-assign": true
      }
    },
    "browserify>assert>util": {
      "globals": {
        "console.error": true,
        "console.log": true,
        "console.trace": true,
        "process": true
      },
      "packages": {
        "browserify>assert>util>inherits": true,
        "process": true
      }
    },
    "browserify>browserify-zlib": {
      "packages": {
        "browserify>assert": true,
        "browserify>browserify-zlib>pako": true,
        "browserify>buffer": true,
        "browserify>util": true,
        "process": true,
        "stream-browserify": true
      }
    },
    "browserify>buffer": {
      "globals": {
        "console": true
      },
      "packages": {
        "base64-js": true,
        "buffer>ieee754": true
      }
    },
    "browserify>punycode": {
      "globals": {
        "define": true
      }
    },
    "browserify>string_decoder": {
      "packages": {
        "koa>content-disposition>safe-buffer": true
      }
    },
    "browserify>timers-browserify": {
      "globals": {
        "clearInterval": true,
        "clearTimeout": true,
        "setInterval": true,
        "setTimeout": true
      },
      "packages": {
        "process": true
      }
    },
    "browserify>url": {
      "packages": {
        "@storybook/addon-knobs>qs": true,
        "browserify>punycode": true
      }
    },
    "browserify>util": {
      "globals": {
        "console.error": true,
        "console.log": true,
        "console.trace": true
      },
      "packages": {
        "browserify>util>is-arguments": true,
        "browserify>util>is-typed-array": true,
        "browserify>util>which-typed-array": true,
        "koa>is-generator-function": true,
        "process": true,
        "pumpify>inherits": true
      }
    },
    "browserify>util>is-arguments": {
      "packages": {
        "koa>is-generator-function>has-tostringtag": true,
        "string.prototype.matchall>call-bind": true
      }
    },
    "browserify>util>is-typed-array": {
      "packages": {
        "browserify>util>which-typed-array": true
      }
    },
    "browserify>util>which-typed-array": {
      "packages": {
        "browserify>util>which-typed-array>for-each": true,
        "koa>is-generator-function>has-tostringtag": true,
        "string.prototype.matchall>call-bind": true,
        "string.prototype.matchall>es-abstract>available-typed-arrays": true,
        "string.prototype.matchall>es-abstract>gopd": true
      }
    },
    "browserify>util>which-typed-array>for-each": {
      "packages": {
        "string.prototype.matchall>es-abstract>is-callable": true
      }
    },
    "browserify>vm-browserify": {
      "globals": {
        "document.body.appendChild": true,
        "document.body.removeChild": true,
        "document.createElement": true
      }
    },
    "buffer": {
      "globals": {
        "console": true
      },
      "packages": {
        "base64-js": true,
        "buffer>ieee754": true
      }
    },
    "chalk": {
      "packages": {
        "chalk>ansi-styles": true,
        "chalk>supports-color": true
      }
    },
    "chalk>ansi-styles": {
      "packages": {
        "chalk>ansi-styles>color-convert": true
      }
    },
    "chalk>ansi-styles>color-convert": {
      "packages": {
        "jest-canvas-mock>moo-color>color-name": true
      }
    },
    "chart.js": {
      "globals": {
        "Intl.NumberFormat": true,
        "MutationObserver": true,
        "OffscreenCanvas": true,
        "Path2D": true,
        "ResizeObserver": true,
        "addEventListener": true,
        "clearTimeout": true,
        "console.error": true,
        "console.warn": true,
        "devicePixelRatio": true,
        "document": true,
        "removeEventListener": true,
        "requestAnimationFrame": true,
        "setTimeout": true
      },
      "packages": {
        "chart.js>@kurkle/color": true
      }
    },
    "chart.js>@kurkle/color": {
      "globals": {
        "define": true
>>>>>>> ad7a5462
      }
    },
    "classnames": {
      "globals": {
        "classNames": "write",
        "define": true
      }
    },
<<<<<<< HEAD
    "browserify>string_decoder": {
=======
    "cockatiel": {
      "globals": {
        "AbortController": true,
        "AbortSignal": true,
        "WeakRef": true,
        "clearTimeout": true,
        "performance": true,
        "setTimeout": true
      },
      "packages": {
        "process": true
      }
    },
    "copy-to-clipboard": {
      "globals": {
        "clipboardData": true,
        "console.error": true,
        "console.warn": true,
        "document.body.appendChild": true,
        "document.body.removeChild": true,
        "document.createElement": true,
        "document.createRange": true,
        "document.execCommand": true,
        "document.getSelection": true,
        "navigator.userAgent": true,
        "prompt": true
      },
>>>>>>> ad7a5462
      "packages": {
        "copy-to-clipboard>toggle-selection": true
      }
    },
    "copy-to-clipboard>toggle-selection": {
      "globals": {
        "document.activeElement": true,
        "document.getSelection": true
      }
    },
    "crypto-browserify": {
      "packages": {
<<<<<<< HEAD
        "process": true
=======
        "crypto-browserify>browserify-cipher": true,
        "crypto-browserify>browserify-sign": true,
        "crypto-browserify>create-ecdh": true,
        "crypto-browserify>create-hmac": true,
        "crypto-browserify>diffie-hellman": true,
        "crypto-browserify>pbkdf2": true,
        "crypto-browserify>public-encrypt": true,
        "crypto-browserify>randombytes": true,
        "crypto-browserify>randomfill": true,
        "ethereumjs-util>create-hash": true
>>>>>>> ad7a5462
      }
    },
    "crypto-browserify>browserify-cipher": {
      "packages": {
        "crypto-browserify>browserify-cipher>browserify-des": true,
        "crypto-browserify>browserify-cipher>evp_bytestokey": true,
        "ethereumjs-util>ethereum-cryptography>browserify-aes": true
      }
    },
    "crypto-browserify>browserify-cipher>browserify-des": {
      "packages": {
<<<<<<< HEAD
        "browserify>util>is-arguments": true,
        "browserify>util>is-typed-array": true,
        "browserify>util>which-typed-array": true,
        "koa>is-generator-function": true,
        "process": true,
=======
        "browserify>buffer": true,
        "crypto-browserify>browserify-cipher>browserify-des>des.js": true,
        "ethereumjs-util>create-hash>cipher-base": true,
>>>>>>> ad7a5462
        "pumpify>inherits": true
      }
    },
    "crypto-browserify>browserify-cipher>browserify-des>des.js": {
      "packages": {
        "@metamask/ppom-validator>elliptic>minimalistic-assert": true,
        "pumpify>inherits": true
      }
    },
    "crypto-browserify>browserify-cipher>evp_bytestokey": {
      "packages": {
        "ethereumjs-util>create-hash>md5.js": true,
        "koa>content-disposition>safe-buffer": true
      }
    },
    "crypto-browserify>browserify-sign": {
      "packages": {
        "@metamask/ppom-validator>elliptic": true,
        "bn.js": true,
        "browserify>buffer": true,
        "crypto-browserify>create-hmac": true,
        "crypto-browserify>public-encrypt>browserify-rsa": true,
        "crypto-browserify>public-encrypt>parse-asn1": true,
        "ethereumjs-util>create-hash": true,
        "pumpify>inherits": true,
        "stream-browserify": true
      }
    },
    "crypto-browserify>create-ecdh": {
      "packages": {
        "@metamask/ppom-validator>elliptic": true,
        "bn.js": true,
        "browserify>buffer": true
      }
    },
    "crypto-browserify>create-hmac": {
      "packages": {
        "addons-linter>sha.js": true,
        "ethereumjs-util>create-hash": true,
        "ethereumjs-util>create-hash>cipher-base": true,
        "ethereumjs-util>create-hash>ripemd160": true,
        "koa>content-disposition>safe-buffer": true,
        "pumpify>inherits": true
      }
    },
<<<<<<< HEAD
    "buffer": {
      "globals": {
        "console": true
      },
      "packages": {
        "base64-js": true,
        "buffer>ieee754": true
      }
    },
    "chalk": {
=======
    "crypto-browserify>diffie-hellman": {
>>>>>>> ad7a5462
      "packages": {
        "bn.js": true,
        "browserify>buffer": true,
        "crypto-browserify>diffie-hellman>miller-rabin": true,
        "crypto-browserify>randombytes": true
      }
    },
    "crypto-browserify>diffie-hellman>miller-rabin": {
      "packages": {
        "@metamask/ppom-validator>elliptic>brorand": true,
        "bn.js": true
      }
    },
    "crypto-browserify>pbkdf2": {
      "globals": {
        "crypto": true,
        "process": true,
        "queueMicrotask": true,
        "setImmediate": true,
        "setTimeout": true
      },
      "packages": {
        "addons-linter>sha.js": true,
        "ethereumjs-util>create-hash": true,
        "ethereumjs-util>create-hash>ripemd160": true,
        "koa>content-disposition>safe-buffer": true,
        "process": true
      }
    },
    "crypto-browserify>public-encrypt": {
      "packages": {
        "bn.js": true,
        "browserify>buffer": true,
        "crypto-browserify>public-encrypt>browserify-rsa": true,
        "crypto-browserify>public-encrypt>parse-asn1": true,
        "crypto-browserify>randombytes": true,
        "ethereumjs-util>create-hash": true
      }
    },
    "crypto-browserify>public-encrypt>browserify-rsa": {
      "packages": {
        "bn.js": true,
        "browserify>buffer": true,
        "crypto-browserify>randombytes": true
      }
    },
    "crypto-browserify>public-encrypt>parse-asn1": {
      "packages": {
        "browserify>buffer": true,
        "crypto-browserify>browserify-cipher>evp_bytestokey": true,
        "crypto-browserify>pbkdf2": true,
        "crypto-browserify>public-encrypt>parse-asn1>asn1.js": true,
        "ethereumjs-util>ethereum-cryptography>browserify-aes": true
      }
    },
    "crypto-browserify>public-encrypt>parse-asn1>asn1.js": {
      "packages": {
        "@metamask/ppom-validator>elliptic>minimalistic-assert": true,
        "bn.js": true,
        "browserify>buffer": true,
        "browserify>vm-browserify": true,
        "pumpify>inherits": true
      }
    },
    "crypto-browserify>randombytes": {
      "globals": {
        "crypto": true,
        "msCrypto": true
      },
      "packages": {
        "koa>content-disposition>safe-buffer": true,
        "process": true
      }
    },
    "crypto-browserify>randomfill": {
      "globals": {
        "crypto": true,
        "msCrypto": true
      },
      "packages": {
        "crypto-browserify>randombytes": true,
        "koa>content-disposition>safe-buffer": true,
        "process": true
      }
    },
    "crypto-browserify": {
      "packages": {
        "crypto-browserify>browserify-cipher": true,
        "crypto-browserify>browserify-sign": true,
        "crypto-browserify>create-ecdh": true,
        "crypto-browserify>create-hmac": true,
        "crypto-browserify>diffie-hellman": true,
        "crypto-browserify>pbkdf2": true,
        "crypto-browserify>public-encrypt": true,
        "crypto-browserify>randombytes": true,
        "crypto-browserify>randomfill": true,
        "ethereumjs-util>create-hash": true
      }
    },
    "crypto-browserify>browserify-cipher": {
      "packages": {
        "crypto-browserify>browserify-cipher>browserify-des": true,
        "crypto-browserify>browserify-cipher>evp_bytestokey": true,
        "ethereumjs-util>ethereum-cryptography>browserify-aes": true
      }
    },
    "crypto-browserify>browserify-cipher>browserify-des": {
      "packages": {
        "browserify>buffer": true,
        "crypto-browserify>browserify-cipher>browserify-des>des.js": true,
        "ethereumjs-util>create-hash>cipher-base": true,
        "pumpify>inherits": true
      }
    },
    "crypto-browserify>browserify-cipher>browserify-des>des.js": {
      "packages": {
        "@metamask/ppom-validator>elliptic>minimalistic-assert": true,
        "pumpify>inherits": true
      }
    },
    "crypto-browserify>browserify-cipher>evp_bytestokey": {
      "packages": {
        "ethereumjs-util>create-hash>md5.js": true,
        "koa>content-disposition>safe-buffer": true
      }
    },
    "crypto-browserify>browserify-sign": {
      "packages": {
        "@metamask/ppom-validator>elliptic": true,
        "bn.js": true,
        "browserify>buffer": true,
        "crypto-browserify>create-hmac": true,
        "crypto-browserify>public-encrypt>browserify-rsa": true,
        "crypto-browserify>public-encrypt>parse-asn1": true,
        "ethereumjs-util>create-hash": true,
        "pumpify>inherits": true,
        "stream-browserify": true
      }
    },
    "crypto-browserify>create-ecdh": {
      "packages": {
        "@metamask/ppom-validator>elliptic": true,
        "bn.js": true,
        "browserify>buffer": true
      }
    },
    "crypto-browserify>create-hmac": {
      "packages": {
        "addons-linter>sha.js": true,
        "ethereumjs-util>create-hash": true,
        "ethereumjs-util>create-hash>cipher-base": true,
        "ethereumjs-util>create-hash>ripemd160": true,
        "koa>content-disposition>safe-buffer": true,
        "pumpify>inherits": true
      }
    },
    "crypto-browserify>diffie-hellman": {
      "packages": {
        "bn.js": true,
        "browserify>buffer": true,
        "crypto-browserify>diffie-hellman>miller-rabin": true,
        "crypto-browserify>randombytes": true
      }
    },
    "crypto-browserify>diffie-hellman>miller-rabin": {
      "packages": {
        "@metamask/ppom-validator>elliptic>brorand": true,
        "bn.js": true
      }
    },
    "crypto-browserify>pbkdf2": {
      "globals": {
        "crypto": true,
        "process": true,
        "queueMicrotask": true,
        "setImmediate": true,
        "setTimeout": true
      },
      "packages": {
        "addons-linter>sha.js": true,
        "ethereumjs-util>create-hash": true,
        "ethereumjs-util>create-hash>ripemd160": true,
        "koa>content-disposition>safe-buffer": true,
        "process": true
      }
    },
    "crypto-browserify>public-encrypt": {
      "packages": {
        "bn.js": true,
        "browserify>buffer": true,
        "crypto-browserify>public-encrypt>browserify-rsa": true,
        "crypto-browserify>public-encrypt>parse-asn1": true,
        "crypto-browserify>randombytes": true,
        "ethereumjs-util>create-hash": true
      }
    },
    "crypto-browserify>public-encrypt>browserify-rsa": {
      "packages": {
        "bn.js": true,
        "browserify>buffer": true,
        "crypto-browserify>randombytes": true
      }
    },
    "crypto-browserify>public-encrypt>parse-asn1": {
      "packages": {
        "browserify>buffer": true,
        "crypto-browserify>browserify-cipher>evp_bytestokey": true,
        "crypto-browserify>pbkdf2": true,
        "crypto-browserify>public-encrypt>parse-asn1>asn1.js": true,
        "ethereumjs-util>ethereum-cryptography>browserify-aes": true
      }
    },
    "crypto-browserify>public-encrypt>parse-asn1>asn1.js": {
      "packages": {
        "@metamask/ppom-validator>elliptic>minimalistic-assert": true,
        "bn.js": true,
        "browserify>buffer": true,
        "browserify>vm-browserify": true,
        "pumpify>inherits": true
      }
    },
    "crypto-browserify>randombytes": {
      "globals": {
        "crypto": true,
        "msCrypto": true
      },
      "packages": {
        "koa>content-disposition>safe-buffer": true,
        "process": true
      }
    },
    "crypto-browserify>randomfill": {
      "globals": {
        "crypto": true,
        "msCrypto": true
      },
      "packages": {
        "crypto-browserify>randombytes": true,
        "koa>content-disposition>safe-buffer": true,
        "process": true
      }
    },
    "currency-formatter": {
      "packages": {
        "currency-formatter>accounting": true,
        "currency-formatter>locale-currency": true,
        "react>object-assign": true
      }
    },
    "currency-formatter>accounting": {
      "globals": {
        "define": true
      }
    },
    "currency-formatter>locale-currency": {
      "globals": {
        "countryCode": true
      }
    },
    "debounce-stream": {
      "packages": {
        "debounce-stream>debounce": true,
        "debounce-stream>duplexer": true,
        "debounce-stream>through": true
      }
    },
    "debounce-stream>debounce": {
      "globals": {
        "clearTimeout": true,
        "setTimeout": true
      }
    },
    "debounce-stream>duplexer": {
      "packages": {
        "stream-browserify": true
      }
    },
    "debounce-stream>through": {
      "packages": {
        "process": true,
        "stream-browserify": true
      }
    },
    "depcheck>@vue/compiler-sfc>postcss>nanoid": {
      "globals": {
        "crypto.getRandomValues": true
      }
    },
    "depcheck>is-core-module>hasown": {
      "packages": {
        "browserify>has>function-bind": true
      }
    },
    "dependency-tree>precinct>detective-postcss>postcss>nanoid": {
      "globals": {
        "crypto.getRandomValues": true
      }
    },
    "eslint-plugin-react>array-includes>is-string": {
      "packages": {
        "koa>is-generator-function>has-tostringtag": true
      }
    },
    "eth-ens-namehash": {
      "globals": {
        "name": "write"
      },
      "packages": {
        "@metamask/ethjs>js-sha3": true,
        "browserify>buffer": true,
        "eth-ens-namehash>idna-uts46-hx": true
      }
    },
    "eth-ens-namehash>idna-uts46-hx": {
      "globals": {
        "define": true
      },
      "packages": {
        "browserify>punycode": true
      }
    },
    "eth-keyring-controller>@metamask/browser-passworder": {
      "globals": {
        "crypto": true
      }
    },
    "eth-lattice-keyring": {
      "globals": {
        "addEventListener": true,
        "browser": true,
        "clearInterval": true,
        "fetch": true,
        "open": true,
        "setInterval": true
      },
      "packages": {
        "@ethereumjs/tx>@ethereumjs/util": true,
        "bn.js": true,
        "browserify>buffer": true,
        "crypto-browserify": true,
        "eth-lattice-keyring>@ethereumjs/tx": true,
        "eth-lattice-keyring>gridplus-sdk": true,
        "eth-lattice-keyring>rlp": true,
        "webpack>events": true
      }
    },
    "eth-lattice-keyring>@ethereumjs/tx": {
      "packages": {
        "@ethereumjs/tx>@ethereumjs/common": true,
        "@ethereumjs/tx>@ethereumjs/rlp": true,
        "@ethereumjs/tx>@ethereumjs/util": true,
        "@ethersproject/providers": true,
        "browserify>buffer": true,
        "browserify>insert-module-globals>is-buffer": true,
        "eth-lattice-keyring>@ethereumjs/tx>@chainsafe/ssz": true,
        "eth-lattice-keyring>@ethereumjs/tx>ethereum-cryptography": true
      }
    },
    "eth-lattice-keyring>@ethereumjs/tx>@chainsafe/ssz": {
      "packages": {
        "browserify": true,
        "browserify>buffer": true,
        "eth-lattice-keyring>@ethereumjs/tx>@chainsafe/ssz>@chainsafe/persistent-merkle-tree": true,
        "eth-lattice-keyring>@ethereumjs/tx>@chainsafe/ssz>case": true
      }
    },
    "eth-lattice-keyring>@ethereumjs/tx>@chainsafe/ssz>@chainsafe/persistent-merkle-tree": {
      "globals": {
        "WeakRef": true
      },
      "packages": {
        "browserify": true
      }
    },
    "eth-lattice-keyring>@ethereumjs/tx>ethereum-cryptography": {
      "globals": {
        "TextDecoder": true,
        "crypto": true
      },
      "packages": {
        "eth-lattice-keyring>@ethereumjs/tx>ethereum-cryptography>@noble/hashes": true
      }
    },
    "eth-lattice-keyring>@ethereumjs/tx>ethereum-cryptography>@noble/hashes": {
      "globals": {
        "TextEncoder": true,
        "crypto": true
      }
    },
    "eth-lattice-keyring>gridplus-sdk": {
      "globals": {
        "AbortController": true,
        "Request": true,
        "URL": true,
        "__values": true,
        "caches": true,
        "clearTimeout": true,
        "console.error": true,
        "console.log": true,
        "console.warn": true,
        "fetch": true,
        "setTimeout": true
      },
      "packages": {
        "@ethereumjs/tx>@ethereumjs/common>crc-32": true,
        "@ethersproject/abi": true,
        "@metamask/ethjs>js-sha3": true,
        "@metamask/keyring-api>bech32": true,
        "bn.js": true,
        "browserify>buffer": true,
        "eth-lattice-keyring>gridplus-sdk>@ethereumjs/common": true,
        "eth-lattice-keyring>gridplus-sdk>@ethereumjs/tx": true,
        "eth-lattice-keyring>gridplus-sdk>aes-js": true,
        "eth-lattice-keyring>gridplus-sdk>bignumber.js": true,
        "eth-lattice-keyring>gridplus-sdk>bitwise": true,
        "eth-lattice-keyring>gridplus-sdk>borc": true,
        "eth-lattice-keyring>gridplus-sdk>elliptic": true,
        "eth-lattice-keyring>gridplus-sdk>eth-eip712-util-browser": true,
        "eth-lattice-keyring>gridplus-sdk>rlp": true,
        "eth-lattice-keyring>gridplus-sdk>secp256k1": true,
        "eth-lattice-keyring>gridplus-sdk>uuid": true,
        "ethereumjs-util>ethereum-cryptography>bs58check": true,
        "ethers>@ethersproject/sha2>hash.js": true,
        "lodash": true
      }
    },
    "eth-lattice-keyring>gridplus-sdk>@ethereumjs/common": {
      "packages": {
        "@ethereumjs/tx>@ethereumjs/common>crc-32": true,
        "@ethereumjs/tx>@ethereumjs/util": true,
        "browserify>buffer": true,
        "webpack>events": true
      }
    },
    "eth-lattice-keyring>gridplus-sdk>@ethereumjs/tx": {
      "packages": {
        "@ethereumjs/tx>@ethereumjs/rlp": true,
        "@ethereumjs/tx>@ethereumjs/util": true,
        "@ethersproject/providers": true,
        "browserify>buffer": true,
        "browserify>insert-module-globals>is-buffer": true,
        "eth-lattice-keyring>@ethereumjs/tx>@chainsafe/ssz": true,
        "eth-lattice-keyring>gridplus-sdk>@ethereumjs/tx>@ethereumjs/common": true,
        "eth-lattice-keyring>gridplus-sdk>@ethereumjs/tx>ethereum-cryptography": true
      }
    },
    "eth-lattice-keyring>gridplus-sdk>@ethereumjs/tx>@ethereumjs/common": {
      "packages": {
        "@ethereumjs/tx>@ethereumjs/common>crc-32": true,
        "@ethereumjs/tx>@ethereumjs/util": true,
        "browserify>buffer": true,
        "webpack>events": true
      }
    },
    "eth-lattice-keyring>gridplus-sdk>@ethereumjs/tx>ethereum-cryptography": {
      "globals": {
        "TextDecoder": true,
        "crypto": true
      },
      "packages": {
        "eth-lattice-keyring>gridplus-sdk>@ethereumjs/tx>ethereum-cryptography>@noble/hashes": true
      }
    },
    "eth-lattice-keyring>gridplus-sdk>@ethereumjs/tx>ethereum-cryptography>@noble/hashes": {
      "globals": {
        "TextEncoder": true,
        "crypto": true
      }
    },
    "eth-lattice-keyring>gridplus-sdk>aes-js": {
      "globals": {
        "define": true
      }
    },
    "eth-lattice-keyring>gridplus-sdk>bignumber.js": {
      "globals": {
        "crypto": true,
        "define": true
      }
    },
    "eth-lattice-keyring>gridplus-sdk>bitwise": {
      "packages": {
        "browserify>buffer": true
      }
    },
    "eth-lattice-keyring>gridplus-sdk>borc": {
      "globals": {
        "console": true
      },
      "packages": {
        "browserify>buffer": true,
        "buffer>ieee754": true,
        "eth-lattice-keyring>gridplus-sdk>borc>bignumber.js": true,
        "eth-lattice-keyring>gridplus-sdk>borc>iso-url": true
      }
    },
    "eth-lattice-keyring>gridplus-sdk>borc>bignumber.js": {
      "globals": {
        "crypto": true,
        "define": true
      }
    },
    "eth-lattice-keyring>gridplus-sdk>borc>iso-url": {
      "globals": {
        "URL": true,
        "URLSearchParams": true,
        "location": true
      }
    },
    "eth-lattice-keyring>gridplus-sdk>elliptic": {
      "packages": {
        "@metamask/ppom-validator>elliptic>brorand": true,
        "@metamask/ppom-validator>elliptic>hmac-drbg": true,
        "@metamask/ppom-validator>elliptic>minimalistic-assert": true,
        "@metamask/ppom-validator>elliptic>minimalistic-crypto-utils": true,
        "bn.js": true,
        "ethers>@ethersproject/sha2>hash.js": true,
        "pumpify>inherits": true
      }
    },
    "eth-lattice-keyring>gridplus-sdk>eth-eip712-util-browser": {
      "globals": {
        "intToBuffer": true
      },
      "packages": {
        "@metamask/ethjs>js-sha3": true,
        "bn.js": true,
        "buffer": true
      }
    },
    "eth-lattice-keyring>gridplus-sdk>rlp": {
      "globals": {
        "TextEncoder": true
      }
    },
    "eth-lattice-keyring>gridplus-sdk>secp256k1": {
      "packages": {
        "eth-lattice-keyring>gridplus-sdk>secp256k1>elliptic": true
      }
    },
    "eth-lattice-keyring>gridplus-sdk>secp256k1>elliptic": {
      "packages": {
        "@metamask/ppom-validator>elliptic>brorand": true,
        "@metamask/ppom-validator>elliptic>hmac-drbg": true,
        "@metamask/ppom-validator>elliptic>minimalistic-assert": true,
        "@metamask/ppom-validator>elliptic>minimalistic-crypto-utils": true,
        "bn.js": true,
        "ethers>@ethersproject/sha2>hash.js": true,
        "pumpify>inherits": true
      }
    },
    "eth-lattice-keyring>gridplus-sdk>uuid": {
      "globals": {
        "crypto": true
      }
    },
    "eth-lattice-keyring>rlp": {
      "globals": {
        "TextEncoder": true
      }
    },
    "eth-method-registry": {
      "packages": {
        "@metamask/ethjs-contract": true,
        "@metamask/ethjs-query": true
      }
    },
    "eth-rpc-errors": {
      "packages": {
        "eth-rpc-errors>fast-safe-stringify": true
      }
    },
    "ethereumjs-util": {
      "packages": {
        "bn.js": true,
        "browserify>assert": true,
        "browserify>buffer": true,
        "browserify>insert-module-globals>is-buffer": true,
        "ethereumjs-util>create-hash": true,
        "ethereumjs-util>ethereum-cryptography": true,
        "ethereumjs-util>rlp": true
      }
    },
    "ethereumjs-util>create-hash": {
      "packages": {
        "addons-linter>sha.js": true,
        "ethereumjs-util>create-hash>cipher-base": true,
        "ethereumjs-util>create-hash>md5.js": true,
        "ethereumjs-util>create-hash>ripemd160": true,
        "pumpify>inherits": true
      }
    },
    "ethereumjs-util>create-hash>cipher-base": {
      "packages": {
        "browserify>string_decoder": true,
        "koa>content-disposition>safe-buffer": true,
        "pumpify>inherits": true,
        "stream-browserify": true
      }
    },
    "ethereumjs-util>create-hash>md5.js": {
      "packages": {
        "ethereumjs-util>create-hash>md5.js>hash-base": true,
        "koa>content-disposition>safe-buffer": true,
        "pumpify>inherits": true
      }
    },
    "ethereumjs-util>create-hash>md5.js>hash-base": {
      "packages": {
        "koa>content-disposition>safe-buffer": true,
        "pumpify>inherits": true,
        "readable-stream": true
      }
    },
    "ethereumjs-util>create-hash>ripemd160": {
      "packages": {
        "browserify>buffer": true,
        "ethereumjs-util>create-hash>md5.js>hash-base": true,
        "pumpify>inherits": true
      }
    },
    "ethereumjs-util>ethereum-cryptography": {
      "packages": {
        "browserify>buffer": true,
        "crypto-browserify>randombytes": true,
        "ethereumjs-util>ethereum-cryptography>keccak": true,
        "ganache>secp256k1": true
      }
    },
    "ethereumjs-util>ethereum-cryptography>browserify-aes": {
      "packages": {
        "browserify>buffer": true,
        "crypto-browserify>browserify-cipher>evp_bytestokey": true,
        "ethereumjs-util>create-hash>cipher-base": true,
        "ethereumjs-util>ethereum-cryptography>browserify-aes>buffer-xor": true,
        "koa>content-disposition>safe-buffer": true,
        "pumpify>inherits": true
      }
    },
    "ethereumjs-util>ethereum-cryptography>browserify-aes>buffer-xor": {
      "packages": {
        "browserify>buffer": true
      }
    },
    "ethereumjs-util>ethereum-cryptography>bs58check": {
      "packages": {
        "ethereumjs-util>create-hash": true,
        "ethereumjs-util>ethereum-cryptography>bs58check>bs58": true,
        "koa>content-disposition>safe-buffer": true
      }
    },
    "ethereumjs-util>ethereum-cryptography>bs58check>bs58": {
      "packages": {
        "@ensdomains/content-hash>multihashes>multibase>base-x": true
      }
    },
    "ethereumjs-util>ethereum-cryptography>keccak": {
      "packages": {
        "browserify>buffer": true,
        "readable-stream": true
      }
    },
    "ethereumjs-util>rlp": {
      "packages": {
        "bn.js": true,
        "browserify>buffer": true
      }
    },
    "ethereumjs-wallet>randombytes": {
      "globals": {
        "crypto.getRandomValues": true
      }
    },
    "ethers": {
      "packages": {
        "@ethersproject/abi": true,
        "@ethersproject/bignumber": true,
        "@ethersproject/bytes": true,
        "@ethersproject/contracts": true,
        "@ethersproject/hash": true,
        "@ethersproject/hdnode": true,
        "@ethersproject/wallet": true,
        "ethers>@ethersproject/abstract-signer": true,
        "ethers>@ethersproject/address": true,
        "ethers>@ethersproject/base64": true,
        "ethers>@ethersproject/basex": true,
        "ethers>@ethersproject/constants": true,
        "ethers>@ethersproject/json-wallets": true,
        "ethers>@ethersproject/keccak256": true,
        "ethers>@ethersproject/logger": true,
        "ethers>@ethersproject/properties": true,
        "ethers>@ethersproject/providers": true,
        "ethers>@ethersproject/random": true,
        "ethers>@ethersproject/rlp": true,
        "ethers>@ethersproject/sha2": true,
        "ethers>@ethersproject/signing-key": true,
        "ethers>@ethersproject/solidity": true,
        "ethers>@ethersproject/strings": true,
        "ethers>@ethersproject/transactions": true,
        "ethers>@ethersproject/units": true,
        "ethers>@ethersproject/web": true,
        "ethers>@ethersproject/wordlists": true
      }
    },
    "ethers>@ethersproject/abstract-provider": {
      "packages": {
        "@ethersproject/bignumber": true,
        "@ethersproject/bytes": true,
        "ethers>@ethersproject/logger": true,
        "ethers>@ethersproject/properties": true
      }
    },
    "ethers>@ethersproject/abstract-signer": {
      "packages": {
        "ethers>@ethersproject/logger": true,
        "ethers>@ethersproject/properties": true
      }
    },
    "ethers>@ethersproject/address": {
      "packages": {
        "@ethersproject/bignumber": true,
        "@ethersproject/bytes": true,
        "ethers>@ethersproject/keccak256": true,
        "ethers>@ethersproject/logger": true,
        "ethers>@ethersproject/rlp": true
      }
    },
    "ethers>@ethersproject/base64": {
      "globals": {
        "atob": true,
        "btoa": true
      },
      "packages": {
        "@ethersproject/bytes": true
      }
    },
    "ethers>@ethersproject/basex": {
      "packages": {
        "@ethersproject/bytes": true,
        "ethers>@ethersproject/properties": true
      }
    },
    "ethers>@ethersproject/constants": {
      "packages": {
        "@ethersproject/bignumber": true
      }
    },
    "ethers>@ethersproject/json-wallets": {
      "packages": {
        "@ethersproject/bytes": true,
        "@ethersproject/hdnode": true,
        "ethers>@ethersproject/address": true,
        "ethers>@ethersproject/json-wallets>aes-js": true,
        "ethers>@ethersproject/json-wallets>scrypt-js": true,
        "ethers>@ethersproject/keccak256": true,
        "ethers>@ethersproject/logger": true,
        "ethers>@ethersproject/pbkdf2": true,
        "ethers>@ethersproject/properties": true,
        "ethers>@ethersproject/random": true,
        "ethers>@ethersproject/strings": true,
        "ethers>@ethersproject/transactions": true
      }
    },
    "ethers>@ethersproject/json-wallets>aes-js": {
      "globals": {
        "define": true
      }
    },
    "ethers>@ethersproject/json-wallets>scrypt-js": {
      "globals": {
        "define": true,
        "setTimeout": true
      },
      "packages": {
        "browserify>timers-browserify": true
      }
    },
    "ethers>@ethersproject/keccak256": {
      "packages": {
        "@ethersproject/bytes": true,
        "@metamask/ethjs>js-sha3": true
      }
    },
    "ethers>@ethersproject/logger": {
      "globals": {
        "console": true
      }
    },
    "ethers>@ethersproject/pbkdf2": {
      "packages": {
        "@ethersproject/bytes": true,
        "ethers>@ethersproject/sha2": true
      }
    },
    "ethers>@ethersproject/properties": {
      "packages": {
        "ethers>@ethersproject/logger": true
      }
    },
    "ethers>@ethersproject/providers": {
      "globals": {
        "WebSocket": true,
        "clearInterval": true,
        "clearTimeout": true,
        "console.log": true,
        "console.warn": true,
        "setInterval": true,
        "setTimeout": true
      },
      "packages": {
        "@ethersproject/bignumber": true,
        "@ethersproject/bytes": true,
        "@ethersproject/hash": true,
        "ethers>@ethersproject/abstract-provider": true,
        "ethers>@ethersproject/abstract-signer": true,
        "ethers>@ethersproject/address": true,
        "ethers>@ethersproject/base64": true,
        "ethers>@ethersproject/basex": true,
        "ethers>@ethersproject/constants": true,
        "ethers>@ethersproject/logger": true,
        "ethers>@ethersproject/properties": true,
        "ethers>@ethersproject/providers>@ethersproject/networks": true,
        "ethers>@ethersproject/providers>@ethersproject/web": true,
        "ethers>@ethersproject/providers>bech32": true,
        "ethers>@ethersproject/random": true,
        "ethers>@ethersproject/sha2": true,
        "ethers>@ethersproject/strings": true,
        "ethers>@ethersproject/transactions": true
      }
    },
    "ethers>@ethersproject/providers>@ethersproject/networks": {
      "packages": {
        "ethers>@ethersproject/logger": true
      }
    },
    "ethers>@ethersproject/providers>@ethersproject/web": {
      "globals": {
        "clearTimeout": true,
        "fetch": true,
        "setTimeout": true
      },
      "packages": {
        "@ethersproject/bytes": true,
        "ethers>@ethersproject/base64": true,
        "ethers>@ethersproject/logger": true,
        "ethers>@ethersproject/properties": true,
        "ethers>@ethersproject/strings": true
      }
    },
    "ethers>@ethersproject/random": {
      "packages": {
        "@ethersproject/bytes": true,
        "ethers>@ethersproject/logger": true
      }
    },
    "ethers>@ethersproject/rlp": {
      "packages": {
        "@ethersproject/bytes": true,
        "ethers>@ethersproject/logger": true
      }
    },
    "ethers>@ethersproject/sha2": {
      "packages": {
        "@ethersproject/bytes": true,
        "ethers>@ethersproject/logger": true,
        "ethers>@ethersproject/sha2>hash.js": true
      }
    },
    "ethers>@ethersproject/sha2>hash.js": {
      "packages": {
        "@metamask/ppom-validator>elliptic>minimalistic-assert": true,
        "pumpify>inherits": true
      }
    },
    "ethers>@ethersproject/signing-key": {
      "packages": {
<<<<<<< HEAD
        "browserify>buffer": true,
        "crypto-browserify>randombytes": true,
        "ganache>keccak": true,
        "ganache>secp256k1": true
=======
        "@ethersproject/bytes": true,
        "ethers>@ethersproject/logger": true,
        "ethers>@ethersproject/properties": true,
        "ethers>@ethersproject/signing-key>elliptic": true
>>>>>>> ad7a5462
      }
    },
    "ethers>@ethersproject/signing-key>elliptic": {
      "packages": {
<<<<<<< HEAD
        "browserify>buffer": true,
        "crypto-browserify>browserify-cipher>evp_bytestokey": true,
        "ethereumjs-util>create-hash>cipher-base": true,
        "ethereumjs-util>ethereum-cryptography>browserify-aes>buffer-xor": true,
        "koa>content-disposition>safe-buffer": true,
=======
        "@metamask/ppom-validator>elliptic>brorand": true,
        "@metamask/ppom-validator>elliptic>hmac-drbg": true,
        "@metamask/ppom-validator>elliptic>minimalistic-assert": true,
        "@metamask/ppom-validator>elliptic>minimalistic-crypto-utils": true,
        "bn.js": true,
        "ethers>@ethersproject/sha2>hash.js": true,
>>>>>>> ad7a5462
        "pumpify>inherits": true
      }
    },
    "ethers>@ethersproject/solidity": {
      "packages": {
        "@ethersproject/bignumber": true,
        "@ethersproject/bytes": true,
        "ethers>@ethersproject/keccak256": true,
        "ethers>@ethersproject/logger": true,
        "ethers>@ethersproject/sha2": true,
        "ethers>@ethersproject/strings": true
      }
    },
    "ethers>@ethersproject/strings": {
      "packages": {
        "@ethersproject/bytes": true,
        "ethers>@ethersproject/constants": true,
        "ethers>@ethersproject/logger": true
      }
    },
    "ethers>@ethersproject/transactions": {
      "packages": {
        "@ethersproject/bignumber": true,
        "@ethersproject/bytes": true,
        "ethers>@ethersproject/address": true,
        "ethers>@ethersproject/constants": true,
        "ethers>@ethersproject/keccak256": true,
        "ethers>@ethersproject/logger": true,
        "ethers>@ethersproject/properties": true,
        "ethers>@ethersproject/rlp": true,
        "ethers>@ethersproject/signing-key": true
      }
    },
    "ethers>@ethersproject/units": {
      "packages": {
        "@ethersproject/bignumber": true,
        "ethers>@ethersproject/logger": true
      }
    },
    "ethers>@ethersproject/web": {
      "globals": {
        "clearTimeout": true,
        "fetch": true,
        "setTimeout": true
      },
      "packages": {
        "@ethersproject/bytes": true,
        "ethers>@ethersproject/base64": true,
        "ethers>@ethersproject/logger": true,
        "ethers>@ethersproject/properties": true,
        "ethers>@ethersproject/strings": true
      }
    },
    "ethers>@ethersproject/wordlists": {
      "packages": {
        "@ethersproject/bytes": true,
        "@ethersproject/hash": true,
        "ethers>@ethersproject/logger": true,
        "ethers>@ethersproject/properties": true,
        "ethers>@ethersproject/strings": true
      }
    },
    "extension-port-stream": {
      "packages": {
        "browserify>buffer": true,
        "extension-port-stream>readable-stream": true
      }
    },
    "extension-port-stream>readable-stream": {
      "globals": {
        "AbortController": true,
        "AggregateError": true,
        "Blob": true
      },
      "packages": {
        "browserify>buffer": true,
        "browserify>string_decoder": true,
        "extension-port-stream>readable-stream>abort-controller": true,
        "process": true,
        "webpack>events": true
      }
    },
    "extension-port-stream>readable-stream>abort-controller": {
      "globals": {
        "AbortController": true
      }
    },
    "fast-json-patch": {
      "globals": {
        "addEventListener": true,
        "clearTimeout": true,
        "removeEventListener": true,
        "setTimeout": true
      }
    },
<<<<<<< HEAD
    "firebase": {
      "packages": {
        "firebase>@firebase/app": true,
        "firebase>@firebase/messaging": true
      }
    },
    "firebase>@firebase/app": {
      "globals": {
        "FinalizationRegistry": true,
        "console.warn": true
      },
      "packages": {
        "firebase>@firebase/app>@firebase/component": true,
        "firebase>@firebase/app>@firebase/logger": true,
        "firebase>@firebase/app>idb": true,
        "firebase>@firebase/util": true
      }
    },
    "firebase>@firebase/app>@firebase/component": {
      "packages": {
        "firebase>@firebase/util": true
      }
    },
    "firebase>@firebase/app>@firebase/logger": {
      "globals": {
        "console": true
      },
      "packages": {
        "@swc/helpers>tslib": true
      }
    },
    "firebase>@firebase/app>idb": {
      "globals": {
        "DOMException": true,
        "IDBCursor": true,
        "IDBDatabase": true,
        "IDBIndex": true,
        "IDBObjectStore": true,
        "IDBRequest": true,
        "IDBTransaction": true,
        "indexedDB.deleteDatabase": true,
        "indexedDB.open": true
      }
    },
    "firebase>@firebase/firestore>@grpc/proto-loader>protobufjs": {
      "globals": {
        "process": true,
        "setTimeout": true
      },
      "packages": {
        "firebase>@firebase/firestore>@grpc/proto-loader>protobufjs>@protobufjs/aspromise": true,
        "firebase>@firebase/firestore>@grpc/proto-loader>protobufjs>@protobufjs/base64": true,
        "firebase>@firebase/firestore>@grpc/proto-loader>protobufjs>@protobufjs/codegen": true,
        "firebase>@firebase/firestore>@grpc/proto-loader>protobufjs>@protobufjs/eventemitter": true,
        "firebase>@firebase/firestore>@grpc/proto-loader>protobufjs>@protobufjs/fetch": true,
        "firebase>@firebase/firestore>@grpc/proto-loader>protobufjs>@protobufjs/float": true,
        "firebase>@firebase/firestore>@grpc/proto-loader>protobufjs>@protobufjs/inquire": true,
        "firebase>@firebase/firestore>@grpc/proto-loader>protobufjs>@protobufjs/path": true,
        "firebase>@firebase/firestore>@grpc/proto-loader>protobufjs>@protobufjs/pool": true,
        "firebase>@firebase/firestore>@grpc/proto-loader>protobufjs>@protobufjs/utf8": true
      }
    },
    "firebase>@firebase/firestore>@grpc/proto-loader>protobufjs>@protobufjs/codegen": {
      "globals": {
        "console.log": true
      }
    },
    "firebase>@firebase/firestore>@grpc/proto-loader>protobufjs>@protobufjs/fetch": {
      "globals": {
        "XMLHttpRequest": true
      },
      "packages": {
        "firebase>@firebase/firestore>@grpc/proto-loader>protobufjs>@protobufjs/aspromise": true,
        "firebase>@firebase/firestore>@grpc/proto-loader>protobufjs>@protobufjs/inquire": true
      }
    },
    "firebase>@firebase/installations": {
      "globals": {
        "BroadcastChannel": true,
        "Headers": true,
        "btoa": true,
        "console.error": true,
        "crypto": true,
        "fetch": true,
        "msCrypto": true,
        "navigator.onLine": true,
        "setTimeout": true
      },
      "packages": {
        "firebase>@firebase/app": true,
        "firebase>@firebase/app>@firebase/component": true,
        "firebase>@firebase/app>idb": true,
        "firebase>@firebase/util": true
      }
    },
    "firebase>@firebase/messaging": {
      "globals": {
        "Headers": true,
        "Notification.maxActions": true,
        "Notification.permission": true,
        "Notification.requestPermission": true,
        "PushSubscription.prototype.hasOwnProperty": true,
        "ServiceWorkerRegistration": true,
        "URL": true,
        "addEventListener": true,
        "atob": true,
        "btoa": true,
        "clients.matchAll": true,
        "clients.openWindow": true,
        "console.warn": true,
        "document": true,
        "fetch": true,
        "indexedDB": true,
        "location.href": true,
        "location.origin": true,
        "navigator": true,
        "origin.replace": true,
        "registration.showNotification": true,
        "setTimeout": true
      },
      "packages": {
        "@swc/helpers>tslib": true,
        "firebase>@firebase/app": true,
        "firebase>@firebase/app>@firebase/component": true,
        "firebase>@firebase/app>idb": true,
        "firebase>@firebase/installations": true,
        "firebase>@firebase/util": true
      }
    },
    "firebase>@firebase/util": {
      "globals": {
        "atob": true,
        "browser": true,
        "btoa": true,
        "chrome": true,
        "console": true,
        "document": true,
        "indexedDB": true,
        "navigator": true,
        "process": true,
        "self": true,
        "setTimeout": true
      },
      "packages": {
        "process": true
      }
    },
=======
>>>>>>> ad7a5462
    "fuse.js": {
      "globals": {
        "console": true,
        "define": true
      }
    },
<<<<<<< HEAD
    "ganache>keccak": {
      "packages": {
        "browserify>buffer": true,
        "readable-stream": true
      }
    },
=======
>>>>>>> ad7a5462
    "ganache>secp256k1": {
      "packages": {
        "@metamask/ppom-validator>elliptic": true
      }
    },
    "gulp>vinyl-fs>object.assign": {
      "packages": {
        "@lavamoat/lavapack>json-stable-stringify>object-keys": true,
        "string.prototype.matchall>call-bind": true,
        "string.prototype.matchall>define-properties": true,
        "string.prototype.matchall>has-symbols": true
      }
    },
    "he": {
      "globals": {
        "define": true
      }
    },
    "https-browserify": {
      "packages": {
        "browserify>url": true,
        "stream-http": true
      }
    },
    "json-rpc-engine": {
      "packages": {
        "eth-rpc-errors": true,
        "json-rpc-engine>@metamask/safe-event-emitter": true
      }
    },
    "json-rpc-engine>@metamask/safe-event-emitter": {
      "globals": {
        "setTimeout": true
      },
      "packages": {
        "webpack>events": true
      }
    },
    "json-rpc-middleware-stream": {
      "globals": {
        "console.warn": true,
        "setTimeout": true
      },
      "packages": {
        "@metamask/safe-event-emitter": true,
        "readable-stream": true
      }
    },
    "koa>content-disposition>safe-buffer": {
      "packages": {
        "browserify>buffer": true
      }
    },
    "koa>is-generator-function": {
      "packages": {
        "koa>is-generator-function>has-tostringtag": true
      }
    },
    "koa>is-generator-function>has-tostringtag": {
      "packages": {
        "string.prototype.matchall>has-symbols": true
      }
    },
    "localforage": {
      "globals": {
        "Blob": true,
        "BlobBuilder": true,
        "FileReader": true,
        "IDBKeyRange": true,
        "MSBlobBuilder": true,
        "MozBlobBuilder": true,
        "OIndexedDB": true,
        "WebKitBlobBuilder": true,
        "atob": true,
        "btoa": true,
        "console.error": true,
        "console.info": true,
        "console.warn": true,
        "define": true,
        "fetch": true,
        "indexedDB": true,
        "localStorage": true,
        "mozIndexedDB": true,
        "msIndexedDB": true,
        "navigator.platform": true,
        "navigator.userAgent": true,
        "openDatabase": true,
        "setTimeout": true,
        "webkitIndexedDB": true
      }
    },
    "lodash": {
      "globals": {
        "clearTimeout": true,
        "define": true,
        "setTimeout": true
      }
    },
    "loglevel": {
      "globals": {
        "console": true,
        "define": true,
        "document.cookie": true,
        "localStorage": true,
        "log": "write",
        "navigator": true
      }
    },
    "luxon": {
      "globals": {
        "Intl": true
      }
    },
    "nanoid": {
      "globals": {
        "crypto": true,
        "msCrypto": true,
        "navigator": true
      }
    },
    "nock>debug": {
      "globals": {
        "console": true,
        "document": true,
        "localStorage": true,
        "navigator": true,
        "process": true
      },
      "packages": {
        "nock>debug>ms": true,
        "process": true
      }
    },
    "node-fetch": {
      "globals": {
        "Headers": true,
        "Request": true,
        "Response": true,
        "fetch": true
      }
    },
    "path-browserify": {
      "packages": {
        "process": true
      }
    },
    "process": {
      "globals": {
        "clearTimeout": true,
        "setTimeout": true
      }
    },
    "promise-to-callback": {
      "packages": {
        "promise-to-callback>is-fn": true,
        "promise-to-callback>set-immediate-shim": true
      }
    },
    "promise-to-callback>set-immediate-shim": {
      "globals": {
        "setTimeout.apply": true
      },
      "packages": {
        "browserify>timers-browserify": true
      }
    },
    "prop-types": {
      "globals": {
        "console": true
      },
      "packages": {
        "prop-types>react-is": true,
        "react>object-assign": true
      }
    },
    "prop-types>react-is": {
      "globals": {
        "console": true
      }
    },
    "qrcode-generator": {
      "globals": {
        "define": true
      }
    },
    "qrcode.react": {
      "globals": {
        "Path2D": true,
        "devicePixelRatio": true
      },
      "packages": {
        "react": true
      }
    },
    "react": {
      "globals": {
        "console": true
      },
      "packages": {
        "prop-types": true,
        "react>object-assign": true
      }
    },
    "react-beautiful-dnd": {
      "globals": {
        "Element.prototype": true,
        "__REDUX_DEVTOOLS_EXTENSION_COMPOSE__": true,
        "addEventListener": true,
        "cancelAnimationFrame": true,
        "clearTimeout": true,
        "console": true,
        "document": true,
        "getComputedStyle": true,
        "pageXOffset": true,
        "pageYOffset": true,
        "removeEventListener": true,
        "requestAnimationFrame": true,
        "scrollBy": true,
        "setTimeout": true
      },
      "packages": {
        "@babel/runtime": true,
        "react": true,
        "react-beautiful-dnd>css-box-model": true,
        "react-beautiful-dnd>memoize-one": true,
        "react-beautiful-dnd>raf-schd": true,
        "react-beautiful-dnd>use-memo-one": true,
        "react-dom": true,
        "react-redux": true,
        "redux": true
      }
    },
    "react-beautiful-dnd>css-box-model": {
      "globals": {
        "getComputedStyle": true,
        "pageXOffset": true,
        "pageYOffset": true
      },
      "packages": {
        "react-router-dom>tiny-invariant": true
      }
    },
    "react-beautiful-dnd>raf-schd": {
      "globals": {
        "cancelAnimationFrame": true,
        "requestAnimationFrame": true
      }
    },
    "react-beautiful-dnd>use-memo-one": {
      "packages": {
        "react": true
      }
    },
    "react-chartjs-2": {
      "globals": {
        "setTimeout": true
      },
      "packages": {
        "chart.js": true,
        "react": true
      }
    },
    "react-devtools": {
      "packages": {
        "react-devtools>react-devtools-core": true
      }
    },
    "react-devtools>react-devtools-core": {
      "globals": {
        "WebSocket": true,
        "setTimeout": true
      }
    },
    "react-dnd-html5-backend": {
      "globals": {
        "addEventListener": true,
        "clearTimeout": true,
        "removeEventListener": true
      }
    },
    "react-dom": {
      "globals": {
        "HTMLIFrameElement": true,
        "MSApp": true,
        "__REACT_DEVTOOLS_GLOBAL_HOOK__": true,
        "addEventListener": true,
        "clearTimeout": true,
        "clipboardData": true,
        "console": true,
        "dispatchEvent": true,
        "document": true,
        "event": "write",
        "jest": true,
        "location.protocol": true,
        "navigator.userAgent.indexOf": true,
        "performance": true,
        "removeEventListener": true,
        "self": true,
        "setTimeout": true,
        "top": true,
        "trustedTypes": true
      },
      "packages": {
        "prop-types": true,
        "react": true,
        "react-dom>scheduler": true,
        "react>object-assign": true
      }
    },
    "react-dom>scheduler": {
      "globals": {
        "MessageChannel": true,
        "cancelAnimationFrame": true,
        "clearTimeout": true,
        "console": true,
        "navigator": true,
        "performance": true,
        "requestAnimationFrame": true,
        "setTimeout": true
      }
    },
    "react-focus-lock": {
      "globals": {
        "addEventListener": true,
        "console.error": true,
        "console.warn": true,
        "document": true,
        "removeEventListener": true,
        "setTimeout": true
      },
      "packages": {
        "@babel/runtime": true,
        "prop-types": true,
        "react": true,
        "react-focus-lock>focus-lock": true,
        "react-focus-lock>react-clientside-effect": true,
        "react-focus-lock>use-callback-ref": true,
        "react-focus-lock>use-sidecar": true
      }
    },
    "react-focus-lock>focus-lock": {
      "globals": {
        "HTMLIFrameElement": true,
        "Node.DOCUMENT_FRAGMENT_NODE": true,
        "Node.DOCUMENT_NODE": true,
        "Node.DOCUMENT_POSITION_CONTAINED_BY": true,
        "Node.DOCUMENT_POSITION_CONTAINS": true,
        "Node.ELEMENT_NODE": true,
        "console.error": true,
        "console.warn": true,
        "document": true,
        "getComputedStyle": true,
        "setTimeout": true
      },
      "packages": {
        "@swc/helpers>tslib": true
      }
    },
    "react-focus-lock>react-clientside-effect": {
      "packages": {
        "@babel/runtime": true,
        "react": true
      }
    },
    "react-focus-lock>use-callback-ref": {
      "packages": {
        "react": true
      }
    },
    "react-focus-lock>use-sidecar": {
      "globals": {
        "console.error": true
      },
      "packages": {
        "@swc/helpers>tslib": true,
        "react": true,
        "react-focus-lock>use-sidecar>detect-node-es": true
      }
    },
    "react-idle-timer": {
      "globals": {
        "clearTimeout": true,
        "document": true,
        "setTimeout": true
      },
      "packages": {
        "prop-types": true,
        "react": true
      }
    },
    "react-inspector": {
      "globals": {
        "Node": true,
        "chromeDark": true,
        "chromeLight": true
      },
      "packages": {
        "react": true
      }
    },
    "react-markdown": {
      "globals": {
        "console.warn": true
      },
      "packages": {
        "prop-types": true,
        "react": true,
        "react-markdown>comma-separated-tokens": true,
        "react-markdown>property-information": true,
        "react-markdown>react-is": true,
        "react-markdown>remark-parse": true,
        "react-markdown>remark-rehype": true,
        "react-markdown>space-separated-tokens": true,
        "react-markdown>style-to-object": true,
        "react-markdown>unified": true,
        "react-markdown>unist-util-visit": true,
        "react-markdown>vfile": true
      }
    },
    "react-markdown>property-information": {
      "packages": {
        "watchify>xtend": true
      }
    },
    "react-markdown>react-is": {
      "globals": {
        "console": true
      }
    },
    "react-markdown>remark-parse": {
      "packages": {
        "react-markdown>remark-parse>mdast-util-from-markdown": true
      }
    },
    "react-markdown>remark-parse>mdast-util-from-markdown": {
      "packages": {
        "react-markdown>remark-parse>mdast-util-from-markdown>mdast-util-to-string": true,
        "react-markdown>remark-parse>mdast-util-from-markdown>micromark": true,
        "react-markdown>remark-parse>mdast-util-from-markdown>unist-util-stringify-position": true,
        "react-syntax-highlighter>refractor>parse-entities": true
      }
    },
    "react-markdown>remark-parse>mdast-util-from-markdown>micromark": {
      "packages": {
        "react-syntax-highlighter>refractor>parse-entities": true
      }
    },
    "react-markdown>remark-rehype": {
      "packages": {
        "react-markdown>remark-rehype>mdast-util-to-hast": true
      }
    },
    "react-markdown>remark-rehype>mdast-util-to-hast": {
      "globals": {
        "console.warn": true
      },
      "packages": {
        "@storybook/addon-docs>remark-external-links>mdast-util-definitions": true,
        "react-markdown>remark-rehype>mdast-util-to-hast>mdurl": true,
        "react-markdown>remark-rehype>mdast-util-to-hast>unist-builder": true,
        "react-markdown>remark-rehype>mdast-util-to-hast>unist-util-generated": true,
        "react-markdown>remark-rehype>mdast-util-to-hast>unist-util-position": true,
        "react-markdown>unist-util-visit": true
      }
    },
    "react-markdown>style-to-object": {
      "packages": {
        "react-markdown>style-to-object>inline-style-parser": true
      }
    },
    "react-markdown>unified": {
      "packages": {
        "mocha>yargs-unparser>is-plain-obj": true,
        "react-markdown>unified>bail": true,
        "react-markdown>unified>extend": true,
        "react-markdown>unified>is-buffer": true,
        "react-markdown>unified>trough": true,
        "react-markdown>vfile": true
      }
    },
    "react-markdown>unist-util-visit": {
      "packages": {
        "react-markdown>unist-util-visit>unist-util-visit-parents": true
      }
    },
    "react-markdown>unist-util-visit>unist-util-visit-parents": {
      "packages": {
        "react-markdown>unist-util-visit>unist-util-is": true
      }
    },
    "react-markdown>vfile": {
      "packages": {
        "path-browserify": true,
        "process": true,
        "react-markdown>vfile>is-buffer": true,
        "react-markdown>vfile>replace-ext": true,
        "react-markdown>vfile>vfile-message": true
      }
    },
    "react-markdown>vfile>replace-ext": {
      "packages": {
        "path-browserify": true
      }
    },
    "react-markdown>vfile>vfile-message": {
      "packages": {
        "react-markdown>vfile>unist-util-stringify-position": true
      }
    },
    "react-popper": {
      "globals": {
        "document": true
      },
      "packages": {
        "@popperjs/core": true,
        "react": true,
        "react-popper>react-fast-compare": true,
        "react-popper>warning": true
      }
    },
    "react-popper>react-fast-compare": {
      "globals": {
        "Element": true,
        "console.warn": true
      }
    },
    "react-popper>warning": {
      "globals": {
        "console": true
      }
    },
    "react-redux": {
      "globals": {
        "console": true,
        "document": true
      },
      "packages": {
        "prop-types": true,
        "react": true,
        "react-dom": true,
        "react-redux>@babel/runtime": true,
        "react-redux>hoist-non-react-statics": true,
        "react-redux>react-is": true
      }
    },
    "react-redux>hoist-non-react-statics": {
      "packages": {
        "prop-types>react-is": true
      }
    },
    "react-redux>react-is": {
      "globals": {
        "console": true
      }
    },
    "react-responsive-carousel": {
      "globals": {
        "addEventListener": true,
        "removeEventListener": true
      }
    },
    "react-router-dom": {
      "packages": {
        "prop-types": true,
        "react": true,
        "react-router-dom>history": true,
        "react-router-dom>react-router": true,
        "react-router-dom>tiny-invariant": true,
        "react-router-dom>tiny-warning": true
      }
    },
    "react-router-dom>history": {
      "globals": {
        "addEventListener": true,
        "confirm": true,
        "document": true,
        "history": true,
        "location": true,
        "navigator.userAgent": true,
        "removeEventListener": true
      },
      "packages": {
        "react-router-dom>history>resolve-pathname": true,
        "react-router-dom>history>value-equal": true,
        "react-router-dom>tiny-invariant": true,
        "react-router-dom>tiny-warning": true
      }
    },
    "react-router-dom>react-router": {
      "packages": {
        "prop-types": true,
        "prop-types>react-is": true,
        "react": true,
        "react-redux>hoist-non-react-statics": true,
        "react-router-dom>react-router>history": true,
        "react-router-dom>react-router>mini-create-react-context": true,
        "react-router-dom>tiny-invariant": true,
        "react-router-dom>tiny-warning": true,
        "serve-handler>path-to-regexp": true
      }
    },
    "react-router-dom>react-router>history": {
      "globals": {
        "addEventListener": true,
        "confirm": true,
        "document": true,
        "history": true,
        "location": true,
        "navigator.userAgent": true,
        "removeEventListener": true
      },
      "packages": {
        "react-router-dom>history>resolve-pathname": true,
        "react-router-dom>history>value-equal": true,
        "react-router-dom>tiny-invariant": true,
        "react-router-dom>tiny-warning": true
      }
    },
    "react-router-dom>react-router>mini-create-react-context": {
      "packages": {
        "@babel/runtime": true,
        "prop-types": true,
        "react": true,
        "react-router-dom>react-router>mini-create-react-context>gud": true,
        "react-router-dom>tiny-warning": true
      }
    },
    "react-router-dom>tiny-warning": {
      "globals": {
        "console": true
      }
    },
    "react-simple-file-input": {
      "globals": {
        "File": true,
        "FileReader": true,
        "console.warn": true
      },
      "packages": {
        "prop-types": true,
        "react": true
      }
    },
    "react-syntax-highlighter>refractor>parse-entities": {
      "globals": {
        "document.createElement": true
      }
    },
    "react-tippy": {
      "globals": {
        "Element": true,
        "MSStream": true,
        "MutationObserver": true,
        "addEventListener": true,
        "clearTimeout": true,
        "console.error": true,
        "console.warn": true,
        "define": true,
        "document": true,
        "getComputedStyle": true,
        "innerHeight": true,
        "innerWidth": true,
        "navigator.maxTouchPoints": true,
        "navigator.msMaxTouchPoints": true,
        "navigator.userAgent": true,
        "performance": true,
        "requestAnimationFrame": true,
        "setTimeout": true
      },
      "packages": {
        "react": true,
        "react-dom": true,
        "react-tippy>popper.js": true
      }
    },
    "react-tippy>popper.js": {
      "globals": {
        "MSInputMethodContext": true,
        "Node.DOCUMENT_POSITION_FOLLOWING": true,
        "cancelAnimationFrame": true,
        "console.warn": true,
        "define": true,
        "devicePixelRatio": true,
        "document": true,
        "getComputedStyle": true,
        "innerHeight": true,
        "innerWidth": true,
        "navigator.userAgent": true,
        "requestAnimationFrame": true,
        "setTimeout": true
      }
    },
    "react-toggle-button": {
      "globals": {
        "clearTimeout": true,
        "console.warn": true,
        "define": true,
        "performance": true,
        "setTimeout": true
      },
      "packages": {
        "react": true
      }
    },
    "readable-stream": {
      "packages": {
        "browserify>browser-resolve": true,
        "browserify>buffer": true,
        "browserify>string_decoder": true,
        "process": true,
        "pumpify>inherits": true,
        "readable-stream>util-deprecate": true,
        "webpack>events": true
      }
    },
    "readable-stream-2>core-util-is": {
      "packages": {
        "browserify>insert-module-globals>is-buffer": true
      }
    },
    "readable-stream-2>process-nextick-args": {
      "packages": {
        "process": true
      }
    },
    "readable-stream>util-deprecate": {
      "globals": {
        "console.trace": true,
        "console.warn": true,
        "localStorage": true
      }
    },
    "redux": {
      "globals": {
        "console": true
      },
      "packages": {
        "@babel/runtime": true
      }
    },
    "semver": {
      "globals": {
        "console.error": true
      },
      "packages": {
        "process": true
      }
    },
    "serve-handler>path-to-regexp": {
      "packages": {
        "serve-handler>path-to-regexp>isarray": true
      }
    },
    "stream-browserify": {
      "packages": {
        "pumpify>inherits": true,
        "readable-stream": true,
        "webpack>events": true
      }
    },
    "stream-http": {
      "globals": {
        "AbortController": true,
        "Blob": true,
        "MSStreamReader": true,
        "ReadableStream": true,
        "WritableStream": true,
        "XDomainRequest": true,
        "XMLHttpRequest": true,
        "clearTimeout": true,
        "fetch": true,
        "location.protocol.search": true,
        "setTimeout": true
      },
      "packages": {
        "browserify>buffer": true,
        "browserify>url": true,
        "process": true,
        "pumpify>inherits": true,
        "readable-stream": true,
        "stream-http>builtin-status-codes": true,
        "watchify>xtend": true
      }
    },
    "string.prototype.matchall>call-bind": {
      "packages": {
        "browserify>has>function-bind": true,
        "string.prototype.matchall>call-bind>es-define-property": true,
        "string.prototype.matchall>call-bind>es-errors": true,
        "string.prototype.matchall>call-bind>set-function-length": true,
        "string.prototype.matchall>get-intrinsic": true
      }
    },
    "string.prototype.matchall>call-bind>es-define-property": {
      "packages": {
        "string.prototype.matchall>get-intrinsic": true
      }
    },
    "string.prototype.matchall>call-bind>set-function-length": {
      "packages": {
        "string.prototype.matchall>call-bind>es-errors": true,
        "string.prototype.matchall>define-properties>define-data-property": true,
        "string.prototype.matchall>es-abstract>gopd": true,
        "string.prototype.matchall>es-abstract>has-property-descriptors": true,
        "string.prototype.matchall>get-intrinsic": true
      }
    },
    "string.prototype.matchall>define-properties": {
      "packages": {
        "@lavamoat/lavapack>json-stable-stringify>object-keys": true,
        "string.prototype.matchall>define-properties>define-data-property": true,
        "string.prototype.matchall>es-abstract>has-property-descriptors": true
      }
    },
    "string.prototype.matchall>define-properties>define-data-property": {
      "packages": {
        "string.prototype.matchall>call-bind>es-define-property": true,
        "string.prototype.matchall>call-bind>es-errors": true,
        "string.prototype.matchall>es-abstract>gopd": true
      }
    },
    "string.prototype.matchall>es-abstract>array-buffer-byte-length": {
      "packages": {
        "string.prototype.matchall>call-bind": true,
        "string.prototype.matchall>es-abstract>is-array-buffer": true
      }
    },
    "string.prototype.matchall>es-abstract>available-typed-arrays": {
      "packages": {
        "string.prototype.matchall>es-abstract>typed-array-length>possible-typed-array-names": true
      }
    },
    "string.prototype.matchall>es-abstract>es-to-primitive>is-symbol": {
      "packages": {
        "string.prototype.matchall>has-symbols": true
      }
    },
    "string.prototype.matchall>es-abstract>gopd": {
      "packages": {
        "string.prototype.matchall>get-intrinsic": true
      }
    },
    "string.prototype.matchall>es-abstract>has-property-descriptors": {
      "packages": {
        "string.prototype.matchall>call-bind>es-define-property": true
      }
    },
    "string.prototype.matchall>es-abstract>is-array-buffer": {
      "packages": {
        "string.prototype.matchall>call-bind": true,
        "string.prototype.matchall>get-intrinsic": true
      }
    },
    "string.prototype.matchall>es-abstract>is-callable": {
      "globals": {
        "document": true
      }
    },
    "string.prototype.matchall>es-abstract>is-regex": {
      "packages": {
        "koa>is-generator-function>has-tostringtag": true,
        "string.prototype.matchall>call-bind": true
      }
    },
    "string.prototype.matchall>es-abstract>is-shared-array-buffer": {
      "packages": {
        "string.prototype.matchall>call-bind": true
      }
    },
    "string.prototype.matchall>es-abstract>object-inspect": {
      "globals": {
        "HTMLElement": true,
        "WeakRef": true
      },
      "packages": {
        "browserify>browser-resolve": true
      }
    },
    "string.prototype.matchall>get-intrinsic": {
      "globals": {
        "AggregateError": true,
        "FinalizationRegistry": true,
        "WeakRef": true
      },
      "packages": {
        "browserify>has>function-bind": true,
        "depcheck>is-core-module>hasown": true,
        "string.prototype.matchall>call-bind>es-errors": true,
        "string.prototype.matchall>es-abstract>has-proto": true,
        "string.prototype.matchall>has-symbols": true
      }
    },
    "string.prototype.matchall>internal-slot": {
      "packages": {
        "depcheck>is-core-module>hasown": true,
        "string.prototype.matchall>call-bind>es-errors": true,
        "string.prototype.matchall>side-channel": true
      }
    },
    "string.prototype.matchall>regexp.prototype.flags": {
      "packages": {
        "string.prototype.matchall>call-bind": true,
        "string.prototype.matchall>call-bind>es-errors": true,
        "string.prototype.matchall>define-properties": true,
        "string.prototype.matchall>regexp.prototype.flags>set-function-name": true
      }
    },
    "string.prototype.matchall>regexp.prototype.flags>set-function-name": {
      "packages": {
        "string.prototype.matchall>call-bind>es-errors": true,
        "string.prototype.matchall>define-properties>define-data-property": true,
        "string.prototype.matchall>es-abstract>function.prototype.name>functions-have-names": true,
        "string.prototype.matchall>es-abstract>has-property-descriptors": true
      }
    },
    "string.prototype.matchall>side-channel": {
      "packages": {
        "string.prototype.matchall>call-bind": true,
        "string.prototype.matchall>es-abstract>object-inspect": true,
        "string.prototype.matchall>get-intrinsic": true
      }
    },
    "superstruct": {
      "globals": {
        "console.warn": true,
        "define": true
      }
    },
    "terser>source-map-support>buffer-from": {
      "packages": {
        "browserify>buffer": true
      }
    },
    "uri-js": {
      "globals": {
        "define": true
      }
    },
    "uuid": {
      "globals": {
        "crypto": true,
        "msCrypto": true
      }
    },
<<<<<<< HEAD
    "vinyl>replace-ext": {
      "packages": {
        "path-browserify": true
      }
    },
=======
>>>>>>> ad7a5462
    "web3": {
      "globals": {
        "XMLHttpRequest": true
      }
    },
    "web3-stream-provider": {
      "globals": {
        "setTimeout": true
      },
      "packages": {
        "browserify>util": true,
        "readable-stream": true,
        "web3-stream-provider>uuid": true
      }
    },
    "web3-stream-provider>uuid": {
      "globals": {
        "crypto": true
      }
    },
    "webextension-polyfill": {
      "globals": {
        "browser": true,
        "chrome": true,
        "console.error": true,
        "console.warn": true,
        "define": true
      }
    },
    "webpack>events": {
      "globals": {
        "console": true
      }
    }
  }
}<|MERGE_RESOLUTION|>--- conflicted
+++ resolved
@@ -792,18 +792,13 @@
         "@metamask/abi-utils": true,
         "@metamask/assets-controllers>@metamask/base-controller": true,
         "@metamask/assets-controllers>@metamask/polling-controller": true,
-<<<<<<< HEAD
-        "@metamask/assets-controllers>@metamask/utils": true,
-        "@metamask/assets-controllers>cockatiel": true,
-        "@metamask/assets-controllers>multiformats": true,
-=======
->>>>>>> ad7a5462
         "@metamask/contract-metadata": true,
         "@metamask/controller-utils": true,
         "@metamask/eth-query": true,
         "@metamask/metamask-eth-abis": true,
         "@metamask/name-controller>async-mutex": true,
         "@metamask/rpc-errors": true,
+        "@metamask/utils": true,
         "bn.js": true,
         "cockatiel": true,
         "ethers>@ethersproject/address": true,
@@ -820,27 +815,6 @@
         "immer": true
       }
     },
-<<<<<<< HEAD
-    "@metamask/assets-controllers>@metamask/controller-utils": {
-      "globals": {
-        "URL": true,
-        "console.error": true,
-        "fetch": true,
-        "setTimeout": true
-      },
-      "packages": {
-        "@ethereumjs/tx>@ethereumjs/util": true,
-        "@metamask/assets-controllers>@metamask/utils": true,
-        "@metamask/controller-utils>@spruceid/siwe-parser": true,
-        "@metamask/ethjs>@metamask/ethjs-unit": true,
-        "bn.js": true,
-        "browserify>buffer": true,
-        "eslint>fast-deep-equal": true,
-        "eth-ens-namehash": true
-      }
-    },
-=======
->>>>>>> ad7a5462
     "@metamask/assets-controllers>@metamask/polling-controller": {
       "globals": {
         "clearTimeout": true,
@@ -853,45 +827,6 @@
         "uuid": true
       }
     },
-<<<<<<< HEAD
-    "@metamask/assets-controllers>@metamask/utils": {
-      "globals": {
-        "TextDecoder": true,
-        "TextEncoder": true
-      },
-      "packages": {
-        "@metamask/abi-utils>@metamask/superstruct": true,
-        "@metamask/utils>@scure/base": true,
-        "@metamask/utils>pony-cause": true,
-        "@noble/hashes": true,
-        "browserify>buffer": true,
-        "nock>debug": true,
-        "semver": true
-      }
-    },
-    "@metamask/assets-controllers>cockatiel": {
-      "globals": {
-        "AbortController": true,
-        "AbortSignal": true,
-        "WeakRef": true,
-        "clearTimeout": true,
-        "performance": true,
-        "setTimeout": true
-      },
-      "packages": {
-        "process": true
-      }
-    },
-    "@metamask/assets-controllers>multiformats": {
-      "globals": {
-        "TextDecoder": true,
-        "TextEncoder": true,
-        "console.warn": true,
-        "crypto.subtle.digest": true
-      }
-    },
-=======
->>>>>>> ad7a5462
     "@metamask/base-controller": {
       "globals": {
         "setTimeout": true
@@ -982,60 +917,18 @@
     "@metamask/ens-controller": {
       "packages": {
         "@ethersproject/providers": true,
-<<<<<<< HEAD
-        "@metamask/ens-controller>@metamask/base-controller": true,
-        "@metamask/ens-controller>@metamask/controller-utils": true,
-=======
         "@metamask/controller-utils": true,
         "@metamask/ens-controller>@metamask/base-controller": true,
->>>>>>> ad7a5462
         "@metamask/utils": true,
         "punycode": true
       }
     },
     "@metamask/ens-controller>@metamask/base-controller": {
-<<<<<<< HEAD
       "globals": {
         "setTimeout": true
       },
       "packages": {
         "immer": true
-      }
-    },
-    "@metamask/ens-controller>@metamask/controller-utils": {
-=======
->>>>>>> ad7a5462
-      "globals": {
-        "setTimeout": true
-      },
-      "packages": {
-<<<<<<< HEAD
-        "@ethereumjs/tx>@ethereumjs/util": true,
-        "@metamask/controller-utils>@spruceid/siwe-parser": true,
-        "@metamask/ens-controller>@metamask/controller-utils>@metamask/utils": true,
-        "@metamask/ethjs>@metamask/ethjs-unit": true,
-        "bn.js": true,
-        "browserify>buffer": true,
-        "eslint>fast-deep-equal": true,
-        "eth-ens-namehash": true
-=======
-        "immer": true
->>>>>>> ad7a5462
-      }
-    },
-    "@metamask/ens-controller>@metamask/controller-utils>@metamask/utils": {
-      "globals": {
-        "TextDecoder": true,
-        "TextEncoder": true
-      },
-      "packages": {
-        "@metamask/abi-utils>@metamask/superstruct": true,
-        "@metamask/utils>@scure/base": true,
-        "@metamask/utils>pony-cause": true,
-        "@noble/hashes": true,
-        "browserify>buffer": true,
-        "nock>debug": true,
-        "semver": true
       }
     },
     "@metamask/eth-json-rpc-filters": {
@@ -1093,35 +986,12 @@
         "setTimeout": true
       },
       "packages": {
-<<<<<<< HEAD
-        "@metamask/eth-json-rpc-middleware>@metamask/utils": true,
-=======
->>>>>>> ad7a5462
         "@metamask/eth-json-rpc-middleware>klona": true,
         "@metamask/eth-json-rpc-middleware>safe-stable-stringify": true,
         "@metamask/eth-sig-util": true,
         "@metamask/rpc-errors": true,
-<<<<<<< HEAD
-        "@metamask/snaps-controllers>@metamask/json-rpc-engine": true
-      }
-    },
-    "@metamask/eth-json-rpc-middleware>@metamask/utils": {
-      "globals": {
-        "TextDecoder": true,
-        "TextEncoder": true
-      },
-      "packages": {
-        "@metamask/abi-utils>@metamask/superstruct": true,
-        "@metamask/utils>@scure/base": true,
-        "@metamask/utils>pony-cause": true,
-        "@noble/hashes": true,
-        "browserify>buffer": true,
-        "nock>debug": true,
-        "semver": true
-=======
         "@metamask/snaps-controllers>@metamask/json-rpc-engine": true,
         "@metamask/utils": true
->>>>>>> ad7a5462
       }
     },
     "@metamask/eth-ledger-bridge-keyring": {
@@ -1477,36 +1347,11 @@
         "setInterval": true
       },
       "packages": {
-<<<<<<< HEAD
-        "@metamask/eth-query": true,
-        "@metamask/gas-fee-controller>@metamask/controller-utils": true,
-=======
         "@metamask/controller-utils": true,
         "@metamask/eth-query": true,
->>>>>>> ad7a5462
         "@metamask/gas-fee-controller>@metamask/polling-controller": true,
         "bn.js": true,
         "uuid": true
-      }
-    },
-    "@metamask/gas-fee-controller>@metamask/polling-controller": {
-      "globals": {
-        "clearTimeout": true,
-        "console.error": true,
-        "setTimeout": true
-      },
-      "packages": {
-        "@metamask/gas-fee-controller>@metamask/polling-controller>@metamask/base-controller": true,
-        "@metamask/snaps-utils>fast-json-stable-stringify": true,
-        "uuid": true
-      }
-    },
-    "@metamask/gas-fee-controller>@metamask/polling-controller>@metamask/base-controller": {
-      "globals": {
-        "setTimeout": true
-      },
-      "packages": {
-        "immer": true
       }
     },
     "@metamask/gas-fee-controller>@metamask/polling-controller": {
@@ -1580,22 +1425,14 @@
     "@metamask/keyring-controller": {
       "packages": {
         "@ethereumjs/tx>@ethereumjs/util": true,
+        "@metamask/base-controller": true,
         "@metamask/browser-passworder": true,
         "@metamask/eth-sig-util": true,
-        "@metamask/keyring-controller>@metamask/base-controller": true,
         "@metamask/keyring-controller>@metamask/eth-hd-keyring": true,
         "@metamask/keyring-controller>@metamask/eth-simple-keyring": true,
-        "@metamask/keyring-controller>@metamask/utils": true,
         "@metamask/keyring-controller>ethereumjs-wallet": true,
-        "@metamask/name-controller>async-mutex": true
-      }
-    },
-    "@metamask/keyring-controller>@metamask/base-controller": {
-      "globals": {
-        "setTimeout": true
-      },
-      "packages": {
-        "immer": true
+        "@metamask/name-controller>async-mutex": true,
+        "@metamask/utils": true
       }
     },
     "@metamask/keyring-controller>@metamask/eth-hd-keyring": {
@@ -1647,23 +1484,6 @@
         "@metamask/utils>pony-cause": true,
         "@noble/hashes": true,
         "browserify>buffer": true,
-<<<<<<< HEAD
-        "crypto-browserify>randombytes": true
-      }
-    },
-    "@metamask/keyring-controller>@metamask/utils": {
-      "globals": {
-        "TextDecoder": true,
-        "TextEncoder": true
-      },
-      "packages": {
-        "@metamask/abi-utils>@metamask/superstruct": true,
-        "@metamask/utils>@scure/base": true,
-        "@metamask/utils>pony-cause": true,
-        "@noble/hashes": true,
-        "browserify>buffer": true,
-=======
->>>>>>> ad7a5462
         "nock>debug": true,
         "semver": true
       }
@@ -1678,11 +1498,7 @@
         "crypto-browserify>randombytes": true,
         "eth-lattice-keyring>gridplus-sdk>aes-js": true,
         "ethereumjs-util>ethereum-cryptography>bs58check": true,
-<<<<<<< HEAD
-        "ethereumjs-util>ethereum-cryptography>scrypt-js": true,
-=======
         "ethers>@ethersproject/json-wallets>scrypt-js": true,
->>>>>>> ad7a5462
         "uuid": true
       }
     },
@@ -1712,16 +1528,8 @@
     },
     "@metamask/logging-controller": {
       "packages": {
-        "@metamask/logging-controller>@metamask/base-controller": true,
+        "@metamask/base-controller": true,
         "uuid": true
-      }
-    },
-    "@metamask/logging-controller>@metamask/base-controller": {
-      "globals": {
-        "setTimeout": true
-      },
-      "packages": {
-        "immer": true
       }
     },
     "@metamask/logo": {
@@ -1753,13 +1561,6 @@
     "@metamask/message-manager>jsonschema": {
       "packages": {
         "browserify>url": true
-      }
-    },
-    "@metamask/message-signing-snap>@noble/ciphers": {
-      "globals": {
-        "TextDecoder": true,
-        "TextEncoder": true,
-        "crypto": true
       }
     },
     "@metamask/message-signing-snap>@noble/ciphers": {
@@ -1925,12 +1726,8 @@
         "@metamask/eth-sig-util": true,
         "@metamask/network-controller>@metamask/eth-json-rpc-middleware>@metamask/utils": true,
         "@metamask/rpc-errors": true,
-<<<<<<< HEAD
-        "@metamask/utils": true,
-=======
         "@metamask/snaps-controllers>@metamask/json-rpc-engine": true,
         "bn.js": true,
->>>>>>> ad7a5462
         "pify": true
       }
     },
@@ -2353,89 +2150,7 @@
       "packages": {
         "@metamask/ppom-validator>elliptic>minimalistic-assert": true,
         "@metamask/ppom-validator>elliptic>minimalistic-crypto-utils": true,
-<<<<<<< HEAD
-        "ethereumjs-util>ethereum-cryptography>hash.js": true
-      }
-    },
-    "@metamask/profile-sync-controller": {
-      "globals": {
-        "Event": true,
-        "Headers": true,
-        "TextDecoder": true,
-        "URL": true,
-        "URLSearchParams": true,
-        "addEventListener": true,
-        "console.error": true,
-        "dispatchEvent": true,
-        "fetch": true,
-        "removeEventListener": true,
-        "setTimeout": true
-      },
-      "packages": {
-        "@metamask/message-signing-snap>@noble/ciphers": true,
-        "@metamask/profile-sync-controller>@metamask/base-controller": true,
-        "@metamask/profile-sync-controller>siwe": true,
-        "@noble/hashes": true,
-        "browserify>buffer": true,
-        "loglevel": true
-      }
-    },
-    "@metamask/profile-sync-controller>@metamask/base-controller": {
-      "globals": {
-        "setTimeout": true
-      },
-      "packages": {
-        "immer": true
-      }
-    },
-    "@metamask/profile-sync-controller>siwe": {
-      "globals": {
-        "console.error": true,
-        "console.warn": true
-      },
-      "packages": {
-        "@metamask/controller-utils>@spruceid/siwe-parser>valid-url": true,
-        "@metamask/profile-sync-controller>siwe>@spruceid/siwe-parser": true,
-        "@metamask/profile-sync-controller>siwe>@stablelib/random": true,
-        "@metamask/test-bundler>ethers": true
-      }
-    },
-    "@metamask/profile-sync-controller>siwe>@spruceid/siwe-parser": {
-      "globals": {
-        "console.error": true,
-        "console.log": true
-      },
-      "packages": {
-        "@metamask/controller-utils>@spruceid/siwe-parser>apg-js": true,
-        "@noble/hashes": true
-      }
-    },
-    "@metamask/profile-sync-controller>siwe>@stablelib/random": {
-      "globals": {
-        "crypto": true,
-        "msCrypto": true
-      },
-      "packages": {
-        "@metamask/profile-sync-controller>siwe>@stablelib/random>@stablelib/binary": true,
-        "@metamask/profile-sync-controller>siwe>@stablelib/random>@stablelib/wipe": true,
-        "browserify>browser-resolve": true
-      }
-    },
-    "@metamask/profile-sync-controller>siwe>@stablelib/random>@stablelib/binary": {
-      "packages": {
-        "@metamask/profile-sync-controller>siwe>@stablelib/random>@stablelib/binary>@stablelib/int": true
-      }
-    },
-    "@metamask/queued-request-controller": {
-      "packages": {
-        "@metamask/queued-request-controller>@metamask/base-controller": true,
-        "@metamask/rpc-errors": true,
-        "@metamask/selected-network-controller": true,
-        "@metamask/snaps-controllers>@metamask/json-rpc-engine": true,
-        "@metamask/utils": true
-=======
         "ethers>@ethersproject/sha2>hash.js": true
->>>>>>> ad7a5462
       }
     },
     "@metamask/profile-sync-controller": {
@@ -2559,26 +2274,6 @@
         "TextEncoder": true
       },
       "packages": {
-<<<<<<< HEAD
-        "@metamask/base-controller": true,
-        "@metamask/controller-utils": true,
-        "@metamask/logging-controller": true,
-        "@metamask/rpc-errors": true,
-        "@metamask/signature-controller>@metamask/message-manager": true,
-        "lodash": true,
-        "webpack>events": true
-      }
-    },
-    "@metamask/signature-controller>@metamask/message-manager": {
-      "packages": {
-        "@metamask/base-controller": true,
-        "@metamask/controller-utils": true,
-        "@metamask/eth-sig-util": true,
-        "@metamask/message-manager>jsonschema": true,
-        "@metamask/utils": true,
-        "browserify>buffer": true,
-        "uuid": true,
-=======
         "@metamask/utils>@metamask/superstruct": true,
         "@metamask/utils>@scure/base": true,
         "@metamask/utils>pony-cause": true,
@@ -2643,7 +2338,6 @@
         "@metamask/logging-controller": true,
         "@metamask/message-manager": true,
         "lodash": true,
->>>>>>> ad7a5462
         "webpack>events": true
       }
     },
@@ -2658,10 +2352,7 @@
       },
       "packages": {
         "@ethersproject/bytes": true,
-<<<<<<< HEAD
-=======
         "@metamask/controller-utils": true,
->>>>>>> ad7a5462
         "@metamask/eth-query": true,
         "@metamask/gas-fee-controller>@metamask/polling-controller": true,
         "@metamask/smart-transactions-controller>@ethereumjs/tx": true,
@@ -2748,11 +2439,8 @@
         "@metamask/smart-transactions-controller>@metamask/base-controller": true,
         "@metamask/smart-transactions-controller>@metamask/transaction-controller>@ethereumjs/tx": true,
         "@metamask/smart-transactions-controller>@metamask/transaction-controller>@ethereumjs/util": true,
-<<<<<<< HEAD
-=======
         "@metamask/smart-transactions-controller>@metamask/transaction-controller>@metamask/nonce-tracker": true,
         "@metamask/smart-transactions-controller>@metamask/transaction-controller>@metamask/utils": true,
->>>>>>> ad7a5462
         "@metamask/smart-transactions-controller>@metamask/transaction-controller>eth-method-registry": true,
         "bn.js": true,
         "browserify>buffer": true,
@@ -2785,8 +2473,6 @@
         "webpack>events": true
       }
     },
-<<<<<<< HEAD
-=======
     "@metamask/smart-transactions-controller>@metamask/transaction-controller>@metamask/nonce-tracker": {
       "packages": {
         "@ethersproject/providers": true,
@@ -2818,7 +2504,6 @@
         "semver": true
       }
     },
->>>>>>> ad7a5462
     "@metamask/smart-transactions-controller>@metamask/transaction-controller>eth-method-registry": {
       "packages": {
         "@metamask/smart-transactions-controller>@metamask/transaction-controller>eth-method-registry>@metamask/ethjs-contract": true,
@@ -2894,10 +2579,6 @@
         "@metamask/snaps-controllers>@metamask/json-rpc-engine": true,
         "@metamask/snaps-controllers>@metamask/json-rpc-middleware-stream": true,
         "@metamask/snaps-controllers>@metamask/permission-controller": true,
-<<<<<<< HEAD
-        "@metamask/snaps-controllers>@metamask/utils": true,
-=======
->>>>>>> ad7a5462
         "@metamask/snaps-controllers>@xstate/fsm": true,
         "@metamask/snaps-controllers>concat-stream": true,
         "@metamask/snaps-controllers>get-npm-tarball-url": true,
@@ -2908,6 +2589,7 @@
         "@metamask/snaps-sdk": true,
         "@metamask/snaps-utils": true,
         "@metamask/snaps-utils>@metamask/snaps-registry": true,
+        "@metamask/utils": true,
         "browserify>browserify-zlib": true,
         "eslint>fast-deep-equal": true,
         "immer": true,
@@ -2941,60 +2623,15 @@
       },
       "packages": {
         "@metamask/safe-event-emitter": true,
-<<<<<<< HEAD
-        "@metamask/snaps-controllers>@metamask/json-rpc-middleware-stream>@metamask/utils": true,
-        "readable-stream": true
-      }
-    },
-    "@metamask/snaps-controllers>@metamask/json-rpc-middleware-stream>@metamask/utils": {
-      "globals": {
-        "TextDecoder": true,
-        "TextEncoder": true
-      },
-      "packages": {
-        "@metamask/abi-utils>@metamask/superstruct": true,
-        "@metamask/utils>@scure/base": true,
-        "@metamask/utils>pony-cause": true,
-        "@noble/hashes": true,
-        "browserify>buffer": true,
-        "nock>debug": true,
-        "semver": true
-      }
-    },
-    "@metamask/snaps-controllers>@metamask/permission-controller": {
-      "globals": {
-        "console.error": true
-      },
-      "packages": {
-        "@metamask/rpc-errors": true,
-        "@metamask/snaps-controllers>@metamask/base-controller": true,
-        "@metamask/snaps-controllers>@metamask/json-rpc-engine": true,
-        "@metamask/snaps-controllers>@metamask/phishing-controller>@metamask/controller-utils": true,
-        "@metamask/snaps-controllers>@metamask/utils": true,
-        "@metamask/snaps-controllers>nanoid": true,
-        "deep-freeze-strict": true,
-        "immer": true
-      }
-    },
-    "@metamask/snaps-controllers>@metamask/phishing-controller>@metamask/controller-utils": {
-=======
         "@metamask/utils": true,
         "readable-stream": true
       }
     },
     "@metamask/snaps-controllers>@metamask/permission-controller": {
->>>>>>> ad7a5462
       "globals": {
         "console.error": true
       },
       "packages": {
-<<<<<<< HEAD
-        "@ethereumjs/tx>@ethereumjs/util": true,
-        "@metamask/controller-utils>@spruceid/siwe-parser": true,
-        "@metamask/ethjs>@metamask/ethjs-unit": true,
-        "@metamask/snaps-controllers>@metamask/utils": true,
-        "bn.js": true,
-=======
         "@metamask/controller-utils": true,
         "@metamask/rpc-errors": true,
         "@metamask/snaps-controllers>@metamask/base-controller": true,
@@ -3007,7 +2644,6 @@
     },
     "@metamask/snaps-controllers>concat-stream": {
       "packages": {
->>>>>>> ad7a5462
         "browserify>buffer": true,
         "browserify>concat-stream>typedarray": true,
         "pumpify>inherits": true,
@@ -3015,11 +2651,7 @@
         "terser>source-map-support>buffer-from": true
       }
     },
-<<<<<<< HEAD
-    "@metamask/snaps-controllers>@metamask/utils": {
-=======
     "@metamask/snaps-controllers>nanoid": {
->>>>>>> ad7a5462
       "globals": {
         "crypto.getRandomValues": true
       }
@@ -3037,36 +2669,6 @@
         "browserify>browser-resolve": true
       }
     },
-<<<<<<< HEAD
-    "@metamask/snaps-controllers>concat-stream": {
-      "packages": {
-        "browserify>buffer": true,
-        "browserify>concat-stream>typedarray": true,
-        "pumpify>inherits": true,
-        "readable-stream": true,
-        "terser>source-map-support>buffer-from": true
-      }
-    },
-    "@metamask/snaps-controllers>nanoid": {
-      "globals": {
-        "crypto.getRandomValues": true
-      }
-    },
-    "@metamask/snaps-controllers>readable-web-to-node-stream": {
-      "packages": {
-        "readable-stream": true
-      }
-    },
-    "@metamask/snaps-controllers>tar-stream": {
-      "packages": {
-        "@metamask/snaps-controllers>tar-stream>b4a": true,
-        "@metamask/snaps-controllers>tar-stream>fast-fifo": true,
-        "@metamask/snaps-controllers>tar-stream>streamx": true,
-        "browserify>browser-resolve": true
-      }
-    },
-=======
->>>>>>> ad7a5462
     "@metamask/snaps-controllers>tar-stream>b4a": {
       "globals": {
         "TextDecoder": true,
@@ -3091,44 +2693,12 @@
       },
       "packages": {
         "@metamask/post-message-stream": true,
-<<<<<<< HEAD
-        "@metamask/snaps-execution-environments>@metamask/snaps-utils": true,
-        "@metamask/snaps-execution-environments>@metamask/utils": true,
-=======
->>>>>>> ad7a5462
         "@metamask/snaps-utils": true,
         "@metamask/utils": true
       }
     },
     "@metamask/snaps-rpc-methods": {
       "packages": {
-<<<<<<< HEAD
-        "@metamask/abi-utils>@metamask/superstruct": true,
-        "@metamask/eth-snap-keyring>@metamask/snaps-utils>@metamask/slip44": true,
-        "@metamask/rpc-errors": true,
-        "@metamask/snaps-execution-environments>@metamask/snaps-utils>@metamask/permission-controller": true,
-        "@metamask/snaps-execution-environments>@metamask/utils": true,
-        "@metamask/snaps-sdk": true,
-        "@metamask/snaps-sdk>@metamask/key-tree": true,
-        "@metamask/snaps-utils>cron-parser": true,
-        "@metamask/snaps-utils>fast-json-stable-stringify": true,
-        "@metamask/snaps-utils>fast-xml-parser": true,
-        "@metamask/snaps-utils>marked": true,
-        "@metamask/snaps-utils>rfdc": true,
-        "@metamask/snaps-utils>validate-npm-package-name": true,
-        "@metamask/utils>@scure/base": true,
-        "@noble/hashes": true,
-        "chalk": true,
-        "semver": true
-      }
-    },
-    "@metamask/snaps-execution-environments>@metamask/snaps-utils>@metamask/base-controller": {
-      "globals": {
-        "setTimeout": true
-      },
-      "packages": {
-        "immer": true
-=======
         "@metamask/rpc-errors": true,
         "@metamask/snaps-rpc-methods>@metamask/permission-controller": true,
         "@metamask/snaps-sdk": true,
@@ -3137,7 +2707,6 @@
         "@metamask/utils": true,
         "@metamask/utils>@metamask/superstruct": true,
         "@noble/hashes": true
->>>>>>> ad7a5462
       }
     },
     "@metamask/snaps-rpc-methods>@metamask/permission-controller": {
@@ -3148,16 +2717,9 @@
         "@metamask/controller-utils": true,
         "@metamask/rpc-errors": true,
         "@metamask/snaps-controllers>@metamask/json-rpc-engine": true,
-<<<<<<< HEAD
-        "@metamask/snaps-execution-environments>@metamask/snaps-utils>@metamask/base-controller": true,
-        "@metamask/snaps-execution-environments>@metamask/snaps-utils>@metamask/permission-controller>@metamask/controller-utils": true,
-        "@metamask/snaps-execution-environments>@metamask/utils": true,
-        "@metamask/snaps-execution-environments>nanoid": true,
-=======
         "@metamask/snaps-rpc-methods>@metamask/permission-controller>@metamask/base-controller": true,
         "@metamask/snaps-rpc-methods>@metamask/permission-controller>nanoid": true,
         "@metamask/utils": true,
->>>>>>> ad7a5462
         "deep-freeze-strict": true,
         "immer": true
       }
@@ -3167,19 +2729,6 @@
         "setTimeout": true
       },
       "packages": {
-<<<<<<< HEAD
-        "@ethereumjs/tx>@ethereumjs/util": true,
-        "@metamask/controller-utils>@spruceid/siwe-parser": true,
-        "@metamask/ethjs>@metamask/ethjs-unit": true,
-        "@metamask/snaps-execution-environments>@metamask/utils": true,
-        "bn.js": true,
-        "browserify>buffer": true,
-        "eslint>fast-deep-equal": true,
-        "eth-ens-namehash": true
-      }
-    },
-    "@metamask/snaps-execution-environments>@metamask/utils": {
-=======
         "immer": true
       }
     },
@@ -3189,7 +2738,6 @@
       }
     },
     "@metamask/snaps-sdk": {
->>>>>>> ad7a5462
       "globals": {
         "fetch": true
       },
@@ -3201,19 +2749,6 @@
     },
     "@metamask/snaps-sdk>@metamask/key-tree": {
       "packages": {
-<<<<<<< HEAD
-        "@metamask/abi-utils>@metamask/superstruct": true,
-        "@metamask/rpc-errors": true,
-        "@metamask/snaps-rpc-methods>@metamask/permission-controller": true,
-        "@metamask/snaps-rpc-methods>@metamask/utils": true,
-        "@metamask/snaps-sdk": true,
-        "@metamask/snaps-sdk>@metamask/key-tree": true,
-        "@metamask/snaps-utils": true,
-        "@noble/hashes": true
-      }
-    },
-    "@metamask/snaps-rpc-methods>@metamask/permission-controller": {
-=======
         "@metamask/message-signing-snap>@noble/curves": true,
         "@metamask/scure-bip39": true,
         "@metamask/utils": true,
@@ -3257,59 +2792,18 @@
       }
     },
     "@metamask/snaps-utils>@metamask/base-controller": {
->>>>>>> ad7a5462
+      "globals": {
+        "setTimeout": true
+      },
+      "packages": {
+        "immer": true
+      }
+    },
+    "@metamask/snaps-utils>@metamask/permission-controller": {
       "globals": {
         "console.error": true
       },
       "packages": {
-        "@metamask/rpc-errors": true,
-        "@metamask/snaps-controllers>@metamask/json-rpc-engine": true,
-        "@metamask/snaps-rpc-methods>@metamask/permission-controller>@metamask/base-controller": true,
-        "@metamask/snaps-rpc-methods>@metamask/permission-controller>@metamask/controller-utils": true,
-        "@metamask/snaps-rpc-methods>@metamask/permission-controller>nanoid": true,
-        "@metamask/snaps-rpc-methods>@metamask/utils": true,
-        "deep-freeze-strict": true,
-        "immer": true
-      }
-    },
-<<<<<<< HEAD
-    "@metamask/snaps-rpc-methods>@metamask/permission-controller>@metamask/base-controller": {
-=======
-    "@metamask/snaps-utils>@metamask/permission-controller": {
->>>>>>> ad7a5462
-      "globals": {
-        "setTimeout": true
-      },
-      "packages": {
-<<<<<<< HEAD
-        "immer": true
-      }
-    },
-    "@metamask/snaps-rpc-methods>@metamask/permission-controller>@metamask/controller-utils": {
-      "globals": {
-        "URL": true,
-        "console.error": true,
-        "fetch": true,
-        "setTimeout": true
-      },
-      "packages": {
-        "@ethereumjs/tx>@ethereumjs/util": true,
-        "@metamask/controller-utils>@spruceid/siwe-parser": true,
-        "@metamask/ethjs>@metamask/ethjs-unit": true,
-        "@metamask/snaps-rpc-methods>@metamask/utils": true,
-        "bn.js": true,
-        "browserify>buffer": true,
-        "eslint>fast-deep-equal": true,
-        "eth-ens-namehash": true
-      }
-    },
-    "@metamask/snaps-rpc-methods>@metamask/permission-controller>nanoid": {
-      "globals": {
-        "crypto.getRandomValues": true
-      }
-    },
-    "@metamask/snaps-rpc-methods>@metamask/utils": {
-=======
         "@metamask/controller-utils": true,
         "@metamask/rpc-errors": true,
         "@metamask/snaps-controllers>@metamask/json-rpc-engine": true,
@@ -3340,7 +2834,6 @@
       }
     },
     "@metamask/snaps-utils>fast-xml-parser": {
->>>>>>> ad7a5462
       "globals": {
         "entityName": true,
         "val": true
@@ -3351,18 +2844,9 @@
     },
     "@metamask/snaps-utils>marked": {
       "globals": {
-<<<<<<< HEAD
-        "fetch": true
-      },
-      "packages": {
-        "@metamask/abi-utils>@metamask/superstruct": true,
-        "@metamask/rpc-errors": true,
-        "@metamask/snaps-sdk>@metamask/utils": true
-=======
         "console.error": true,
         "console.warn": true,
         "define": true
->>>>>>> ad7a5462
       }
     },
     "@metamask/snaps-utils>rfdc": {
@@ -3372,181 +2856,6 @@
     },
     "@metamask/snaps-utils>validate-npm-package-name": {
       "packages": {
-<<<<<<< HEAD
-        "@metamask/abi-utils>@metamask/superstruct": true,
-        "@metamask/utils>@scure/base": true,
-        "@metamask/utils>pony-cause": true,
-        "@noble/hashes": true,
-        "browserify>buffer": true,
-        "nock>debug": true,
-        "semver": true
-      }
-    },
-    "@metamask/snaps-sdk>@metamask/utils": {
-      "globals": {
-        "TextDecoder": true,
-        "TextEncoder": true
-      },
-      "packages": {
-        "@metamask/abi-utils>@metamask/superstruct": true,
-        "@metamask/utils>@scure/base": true,
-        "@metamask/utils>pony-cause": true,
-        "@noble/hashes": true,
-        "browserify>buffer": true,
-        "nock>debug": true,
-        "semver": true
-      }
-    },
-    "@metamask/snaps-utils": {
-      "globals": {
-        "File": true,
-        "FileReader": true,
-        "TextDecoder": true,
-        "TextEncoder": true,
-        "URL": true,
-        "console.error": true,
-        "console.log": true,
-        "console.warn": true,
-        "crypto": true,
-        "document.body.appendChild": true,
-        "document.createElement": true,
-        "fetch": true
-      },
-      "packages": {
-        "@metamask/abi-utils>@metamask/superstruct": true,
-        "@metamask/rpc-errors": true,
-        "@metamask/snaps-sdk": true,
-        "@metamask/snaps-sdk>@metamask/key-tree": true,
-        "@metamask/snaps-utils>@metamask/permission-controller": true,
-        "@metamask/snaps-utils>@metamask/slip44": true,
-        "@metamask/snaps-utils>@metamask/utils": true,
-        "@metamask/snaps-utils>cron-parser": true,
-        "@metamask/snaps-utils>fast-json-stable-stringify": true,
-        "@metamask/snaps-utils>fast-xml-parser": true,
-        "@metamask/snaps-utils>marked": true,
-        "@metamask/snaps-utils>rfdc": true,
-        "@metamask/snaps-utils>validate-npm-package-name": true,
-        "@metamask/utils>@scure/base": true,
-        "@noble/hashes": true,
-        "chalk": true,
-        "semver": true
-      }
-    },
-    "@metamask/snaps-utils>@metamask/base-controller": {
-      "globals": {
-        "setTimeout": true
-      },
-      "packages": {
-        "immer": true
-      }
-    },
-    "@metamask/snaps-utils>@metamask/permission-controller": {
-      "globals": {
-        "console.error": true
-      },
-      "packages": {
-        "@metamask/rpc-errors": true,
-        "@metamask/snaps-controllers>@metamask/json-rpc-engine": true,
-        "@metamask/snaps-utils>@metamask/base-controller": true,
-        "@metamask/snaps-utils>@metamask/permission-controller>@metamask/controller-utils": true,
-        "@metamask/snaps-utils>@metamask/permission-controller>nanoid": true,
-        "@metamask/snaps-utils>@metamask/utils": true,
-        "deep-freeze-strict": true,
-        "immer": true
-      }
-    },
-    "@metamask/snaps-utils>@metamask/permission-controller>@metamask/controller-utils": {
-      "globals": {
-        "URL": true,
-        "console.error": true,
-        "fetch": true,
-        "setTimeout": true
-      },
-      "packages": {
-        "@ethereumjs/tx>@ethereumjs/util": true,
-        "@metamask/controller-utils>@spruceid/siwe-parser": true,
-        "@metamask/ethjs>@metamask/ethjs-unit": true,
-        "@metamask/snaps-utils>@metamask/utils": true,
-        "bn.js": true,
-        "browserify>buffer": true,
-        "eslint>fast-deep-equal": true,
-        "eth-ens-namehash": true
-      }
-    },
-    "@metamask/snaps-utils>@metamask/permission-controller>nanoid": {
-      "globals": {
-        "crypto.getRandomValues": true
-      }
-    },
-    "@metamask/snaps-utils>@metamask/snaps-registry": {
-      "packages": {
-        "@metamask/abi-utils>@metamask/superstruct": true,
-        "@metamask/message-signing-snap>@noble/curves": true,
-        "@metamask/snaps-utils>@metamask/snaps-registry>@metamask/utils": true,
-        "@noble/hashes": true
-      }
-    },
-    "@metamask/snaps-utils>@metamask/snaps-registry>@metamask/utils": {
-      "globals": {
-        "TextDecoder": true,
-        "TextEncoder": true
-      },
-      "packages": {
-        "@metamask/abi-utils>@metamask/superstruct": true,
-        "@metamask/utils>@scure/base": true,
-        "@metamask/utils>pony-cause": true,
-        "@noble/hashes": true,
-        "browserify>buffer": true,
-        "nock>debug": true,
-        "semver": true
-      }
-    },
-    "@metamask/snaps-utils>@metamask/utils": {
-      "globals": {
-        "TextDecoder": true,
-        "TextEncoder": true
-      },
-      "packages": {
-        "@metamask/abi-utils>@metamask/superstruct": true,
-        "@metamask/utils>@scure/base": true,
-        "@metamask/utils>pony-cause": true,
-        "@noble/hashes": true,
-        "browserify>buffer": true,
-        "nock>debug": true,
-        "semver": true
-      }
-    },
-    "@metamask/snaps-utils>cron-parser": {
-      "packages": {
-        "browserify>browser-resolve": true,
-        "luxon": true
-      }
-    },
-    "@metamask/snaps-utils>fast-xml-parser": {
-      "globals": {
-        "entityName": true,
-        "val": true
-      },
-      "packages": {
-        "@metamask/snaps-utils>fast-xml-parser>strnum": true
-      }
-    },
-    "@metamask/snaps-utils>marked": {
-      "globals": {
-        "console.error": true,
-        "console.warn": true,
-        "define": true
-      }
-    },
-    "@metamask/snaps-utils>rfdc": {
-      "packages": {
-        "browserify>buffer": true
-      }
-    },
-    "@metamask/snaps-utils>validate-npm-package-name": {
-      "packages": {
-=======
->>>>>>> ad7a5462
         "@metamask/snaps-utils>validate-npm-package-name>builtins": true
       }
     },
@@ -3559,53 +2868,6 @@
     "@metamask/test-bundler>@ethersproject/networks": {
       "packages": {
         "ethers>@ethersproject/logger": true
-      }
-    },
-    "@metamask/test-bundler>ethers": {
-      "packages": {
-        "@ethersproject/abi": true,
-        "@ethersproject/abi>@ethersproject/address": true,
-        "@ethersproject/abi>@ethersproject/constants": true,
-        "@ethersproject/abi>@ethersproject/keccak256": true,
-        "@ethersproject/abi>@ethersproject/logger": true,
-        "@ethersproject/abi>@ethersproject/properties": true,
-        "@ethersproject/abi>@ethersproject/strings": true,
-        "@ethersproject/bignumber": true,
-        "@ethersproject/bytes": true,
-        "@ethersproject/contracts": true,
-        "@ethersproject/hash": true,
-        "@ethersproject/hash>@ethersproject/abstract-signer": true,
-        "@ethersproject/hash>@ethersproject/base64": true,
-        "@ethersproject/hdnode": true,
-        "@ethersproject/hdnode>@ethersproject/basex": true,
-        "@ethersproject/hdnode>@ethersproject/sha2": true,
-        "@ethersproject/hdnode>@ethersproject/signing-key": true,
-        "@ethersproject/hdnode>@ethersproject/transactions": true,
-        "@ethersproject/hdnode>@ethersproject/wordlists": true,
-        "@ethersproject/providers": true,
-        "@ethersproject/providers>@ethersproject/rlp": true,
-        "@ethersproject/providers>@ethersproject/web": true,
-        "@ethersproject/wallet": true,
-        "@ethersproject/wallet>@ethersproject/json-wallets": true,
-        "@ethersproject/wallet>@ethersproject/random": true,
-        "@metamask/test-bundler>ethers>@ethersproject/solidity": true,
-        "@metamask/test-bundler>ethers>@ethersproject/units": true
-      }
-    },
-    "@metamask/test-bundler>ethers>@ethersproject/solidity": {
-      "packages": {
-        "@ethersproject/abi>@ethersproject/keccak256": true,
-        "@ethersproject/abi>@ethersproject/logger": true,
-        "@ethersproject/abi>@ethersproject/strings": true,
-        "@ethersproject/bignumber": true,
-        "@ethersproject/bytes": true,
-        "@ethersproject/hdnode>@ethersproject/sha2": true
-      }
-    },
-    "@metamask/test-bundler>ethers>@ethersproject/units": {
-      "packages": {
-        "@ethersproject/abi>@ethersproject/logger": true,
-        "@ethersproject/bignumber": true
       }
     },
     "@metamask/transaction-controller": {
@@ -3662,22 +2924,14 @@
         "fetch": true
       },
       "packages": {
-<<<<<<< HEAD
-=======
         "@metamask/controller-utils": true,
->>>>>>> ad7a5462
         "@metamask/eth-query": true,
         "@metamask/gas-fee-controller": true,
         "@metamask/gas-fee-controller>@metamask/polling-controller": true,
         "@metamask/rpc-errors": true,
         "@metamask/transaction-controller": true,
         "@metamask/user-operation-controller>@metamask/base-controller": true,
-<<<<<<< HEAD
-        "@metamask/user-operation-controller>@metamask/controller-utils": true,
-        "@metamask/utils": true,
-=======
         "@metamask/user-operation-controller>@metamask/utils": true,
->>>>>>> ad7a5462
         "bn.js": true,
         "lodash": true,
         "superstruct": true,
@@ -3686,7 +2940,6 @@
       }
     },
     "@metamask/user-operation-controller>@metamask/base-controller": {
-<<<<<<< HEAD
       "globals": {
         "setTimeout": true
       },
@@ -3694,41 +2947,13 @@
         "immer": true
       }
     },
-    "@metamask/user-operation-controller>@metamask/controller-utils": {
-=======
->>>>>>> ad7a5462
-      "globals": {
-        "setTimeout": true
-      },
-      "packages": {
-<<<<<<< HEAD
-        "@ethereumjs/tx>@ethereumjs/util": true,
-        "@metamask/controller-utils>@spruceid/siwe-parser": true,
-        "@metamask/ethjs>@metamask/ethjs-unit": true,
-        "@metamask/user-operation-controller>@metamask/controller-utils>@metamask/utils": true,
-        "bn.js": true,
-        "browserify>buffer": true,
-        "eslint>fast-deep-equal": true,
-        "eth-ens-namehash": true
-      }
-    },
-    "@metamask/user-operation-controller>@metamask/controller-utils>@metamask/utils": {
-=======
-        "immer": true
-      }
-    },
     "@metamask/user-operation-controller>@metamask/utils": {
->>>>>>> ad7a5462
       "globals": {
         "TextDecoder": true,
         "TextEncoder": true
       },
       "packages": {
-<<<<<<< HEAD
-        "@metamask/abi-utils>@metamask/superstruct": true,
-=======
         "@metamask/utils>@metamask/superstruct": true,
->>>>>>> ad7a5462
         "@metamask/utils>@scure/base": true,
         "@metamask/utils>pony-cause": true,
         "@noble/hashes": true,
@@ -4112,11 +3337,6 @@
     "@trezor/connect-web>@trezor/connect>@trezor/protobuf": {
       "packages": {
         "@swc/helpers>tslib": true,
-<<<<<<< HEAD
-        "@trezor/connect-web>@trezor/connect>@trezor/schema-utils": true,
-        "browserify>buffer": true,
-        "firebase>@firebase/firestore>@grpc/proto-loader>protobufjs": true
-=======
         "@trezor/connect-web>@trezor/connect>@trezor/protobuf>protobufjs": true,
         "@trezor/connect-web>@trezor/connect>@trezor/schema-utils": true,
         "browserify>buffer": true
@@ -4152,7 +3372,6 @@
       "packages": {
         "@trezor/connect-web>@trezor/connect>@trezor/protobuf>protobufjs>@protobufjs/aspromise": true,
         "@trezor/connect-web>@trezor/connect>@trezor/protobuf>protobufjs>@protobufjs/inquire": true
->>>>>>> ad7a5462
       }
     },
     "@trezor/connect-web>@trezor/connect>@trezor/schema-utils": {
@@ -4262,66 +3481,6 @@
       "globals": {
         "crypto": true,
         "define": true
-<<<<<<< HEAD
-      }
-    },
-    "blo": {
-      "globals": {
-        "btoa": true
-      }
-    },
-    "bn.js": {
-      "globals": {
-        "Buffer": true
-      },
-      "packages": {
-        "browserify>browser-resolve": true
-      }
-    },
-    "bowser": {
-      "globals": {
-        "define": true
-      }
-    },
-    "browserify>assert": {
-      "globals": {
-        "Buffer": true
-      },
-      "packages": {
-        "browserify>assert>util": true,
-        "react>object-assign": true
-      }
-    },
-    "browserify>assert>util": {
-      "globals": {
-        "console.error": true,
-        "console.log": true,
-        "console.trace": true,
-        "process": true
-      },
-      "packages": {
-        "browserify>assert>util>inherits": true,
-        "process": true
-      }
-    },
-    "browserify>browserify-zlib": {
-      "packages": {
-        "browserify>assert": true,
-        "browserify>browserify-zlib>pako": true,
-        "browserify>buffer": true,
-        "browserify>util": true,
-        "process": true,
-        "stream-browserify": true
-      }
-    },
-    "browserify>buffer": {
-      "globals": {
-        "console": true
-      },
-      "packages": {
-        "base64-js": true,
-        "buffer>ieee754": true
-=======
       }
     },
     "blo": {
@@ -4505,7 +3664,6 @@
     "chart.js>@kurkle/color": {
       "globals": {
         "define": true
->>>>>>> ad7a5462
       }
     },
     "classnames": {
@@ -4514,9 +3672,6 @@
         "define": true
       }
     },
-<<<<<<< HEAD
-    "browserify>string_decoder": {
-=======
     "cockatiel": {
       "globals": {
         "AbortController": true,
@@ -4544,7 +3699,6 @@
         "navigator.userAgent": true,
         "prompt": true
       },
->>>>>>> ad7a5462
       "packages": {
         "copy-to-clipboard>toggle-selection": true
       }
@@ -4553,188 +3707,6 @@
       "globals": {
         "document.activeElement": true,
         "document.getSelection": true
-      }
-    },
-    "crypto-browserify": {
-      "packages": {
-<<<<<<< HEAD
-        "process": true
-=======
-        "crypto-browserify>browserify-cipher": true,
-        "crypto-browserify>browserify-sign": true,
-        "crypto-browserify>create-ecdh": true,
-        "crypto-browserify>create-hmac": true,
-        "crypto-browserify>diffie-hellman": true,
-        "crypto-browserify>pbkdf2": true,
-        "crypto-browserify>public-encrypt": true,
-        "crypto-browserify>randombytes": true,
-        "crypto-browserify>randomfill": true,
-        "ethereumjs-util>create-hash": true
->>>>>>> ad7a5462
-      }
-    },
-    "crypto-browserify>browserify-cipher": {
-      "packages": {
-        "crypto-browserify>browserify-cipher>browserify-des": true,
-        "crypto-browserify>browserify-cipher>evp_bytestokey": true,
-        "ethereumjs-util>ethereum-cryptography>browserify-aes": true
-      }
-    },
-    "crypto-browserify>browserify-cipher>browserify-des": {
-      "packages": {
-<<<<<<< HEAD
-        "browserify>util>is-arguments": true,
-        "browserify>util>is-typed-array": true,
-        "browserify>util>which-typed-array": true,
-        "koa>is-generator-function": true,
-        "process": true,
-=======
-        "browserify>buffer": true,
-        "crypto-browserify>browserify-cipher>browserify-des>des.js": true,
-        "ethereumjs-util>create-hash>cipher-base": true,
->>>>>>> ad7a5462
-        "pumpify>inherits": true
-      }
-    },
-    "crypto-browserify>browserify-cipher>browserify-des>des.js": {
-      "packages": {
-        "@metamask/ppom-validator>elliptic>minimalistic-assert": true,
-        "pumpify>inherits": true
-      }
-    },
-    "crypto-browserify>browserify-cipher>evp_bytestokey": {
-      "packages": {
-        "ethereumjs-util>create-hash>md5.js": true,
-        "koa>content-disposition>safe-buffer": true
-      }
-    },
-    "crypto-browserify>browserify-sign": {
-      "packages": {
-        "@metamask/ppom-validator>elliptic": true,
-        "bn.js": true,
-        "browserify>buffer": true,
-        "crypto-browserify>create-hmac": true,
-        "crypto-browserify>public-encrypt>browserify-rsa": true,
-        "crypto-browserify>public-encrypt>parse-asn1": true,
-        "ethereumjs-util>create-hash": true,
-        "pumpify>inherits": true,
-        "stream-browserify": true
-      }
-    },
-    "crypto-browserify>create-ecdh": {
-      "packages": {
-        "@metamask/ppom-validator>elliptic": true,
-        "bn.js": true,
-        "browserify>buffer": true
-      }
-    },
-    "crypto-browserify>create-hmac": {
-      "packages": {
-        "addons-linter>sha.js": true,
-        "ethereumjs-util>create-hash": true,
-        "ethereumjs-util>create-hash>cipher-base": true,
-        "ethereumjs-util>create-hash>ripemd160": true,
-        "koa>content-disposition>safe-buffer": true,
-        "pumpify>inherits": true
-      }
-    },
-<<<<<<< HEAD
-    "buffer": {
-      "globals": {
-        "console": true
-      },
-      "packages": {
-        "base64-js": true,
-        "buffer>ieee754": true
-      }
-    },
-    "chalk": {
-=======
-    "crypto-browserify>diffie-hellman": {
->>>>>>> ad7a5462
-      "packages": {
-        "bn.js": true,
-        "browserify>buffer": true,
-        "crypto-browserify>diffie-hellman>miller-rabin": true,
-        "crypto-browserify>randombytes": true
-      }
-    },
-    "crypto-browserify>diffie-hellman>miller-rabin": {
-      "packages": {
-        "@metamask/ppom-validator>elliptic>brorand": true,
-        "bn.js": true
-      }
-    },
-    "crypto-browserify>pbkdf2": {
-      "globals": {
-        "crypto": true,
-        "process": true,
-        "queueMicrotask": true,
-        "setImmediate": true,
-        "setTimeout": true
-      },
-      "packages": {
-        "addons-linter>sha.js": true,
-        "ethereumjs-util>create-hash": true,
-        "ethereumjs-util>create-hash>ripemd160": true,
-        "koa>content-disposition>safe-buffer": true,
-        "process": true
-      }
-    },
-    "crypto-browserify>public-encrypt": {
-      "packages": {
-        "bn.js": true,
-        "browserify>buffer": true,
-        "crypto-browserify>public-encrypt>browserify-rsa": true,
-        "crypto-browserify>public-encrypt>parse-asn1": true,
-        "crypto-browserify>randombytes": true,
-        "ethereumjs-util>create-hash": true
-      }
-    },
-    "crypto-browserify>public-encrypt>browserify-rsa": {
-      "packages": {
-        "bn.js": true,
-        "browserify>buffer": true,
-        "crypto-browserify>randombytes": true
-      }
-    },
-    "crypto-browserify>public-encrypt>parse-asn1": {
-      "packages": {
-        "browserify>buffer": true,
-        "crypto-browserify>browserify-cipher>evp_bytestokey": true,
-        "crypto-browserify>pbkdf2": true,
-        "crypto-browserify>public-encrypt>parse-asn1>asn1.js": true,
-        "ethereumjs-util>ethereum-cryptography>browserify-aes": true
-      }
-    },
-    "crypto-browserify>public-encrypt>parse-asn1>asn1.js": {
-      "packages": {
-        "@metamask/ppom-validator>elliptic>minimalistic-assert": true,
-        "bn.js": true,
-        "browserify>buffer": true,
-        "browserify>vm-browserify": true,
-        "pumpify>inherits": true
-      }
-    },
-    "crypto-browserify>randombytes": {
-      "globals": {
-        "crypto": true,
-        "msCrypto": true
-      },
-      "packages": {
-        "koa>content-disposition>safe-buffer": true,
-        "process": true
-      }
-    },
-    "crypto-browserify>randomfill": {
-      "globals": {
-        "crypto": true,
-        "msCrypto": true
-      },
-      "packages": {
-        "crypto-browserify>randombytes": true,
-        "koa>content-disposition>safe-buffer": true,
-        "process": true
       }
     },
     "crypto-browserify": {
@@ -5528,35 +4500,20 @@
     },
     "ethers>@ethersproject/signing-key": {
       "packages": {
-<<<<<<< HEAD
-        "browserify>buffer": true,
-        "crypto-browserify>randombytes": true,
-        "ganache>keccak": true,
-        "ganache>secp256k1": true
-=======
         "@ethersproject/bytes": true,
         "ethers>@ethersproject/logger": true,
         "ethers>@ethersproject/properties": true,
         "ethers>@ethersproject/signing-key>elliptic": true
->>>>>>> ad7a5462
       }
     },
     "ethers>@ethersproject/signing-key>elliptic": {
       "packages": {
-<<<<<<< HEAD
-        "browserify>buffer": true,
-        "crypto-browserify>browserify-cipher>evp_bytestokey": true,
-        "ethereumjs-util>create-hash>cipher-base": true,
-        "ethereumjs-util>ethereum-cryptography>browserify-aes>buffer-xor": true,
-        "koa>content-disposition>safe-buffer": true,
-=======
         "@metamask/ppom-validator>elliptic>brorand": true,
         "@metamask/ppom-validator>elliptic>hmac-drbg": true,
         "@metamask/ppom-validator>elliptic>minimalistic-assert": true,
         "@metamask/ppom-validator>elliptic>minimalistic-crypto-utils": true,
         "bn.js": true,
         "ethers>@ethersproject/sha2>hash.js": true,
->>>>>>> ad7a5462
         "pumpify>inherits": true
       }
     },
@@ -5652,171 +4609,12 @@
         "setTimeout": true
       }
     },
-<<<<<<< HEAD
-    "firebase": {
-      "packages": {
-        "firebase>@firebase/app": true,
-        "firebase>@firebase/messaging": true
-      }
-    },
-    "firebase>@firebase/app": {
-      "globals": {
-        "FinalizationRegistry": true,
-        "console.warn": true
-      },
-      "packages": {
-        "firebase>@firebase/app>@firebase/component": true,
-        "firebase>@firebase/app>@firebase/logger": true,
-        "firebase>@firebase/app>idb": true,
-        "firebase>@firebase/util": true
-      }
-    },
-    "firebase>@firebase/app>@firebase/component": {
-      "packages": {
-        "firebase>@firebase/util": true
-      }
-    },
-    "firebase>@firebase/app>@firebase/logger": {
-      "globals": {
-        "console": true
-      },
-      "packages": {
-        "@swc/helpers>tslib": true
-      }
-    },
-    "firebase>@firebase/app>idb": {
-      "globals": {
-        "DOMException": true,
-        "IDBCursor": true,
-        "IDBDatabase": true,
-        "IDBIndex": true,
-        "IDBObjectStore": true,
-        "IDBRequest": true,
-        "IDBTransaction": true,
-        "indexedDB.deleteDatabase": true,
-        "indexedDB.open": true
-      }
-    },
-    "firebase>@firebase/firestore>@grpc/proto-loader>protobufjs": {
-      "globals": {
-        "process": true,
-        "setTimeout": true
-      },
-      "packages": {
-        "firebase>@firebase/firestore>@grpc/proto-loader>protobufjs>@protobufjs/aspromise": true,
-        "firebase>@firebase/firestore>@grpc/proto-loader>protobufjs>@protobufjs/base64": true,
-        "firebase>@firebase/firestore>@grpc/proto-loader>protobufjs>@protobufjs/codegen": true,
-        "firebase>@firebase/firestore>@grpc/proto-loader>protobufjs>@protobufjs/eventemitter": true,
-        "firebase>@firebase/firestore>@grpc/proto-loader>protobufjs>@protobufjs/fetch": true,
-        "firebase>@firebase/firestore>@grpc/proto-loader>protobufjs>@protobufjs/float": true,
-        "firebase>@firebase/firestore>@grpc/proto-loader>protobufjs>@protobufjs/inquire": true,
-        "firebase>@firebase/firestore>@grpc/proto-loader>protobufjs>@protobufjs/path": true,
-        "firebase>@firebase/firestore>@grpc/proto-loader>protobufjs>@protobufjs/pool": true,
-        "firebase>@firebase/firestore>@grpc/proto-loader>protobufjs>@protobufjs/utf8": true
-      }
-    },
-    "firebase>@firebase/firestore>@grpc/proto-loader>protobufjs>@protobufjs/codegen": {
-      "globals": {
-        "console.log": true
-      }
-    },
-    "firebase>@firebase/firestore>@grpc/proto-loader>protobufjs>@protobufjs/fetch": {
-      "globals": {
-        "XMLHttpRequest": true
-      },
-      "packages": {
-        "firebase>@firebase/firestore>@grpc/proto-loader>protobufjs>@protobufjs/aspromise": true,
-        "firebase>@firebase/firestore>@grpc/proto-loader>protobufjs>@protobufjs/inquire": true
-      }
-    },
-    "firebase>@firebase/installations": {
-      "globals": {
-        "BroadcastChannel": true,
-        "Headers": true,
-        "btoa": true,
-        "console.error": true,
-        "crypto": true,
-        "fetch": true,
-        "msCrypto": true,
-        "navigator.onLine": true,
-        "setTimeout": true
-      },
-      "packages": {
-        "firebase>@firebase/app": true,
-        "firebase>@firebase/app>@firebase/component": true,
-        "firebase>@firebase/app>idb": true,
-        "firebase>@firebase/util": true
-      }
-    },
-    "firebase>@firebase/messaging": {
-      "globals": {
-        "Headers": true,
-        "Notification.maxActions": true,
-        "Notification.permission": true,
-        "Notification.requestPermission": true,
-        "PushSubscription.prototype.hasOwnProperty": true,
-        "ServiceWorkerRegistration": true,
-        "URL": true,
-        "addEventListener": true,
-        "atob": true,
-        "btoa": true,
-        "clients.matchAll": true,
-        "clients.openWindow": true,
-        "console.warn": true,
-        "document": true,
-        "fetch": true,
-        "indexedDB": true,
-        "location.href": true,
-        "location.origin": true,
-        "navigator": true,
-        "origin.replace": true,
-        "registration.showNotification": true,
-        "setTimeout": true
-      },
-      "packages": {
-        "@swc/helpers>tslib": true,
-        "firebase>@firebase/app": true,
-        "firebase>@firebase/app>@firebase/component": true,
-        "firebase>@firebase/app>idb": true,
-        "firebase>@firebase/installations": true,
-        "firebase>@firebase/util": true
-      }
-    },
-    "firebase>@firebase/util": {
-      "globals": {
-        "atob": true,
-        "browser": true,
-        "btoa": true,
-        "chrome": true,
-        "console": true,
-        "document": true,
-        "indexedDB": true,
-        "navigator": true,
-        "process": true,
-        "self": true,
-        "setTimeout": true
-      },
-      "packages": {
-        "process": true
-      }
-    },
-=======
->>>>>>> ad7a5462
     "fuse.js": {
       "globals": {
         "console": true,
         "define": true
       }
     },
-<<<<<<< HEAD
-    "ganache>keccak": {
-      "packages": {
-        "browserify>buffer": true,
-        "readable-stream": true
-      }
-    },
-=======
->>>>>>> ad7a5462
     "ganache>secp256k1": {
       "packages": {
         "@metamask/ppom-validator>elliptic": true
@@ -6761,14 +5559,6 @@
         "msCrypto": true
       }
     },
-<<<<<<< HEAD
-    "vinyl>replace-ext": {
-      "packages": {
-        "path-browserify": true
-      }
-    },
-=======
->>>>>>> ad7a5462
     "web3": {
       "globals": {
         "XMLHttpRequest": true
