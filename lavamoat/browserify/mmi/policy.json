{
  "resources": {
    "@babel/runtime": {
      "globals": {
        "regeneratorRuntime": "write"
      }
    },
    "@metamask/notification-services-controller>@contentful/rich-text-html-renderer": {
      "globals": {
        "SuppressedError": true
      }
    },
    "@ensdomains/content-hash": {
      "globals": {
        "console.warn": true
      },
      "packages": {
        "browserify>buffer": true,
        "@ensdomains/content-hash>cids": true,
        "@ensdomains/content-hash>js-base64": true,
        "@ensdomains/content-hash>multicodec": true,
        "@ensdomains/content-hash>multihashes": true
      }
    },
    "@ethereumjs/tx>@ethereumjs/common": {
      "packages": {
        "@ethereumjs/tx>@ethereumjs/util": true,
        "webpack>events": true
      }
    },
    "eth-lattice-keyring>gridplus-sdk>@ethereumjs/common": {
      "packages": {
        "eth-lattice-keyring>gridplus-sdk>@ethereumjs/common>@ethereumjs/util": true,
        "browserify>buffer": true,
        "eth-lattice-keyring>gridplus-sdk>crc-32": true,
        "webpack>events": true
      }
    },
    "@ethereumjs/tx>@ethereumjs/rlp": {
      "globals": {
        "TextEncoder": true
      }
    },
    "@ethereumjs/tx>@ethereumjs/util>@ethereumjs/rlp": {
      "globals": {
        "TextEncoder": true
      }
    },
    "@metamask/eth-ledger-bridge-keyring>@ethereumjs/rlp": {
      "globals": {
        "TextEncoder": true
      }
    },
    "@metamask/eth-ledger-bridge-keyring>@metamask/eth-sig-util>@ethereumjs/rlp": {
      "globals": {
        "TextEncoder": true
      }
    },
    "@metamask/metamask-airgapped-keyring>@ethereumjs/rlp": {
      "globals": {
        "TextEncoder": true
      }
    },
    "@ethereumjs/tx": {
      "packages": {
        "@ethereumjs/tx>@ethereumjs/common": true,
        "@ethereumjs/tx>@ethereumjs/rlp": true,
        "@ethereumjs/tx>@ethereumjs/util": true,
        "@ethereumjs/tx>ethereum-cryptography": true
      }
    },
    "eth-lattice-keyring>gridplus-sdk>@ethereumjs/common>@ethereumjs/util": {
      "globals": {
        "console.warn": true
      },
      "packages": {
        "@metamask/metamask-airgapped-keyring>@ethereumjs/rlp": true,
        "browserify>buffer": true,
        "@ethereumjs/tx>ethereum-cryptography": true,
        "webpack>events": true,
        "browserify>insert-module-globals>is-buffer": true,
        "eth-lattice-keyring>@ethereumjs/util>micro-ftch": true
      }
    },
    "@ethereumjs/tx>@ethereumjs/util": {
      "globals": {
        "console.warn": true,
        "fetch": true
      },
      "packages": {
        "@ethereumjs/tx>@ethereumjs/util>@ethereumjs/rlp": true,
        "@ethereumjs/tx>ethereum-cryptography": true,
        "webpack>events": true
      }
    },
    "@metamask/metamask-airgapped-keyring>@keystonehq/base-eth-keyring>@ethereumjs/util": {
      "globals": {
        "console.warn": true
      },
      "packages": {
        "@metamask/metamask-airgapped-keyring>@ethereumjs/rlp": true,
        "browserify>buffer": true,
        "@ethereumjs/tx>ethereum-cryptography": true,
        "webpack>events": true,
        "browserify>insert-module-globals>is-buffer": true,
        "eth-lattice-keyring>@ethereumjs/util>micro-ftch": true
      }
    },
    "@metamask/metamask-airgapped-keyring>@keystonehq/bc-ur-registry-eth>@ethereumjs/util": {
      "globals": {
        "console.warn": true
      },
      "packages": {
        "@metamask/metamask-airgapped-keyring>@ethereumjs/rlp": true,
        "browserify>buffer": true,
        "@ethereumjs/tx>ethereum-cryptography": true,
        "webpack>events": true,
        "browserify>insert-module-globals>is-buffer": true,
        "eth-lattice-keyring>@ethereumjs/util>micro-ftch": true
      }
    },
    "@metamask-institutional/custody-controller>@ethereumjs/util": {
      "globals": {
        "console.warn": true
      },
      "packages": {
        "@metamask/metamask-airgapped-keyring>@ethereumjs/rlp": true,
        "browserify>buffer": true,
        "@ethereumjs/tx>ethereum-cryptography": true,
        "webpack>events": true,
        "browserify>insert-module-globals>is-buffer": true,
        "eth-lattice-keyring>@ethereumjs/util>micro-ftch": true
      }
    },
    "@metamask-institutional/custody-keyring>@ethereumjs/util": {
      "globals": {
        "console.warn": true
      },
      "packages": {
        "@metamask/metamask-airgapped-keyring>@ethereumjs/rlp": true,
        "browserify>buffer": true,
        "@ethereumjs/tx>ethereum-cryptography": true,
        "webpack>events": true,
        "browserify>insert-module-globals>is-buffer": true,
        "eth-lattice-keyring>@ethereumjs/util>micro-ftch": true
      }
    },
    "@metamask-institutional/transaction-update>@ethereumjs/util": {
      "globals": {
        "console.warn": true
      },
      "packages": {
        "@metamask/metamask-airgapped-keyring>@ethereumjs/rlp": true,
        "browserify>buffer": true,
        "@ethereumjs/tx>ethereum-cryptography": true,
        "webpack>events": true,
        "browserify>insert-module-globals>is-buffer": true,
        "eth-lattice-keyring>@ethereumjs/util>micro-ftch": true
      }
    },
    "@metamask/eth-sig-util>@ethereumjs/util": {
      "globals": {
        "console.warn": true
      },
      "packages": {
        "@metamask/metamask-airgapped-keyring>@ethereumjs/rlp": true,
        "browserify>buffer": true,
        "@ethereumjs/tx>ethereum-cryptography": true,
        "webpack>events": true,
        "browserify>insert-module-globals>is-buffer": true,
        "eth-lattice-keyring>@ethereumjs/util>micro-ftch": true
      }
    },
    "@metamask/keyring-controller>@metamask/eth-hd-keyring>@metamask/eth-sig-util>@ethereumjs/util": {
      "globals": {
        "console.warn": true
      },
      "packages": {
        "@metamask/metamask-airgapped-keyring>@ethereumjs/rlp": true,
        "browserify>buffer": true,
        "@ethereumjs/tx>ethereum-cryptography": true,
        "webpack>events": true,
        "browserify>insert-module-globals>is-buffer": true,
        "eth-lattice-keyring>@ethereumjs/util>micro-ftch": true
      }
    },
    "@metamask/eth-json-rpc-middleware>@metamask/eth-sig-util>@ethereumjs/util": {
      "globals": {
        "console.warn": true
      },
      "packages": {
        "@metamask/metamask-airgapped-keyring>@ethereumjs/rlp": true,
        "browserify>buffer": true,
        "@ethereumjs/tx>ethereum-cryptography": true,
        "webpack>events": true,
        "browserify>insert-module-globals>is-buffer": true,
        "eth-lattice-keyring>@ethereumjs/util>micro-ftch": true
      }
    },
    "@metamask/network-controller>@metamask/eth-json-rpc-middleware>@metamask/eth-sig-util>@ethereumjs/util": {
      "globals": {
        "console.warn": true
      },
      "packages": {
        "@metamask/metamask-airgapped-keyring>@ethereumjs/rlp": true,
        "browserify>buffer": true,
        "@ethereumjs/tx>ethereum-cryptography": true,
        "webpack>events": true,
        "browserify>insert-module-globals>is-buffer": true,
        "eth-lattice-keyring>@ethereumjs/util>micro-ftch": true
      }
    },
    "@metamask/eth-ledger-bridge-keyring>@metamask/eth-sig-util>@ethereumjs/util": {
      "globals": {
        "console.warn": true
      },
      "packages": {
        "@metamask/eth-ledger-bridge-keyring>@metamask/eth-sig-util>@ethereumjs/rlp": true,
        "browserify>buffer": true,
        "@ethereumjs/tx>ethereum-cryptography": true,
        "webpack>events": true,
        "browserify>insert-module-globals>is-buffer": true,
        "eth-lattice-keyring>@ethereumjs/util>micro-ftch": true
      }
    },
    "@metamask/keyring-controller>@metamask/eth-simple-keyring>@metamask/eth-sig-util>@ethereumjs/util": {
      "globals": {
        "console.warn": true
      },
      "packages": {
        "@metamask/metamask-airgapped-keyring>@ethereumjs/rlp": true,
        "browserify>buffer": true,
        "@ethereumjs/tx>ethereum-cryptography": true,
        "webpack>events": true,
        "browserify>insert-module-globals>is-buffer": true,
        "eth-lattice-keyring>@ethereumjs/util>micro-ftch": true
      }
    },
    "@metamask/eth-snap-keyring>@metamask/eth-sig-util>@ethereumjs/util": {
      "globals": {
        "console.warn": true
      },
      "packages": {
        "@metamask/metamask-airgapped-keyring>@ethereumjs/rlp": true,
        "browserify>buffer": true,
        "@ethereumjs/tx>ethereum-cryptography": true,
        "webpack>events": true,
        "browserify>insert-module-globals>is-buffer": true,
        "eth-lattice-keyring>@ethereumjs/util>micro-ftch": true
      }
    },
    "@metamask/eth-trezor-keyring>@metamask/eth-sig-util>@ethereumjs/util": {
      "globals": {
        "console.warn": true
      },
      "packages": {
        "@metamask/metamask-airgapped-keyring>@ethereumjs/rlp": true,
        "browserify>buffer": true,
        "@ethereumjs/tx>ethereum-cryptography": true,
        "webpack>events": true,
        "browserify>insert-module-globals>is-buffer": true,
        "eth-lattice-keyring>@ethereumjs/util>micro-ftch": true
      }
    },
    "@metamask/keyring-controller>@metamask/eth-sig-util>@ethereumjs/util": {
      "globals": {
        "console.warn": true
      },
      "packages": {
        "@metamask/metamask-airgapped-keyring>@ethereumjs/rlp": true,
        "browserify>buffer": true,
        "@ethereumjs/tx>ethereum-cryptography": true,
        "webpack>events": true,
        "browserify>insert-module-globals>is-buffer": true,
        "eth-lattice-keyring>@ethereumjs/util>micro-ftch": true
      }
    },
    "@metamask/signature-controller>@metamask/eth-sig-util>@ethereumjs/util": {
      "globals": {
        "console.warn": true
      },
      "packages": {
        "@metamask/metamask-airgapped-keyring>@ethereumjs/rlp": true,
        "browserify>buffer": true,
        "@ethereumjs/tx>ethereum-cryptography": true,
        "webpack>events": true,
        "browserify>insert-module-globals>is-buffer": true,
        "eth-lattice-keyring>@ethereumjs/util>micro-ftch": true
      }
    },
    "eth-lattice-keyring>@ethereumjs/util": {
      "globals": {
        "console.warn": true
      },
      "packages": {
        "@metamask/metamask-airgapped-keyring>@ethereumjs/rlp": true,
        "browserify>buffer": true,
        "@ethereumjs/tx>ethereum-cryptography": true,
        "webpack>events": true,
        "browserify>insert-module-globals>is-buffer": true,
        "eth-lattice-keyring>@ethereumjs/util>micro-ftch": true
      }
    },
    "@ethersproject/abi": {
      "globals": {
        "console.log": true
      },
      "packages": {
        "ethers>@ethersproject/address": true,
        "@ethersproject/bignumber": true,
        "@ethersproject/bytes": true,
        "ethers>@ethersproject/constants": true,
        "@ethersproject/hash": true,
        "ethers>@ethersproject/keccak256": true,
        "ethers>@ethersproject/logger": true,
        "ethers>@ethersproject/properties": true,
        "ethers>@ethersproject/strings": true
      }
    },
    "ethers>@ethersproject/abstract-provider": {
      "packages": {
        "@ethersproject/bignumber": true,
        "@ethersproject/bytes": true,
        "ethers>@ethersproject/logger": true,
        "ethers>@ethersproject/properties": true
      }
    },
    "ethers>@ethersproject/abstract-signer": {
      "packages": {
        "ethers>@ethersproject/logger": true,
        "ethers>@ethersproject/properties": true
      }
    },
    "ethers>@ethersproject/address": {
      "packages": {
        "@ethersproject/bignumber": true,
        "@ethersproject/bytes": true,
        "ethers>@ethersproject/keccak256": true,
        "ethers>@ethersproject/logger": true,
        "ethers>@ethersproject/rlp": true
      }
    },
    "ethers>@ethersproject/base64": {
      "globals": {
        "atob": true,
        "btoa": true
      },
      "packages": {
        "@ethersproject/bytes": true
      }
    },
    "ethers>@ethersproject/basex": {
      "packages": {
        "@ethersproject/bytes": true,
        "ethers>@ethersproject/properties": true
      }
    },
    "@ethersproject/bignumber": {
      "packages": {
        "@ethersproject/bytes": true,
        "ethers>@ethersproject/logger": true,
        "bn.js": true
      }
    },
    "@ethersproject/bytes": {
      "packages": {
        "ethers>@ethersproject/logger": true
      }
    },
    "ethers>@ethersproject/constants": {
      "packages": {
        "@ethersproject/bignumber": true
      }
    },
    "@ethersproject/contracts": {
      "globals": {
        "setTimeout": true
      },
      "packages": {
        "@ethersproject/abi": true,
        "ethers>@ethersproject/abstract-provider": true,
        "ethers>@ethersproject/abstract-signer": true,
        "ethers>@ethersproject/address": true,
        "@ethersproject/bignumber": true,
        "@ethersproject/bytes": true,
        "ethers>@ethersproject/logger": true,
        "ethers>@ethersproject/properties": true,
        "ethers>@ethersproject/transactions": true
      }
    },
    "@ethersproject/hash": {
      "packages": {
        "ethers>@ethersproject/address": true,
        "ethers>@ethersproject/base64": true,
        "@ethersproject/bignumber": true,
        "@ethersproject/bytes": true,
        "ethers>@ethersproject/keccak256": true,
        "ethers>@ethersproject/logger": true,
        "ethers>@ethersproject/properties": true,
        "ethers>@ethersproject/strings": true
      }
    },
    "@ethersproject/hdnode": {
      "packages": {
        "ethers>@ethersproject/basex": true,
        "@ethersproject/bignumber": true,
        "@ethersproject/bytes": true,
        "ethers>@ethersproject/logger": true,
        "ethers>@ethersproject/pbkdf2": true,
        "ethers>@ethersproject/properties": true,
        "ethers>@ethersproject/sha2": true,
        "ethers>@ethersproject/signing-key": true,
        "ethers>@ethersproject/strings": true,
        "ethers>@ethersproject/transactions": true,
        "ethers>@ethersproject/wordlists": true
      }
    },
    "ethers>@ethersproject/json-wallets": {
      "packages": {
        "ethers>@ethersproject/address": true,
        "@ethersproject/bytes": true,
        "@ethersproject/hdnode": true,
        "ethers>@ethersproject/keccak256": true,
        "ethers>@ethersproject/logger": true,
        "ethers>@ethersproject/pbkdf2": true,
        "ethers>@ethersproject/properties": true,
        "ethers>@ethersproject/random": true,
        "ethers>@ethersproject/strings": true,
        "ethers>@ethersproject/transactions": true,
        "ethers>@ethersproject/json-wallets>aes-js": true,
        "ethers>@ethersproject/json-wallets>scrypt-js": true
      }
    },
    "ethers>@ethersproject/keccak256": {
      "packages": {
        "@ethersproject/bytes": true,
        "eth-ens-namehash>js-sha3": true
      }
    },
    "ethers>@ethersproject/logger": {
      "globals": {
        "console": true
      }
    },
    "ethers>@ethersproject/providers>@ethersproject/networks": {
      "packages": {
        "ethers>@ethersproject/logger": true
      }
    },
    "@metamask/test-bundler>@ethersproject/networks": {
      "packages": {
        "ethers>@ethersproject/logger": true
      }
    },
    "ethers>@ethersproject/pbkdf2": {
      "packages": {
        "@ethersproject/bytes": true,
        "ethers>@ethersproject/sha2": true
      }
    },
    "ethers>@ethersproject/properties": {
      "packages": {
        "ethers>@ethersproject/logger": true
      }
    },
    "@ethersproject/providers": {
      "globals": {
        "WebSocket": true,
        "clearInterval": true,
        "clearTimeout": true,
        "console.log": true,
        "console.warn": true,
        "setInterval": true,
        "setTimeout": true
      },
      "packages": {
        "ethers>@ethersproject/abstract-provider": true,
        "ethers>@ethersproject/abstract-signer": true,
        "ethers>@ethersproject/address": true,
        "ethers>@ethersproject/base64": true,
        "ethers>@ethersproject/basex": true,
        "@ethersproject/bignumber": true,
        "@ethersproject/bytes": true,
        "ethers>@ethersproject/constants": true,
        "@ethersproject/hash": true,
        "ethers>@ethersproject/logger": true,
        "@metamask/test-bundler>@ethersproject/networks": true,
        "ethers>@ethersproject/properties": true,
        "ethers>@ethersproject/random": true,
        "ethers>@ethersproject/sha2": true,
        "ethers>@ethersproject/strings": true,
        "ethers>@ethersproject/transactions": true,
        "@ethersproject/providers>@ethersproject/web": true,
        "@ethersproject/providers>bech32": true
      }
    },
    "ethers>@ethersproject/providers": {
      "globals": {
        "WebSocket": true,
        "clearInterval": true,
        "clearTimeout": true,
        "console.log": true,
        "console.warn": true,
        "setInterval": true,
        "setTimeout": true
      },
      "packages": {
        "ethers>@ethersproject/abstract-provider": true,
        "ethers>@ethersproject/abstract-signer": true,
        "ethers>@ethersproject/address": true,
        "ethers>@ethersproject/base64": true,
        "ethers>@ethersproject/basex": true,
        "@ethersproject/bignumber": true,
        "@ethersproject/bytes": true,
        "ethers>@ethersproject/constants": true,
        "@ethersproject/hash": true,
        "ethers>@ethersproject/logger": true,
        "ethers>@ethersproject/providers>@ethersproject/networks": true,
        "ethers>@ethersproject/properties": true,
        "ethers>@ethersproject/random": true,
        "ethers>@ethersproject/sha2": true,
        "ethers>@ethersproject/strings": true,
        "ethers>@ethersproject/transactions": true,
        "ethers>@ethersproject/providers>@ethersproject/web": true,
        "ethers>@ethersproject/providers>bech32": true
      }
    },
    "@ethersproject/providers>@ethersproject/random": {
      "globals": {
        "crypto.getRandomValues": true
      }
    },
    "ethers>@ethersproject/random": {
      "packages": {
        "@ethersproject/bytes": true,
        "ethers>@ethersproject/logger": true
      }
    },
    "ethers>@ethersproject/rlp": {
      "packages": {
        "@ethersproject/bytes": true,
        "ethers>@ethersproject/logger": true
      }
    },
    "ethers>@ethersproject/sha2": {
      "packages": {
        "@ethersproject/bytes": true,
        "ethers>@ethersproject/logger": true,
        "ethers>@ethersproject/sha2>hash.js": true
      }
    },
    "ethers>@ethersproject/signing-key": {
      "packages": {
        "@ethersproject/bytes": true,
        "ethers>@ethersproject/logger": true,
        "ethers>@ethersproject/properties": true,
        "@metamask/ppom-validator>elliptic": true
      }
    },
    "ethers>@ethersproject/solidity": {
      "packages": {
        "@ethersproject/bignumber": true,
        "@ethersproject/bytes": true,
        "ethers>@ethersproject/keccak256": true,
        "ethers>@ethersproject/logger": true,
        "ethers>@ethersproject/sha2": true,
        "ethers>@ethersproject/strings": true
      }
    },
    "ethers>@ethersproject/strings": {
      "packages": {
        "@ethersproject/bytes": true,
        "ethers>@ethersproject/constants": true,
        "ethers>@ethersproject/logger": true
      }
    },
    "ethers>@ethersproject/transactions": {
      "packages": {
        "ethers>@ethersproject/address": true,
        "@ethersproject/bignumber": true,
        "@ethersproject/bytes": true,
        "ethers>@ethersproject/constants": true,
        "ethers>@ethersproject/keccak256": true,
        "ethers>@ethersproject/logger": true,
        "ethers>@ethersproject/properties": true,
        "ethers>@ethersproject/rlp": true,
        "ethers>@ethersproject/signing-key": true
      }
    },
    "ethers>@ethersproject/units": {
      "packages": {
        "@ethersproject/bignumber": true,
        "ethers>@ethersproject/logger": true
      }
    },
    "@ethersproject/wallet": {
      "packages": {
        "ethers>@ethersproject/abstract-provider": true,
        "ethers>@ethersproject/abstract-signer": true,
        "ethers>@ethersproject/address": true,
        "@ethersproject/bytes": true,
        "@ethersproject/hash": true,
        "@ethersproject/hdnode": true,
        "ethers>@ethersproject/json-wallets": true,
        "ethers>@ethersproject/keccak256": true,
        "ethers>@ethersproject/logger": true,
        "ethers>@ethersproject/properties": true,
        "ethers>@ethersproject/random": true,
        "ethers>@ethersproject/signing-key": true,
        "ethers>@ethersproject/transactions": true
      }
    },
    "@ethersproject/providers>@ethersproject/web": {
      "globals": {
        "clearTimeout": true,
        "fetch": true,
        "setTimeout": true
      },
      "packages": {
        "ethers>@ethersproject/base64": true,
        "@ethersproject/bytes": true,
        "ethers>@ethersproject/logger": true,
        "ethers>@ethersproject/properties": true,
        "ethers>@ethersproject/strings": true
      }
    },
    "ethers>@ethersproject/providers>@ethersproject/web": {
      "globals": {
        "clearTimeout": true,
        "fetch": true,
        "setTimeout": true
      },
      "packages": {
        "ethers>@ethersproject/base64": true,
        "@ethersproject/bytes": true,
        "ethers>@ethersproject/logger": true,
        "ethers>@ethersproject/properties": true,
        "ethers>@ethersproject/strings": true
      }
    },
    "ethers>@ethersproject/web": {
      "globals": {
        "clearTimeout": true,
        "fetch": true,
        "setTimeout": true
      },
      "packages": {
        "ethers>@ethersproject/base64": true,
        "@ethersproject/bytes": true,
        "ethers>@ethersproject/logger": true,
        "ethers>@ethersproject/properties": true,
        "ethers>@ethersproject/strings": true
      }
    },
    "ethers>@ethersproject/wordlists": {
      "packages": {
        "@ethersproject/bytes": true,
        "@ethersproject/hash": true,
        "ethers>@ethersproject/logger": true,
        "ethers>@ethersproject/properties": true,
        "ethers>@ethersproject/strings": true
      }
    },
    "@metamask/notification-services-controller>firebase>@firebase/app": {
      "globals": {
        "FinalizationRegistry": true,
        "console.warn": true
      },
      "packages": {
        "@metamask/notification-services-controller>firebase>@firebase/app>@firebase/component": true,
        "@metamask/notification-services-controller>firebase>@firebase/app>@firebase/logger": true,
        "@metamask/notification-services-controller>firebase>@firebase/util": true,
        "@metamask/notification-services-controller>firebase>@firebase/app>idb": true
      }
    },
    "@metamask/notification-services-controller>firebase>@firebase/app>@firebase/component": {
      "packages": {
        "@metamask/notification-services-controller>firebase>@firebase/util": true
      }
    },
    "@metamask/notification-services-controller>firebase>@firebase/installations": {
      "globals": {
        "BroadcastChannel": true,
        "Headers": true,
        "btoa": true,
        "console.error": true,
        "crypto": true,
        "fetch": true,
        "msCrypto": true,
        "navigator.onLine": true,
        "setTimeout": true
      },
      "packages": {
        "@metamask/notification-services-controller>firebase>@firebase/app": true,
        "@metamask/notification-services-controller>firebase>@firebase/app>@firebase/component": true,
        "@metamask/notification-services-controller>firebase>@firebase/util": true,
        "@metamask/notification-services-controller>firebase>@firebase/app>idb": true
      }
    },
    "@metamask/notification-services-controller>firebase>@firebase/app>@firebase/logger": {
      "globals": {
        "console": true
      }
    },
    "@metamask/notification-services-controller>firebase>@firebase/messaging": {
      "globals": {
        "Headers": true,
        "Notification.maxActions": true,
        "Notification.permission": true,
        "Notification.requestPermission": true,
        "PushSubscription.prototype.hasOwnProperty": true,
        "ServiceWorkerRegistration": true,
        "URL": true,
        "addEventListener": true,
        "atob": true,
        "btoa": true,
        "clearTimeout": true,
        "clients.matchAll": true,
        "clients.openWindow": true,
        "console.warn": true,
        "document": true,
        "fetch": true,
        "indexedDB": true,
        "location.href": true,
        "location.origin": true,
        "navigator": true,
        "origin.replace": true,
        "registration.showNotification": true,
        "setTimeout": true
      },
      "packages": {
        "@metamask/notification-services-controller>firebase>@firebase/app": true,
        "@metamask/notification-services-controller>firebase>@firebase/app>@firebase/component": true,
        "@metamask/notification-services-controller>firebase>@firebase/installations": true,
        "@metamask/notification-services-controller>firebase>@firebase/util": true,
        "@metamask/notification-services-controller>firebase>@firebase/app>idb": true
      }
    },
    "@metamask/notification-services-controller>firebase>@firebase/util": {
      "globals": {
        "WorkerGlobalScope": true,
        "atob": true,
        "browser": true,
        "btoa": true,
        "chrome": true,
        "console": true,
        "document": true,
        "indexedDB": true,
        "navigator": true,
        "process": true,
        "setTimeout": true
      },
      "packages": {
        "process": true
      }
    },
    "@open-rpc/schema-utils-js>@json-schema-tools/dereferencer": {
      "packages": {
        "@open-rpc/schema-utils-js>@json-schema-tools/reference-resolver": true,
        "@open-rpc/schema-utils-js>@json-schema-tools/dereferencer>@json-schema-tools/traverse": true,
        "@metamask/rpc-errors>fast-safe-stringify": true
      }
    },
    "@open-rpc/schema-utils-js>@json-schema-tools/reference-resolver": {
      "packages": {
        "@open-rpc/schema-utils-js>@json-schema-tools/reference-resolver>@json-schema-spec/json-pointer": true,
        "@open-rpc/test-coverage>isomorphic-fetch": true
      }
    },
    "@metamask/metamask-airgapped-keyring>@keystonehq/base-eth-keyring": {
      "packages": {
        "@metamask/metamask-airgapped-keyring>@ethereumjs/rlp": true,
        "@ethereumjs/tx": true,
        "@metamask/metamask-airgapped-keyring>@keystonehq/base-eth-keyring>@ethereumjs/util": true,
        "@metamask/metamask-airgapped-keyring>@keystonehq/base-eth-keyring>@keystonehq/bc-ur-registry-eth": true,
        "browserify>buffer": true,
        "@metamask/eth-trezor-keyring>hdkey": true,
        "uuid": true
      }
    },
    "@keystonehq/bc-ur-registry-eth": {
      "packages": {
        "@ethereumjs/tx>@ethereumjs/util": true,
        "@keystonehq/bc-ur-registry-eth>@keystonehq/bc-ur-registry": true,
        "browserify>buffer": true,
        "@metamask/eth-trezor-keyring>hdkey": true,
        "uuid": true
      }
    },
    "@metamask/metamask-airgapped-keyring>@keystonehq/base-eth-keyring>@keystonehq/bc-ur-registry-eth": {
      "packages": {
        "@metamask/metamask-airgapped-keyring>@keystonehq/base-eth-keyring>@ethereumjs/util": true,
        "@metamask/metamask-airgapped-keyring>@keystonehq/base-eth-keyring>@keystonehq/bc-ur-registry-eth>@keystonehq/bc-ur-registry": true,
        "browserify>buffer": true,
        "@metamask/eth-trezor-keyring>hdkey": true,
        "uuid": true
      }
    },
    "@metamask/metamask-airgapped-keyring>@keystonehq/bc-ur-registry-eth": {
      "packages": {
        "@metamask/metamask-airgapped-keyring>@keystonehq/bc-ur-registry-eth>@ethereumjs/util": true,
        "@metamask/metamask-airgapped-keyring>@keystonehq/bc-ur-registry-eth>@keystonehq/bc-ur-registry": true,
        "browserify>buffer": true,
        "@metamask/eth-trezor-keyring>hdkey": true,
        "uuid": true
      }
    },
    "@keystonehq/bc-ur-registry-eth>@keystonehq/bc-ur-registry": {
      "globals": {
        "define": true
      },
      "packages": {
        "@ngraveio/bc-ur": true,
        "ethereumjs-util>ethereum-cryptography>bs58check": true,
        "buffer": true,
        "browserify>buffer": true,
        "tslib": true
      }
    },
    "@metamask/metamask-airgapped-keyring>@keystonehq/base-eth-keyring>@keystonehq/bc-ur-registry-eth>@keystonehq/bc-ur-registry": {
      "globals": {
        "define": true
      },
<<<<<<< HEAD
=======
      "packages": {
        "@ngraveio/bc-ur": true,
        "ethereumjs-util>ethereum-cryptography>bs58check": true,
        "buffer": true,
        "browserify>buffer": true,
        "tslib": true
      }
    },
    "@metamask/metamask-airgapped-keyring>@keystonehq/bc-ur-registry-eth>@keystonehq/bc-ur-registry": {
      "globals": {
        "define": true
      },
>>>>>>> e79c5555
      "packages": {
        "@ngraveio/bc-ur": true,
        "ethereumjs-util>ethereum-cryptography>bs58check": true,
        "buffer": true,
        "browserify>buffer": true,
        "tslib": true
<<<<<<< HEAD
      }
    },
    "@metamask/metamask-airgapped-keyring>@keystonehq/bc-ur-registry-eth>@keystonehq/bc-ur-registry": {
      "globals": {
        "define": true
      },
      "packages": {
        "@ngraveio/bc-ur": true,
        "ethereumjs-util>ethereum-cryptography>bs58check": true,
        "buffer": true,
        "browserify>buffer": true,
        "tslib": true
=======
>>>>>>> e79c5555
      }
    },
    "chart.js>@kurkle/color": {
      "globals": {
        "define": true
      }
    },
    "@lavamoat/lavadome-react": {
      "globals": {
        "Document.prototype": true,
        "DocumentFragment.prototype": true,
        "Element.prototype": true,
        "Event.prototype": true,
        "EventTarget.prototype": true,
        "NavigateEvent.prototype": true,
        "NavigationDestination.prototype": true,
        "Node.prototype": true,
        "console.warn": true,
        "document": true,
        "navigation": true
      },
      "packages": {
        "react": true
      }
    },
    "@metamask/eth-ledger-bridge-keyring>@ledgerhq/hw-app-eth>@ledgerhq/domain-service": {
      "packages": {
        "@metamask/eth-ledger-bridge-keyring>@ledgerhq/hw-app-eth>@ledgerhq/logs": true,
        "axios": true
      }
    },
    "@metamask/eth-ledger-bridge-keyring>@ledgerhq/hw-app-eth>@ledgerhq/errors": {
      "globals": {
        "console.warn": true
      }
    },
    "@metamask/eth-ledger-bridge-keyring>@ledgerhq/hw-app-eth>@ledgerhq/evm-tools": {
      "packages": {
        "ethers>@ethersproject/constants": true,
        "@ethersproject/hash": true,
        "@metamask/eth-ledger-bridge-keyring>@ledgerhq/hw-app-eth>@ledgerhq/cryptoassets-evm-signatures": true,
        "@metamask/eth-ledger-bridge-keyring>@ledgerhq/hw-app-eth>@ledgerhq/evm-tools>@ledgerhq/live-env": true,
        "axios": true,
        "@metamask/ppom-validator>crypto-js": true
      }
    },
    "@metamask/eth-ledger-bridge-keyring>@ledgerhq/hw-app-eth": {
      "globals": {
        "console.warn": true
      },
      "packages": {
        "@ethersproject/abi": true,
        "ethers>@ethersproject/rlp": true,
        "ethers>@ethersproject/transactions": true,
        "@metamask/eth-ledger-bridge-keyring>@ledgerhq/hw-app-eth>@ledgerhq/cryptoassets-evm-signatures": true,
        "@metamask/eth-ledger-bridge-keyring>@ledgerhq/hw-app-eth>@ledgerhq/domain-service": true,
        "@metamask/eth-ledger-bridge-keyring>@ledgerhq/hw-app-eth>@ledgerhq/errors": true,
        "@metamask/eth-ledger-bridge-keyring>@ledgerhq/hw-app-eth>@ledgerhq/evm-tools": true,
        "@metamask/eth-ledger-bridge-keyring>@ledgerhq/hw-app-eth>@ledgerhq/logs": true,
        "axios": true,
        "@metamask/eth-ledger-bridge-keyring>@ledgerhq/hw-app-eth>bignumber.js": true,
        "browserify>buffer": true,
        "semver": true
      }
    },
    "@metamask/eth-ledger-bridge-keyring>@ledgerhq/hw-app-eth>@ledgerhq/evm-tools>@ledgerhq/live-env": {
      "globals": {
        "console.warn": true
      },
      "packages": {
        "wait-on>rxjs": true
      }
    },
    "@metamask/eth-ledger-bridge-keyring>@ledgerhq/hw-app-eth>@ledgerhq/logs": {
      "globals": {
        "__ledgerLogsListen": "write",
        "console.error": true
      }
    },
    "@material-ui/core": {
      "globals": {
        "Image": true,
        "_formatMuiErrorMessage": true,
        "addEventListener": true,
        "clearInterval": true,
        "clearTimeout": true,
        "console.error": true,
        "console.warn": true,
        "document": true,
        "getComputedStyle": true,
        "getSelection": true,
        "innerHeight": true,
        "innerWidth": true,
        "matchMedia": true,
        "navigator": true,
        "performance.now": true,
        "removeEventListener": true,
        "requestAnimationFrame": true,
        "setInterval": true,
        "setTimeout": true
      },
      "packages": {
        "@babel/runtime": true,
        "@material-ui/core>@material-ui/styles": true,
        "@material-ui/core>@material-ui/system": true,
        "@material-ui/core>@material-ui/utils": true,
        "@material-ui/core>clsx": true,
        "react-redux>hoist-non-react-statics": true,
        "@material-ui/core>popper.js": true,
        "prop-types": true,
        "react": true,
        "react-dom": true,
        "prop-types>react-is": true,
        "@material-ui/core>react-transition-group": true
      }
    },
    "@material-ui/core>@material-ui/styles": {
      "globals": {
        "console.error": true,
        "console.warn": true,
        "document.createComment": true,
        "document.head": true
      },
      "packages": {
        "@babel/runtime": true,
        "@material-ui/core>@material-ui/utils": true,
        "@material-ui/core>clsx": true,
        "react-redux>hoist-non-react-statics": true,
        "@material-ui/core>@material-ui/styles>jss-plugin-camel-case": true,
        "@material-ui/core>@material-ui/styles>jss-plugin-default-unit": true,
        "@material-ui/core>@material-ui/styles>jss-plugin-global": true,
        "@material-ui/core>@material-ui/styles>jss-plugin-nested": true,
        "@material-ui/core>@material-ui/styles>jss-plugin-props-sort": true,
        "@material-ui/core>@material-ui/styles>jss-plugin-rule-value-function": true,
        "@material-ui/core>@material-ui/styles>jss-plugin-vendor-prefixer": true,
        "@material-ui/core>@material-ui/styles>jss": true,
        "prop-types": true,
        "react": true
      }
    },
    "@material-ui/core>@material-ui/system": {
      "globals": {
        "console.error": true
      },
      "packages": {
        "@babel/runtime": true,
        "@material-ui/core>@material-ui/utils": true,
        "prop-types": true
      }
    },
    "@material-ui/core>@material-ui/utils": {
      "packages": {
        "@babel/runtime": true,
        "prop-types": true,
        "prop-types>react-is": true
      }
    },
    "@metamask-institutional/custody-keyring>@metamask-institutional/configuration-client": {
      "globals": {
        "console.log": true,
        "fetch": true
      }
    },
    "@metamask-institutional/custody-controller": {
      "packages": {
        "@metamask-institutional/custody-controller>@ethereumjs/util": true,
        "@metamask-institutional/custody-keyring": true,
        "@metamask/obs-store": true
      }
    },
    "@metamask-institutional/custody-keyring": {
      "globals": {
        "console.error": true,
        "console.log": true,
        "console.warn": true
      },
      "packages": {
        "@metamask-institutional/custody-keyring>@ethereumjs/util": true,
        "@metamask-institutional/custody-keyring>@metamask-institutional/configuration-client": true,
        "@metamask-institutional/sdk": true,
        "@metamask-institutional/types": true,
        "@metamask/obs-store": true,
        "crypto-browserify": true,
        "webpack>events": true,
        "gulp-sass>lodash.clonedeep": true
      }
    },
    "@metamask-institutional/extension": {
      "globals": {
        "console.log": true
      },
      "packages": {
        "@metamask-institutional/custody-controller": true,
        "@metamask-institutional/sdk": true,
        "@metamask-institutional/types": true,
        "gulp-sass>lodash.clonedeep": true
      }
    },
    "@metamask-institutional/institutional-features": {
      "packages": {
        "@metamask-institutional/custody-keyring": true,
        "@metamask/obs-store": true
      }
    },
    "@metamask-institutional/rpc-allowlist": {
      "globals": {
        "URL": true
      }
    },
    "@metamask-institutional/sdk": {
      "globals": {
        "URLSearchParams": true,
        "console.debug": true,
        "console.error": true,
        "console.log": true,
        "fetch": true
      },
      "packages": {
        "@metamask-institutional/sdk>@metamask-institutional/simplecache": true,
        "crypto-browserify": true,
        "webpack>events": true
      }
    },
    "@metamask-institutional/transaction-update": {
      "globals": {
        "clearInterval": true,
        "console.info": true,
        "console.log": true,
        "setInterval": true
      },
      "packages": {
        "@metamask-institutional/transaction-update>@ethereumjs/util": true,
        "@metamask-institutional/sdk": true,
        "@metamask-institutional/transaction-update>@metamask-institutional/websocket-client": true,
        "@metamask/obs-store": true,
        "webpack>events": true
      }
    },
    "@metamask-institutional/transaction-update>@metamask-institutional/websocket-client": {
      "globals": {
        "WebSocket": true,
        "clearTimeout": true,
        "console.log": true,
        "setTimeout": true
      },
      "packages": {
        "webpack>events": true
      }
    },
    "@metamask/abi-utils": {
      "packages": {
        "@metamask/utils>@metamask/superstruct": true,
        "@metamask/abi-utils>@metamask/utils": true
      }
    },
    "@metamask/keyring-controller>@metamask/eth-hd-keyring>@metamask/eth-sig-util>@metamask/abi-utils": {
      "packages": {
        "@metamask/utils>@metamask/superstruct": true,
        "@metamask/utils": true
      }
    },
    "@metamask/eth-json-rpc-middleware>@metamask/eth-sig-util>@metamask/abi-utils": {
      "packages": {
        "@metamask/utils>@metamask/superstruct": true,
        "@metamask/utils": true
      }
    },
    "@metamask/network-controller>@metamask/eth-json-rpc-middleware>@metamask/eth-sig-util>@metamask/abi-utils": {
      "packages": {
        "@metamask/utils>@metamask/superstruct": true,
        "@metamask/network-controller>@metamask/eth-json-rpc-middleware>@metamask/eth-sig-util>@metamask/abi-utils>@metamask/utils": true
      }
    },
    "@metamask/eth-ledger-bridge-keyring>@metamask/eth-sig-util>@metamask/abi-utils": {
      "packages": {
        "@metamask/utils>@metamask/superstruct": true,
        "@metamask/utils": true
      }
    },
    "@metamask/keyring-controller>@metamask/eth-simple-keyring>@metamask/eth-sig-util>@metamask/abi-utils": {
      "packages": {
        "@metamask/utils>@metamask/superstruct": true,
        "@metamask/utils": true
      }
    },
    "@metamask/eth-snap-keyring>@metamask/eth-sig-util>@metamask/abi-utils": {
      "packages": {
        "@metamask/utils>@metamask/superstruct": true,
        "@metamask/utils": true
      }
    },
    "@metamask/eth-trezor-keyring>@metamask/eth-sig-util>@metamask/abi-utils": {
      "packages": {
        "@metamask/utils>@metamask/superstruct": true,
        "@metamask/utils": true
      }
    },
    "@metamask/keyring-controller>@metamask/eth-sig-util>@metamask/abi-utils": {
      "packages": {
        "@metamask/utils>@metamask/superstruct": true,
        "@metamask/utils": true
      }
    },
    "@metamask/signature-controller>@metamask/eth-sig-util>@metamask/abi-utils": {
      "packages": {
        "@metamask/utils>@metamask/superstruct": true,
        "@metamask/utils": true
      }
    },
    "@metamask/accounts-controller": {
      "packages": {
        "@metamask/base-controller": true,
        "@metamask/eth-snap-keyring": true,
        "@metamask/keyring-api": true,
        "@metamask/keyring-controller": true,
        "@metamask/accounts-controller>@metamask/keyring-utils": true,
        "@metamask/utils": true,
        "@ethereumjs/tx>ethereum-cryptography": true,
        "uuid": true
      }
    },
    "@metamask/address-book-controller": {
      "packages": {
        "@metamask/base-controller": true,
        "@metamask/controller-utils": true
      }
    },
    "@metamask/announcement-controller": {
      "packages": {
        "@metamask/base-controller": true
      }
    },
    "@metamask/approval-controller": {
      "globals": {
        "console.info": true
      },
      "packages": {
        "@metamask/base-controller": true,
        "@metamask/rpc-errors": true,
        "nanoid": true
      }
    },
    "@metamask/assets-controllers": {
      "globals": {
        "AbortController": true,
        "Headers": true,
        "URL": true,
        "URLSearchParams": true,
        "clearInterval": true,
        "clearTimeout": true,
        "console.error": true,
        "console.log": true,
        "setInterval": true,
        "setTimeout": true
      },
      "packages": {
        "@ethereumjs/tx>@ethereumjs/util": true,
        "ethers>@ethersproject/address": true,
        "@ethersproject/bignumber": true,
        "@ethersproject/contracts": true,
        "@ethersproject/providers": true,
        "@metamask/abi-utils": true,
        "@metamask/base-controller": true,
        "@metamask/contract-metadata": true,
        "@metamask/controller-utils": true,
        "@metamask/controller-utils>@metamask/eth-query": true,
        "@metamask/keyring-api": true,
        "@metamask/keyring-snap-client": true,
        "@metamask/metamask-eth-abis": true,
        "@metamask/assets-controllers>@metamask/polling-controller": true,
        "@metamask/rpc-errors": true,
        "@metamask/assets-controllers>@metamask/snaps-utils": true,
        "@metamask/utils": true,
        "@metamask/name-controller>async-mutex": true,
        "bn.js": true,
        "lodash": true,
        "@ensdomains/content-hash>multicodec>uint8arrays>multiformats": true,
        "single-call-balance-checker-abi": true,
        "uuid": true
      }
    },
    "@metamask/base-controller": {
      "globals": {
        "setTimeout": true
      },
      "packages": {
        "immer": true
      }
    },
    "@metamask/announcement-controller>@metamask/base-controller": {
      "globals": {
        "setTimeout": true
      },
      "packages": {
        "immer": true
      }
    },
    "@metamask/network-controller>@metamask/base-controller": {
      "globals": {
        "setTimeout": true
      },
      "packages": {
        "immer": true
      }
    },
    "@metamask/ppom-validator>@metamask/base-controller": {
      "globals": {
        "setTimeout": true
      },
      "packages": {
        "immer": true
      }
    },
    "@metamask/queued-request-controller>@metamask/base-controller": {
      "globals": {
        "setTimeout": true
      },
      "packages": {
        "immer": true
      }
    },
    "@metamask/selected-network-controller>@metamask/base-controller": {
      "globals": {
        "setTimeout": true
      },
      "packages": {
        "immer": true
      }
    },
<<<<<<< HEAD
=======
    "@metamask/bridge-controller": {
      "globals": {
        "AbortController": true,
        "URLSearchParams": true,
        "console.log": true
      },
      "packages": {
        "ethers>@ethersproject/address": true,
        "ethers>@ethersproject/constants": true,
        "@ethersproject/contracts": true,
        "@ethersproject/providers": true,
        "@metamask/controller-utils": true,
        "@metamask/keyring-api": true,
        "@metamask/metamask-eth-abis": true,
        "@metamask/bridge-controller>@metamask/multichain-network-controller": true,
        "@metamask/bridge-controller>@metamask/polling-controller": true,
        "@metamask/bridge-controller>@metamask/snaps-utils": true,
        "@metamask/utils>@metamask/superstruct": true,
        "@metamask/utils": true
      }
    },
>>>>>>> e79c5555
    "@metamask/browser-passworder": {
      "globals": {
        "CryptoKey": true,
        "btoa": true,
        "crypto.getRandomValues": true,
        "crypto.subtle.decrypt": true,
        "crypto.subtle.deriveKey": true,
        "crypto.subtle.encrypt": true,
        "crypto.subtle.exportKey": true,
        "crypto.subtle.importKey": true
      },
      "packages": {
        "@metamask/browser-passworder>@metamask/utils": true,
        "browserify>buffer": true
      }
    },
    "eth-keyring-controller>@metamask/browser-passworder": {
      "globals": {
        "crypto": true
      }
    },
    "@metamask/controller-utils": {
      "globals": {
        "URL": true,
        "console.error": true,
        "fetch": true,
        "setTimeout": true
      },
      "packages": {
        "@ethereumjs/tx>@ethereumjs/util": true,
        "@metamask/controller-utils>@metamask/ethjs-unit": true,
        "@metamask/utils": true,
        "@metamask/controller-utils>@spruceid/siwe-parser": true,
        "bn.js": true,
        "browserify>buffer": true,
        "cockatiel": true,
        "eth-ens-namehash": true,
        "eslint>fast-deep-equal": true
      }
    },
    "@metamask/ens-controller": {
      "packages": {
        "@ethersproject/providers": true,
        "@metamask/base-controller": true,
        "@metamask/controller-utils": true,
        "@metamask/utils": true,
        "punycode": true
      }
    },
    "@metamask/eth-token-tracker>@metamask/eth-block-tracker": {
      "globals": {
        "clearTimeout": true,
        "console.error": true,
        "setTimeout": true
      },
      "packages": {
        "@metamask/safe-event-emitter": true,
        "@metamask/utils": true,
        "@metamask/ppom-validator>json-rpc-random-id": true
      }
    },
    "@metamask/keyring-controller>@metamask/eth-hd-keyring": {
      "globals": {
        "TextEncoder": true
      },
      "packages": {
        "@ethereumjs/tx>@ethereumjs/util": true,
        "@metamask/keyring-controller>@metamask/eth-hd-keyring>@metamask/eth-sig-util": true,
        "@metamask/snaps-sdk>@metamask/key-tree": true,
        "@metamask/scure-bip39": true,
        "@metamask/utils": true,
        "browserify>buffer": true,
        "@ethereumjs/tx>ethereum-cryptography": true
      }
    },
    "@metamask/eth-json-rpc-filters": {
      "globals": {
        "console.error": true
      },
      "packages": {
        "@metamask/controller-utils>@metamask/eth-query": true,
        "@metamask/json-rpc-engine": true,
        "@metamask/safe-event-emitter": true,
        "@metamask/name-controller>async-mutex": true,
        "pify": true
      }
    },
    "@metamask/network-controller>@metamask/eth-json-rpc-infura": {
      "globals": {
        "fetch": true,
        "setTimeout": true
      },
      "packages": {
        "@metamask/eth-json-rpc-provider": true,
        "@metamask/json-rpc-engine": true,
        "@metamask/rpc-errors": true,
        "@metamask/network-controller>@metamask/eth-json-rpc-infura>@metamask/utils": true
      }
    },
    "@metamask/eth-json-rpc-middleware": {
      "globals": {
        "URL": true,
        "console.error": true,
        "setTimeout": true
      },
      "packages": {
        "@metamask/eth-json-rpc-middleware>@metamask/eth-sig-util": true,
        "@metamask/json-rpc-engine": true,
        "@metamask/rpc-errors": true,
        "@metamask/utils>@metamask/superstruct": true,
        "@metamask/utils": true,
        "@metamask/eth-json-rpc-middleware>klona": true,
        "@metamask/eth-json-rpc-middleware>safe-stable-stringify": true
      }
    },
    "@metamask/network-controller>@metamask/eth-json-rpc-middleware": {
      "globals": {
        "URL": true,
        "console.error": true,
        "setTimeout": true
      },
      "packages": {
        "@metamask/network-controller>@metamask/eth-json-rpc-middleware>@metamask/eth-sig-util": true,
        "@metamask/json-rpc-engine": true,
        "@metamask/rpc-errors": true,
        "@metamask/utils>@metamask/superstruct": true,
<<<<<<< HEAD
        "@metamask/utils": true,
=======
        "@metamask/network-controller>@metamask/eth-json-rpc-middleware>@metamask/utils": true,
>>>>>>> e79c5555
        "@metamask/eth-json-rpc-middleware>klona": true,
        "@metamask/eth-json-rpc-middleware>safe-stable-stringify": true
      }
    },
    "@metamask/network-controller>@metamask/eth-json-rpc-middleware": {
      "globals": {
        "URL": true,
        "console.error": true,
        "setTimeout": true
      },
      "packages": {
        "@metamask/network-controller>@metamask/eth-json-rpc-middleware>@metamask/eth-sig-util": true,
        "@metamask/json-rpc-engine": true,
        "@metamask/rpc-errors": true,
        "@metamask/utils>@metamask/superstruct": true,
        "@metamask/network-controller>@metamask/eth-json-rpc-middleware>@metamask/utils": true,
        "@metamask/eth-json-rpc-middleware>klona": true,
        "@metamask/eth-json-rpc-middleware>safe-stable-stringify": true
      }
    },
    "@metamask/eth-json-rpc-provider": {
      "packages": {
        "@metamask/json-rpc-engine": true,
        "@metamask/rpc-errors": true,
        "@metamask/safe-event-emitter": true,
        "uuid": true
      }
    },
    "@metamask/eth-ledger-bridge-keyring": {
      "globals": {
        "addEventListener": true,
        "console.error": true,
        "document.createElement": true,
        "document.head.appendChild": true,
        "fetch": true,
        "removeEventListener": true
      },
      "packages": {
        "@metamask/eth-ledger-bridge-keyring>@ethereumjs/rlp": true,
        "@ethereumjs/tx": true,
        "@ethereumjs/tx>@ethereumjs/util": true,
        "@metamask/eth-ledger-bridge-keyring>@ledgerhq/hw-app-eth": true,
        "@metamask/eth-ledger-bridge-keyring>@metamask/eth-sig-util": true,
        "@metamask/utils": true,
        "browserify>buffer": true,
        "@metamask/eth-trezor-keyring>hdkey": true
      }
    },
    "@metamask/controller-utils>@metamask/eth-query": {
      "packages": {
        "@metamask/ppom-validator>json-rpc-random-id": true,
        "watchify>xtend": true
      }
    },
    "@metamask/eth-sig-util": {
      "packages": {
        "@metamask/eth-sig-util>@ethereumjs/util": true,
        "@metamask/abi-utils": true,
        "@metamask/eth-sig-util>@metamask/utils": true,
        "@metamask/utils>@scure/base": true,
        "browserify>buffer": true,
        "@ethereumjs/tx>ethereum-cryptography": true,
        "@metamask/eth-sig-util>tweetnacl": true
      }
    },
    "@metamask/keyring-controller>@metamask/eth-hd-keyring>@metamask/eth-sig-util": {
      "packages": {
        "@metamask/metamask-airgapped-keyring>@ethereumjs/rlp": true,
        "@metamask/keyring-controller>@metamask/eth-hd-keyring>@metamask/eth-sig-util>@ethereumjs/util": true,
        "@metamask/keyring-controller>@metamask/eth-hd-keyring>@metamask/eth-sig-util>@metamask/abi-utils": true,
        "@metamask/utils": true,
        "@metamask/utils>@scure/base": true,
        "browserify>buffer": true,
        "@ethereumjs/tx>ethereum-cryptography": true,
        "@metamask/eth-sig-util>tweetnacl": true
      }
    },
    "@metamask/eth-json-rpc-middleware>@metamask/eth-sig-util": {
      "packages": {
        "@metamask/metamask-airgapped-keyring>@ethereumjs/rlp": true,
        "@metamask/eth-json-rpc-middleware>@metamask/eth-sig-util>@ethereumjs/util": true,
        "@metamask/eth-json-rpc-middleware>@metamask/eth-sig-util>@metamask/abi-utils": true,
        "@metamask/utils": true,
        "@metamask/utils>@scure/base": true,
        "browserify>buffer": true,
        "@ethereumjs/tx>ethereum-cryptography": true,
        "@metamask/eth-sig-util>tweetnacl": true
      }
    },
    "@metamask/network-controller>@metamask/eth-json-rpc-middleware>@metamask/eth-sig-util": {
      "packages": {
        "@metamask/metamask-airgapped-keyring>@ethereumjs/rlp": true,
        "@metamask/network-controller>@metamask/eth-json-rpc-middleware>@metamask/eth-sig-util>@ethereumjs/util": true,
        "@metamask/network-controller>@metamask/eth-json-rpc-middleware>@metamask/eth-sig-util>@metamask/abi-utils": true,
        "@metamask/network-controller>@metamask/eth-json-rpc-middleware>@metamask/eth-sig-util>@metamask/utils": true,
        "@metamask/utils>@scure/base": true,
        "browserify>buffer": true,
        "@ethereumjs/tx>ethereum-cryptography": true,
        "@metamask/eth-sig-util>tweetnacl": true
      }
    },
    "@metamask/eth-ledger-bridge-keyring>@metamask/eth-sig-util": {
      "packages": {
        "@metamask/eth-ledger-bridge-keyring>@metamask/eth-sig-util>@ethereumjs/rlp": true,
        "@metamask/eth-ledger-bridge-keyring>@metamask/eth-sig-util>@ethereumjs/util": true,
        "@metamask/eth-ledger-bridge-keyring>@metamask/eth-sig-util>@metamask/abi-utils": true,
        "@metamask/utils": true,
        "@metamask/utils>@scure/base": true,
        "browserify>buffer": true,
        "@ethereumjs/tx>ethereum-cryptography": true,
        "@metamask/eth-sig-util>tweetnacl": true
      }
    },
    "@metamask/keyring-controller>@metamask/eth-simple-keyring>@metamask/eth-sig-util": {
      "packages": {
        "@metamask/metamask-airgapped-keyring>@ethereumjs/rlp": true,
        "@metamask/keyring-controller>@metamask/eth-simple-keyring>@metamask/eth-sig-util>@ethereumjs/util": true,
        "@metamask/keyring-controller>@metamask/eth-simple-keyring>@metamask/eth-sig-util>@metamask/abi-utils": true,
        "@metamask/utils": true,
        "@metamask/utils>@scure/base": true,
        "browserify>buffer": true,
        "@ethereumjs/tx>ethereum-cryptography": true,
        "@metamask/eth-sig-util>tweetnacl": true
      }
    },
    "@metamask/eth-snap-keyring>@metamask/eth-sig-util": {
      "packages": {
        "@metamask/metamask-airgapped-keyring>@ethereumjs/rlp": true,
        "@metamask/eth-snap-keyring>@metamask/eth-sig-util>@ethereumjs/util": true,
        "@metamask/eth-snap-keyring>@metamask/eth-sig-util>@metamask/abi-utils": true,
        "@metamask/utils": true,
        "@metamask/utils>@scure/base": true,
        "browserify>buffer": true,
        "@ethereumjs/tx>ethereum-cryptography": true,
        "@metamask/eth-sig-util>tweetnacl": true
      }
    },
    "@metamask/eth-trezor-keyring>@metamask/eth-sig-util": {
      "packages": {
        "@metamask/metamask-airgapped-keyring>@ethereumjs/rlp": true,
        "@metamask/eth-trezor-keyring>@metamask/eth-sig-util>@ethereumjs/util": true,
        "@metamask/eth-trezor-keyring>@metamask/eth-sig-util>@metamask/abi-utils": true,
        "@metamask/utils": true,
        "@metamask/utils>@scure/base": true,
        "browserify>buffer": true,
        "@ethereumjs/tx>ethereum-cryptography": true,
        "@metamask/eth-sig-util>tweetnacl": true
      }
    },
    "@metamask/keyring-controller>@metamask/eth-sig-util": {
      "packages": {
        "@metamask/metamask-airgapped-keyring>@ethereumjs/rlp": true,
        "@metamask/keyring-controller>@metamask/eth-sig-util>@ethereumjs/util": true,
        "@metamask/keyring-controller>@metamask/eth-sig-util>@metamask/abi-utils": true,
        "@metamask/utils": true,
        "@metamask/utils>@scure/base": true,
        "browserify>buffer": true,
        "@ethereumjs/tx>ethereum-cryptography": true,
        "@metamask/eth-sig-util>tweetnacl": true
      }
    },
    "@metamask/signature-controller>@metamask/eth-sig-util": {
      "packages": {
        "@metamask/metamask-airgapped-keyring>@ethereumjs/rlp": true,
        "@metamask/signature-controller>@metamask/eth-sig-util>@ethereumjs/util": true,
        "@metamask/signature-controller>@metamask/eth-sig-util>@metamask/abi-utils": true,
        "@metamask/utils": true,
        "@metamask/utils>@scure/base": true,
        "browserify>buffer": true,
        "@ethereumjs/tx>ethereum-cryptography": true,
        "@metamask/eth-sig-util>tweetnacl": true
      }
    },
    "@metamask/keyring-controller>@metamask/eth-simple-keyring": {
      "packages": {
        "@ethereumjs/tx>@ethereumjs/util": true,
        "@metamask/keyring-controller>@metamask/eth-simple-keyring>@metamask/eth-sig-util": true,
        "@metamask/utils": true,
        "browserify>buffer": true,
        "@ethereumjs/tx>ethereum-cryptography": true,
        "crypto-browserify>randombytes": true
      }
    },
    "@metamask/eth-snap-keyring": {
      "globals": {
        "URL": true,
        "console.error": true,
        "console.info": true,
        "console.warn": true
      },
      "packages": {
        "@ethereumjs/tx": true,
        "@metamask/eth-snap-keyring>@metamask/eth-sig-util": true,
        "@metamask/keyring-api": true,
        "@metamask/eth-snap-keyring>@metamask/keyring-internal-snap-client": true,
        "@metamask/eth-snap-keyring>@metamask/keyring-utils": true,
        "@metamask/utils>@metamask/superstruct": true,
        "@metamask/utils": true,
        "webpack>events": true,
        "@metamask/eth-snap-keyring>uuid": true
      }
    },
    "@metamask/eth-token-tracker": {
      "globals": {
        "console.warn": true
      },
      "packages": {
        "@babel/runtime": true,
        "@ethersproject/bignumber": true,
        "@ethersproject/contracts": true,
        "@ethersproject/providers": true,
        "@metamask/eth-token-tracker>@metamask/eth-block-tracker": true,
        "@metamask/safe-event-emitter": true,
        "bn.js": true,
        "@metamask/eth-token-tracker>deep-equal": true,
        "human-standard-token-abi": true
      }
    },
    "@metamask/eth-trezor-keyring": {
      "globals": {
        "setTimeout": true
      },
      "packages": {
        "@ethereumjs/tx": true,
        "@ethereumjs/tx>@ethereumjs/util": true,
        "@metamask/eth-trezor-keyring>@metamask/eth-sig-util": true,
        "@metamask/utils": true,
        "@metamask/eth-trezor-keyring>@trezor/connect-plugin-ethereum": true,
        "@trezor/connect-web": true,
        "browserify>buffer": true,
        "@metamask/eth-trezor-keyring>hdkey": true
      }
    },
    "@metamask/etherscan-link": {
      "globals": {
        "URL": true
      }
    },
    "eth-method-registry>@metamask/ethjs-contract": {
      "packages": {
        "@babel/runtime": true,
        "eth-method-registry>@metamask/ethjs-contract>@metamask/ethjs-filter": true,
        "eth-method-registry>@metamask/ethjs-contract>@metamask/ethjs-util": true,
        "eth-method-registry>@metamask/ethjs-contract>ethjs-abi": true,
        "eth-ens-namehash>js-sha3": true,
        "promise-to-callback": true
      }
    },
    "eth-method-registry>@metamask/ethjs-contract>@metamask/ethjs-filter": {
      "globals": {
        "clearInterval": true,
        "setInterval": true
      }
    },
    "eth-method-registry>@metamask/ethjs-query>@metamask/ethjs-format": {
      "packages": {
        "eth-method-registry>@metamask/ethjs-contract>@metamask/ethjs-util": true,
        "@metamask/controller-utils>@metamask/ethjs-unit>@metamask/number-to-bn": true,
        "eth-method-registry>@metamask/ethjs-query>@metamask/ethjs-format>ethjs-schema": true,
        "eth-method-registry>@metamask/ethjs-query>@metamask/ethjs-format>strip-hex-prefix": true
      }
    },
    "eth-method-registry>@metamask/ethjs-query": {
      "globals": {
        "console": true
      },
      "packages": {
        "eth-method-registry>@metamask/ethjs-query>@metamask/ethjs-format": true,
        "eth-method-registry>@metamask/ethjs-query>@metamask/ethjs-rpc": true,
        "promise-to-callback": true
      }
    },
    "eth-method-registry>@metamask/ethjs-query>@metamask/ethjs-rpc": {
      "packages": {
        "promise-to-callback": true
      }
    },
    "@metamask/controller-utils>@metamask/ethjs-unit": {
      "packages": {
        "@metamask/controller-utils>@metamask/ethjs-unit>@metamask/number-to-bn": true,
        "bn.js": true
      }
    },
    "eth-method-registry>@metamask/ethjs-contract>@metamask/ethjs-util": {
      "packages": {
        "browserify>buffer": true,
        "eth-method-registry>@metamask/ethjs-query>@metamask/ethjs-format>is-hex-prefixed": true,
        "eth-method-registry>@metamask/ethjs-query>@metamask/ethjs-format>strip-hex-prefix": true
      }
    },
    "@metamask/gas-fee-controller": {
      "globals": {
        "clearInterval": true,
        "console.error": true,
        "setInterval": true
      },
      "packages": {
        "@metamask/controller-utils": true,
        "@metamask/controller-utils>@metamask/eth-query": true,
        "@metamask/polling-controller": true,
        "bn.js": true,
        "uuid": true
      }
    },
    "@metamask/jazzicon": {
      "globals": {
        "document.createElement": true,
        "document.createElementNS": true
      },
      "packages": {
        "@metamask/jazzicon>color": true,
        "@metamask/jazzicon>mersenne-twister": true
      }
    },
    "@metamask/json-rpc-engine": {
      "packages": {
        "@metamask/rpc-errors": true,
        "@metamask/safe-event-emitter": true,
        "@metamask/utils": true
      }
    },
    "@metamask/json-rpc-middleware-stream": {
      "globals": {
        "console.warn": true,
        "setTimeout": true
      },
      "packages": {
        "@metamask/safe-event-emitter": true,
        "@metamask/utils": true,
        "readable-stream": true
      }
    },
    "@metamask/snaps-sdk>@metamask/key-tree": {
      "globals": {
        "crypto.subtle": true
      },
      "packages": {
        "@metamask/scure-bip39": true,
        "@metamask/utils": true,
        "viem>webauthn-p256>@noble/curves": true,
        "@noble/hashes": true,
        "@metamask/utils>@scure/base": true
      }
    },
    "@metamask/keyring-api": {
      "packages": {
        "@metamask/keyring-api>@metamask/keyring-utils": true,
        "@metamask/utils>@metamask/superstruct": true,
        "@metamask/utils": true,
        "@metamask/keyring-api>bech32": true
      }
    },
    "@metamask/keyring-controller": {
      "globals": {
        "console.log": true
      },
      "packages": {
        "@ethereumjs/tx>@ethereumjs/util": true,
        "@metamask/base-controller": true,
        "@metamask/browser-passworder": true,
        "@metamask/keyring-controller>@metamask/eth-hd-keyring": true,
        "@metamask/keyring-controller>@metamask/eth-sig-util": true,
        "@metamask/keyring-controller>@metamask/eth-simple-keyring": true,
        "@metamask/utils": true,
        "@metamask/name-controller>async-mutex": true,
        "@metamask/keyring-controller>ethereumjs-wallet": true,
        "@metamask/keyring-controller>ulid": true
      }
    },
    "@metamask/eth-snap-keyring>@metamask/keyring-internal-snap-client": {
      "packages": {
        "@metamask/keyring-snap-client": true
      }
    },
    "@metamask/keyring-snap-client": {
      "packages": {
        "@metamask/keyring-api": true,
        "@metamask/keyring-api>@metamask/keyring-utils": true,
        "@metamask/utils>@metamask/superstruct": true,
        "@metamask/keyring-snap-client>uuid": true
      }
    },
    "@metamask/accounts-controller>@metamask/keyring-utils": {
      "globals": {
        "URL": true
      },
      "packages": {
        "@metamask/utils>@metamask/superstruct": true,
        "@metamask/utils": true,
        "bitcoin-address-validation": true
      }
    },
    "@metamask/eth-snap-keyring>@metamask/keyring-utils": {
      "globals": {
        "URL": true
      },
      "packages": {
        "@metamask/utils>@metamask/superstruct": true,
        "@metamask/utils": true,
        "bitcoin-address-validation": true
      }
    },
    "@metamask/keyring-api>@metamask/keyring-utils": {
      "globals": {
        "URL": true
      },
      "packages": {
        "@metamask/utils>@metamask/superstruct": true,
        "@metamask/utils": true,
        "bitcoin-address-validation": true
      }
    },
    "@metamask/logging-controller": {
      "packages": {
        "@metamask/base-controller": true,
        "uuid": true
      }
    },
    "@metamask/logo": {
      "globals": {
        "addEventListener": true,
        "document.body.appendChild": true,
        "document.createElementNS": true,
        "innerHeight": true,
        "innerWidth": true,
        "requestAnimationFrame": true
      },
      "packages": {
        "@metamask/logo>gl-mat4": true,
        "@metamask/logo>gl-vec3": true
      }
    },
    "@metamask/message-manager": {
      "packages": {
        "@metamask/base-controller": true,
        "@metamask/controller-utils": true,
        "@metamask/utils": true,
        "browserify>buffer": true,
        "webpack>events": true,
        "uuid": true
      }
    },
    "@metamask/metamask-airgapped-keyring": {
      "packages": {
        "@metamask/metamask-airgapped-keyring>@ethereumjs/rlp": true,
        "@ethereumjs/tx": true,
        "@metamask/metamask-airgapped-keyring>@keystonehq/base-eth-keyring": true,
        "@metamask/metamask-airgapped-keyring>@keystonehq/bc-ur-registry-eth": true,
        "@metamask/obs-store": true,
        "browserify>buffer": true,
        "webpack>events": true,
        "uuid": true
      }
    },
    "@metamask/multichain": {
      "globals": {
        "console.error": true
      },
      "packages": {
        "@metamask/multichain>@metamask/api-specs": true,
        "@metamask/controller-utils": true,
        "@metamask/eth-json-rpc-filters": true,
        "@metamask/json-rpc-engine": true,
        "@metamask/permission-controller": true,
        "@metamask/rpc-errors": true,
        "@metamask/safe-event-emitter": true,
        "@metamask/utils": true,
        "@open-rpc/schema-utils-js": true,
        "@metamask/multichain>jsonschema": true,
        "lodash": true
      }
    },
    "@metamask/multichain-network-controller": {
      "packages": {
        "@metamask/base-controller": true,
        "@metamask/keyring-api": true,
        "@metamask/network-controller": true,
        "@metamask/utils": true,
        "@metamask/multichain-network-controller>@solana/addresses": true
      }
    },
    "@metamask/bridge-controller>@metamask/multichain-network-controller": {
      "packages": {
        "@metamask/base-controller": true,
        "@metamask/keyring-api": true,
        "@metamask/network-controller": true,
        "@metamask/utils": true,
        "@metamask/bridge-controller>@metamask/multichain-network-controller>@solana/addresses": true
      }
    },
    "@metamask/multichain-transactions-controller": {
      "globals": {
        "console.error": true
      },
      "packages": {
        "@metamask/base-controller": true,
        "@metamask/keyring-api": true,
        "@metamask/keyring-snap-client": true,
        "@metamask/multichain-transactions-controller>@metamask/snaps-utils": true,
        "@metamask/utils": true
      }
    },
    "@metamask/name-controller": {
      "globals": {
        "fetch": true
      },
      "packages": {
        "@metamask/base-controller": true,
        "@metamask/controller-utils": true,
        "@metamask/utils": true,
        "@metamask/name-controller>async-mutex": true
      }
    },
    "@metamask/network-controller": {
      "globals": {
        "btoa": true,
        "fetch": true,
        "setTimeout": true
      },
      "packages": {
        "@metamask/network-controller>@metamask/base-controller": true,
        "@metamask/controller-utils": true,
        "@metamask/eth-token-tracker>@metamask/eth-block-tracker": true,
        "@metamask/network-controller>@metamask/eth-json-rpc-infura": true,
        "@metamask/network-controller>@metamask/eth-json-rpc-middleware": true,
        "@metamask/eth-json-rpc-provider": true,
        "@metamask/controller-utils>@metamask/eth-query": true,
        "@metamask/json-rpc-engine": true,
        "@metamask/rpc-errors": true,
        "@metamask/network-controller>@metamask/swappable-obj-proxy": true,
        "@metamask/network-controller>@metamask/utils": true,
        "eslint>fast-deep-equal": true,
        "reselect": true,
        "uri-js": true,
        "uuid": true
      }
    },
    "@metamask/transaction-controller>@metamask/nonce-tracker": {
      "packages": {
        "@ethersproject/providers": true,
        "browserify>assert": true,
        "@metamask/transaction-controller>@metamask/nonce-tracker>async-mutex": true
      }
    },
    "@metamask/notification-services-controller": {
      "globals": {
        "Intl.NumberFormat": true,
        "addEventListener": true,
        "fetch": true,
        "registration": true,
        "removeEventListener": true
      },
      "packages": {
        "@metamask/notification-services-controller>@contentful/rich-text-html-renderer": true,
        "@metamask/base-controller": true,
        "@metamask/controller-utils": true,
        "@metamask/keyring-controller": true,
        "@metamask/profile-sync-controller": true,
        "@metamask/utils": true,
        "@metamask/notification-services-controller>bignumber.js": true,
        "@metamask/notification-services-controller>firebase": true,
        "loglevel": true,
        "uuid": true
      }
    },
    "@metamask/controller-utils>@metamask/ethjs-unit>@metamask/number-to-bn": {
      "packages": {
        "bn.js": true,
        "eth-method-registry>@metamask/ethjs-query>@metamask/ethjs-format>strip-hex-prefix": true
      }
    },
    "@metamask/object-multiplex": {
      "globals": {
        "console.warn": true
      },
      "packages": {
        "@metamask/object-multiplex>once": true,
        "readable-stream": true
      }
    },
    "@metamask/obs-store": {
      "packages": {
        "@metamask/safe-event-emitter": true,
        "readable-stream": true
      }
    },
    "@metamask/permission-controller": {
      "globals": {
        "console.error": true
      },
      "packages": {
        "@metamask/base-controller": true,
        "@metamask/controller-utils": true,
        "@metamask/json-rpc-engine": true,
        "@metamask/rpc-errors": true,
        "@metamask/utils": true,
        "deep-freeze-strict": true,
        "immer": true,
        "nanoid": true
      }
    },
    "@metamask/permission-log-controller": {
      "packages": {
        "@metamask/base-controller": true,
        "@metamask/utils": true
      }
    },
    "@metamask/phishing-controller": {
      "globals": {
        "TextEncoder": true,
        "URL": true,
        "console.error": true,
        "fetch": true
      },
      "packages": {
        "@metamask/base-controller": true,
        "@metamask/controller-utils": true,
        "@noble/hashes": true,
        "@ethereumjs/tx>ethereum-cryptography": true,
        "webpack-cli>fastest-levenshtein": true,
        "punycode": true
      }
    },
    "@metamask/polling-controller": {
      "globals": {
        "clearTimeout": true,
        "console.error": true,
        "setTimeout": true
      },
      "packages": {
        "@metamask/base-controller": true,
        "@metamask/snaps-utils>fast-json-stable-stringify": true,
        "uuid": true
      }
    },
    "@metamask/assets-controllers>@metamask/polling-controller": {
      "globals": {
        "clearTimeout": true,
        "console.error": true,
        "setTimeout": true
      },
      "packages": {
        "@metamask/base-controller": true,
        "@metamask/snaps-utils>fast-json-stable-stringify": true,
        "uuid": true
      }
    },
    "@metamask/bridge-controller>@metamask/polling-controller": {
      "globals": {
        "clearTimeout": true,
        "console.error": true,
        "setTimeout": true
      },
      "packages": {
        "@metamask/base-controller": true,
        "@metamask/snaps-utils>fast-json-stable-stringify": true,
        "uuid": true
      }
    },
    "@metamask/user-operation-controller>@metamask/polling-controller": {
      "globals": {
        "clearTimeout": true,
        "console.error": true,
        "setTimeout": true
      },
      "packages": {
        "@metamask/base-controller": true,
        "@metamask/snaps-utils>fast-json-stable-stringify": true,
        "uuid": true
      }
    },
    "@metamask/post-message-stream": {
      "globals": {
        "MessageEvent.prototype": true,
        "WorkerGlobalScope": true,
        "addEventListener": true,
        "browser": true,
        "chrome": true,
        "location.origin": true,
        "postMessage": true,
        "removeEventListener": true
      },
      "packages": {
        "@metamask/utils": true,
        "readable-stream": true
      }
    },
    "@metamask/ppom-validator": {
      "globals": {
        "URL": true,
        "console.error": true,
        "crypto": true
      },
      "packages": {
        "@metamask/ppom-validator>@metamask/base-controller": true,
        "@metamask/controller-utils": true,
        "await-semaphore": true,
        "browserify>buffer": true,
        "@metamask/ppom-validator>crypto-js": true,
        "@metamask/ppom-validator>elliptic": true,
        "@metamask/ppom-validator>json-rpc-random-id": true
      }
    },
    "@metamask/preferences-controller": {
      "packages": {
        "@metamask/base-controller": true,
        "@metamask/controller-utils": true
      }
    },
    "@metamask/profile-sync-controller": {
      "globals": {
        "Event": true,
        "Headers": true,
        "TextDecoder": true,
        "TextEncoder": true,
        "URL": true,
        "URLSearchParams": true,
        "addEventListener": true,
        "console.error": true,
        "dispatchEvent": true,
        "fetch": true,
        "removeEventListener": true,
        "setTimeout": true
      },
      "packages": {
        "@metamask/base-controller": true,
        "@metamask/keyring-api": true,
        "@metamask/keyring-controller": true,
        "@metamask/network-controller": true,
        "@metamask/profile-sync-controller>@noble/ciphers": true,
        "@noble/hashes": true,
        "browserify>buffer": true,
        "loglevel": true,
        "@metamask/profile-sync-controller>siwe": true
      }
    },
    "@metamask/providers": {
      "globals": {
        "CustomEvent": true,
        "Event": true,
        "addEventListener": true,
        "chrome.runtime.connect": true,
        "console": true,
        "dispatchEvent": true,
        "document.createElement": true,
        "document.readyState": true,
        "ethereum": "write",
        "location.hostname": true,
        "removeEventListener": true,
        "web3": true
      },
      "packages": {
        "@metamask/json-rpc-engine": true,
        "@metamask/json-rpc-middleware-stream": true,
        "@metamask/object-multiplex": true,
        "@metamask/rpc-errors": true,
        "@metamask/safe-event-emitter": true,
        "@metamask/utils": true,
        "@metamask/providers>detect-browser": true,
        "@metamask/providers>extension-port-stream": true,
        "eslint>fast-deep-equal": true,
        "@metamask/providers>is-stream": true,
        "readable-stream": true
      }
    },
    "@metamask/queued-request-controller": {
      "packages": {
        "@metamask/queued-request-controller>@metamask/base-controller": true,
        "@metamask/json-rpc-engine": true,
        "@metamask/rpc-errors": true,
        "@metamask/selected-network-controller": true,
        "@metamask/queued-request-controller>@metamask/utils": true
      }
    },
    "@metamask/rate-limit-controller": {
      "globals": {
        "setTimeout": true
      },
      "packages": {
        "@metamask/base-controller": true,
        "@metamask/rpc-errors": true,
        "@metamask/utils": true
      }
    },
    "@metamask/remote-feature-flag-controller": {
      "packages": {
        "@metamask/base-controller": true,
        "@metamask/controller-utils": true,
        "uuid": true
      }
    },
    "@metamask/rpc-errors": {
      "packages": {
        "@metamask/utils": true,
        "@metamask/rpc-errors>fast-safe-stringify": true
      }
    },
    "@metamask/safe-event-emitter": {
      "globals": {
        "setTimeout": true
      },
      "packages": {
        "webpack>events": true
      }
    },
    "@metamask/scure-bip39": {
      "globals": {
        "TextEncoder": true
      },
      "packages": {
        "@metamask/scure-bip39>@noble/hashes": true,
        "@metamask/utils>@scure/base": true
      }
    },
    "@metamask/selected-network-controller": {
      "packages": {
        "@metamask/selected-network-controller>@metamask/base-controller": true,
        "@metamask/network-controller>@metamask/swappable-obj-proxy": true
      }
    },
    "@metamask/signature-controller": {
      "globals": {
        "fetch": true
      },
      "packages": {
        "@metamask/approval-controller": true,
        "@metamask/base-controller": true,
        "@metamask/controller-utils": true,
        "@metamask/signature-controller>@metamask/eth-sig-util": true,
        "@metamask/keyring-controller": true,
        "@metamask/logging-controller": true,
        "@metamask/utils": true,
        "browserify>buffer": true,
        "webpack>events": true,
        "@metamask/multichain>jsonschema": true,
        "uuid": true
      }
    },
    "@metamask/smart-transactions-controller": {
      "globals": {
        "URLSearchParams": true,
        "clearInterval": true,
        "console.error": true,
        "console.log": true,
        "fetch": true,
        "setInterval": true
      },
      "packages": {
        "@ethereumjs/tx": true,
        "@ethereumjs/tx>@ethereumjs/util": true,
        "@ethersproject/bytes": true,
        "@metamask/controller-utils": true,
        "@metamask/controller-utils>@metamask/eth-query": true,
        "@metamask/polling-controller": true,
        "@metamask/transaction-controller": true,
        "@metamask/smart-transactions-controller>bignumber.js": true,
        "browserify>buffer": true,
        "fast-json-patch": true,
        "lodash": true
      }
    },
    "@metamask/snaps-controllers": {
      "globals": {
        "DecompressionStream": true,
        "URL": true,
        "clearTimeout": true,
        "document.getElementById": true,
        "fetch.bind": true,
        "setTimeout": true
      },
      "packages": {
        "@metamask/base-controller": true,
        "@metamask/json-rpc-engine": true,
        "@metamask/json-rpc-middleware-stream": true,
        "@metamask/object-multiplex": true,
        "@metamask/permission-controller": true,
        "@metamask/post-message-stream": true,
        "@metamask/rpc-errors": true,
        "@metamask/snaps-utils>@metamask/snaps-registry": true,
        "@metamask/snaps-rpc-methods": true,
        "@metamask/snaps-sdk": true,
        "@metamask/snaps-utils": true,
        "@metamask/utils": true,
        "@metamask/snaps-controllers>@xstate/fsm": true,
        "@metamask/name-controller>async-mutex": true,
        "browserify>browserify-zlib": true,
        "@metamask/snaps-controllers>concat-stream": true,
        "eslint>fast-deep-equal": true,
        "@metamask/snaps-controllers>get-npm-tarball-url": true,
        "immer": true,
        "luxon": true,
        "nanoid": true,
        "readable-stream": true,
        "@metamask/snaps-controllers>readable-web-to-node-stream": true,
        "semver": true,
        "@metamask/snaps-controllers>tar-stream": true
      }
    },
    "@metamask/snaps-execution-environments": {
      "globals": {
        "document.getElementById": true
      },
      "packages": {
        "@metamask/post-message-stream": true,
        "@metamask/snaps-utils": true,
        "@metamask/utils": true
      }
    },
    "@metamask/snaps-utils>@metamask/snaps-registry": {
      "packages": {
        "@metamask/utils>@metamask/superstruct": true,
        "@metamask/utils": true,
        "viem>webauthn-p256>@noble/curves": true,
        "@noble/hashes": true
      }
    },
    "@metamask/snaps-rpc-methods": {
      "packages": {
        "@metamask/snaps-sdk>@metamask/key-tree": true,
        "@metamask/permission-controller": true,
        "@metamask/rpc-errors": true,
        "@metamask/snaps-sdk": true,
        "@metamask/snaps-utils": true,
        "@metamask/utils>@metamask/superstruct": true,
        "@metamask/utils": true,
        "@noble/hashes": true,
        "luxon": true
      }
    },
    "@metamask/snaps-sdk": {
      "globals": {
        "URL": true,
        "fetch": true
      },
      "packages": {
        "@metamask/rpc-errors": true,
        "@metamask/utils>@metamask/superstruct": true,
        "@metamask/utils": true
      }
    },
    "@metamask/snaps-utils": {
      "globals": {
        "File": true,
        "FileReader": true,
        "TextDecoder": true,
        "TextEncoder": true,
        "URL": true,
        "console.error": true,
        "console.log": true,
        "console.warn": true,
        "crypto": true,
        "document.body.appendChild": true,
        "document.createElement": true,
        "fetch": true
      },
      "packages": {
        "@metamask/snaps-sdk>@metamask/key-tree": true,
        "@metamask/permission-controller": true,
        "@metamask/rpc-errors": true,
        "@metamask/snaps-utils>@metamask/slip44": true,
        "@metamask/snaps-sdk": true,
        "@metamask/utils>@metamask/superstruct": true,
        "@metamask/utils": true,
        "@noble/hashes": true,
        "@metamask/utils>@scure/base": true,
        "chalk": true,
        "@metamask/snaps-utils>cron-parser": true,
        "@metamask/snaps-utils>fast-json-stable-stringify": true,
        "@metamask/snaps-utils>fast-xml-parser": true,
        "@metamask/snaps-utils>marked": true,
        "@metamask/snaps-utils>rfdc": true,
        "semver": true,
        "@metamask/snaps-utils>validate-npm-package-name": true
      }
    },
    "@metamask/assets-controllers>@metamask/snaps-utils": {
      "globals": {
        "File": true,
        "FileReader": true,
        "TextDecoder": true,
        "TextEncoder": true,
        "URL": true,
        "console.error": true,
        "console.log": true,
        "console.warn": true,
        "crypto": true,
        "document.body.appendChild": true,
        "document.createElement": true,
        "fetch": true
      },
      "packages": {
        "@metamask/snaps-sdk>@metamask/key-tree": true,
        "@metamask/permission-controller": true,
        "@metamask/rpc-errors": true,
        "@metamask/snaps-utils>@metamask/slip44": true,
        "@metamask/snaps-sdk": true,
        "@metamask/utils>@metamask/superstruct": true,
        "@metamask/utils": true,
        "@noble/hashes": true,
        "@metamask/utils>@scure/base": true,
        "chalk": true,
        "@metamask/snaps-utils>cron-parser": true,
        "@metamask/snaps-utils>fast-json-stable-stringify": true,
        "@metamask/snaps-utils>fast-xml-parser": true,
        "@metamask/snaps-utils>marked": true,
        "@metamask/snaps-utils>rfdc": true,
        "semver": true,
        "@metamask/snaps-utils>validate-npm-package-name": true
      }
    },
    "@metamask/bridge-controller>@metamask/snaps-utils": {
      "globals": {
        "File": true,
        "FileReader": true,
        "TextDecoder": true,
        "TextEncoder": true,
        "URL": true,
        "console.error": true,
        "console.log": true,
        "console.warn": true,
        "crypto": true,
        "document.body.appendChild": true,
        "document.createElement": true,
        "fetch": true
      },
      "packages": {
        "@metamask/snaps-sdk>@metamask/key-tree": true,
        "@metamask/permission-controller": true,
        "@metamask/rpc-errors": true,
        "@metamask/snaps-utils>@metamask/slip44": true,
        "@metamask/snaps-sdk": true,
        "@metamask/utils>@metamask/superstruct": true,
        "@metamask/utils": true,
        "@noble/hashes": true,
        "@metamask/utils>@scure/base": true,
        "chalk": true,
        "@metamask/snaps-utils>cron-parser": true,
        "@metamask/snaps-utils>fast-json-stable-stringify": true,
        "@metamask/snaps-utils>fast-xml-parser": true,
        "@metamask/snaps-utils>marked": true,
        "@metamask/snaps-utils>rfdc": true,
        "semver": true,
        "@metamask/snaps-utils>validate-npm-package-name": true
      }
    },
    "@metamask/multichain-transactions-controller>@metamask/snaps-utils": {
      "globals": {
        "File": true,
        "FileReader": true,
        "TextDecoder": true,
        "TextEncoder": true,
        "URL": true,
        "console.error": true,
        "console.log": true,
        "console.warn": true,
        "crypto": true,
        "document.body.appendChild": true,
        "document.createElement": true,
        "fetch": true
      },
      "packages": {
        "@metamask/snaps-sdk>@metamask/key-tree": true,
        "@metamask/permission-controller": true,
        "@metamask/rpc-errors": true,
        "@metamask/snaps-utils>@metamask/slip44": true,
        "@metamask/snaps-sdk": true,
        "@metamask/utils>@metamask/superstruct": true,
        "@metamask/utils": true,
        "@noble/hashes": true,
        "@metamask/utils>@scure/base": true,
        "chalk": true,
        "@metamask/snaps-utils>cron-parser": true,
        "@metamask/snaps-utils>fast-json-stable-stringify": true,
        "@metamask/snaps-utils>fast-xml-parser": true,
        "@metamask/snaps-utils>marked": true,
        "@metamask/snaps-utils>rfdc": true,
        "semver": true,
        "@metamask/snaps-utils>validate-npm-package-name": true
      }
    },
    "@metamask/transaction-controller": {
      "globals": {
        "clearTimeout": true,
        "console.error": true,
        "fetch": true,
        "setTimeout": true
      },
      "packages": {
        "@ethereumjs/tx>@ethereumjs/common": true,
        "@ethereumjs/tx": true,
        "@ethersproject/abi": true,
        "@ethersproject/contracts": true,
        "@ethersproject/providers": true,
        "@ethersproject/wallet": true,
        "@metamask/base-controller": true,
        "@metamask/controller-utils": true,
        "@metamask/controller-utils>@metamask/eth-query": true,
        "@metamask/gas-fee-controller": true,
        "@metamask/metamask-eth-abis": true,
        "@metamask/network-controller": true,
        "@metamask/transaction-controller>@metamask/nonce-tracker": true,
        "@metamask/rpc-errors": true,
        "@metamask/utils": true,
        "@metamask/name-controller>async-mutex": true,
        "bn.js": true,
        "browserify>buffer": true,
        "eth-method-registry": true,
        "webpack>events": true,
        "fast-json-patch": true,
        "lodash": true,
        "uuid": true
      }
    },
    "@metamask/user-operation-controller": {
      "globals": {
        "fetch": true
      },
      "packages": {
        "@metamask/base-controller": true,
        "@metamask/controller-utils": true,
        "@metamask/controller-utils>@metamask/eth-query": true,
        "@metamask/gas-fee-controller": true,
        "@metamask/user-operation-controller>@metamask/polling-controller": true,
        "@metamask/rpc-errors": true,
        "@metamask/utils>@metamask/superstruct": true,
        "@metamask/transaction-controller": true,
        "@metamask/utils": true,
        "bn.js": true,
        "webpack>events": true,
        "lodash": true,
        "uuid": true
      }
    },
    "@metamask/utils": {
      "globals": {
        "TextDecoder": true,
        "TextEncoder": true
      },
      "packages": {
        "@metamask/utils>@metamask/superstruct": true,
        "@noble/hashes": true,
        "@metamask/utils>@scure/base": true,
        "browserify>buffer": true,
        "nock>debug": true,
        "@metamask/utils>pony-cause": true,
        "semver": true
      }
    },
    "@metamask/abi-utils>@metamask/utils": {
      "globals": {
        "TextDecoder": true,
        "TextEncoder": true
      },
      "packages": {
        "@metamask/utils>@metamask/superstruct": true,
        "@noble/hashes": true,
        "@metamask/utils>@scure/base": true,
        "browserify>buffer": true,
        "nock>debug": true,
        "@metamask/utils>pony-cause": true,
        "semver": true
      }
    },
    "@metamask/network-controller>@metamask/eth-json-rpc-middleware>@metamask/eth-sig-util>@metamask/abi-utils>@metamask/utils": {
      "globals": {
        "TextDecoder": true,
        "TextEncoder": true
      },
      "packages": {
        "@metamask/utils>@metamask/superstruct": true,
        "@noble/hashes": true,
        "@metamask/utils>@scure/base": true,
        "browserify>buffer": true,
        "nock>debug": true,
        "@metamask/utils>pony-cause": true,
        "semver": true
      }
    },
    "@metamask/browser-passworder>@metamask/utils": {
      "globals": {
        "TextDecoder": true,
        "TextEncoder": true
      },
      "packages": {
        "@metamask/utils>@metamask/superstruct": true,
        "@noble/hashes": true,
        "@metamask/utils>@scure/base": true,
        "browserify>buffer": true,
        "nock>debug": true,
        "@metamask/utils>pony-cause": true,
        "semver": true
      }
    },
    "@metamask/network-controller>@metamask/eth-json-rpc-infura>@metamask/utils": {
      "globals": {
        "TextDecoder": true,
        "TextEncoder": true
      },
      "packages": {
        "@metamask/utils>@metamask/superstruct": true,
        "@noble/hashes": true,
        "@metamask/utils>@scure/base": true,
        "browserify>buffer": true,
        "nock>debug": true,
        "@metamask/utils>pony-cause": true,
        "semver": true
      }
    },
    "@metamask/network-controller>@metamask/eth-json-rpc-middleware>@metamask/utils": {
      "globals": {
        "TextDecoder": true,
        "TextEncoder": true
      },
      "packages": {
        "@metamask/utils>@metamask/superstruct": true,
        "@noble/hashes": true,
        "@metamask/utils>@scure/base": true,
        "browserify>buffer": true,
        "nock>debug": true,
        "@metamask/utils>pony-cause": true,
        "semver": true
      }
    },
    "@metamask/eth-sig-util>@metamask/utils": {
      "globals": {
        "TextDecoder": true,
        "TextEncoder": true
      },
      "packages": {
        "@metamask/utils>@metamask/superstruct": true,
        "@noble/hashes": true,
        "@metamask/utils>@scure/base": true,
        "browserify>buffer": true,
        "nock>debug": true,
        "@metamask/utils>pony-cause": true,
        "semver": true
      }
    },
    "@metamask/network-controller>@metamask/eth-json-rpc-middleware>@metamask/eth-sig-util>@metamask/utils": {
      "globals": {
        "TextDecoder": true,
        "TextEncoder": true
      },
      "packages": {
        "@metamask/utils>@metamask/superstruct": true,
        "@noble/hashes": true,
        "@metamask/utils>@scure/base": true,
        "browserify>buffer": true,
        "nock>debug": true,
        "@metamask/utils>pony-cause": true,
        "semver": true
      }
    },
    "@metamask/network-controller>@metamask/utils": {
      "globals": {
        "TextDecoder": true,
        "TextEncoder": true
      },
      "packages": {
        "@metamask/utils>@metamask/superstruct": true,
        "@noble/hashes": true,
        "@metamask/utils>@scure/base": true,
        "browserify>buffer": true,
        "nock>debug": true,
        "@metamask/utils>pony-cause": true,
        "semver": true
      }
    },
    "@metamask/queued-request-controller>@metamask/utils": {
      "globals": {
        "TextDecoder": true,
        "TextEncoder": true
      },
      "packages": {
        "@metamask/utils>@metamask/superstruct": true,
        "@noble/hashes": true,
        "@metamask/utils>@scure/base": true,
        "browserify>buffer": true,
        "nock>debug": true,
        "@metamask/utils>pony-cause": true,
        "semver": true
      }
    },
    "@ngraveio/bc-ur": {
      "packages": {
        "@ngraveio/bc-ur>@keystonehq/alias-sampling": true,
        "browserify>assert": true,
        "@ngraveio/bc-ur>bignumber.js": true,
        "browserify>buffer": true,
        "@ngraveio/bc-ur>cbor-sync": true,
        "@ngraveio/bc-ur>crc": true,
        "@ngraveio/bc-ur>jsbi": true,
        "addons-linter>sha.js": true
      }
    },
    "@metamask/profile-sync-controller>@noble/ciphers": {
      "globals": {
        "TextDecoder": true,
        "TextEncoder": true,
        "crypto": true
      }
    },
    "viem>@scure/bip32>@noble/curves": {
      "globals": {
        "TextEncoder": true
      },
      "packages": {
        "viem>@scure/bip32>@noble/hashes": true
      }
    },
    "@ethereumjs/tx>ethereum-cryptography>@noble/curves": {
      "globals": {
        "TextEncoder": true
      },
      "packages": {
        "@ethereumjs/tx>ethereum-cryptography>@noble/hashes": true
      }
    },
    "viem>webauthn-p256>@noble/curves": {
      "globals": {
        "TextEncoder": true
      },
      "packages": {
        "@noble/hashes": true
      }
    },
    "@noble/hashes": {
      "globals": {
        "TextEncoder": true,
        "crypto": true
      }
    },
    "@metamask/scure-bip39>@noble/hashes": {
      "globals": {
        "TextEncoder": true,
        "crypto": true
      }
    },
    "viem>@scure/bip32>@noble/hashes": {
      "globals": {
        "TextEncoder": true,
        "crypto": true
      }
    },
    "@ethereumjs/tx>ethereum-cryptography>@noble/hashes": {
      "globals": {
        "TextEncoder": true,
        "crypto": true
      }
    },
    "@open-rpc/schema-utils-js": {
      "packages": {
        "@open-rpc/schema-utils-js>@json-schema-tools/dereferencer": true,
        "@open-rpc/schema-utils-js>@json-schema-tools/meta-schema": true,
        "@open-rpc/schema-utils-js>@json-schema-tools/reference-resolver": true,
        "@open-rpc/meta-schema": true,
        "eslint>ajv": true,
        "@metamask/rpc-errors>fast-safe-stringify": true,
        "@open-rpc/schema-utils-js>is-url": true
      }
    },
    "@popperjs/core": {
      "globals": {
        "Element": true,
        "HTMLElement": true,
        "ShadowRoot": true,
        "console.error": true,
        "console.warn": true,
        "document": true,
        "navigator.userAgent": true
      }
    },
    "@trezor/connect-web>@trezor/connect>@trezor/protobuf>protobufjs>@protobufjs/codegen": {
      "globals": {
        "console.log": true
      }
    },
    "@trezor/connect-web>@trezor/connect>@trezor/protobuf>protobufjs>@protobufjs/fetch": {
      "globals": {
        "XMLHttpRequest": true
      },
      "packages": {
        "@trezor/connect-web>@trezor/connect>@trezor/protobuf>protobufjs>@protobufjs/aspromise": true,
        "@trezor/connect-web>@trezor/connect>@trezor/protobuf>protobufjs>@protobufjs/inquire": true
      }
    },
    "@reduxjs/toolkit": {
      "globals": {
        "AbortController": true,
        "__REDUX_DEVTOOLS_EXTENSION_COMPOSE__": true,
        "__REDUX_DEVTOOLS_EXTENSION__": true,
        "console": true,
        "queueMicrotask": true,
        "requestAnimationFrame": true,
        "setTimeout": true
      },
      "packages": {
        "immer": true,
        "process": true,
        "redux": true,
        "redux-thunk": true,
        "@reduxjs/toolkit>reselect": true
      }
    },
    "react-router-dom-v5-compat>@remix-run/router": {
      "globals": {
        "AbortController": true,
        "DOMException": true,
        "FormData": true,
        "Headers": true,
        "Request": true,
        "Response": true,
        "URL": true,
        "URLSearchParams": true,
        "console": true,
        "document.defaultView": true
      }
    },
    "@metamask/utils>@scure/base": {
      "globals": {
        "TextDecoder": true,
        "TextEncoder": true
      }
    },
    "viem>@scure/bip32": {
      "packages": {
        "viem>@scure/bip32>@noble/curves": true,
        "viem>@scure/bip32>@noble/hashes": true,
        "@metamask/utils>@scure/base": true
      }
    },
    "@segment/loosely-validate-event": {
      "packages": {
        "browserify>assert": true,
        "browserify>buffer": true,
        "@segment/loosely-validate-event>component-type": true,
        "@segment/loosely-validate-event>join-component": true
      }
    },
    "@sentry/browser>@sentry-internal/browser-utils": {
      "globals": {
        "PerformanceEventTiming.prototype": true,
        "PerformanceObserver": true,
        "XMLHttpRequest.prototype": true,
        "__SENTRY_DEBUG__": true,
        "addEventListener": true,
        "clearTimeout": true,
        "performance": true,
        "removeEventListener": true,
        "setTimeout": true
      },
      "packages": {
        "@sentry/browser>@sentry/core": true,
        "@sentry/utils": true
      }
    },
    "@sentry/browser>@sentry-internal/feedback": {
      "globals": {
        "FormData": true,
        "HTMLFormElement": true,
        "__SENTRY_DEBUG__": true,
        "cancelAnimationFrame": true,
        "clearTimeout": true,
        "document.createElement": true,
        "document.createElementNS": true,
        "document.createTextNode": true,
        "isSecureContext": true,
        "requestAnimationFrame": true,
        "setTimeout": true
      },
      "packages": {
        "@sentry/browser>@sentry/core": true,
        "@sentry/utils": true
      }
    },
    "@sentry/browser>@sentry-internal/replay-canvas": {
      "globals": {
        "Blob": true,
        "HTMLCanvasElement": true,
        "HTMLImageElement": true,
        "ImageData": true,
        "URL.createObjectURL": true,
        "WeakRef": true,
        "Worker": true,
        "cancelAnimationFrame": true,
        "console.error": true,
        "createImageBitmap": true,
        "document": true
      },
      "packages": {
        "@sentry/browser>@sentry/core": true,
        "@sentry/utils": true
      }
    },
    "@sentry/browser>@sentry-internal/replay": {
      "globals": {
        "Blob": true,
        "CSSConditionRule": true,
        "CSSGroupingRule": true,
        "CSSMediaRule": true,
        "CSSRule": true,
        "CSSSupportsRule": true,
        "Document": true,
        "DragEvent": true,
        "Element": true,
        "FormData": true,
        "HTMLElement": true,
        "HTMLFormElement": true,
        "Headers": true,
        "MouseEvent": true,
        "MutationObserver": true,
        "Node.DOCUMENT_FRAGMENT_NODE": true,
        "Node.prototype.contains": true,
        "PointerEvent": true,
        "TextEncoder": true,
        "URL": true,
        "URLSearchParams": true,
        "Worker": true,
        "__RRWEB_EXCLUDE_IFRAME__": true,
        "__RRWEB_EXCLUDE_SHADOW_DOM__": true,
        "__SENTRY_DEBUG__": true,
        "__SENTRY_EXCLUDE_REPLAY_WORKER__": true,
        "__rrMutationObserver": true,
        "addEventListener": true,
        "clearTimeout": true,
        "console.debug": true,
        "console.error": true,
        "console.warn": true,
        "customElements.get": true,
        "document": true,
        "innerHeight": true,
        "innerWidth": true,
        "location.href": true,
        "location.origin": true,
        "parent": true,
        "setTimeout": true
      },
      "packages": {
        "@sentry/browser>@sentry-internal/browser-utils": true,
        "@sentry/browser>@sentry/core": true,
        "@sentry/utils": true
      }
    },
    "@sentry/browser": {
      "globals": {
        "PerformanceObserver.supportedEntryTypes": true,
        "Request": true,
        "URL": true,
        "XMLHttpRequest.prototype": true,
        "__SENTRY_DEBUG__": true,
        "__SENTRY_RELEASE__": true,
        "addEventListener": true,
        "console.error": true,
        "indexedDB.open": true,
        "performance.timeOrigin": true,
        "setTimeout": true
      },
      "packages": {
        "@sentry/browser>@sentry-internal/browser-utils": true,
        "@sentry/browser>@sentry-internal/feedback": true,
        "@sentry/browser>@sentry-internal/replay-canvas": true,
        "@sentry/browser>@sentry-internal/replay": true,
        "@sentry/browser>@sentry/core": true,
        "@sentry/utils": true
      }
    },
    "@sentry/browser>@sentry/core": {
      "globals": {
        "Headers": true,
        "Request": true,
        "URL": true,
        "__SENTRY_DEBUG__": true,
        "__SENTRY_TRACING__": true,
        "clearInterval": true,
        "clearTimeout": true,
        "console.log": true,
        "console.warn": true,
        "setInterval": true,
        "setTimeout": true
      },
      "packages": {
        "@sentry/utils": true
      }
    },
    "@sentry/utils": {
      "globals": {
        "CustomEvent": true,
        "DOMError": true,
        "DOMException": true,
        "EdgeRuntime": true,
        "Element": true,
        "ErrorEvent": true,
        "Event": true,
        "HTMLElement": true,
        "Headers": true,
        "Request": true,
        "Response": true,
        "TextDecoder": true,
        "TextEncoder": true,
        "URL": true,
        "__SENTRY_BROWSER_BUNDLE__": true,
        "__SENTRY_DEBUG__": true,
        "clearTimeout": true,
        "console.error": true,
        "document": true,
        "setInterval": true,
        "setTimeout": true
      },
      "packages": {
        "process": true
      }
    },
    "@solana/addresses": {
      "globals": {
        "Intl.Collator": true,
        "TextEncoder": true,
        "crypto.subtle.digest": true,
        "crypto.subtle.exportKey": true
      },
      "packages": {
        "@solana/addresses>@solana/assertions": true,
        "@solana/addresses>@solana/codecs-core": true,
        "@solana/addresses>@solana/codecs-strings": true,
        "@solana/addresses>@solana/errors": true
      }
    },
    "@metamask/multichain-network-controller>@solana/addresses": {
      "globals": {
        "Intl.Collator": true,
        "TextEncoder": true,
        "crypto.subtle.digest": true,
        "crypto.subtle.exportKey": true
      },
      "packages": {
        "@metamask/multichain-network-controller>@solana/addresses>@solana/assertions": true,
        "@metamask/multichain-network-controller>@solana/addresses>@solana/codecs-core": true,
        "@metamask/multichain-network-controller>@solana/addresses>@solana/codecs-strings": true,
        "@metamask/multichain-network-controller>@solana/addresses>@solana/errors": true
      }
    },
    "@metamask/bridge-controller>@metamask/multichain-network-controller>@solana/addresses": {
      "globals": {
        "Intl.Collator": true,
        "TextEncoder": true,
        "crypto.subtle.digest": true,
        "crypto.subtle.exportKey": true
      },
      "packages": {
        "@metamask/multichain-network-controller>@solana/addresses>@solana/assertions": true,
        "@metamask/multichain-network-controller>@solana/addresses>@solana/codecs-core": true,
        "@metamask/multichain-network-controller>@solana/addresses>@solana/codecs-strings": true,
        "@metamask/multichain-network-controller>@solana/addresses>@solana/errors": true
      }
    },
    "@solana/addresses>@solana/assertions": {
      "globals": {
        "crypto": true,
        "isSecureContext": true
      },
      "packages": {
        "@solana/addresses>@solana/errors": true
      }
    },
    "@metamask/multichain-network-controller>@solana/addresses>@solana/assertions": {
      "globals": {
        "crypto": true,
        "isSecureContext": true
      },
      "packages": {
        "@metamask/multichain-network-controller>@solana/addresses>@solana/errors": true
      }
    },
    "@solana/addresses>@solana/codecs-core": {
      "packages": {
        "@solana/addresses>@solana/errors": true
      }
    },
    "@metamask/multichain-network-controller>@solana/addresses>@solana/codecs-core": {
      "packages": {
        "@metamask/multichain-network-controller>@solana/addresses>@solana/errors": true
      }
    },
    "@solana/addresses>@solana/codecs-strings": {
      "globals": {
        "TextDecoder": true,
        "TextEncoder": true,
        "atob": true,
        "btoa": true
      },
      "packages": {
        "@solana/addresses>@solana/codecs-core": true,
        "@solana/addresses>@solana/errors": true
      }
    },
    "@metamask/multichain-network-controller>@solana/addresses>@solana/codecs-strings": {
      "globals": {
        "TextDecoder": true,
        "TextEncoder": true,
        "atob": true,
        "btoa": true
      },
      "packages": {
        "@metamask/multichain-network-controller>@solana/addresses>@solana/codecs-core": true,
        "@metamask/multichain-network-controller>@solana/addresses>@solana/errors": true
      }
    },
    "@solana/addresses>@solana/errors": {
      "globals": {
        "btoa": true
      }
    },
    "@metamask/multichain-network-controller>@solana/addresses>@solana/errors": {
      "globals": {
        "btoa": true
      }
    },
    "@metamask/controller-utils>@spruceid/siwe-parser": {
      "globals": {
        "console.error": true,
        "console.log": true
      },
      "packages": {
        "@noble/hashes": true,
        "@metamask/controller-utils>@spruceid/siwe-parser>apg-js": true
      }
    },
    "@metamask/profile-sync-controller>siwe>@spruceid/siwe-parser": {
      "globals": {
        "console.error": true,
        "console.log": true
      },
      "packages": {
        "@noble/hashes": true,
        "@metamask/controller-utils>@spruceid/siwe-parser>apg-js": true
      }
    },
    "@metamask/profile-sync-controller>siwe>@stablelib/random>@stablelib/binary": {
      "packages": {
        "@metamask/profile-sync-controller>siwe>@stablelib/random>@stablelib/binary>@stablelib/int": true
      }
    },
    "@metamask/profile-sync-controller>siwe>@stablelib/random": {
      "globals": {
        "crypto": true,
        "msCrypto": true
      },
      "packages": {
        "@metamask/profile-sync-controller>siwe>@stablelib/random>@stablelib/binary": true,
        "@metamask/profile-sync-controller>siwe>@stablelib/random>@stablelib/wipe": true,
        "browserify>browser-resolve": true
      }
    },
    "@trezor/connect-web>@trezor/connect-common": {
      "globals": {
        "console.warn": true,
        "localStorage.getItem": true,
        "localStorage.setItem": true,
        "navigator": true,
        "setTimeout": true,
        "window": true
      },
      "packages": {
        "@trezor/connect-web>@trezor/connect-common>@trezor/env-utils": true,
        "@trezor/connect-web>@trezor/utils": true,
        "tslib": true
      }
    },
    "@metamask/eth-trezor-keyring>@trezor/connect-plugin-ethereum": {
      "packages": {
        "@metamask/eth-trezor-keyring>@metamask/eth-sig-util": true,
        "tslib": true
      }
    },
    "@trezor/connect-web": {
      "globals": {
        "URLSearchParams": true,
        "WebSocket": true,
        "__TREZOR_CONNECT_SRC": true,
        "addEventListener": true,
        "btoa": true,
        "chrome": true,
        "clearInterval": true,
        "clearTimeout": true,
        "console.error": true,
        "console.warn": true,
        "document.body": true,
        "document.createElement": true,
        "document.createTextNode": true,
        "document.getElementById": true,
        "document.querySelectorAll": true,
        "location": true,
        "navigator": true,
        "open": true,
        "origin": true,
        "removeEventListener": true,
        "setInterval": true,
        "setTimeout": true
      },
      "packages": {
        "@trezor/connect-web>@trezor/connect-common": true,
        "@trezor/connect-web>@trezor/connect": true,
        "@trezor/connect-web>@trezor/utils": true,
        "webpack>events": true,
        "tslib": true
      }
    },
    "@trezor/connect-web>@trezor/connect": {
      "packages": {
        "@trezor/connect-web>@trezor/connect>@trezor/protobuf": true,
        "@trezor/connect-web>@trezor/connect>@trezor/schema-utils": true,
        "@trezor/connect-web>@trezor/connect>@trezor/transport": true,
        "@trezor/connect-web>@trezor/utils": true,
        "tslib": true
      }
    },
    "@trezor/connect-web>@trezor/connect-common>@trezor/env-utils": {
      "globals": {
        "innerHeight": true,
        "innerWidth": true,
        "location.hostname": true,
        "location.origin": true,
        "navigator.languages": true,
        "navigator.platform": true,
        "navigator.userAgent": true,
        "screen.height": true,
        "screen.width": true
      },
      "packages": {
        "process": true,
        "tslib": true,
        "@trezor/connect-web>@trezor/connect-common>@trezor/env-utils>ua-parser-js": true
      }
    },
    "@trezor/connect-web>@trezor/connect>@trezor/protobuf": {
      "packages": {
        "@trezor/connect-web>@trezor/connect>@trezor/schema-utils": true,
        "browserify>buffer": true,
        "@trezor/connect-web>@trezor/connect>@trezor/protobuf>protobufjs": true,
        "tslib": true
      }
    },
    "@trezor/connect-web>@trezor/connect>@trezor/schema-utils": {
      "globals": {
        "console.warn": true
      },
      "packages": {
        "@trezor/connect-web>@trezor/connect>@trezor/schema-utils>@sinclair/typebox": true,
        "browserify>buffer": true,
        "ts-mixer": true
      }
    },
    "@trezor/connect-web>@trezor/utils": {
      "globals": {
        "AbortController": true,
        "Intl.NumberFormat": true,
        "clearInterval": true,
        "clearTimeout": true,
        "console.error": true,
        "console.info": true,
        "console.log": true,
        "console.warn": true,
        "crypto.getRandomValues": true,
        "setInterval": true,
        "setTimeout": true
      },
      "packages": {
        "@trezor/connect-web>@trezor/utils>bignumber.js": true,
        "browserify>browser-resolve": true,
        "browserify>buffer": true,
        "webpack>events": true,
        "tslib": true
      }
    },
    "@welldone-software/why-did-you-render": {
      "globals": {
        "Element": true,
        "console.group": true,
        "console.groupCollapsed": true,
        "console.groupEnd": true,
        "console.log": true,
        "console.warn": true,
        "define": true,
        "setTimeout": true
      },
      "packages": {
        "lodash": true,
        "react": true
      }
    },
    "@zxing/browser": {
      "globals": {
        "HTMLElement": true,
        "HTMLImageElement": true,
        "HTMLVideoElement": true,
        "clearTimeout": true,
        "console.error": true,
        "console.warn": true,
        "document": true,
        "navigator": true,
        "setTimeout": true
      },
      "packages": {
        "@zxing/library": true
      }
    },
    "@zxing/library": {
      "globals": {
        "HTMLImageElement": true,
        "HTMLVideoElement": true,
        "TextDecoder": true,
        "TextEncoder": true,
        "URL.createObjectURL": true,
        "btoa": true,
        "console.log": true,
        "console.warn": true,
        "document": true,
        "navigator": true,
        "setTimeout": true
      },
      "packages": {
        "@zxing/library>ts-custom-error": true
      }
    },
    "@lavamoat/lavapack>readable-stream>abort-controller": {
      "globals": {
        "AbortController": true
      }
    },
    "currency-formatter>accounting": {
      "globals": {
        "define": true
      }
    },
    "ethers>@ethersproject/json-wallets>aes-js": {
      "globals": {
        "define": true
      }
    },
    "eth-lattice-keyring>gridplus-sdk>aes-js": {
      "globals": {
        "define": true
      }
    },
    "eslint>ajv": {
      "globals": {
        "console": true
      },
      "packages": {
        "eslint>fast-deep-equal": true,
        "@metamask/snaps-utils>fast-json-stable-stringify": true,
        "eslint>ajv>json-schema-traverse": true,
        "uri-js": true
      }
    },
    "chalk>ansi-styles": {
      "packages": {
        "chalk>ansi-styles>color-convert": true
      }
    },
    "@metamask/controller-utils>@spruceid/siwe-parser>apg-js": {
      "packages": {
        "browserify>buffer": true
      }
    },
    "string.prototype.matchall>es-abstract>array-buffer-byte-length": {
      "packages": {
        "string.prototype.matchall>call-bind": true,
        "string.prototype.matchall>es-abstract>is-array-buffer": true
      }
    },
    "crypto-browserify>public-encrypt>parse-asn1>asn1.js": {
      "packages": {
        "bn.js": true,
        "browserify>buffer": true,
        "pumpify>inherits": true,
        "@metamask/ppom-validator>elliptic>minimalistic-assert": true,
        "browserify>vm-browserify": true
      }
    },
    "browserify>assert": {
      "globals": {
        "Buffer": true
      },
      "packages": {
        "react>object-assign": true,
        "browserify>assert>util": true
      }
    },
    "@metamask/name-controller>async-mutex": {
      "globals": {
        "clearTimeout": true,
        "setTimeout": true
      },
      "packages": {
        "tslib": true
      }
    },
    "@metamask/transaction-controller>@metamask/nonce-tracker>async-mutex": {
      "globals": {
        "clearTimeout": true,
        "setTimeout": true
      },
      "packages": {
        "tslib": true
      }
    },
    "string.prototype.matchall>es-abstract>available-typed-arrays": {
      "packages": {
        "string.prototype.matchall>es-abstract>typed-array-length>possible-typed-array-names": true
      }
    },
    "await-semaphore": {
      "packages": {
        "process": true,
        "browserify>timers-browserify": true
      }
    },
    "axios": {
      "globals": {
        "AbortController": true,
        "Blob": true,
        "FormData": true,
        "ReadableStream": true,
        "Request": true,
        "Response": true,
        "TextEncoder": true,
        "URL": true,
        "URLSearchParams": true,
        "WorkerGlobalScope": true,
        "XMLHttpRequest": true,
        "btoa": true,
        "clearTimeout": true,
        "console.warn": true,
        "document": true,
        "fetch": true,
        "importScripts": true,
        "location.href": true,
        "navigator": true,
        "queueMicrotask": true,
        "setTimeout": true
      },
      "packages": {
        "browserify>buffer": true,
        "process": true,
        "browserify>timers-browserify": true
      }
    },
    "@metamask/snaps-controllers>tar-stream>b4a": {
      "globals": {
        "TextDecoder": true,
        "TextEncoder": true
      }
    },
    "@ensdomains/content-hash>multihashes>multibase>base-x": {
      "packages": {
        "koa>content-disposition>safe-buffer": true
      }
    },
    "base32-encode": {
      "packages": {
        "base32-encode>to-data-view": true
      }
    },
    "bignumber.js": {
      "globals": {
        "crypto": true,
        "define": true
      }
    },
    "@metamask/eth-ledger-bridge-keyring>@ledgerhq/hw-app-eth>bignumber.js": {
      "globals": {
        "crypto": true,
        "define": true
      }
    },
    "@metamask/notification-services-controller>bignumber.js": {
      "globals": {
        "crypto": true,
        "define": true
      }
    },
    "@metamask/smart-transactions-controller>bignumber.js": {
      "globals": {
        "crypto": true,
        "define": true
      }
    },
    "@ngraveio/bc-ur>bignumber.js": {
      "globals": {
        "crypto": true,
        "define": true
      }
    },
    "@trezor/connect-web>@trezor/utils>bignumber.js": {
      "globals": {
        "crypto": true,
        "define": true
      }
    },
    "eth-lattice-keyring>gridplus-sdk>borc>bignumber.js": {
      "globals": {
        "crypto": true,
        "define": true
      }
    },
    "eth-lattice-keyring>gridplus-sdk>bignumber.js": {
      "globals": {
        "crypto": true,
        "define": true
      }
    },
    "eth-lattice-keyring>gridplus-sdk>bitwise": {
      "packages": {
        "browserify>buffer": true
      }
    },
    "blo": {
      "globals": {
        "btoa": true
      }
    },
    "bn.js": {
      "globals": {
        "Buffer": true
      },
      "packages": {
        "browserify>browser-resolve": true
      }
    },
    "eth-lattice-keyring>gridplus-sdk>borc": {
      "globals": {
        "console": true
      },
      "packages": {
        "eth-lattice-keyring>gridplus-sdk>borc>bignumber.js": true,
        "browserify>buffer": true,
        "buffer>ieee754": true,
        "eth-lattice-keyring>gridplus-sdk>borc>iso-url": true
      }
    },
    "bowser": {
      "globals": {
        "define": true
      }
    },
    "@metamask/ppom-validator>elliptic>brorand": {
      "globals": {
        "crypto": true,
        "msCrypto": true
      },
      "packages": {
        "browserify>browser-resolve": true
      }
    },
    "ethereumjs-util>ethereum-cryptography>browserify-aes": {
      "packages": {
        "ethereumjs-util>ethereum-cryptography>browserify-aes>buffer-xor": true,
        "browserify>buffer": true,
        "ethereumjs-util>create-hash>cipher-base": true,
        "crypto-browserify>browserify-cipher>evp_bytestokey": true,
        "pumpify>inherits": true,
        "koa>content-disposition>safe-buffer": true
      }
    },
    "crypto-browserify>browserify-cipher": {
      "packages": {
        "ethereumjs-util>ethereum-cryptography>browserify-aes": true,
        "crypto-browserify>browserify-cipher>browserify-des": true,
        "crypto-browserify>browserify-cipher>evp_bytestokey": true
      }
    },
    "crypto-browserify>browserify-cipher>browserify-des": {
      "packages": {
        "browserify>buffer": true,
        "ethereumjs-util>create-hash>cipher-base": true,
        "crypto-browserify>browserify-cipher>browserify-des>des.js": true,
        "pumpify>inherits": true
      }
    },
    "crypto-browserify>public-encrypt>browserify-rsa": {
      "packages": {
        "bn.js": true,
        "browserify>buffer": true,
        "crypto-browserify>randombytes": true
      }
    },
    "crypto-browserify>browserify-sign": {
      "packages": {
        "bn.js": true,
        "crypto-browserify>public-encrypt>browserify-rsa": true,
        "browserify>buffer": true,
        "ethereumjs-util>create-hash": true,
        "crypto-browserify>create-hmac": true,
        "@metamask/ppom-validator>elliptic": true,
        "pumpify>inherits": true,
        "crypto-browserify>public-encrypt>parse-asn1": true,
        "stream-browserify": true
      }
    },
    "browserify>browserify-zlib": {
      "packages": {
        "browserify>assert": true,
        "browserify>buffer": true,
        "browserify>browserify-zlib>pako": true,
        "process": true,
        "stream-browserify": true,
        "browserify>util": true
      }
    },
    "ethereumjs-util>ethereum-cryptography>bs58check>bs58": {
      "packages": {
        "@ensdomains/content-hash>multihashes>multibase>base-x": true
      }
    },
    "ethereumjs-util>ethereum-cryptography>bs58check": {
      "packages": {
        "ethereumjs-util>ethereum-cryptography>bs58check>bs58": true,
        "ethereumjs-util>create-hash": true,
        "koa>content-disposition>safe-buffer": true
      }
    },
    "buffer": {
      "globals": {
        "console": true
      },
      "packages": {
        "base64-js": true,
        "buffer>ieee754": true
      }
    },
    "terser>source-map-support>buffer-from": {
      "packages": {
        "browserify>buffer": true
      }
    },
    "ethereumjs-util>ethereum-cryptography>browserify-aes>buffer-xor": {
      "packages": {
        "browserify>buffer": true
      }
    },
    "browserify>buffer": {
      "globals": {
        "console": true
      },
      "packages": {
        "base64-js": true,
        "buffer>ieee754": true
      }
    },
    "@metamask/snaps-utils>validate-npm-package-name>builtins": {
      "packages": {
        "process": true,
        "semver": true
      }
    },
    "string.prototype.matchall>get-intrinsic>call-bind-apply-helpers": {
      "packages": {
        "string.prototype.matchall>call-bind>es-errors": true,
        "browserify>has>function-bind": true
      }
    },
    "string.prototype.matchall>call-bind": {
      "packages": {
        "string.prototype.matchall>call-bind>es-define-property": true,
        "string.prototype.matchall>call-bind>es-errors": true,
        "browserify>has>function-bind": true,
        "string.prototype.matchall>get-intrinsic": true,
        "string.prototype.matchall>call-bind>set-function-length": true
      }
    },
    "string.prototype.matchall>side-channel>side-channel-map>call-bound": {
      "packages": {
        "string.prototype.matchall>get-intrinsic>call-bind-apply-helpers": true,
        "string.prototype.matchall>get-intrinsic": true
      }
    },
    "@ngraveio/bc-ur>cbor-sync": {
      "globals": {
        "define": true
      },
      "packages": {
        "browserify>buffer": true
      }
    },
    "chalk": {
      "packages": {
        "chalk>ansi-styles": true,
        "chalk>supports-color": true
      }
    },
    "chart.js": {
      "globals": {
        "Intl.NumberFormat": true,
        "MutationObserver": true,
        "OffscreenCanvas": true,
        "Path2D": true,
        "ResizeObserver": true,
        "addEventListener": true,
        "clearTimeout": true,
        "console.error": true,
        "console.warn": true,
        "devicePixelRatio": true,
        "document": true,
        "removeEventListener": true,
        "requestAnimationFrame": true,
        "setTimeout": true
      },
      "packages": {
        "chart.js>@kurkle/color": true
      }
    },
    "@ensdomains/content-hash>cids": {
      "packages": {
        "@ensdomains/content-hash>cids>multibase": true,
        "@ensdomains/content-hash>multicodec": true,
        "@ensdomains/content-hash>cids>multihashes": true,
        "@ensdomains/content-hash>cids>uint8arrays": true
      }
    },
    "ethereumjs-util>create-hash>cipher-base": {
      "packages": {
        "pumpify>inherits": true,
        "koa>content-disposition>safe-buffer": true,
        "stream-browserify": true,
        "browserify>string_decoder": true
      }
    },
    "classnames": {
      "globals": {
        "classNames": "write",
        "define": true
      }
    },
    "@metamask/jazzicon>color>clone": {
      "packages": {
        "browserify>buffer": true
      }
    },
    "cockatiel": {
      "globals": {
        "AbortController": true,
        "AbortSignal": true,
        "WeakRef": true,
        "clearTimeout": true,
        "performance": true,
        "setTimeout": true
      },
      "packages": {
        "process": true
      }
    },
    "chalk>ansi-styles>color-convert": {
      "packages": {
        "jest-canvas-mock>moo-color>color-name": true
      }
    },
    "@metamask/jazzicon>color>color-convert": {
      "packages": {
        "@metamask/jazzicon>color>color-convert>color-name": true
      }
    },
    "@metamask/jazzicon>color>color-string": {
      "packages": {
        "jest-canvas-mock>moo-color>color-name": true
      }
    },
    "@metamask/jazzicon>color": {
      "packages": {
        "@metamask/jazzicon>color>clone": true,
        "@metamask/jazzicon>color>color-convert": true,
        "@metamask/jazzicon>color>color-string": true
      }
    },
    "@metamask/snaps-controllers>concat-stream": {
      "packages": {
        "terser>source-map-support>buffer-from": true,
        "browserify>buffer": true,
        "pumpify>inherits": true,
        "readable-stream": true,
        "browserify>concat-stream>typedarray": true
      }
    },
    "copy-to-clipboard": {
      "globals": {
        "clipboardData": true,
        "console.error": true,
        "console.warn": true,
        "document.body.appendChild": true,
        "document.body.removeChild": true,
        "document.createElement": true,
        "document.createRange": true,
        "document.execCommand": true,
        "document.getSelection": true,
        "navigator.userAgent": true,
        "prompt": true
      },
      "packages": {
        "copy-to-clipboard>toggle-selection": true
      }
    },
    "eth-lattice-keyring>gridplus-sdk>crc-32": {
      "globals": {
        "DO_NOT_EXPORT_CRC": true,
        "define": true
      }
    },
    "@ngraveio/bc-ur>crc": {
      "packages": {
        "browserify>buffer": true
      }
    },
    "crypto-browserify>create-ecdh": {
      "packages": {
        "bn.js": true,
        "browserify>buffer": true,
        "@metamask/ppom-validator>elliptic": true
      }
    },
    "ethereumjs-util>create-hash": {
      "packages": {
        "ethereumjs-util>create-hash>cipher-base": true,
        "pumpify>inherits": true,
        "ethereumjs-util>create-hash>md5.js": true,
        "ethereumjs-util>create-hash>ripemd160": true,
        "addons-linter>sha.js": true
      }
    },
    "crypto-browserify>create-hmac": {
      "packages": {
        "ethereumjs-util>create-hash>cipher-base": true,
        "ethereumjs-util>create-hash": true,
        "pumpify>inherits": true,
        "ethereumjs-util>create-hash>ripemd160": true,
        "koa>content-disposition>safe-buffer": true,
        "addons-linter>sha.js": true
      }
    },
    "@metamask/snaps-utils>cron-parser": {
      "packages": {
        "browserify>browser-resolve": true,
        "luxon": true
      }
    },
    "crypto-browserify": {
      "packages": {
        "crypto-browserify>browserify-cipher": true,
        "crypto-browserify>browserify-sign": true,
        "crypto-browserify>create-ecdh": true,
        "ethereumjs-util>create-hash": true,
        "crypto-browserify>create-hmac": true,
        "crypto-browserify>diffie-hellman": true,
        "crypto-browserify>pbkdf2": true,
        "crypto-browserify>public-encrypt": true,
        "crypto-browserify>randombytes": true,
        "crypto-browserify>randomfill": true
      }
    },
    "@metamask/ppom-validator>crypto-js": {
      "globals": {
        "crypto": true,
        "define": true,
        "msCrypto": true
      },
      "packages": {
        "browserify>browser-resolve": true
      }
    },
    "react-beautiful-dnd>css-box-model": {
      "globals": {
        "getComputedStyle": true,
        "pageXOffset": true,
        "pageYOffset": true
      },
      "packages": {
        "react-router-dom>tiny-invariant": true
      }
    },
    "@material-ui/core>@material-ui/styles>jss-plugin-vendor-prefixer>css-vendor": {
      "globals": {
        "document.createElement": true,
        "document.documentElement": true,
        "getComputedStyle": true
      },
      "packages": {
        "@babel/runtime": true,
        "@material-ui/core>@material-ui/styles>jss>is-in-browser": true
      }
    },
    "currency-formatter": {
      "packages": {
        "currency-formatter>accounting": true,
        "currency-formatter>locale-currency": true,
        "react>object-assign": true
      }
    },
    "debounce-stream": {
      "packages": {
        "debounce-stream>debounce": true,
        "debounce-stream>duplexer": true,
        "debounce-stream>through": true
      }
    },
    "debounce-stream>debounce": {
      "globals": {
        "clearTimeout": true,
        "setTimeout": true
      }
    },
    "nock>debug": {
      "globals": {
        "console": true,
        "document": true,
        "localStorage": true,
        "navigator": true,
        "process": true
      },
      "packages": {
        "nock>debug>ms": true,
        "process": true
      }
    },
    "@metamask/eth-token-tracker>deep-equal": {
      "packages": {
        "string.prototype.matchall>es-abstract>array-buffer-byte-length": true,
        "string.prototype.matchall>call-bind": true,
        "@metamask/eth-token-tracker>deep-equal>es-get-iterator": true,
        "string.prototype.matchall>get-intrinsic": true,
        "browserify>util>is-arguments": true,
        "string.prototype.matchall>es-abstract>is-array-buffer": true,
        "@metamask/eth-token-tracker>deep-equal>is-date-object": true,
        "string.prototype.matchall>es-abstract>is-regex": true,
        "string.prototype.matchall>es-abstract>is-shared-array-buffer": true,
        "@lavamoat/lavapack>json-stable-stringify>isarray": true,
        "@ngraveio/bc-ur>assert>object-is": true,
        "@lavamoat/lavapack>json-stable-stringify>object-keys": true,
        "gulp>vinyl-fs>object.assign": true,
        "string.prototype.matchall>regexp.prototype.flags": true,
        "string.prototype.matchall>side-channel": true,
        "@metamask/eth-token-tracker>deep-equal>which-boxed-primitive": true,
        "@metamask/eth-token-tracker>deep-equal>which-collection": true,
        "browserify>util>which-typed-array": true
      }
    },
    "string.prototype.matchall>define-properties>define-data-property": {
      "packages": {
        "string.prototype.matchall>call-bind>es-define-property": true,
        "string.prototype.matchall>call-bind>es-errors": true,
        "string.prototype.matchall>es-abstract>gopd": true
      }
    },
    "string.prototype.matchall>define-properties": {
      "packages": {
        "string.prototype.matchall>define-properties>define-data-property": true,
        "string.prototype.matchall>es-abstract>has-property-descriptors": true,
        "@lavamoat/lavapack>json-stable-stringify>object-keys": true
      }
    },
    "crypto-browserify>browserify-cipher>browserify-des>des.js": {
      "packages": {
        "pumpify>inherits": true,
        "@metamask/ppom-validator>elliptic>minimalistic-assert": true
      }
    },
    "@metamask/providers>detect-browser": {
      "globals": {
        "document": true,
        "navigator": true
      },
      "packages": {
        "process": true
      }
    },
    "crypto-browserify>diffie-hellman": {
      "packages": {
        "bn.js": true,
        "browserify>buffer": true,
        "crypto-browserify>diffie-hellman>miller-rabin": true,
        "crypto-browserify>randombytes": true
      }
    },
    "@material-ui/core>react-transition-group>dom-helpers": {
      "packages": {
        "@babel/runtime": true
      }
    },
    "string.prototype.matchall>get-intrinsic>get-proto>dunder-proto": {
      "packages": {
        "string.prototype.matchall>get-intrinsic>call-bind-apply-helpers": true,
        "string.prototype.matchall>es-abstract>gopd": true
      }
    },
    "debounce-stream>duplexer": {
      "packages": {
        "stream-browserify": true
      }
    },
    "@metamask/ppom-validator>elliptic": {
      "packages": {
        "bn.js": true,
        "@metamask/ppom-validator>elliptic>brorand": true,
        "ethers>@ethersproject/sha2>hash.js": true,
        "@metamask/ppom-validator>elliptic>hmac-drbg": true,
        "pumpify>inherits": true,
        "@metamask/ppom-validator>elliptic>minimalistic-assert": true,
        "@metamask/ppom-validator>elliptic>minimalistic-crypto-utils": true
      }
    },
    "@metamask/eth-token-tracker>deep-equal>es-get-iterator": {
      "packages": {
        "string.prototype.matchall>call-bind": true,
        "string.prototype.matchall>get-intrinsic": true,
        "string.prototype.matchall>has-symbols": true,
        "browserify>util>is-arguments": true,
        "@metamask/eth-token-tracker>deep-equal>es-get-iterator>is-map": true,
        "@metamask/eth-token-tracker>deep-equal>es-get-iterator>is-set": true,
        "eslint-plugin-react>array-includes>is-string": true,
        "@lavamoat/lavapack>json-stable-stringify>isarray": true,
        "process": true,
        "@metamask/eth-token-tracker>deep-equal>es-get-iterator>stop-iteration-iterator": true
      }
    },
    "eth-lattice-keyring>gridplus-sdk>eth-eip712-util-browser": {
      "globals": {
        "intToBuffer": true
      },
      "packages": {
        "bn.js": true,
        "buffer": true,
        "eth-ens-namehash>js-sha3": true
      }
    },
    "eth-ens-namehash": {
      "globals": {
        "name": "write"
      },
      "packages": {
        "browserify>buffer": true,
        "eth-ens-namehash>idna-uts46-hx": true,
        "eth-ens-namehash>js-sha3": true
      }
    },
    "eth-lattice-keyring": {
      "globals": {
        "addEventListener": true,
        "browser": true,
        "clearInterval": true,
        "fetch": true,
        "open": true,
        "setInterval": true
      },
      "packages": {
        "@ethereumjs/tx": true,
        "eth-lattice-keyring>@ethereumjs/util": true,
        "bn.js": true,
        "browserify>buffer": true,
        "crypto-browserify": true,
        "webpack>events": true,
        "eth-lattice-keyring>gridplus-sdk": true,
        "eth-lattice-keyring>rlp": true
      }
    },
    "eth-method-registry": {
      "packages": {
        "eth-method-registry>@metamask/ethjs-contract": true,
        "eth-method-registry>@metamask/ethjs-query": true
      }
    },
    "@ethereumjs/tx>ethereum-cryptography": {
      "globals": {
        "TextDecoder": true,
        "crypto": true
      },
      "packages": {
        "@ethereumjs/tx>ethereum-cryptography>@noble/curves": true,
        "@ethereumjs/tx>ethereum-cryptography>@noble/hashes": true,
        "viem>@scure/bip32": true
      }
    },
    "ethereumjs-util>ethereum-cryptography": {
      "packages": {
        "browserify>buffer": true,
        "ethereumjs-util>ethereum-cryptography>keccak": true,
        "crypto-browserify>randombytes": true,
        "ganache>secp256k1": true
      }
    },
    "@metamask/keyring-controller>ethereumjs-wallet>ethereum-cryptography": {
      "packages": {
        "browserify>assert": true,
        "ethereumjs-util>ethereum-cryptography>bs58check": true,
        "browserify>buffer": true,
        "crypto-browserify>create-hmac": true,
        "ethers>@ethersproject/sha2>hash.js": true,
        "ethereumjs-util>ethereum-cryptography>keccak": true,
        "crypto-browserify>randombytes": true,
        "koa>content-disposition>safe-buffer": true,
        "ganache>secp256k1": true
      }
    },
    "ethereumjs-util": {
      "packages": {
        "browserify>assert": true,
        "bn.js": true,
        "browserify>buffer": true,
        "ethereumjs-util>create-hash": true,
        "ethereumjs-util>ethereum-cryptography": true,
        "browserify>insert-module-globals>is-buffer": true,
        "ethereumjs-util>rlp": true
      }
    },
    "@metamask/keyring-controller>ethereumjs-wallet>ethereumjs-util": {
      "packages": {
        "browserify>assert": true,
        "bn.js": true,
        "browserify>buffer": true,
        "ethereumjs-util>create-hash": true,
        "@metamask/keyring-controller>ethereumjs-wallet>ethereum-cryptography": true,
        "browserify>insert-module-globals>is-buffer": true,
        "@metamask/keyring-controller>ethereumjs-wallet>ethereumjs-util>rlp": true
      }
    },
    "@metamask/keyring-controller>ethereumjs-wallet": {
      "packages": {
        "eth-lattice-keyring>gridplus-sdk>aes-js": true,
        "ethereumjs-util>ethereum-cryptography>bs58check": true,
        "browserify>buffer": true,
        "crypto-browserify": true,
        "@metamask/keyring-controller>ethereumjs-wallet>ethereum-cryptography": true,
        "@metamask/keyring-controller>ethereumjs-wallet>ethereumjs-util": true,
        "crypto-browserify>randombytes": true,
        "ethers>@ethersproject/json-wallets>scrypt-js": true,
        "@metamask/keyring-controller>ethereumjs-wallet>utf8": true,
        "uuid": true
      }
    },
    "ethers": {
      "packages": {
        "@ethersproject/abi": true,
        "ethers>@ethersproject/abstract-signer": true,
        "ethers>@ethersproject/address": true,
        "ethers>@ethersproject/base64": true,
        "ethers>@ethersproject/basex": true,
        "@ethersproject/bignumber": true,
        "@ethersproject/bytes": true,
        "ethers>@ethersproject/constants": true,
        "@ethersproject/contracts": true,
        "@ethersproject/hash": true,
        "@ethersproject/hdnode": true,
        "ethers>@ethersproject/json-wallets": true,
        "ethers>@ethersproject/keccak256": true,
        "ethers>@ethersproject/logger": true,
        "ethers>@ethersproject/properties": true,
        "ethers>@ethersproject/providers": true,
        "ethers>@ethersproject/random": true,
        "ethers>@ethersproject/rlp": true,
        "ethers>@ethersproject/sha2": true,
        "ethers>@ethersproject/signing-key": true,
        "ethers>@ethersproject/solidity": true,
        "ethers>@ethersproject/strings": true,
        "ethers>@ethersproject/transactions": true,
        "ethers>@ethersproject/units": true,
        "@ethersproject/wallet": true,
        "ethers>@ethersproject/web": true,
        "ethers>@ethersproject/wordlists": true
      }
    },
    "eth-method-registry>@metamask/ethjs-contract>ethjs-abi": {
      "packages": {
        "bn.js": true,
        "browserify>buffer": true,
        "eth-ens-namehash>js-sha3": true,
        "eth-method-registry>@metamask/ethjs-contract>ethjs-abi>number-to-bn": true
      }
    },
    "webpack>events": {
      "globals": {
        "console": true
      }
    },
    "crypto-browserify>browserify-cipher>evp_bytestokey": {
      "packages": {
        "ethereumjs-util>create-hash>md5.js": true,
        "koa>content-disposition>safe-buffer": true
      }
    },
    "extension-port-stream": {
      "packages": {
        "browserify>buffer": true,
        "extension-port-stream>readable-stream": true
      }
    },
    "@metamask/providers>extension-port-stream": {
      "packages": {
        "browserify>buffer": true,
        "@metamask/providers>extension-port-stream>readable-stream": true
      }
    },
    "fast-json-patch": {
      "globals": {
        "addEventListener": true,
        "clearTimeout": true,
        "removeEventListener": true,
        "setTimeout": true
      }
    },
    "@metamask/snaps-utils>fast-xml-parser": {
      "globals": {
        "entityName": true,
        "val": true
      },
      "packages": {
        "@metamask/snaps-utils>fast-xml-parser>strnum": true
      }
    },
    "@metamask/notification-services-controller>firebase": {
      "packages": {
        "@metamask/notification-services-controller>firebase>@firebase/app": true,
        "@metamask/notification-services-controller>firebase>@firebase/messaging": true
      }
    },
    "react-focus-lock>focus-lock": {
      "globals": {
        "HTMLIFrameElement": true,
        "Node.DOCUMENT_FRAGMENT_NODE": true,
        "Node.DOCUMENT_NODE": true,
        "Node.DOCUMENT_POSITION_CONTAINED_BY": true,
        "Node.DOCUMENT_POSITION_CONTAINS": true,
        "Node.ELEMENT_NODE": true,
        "console.error": true,
        "console.warn": true,
        "document": true,
        "getComputedStyle": true,
        "setTimeout": true
      },
      "packages": {
        "tslib": true
      }
    },
    "browserify>util>which-typed-array>for-each": {
      "packages": {
        "string.prototype.matchall>es-abstract>is-callable": true
      }
    },
    "fuse.js": {
      "globals": {
        "console": true,
        "define": true
      }
    },
    "string.prototype.matchall>get-intrinsic": {
      "globals": {
        "AggregateError": true,
        "FinalizationRegistry": true,
        "WeakRef": true
      },
      "packages": {
        "string.prototype.matchall>get-intrinsic>call-bind-apply-helpers": true,
        "string.prototype.matchall>call-bind>es-define-property": true,
        "string.prototype.matchall>call-bind>es-errors": true,
        "string.prototype.matchall>es-abstract>es-object-atoms": true,
        "browserify>has>function-bind": true,
        "string.prototype.matchall>get-intrinsic>get-proto": true,
        "string.prototype.matchall>es-abstract>gopd": true,
        "string.prototype.matchall>has-symbols": true,
        "depcheck>is-core-module>hasown": true,
        "string.prototype.matchall>get-intrinsic>math-intrinsics": true
      }
    },
    "string.prototype.matchall>get-intrinsic>get-proto": {
      "packages": {
        "string.prototype.matchall>get-intrinsic>get-proto>dunder-proto": true,
        "string.prototype.matchall>es-abstract>es-object-atoms": true
      }
    },
    "eth-lattice-keyring>gridplus-sdk": {
      "globals": {
        "AbortController": true,
        "Request": true,
        "URL": true,
        "__values": true,
        "caches": true,
        "clearTimeout": true,
        "console.error": true,
        "console.log": true,
        "console.warn": true,
        "fetch": true,
        "setTimeout": true
      },
      "packages": {
        "eth-lattice-keyring>gridplus-sdk>@ethereumjs/common": true,
        "@ethereumjs/tx": true,
        "@ethersproject/abi": true,
        "eth-lattice-keyring>gridplus-sdk>aes-js": true,
        "@metamask/keyring-api>bech32": true,
        "eth-lattice-keyring>gridplus-sdk>bignumber.js": true,
        "eth-lattice-keyring>gridplus-sdk>bitwise": true,
        "bn.js": true,
        "eth-lattice-keyring>gridplus-sdk>borc": true,
        "ethereumjs-util>ethereum-cryptography>bs58check": true,
        "browserify>buffer": true,
        "eth-lattice-keyring>gridplus-sdk>crc-32": true,
        "@metamask/ppom-validator>elliptic": true,
        "eth-lattice-keyring>gridplus-sdk>eth-eip712-util-browser": true,
        "ethers>@ethersproject/sha2>hash.js": true,
        "eth-ens-namehash>js-sha3": true,
        "lodash": true,
        "eth-lattice-keyring>rlp": true,
        "ganache>secp256k1": true,
        "eth-lattice-keyring>gridplus-sdk>uuid": true
      }
    },
    "string.prototype.matchall>es-abstract>has-property-descriptors": {
      "packages": {
        "string.prototype.matchall>call-bind>es-define-property": true
      }
    },
    "koa>is-generator-function>has-tostringtag": {
      "packages": {
        "string.prototype.matchall>has-symbols": true
      }
    },
    "ethereumjs-util>create-hash>md5.js>hash-base": {
      "packages": {
        "pumpify>inherits": true,
        "readable-stream": true,
        "koa>content-disposition>safe-buffer": true
      }
    },
    "ethers>@ethersproject/sha2>hash.js": {
      "packages": {
        "pumpify>inherits": true,
        "@metamask/ppom-validator>elliptic>minimalistic-assert": true
      }
    },
    "depcheck>is-core-module>hasown": {
      "packages": {
        "browserify>has>function-bind": true
      }
    },
    "@metamask/eth-trezor-keyring>hdkey": {
      "packages": {
        "browserify>assert": true,
        "ethereumjs-util>ethereum-cryptography>bs58check": true,
        "crypto-browserify": true,
        "ethereumjs-util>create-hash>ripemd160": true,
        "koa>content-disposition>safe-buffer": true,
        "ganache>secp256k1": true
      }
    },
    "he": {
      "globals": {
        "define": true
      }
    },
    "history": {
      "globals": {
        "console": true,
        "define": true,
        "document.defaultView": true,
        "document.querySelector": true
      }
    },
    "react-router-dom>history": {
      "globals": {
        "addEventListener": true,
        "confirm": true,
        "document": true,
        "history": true,
        "location": true,
        "navigator.userAgent": true,
        "removeEventListener": true
      },
      "packages": {
        "react-router-dom>history>resolve-pathname": true,
        "react-router-dom>tiny-invariant": true,
        "react-router-dom>tiny-warning": true,
        "react-router-dom>history>value-equal": true
      }
    },
    "@metamask/ppom-validator>elliptic>hmac-drbg": {
      "packages": {
        "ethers>@ethersproject/sha2>hash.js": true,
        "@metamask/ppom-validator>elliptic>minimalistic-assert": true,
        "@metamask/ppom-validator>elliptic>minimalistic-crypto-utils": true
      }
    },
    "react-redux>hoist-non-react-statics": {
      "packages": {
        "prop-types>react-is": true
      }
    },
    "https-browserify": {
      "packages": {
        "stream-http": true,
        "browserify>url": true
      }
    },
    "@metamask/notification-services-controller>firebase>@firebase/app>idb": {
      "globals": {
        "DOMException": true,
        "IDBCursor": true,
        "IDBDatabase": true,
        "IDBIndex": true,
        "IDBObjectStore": true,
        "IDBRequest": true,
        "IDBTransaction": true,
        "indexedDB.deleteDatabase": true,
        "indexedDB.open": true
      }
    },
    "eth-ens-namehash>idna-uts46-hx": {
      "globals": {
        "define": true
      },
      "packages": {
        "browserify>punycode": true
      }
    },
    "string.prototype.matchall>internal-slot": {
      "packages": {
        "string.prototype.matchall>call-bind>es-errors": true,
        "depcheck>is-core-module>hasown": true,
        "string.prototype.matchall>side-channel": true
      }
    },
    "browserify>util>is-arguments": {
      "packages": {
        "string.prototype.matchall>call-bind": true,
        "koa>is-generator-function>has-tostringtag": true
      }
    },
    "string.prototype.matchall>es-abstract>is-array-buffer": {
      "packages": {
        "string.prototype.matchall>call-bind": true,
        "string.prototype.matchall>get-intrinsic": true
      }
    },
    "@metamask/eth-token-tracker>deep-equal>which-boxed-primitive>is-bigint": {
      "packages": {
        "string.prototype.matchall>es-abstract>unbox-primitive>has-bigints": true
      }
    },
    "@metamask/eth-token-tracker>deep-equal>which-boxed-primitive>is-boolean-object": {
      "packages": {
        "string.prototype.matchall>call-bind": true,
        "koa>is-generator-function>has-tostringtag": true
      }
    },
    "string.prototype.matchall>es-abstract>is-callable": {
      "globals": {
        "document": true
      }
    },
    "@metamask/eth-token-tracker>deep-equal>is-date-object": {
      "packages": {
        "koa>is-generator-function>has-tostringtag": true
      }
    },
    "koa>is-generator-function": {
      "packages": {
        "koa>is-generator-function>has-tostringtag": true
      }
    },
    "@material-ui/core>@material-ui/styles>jss>is-in-browser": {
      "globals": {
        "document": true
      }
    },
    "@metamask/eth-token-tracker>deep-equal>which-boxed-primitive>is-number-object": {
      "packages": {
        "koa>is-generator-function>has-tostringtag": true
      }
    },
    "string.prototype.matchall>es-abstract>is-regex": {
      "packages": {
        "string.prototype.matchall>call-bind": true,
        "koa>is-generator-function>has-tostringtag": true
      }
    },
    "string.prototype.matchall>es-abstract>is-shared-array-buffer": {
      "packages": {
        "string.prototype.matchall>call-bind": true
      }
    },
    "eslint-plugin-react>array-includes>is-string": {
      "packages": {
        "koa>is-generator-function>has-tostringtag": true
      }
    },
    "string.prototype.matchall>es-abstract>es-to-primitive>is-symbol": {
      "packages": {
        "string.prototype.matchall>has-symbols": true
      }
    },
    "browserify>util>is-typed-array": {
      "packages": {
        "browserify>util>which-typed-array": true
      }
    },
    "@metamask/eth-token-tracker>deep-equal>which-collection>is-weakset": {
      "packages": {
        "string.prototype.matchall>call-bind": true,
        "string.prototype.matchall>get-intrinsic": true
      }
    },
    "eth-lattice-keyring>gridplus-sdk>borc>iso-url": {
      "globals": {
        "URL": true,
        "URLSearchParams": true,
        "location": true
      }
    },
    "@open-rpc/test-coverage>isomorphic-fetch": {
      "globals": {
        "fetch.bind": true
      },
      "packages": {
        "@open-rpc/test-coverage>isomorphic-fetch>whatwg-fetch": true
      }
    },
    "@ensdomains/content-hash>js-base64": {
      "globals": {
        "Base64": "write",
        "TextDecoder": true,
        "TextEncoder": true,
        "atob": true,
        "btoa": true,
        "define": true
      },
      "packages": {
        "browserify>buffer": true
      }
    },
    "eth-ens-namehash>js-sha3": {
      "globals": {
        "define": true
      },
      "packages": {
        "process": true
      }
    },
    "@ngraveio/bc-ur>jsbi": {
      "globals": {
        "define": true
      }
    },
    "@metamask/multichain>jsonschema": {
      "packages": {
        "browserify>url": true
      }
    },
    "@material-ui/core>@material-ui/styles>jss-plugin-camel-case": {
      "packages": {
        "@material-ui/core>@material-ui/styles>jss-plugin-camel-case>hyphenate-style-name": true
      }
    },
    "@material-ui/core>@material-ui/styles>jss-plugin-default-unit": {
      "globals": {
        "CSS": true
      },
      "packages": {
        "@material-ui/core>@material-ui/styles>jss": true
      }
    },
    "@material-ui/core>@material-ui/styles>jss-plugin-global": {
      "packages": {
        "@babel/runtime": true,
        "@material-ui/core>@material-ui/styles>jss": true
      }
    },
    "@material-ui/core>@material-ui/styles>jss-plugin-nested": {
      "packages": {
        "@babel/runtime": true,
        "react-router-dom>tiny-warning": true
      }
    },
    "@material-ui/core>@material-ui/styles>jss-plugin-rule-value-function": {
      "packages": {
        "@material-ui/core>@material-ui/styles>jss": true,
        "react-router-dom>tiny-warning": true
      }
    },
    "@material-ui/core>@material-ui/styles>jss-plugin-vendor-prefixer": {
      "packages": {
        "@material-ui/core>@material-ui/styles>jss-plugin-vendor-prefixer>css-vendor": true,
        "@material-ui/core>@material-ui/styles>jss": true
      }
    },
    "@material-ui/core>@material-ui/styles>jss": {
      "globals": {
        "CSS": true,
        "document.createElement": true,
        "document.querySelector": true
      },
      "packages": {
        "@babel/runtime": true,
        "@material-ui/core>@material-ui/styles>jss>is-in-browser": true,
        "react-router-dom>tiny-warning": true
      }
    },
    "ethereumjs-util>ethereum-cryptography>keccak": {
      "packages": {
        "browserify>buffer": true,
        "readable-stream": true
      }
    },
    "currency-formatter>locale-currency": {
      "globals": {
        "countryCode": true
      }
    },
    "localforage": {
      "globals": {
        "Blob": true,
        "BlobBuilder": true,
        "FileReader": true,
        "IDBKeyRange": true,
        "MSBlobBuilder": true,
        "MozBlobBuilder": true,
        "OIndexedDB": true,
        "WebKitBlobBuilder": true,
        "atob": true,
        "btoa": true,
        "console.error": true,
        "console.info": true,
        "console.warn": true,
        "define": true,
        "fetch": true,
        "indexedDB": true,
        "localStorage": true,
        "mozIndexedDB": true,
        "msIndexedDB": true,
        "navigator.platform": true,
        "navigator.userAgent": true,
        "openDatabase": true,
        "setTimeout": true,
        "webkitIndexedDB": true
      }
    },
    "lodash": {
      "globals": {
        "clearTimeout": true,
        "define": true,
        "setTimeout": true
      }
    },
    "loglevel": {
      "globals": {
        "console": true,
        "define": true,
        "document.cookie": true,
        "localStorage": true,
        "log": "write",
        "navigator": true
      }
    },
    "lottie-web": {
      "globals": {
        "Blob": true,
        "Howl": true,
        "OffscreenCanvas": true,
        "URL.createObjectURL": true,
        "Worker": true,
        "XMLHttpRequest": true,
        "bodymovin": "write",
        "clearInterval": true,
        "console": true,
        "define": true,
        "document.body": true,
        "document.createElement": true,
        "document.createElementNS": true,
        "document.getElementsByClassName": true,
        "document.getElementsByTagName": true,
        "document.querySelectorAll": true,
        "document.readyState": true,
        "location.origin": true,
        "location.pathname": true,
        "navigator": true,
        "requestAnimationFrame": true,
        "setInterval": true,
        "setTimeout": true
      }
    },
    "luxon": {
      "globals": {
        "Intl": true
      }
    },
    "@metamask/snaps-utils>marked": {
      "globals": {
        "console.error": true,
        "console.warn": true,
        "define": true
      }
    },
    "ethereumjs-util>create-hash>md5.js": {
      "packages": {
        "ethereumjs-util>create-hash>md5.js>hash-base": true,
        "pumpify>inherits": true,
        "koa>content-disposition>safe-buffer": true
      }
    },
    "@storybook/addon-docs>remark-external-links>mdast-util-definitions": {
      "packages": {
        "react-markdown>unist-util-visit": true
      }
    },
    "react-markdown>remark-parse>mdast-util-from-markdown": {
      "packages": {
        "react-markdown>remark-parse>mdast-util-from-markdown>mdast-util-to-string": true,
        "react-markdown>remark-parse>mdast-util-from-markdown>micromark": true,
        "react-syntax-highlighter>refractor>parse-entities": true,
        "react-markdown>remark-parse>mdast-util-from-markdown>unist-util-stringify-position": true
      }
    },
    "react-markdown>remark-rehype>mdast-util-to-hast": {
      "globals": {
        "console.warn": true
      },
      "packages": {
        "@storybook/addon-docs>remark-external-links>mdast-util-definitions": true,
        "react-markdown>remark-rehype>mdast-util-to-hast>mdurl": true,
        "react-markdown>remark-rehype>mdast-util-to-hast>unist-builder": true,
        "react-markdown>remark-rehype>mdast-util-to-hast>unist-util-generated": true,
        "react-markdown>remark-rehype>mdast-util-to-hast>unist-util-position": true,
        "react-markdown>unist-util-visit": true
      }
    },
    "eth-lattice-keyring>@ethereumjs/util>micro-ftch": {
      "globals": {
        "Headers": true,
        "TextDecoder": true,
        "URL": true,
        "btoa": true,
        "fetch": true
      },
      "packages": {
        "browserify>browserify-zlib": true,
        "browserify>buffer": true,
        "https-browserify": true,
        "process": true,
        "stream-http": true,
        "browserify>url": true,
        "browserify>util": true
      }
    },
    "react-markdown>remark-parse>mdast-util-from-markdown>micromark": {
      "packages": {
        "react-syntax-highlighter>refractor>parse-entities": true
      }
    },
    "crypto-browserify>diffie-hellman>miller-rabin": {
      "packages": {
        "bn.js": true,
        "@metamask/ppom-validator>elliptic>brorand": true
      }
    },
    "@ensdomains/content-hash>cids>multibase": {
      "globals": {
        "TextDecoder": true,
        "TextEncoder": true
      },
      "packages": {
        "@ensdomains/content-hash>cids>multibase>@multiformats/base-x": true
      }
    },
    "@ensdomains/content-hash>multihashes>multibase": {
      "packages": {
        "@ensdomains/content-hash>multihashes>multibase>base-x": true,
        "browserify>buffer": true,
        "@ensdomains/content-hash>multihashes>web-encoding": true
      }
    },
    "@ensdomains/content-hash>multicodec": {
      "packages": {
        "@ensdomains/content-hash>multicodec>uint8arrays": true,
        "sass-embedded>varint": true
      }
    },
    "@ensdomains/content-hash>multicodec>uint8arrays>multiformats": {
      "globals": {
        "TextDecoder": true,
        "TextEncoder": true,
        "console.warn": true,
        "crypto.subtle.digest": true
      }
    },
    "@ensdomains/content-hash>multihashes": {
      "packages": {
        "browserify>buffer": true,
        "@ensdomains/content-hash>multihashes>multibase": true,
        "@ensdomains/content-hash>multihashes>varint": true,
        "@ensdomains/content-hash>multihashes>web-encoding": true
      }
    },
    "@ensdomains/content-hash>cids>multihashes": {
      "packages": {
        "@ensdomains/content-hash>cids>multibase": true,
        "@ensdomains/content-hash>cids>uint8arrays": true,
        "@ensdomains/content-hash>cids>multihashes>varint": true
      }
    },
    "nanoid": {
      "globals": {
        "crypto.getRandomValues": true
      }
    },
    "@metamask/approval-controller>nanoid": {
      "globals": {
        "crypto.getRandomValues": true
      }
    },
    "@metamask/smart-transactions-controller>@metamask/controllers>nanoid": {
      "globals": {
        "crypto.getRandomValues": true
      }
    },
    "@metamask/notification-controller>nanoid": {
      "globals": {
        "crypto.getRandomValues": true
      }
    },
    "@metamask/permission-controller>nanoid": {
      "globals": {
        "crypto.getRandomValues": true
      }
    },
    "@metamask/rpc-methods>nanoid": {
      "globals": {
        "crypto.getRandomValues": true
      }
    },
    "@metamask/rpc-methods-flask>nanoid": {
      "globals": {
        "crypto.getRandomValues": true
      }
    },
    "@metamask/snaps-controllers>nanoid": {
      "globals": {
        "crypto.getRandomValues": true
      }
    },
    "@metamask/snaps-controllers-flask>nanoid": {
      "globals": {
        "crypto.getRandomValues": true
      }
    },
    "depcheck>@vue/compiler-sfc>postcss>nanoid": {
      "globals": {
        "crypto.getRandomValues": true
      }
    },
    "dependency-tree>precinct>detective-postcss>postcss>nanoid": {
      "globals": {
        "crypto.getRandomValues": true
      }
    },
    "node-fetch": {
      "globals": {
        "Headers": true,
        "Request": true,
        "Response": true,
        "fetch": true
      }
    },
    "@metamask/controllers>web3-provider-engine>cross-fetch>node-fetch": {
      "globals": {
        "fetch": true
      }
    },
    "@metamask/controllers>web3-provider-engine>eth-json-rpc-middleware>node-fetch": {
      "globals": {
        "fetch": true
      }
    },
    "eth-method-registry>@metamask/ethjs-contract>ethjs-abi>number-to-bn": {
      "packages": {
        "bn.js": true,
        "eth-method-registry>@metamask/ethjs-query>@metamask/ethjs-format>strip-hex-prefix": true
      }
    },
    "string.prototype.matchall>es-abstract>object-inspect": {
      "globals": {
        "HTMLElement": true,
        "WeakRef": true
      },
      "packages": {
        "browserify>browser-resolve": true
      }
    },
    "@ngraveio/bc-ur>assert>object-is": {
      "packages": {
        "string.prototype.matchall>call-bind": true,
        "string.prototype.matchall>define-properties": true
      }
    },
    "gulp>vinyl-fs>object.assign": {
      "packages": {
        "string.prototype.matchall>call-bind": true,
        "string.prototype.matchall>define-properties": true,
        "string.prototype.matchall>has-symbols": true,
        "@lavamoat/lavapack>json-stable-stringify>object-keys": true
      }
    },
    "@metamask/object-multiplex>once": {
      "packages": {
        "@metamask/object-multiplex>once>wrappy": true
      }
    },
    "crypto-browserify>public-encrypt>parse-asn1": {
      "packages": {
        "crypto-browserify>public-encrypt>parse-asn1>asn1.js": true,
        "ethereumjs-util>ethereum-cryptography>browserify-aes": true,
        "browserify>buffer": true,
        "crypto-browserify>browserify-cipher>evp_bytestokey": true,
        "crypto-browserify>pbkdf2": true
      }
    },
    "react-syntax-highlighter>refractor>parse-entities": {
      "globals": {
        "document.createElement": true
      }
    },
    "path-browserify": {
      "packages": {
        "process": true
      }
    },
    "serve-handler>path-to-regexp": {
      "packages": {
        "serve-handler>path-to-regexp>isarray": true
      }
    },
    "crypto-browserify>pbkdf2": {
      "globals": {
        "crypto": true,
        "process": true,
        "queueMicrotask": true,
        "setImmediate": true,
        "setTimeout": true
      },
      "packages": {
        "ethereumjs-util>create-hash": true,
        "process": true,
        "ethereumjs-util>create-hash>ripemd160": true,
        "koa>content-disposition>safe-buffer": true,
        "addons-linter>sha.js": true
      }
    },
    "@material-ui/core>popper.js": {
      "globals": {
        "MSInputMethodContext": true,
        "Node.DOCUMENT_POSITION_FOLLOWING": true,
        "cancelAnimationFrame": true,
        "console.warn": true,
        "define": true,
        "devicePixelRatio": true,
        "document": true,
        "getComputedStyle": true,
        "innerHeight": true,
        "innerWidth": true,
        "navigator": true,
        "requestAnimationFrame": true,
        "setTimeout": true
      }
    },
    "react-tippy>popper.js": {
      "globals": {
        "MSInputMethodContext": true,
        "Node.DOCUMENT_POSITION_FOLLOWING": true,
        "cancelAnimationFrame": true,
        "console.warn": true,
        "define": true,
        "devicePixelRatio": true,
        "document": true,
        "getComputedStyle": true,
        "innerHeight": true,
        "innerWidth": true,
        "navigator.userAgent": true,
        "requestAnimationFrame": true,
        "setTimeout": true
      }
    },
    "process": {
      "globals": {
        "clearTimeout": true,
        "setTimeout": true
      }
    },
    "promise-to-callback": {
      "packages": {
        "promise-to-callback>is-fn": true,
        "promise-to-callback>set-immediate-shim": true
      }
    },
    "prop-types": {
      "globals": {
        "console": true
      },
      "packages": {
        "react>object-assign": true,
        "prop-types>react-is": true
      }
    },
    "react-markdown>property-information": {
      "packages": {
        "watchify>xtend": true
      }
    },
    "@trezor/connect-web>@trezor/connect>@trezor/protobuf>protobufjs": {
      "globals": {
        "process": true,
        "setTimeout": true
      },
      "packages": {
        "@trezor/connect-web>@trezor/connect>@trezor/protobuf>protobufjs>@protobufjs/aspromise": true,
        "@trezor/connect-web>@trezor/connect>@trezor/protobuf>protobufjs>@protobufjs/base64": true,
        "@trezor/connect-web>@trezor/connect>@trezor/protobuf>protobufjs>@protobufjs/codegen": true,
        "@trezor/connect-web>@trezor/connect>@trezor/protobuf>protobufjs>@protobufjs/eventemitter": true,
        "@trezor/connect-web>@trezor/connect>@trezor/protobuf>protobufjs>@protobufjs/fetch": true,
        "@trezor/connect-web>@trezor/connect>@trezor/protobuf>protobufjs>@protobufjs/float": true,
        "@trezor/connect-web>@trezor/connect>@trezor/protobuf>protobufjs>@protobufjs/inquire": true,
        "@trezor/connect-web>@trezor/connect>@trezor/protobuf>protobufjs>@protobufjs/path": true,
        "@trezor/connect-web>@trezor/connect>@trezor/protobuf>protobufjs>@protobufjs/pool": true,
        "@trezor/connect-web>@trezor/connect>@trezor/protobuf>protobufjs>@protobufjs/utf8": true
      }
    },
    "crypto-browserify>public-encrypt": {
      "packages": {
        "bn.js": true,
        "crypto-browserify>public-encrypt>browserify-rsa": true,
        "browserify>buffer": true,
        "ethereumjs-util>create-hash": true,
        "crypto-browserify>public-encrypt>parse-asn1": true,
        "crypto-browserify>randombytes": true
      }
    },
    "browserify>punycode": {
      "globals": {
        "define": true
      }
    },
    "qrcode-generator": {
      "globals": {
        "define": true
      }
    },
    "qrcode.react": {
      "globals": {
        "Path2D": true,
        "devicePixelRatio": true
      },
      "packages": {
        "react": true
      }
    },
    "mockttp>body-parser>qs": {
      "packages": {
        "string.prototype.matchall>side-channel": true
      }
    },
    "@metamask/snaps-controllers>tar-stream>streamx>queue-tick": {
      "globals": {
        "queueMicrotask": true
      }
    },
    "react-beautiful-dnd>raf-schd": {
      "globals": {
        "cancelAnimationFrame": true,
        "requestAnimationFrame": true
      }
    },
    "crypto-browserify>randombytes": {
      "globals": {
        "crypto": true,
        "msCrypto": true
      },
      "packages": {
        "process": true,
        "koa>content-disposition>safe-buffer": true
      }
    },
    "ethereumjs-wallet>randombytes": {
      "globals": {
        "crypto.getRandomValues": true
      }
    },
    "crypto-browserify>randomfill": {
      "globals": {
        "crypto": true,
        "msCrypto": true
      },
      "packages": {
        "process": true,
        "crypto-browserify>randombytes": true,
        "koa>content-disposition>safe-buffer": true
      }
    },
    "react": {
      "globals": {
        "console": true
      },
      "packages": {
        "react>object-assign": true,
        "prop-types": true
      }
    },
    "react-beautiful-dnd": {
      "globals": {
        "Element.prototype": true,
        "__REDUX_DEVTOOLS_EXTENSION_COMPOSE__": true,
        "addEventListener": true,
        "cancelAnimationFrame": true,
        "clearTimeout": true,
        "console": true,
        "document": true,
        "getComputedStyle": true,
        "pageXOffset": true,
        "pageYOffset": true,
        "removeEventListener": true,
        "requestAnimationFrame": true,
        "scrollBy": true,
        "setTimeout": true
      },
      "packages": {
        "@babel/runtime": true,
        "react-beautiful-dnd>css-box-model": true,
        "react-beautiful-dnd>memoize-one": true,
        "react-beautiful-dnd>raf-schd": true,
        "react": true,
        "react-dom": true,
        "react-redux": true,
        "redux": true,
        "react-beautiful-dnd>use-memo-one": true
      }
    },
    "react-chartjs-2": {
      "globals": {
        "setTimeout": true
      },
      "packages": {
        "chart.js": true,
        "react": true
      }
    },
    "react-focus-lock>react-clientside-effect": {
      "packages": {
        "@babel/runtime": true,
        "react": true
      }
    },
    "react-devtools": {
      "packages": {
        "react-devtools>react-devtools-core": true
      }
    },
    "react-devtools>react-devtools-core": {
      "globals": {
        "WebSocket": true,
        "setTimeout": true
      }
    },
    "react-dnd-html5-backend": {
      "globals": {
        "addEventListener": true,
        "clearTimeout": true,
        "removeEventListener": true
      }
    },
    "react-dom": {
      "globals": {
        "HTMLIFrameElement": true,
        "MSApp": true,
        "__REACT_DEVTOOLS_GLOBAL_HOOK__": true,
        "addEventListener": true,
        "clearTimeout": true,
        "clipboardData": true,
        "console": true,
        "dispatchEvent": true,
        "document": true,
        "event": "write",
        "jest": true,
        "location.protocol": true,
        "navigator.userAgent.indexOf": true,
        "performance": true,
        "removeEventListener": true,
        "self": true,
        "setTimeout": true,
        "top": true,
        "trustedTypes": true
      },
      "packages": {
        "react>object-assign": true,
        "prop-types": true,
        "react": true,
        "react-dom>scheduler": true
      }
    },
    "react-responsive-carousel>react-easy-swipe": {
      "globals": {
        "addEventListener": true,
        "define": true,
        "document.addEventListener": true,
        "document.removeEventListener": true
      },
      "packages": {
        "prop-types": true,
        "react": true
      }
    },
    "react-popper>react-fast-compare": {
      "globals": {
        "Element": true,
        "console.warn": true
      }
    },
    "react-focus-lock": {
      "globals": {
        "addEventListener": true,
        "console.error": true,
        "console.warn": true,
        "document": true,
        "removeEventListener": true,
        "setTimeout": true
      },
      "packages": {
        "@babel/runtime": true,
        "react-focus-lock>focus-lock": true,
        "prop-types": true,
        "react": true,
        "react-focus-lock>react-clientside-effect": true,
        "react-focus-lock>use-callback-ref": true,
        "react-focus-lock>use-sidecar": true
      }
    },
    "react-idle-timer": {
      "globals": {
        "clearTimeout": true,
        "document": true,
        "setTimeout": true
      },
      "packages": {
        "prop-types": true,
        "react": true
      }
    },
    "prop-types>react-is": {
      "globals": {
        "console": true
      }
    },
    "react-markdown>react-is": {
      "globals": {
        "console": true
      }
    },
    "react-redux>react-is": {
      "globals": {
        "console": true
      }
    },
    "react-markdown": {
      "globals": {
        "console.warn": true
      },
      "packages": {
        "react-markdown>comma-separated-tokens": true,
        "prop-types": true,
        "react-markdown>property-information": true,
        "react": true,
        "react-markdown>react-is": true,
        "react-markdown>remark-parse": true,
        "react-markdown>remark-rehype": true,
        "react-markdown>space-separated-tokens": true,
        "react-markdown>style-to-object": true,
        "react-markdown>unified": true,
        "react-markdown>unist-util-visit": true,
        "react-markdown>vfile": true
      }
    },
    "react-popper": {
      "globals": {
        "document": true
      },
      "packages": {
        "@popperjs/core": true,
        "react": true,
        "react-popper>react-fast-compare": true,
        "react-popper>warning": true
      }
    },
    "react-redux": {
      "globals": {
        "console": true,
        "document": true
      },
      "packages": {
        "@babel/runtime": true,
        "react-redux>hoist-non-react-statics": true,
        "prop-types": true,
        "react": true,
        "react-dom": true,
        "react-redux>react-is": true
      }
    },
    "react-responsive-carousel": {
      "globals": {
        "HTMLElement": true,
        "addEventListener": true,
        "clearTimeout": true,
        "console.warn": true,
        "document": true,
        "getComputedStyle": true,
        "removeEventListener": true,
        "setTimeout": true
      },
      "packages": {
        "classnames": true,
        "react": true,
        "react-dom": true,
        "react-responsive-carousel>react-easy-swipe": true
      }
    },
    "react-router-dom": {
      "packages": {
        "react-router-dom>history": true,
        "prop-types": true,
        "react": true,
        "react-router-dom>react-router": true,
        "react-router-dom>tiny-invariant": true,
        "react-router-dom>tiny-warning": true
      }
    },
    "react-router-dom-v5-compat": {
      "globals": {
        "FormData": true,
        "URL": true,
        "URLSearchParams": true,
        "__reactRouterVersion": "write",
        "addEventListener": true,
        "confirm": true,
        "define": true,
        "document": true,
        "history.scrollRestoration": true,
        "location.href": true,
        "removeEventListener": true,
        "scrollTo": true,
        "scrollY": true,
        "sessionStorage.getItem": true,
        "sessionStorage.setItem": true,
        "setTimeout": true
      },
      "packages": {
        "react-router-dom-v5-compat>@remix-run/router": true,
        "history": true,
        "react": true,
        "react-dom": true,
        "react-router-dom": true,
        "react-router-dom-v5-compat>react-router": true
      }
    },
    "react-router-dom>react-router": {
      "packages": {
        "react-router-dom>history": true,
        "react-redux>hoist-non-react-statics": true,
        "serve-handler>path-to-regexp": true,
        "prop-types": true,
        "react": true,
        "prop-types>react-is": true,
        "react-router-dom>tiny-invariant": true,
        "react-router-dom>tiny-warning": true
      }
    },
    "react-router-dom-v5-compat>react-router": {
      "globals": {
        "console.error": true,
        "define": true
      },
      "packages": {
        "react-router-dom-v5-compat>@remix-run/router": true,
        "react": true
      }
    },
    "react-simple-file-input": {
      "globals": {
        "File": true,
        "FileReader": true,
        "console.warn": true
      },
      "packages": {
        "prop-types": true,
        "react": true
      }
    },
    "react-tippy": {
      "globals": {
        "Element": true,
        "MSStream": true,
        "MutationObserver": true,
        "addEventListener": true,
        "clearTimeout": true,
        "console.error": true,
        "console.warn": true,
        "define": true,
        "document": true,
        "getComputedStyle": true,
        "innerHeight": true,
        "innerWidth": true,
        "navigator.maxTouchPoints": true,
        "navigator.msMaxTouchPoints": true,
        "navigator.userAgent": true,
        "performance": true,
        "requestAnimationFrame": true,
        "setTimeout": true
      },
      "packages": {
        "react-tippy>popper.js": true,
        "react": true,
        "react-dom": true
      }
    },
    "react-toggle-button": {
      "globals": {
        "clearTimeout": true,
        "console.warn": true,
        "define": true,
        "performance": true,
        "setTimeout": true
      },
      "packages": {
        "react": true
      }
    },
    "@material-ui/core>react-transition-group": {
      "globals": {
        "Element": true,
        "setTimeout": true
      },
      "packages": {
        "@material-ui/core>react-transition-group>dom-helpers": true,
        "prop-types": true,
        "react": true,
        "react-dom": true
      }
    },
    "readable-stream": {
      "packages": {
        "browserify>browser-resolve": true,
        "browserify>buffer": true,
        "webpack>events": true,
        "pumpify>inherits": true,
        "process": true,
        "browserify>string_decoder": true,
        "readable-stream>util-deprecate": true
      }
    },
    "extension-port-stream>readable-stream": {
      "globals": {
        "AbortController": true,
        "AbortSignal": true,
        "AggregateError": true,
        "Blob": true,
        "ERR_INVALID_ARG_TYPE": true,
        "queueMicrotask": true
      },
      "packages": {
        "@lavamoat/lavapack>readable-stream>abort-controller": true,
        "browserify>buffer": true,
        "webpack>events": true,
        "process": true,
        "browserify>string_decoder": true
      }
    },
    "@metamask/providers>extension-port-stream>readable-stream": {
      "globals": {
        "AbortController": true,
        "AbortSignal": true,
        "AggregateError": true,
        "Blob": true,
        "ERR_INVALID_ARG_TYPE": true,
        "queueMicrotask": true
      },
      "packages": {
        "@lavamoat/lavapack>readable-stream>abort-controller": true,
        "browserify>buffer": true,
        "webpack>events": true,
        "process": true,
        "browserify>string_decoder": true
      }
    },
    "@metamask/snaps-controllers>readable-web-to-node-stream": {
      "packages": {
        "readable-stream": true
      }
    },
    "redux": {
      "globals": {
        "console": true
      },
      "packages": {
        "@babel/runtime": true
      }
    },
    "string.prototype.matchall>regexp.prototype.flags": {
      "packages": {
        "string.prototype.matchall>call-bind": true,
        "string.prototype.matchall>define-properties": true,
        "string.prototype.matchall>call-bind>es-errors": true,
        "string.prototype.matchall>regexp.prototype.flags>set-function-name": true
      }
    },
    "react-markdown>remark-parse": {
      "packages": {
        "react-markdown>remark-parse>mdast-util-from-markdown": true
      }
    },
    "react-markdown>remark-rehype": {
      "packages": {
        "react-markdown>remark-rehype>mdast-util-to-hast": true
      }
    },
    "react-markdown>vfile>replace-ext": {
      "packages": {
        "path-browserify": true
      }
    },
    "reselect": {
      "globals": {
        "WeakRef": true,
        "console.warn": true,
        "unstable_autotrackMemoize": true
      }
    },
    "@metamask/snaps-utils>rfdc": {
      "packages": {
        "browserify>buffer": true
      }
    },
    "ethereumjs-util>create-hash>ripemd160": {
      "packages": {
        "browserify>buffer": true,
        "ethereumjs-util>create-hash>md5.js>hash-base": true,
        "pumpify>inherits": true
      }
    },
    "eth-lattice-keyring>rlp": {
      "globals": {
        "TextEncoder": true
      }
    },
    "ethereumjs-util>rlp": {
      "packages": {
        "bn.js": true,
        "browserify>buffer": true
      }
    },
    "@metamask/keyring-controller>ethereumjs-wallet>ethereumjs-util>rlp": {
      "packages": {
        "bn.js": true,
        "browserify>buffer": true
      }
    },
    "wait-on>rxjs": {
      "globals": {
        "cancelAnimationFrame": true,
        "clearInterval": true,
        "clearTimeout": true,
        "performance": true,
        "requestAnimationFrame": true,
        "setInterval.apply": true,
        "setTimeout.apply": true
      }
    },
    "koa>content-disposition>safe-buffer": {
      "packages": {
        "browserify>buffer": true
      }
    },
    "react-dom>scheduler": {
      "globals": {
        "MessageChannel": true,
        "cancelAnimationFrame": true,
        "clearTimeout": true,
        "console": true,
        "navigator": true,
        "performance": true,
        "requestAnimationFrame": true,
        "setTimeout": true
      }
    },
    "ethers>@ethersproject/json-wallets>scrypt-js": {
      "globals": {
        "define": true,
        "setTimeout": true
      },
      "packages": {
        "browserify>timers-browserify": true
      }
    },
    "ganache>secp256k1": {
      "packages": {
        "@metamask/ppom-validator>elliptic": true
      }
    },
    "semver": {
      "globals": {
        "console.error": true
      },
      "packages": {
        "process": true
      }
    },
    "string.prototype.matchall>call-bind>set-function-length": {
      "packages": {
        "string.prototype.matchall>define-properties>define-data-property": true,
        "string.prototype.matchall>call-bind>es-errors": true,
        "string.prototype.matchall>get-intrinsic": true,
        "string.prototype.matchall>es-abstract>gopd": true,
        "string.prototype.matchall>es-abstract>has-property-descriptors": true
      }
    },
    "string.prototype.matchall>regexp.prototype.flags>set-function-name": {
      "packages": {
        "string.prototype.matchall>define-properties>define-data-property": true,
        "string.prototype.matchall>call-bind>es-errors": true,
        "string.prototype.matchall>es-abstract>function.prototype.name>functions-have-names": true,
        "string.prototype.matchall>es-abstract>has-property-descriptors": true
      }
    },
    "promise-to-callback>set-immediate-shim": {
      "globals": {
        "setTimeout.apply": true
      },
      "packages": {
        "browserify>timers-browserify": true
      }
    },
    "addons-linter>sha.js": {
      "packages": {
        "pumpify>inherits": true,
        "koa>content-disposition>safe-buffer": true
      }
    },
    "string.prototype.matchall>side-channel>side-channel-list": {
      "packages": {
        "string.prototype.matchall>call-bind>es-errors": true,
        "string.prototype.matchall>es-abstract>object-inspect": true
      }
    },
    "string.prototype.matchall>side-channel>side-channel-map": {
      "packages": {
        "string.prototype.matchall>side-channel>side-channel-map>call-bound": true,
        "string.prototype.matchall>call-bind>es-errors": true,
        "string.prototype.matchall>get-intrinsic": true,
        "string.prototype.matchall>es-abstract>object-inspect": true
      }
    },
    "string.prototype.matchall>side-channel>side-channel-weakmap": {
      "packages": {
        "string.prototype.matchall>side-channel>side-channel-map>call-bound": true,
        "string.prototype.matchall>call-bind>es-errors": true,
        "string.prototype.matchall>get-intrinsic": true,
        "string.prototype.matchall>es-abstract>object-inspect": true,
        "string.prototype.matchall>side-channel>side-channel-map": true
      }
    },
    "string.prototype.matchall>side-channel": {
      "packages": {
        "string.prototype.matchall>call-bind>es-errors": true,
        "string.prototype.matchall>es-abstract>object-inspect": true,
        "string.prototype.matchall>side-channel>side-channel-list": true,
        "string.prototype.matchall>side-channel>side-channel-map": true,
        "string.prototype.matchall>side-channel>side-channel-weakmap": true
      }
    },
    "@metamask/profile-sync-controller>siwe": {
      "globals": {
        "console.error": true,
        "console.warn": true
      },
      "packages": {
        "@metamask/profile-sync-controller>siwe>@spruceid/siwe-parser": true,
        "@metamask/profile-sync-controller>siwe>@stablelib/random": true,
        "ethers": true,
        "@metamask/controller-utils>@spruceid/siwe-parser>valid-url": true
      }
    },
    "@metamask/eth-token-tracker>deep-equal>es-get-iterator>stop-iteration-iterator": {
      "globals": {
        "StopIteration": true
      },
      "packages": {
        "string.prototype.matchall>internal-slot": true
      }
    },
    "stream-browserify": {
      "packages": {
        "webpack>events": true,
        "pumpify>inherits": true,
        "readable-stream": true
      }
    },
    "stream-http": {
      "globals": {
        "AbortController": true,
        "Blob": true,
        "MSStreamReader": true,
        "ReadableStream": true,
        "WritableStream": true,
        "XDomainRequest": true,
        "XMLHttpRequest": true,
        "clearTimeout": true,
        "fetch": true,
        "location.protocol.search": true,
        "setTimeout": true
      },
      "packages": {
        "browserify>buffer": true,
        "stream-http>builtin-status-codes": true,
        "pumpify>inherits": true,
        "process": true,
        "readable-stream": true,
        "browserify>url": true,
        "watchify>xtend": true
      }
    },
    "@metamask/snaps-controllers>tar-stream>streamx": {
      "packages": {
        "webpack>events": true,
        "@metamask/snaps-controllers>tar-stream>fast-fifo": true,
        "@metamask/snaps-controllers>tar-stream>streamx>queue-tick": true
      }
    },
    "browserify>string_decoder": {
      "packages": {
        "koa>content-disposition>safe-buffer": true
      }
    },
    "eth-method-registry>@metamask/ethjs-query>@metamask/ethjs-format>strip-hex-prefix": {
      "packages": {
        "eth-method-registry>@metamask/ethjs-query>@metamask/ethjs-format>is-hex-prefixed": true
      }
    },
    "react-markdown>style-to-object": {
      "packages": {
        "react-markdown>style-to-object>inline-style-parser": true
      }
    },
    "@metamask/snaps-controllers>tar-stream": {
      "packages": {
        "@metamask/snaps-controllers>tar-stream>b4a": true,
        "browserify>browser-resolve": true,
        "@metamask/snaps-controllers>tar-stream>fast-fifo": true,
        "@metamask/snaps-controllers>tar-stream>streamx": true
      }
    },
    "debounce-stream>through": {
      "packages": {
        "process": true,
        "stream-browserify": true
      }
    },
    "browserify>timers-browserify": {
      "globals": {
        "clearInterval": true,
        "clearTimeout": true,
        "setInterval": true,
        "setTimeout": true
      },
      "packages": {
        "process": true
      }
    },
    "react-router-dom>tiny-warning": {
      "globals": {
        "console": true
      }
    },
    "copy-to-clipboard>toggle-selection": {
      "globals": {
        "document.activeElement": true,
        "document.getSelection": true
      }
    },
    "tslib": {
      "globals": {
        "SuppressedError": true,
        "define": true
      }
    },
    "@metamask/eth-sig-util>tweetnacl": {
      "globals": {
        "crypto": true,
        "msCrypto": true,
        "nacl": "write"
      },
      "packages": {
        "browserify>browser-resolve": true
      }
    },
    "@trezor/connect-web>@trezor/connect-common>@trezor/env-utils>ua-parser-js": {
      "globals": {
        "define": true
      }
    },
    "@ensdomains/content-hash>cids>uint8arrays": {
      "globals": {
        "TextDecoder": true,
        "TextEncoder": true
      },
      "packages": {
        "@ensdomains/content-hash>cids>multibase": true
      }
    },
    "@ensdomains/content-hash>multicodec>uint8arrays": {
      "globals": {
        "Buffer": true,
        "TextDecoder": true,
        "TextEncoder": true
      },
      "packages": {
        "@ensdomains/content-hash>multicodec>uint8arrays>multiformats": true
      }
    },
    "@metamask/keyring-controller>ulid": {
      "globals": {
        "console.error": true,
        "crypto": true,
        "define": true
      }
    },
    "react-markdown>unified": {
      "packages": {
        "react-markdown>unified>bail": true,
        "react-markdown>unified>extend": true,
        "react-markdown>unified>is-buffer": true,
        "mocha>yargs-unparser>is-plain-obj": true,
        "react-markdown>unified>trough": true,
        "react-markdown>vfile": true
      }
    },
    "react-markdown>unist-util-visit>unist-util-visit-parents": {
      "packages": {
        "react-markdown>unist-util-visit>unist-util-is": true
      }
    },
    "react-markdown>unist-util-visit": {
      "packages": {
        "react-markdown>unist-util-visit>unist-util-visit-parents": true
      }
    },
    "uri-js": {
      "globals": {
        "define": true
      }
    },
    "browserify>url": {
      "packages": {
        "browserify>punycode": true,
        "mockttp>body-parser>qs": true
      }
    },
    "react-focus-lock>use-callback-ref": {
      "packages": {
        "react": true
      }
    },
    "react-beautiful-dnd>use-memo-one": {
      "packages": {
        "react": true
      }
    },
    "react-focus-lock>use-sidecar": {
      "globals": {
        "console.error": true
      },
      "packages": {
        "react-focus-lock>use-sidecar>detect-node-es": true,
        "react": true,
        "tslib": true
      }
    },
    "readable-stream>util-deprecate": {
      "globals": {
        "console.trace": true,
        "console.warn": true,
        "localStorage": true
      }
    },
    "browserify>assert>util": {
      "globals": {
        "console.error": true,
        "console.log": true,
        "console.trace": true,
        "process": true
      },
      "packages": {
        "browserify>assert>util>inherits": true,
        "process": true
      }
    },
    "browserify>util": {
      "globals": {
        "console.error": true,
        "console.log": true,
        "console.trace": true
      },
      "packages": {
        "pumpify>inherits": true,
        "browserify>util>is-arguments": true,
        "koa>is-generator-function": true,
        "browserify>util>is-typed-array": true,
        "process": true,
        "browserify>util>which-typed-array": true
      }
    },
    "uuid": {
      "globals": {
        "crypto": true,
        "msCrypto": true
      }
    },
    "@metamask/eth-snap-keyring>uuid": {
      "globals": {
        "crypto": true
      }
    },
    "@metamask/keyring-snap-client>uuid": {
      "globals": {
        "crypto": true
      }
    },
    "eth-lattice-keyring>gridplus-sdk>uuid": {
      "globals": {
        "crypto": true
      }
    },
    "@metamask/snaps-utils>validate-npm-package-name": {
      "packages": {
        "@metamask/snaps-utils>validate-npm-package-name>builtins": true
      }
    },
    "react-markdown>vfile>vfile-message": {
      "packages": {
        "react-markdown>vfile>unist-util-stringify-position": true
      }
    },
    "react-markdown>vfile": {
      "packages": {
        "react-markdown>vfile>is-buffer": true,
        "path-browserify": true,
        "process": true,
        "react-markdown>vfile>replace-ext": true,
        "react-markdown>vfile>vfile-message": true
      }
    },
    "browserify>vm-browserify": {
      "globals": {
        "document.body.appendChild": true,
        "document.body.removeChild": true,
        "document.createElement": true
      }
    },
    "react-popper>warning": {
      "globals": {
        "console": true
      }
    },
    "@ensdomains/content-hash>multihashes>web-encoding": {
      "globals": {
        "TextDecoder": true,
        "TextEncoder": true
      },
      "packages": {
        "browserify>util": true
      }
    },
    "web3": {
      "globals": {
        "XMLHttpRequest": true
      }
    },
    "@metamask/controllers>web3": {
      "globals": {
        "XMLHttpRequest": true
      }
    },
    "webextension-polyfill": {
      "globals": {
        "browser": true,
        "chrome": true,
        "console.error": true,
        "console.warn": true,
        "define": true
      }
    },
    "@open-rpc/test-coverage>isomorphic-fetch>whatwg-fetch": {
      "globals": {
        "AbortController": true,
        "Blob": true,
        "FileReader": true,
        "FormData": true,
        "URLSearchParams.prototype.isPrototypeOf": true,
        "XMLHttpRequest": true,
        "console.warn": true,
        "define": true,
        "setTimeout": true
      }
    },
    "@metamask/eth-token-tracker>deep-equal>which-boxed-primitive": {
      "packages": {
        "@metamask/eth-token-tracker>deep-equal>which-boxed-primitive>is-bigint": true,
        "@metamask/eth-token-tracker>deep-equal>which-boxed-primitive>is-boolean-object": true,
        "@metamask/eth-token-tracker>deep-equal>which-boxed-primitive>is-number-object": true,
        "eslint-plugin-react>array-includes>is-string": true,
        "string.prototype.matchall>es-abstract>es-to-primitive>is-symbol": true
      }
    },
    "@metamask/eth-token-tracker>deep-equal>which-collection": {
      "packages": {
        "@metamask/eth-token-tracker>deep-equal>es-get-iterator>is-map": true,
        "@metamask/eth-token-tracker>deep-equal>es-get-iterator>is-set": true,
        "@metamask/eth-token-tracker>deep-equal>which-collection>is-weakmap": true,
        "@metamask/eth-token-tracker>deep-equal>which-collection>is-weakset": true
      }
    },
    "browserify>util>which-typed-array": {
      "packages": {
        "string.prototype.matchall>es-abstract>available-typed-arrays": true,
        "string.prototype.matchall>call-bind": true,
        "browserify>util>which-typed-array>for-each": true,
        "string.prototype.matchall>es-abstract>gopd": true,
        "koa>is-generator-function>has-tostringtag": true
      }
    }
  }
}<|MERGE_RESOLUTION|>--- conflicted
+++ resolved
@@ -821,8 +821,6 @@
       "globals": {
         "define": true
       },
-<<<<<<< HEAD
-=======
       "packages": {
         "@ngraveio/bc-ur": true,
         "ethereumjs-util>ethereum-cryptography>bs58check": true,
@@ -835,28 +833,12 @@
       "globals": {
         "define": true
       },
->>>>>>> e79c5555
       "packages": {
         "@ngraveio/bc-ur": true,
         "ethereumjs-util>ethereum-cryptography>bs58check": true,
         "buffer": true,
         "browserify>buffer": true,
         "tslib": true
-<<<<<<< HEAD
-      }
-    },
-    "@metamask/metamask-airgapped-keyring>@keystonehq/bc-ur-registry-eth>@keystonehq/bc-ur-registry": {
-      "globals": {
-        "define": true
-      },
-      "packages": {
-        "@ngraveio/bc-ur": true,
-        "ethereumjs-util>ethereum-cryptography>bs58check": true,
-        "buffer": true,
-        "browserify>buffer": true,
-        "tslib": true
-=======
->>>>>>> e79c5555
       }
     },
     "chart.js>@kurkle/color": {
@@ -1172,7 +1154,7 @@
         "@metamask/eth-snap-keyring": true,
         "@metamask/keyring-api": true,
         "@metamask/keyring-controller": true,
-        "@metamask/accounts-controller>@metamask/keyring-utils": true,
+        "@metamask/keyring-api>@metamask/keyring-utils": true,
         "@metamask/utils": true,
         "@ethereumjs/tx>ethereum-cryptography": true,
         "uuid": true
@@ -1286,8 +1268,6 @@
         "immer": true
       }
     },
-<<<<<<< HEAD
-=======
     "@metamask/bridge-controller": {
       "globals": {
         "AbortController": true,
@@ -1309,7 +1289,6 @@
         "@metamask/utils": true
       }
     },
->>>>>>> e79c5555
     "@metamask/browser-passworder": {
       "globals": {
         "CryptoKey": true,
@@ -1436,26 +1415,6 @@
         "@metamask/json-rpc-engine": true,
         "@metamask/rpc-errors": true,
         "@metamask/utils>@metamask/superstruct": true,
-<<<<<<< HEAD
-        "@metamask/utils": true,
-=======
-        "@metamask/network-controller>@metamask/eth-json-rpc-middleware>@metamask/utils": true,
->>>>>>> e79c5555
-        "@metamask/eth-json-rpc-middleware>klona": true,
-        "@metamask/eth-json-rpc-middleware>safe-stable-stringify": true
-      }
-    },
-    "@metamask/network-controller>@metamask/eth-json-rpc-middleware": {
-      "globals": {
-        "URL": true,
-        "console.error": true,
-        "setTimeout": true
-      },
-      "packages": {
-        "@metamask/network-controller>@metamask/eth-json-rpc-middleware>@metamask/eth-sig-util": true,
-        "@metamask/json-rpc-engine": true,
-        "@metamask/rpc-errors": true,
-        "@metamask/utils>@metamask/superstruct": true,
         "@metamask/network-controller>@metamask/eth-json-rpc-middleware>@metamask/utils": true,
         "@metamask/eth-json-rpc-middleware>klona": true,
         "@metamask/eth-json-rpc-middleware>safe-stable-stringify": true
@@ -1636,7 +1595,7 @@
         "@metamask/eth-snap-keyring>@metamask/eth-sig-util": true,
         "@metamask/keyring-api": true,
         "@metamask/eth-snap-keyring>@metamask/keyring-internal-snap-client": true,
-        "@metamask/eth-snap-keyring>@metamask/keyring-utils": true,
+        "@metamask/keyring-api>@metamask/keyring-utils": true,
         "@metamask/utils>@metamask/superstruct": true,
         "@metamask/utils": true,
         "webpack>events": true,
@@ -1795,6 +1754,7 @@
     },
     "@metamask/keyring-controller": {
       "globals": {
+        "console.error": true,
         "console.log": true
       },
       "packages": {
@@ -1821,26 +1781,6 @@
         "@metamask/keyring-api>@metamask/keyring-utils": true,
         "@metamask/utils>@metamask/superstruct": true,
         "@metamask/keyring-snap-client>uuid": true
-      }
-    },
-    "@metamask/accounts-controller>@metamask/keyring-utils": {
-      "globals": {
-        "URL": true
-      },
-      "packages": {
-        "@metamask/utils>@metamask/superstruct": true,
-        "@metamask/utils": true,
-        "bitcoin-address-validation": true
-      }
-    },
-    "@metamask/eth-snap-keyring>@metamask/keyring-utils": {
-      "globals": {
-        "URL": true
-      },
-      "packages": {
-        "@metamask/utils>@metamask/superstruct": true,
-        "@metamask/utils": true,
-        "bitcoin-address-validation": true
       }
     },
     "@metamask/keyring-api>@metamask/keyring-utils": {
