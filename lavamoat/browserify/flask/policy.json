--- conflicted
+++ resolved
@@ -3853,8 +3853,6 @@
         "@sentry/utils": true
       }
     },
-<<<<<<< HEAD
-=======
     "@sentry/browser>@sentry-internal/replay-canvas": {
       "globals": {
         "Blob": true,
@@ -3892,7 +3890,6 @@
         "@sentry/utils": true
       }
     },
->>>>>>> 800a9d3a
     "@sentry/utils": {
       "globals": {
         "CustomEvent": true,
