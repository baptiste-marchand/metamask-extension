{
  "resources": {
    "@babel/runtime": {
      "globals": {
        "regeneratorRuntime": "write"
      }
    },
    "eth-lattice-keyring>@ethereumjs/tx>@chainsafe/ssz>@chainsafe/persistent-merkle-tree": {
      "globals": {
        "WeakRef": true
      },
      "packages": {
        "browserify": true
      }
    },
    "eth-lattice-keyring>@ethereumjs/tx>@chainsafe/ssz": {
      "packages": {
        "eth-lattice-keyring>@ethereumjs/tx>@chainsafe/ssz>@chainsafe/persistent-merkle-tree": true,
        "browserify": true,
        "browserify>buffer": true,
        "eth-lattice-keyring>@ethereumjs/tx>@chainsafe/ssz>case": true
      }
    },
    "@metamask/notification-services-controller>@contentful/rich-text-html-renderer": {
      "globals": {
        "SuppressedError": true
      }
    },
    "@ensdomains/content-hash": {
      "globals": {
        "console.warn": true
      },
      "packages": {
        "browserify>buffer": true,
        "@ensdomains/content-hash>cids": true,
        "@ensdomains/content-hash>js-base64": true,
        "@ensdomains/content-hash>multicodec": true,
        "@ensdomains/content-hash>multihashes": true
      }
    },
    "@ethereumjs/tx>@ethereumjs/common": {
      "packages": {
        "@ethereumjs/tx>@ethereumjs/common>@ethereumjs/util": true,
        "webpack>events": true
      }
    },
    "@keystonehq/metamask-airgapped-keyring>@keystonehq/base-eth-keyring>@ethereumjs/tx>@ethereumjs/common": {
      "packages": {
        "eth-lattice-keyring>@ethereumjs/util": true,
        "browserify>buffer": true,
        "eth-lattice-keyring>gridplus-sdk>crc-32": true,
        "webpack>events": true
      }
    },
    "@keystonehq/metamask-airgapped-keyring>@ethereumjs/tx>@ethereumjs/common": {
      "packages": {
        "eth-lattice-keyring>@ethereumjs/util": true,
        "browserify>buffer": true,
        "eth-lattice-keyring>gridplus-sdk>crc-32": true,
        "webpack>events": true
      }
    },
    "eth-lattice-keyring>@ethereumjs/tx>@ethereumjs/common": {
      "packages": {
        "eth-lattice-keyring>@ethereumjs/util": true,
        "browserify>buffer": true,
        "eth-lattice-keyring>gridplus-sdk>crc-32": true,
        "webpack>events": true
      }
    },
    "eth-lattice-keyring>gridplus-sdk>@ethereumjs/tx>@ethereumjs/common": {
      "packages": {
        "eth-lattice-keyring>@ethereumjs/util": true,
        "browserify>buffer": true,
        "eth-lattice-keyring>gridplus-sdk>crc-32": true,
        "webpack>events": true
      }
    },
    "eth-lattice-keyring>gridplus-sdk>@ethereumjs/common": {
      "packages": {
        "eth-lattice-keyring>@ethereumjs/util": true,
        "browserify>buffer": true,
        "eth-lattice-keyring>gridplus-sdk>crc-32": true,
        "webpack>events": true
      }
    },
    "@ethereumjs/tx>@ethereumjs/rlp": {
      "globals": {
        "TextEncoder": true
      }
    },
    "@keystonehq/metamask-airgapped-keyring>@keystonehq/base-eth-keyring>@ethereumjs/tx>@ethereumjs/rlp": {
      "globals": {
        "TextEncoder": true
      }
    },
    "@keystonehq/metamask-airgapped-keyring>@ethereumjs/tx>@ethereumjs/rlp": {
      "globals": {
        "TextEncoder": true
      }
    },
    "@metamask/network-controller>@metamask/utils>@ethereumjs/tx>@ethereumjs/rlp": {
      "globals": {
        "TextEncoder": true
      }
    },
    "eth-lattice-keyring>@ethereumjs/tx>@ethereumjs/rlp": {
      "globals": {
        "TextEncoder": true
      }
    },
    "eth-lattice-keyring>gridplus-sdk>@ethereumjs/tx>@ethereumjs/rlp": {
      "globals": {
        "TextEncoder": true
      }
    },
    "eth-lattice-keyring>@ethereumjs/util>@ethereumjs/rlp": {
      "globals": {
        "TextEncoder": true
      }
    },
<<<<<<< HEAD
    "@metamask/eth-ledger-bridge-keyring>@ethereumjs/rlp": {
=======
    "@metamask/keyring-controller>@metamask/eth-hd-keyring>@metamask/eth-sig-util>@ethereumjs/rlp": {
      "globals": {
        "TextEncoder": true
      }
    },
    "@metamask/eth-json-rpc-middleware>@metamask/eth-sig-util>@ethereumjs/rlp": {
>>>>>>> 71d92770
      "globals": {
        "TextEncoder": true
      }
    },
    "@metamask/eth-ledger-bridge-keyring>@metamask/eth-sig-util>@ethereumjs/rlp": {
      "globals": {
        "TextEncoder": true
      }
    },
    "@metamask/keyring-controller>@metamask/eth-simple-keyring>@metamask/eth-sig-util>@ethereumjs/rlp": {
      "globals": {
        "TextEncoder": true
      }
    },
    "@metamask/eth-snap-keyring>@metamask/eth-sig-util>@ethereumjs/rlp": {
      "globals": {
        "TextEncoder": true
      }
    },
    "@metamask/eth-trezor-keyring>@metamask/eth-sig-util>@ethereumjs/rlp": {
      "globals": {
        "TextEncoder": true
      }
    },
    "@metamask/keyring-controller>@metamask/eth-sig-util>@ethereumjs/rlp": {
      "globals": {
        "TextEncoder": true
      }
    },
    "@metamask/signature-controller>@metamask/eth-sig-util>@ethereumjs/rlp": {
      "globals": {
        "TextEncoder": true
      }
    },
    "@ethereumjs/tx": {
      "packages": {
        "@ethereumjs/tx>@ethereumjs/common": true,
        "@ethereumjs/tx>@ethereumjs/rlp": true,
        "@ethereumjs/tx>@ethereumjs/util": true,
        "@ethereumjs/tx>ethereum-cryptography": true
      }
    },
    "@keystonehq/metamask-airgapped-keyring>@keystonehq/base-eth-keyring>@ethereumjs/tx": {
      "packages": {
        "@keystonehq/metamask-airgapped-keyring>@keystonehq/base-eth-keyring>@ethereumjs/tx>@ethereumjs/common": true,
        "@keystonehq/metamask-airgapped-keyring>@keystonehq/base-eth-keyring>@ethereumjs/tx>@ethereumjs/rlp": true,
        "eth-lattice-keyring>@ethereumjs/util": true,
        "browserify>buffer": true,
        "@ethereumjs/tx>ethereum-cryptography": true,
        "browserify>insert-module-globals>is-buffer": true
      }
    },
    "@keystonehq/metamask-airgapped-keyring>@ethereumjs/tx": {
      "packages": {
        "@keystonehq/metamask-airgapped-keyring>@ethereumjs/tx>@ethereumjs/common": true,
        "@keystonehq/metamask-airgapped-keyring>@ethereumjs/tx>@ethereumjs/rlp": true,
        "eth-lattice-keyring>@ethereumjs/util": true,
        "browserify>buffer": true,
        "@ethereumjs/tx>ethereum-cryptography": true,
        "browserify>insert-module-globals>is-buffer": true
      }
    },
    "@metamask/smart-transactions-controller>@ethereumjs/tx": {
      "packages": {
        "@ethereumjs/tx>@ethereumjs/common": true,
        "@ethereumjs/tx>@ethereumjs/rlp": true,
        "@metamask/smart-transactions-controller>@ethereumjs/util": true,
        "@ethereumjs/tx>ethereum-cryptography": true
      }
    },
    "eth-lattice-keyring>@ethereumjs/tx": {
      "packages": {
        "eth-lattice-keyring>@ethereumjs/tx>@chainsafe/ssz": true,
        "eth-lattice-keyring>@ethereumjs/tx>@ethereumjs/common": true,
        "eth-lattice-keyring>@ethereumjs/tx>@ethereumjs/rlp": true,
        "eth-lattice-keyring>@ethereumjs/util": true,
        "@ethersproject/providers": true,
        "browserify>buffer": true,
        "eth-lattice-keyring>@ethereumjs/tx>ethereum-cryptography": true,
        "browserify>insert-module-globals>is-buffer": true
      }
    },
    "eth-lattice-keyring>gridplus-sdk>@ethereumjs/tx": {
      "packages": {
        "eth-lattice-keyring>@ethereumjs/tx>@chainsafe/ssz": true,
        "eth-lattice-keyring>gridplus-sdk>@ethereumjs/tx>@ethereumjs/common": true,
        "eth-lattice-keyring>gridplus-sdk>@ethereumjs/tx>@ethereumjs/rlp": true,
        "eth-lattice-keyring>@ethereumjs/util": true,
        "@ethersproject/providers": true,
        "browserify>buffer": true,
        "eth-lattice-keyring>gridplus-sdk>@ethereumjs/tx>ethereum-cryptography": true,
        "browserify>insert-module-globals>is-buffer": true
      }
    },
    "@ethereumjs/tx>@ethereumjs/common>@ethereumjs/util": {
      "globals": {
        "console.warn": true,
        "fetch": true
      },
      "packages": {
        "@ethereumjs/tx>@ethereumjs/rlp": true,
        "@ethereumjs/tx>ethereum-cryptography": true,
        "webpack>events": true
      }
    },
    "@ethereumjs/tx>@ethereumjs/util": {
      "globals": {
        "console.warn": true,
        "fetch": true
      },
      "packages": {
        "@ethereumjs/tx>@ethereumjs/rlp": true,
        "@ethereumjs/tx>ethereum-cryptography": true,
        "webpack>events": true
      }
    },
    "@metamask/controller-utils>@ethereumjs/util": {
      "globals": {
        "console.warn": true,
        "fetch": true
      },
      "packages": {
        "@ethereumjs/tx>@ethereumjs/rlp": true,
        "@ethereumjs/tx>ethereum-cryptography": true,
        "webpack>events": true
      }
    },
    "@metamask/keyring-controller>@metamask/eth-hd-keyring>@ethereumjs/util": {
      "globals": {
        "console.warn": true,
        "fetch": true
      },
      "packages": {
        "@ethereumjs/tx>@ethereumjs/rlp": true,
        "@ethereumjs/tx>ethereum-cryptography": true,
        "webpack>events": true
      }
    },
    "@metamask/eth-ledger-bridge-keyring>@ethereumjs/util": {
      "globals": {
        "console.warn": true,
        "fetch": true
      },
      "packages": {
        "@ethereumjs/tx>@ethereumjs/rlp": true,
        "@ethereumjs/tx>ethereum-cryptography": true,
        "webpack>events": true
      }
    },
    "@metamask/keyring-controller>@metamask/eth-hd-keyring>@metamask/eth-sig-util>@ethereumjs/util": {
      "globals": {
        "console.warn": true
      },
      "packages": {
        "@metamask/keyring-controller>@metamask/eth-hd-keyring>@metamask/eth-sig-util>@ethereumjs/rlp": true,
        "browserify>buffer": true,
        "@ethereumjs/tx>ethereum-cryptography": true,
        "webpack>events": true,
        "browserify>insert-module-globals>is-buffer": true,
        "eth-lattice-keyring>@ethereumjs/util>micro-ftch": true
      }
    },
    "@metamask/eth-ledger-bridge-keyring>@metamask/eth-sig-util>@ethereumjs/util": {
      "globals": {
        "console.warn": true
      },
      "packages": {
        "@metamask/eth-ledger-bridge-keyring>@metamask/eth-sig-util>@ethereumjs/rlp": true,
        "browserify>buffer": true,
        "@ethereumjs/tx>ethereum-cryptography": true,
        "webpack>events": true,
        "browserify>insert-module-globals>is-buffer": true,
        "eth-lattice-keyring>@ethereumjs/util>micro-ftch": true
      }
    },
    "@metamask/keyring-controller>@metamask/eth-simple-keyring>@metamask/eth-sig-util>@ethereumjs/util": {
      "globals": {
        "console.warn": true
      },
      "packages": {
        "@metamask/keyring-controller>@metamask/eth-simple-keyring>@metamask/eth-sig-util>@ethereumjs/rlp": true,
        "browserify>buffer": true,
        "@ethereumjs/tx>ethereum-cryptography": true,
        "webpack>events": true,
        "browserify>insert-module-globals>is-buffer": true,
        "eth-lattice-keyring>@ethereumjs/util>micro-ftch": true
      }
    },
    "@metamask/eth-trezor-keyring>@metamask/eth-sig-util>@ethereumjs/util": {
      "globals": {
        "console.warn": true
      },
      "packages": {
        "@metamask/eth-trezor-keyring>@metamask/eth-sig-util>@ethereumjs/rlp": true,
        "browserify>buffer": true,
        "@ethereumjs/tx>ethereum-cryptography": true,
        "webpack>events": true,
        "browserify>insert-module-globals>is-buffer": true,
        "eth-lattice-keyring>@ethereumjs/util>micro-ftch": true
      }
    },
    "@metamask/keyring-controller>@metamask/eth-sig-util>@ethereumjs/util": {
      "globals": {
        "console.warn": true
      },
      "packages": {
        "@metamask/keyring-controller>@metamask/eth-sig-util>@ethereumjs/rlp": true,
        "browserify>buffer": true,
        "@ethereumjs/tx>ethereum-cryptography": true,
        "webpack>events": true,
        "browserify>insert-module-globals>is-buffer": true,
        "eth-lattice-keyring>@ethereumjs/util>micro-ftch": true
      }
    },
    "@metamask/keyring-controller>@metamask/eth-simple-keyring>@ethereumjs/util": {
      "globals": {
        "console.warn": true,
        "fetch": true
      },
      "packages": {
        "@ethereumjs/tx>@ethereumjs/rlp": true,
        "@ethereumjs/tx>ethereum-cryptography": true,
        "webpack>events": true
      }
    },
    "@metamask/eth-trezor-keyring>@ethereumjs/util": {
      "globals": {
        "console.warn": true,
        "fetch": true
      },
      "packages": {
        "@ethereumjs/tx>@ethereumjs/rlp": true,
        "@ethereumjs/tx>ethereum-cryptography": true,
        "webpack>events": true
      }
    },
    "@metamask/keyring-controller>@ethereumjs/util": {
      "globals": {
        "console.warn": true,
        "fetch": true
      },
      "packages": {
        "@ethereumjs/tx>@ethereumjs/rlp": true,
        "@ethereumjs/tx>ethereum-cryptography": true,
        "webpack>events": true
      }
    },
    "@metamask/smart-transactions-controller>@ethereumjs/util": {
      "globals": {
        "console.warn": true,
        "fetch": true
      },
      "packages": {
<<<<<<< HEAD
        "@metamask/smart-transactions-controller>@ethereumjs/tx>@ethereumjs/rlp": true,
=======
        "@ethereumjs/tx>@ethereumjs/rlp": true,
>>>>>>> 71d92770
        "@ethereumjs/tx>ethereum-cryptography": true,
        "webpack>events": true
      }
    },
    "eth-lattice-keyring>@ethereumjs/util": {
      "globals": {
        "console.warn": true
      },
      "packages": {
        "eth-lattice-keyring>@ethereumjs/util>@ethereumjs/rlp": true,
        "browserify>buffer": true,
        "@ethereumjs/tx>ethereum-cryptography": true,
        "webpack>events": true,
        "browserify>insert-module-globals>is-buffer": true,
        "eth-lattice-keyring>@ethereumjs/util>micro-ftch": true
      }
    },
    "@ethersproject/abi": {
      "globals": {
        "console.log": true
      },
      "packages": {
        "ethers>@ethersproject/address": true,
        "@ethersproject/bignumber": true,
        "@ethersproject/bytes": true,
        "ethers>@ethersproject/constants": true,
        "@ethersproject/hash": true,
        "ethers>@ethersproject/keccak256": true,
        "ethers>@ethersproject/logger": true,
        "ethers>@ethersproject/properties": true,
        "ethers>@ethersproject/strings": true
      }
    },
    "ethers>@ethersproject/abstract-provider": {
      "packages": {
        "@ethersproject/bignumber": true,
        "@ethersproject/bytes": true,
        "ethers>@ethersproject/logger": true,
        "ethers>@ethersproject/properties": true
      }
    },
    "ethers>@ethersproject/abstract-signer": {
      "packages": {
        "ethers>@ethersproject/logger": true,
        "ethers>@ethersproject/properties": true
      }
    },
    "ethers>@ethersproject/address": {
      "packages": {
        "@ethersproject/bignumber": true,
        "@ethersproject/bytes": true,
        "ethers>@ethersproject/keccak256": true,
        "ethers>@ethersproject/logger": true,
        "ethers>@ethersproject/rlp": true
      }
    },
    "ethers>@ethersproject/base64": {
      "globals": {
        "atob": true,
        "btoa": true
      },
      "packages": {
        "@ethersproject/bytes": true
      }
    },
    "ethers>@ethersproject/basex": {
      "packages": {
        "@ethersproject/bytes": true,
        "ethers>@ethersproject/properties": true
      }
    },
    "@ethersproject/bignumber": {
      "packages": {
        "@ethersproject/bytes": true,
        "ethers>@ethersproject/logger": true,
        "bn.js": true
      }
    },
    "@ethersproject/bytes": {
      "packages": {
        "ethers>@ethersproject/logger": true
      }
    },
    "ethers>@ethersproject/constants": {
      "packages": {
        "@ethersproject/bignumber": true
      }
    },
    "@ethersproject/contracts": {
      "globals": {
        "setTimeout": true
      },
      "packages": {
        "@ethersproject/abi": true,
        "ethers>@ethersproject/abstract-provider": true,
        "ethers>@ethersproject/abstract-signer": true,
        "ethers>@ethersproject/address": true,
        "@ethersproject/bignumber": true,
        "@ethersproject/bytes": true,
        "ethers>@ethersproject/logger": true,
        "ethers>@ethersproject/properties": true,
        "ethers>@ethersproject/transactions": true
      }
    },
    "@ethersproject/hash": {
      "packages": {
        "ethers>@ethersproject/address": true,
        "ethers>@ethersproject/base64": true,
        "@ethersproject/bignumber": true,
        "@ethersproject/bytes": true,
        "ethers>@ethersproject/keccak256": true,
        "ethers>@ethersproject/logger": true,
        "ethers>@ethersproject/properties": true,
        "ethers>@ethersproject/strings": true
      }
    },
    "@ethersproject/hdnode": {
      "packages": {
        "ethers>@ethersproject/basex": true,
        "@ethersproject/bignumber": true,
        "@ethersproject/bytes": true,
        "ethers>@ethersproject/logger": true,
        "ethers>@ethersproject/pbkdf2": true,
        "ethers>@ethersproject/properties": true,
        "ethers>@ethersproject/sha2": true,
        "ethers>@ethersproject/signing-key": true,
        "ethers>@ethersproject/strings": true,
        "ethers>@ethersproject/transactions": true,
        "ethers>@ethersproject/wordlists": true
      }
    },
    "ethers>@ethersproject/json-wallets": {
      "packages": {
        "ethers>@ethersproject/address": true,
        "@ethersproject/bytes": true,
        "@ethersproject/hdnode": true,
        "ethers>@ethersproject/keccak256": true,
        "ethers>@ethersproject/logger": true,
        "ethers>@ethersproject/pbkdf2": true,
        "ethers>@ethersproject/properties": true,
        "ethers>@ethersproject/random": true,
        "ethers>@ethersproject/strings": true,
        "ethers>@ethersproject/transactions": true,
        "ethers>@ethersproject/json-wallets>aes-js": true,
        "ethers>@ethersproject/json-wallets>scrypt-js": true
      }
    },
    "ethers>@ethersproject/keccak256": {
      "packages": {
        "@ethersproject/bytes": true,
        "eth-ens-namehash>js-sha3": true
      }
    },
    "ethers>@ethersproject/logger": {
      "globals": {
        "console": true
      }
    },
    "ethers>@ethersproject/providers>@ethersproject/networks": {
      "packages": {
        "ethers>@ethersproject/logger": true
      }
    },
    "@metamask/test-bundler>@ethersproject/networks": {
      "packages": {
        "ethers>@ethersproject/logger": true
      }
    },
    "ethers>@ethersproject/pbkdf2": {
      "packages": {
        "@ethersproject/bytes": true,
        "ethers>@ethersproject/sha2": true
      }
    },
    "ethers>@ethersproject/properties": {
      "packages": {
        "ethers>@ethersproject/logger": true
      }
    },
    "@ethersproject/providers": {
      "globals": {
        "WebSocket": true,
        "clearInterval": true,
        "clearTimeout": true,
        "console.log": true,
        "console.warn": true,
        "setInterval": true,
        "setTimeout": true
      },
      "packages": {
        "ethers>@ethersproject/abstract-provider": true,
        "ethers>@ethersproject/abstract-signer": true,
        "ethers>@ethersproject/address": true,
        "ethers>@ethersproject/base64": true,
        "ethers>@ethersproject/basex": true,
        "@ethersproject/bignumber": true,
        "@ethersproject/bytes": true,
        "ethers>@ethersproject/constants": true,
        "@ethersproject/hash": true,
        "ethers>@ethersproject/logger": true,
        "@metamask/test-bundler>@ethersproject/networks": true,
        "ethers>@ethersproject/properties": true,
        "ethers>@ethersproject/random": true,
        "ethers>@ethersproject/sha2": true,
        "ethers>@ethersproject/strings": true,
        "ethers>@ethersproject/transactions": true,
        "@ethersproject/providers>@ethersproject/web": true,
        "@ethersproject/providers>bech32": true
      }
    },
    "ethers>@ethersproject/providers": {
      "globals": {
        "WebSocket": true,
        "clearInterval": true,
        "clearTimeout": true,
        "console.log": true,
        "console.warn": true,
        "setInterval": true,
        "setTimeout": true
      },
      "packages": {
        "ethers>@ethersproject/abstract-provider": true,
        "ethers>@ethersproject/abstract-signer": true,
        "ethers>@ethersproject/address": true,
        "ethers>@ethersproject/base64": true,
        "ethers>@ethersproject/basex": true,
        "@ethersproject/bignumber": true,
        "@ethersproject/bytes": true,
        "ethers>@ethersproject/constants": true,
        "@ethersproject/hash": true,
        "ethers>@ethersproject/logger": true,
        "ethers>@ethersproject/providers>@ethersproject/networks": true,
        "ethers>@ethersproject/properties": true,
        "ethers>@ethersproject/random": true,
        "ethers>@ethersproject/sha2": true,
        "ethers>@ethersproject/strings": true,
        "ethers>@ethersproject/transactions": true,
        "ethers>@ethersproject/providers>@ethersproject/web": true,
        "ethers>@ethersproject/providers>bech32": true
      }
    },
    "@ethersproject/providers>@ethersproject/random": {
      "globals": {
        "crypto.getRandomValues": true
      }
    },
    "ethers>@ethersproject/random": {
      "packages": {
        "@ethersproject/bytes": true,
        "ethers>@ethersproject/logger": true
      }
    },
    "ethers>@ethersproject/rlp": {
      "packages": {
        "@ethersproject/bytes": true,
        "ethers>@ethersproject/logger": true
      }
    },
    "ethers>@ethersproject/sha2": {
      "packages": {
        "@ethersproject/bytes": true,
        "ethers>@ethersproject/logger": true,
        "ethers>@ethersproject/sha2>hash.js": true
      }
    },
    "ethers>@ethersproject/signing-key": {
      "packages": {
        "@ethersproject/bytes": true,
        "ethers>@ethersproject/logger": true,
        "ethers>@ethersproject/properties": true,
        "@metamask/ppom-validator>elliptic": true
      }
    },
    "ethers>@ethersproject/solidity": {
      "packages": {
        "@ethersproject/bignumber": true,
        "@ethersproject/bytes": true,
        "ethers>@ethersproject/keccak256": true,
        "ethers>@ethersproject/logger": true,
        "ethers>@ethersproject/sha2": true,
        "ethers>@ethersproject/strings": true
      }
    },
    "ethers>@ethersproject/strings": {
      "packages": {
        "@ethersproject/bytes": true,
        "ethers>@ethersproject/constants": true,
        "ethers>@ethersproject/logger": true
      }
    },
    "ethers>@ethersproject/transactions": {
      "packages": {
        "ethers>@ethersproject/address": true,
        "@ethersproject/bignumber": true,
        "@ethersproject/bytes": true,
        "ethers>@ethersproject/constants": true,
        "ethers>@ethersproject/keccak256": true,
        "ethers>@ethersproject/logger": true,
        "ethers>@ethersproject/properties": true,
        "ethers>@ethersproject/rlp": true,
        "ethers>@ethersproject/signing-key": true
      }
    },
    "ethers>@ethersproject/units": {
      "packages": {
        "@ethersproject/bignumber": true,
        "ethers>@ethersproject/logger": true
      }
    },
    "@ethersproject/wallet": {
      "packages": {
        "ethers>@ethersproject/abstract-provider": true,
        "ethers>@ethersproject/abstract-signer": true,
        "ethers>@ethersproject/address": true,
        "@ethersproject/bytes": true,
        "@ethersproject/hash": true,
        "@ethersproject/hdnode": true,
        "ethers>@ethersproject/json-wallets": true,
        "ethers>@ethersproject/keccak256": true,
        "ethers>@ethersproject/logger": true,
        "ethers>@ethersproject/properties": true,
        "ethers>@ethersproject/random": true,
        "ethers>@ethersproject/signing-key": true,
        "ethers>@ethersproject/transactions": true
      }
    },
    "@ethersproject/providers>@ethersproject/web": {
      "globals": {
        "clearTimeout": true,
        "fetch": true,
        "setTimeout": true
      },
      "packages": {
        "ethers>@ethersproject/base64": true,
        "@ethersproject/bytes": true,
        "ethers>@ethersproject/logger": true,
        "ethers>@ethersproject/properties": true,
        "ethers>@ethersproject/strings": true
      }
    },
    "ethers>@ethersproject/providers>@ethersproject/web": {
      "globals": {
        "clearTimeout": true,
        "fetch": true,
        "setTimeout": true
      },
      "packages": {
        "ethers>@ethersproject/base64": true,
        "@ethersproject/bytes": true,
        "ethers>@ethersproject/logger": true,
        "ethers>@ethersproject/properties": true,
        "ethers>@ethersproject/strings": true
      }
    },
    "ethers>@ethersproject/web": {
      "globals": {
        "clearTimeout": true,
        "fetch": true,
        "setTimeout": true
      },
      "packages": {
        "ethers>@ethersproject/base64": true,
        "@ethersproject/bytes": true,
        "ethers>@ethersproject/logger": true,
        "ethers>@ethersproject/properties": true,
        "ethers>@ethersproject/strings": true
      }
    },
    "ethers>@ethersproject/wordlists": {
      "packages": {
        "@ethersproject/bytes": true,
        "@ethersproject/hash": true,
        "ethers>@ethersproject/logger": true,
        "ethers>@ethersproject/properties": true,
        "ethers>@ethersproject/strings": true
      }
    },
    "@metamask/notification-services-controller>firebase>@firebase/app": {
      "globals": {
        "FinalizationRegistry": true,
        "console.warn": true
      },
      "packages": {
        "@metamask/notification-services-controller>firebase>@firebase/app>@firebase/component": true,
        "@metamask/notification-services-controller>firebase>@firebase/app>@firebase/logger": true,
        "@metamask/notification-services-controller>firebase>@firebase/util": true,
        "@metamask/notification-services-controller>firebase>@firebase/app>idb": true
      }
    },
    "@metamask/notification-services-controller>firebase>@firebase/app>@firebase/component": {
      "packages": {
        "@metamask/notification-services-controller>firebase>@firebase/util": true
      }
    },
    "@metamask/notification-services-controller>firebase>@firebase/installations": {
      "globals": {
        "BroadcastChannel": true,
        "Headers": true,
        "btoa": true,
        "console.error": true,
        "crypto": true,
        "fetch": true,
        "msCrypto": true,
        "navigator.onLine": true,
        "setTimeout": true
      },
      "packages": {
        "@metamask/notification-services-controller>firebase>@firebase/app": true,
        "@metamask/notification-services-controller>firebase>@firebase/app>@firebase/component": true,
        "@metamask/notification-services-controller>firebase>@firebase/util": true,
        "@metamask/notification-services-controller>firebase>@firebase/app>idb": true
      }
    },
    "@metamask/notification-services-controller>firebase>@firebase/app>@firebase/logger": {
      "globals": {
        "console": true
      }
    },
    "@metamask/notification-services-controller>firebase>@firebase/messaging": {
      "globals": {
        "Headers": true,
        "Notification.maxActions": true,
        "Notification.permission": true,
        "Notification.requestPermission": true,
        "PushSubscription.prototype.hasOwnProperty": true,
        "ServiceWorkerRegistration": true,
        "URL": true,
        "addEventListener": true,
        "atob": true,
        "btoa": true,
        "clearTimeout": true,
        "clients.matchAll": true,
        "clients.openWindow": true,
        "console.warn": true,
        "document": true,
        "fetch": true,
        "indexedDB": true,
        "location.href": true,
        "location.origin": true,
        "navigator": true,
        "origin.replace": true,
        "registration.showNotification": true,
        "setTimeout": true
      },
      "packages": {
        "@metamask/notification-services-controller>firebase>@firebase/app": true,
        "@metamask/notification-services-controller>firebase>@firebase/app>@firebase/component": true,
        "@metamask/notification-services-controller>firebase>@firebase/installations": true,
        "@metamask/notification-services-controller>firebase>@firebase/util": true,
        "@metamask/notification-services-controller>firebase>@firebase/app>idb": true
      }
    },
    "@metamask/notification-services-controller>firebase>@firebase/util": {
      "globals": {
        "WorkerGlobalScope": true,
        "atob": true,
        "browser": true,
        "btoa": true,
        "chrome": true,
        "console": true,
        "document": true,
        "indexedDB": true,
        "navigator": true,
        "process": true,
        "setTimeout": true
      },
      "packages": {
        "process": true
      }
    },
    "@open-rpc/schema-utils-js>@json-schema-tools/dereferencer": {
      "packages": {
        "@open-rpc/schema-utils-js>@json-schema-tools/reference-resolver": true,
        "@open-rpc/schema-utils-js>@json-schema-tools/dereferencer>@json-schema-tools/traverse": true,
        "@metamask/rpc-errors>fast-safe-stringify": true
      }
    },
    "@open-rpc/schema-utils-js>@json-schema-tools/reference-resolver": {
      "packages": {
        "@open-rpc/schema-utils-js>@json-schema-tools/reference-resolver>@json-schema-spec/json-pointer": true,
        "@open-rpc/test-coverage>isomorphic-fetch": true
      }
    },
    "@keystonehq/metamask-airgapped-keyring>@keystonehq/base-eth-keyring": {
      "packages": {
        "@keystonehq/metamask-airgapped-keyring>@keystonehq/base-eth-keyring>@ethereumjs/tx": true,
        "eth-lattice-keyring>@ethereumjs/util": true,
        "@keystonehq/bc-ur-registry-eth": true,
        "browserify>buffer": true,
        "@metamask/eth-trezor-keyring>hdkey": true,
        "eth-lattice-keyring>rlp": true,
        "uuid": true
      }
    },
    "@keystonehq/bc-ur-registry-eth": {
      "packages": {
        "eth-lattice-keyring>@ethereumjs/util": true,
        "@keystonehq/bc-ur-registry-eth>@keystonehq/bc-ur-registry": true,
        "browserify>buffer": true,
        "@metamask/eth-trezor-keyring>hdkey": true,
        "uuid": true
      }
    },
    "@keystonehq/bc-ur-registry-eth>@keystonehq/bc-ur-registry": {
      "globals": {
        "define": true
      },
      "packages": {
        "@ngraveio/bc-ur": true,
        "ethereumjs-util>ethereum-cryptography>bs58check": true,
        "buffer": true,
        "browserify>buffer": true,
        "tslib": true
      }
    },
    "@keystonehq/metamask-airgapped-keyring": {
      "packages": {
        "@keystonehq/metamask-airgapped-keyring>@ethereumjs/tx": true,
        "@keystonehq/metamask-airgapped-keyring>@keystonehq/base-eth-keyring": true,
        "@keystonehq/bc-ur-registry-eth": true,
        "@metamask/obs-store": true,
        "browserify>buffer": true,
        "webpack>events": true,
        "@keystonehq/metamask-airgapped-keyring>rlp": true,
        "uuid": true
      }
    },
    "chart.js>@kurkle/color": {
      "globals": {
        "define": true
      }
    },
    "@lavamoat/lavadome-react": {
      "globals": {
        "Document.prototype": true,
        "DocumentFragment.prototype": true,
        "Element.prototype": true,
        "Event.prototype": true,
        "EventTarget.prototype": true,
        "NavigateEvent.prototype": true,
        "NavigationDestination.prototype": true,
        "Node.prototype": true,
        "console.warn": true,
        "document": true,
        "navigation": true
      },
      "packages": {
        "react": true
      }
    },
    "@metamask/eth-ledger-bridge-keyring>@ledgerhq/hw-app-eth>@ledgerhq/domain-service": {
      "packages": {
        "@metamask/eth-ledger-bridge-keyring>@ledgerhq/hw-app-eth>@ledgerhq/logs": true,
        "@metamask/eth-ledger-bridge-keyring>@ledgerhq/hw-app-eth>@ledgerhq/domain-service>axios": true
      }
    },
    "@metamask/eth-ledger-bridge-keyring>@ledgerhq/hw-app-eth>@ledgerhq/errors": {
      "globals": {
        "console.warn": true
      }
    },
    "@metamask/eth-ledger-bridge-keyring>@ledgerhq/hw-app-eth>@ledgerhq/evm-tools": {
      "packages": {
        "ethers>@ethersproject/constants": true,
        "@ethersproject/hash": true,
        "@metamask/eth-ledger-bridge-keyring>@ledgerhq/hw-app-eth>@ledgerhq/cryptoassets-evm-signatures": true,
        "@metamask/eth-ledger-bridge-keyring>@ledgerhq/hw-app-eth>@ledgerhq/evm-tools>@ledgerhq/live-env": true,
        "@metamask/eth-ledger-bridge-keyring>@ledgerhq/hw-app-eth>@ledgerhq/evm-tools>axios": true,
        "@metamask/ppom-validator>crypto-js": true
      }
    },
    "@metamask/eth-ledger-bridge-keyring>@ledgerhq/hw-app-eth": {
      "globals": {
        "console.warn": true
      },
      "packages": {
        "@ethersproject/abi": true,
        "ethers>@ethersproject/rlp": true,
        "ethers>@ethersproject/transactions": true,
        "@metamask/eth-ledger-bridge-keyring>@ledgerhq/hw-app-eth>@ledgerhq/cryptoassets-evm-signatures": true,
        "@metamask/eth-ledger-bridge-keyring>@ledgerhq/hw-app-eth>@ledgerhq/domain-service": true,
        "@metamask/eth-ledger-bridge-keyring>@ledgerhq/hw-app-eth>@ledgerhq/errors": true,
        "@metamask/eth-ledger-bridge-keyring>@ledgerhq/hw-app-eth>@ledgerhq/evm-tools": true,
        "@metamask/eth-ledger-bridge-keyring>@ledgerhq/hw-app-eth>@ledgerhq/logs": true,
        "@metamask/eth-ledger-bridge-keyring>@ledgerhq/hw-app-eth>axios": true,
        "@metamask/eth-ledger-bridge-keyring>@ledgerhq/hw-app-eth>bignumber.js": true,
        "browserify>buffer": true,
        "semver": true
      }
    },
    "@metamask/eth-ledger-bridge-keyring>@ledgerhq/hw-app-eth>@ledgerhq/evm-tools>@ledgerhq/live-env": {
      "globals": {
        "console.warn": true
      },
      "packages": {
        "wait-on>rxjs": true
      }
    },
    "@metamask/eth-ledger-bridge-keyring>@ledgerhq/hw-app-eth>@ledgerhq/logs": {
      "globals": {
        "__ledgerLogsListen": "write",
        "console.error": true
      }
    },
    "@material-ui/core": {
      "globals": {
        "Image": true,
        "_formatMuiErrorMessage": true,
        "addEventListener": true,
        "clearInterval": true,
        "clearTimeout": true,
        "console.error": true,
        "console.warn": true,
        "document": true,
        "getComputedStyle": true,
        "getSelection": true,
        "innerHeight": true,
        "innerWidth": true,
        "matchMedia": true,
        "navigator": true,
        "performance.now": true,
        "removeEventListener": true,
        "requestAnimationFrame": true,
        "setInterval": true,
        "setTimeout": true
      },
      "packages": {
        "@babel/runtime": true,
        "@material-ui/core>@material-ui/styles": true,
        "@material-ui/core>@material-ui/system": true,
        "@material-ui/core>@material-ui/utils": true,
        "@material-ui/core>clsx": true,
        "react-redux>hoist-non-react-statics": true,
        "@material-ui/core>popper.js": true,
        "prop-types": true,
        "react": true,
        "react-dom": true,
        "prop-types>react-is": true,
        "@material-ui/core>react-transition-group": true
      }
    },
    "@material-ui/core>@material-ui/styles": {
      "globals": {
        "console.error": true,
        "console.warn": true,
        "document.createComment": true,
        "document.head": true
      },
      "packages": {
        "@babel/runtime": true,
        "@material-ui/core>@material-ui/utils": true,
        "@material-ui/core>clsx": true,
        "react-redux>hoist-non-react-statics": true,
        "@material-ui/core>@material-ui/styles>jss-plugin-camel-case": true,
        "@material-ui/core>@material-ui/styles>jss-plugin-default-unit": true,
        "@material-ui/core>@material-ui/styles>jss-plugin-global": true,
        "@material-ui/core>@material-ui/styles>jss-plugin-nested": true,
        "@material-ui/core>@material-ui/styles>jss-plugin-props-sort": true,
        "@material-ui/core>@material-ui/styles>jss-plugin-rule-value-function": true,
        "@material-ui/core>@material-ui/styles>jss-plugin-vendor-prefixer": true,
        "@material-ui/core>@material-ui/styles>jss": true,
        "prop-types": true,
        "react": true
      }
    },
    "@material-ui/core>@material-ui/system": {
      "globals": {
        "console.error": true
      },
      "packages": {
        "@babel/runtime": true,
        "@material-ui/core>@material-ui/utils": true,
        "prop-types": true
      }
    },
    "@material-ui/core>@material-ui/utils": {
      "packages": {
        "@babel/runtime": true,
        "prop-types": true,
        "prop-types>react-is": true
      }
    },
    "@metamask/abi-utils": {
      "packages": {
        "@metamask/utils>@metamask/superstruct": true,
        "@metamask/abi-utils>@metamask/utils": true
      }
    },
    "@metamask/keyring-controller>@metamask/eth-hd-keyring>@metamask/eth-sig-util>@metamask/abi-utils": {
      "packages": {
        "@metamask/utils>@metamask/superstruct": true,
        "@metamask/utils": true
      }
    },
    "@metamask/eth-json-rpc-middleware>@metamask/eth-sig-util>@metamask/abi-utils": {
      "packages": {
        "@metamask/utils>@metamask/superstruct": true,
        "@metamask/utils": true
<<<<<<< HEAD
=======
      }
    },
    "@metamask/network-controller>@metamask/eth-json-rpc-middleware>@metamask/eth-sig-util>@metamask/abi-utils": {
      "packages": {
        "@metamask/utils>@metamask/superstruct": true,
        "@metamask/network-controller>@metamask/eth-json-rpc-middleware>@metamask/eth-sig-util>@metamask/abi-utils>@metamask/utils": true
>>>>>>> 71d92770
      }
    },
    "@metamask/eth-ledger-bridge-keyring>@metamask/eth-sig-util>@metamask/abi-utils": {
      "packages": {
        "@metamask/utils>@metamask/superstruct": true,
        "@metamask/utils": true
      }
    },
    "@metamask/keyring-controller>@metamask/eth-simple-keyring>@metamask/eth-sig-util>@metamask/abi-utils": {
      "packages": {
        "@metamask/utils>@metamask/superstruct": true,
        "@metamask/utils": true
      }
    },
    "@metamask/eth-snap-keyring>@metamask/eth-sig-util>@metamask/abi-utils": {
      "packages": {
        "@metamask/utils>@metamask/superstruct": true,
        "@metamask/utils": true
      }
    },
    "@metamask/eth-trezor-keyring>@metamask/eth-sig-util>@metamask/abi-utils": {
      "packages": {
        "@metamask/utils>@metamask/superstruct": true,
        "@metamask/utils": true
      }
    },
    "@metamask/keyring-controller>@metamask/eth-sig-util>@metamask/abi-utils": {
      "packages": {
        "@metamask/utils>@metamask/superstruct": true,
        "@metamask/utils": true
      }
    },
    "@metamask/signature-controller>@metamask/eth-sig-util>@metamask/abi-utils": {
      "packages": {
        "@metamask/utils>@metamask/superstruct": true,
        "@metamask/signature-controller>@metamask/eth-sig-util>@metamask/abi-utils>@metamask/utils": true
      }
    },
    "@metamask/accounts-controller": {
      "packages": {
        "@metamask/base-controller": true,
        "@metamask/eth-snap-keyring": true,
        "@metamask/keyring-api": true,
        "@metamask/keyring-controller": true,
<<<<<<< HEAD
        "@metamask/keyring-api>@metamask/keyring-utils": true,
=======
        "@metamask/accounts-controller>@metamask/keyring-utils": true,
>>>>>>> 71d92770
        "@metamask/utils": true,
        "@ethereumjs/tx>ethereum-cryptography": true,
        "uuid": true
      }
    },
    "@metamask/address-book-controller": {
      "packages": {
        "@metamask/base-controller": true,
        "@metamask/controller-utils": true
      }
    },
    "@metamask/announcement-controller": {
      "packages": {
        "@metamask/base-controller": true
      }
    },
    "@metamask/approval-controller": {
      "globals": {
        "console.info": true
      },
      "packages": {
        "@metamask/base-controller": true,
        "@metamask/rpc-errors": true,
        "nanoid": true
      }
    },
    "@metamask/assets-controllers": {
      "globals": {
        "AbortController": true,
        "Headers": true,
        "URL": true,
        "URLSearchParams": true,
        "clearInterval": true,
        "clearTimeout": true,
        "console.error": true,
        "console.log": true,
        "setInterval": true,
        "setTimeout": true
      },
      "packages": {
        "eth-lattice-keyring>@ethereumjs/util": true,
        "ethers>@ethersproject/address": true,
        "@ethersproject/bignumber": true,
        "@ethersproject/contracts": true,
        "@ethersproject/providers": true,
        "@metamask/abi-utils": true,
        "@metamask/base-controller": true,
        "@metamask/contract-metadata": true,
        "@metamask/controller-utils": true,
        "@metamask/controller-utils>@metamask/eth-query": true,
        "@metamask/keyring-api": true,
        "@metamask/keyring-snap-client": true,
        "@metamask/metamask-eth-abis": true,
        "@metamask/polling-controller": true,
        "@metamask/rpc-errors": true,
        "@metamask/assets-controllers>@metamask/snaps-utils": true,
        "@metamask/utils": true,
        "@metamask/name-controller>async-mutex": true,
        "bn.js": true,
        "lodash": true,
        "@ensdomains/content-hash>multicodec>uint8arrays>multiformats": true,
        "single-call-balance-checker-abi": true,
        "uuid": true
      }
    },
    "@metamask/base-controller": {
      "globals": {
        "setTimeout": true
      },
      "packages": {
        "immer": true
      }
    },
    "@metamask/announcement-controller>@metamask/base-controller": {
      "globals": {
        "setTimeout": true
      },
      "packages": {
        "immer": true
      }
    },
    "@metamask/network-controller>@metamask/base-controller": {
      "globals": {
        "setTimeout": true
      },
      "packages": {
        "immer": true
      }
    },
    "@metamask/ppom-validator>@metamask/base-controller": {
      "globals": {
        "setTimeout": true
      },
      "packages": {
        "immer": true
      }
    },
    "@metamask/queued-request-controller>@metamask/base-controller": {
      "globals": {
        "setTimeout": true
      },
      "packages": {
        "immer": true
      }
    },
    "@metamask/selected-network-controller>@metamask/base-controller": {
      "globals": {
        "setTimeout": true
      },
      "packages": {
        "immer": true
      }
    },
    "@metamask/signature-controller>@metamask/base-controller": {
      "globals": {
        "setTimeout": true
      },
      "packages": {
        "immer": true
      }
    },
<<<<<<< HEAD
    "@metamask/transaction-controller>@metamask/base-controller": {
      "globals": {
        "setTimeout": true
      },
      "packages": {
        "immer": true
      }
    },
=======
>>>>>>> 71d92770
    "@metamask/browser-passworder": {
      "globals": {
        "CryptoKey": true,
        "btoa": true,
        "crypto.getRandomValues": true,
        "crypto.subtle.decrypt": true,
        "crypto.subtle.deriveKey": true,
        "crypto.subtle.encrypt": true,
        "crypto.subtle.exportKey": true,
        "crypto.subtle.importKey": true
      },
      "packages": {
        "@metamask/browser-passworder>@metamask/utils": true,
        "browserify>buffer": true
      }
    },
    "eth-keyring-controller>@metamask/browser-passworder": {
      "globals": {
        "crypto": true
      }
    },
    "@metamask/controller-utils": {
      "globals": {
        "URL": true,
        "console.error": true,
        "fetch": true,
        "setTimeout": true
      },
      "packages": {
        "@metamask/controller-utils>@ethereumjs/util": true,
        "@metamask/controller-utils>@metamask/ethjs-unit": true,
        "@metamask/utils": true,
        "@metamask/controller-utils>@spruceid/siwe-parser": true,
        "bn.js": true,
        "browserify>buffer": true,
        "cockatiel": true,
        "eth-ens-namehash": true,
        "eslint>fast-deep-equal": true
      }
    },
    "@metamask/ens-controller": {
      "packages": {
        "@ethersproject/providers": true,
        "@metamask/base-controller": true,
        "@metamask/controller-utils": true,
        "@metamask/utils": true,
        "punycode": true
      }
    },
    "@metamask/eth-token-tracker>@metamask/eth-block-tracker": {
      "globals": {
        "clearTimeout": true,
        "console.error": true,
        "setTimeout": true
      },
      "packages": {
        "@metamask/safe-event-emitter": true,
        "@metamask/utils": true,
        "@metamask/ppom-validator>json-rpc-random-id": true
      }
    },
    "@metamask/keyring-controller>@metamask/eth-hd-keyring": {
      "globals": {
        "TextEncoder": true
      },
      "packages": {
<<<<<<< HEAD
        "@ethereumjs/tx>@ethereumjs/util": true,
=======
        "@metamask/keyring-controller>@metamask/eth-hd-keyring>@ethereumjs/util": true,
>>>>>>> 71d92770
        "@metamask/keyring-controller>@metamask/eth-hd-keyring>@metamask/eth-sig-util": true,
        "@metamask/snaps-sdk>@metamask/key-tree": true,
        "@metamask/scure-bip39": true,
        "@metamask/utils": true,
        "browserify>buffer": true,
        "@ethereumjs/tx>ethereum-cryptography": true
      }
    },
    "@metamask/eth-json-rpc-filters": {
      "globals": {
        "console.error": true
      },
      "packages": {
        "@metamask/controller-utils>@metamask/eth-query": true,
        "@metamask/json-rpc-engine": true,
        "@metamask/safe-event-emitter": true,
        "@metamask/name-controller>async-mutex": true,
        "pify": true
      }
    },
    "@metamask/network-controller>@metamask/eth-json-rpc-infura": {
      "globals": {
        "fetch": true,
        "setTimeout": true
      },
      "packages": {
        "@metamask/eth-json-rpc-provider": true,
        "@metamask/json-rpc-engine": true,
        "@metamask/rpc-errors": true,
        "@metamask/network-controller>@metamask/eth-json-rpc-infura>@metamask/utils": true
      }
    },
    "@metamask/eth-json-rpc-middleware": {
      "globals": {
        "URL": true,
        "console.error": true,
        "setTimeout": true
      },
      "packages": {
        "@metamask/eth-json-rpc-middleware>@metamask/eth-sig-util": true,
        "@metamask/json-rpc-engine": true,
        "@metamask/rpc-errors": true,
<<<<<<< HEAD
        "@metamask/utils": true,
=======
        "@metamask/utils>@metamask/superstruct": true,
        "@metamask/utils": true,
        "@metamask/eth-json-rpc-middleware>klona": true,
        "@metamask/eth-json-rpc-middleware>safe-stable-stringify": true
      }
    },
    "@metamask/network-controller>@metamask/eth-json-rpc-middleware": {
      "globals": {
        "URL": true,
        "console.error": true,
        "setTimeout": true
      },
      "packages": {
        "@metamask/network-controller>@metamask/eth-json-rpc-middleware>@metamask/eth-sig-util": true,
        "@metamask/json-rpc-engine": true,
        "@metamask/rpc-errors": true,
        "@metamask/utils>@metamask/superstruct": true,
        "@metamask/network-controller>@metamask/eth-json-rpc-middleware>@metamask/utils": true,
>>>>>>> 71d92770
        "@metamask/eth-json-rpc-middleware>klona": true,
        "@metamask/eth-json-rpc-middleware>safe-stable-stringify": true
      }
    },
    "@metamask/eth-json-rpc-provider": {
      "packages": {
        "@metamask/json-rpc-engine": true,
        "@metamask/rpc-errors": true,
        "@metamask/safe-event-emitter": true,
        "uuid": true
      }
    },
    "@metamask/eth-ledger-bridge-keyring": {
      "globals": {
        "addEventListener": true,
        "console.error": true,
        "document.createElement": true,
        "document.head.appendChild": true,
        "fetch": true,
        "removeEventListener": true
      },
      "packages": {
        "@ethereumjs/tx>@ethereumjs/rlp": true,
        "@ethereumjs/tx": true,
        "@metamask/eth-ledger-bridge-keyring>@ethereumjs/util": true,
        "@metamask/eth-ledger-bridge-keyring>@ledgerhq/hw-app-eth": true,
        "@metamask/eth-ledger-bridge-keyring>@metamask/eth-sig-util": true,
        "@metamask/utils": true,
        "browserify>buffer": true,
        "@metamask/eth-trezor-keyring>hdkey": true
      }
    },
    "@metamask/controller-utils>@metamask/eth-query": {
      "packages": {
        "@metamask/ppom-validator>json-rpc-random-id": true,
        "watchify>xtend": true
      }
    },
    "@metamask/eth-sig-util": {
      "packages": {
        "eth-lattice-keyring>@ethereumjs/util": true,
        "@metamask/abi-utils": true,
        "@metamask/eth-sig-util>@metamask/utils": true,
        "@metamask/utils>@scure/base": true,
        "browserify>buffer": true,
        "@ethereumjs/tx>ethereum-cryptography": true,
        "@metamask/eth-sig-util>tweetnacl": true
      }
    },
    "@metamask/keyring-controller>@metamask/eth-hd-keyring>@metamask/eth-sig-util": {
      "packages": {
<<<<<<< HEAD
        "@ethereumjs/tx>@ethereumjs/rlp": true,
        "@ethereumjs/tx>@ethereumjs/util": true,
=======
        "@metamask/keyring-controller>@metamask/eth-hd-keyring>@metamask/eth-sig-util>@ethereumjs/rlp": true,
        "@metamask/keyring-controller>@metamask/eth-hd-keyring>@metamask/eth-sig-util>@ethereumjs/util": true,
>>>>>>> 71d92770
        "@metamask/keyring-controller>@metamask/eth-hd-keyring>@metamask/eth-sig-util>@metamask/abi-utils": true,
        "@metamask/utils": true,
        "@metamask/utils>@scure/base": true,
        "browserify>buffer": true,
        "@ethereumjs/tx>ethereum-cryptography": true,
        "@metamask/eth-sig-util>tweetnacl": true
      }
    },
    "@metamask/eth-json-rpc-middleware>@metamask/eth-sig-util": {
      "packages": {
        "@metamask/eth-json-rpc-middleware>@metamask/eth-sig-util>@ethereumjs/rlp": true,
        "eth-lattice-keyring>@ethereumjs/util": true,
        "@metamask/eth-json-rpc-middleware>@metamask/eth-sig-util>@metamask/abi-utils": true,
        "@metamask/utils": true,
<<<<<<< HEAD
=======
        "@metamask/utils>@scure/base": true,
        "browserify>buffer": true,
        "@ethereumjs/tx>ethereum-cryptography": true,
        "@metamask/eth-sig-util>tweetnacl": true
      }
    },
    "@metamask/network-controller>@metamask/eth-json-rpc-middleware>@metamask/eth-sig-util": {
      "packages": {
        "@metamask/network-controller>@metamask/utils>@ethereumjs/tx>@ethereumjs/rlp": true,
        "eth-lattice-keyring>@ethereumjs/util": true,
        "@metamask/network-controller>@metamask/eth-json-rpc-middleware>@metamask/eth-sig-util>@metamask/abi-utils": true,
        "@metamask/network-controller>@metamask/eth-json-rpc-middleware>@metamask/eth-sig-util>@metamask/utils": true,
>>>>>>> 71d92770
        "@metamask/utils>@scure/base": true,
        "browserify>buffer": true,
        "@ethereumjs/tx>ethereum-cryptography": true,
        "@metamask/eth-sig-util>tweetnacl": true
      }
    },
    "@metamask/eth-ledger-bridge-keyring>@metamask/eth-sig-util": {
      "packages": {
        "@metamask/eth-ledger-bridge-keyring>@metamask/eth-sig-util>@ethereumjs/rlp": true,
        "@metamask/eth-ledger-bridge-keyring>@metamask/eth-sig-util>@ethereumjs/util": true,
        "@metamask/eth-ledger-bridge-keyring>@metamask/eth-sig-util>@metamask/abi-utils": true,
        "@metamask/utils": true,
        "@metamask/utils>@scure/base": true,
        "browserify>buffer": true,
        "@ethereumjs/tx>ethereum-cryptography": true,
        "@metamask/eth-sig-util>tweetnacl": true
      }
    },
    "@metamask/keyring-controller>@metamask/eth-simple-keyring>@metamask/eth-sig-util": {
      "packages": {
<<<<<<< HEAD
        "@ethereumjs/tx>@ethereumjs/rlp": true,
        "@ethereumjs/tx>@ethereumjs/util": true,
=======
        "@metamask/keyring-controller>@metamask/eth-simple-keyring>@metamask/eth-sig-util>@ethereumjs/rlp": true,
        "@metamask/keyring-controller>@metamask/eth-simple-keyring>@metamask/eth-sig-util>@ethereumjs/util": true,
>>>>>>> 71d92770
        "@metamask/keyring-controller>@metamask/eth-simple-keyring>@metamask/eth-sig-util>@metamask/abi-utils": true,
        "@metamask/utils": true,
        "@metamask/utils>@scure/base": true,
        "browserify>buffer": true,
        "@ethereumjs/tx>ethereum-cryptography": true,
        "@metamask/eth-sig-util>tweetnacl": true
      }
    },
    "@metamask/eth-snap-keyring>@metamask/eth-sig-util": {
      "packages": {
        "@metamask/eth-snap-keyring>@metamask/eth-sig-util>@ethereumjs/rlp": true,
        "eth-lattice-keyring>@ethereumjs/util": true,
        "@metamask/eth-snap-keyring>@metamask/eth-sig-util>@metamask/abi-utils": true,
        "@metamask/utils": true,
        "@metamask/utils>@scure/base": true,
        "browserify>buffer": true,
        "@ethereumjs/tx>ethereum-cryptography": true,
        "@metamask/eth-sig-util>tweetnacl": true
      }
    },
    "@metamask/eth-trezor-keyring>@metamask/eth-sig-util": {
      "packages": {
        "@metamask/eth-trezor-keyring>@metamask/eth-sig-util>@ethereumjs/rlp": true,
        "@metamask/eth-trezor-keyring>@metamask/eth-sig-util>@ethereumjs/util": true,
        "@metamask/eth-trezor-keyring>@metamask/eth-sig-util>@metamask/abi-utils": true,
        "@metamask/utils": true,
        "@metamask/utils>@scure/base": true,
        "browserify>buffer": true,
        "@ethereumjs/tx>ethereum-cryptography": true,
        "@metamask/eth-sig-util>tweetnacl": true
      }
    },
    "@metamask/keyring-controller>@metamask/eth-sig-util": {
      "packages": {
        "@metamask/keyring-controller>@metamask/eth-sig-util>@ethereumjs/rlp": true,
        "@metamask/keyring-controller>@metamask/eth-sig-util>@ethereumjs/util": true,
        "@metamask/keyring-controller>@metamask/eth-sig-util>@metamask/abi-utils": true,
        "@metamask/utils": true,
        "@metamask/utils>@scure/base": true,
        "browserify>buffer": true,
        "@ethereumjs/tx>ethereum-cryptography": true,
        "@metamask/eth-sig-util>tweetnacl": true
      }
    },
    "@metamask/signature-controller>@metamask/eth-sig-util": {
      "packages": {
        "@metamask/signature-controller>@metamask/eth-sig-util>@ethereumjs/rlp": true,
        "eth-lattice-keyring>@ethereumjs/util": true,
        "@metamask/signature-controller>@metamask/eth-sig-util>@metamask/abi-utils": true,
        "@metamask/signature-controller>@metamask/eth-sig-util>@metamask/utils": true,
        "@metamask/utils>@scure/base": true,
        "browserify>buffer": true,
        "@ethereumjs/tx>ethereum-cryptography": true,
        "@metamask/eth-sig-util>tweetnacl": true
      }
    },
    "@metamask/keyring-controller>@metamask/eth-simple-keyring": {
      "packages": {
<<<<<<< HEAD
        "@ethereumjs/tx>@ethereumjs/util": true,
=======
        "@metamask/keyring-controller>@metamask/eth-simple-keyring>@ethereumjs/util": true,
>>>>>>> 71d92770
        "@metamask/keyring-controller>@metamask/eth-simple-keyring>@metamask/eth-sig-util": true,
        "@metamask/utils": true,
        "browserify>buffer": true,
        "@ethereumjs/tx>ethereum-cryptography": true,
        "crypto-browserify>randombytes": true
      }
    },
    "@metamask/eth-snap-keyring": {
      "globals": {
        "URL": true,
        "console.error": true,
        "console.info": true
      },
      "packages": {
        "@ethereumjs/tx": true,
        "@metamask/eth-snap-keyring>@metamask/eth-sig-util": true,
        "@metamask/keyring-api": true,
        "@metamask/eth-snap-keyring>@metamask/keyring-internal-snap-client": true,
        "@metamask/eth-snap-keyring>@metamask/keyring-utils": true,
        "@metamask/utils>@metamask/superstruct": true,
        "@metamask/utils": true,
        "webpack>events": true,
        "@metamask/eth-snap-keyring>uuid": true
      }
    },
    "@metamask/eth-token-tracker": {
      "globals": {
        "console.warn": true
      },
      "packages": {
        "@babel/runtime": true,
        "@ethersproject/bignumber": true,
        "@ethersproject/contracts": true,
        "@ethersproject/providers": true,
        "@metamask/eth-token-tracker>@metamask/eth-block-tracker": true,
        "@metamask/safe-event-emitter": true,
        "bn.js": true,
        "@metamask/eth-token-tracker>deep-equal": true,
        "human-standard-token-abi": true
      }
    },
    "@metamask/eth-trezor-keyring": {
      "globals": {
        "setTimeout": true
      },
      "packages": {
        "@ethereumjs/tx": true,
        "@metamask/eth-trezor-keyring>@ethereumjs/util": true,
        "@metamask/eth-trezor-keyring>@metamask/eth-sig-util": true,
        "@metamask/utils": true,
        "@metamask/eth-trezor-keyring>@trezor/connect-plugin-ethereum": true,
        "@trezor/connect-web": true,
        "browserify>buffer": true,
        "@metamask/eth-trezor-keyring>hdkey": true
      }
    },
    "@metamask/etherscan-link": {
      "globals": {
        "URL": true
      }
    },
    "eth-method-registry>@metamask/ethjs-contract": {
      "packages": {
        "@babel/runtime": true,
        "eth-method-registry>@metamask/ethjs-contract>@metamask/ethjs-filter": true,
        "eth-method-registry>@metamask/ethjs-contract>@metamask/ethjs-util": true,
        "eth-method-registry>@metamask/ethjs-contract>ethjs-abi": true,
        "eth-ens-namehash>js-sha3": true,
        "promise-to-callback": true
      }
    },
    "eth-method-registry>@metamask/ethjs-contract>@metamask/ethjs-filter": {
      "globals": {
        "clearInterval": true,
        "setInterval": true
      }
    },
    "eth-method-registry>@metamask/ethjs-query>@metamask/ethjs-format": {
      "packages": {
        "eth-method-registry>@metamask/ethjs-contract>@metamask/ethjs-util": true,
        "@metamask/controller-utils>@metamask/ethjs-unit>@metamask/number-to-bn": true,
        "eth-method-registry>@metamask/ethjs-query>@metamask/ethjs-format>ethjs-schema": true,
        "eth-method-registry>@metamask/ethjs-query>@metamask/ethjs-format>strip-hex-prefix": true
      }
    },
    "eth-method-registry>@metamask/ethjs-query": {
      "globals": {
        "console": true
      },
      "packages": {
        "eth-method-registry>@metamask/ethjs-query>@metamask/ethjs-format": true,
        "eth-method-registry>@metamask/ethjs-query>@metamask/ethjs-rpc": true,
        "promise-to-callback": true
      }
    },
    "eth-method-registry>@metamask/ethjs-query>@metamask/ethjs-rpc": {
      "packages": {
        "promise-to-callback": true
      }
    },
    "@metamask/controller-utils>@metamask/ethjs-unit": {
      "packages": {
        "@metamask/controller-utils>@metamask/ethjs-unit>@metamask/number-to-bn": true,
        "bn.js": true
      }
    },
    "eth-method-registry>@metamask/ethjs-contract>@metamask/ethjs-util": {
      "packages": {
        "browserify>buffer": true,
        "eth-method-registry>@metamask/ethjs-query>@metamask/ethjs-format>is-hex-prefixed": true,
        "eth-method-registry>@metamask/ethjs-query>@metamask/ethjs-format>strip-hex-prefix": true
      }
    },
    "@metamask/gas-fee-controller": {
      "globals": {
        "clearInterval": true,
        "console.error": true,
        "setInterval": true
      },
      "packages": {
        "@metamask/controller-utils": true,
        "@metamask/controller-utils>@metamask/eth-query": true,
        "@metamask/polling-controller": true,
        "bn.js": true,
        "uuid": true
      }
    },
    "@metamask/jazzicon": {
      "globals": {
        "document.createElement": true,
        "document.createElementNS": true
      },
      "packages": {
        "@metamask/jazzicon>color": true,
        "@metamask/jazzicon>mersenne-twister": true
      }
    },
    "@metamask/json-rpc-engine": {
      "packages": {
        "@metamask/rpc-errors": true,
        "@metamask/safe-event-emitter": true,
        "@metamask/utils": true
      }
    },
    "@metamask/json-rpc-middleware-stream": {
      "globals": {
        "console.warn": true,
        "setTimeout": true
      },
      "packages": {
        "@metamask/safe-event-emitter": true,
        "@metamask/utils": true,
        "readable-stream": true
      }
    },
    "@metamask/snaps-sdk>@metamask/key-tree": {
      "globals": {
        "crypto.subtle": true
      },
      "packages": {
        "@metamask/scure-bip39": true,
        "@metamask/utils": true,
<<<<<<< HEAD
        "viem>@scure/bip32>@noble/curves": true,
=======
        "viem>webauthn-p256>@noble/curves": true,
>>>>>>> 71d92770
        "@noble/hashes": true,
        "@metamask/utils>@scure/base": true
      }
    },
    "@metamask/keyring-api": {
      "packages": {
        "@metamask/keyring-api>@metamask/keyring-utils": true,
        "@metamask/utils>@metamask/superstruct": true,
        "@metamask/utils": true,
        "@metamask/keyring-api>bech32": true
      }
    },
    "@metamask/keyring-controller": {
      "globals": {
        "console.log": true
      },
      "packages": {
        "@metamask/keyring-controller>@ethereumjs/util": true,
        "@metamask/base-controller": true,
        "@metamask/browser-passworder": true,
        "@metamask/keyring-controller>@metamask/eth-hd-keyring": true,
        "@metamask/keyring-controller>@metamask/eth-sig-util": true,
        "@metamask/keyring-controller>@metamask/eth-simple-keyring": true,
        "@metamask/utils": true,
        "@metamask/name-controller>async-mutex": true,
        "@metamask/keyring-controller>ethereumjs-wallet": true,
        "@metamask/keyring-controller>ulid": true
      }
    },
    "@metamask/eth-snap-keyring>@metamask/keyring-internal-snap-client": {
      "packages": {
        "@metamask/keyring-snap-client": true
      }
    },
    "@metamask/keyring-snap-client": {
      "packages": {
        "@metamask/keyring-api": true,
        "@metamask/keyring-api>@metamask/keyring-utils": true,
        "@metamask/utils>@metamask/superstruct": true,
        "@metamask/keyring-snap-client>uuid": true
      }
    },
<<<<<<< HEAD
=======
    "@metamask/accounts-controller>@metamask/keyring-utils": {
      "globals": {
        "URL": true
      },
      "packages": {
        "@metamask/utils>@metamask/superstruct": true,
        "@metamask/utils": true,
        "bitcoin-address-validation": true
      }
    },
    "@metamask/eth-snap-keyring>@metamask/keyring-utils": {
      "globals": {
        "URL": true
      },
      "packages": {
        "@metamask/utils>@metamask/superstruct": true,
        "@metamask/utils": true,
        "bitcoin-address-validation": true
      }
    },
>>>>>>> 71d92770
    "@metamask/keyring-api>@metamask/keyring-utils": {
      "globals": {
        "URL": true
      },
      "packages": {
        "@metamask/utils>@metamask/superstruct": true,
        "@metamask/utils": true,
        "bitcoin-address-validation": true
      }
    },
    "@metamask/logging-controller": {
      "packages": {
        "@metamask/base-controller": true,
        "uuid": true
      }
    },
    "@metamask/logo": {
      "globals": {
        "addEventListener": true,
        "document.body.appendChild": true,
        "document.createElementNS": true,
        "innerHeight": true,
        "innerWidth": true,
        "requestAnimationFrame": true
      },
      "packages": {
        "@metamask/logo>gl-mat4": true,
        "@metamask/logo>gl-vec3": true
      }
    },
    "@metamask/message-manager": {
      "packages": {
        "@metamask/base-controller": true,
        "@metamask/controller-utils": true,
        "@metamask/utils": true,
        "browserify>buffer": true,
        "webpack>events": true,
        "uuid": true
      }
    },
    "@metamask/multichain": {
      "globals": {
        "console.error": true
      },
      "packages": {
        "@metamask/api-specs": true,
        "@metamask/controller-utils": true,
        "@metamask/eth-json-rpc-filters": true,
        "@metamask/json-rpc-engine": true,
        "@metamask/permission-controller": true,
        "@metamask/rpc-errors": true,
        "@metamask/safe-event-emitter": true,
        "@metamask/utils": true,
<<<<<<< HEAD
        "@metamask/multichain>@open-rpc/schema-utils-js": true,
=======
        "@open-rpc/schema-utils-js": true,
>>>>>>> 71d92770
        "@metamask/multichain>jsonschema": true,
        "lodash": true
      }
    },
    "@metamask/multichain-network-controller": {
      "packages": {
        "@metamask/base-controller": true,
        "@metamask/keyring-api": true,
        "@metamask/network-controller": true,
        "@metamask/utils": true,
        "@metamask/multichain-network-controller>@solana/addresses": true
      }
    },
    "@metamask/multichain-transactions-controller": {
      "globals": {
        "console.error": true
      },
      "packages": {
        "@metamask/base-controller": true,
        "@metamask/keyring-api": true,
        "@metamask/keyring-snap-client": true,
        "@metamask/multichain-transactions-controller>@metamask/snaps-utils": true,
        "@metamask/utils": true
      }
    },
    "@metamask/name-controller": {
      "globals": {
        "fetch": true
      },
      "packages": {
        "@metamask/base-controller": true,
        "@metamask/controller-utils": true,
        "@metamask/utils": true,
        "@metamask/name-controller>async-mutex": true
      }
    },
    "@metamask/network-controller": {
      "globals": {
        "btoa": true,
        "fetch": true,
        "setTimeout": true
      },
      "packages": {
        "@metamask/network-controller>@metamask/base-controller": true,
        "@metamask/controller-utils": true,
        "@metamask/eth-token-tracker>@metamask/eth-block-tracker": true,
        "@metamask/network-controller>@metamask/eth-json-rpc-infura": true,
        "@metamask/network-controller>@metamask/eth-json-rpc-middleware": true,
        "@metamask/eth-json-rpc-provider": true,
        "@metamask/controller-utils>@metamask/eth-query": true,
        "@metamask/json-rpc-engine": true,
        "@metamask/rpc-errors": true,
        "@metamask/network-controller>@metamask/swappable-obj-proxy": true,
        "@metamask/network-controller>@metamask/utils": true,
        "eslint>fast-deep-equal": true,
        "reselect": true,
        "uri-js": true,
        "uuid": true
      }
    },
    "@metamask/transaction-controller>@metamask/nonce-tracker": {
      "packages": {
        "@ethersproject/providers": true,
        "browserify>assert": true,
        "@metamask/transaction-controller>@metamask/nonce-tracker>async-mutex": true
      }
    },
    "@metamask/notification-services-controller": {
      "globals": {
        "Intl.NumberFormat": true,
        "addEventListener": true,
        "fetch": true,
        "registration": true,
        "removeEventListener": true
      },
      "packages": {
        "@metamask/notification-services-controller>@contentful/rich-text-html-renderer": true,
        "@metamask/base-controller": true,
        "@metamask/controller-utils": true,
        "@metamask/profile-sync-controller": true,
        "@metamask/utils": true,
        "@metamask/notification-services-controller>bignumber.js": true,
        "@metamask/notification-services-controller>firebase": true,
        "loglevel": true,
        "uuid": true
      }
    },
    "@metamask/controller-utils>@metamask/ethjs-unit>@metamask/number-to-bn": {
      "packages": {
        "bn.js": true,
        "eth-method-registry>@metamask/ethjs-query>@metamask/ethjs-format>strip-hex-prefix": true
      }
    },
    "@metamask/object-multiplex": {
      "globals": {
        "console.warn": true
      },
      "packages": {
        "@metamask/object-multiplex>once": true,
        "readable-stream": true
      }
    },
    "@metamask/obs-store": {
      "packages": {
        "@metamask/safe-event-emitter": true,
        "readable-stream": true
      }
    },
    "@metamask/permission-controller": {
      "globals": {
        "console.error": true
      },
      "packages": {
        "@metamask/base-controller": true,
        "@metamask/controller-utils": true,
        "@metamask/json-rpc-engine": true,
        "@metamask/rpc-errors": true,
        "@metamask/utils": true,
        "deep-freeze-strict": true,
        "immer": true,
        "nanoid": true
      }
    },
    "@metamask/permission-log-controller": {
      "packages": {
        "@metamask/base-controller": true,
        "@metamask/utils": true
      }
    },
    "@metamask/phishing-controller": {
      "globals": {
        "TextEncoder": true,
        "URL": true,
        "console.error": true,
        "fetch": true
      },
      "packages": {
        "@metamask/base-controller": true,
        "@metamask/controller-utils": true,
        "@noble/hashes": true,
        "@ethereumjs/tx>ethereum-cryptography": true,
        "webpack-cli>fastest-levenshtein": true,
        "punycode": true
      }
    },
    "@metamask/polling-controller": {
      "globals": {
        "clearTimeout": true,
        "console.error": true,
        "setTimeout": true
      },
      "packages": {
        "@metamask/base-controller": true,
        "@metamask/snaps-utils>fast-json-stable-stringify": true,
        "uuid": true
      }
    },
    "@metamask/post-message-stream": {
      "globals": {
        "MessageEvent.prototype": true,
        "WorkerGlobalScope": true,
        "addEventListener": true,
        "browser": true,
        "chrome": true,
        "location.origin": true,
        "postMessage": true,
        "removeEventListener": true
      },
      "packages": {
        "@metamask/utils": true,
        "readable-stream": true
      }
    },
    "@metamask/ppom-validator": {
      "globals": {
        "URL": true,
        "console.error": true,
        "crypto": true
      },
      "packages": {
        "@metamask/ppom-validator>@metamask/base-controller": true,
        "@metamask/controller-utils": true,
        "await-semaphore": true,
        "browserify>buffer": true,
        "@metamask/ppom-validator>crypto-js": true,
        "@metamask/ppom-validator>elliptic": true,
        "@metamask/ppom-validator>json-rpc-random-id": true
      }
    },
    "@metamask/preferences-controller": {
      "packages": {
        "@metamask/base-controller": true,
        "@metamask/controller-utils": true
      }
    },
    "@metamask/profile-sync-controller": {
      "globals": {
        "Event": true,
        "Headers": true,
        "TextDecoder": true,
        "TextEncoder": true,
        "URL": true,
        "URLSearchParams": true,
        "addEventListener": true,
        "console.error": true,
        "dispatchEvent": true,
        "fetch": true,
        "removeEventListener": true,
        "setTimeout": true
      },
      "packages": {
        "@metamask/base-controller": true,
        "@metamask/keyring-api": true,
        "@metamask/keyring-controller": true,
        "@metamask/network-controller": true,
        "@metamask/profile-sync-controller>@noble/ciphers": true,
        "@noble/hashes": true,
        "browserify>buffer": true,
        "loglevel": true,
        "@metamask/profile-sync-controller>siwe": true
      }
    },
    "@metamask/providers": {
      "globals": {
        "CustomEvent": true,
        "Event": true,
        "addEventListener": true,
        "chrome.runtime.connect": true,
        "console": true,
        "dispatchEvent": true,
        "document.createElement": true,
        "document.readyState": true,
        "ethereum": "write",
        "location.hostname": true,
        "removeEventListener": true,
        "web3": true
      },
      "packages": {
        "@metamask/json-rpc-engine": true,
        "@metamask/json-rpc-middleware-stream": true,
        "@metamask/object-multiplex": true,
        "@metamask/rpc-errors": true,
        "@metamask/safe-event-emitter": true,
        "@metamask/utils": true,
        "@metamask/providers>detect-browser": true,
        "@metamask/providers>extension-port-stream": true,
        "eslint>fast-deep-equal": true,
        "@metamask/providers>is-stream": true,
        "readable-stream": true
      }
    },
    "@metamask/queued-request-controller": {
      "packages": {
        "@metamask/queued-request-controller>@metamask/base-controller": true,
        "@metamask/json-rpc-engine": true,
        "@metamask/rpc-errors": true,
        "@metamask/selected-network-controller": true,
        "@metamask/queued-request-controller>@metamask/utils": true
      }
    },
    "@metamask/rate-limit-controller": {
      "globals": {
        "setTimeout": true
      },
      "packages": {
        "@metamask/base-controller": true,
        "@metamask/rpc-errors": true,
        "@metamask/utils": true
      }
    },
    "@metamask/remote-feature-flag-controller": {
      "packages": {
        "@metamask/base-controller": true,
        "@metamask/controller-utils": true,
        "uuid": true
      }
    },
    "@metamask/rpc-errors": {
      "packages": {
        "@metamask/utils": true,
        "@metamask/rpc-errors>fast-safe-stringify": true
      }
    },
    "@metamask/safe-event-emitter": {
      "globals": {
        "setTimeout": true
      },
      "packages": {
        "webpack>events": true
      }
    },
    "@metamask/scure-bip39": {
      "globals": {
        "TextEncoder": true
      },
      "packages": {
        "@metamask/scure-bip39>@noble/hashes": true,
        "@metamask/utils>@scure/base": true
      }
    },
    "@metamask/selected-network-controller": {
      "packages": {
        "@metamask/selected-network-controller>@metamask/base-controller": true,
        "@metamask/network-controller>@metamask/swappable-obj-proxy": true
      }
    },
    "@metamask/signature-controller": {
      "globals": {
        "fetch": true
      },
      "packages": {
        "@metamask/signature-controller>@metamask/base-controller": true,
        "@metamask/controller-utils": true,
        "@metamask/signature-controller>@metamask/eth-sig-util": true,
        "@metamask/keyring-controller": true,
        "@metamask/logging-controller": true,
        "@metamask/signature-controller>@metamask/utils": true,
        "browserify>buffer": true,
        "webpack>events": true,
        "@metamask/multichain>jsonschema": true,
        "uuid": true
      }
    },
    "@metamask/smart-transactions-controller": {
      "globals": {
        "URLSearchParams": true,
        "clearInterval": true,
        "console.error": true,
        "console.log": true,
        "fetch": true,
        "setInterval": true
      },
      "packages": {
        "@metamask/smart-transactions-controller>@ethereumjs/tx": true,
        "@metamask/smart-transactions-controller>@ethereumjs/util": true,
        "@ethersproject/bytes": true,
        "@metamask/controller-utils": true,
        "@metamask/controller-utils>@metamask/eth-query": true,
        "@metamask/polling-controller": true,
        "@metamask/transaction-controller": true,
        "@metamask/smart-transactions-controller>bignumber.js": true,
        "browserify>buffer": true,
        "fast-json-patch": true,
        "lodash": true
      }
    },
    "@metamask/snaps-controllers": {
      "globals": {
        "DecompressionStream": true,
        "URL": true,
        "clearTimeout": true,
        "document.getElementById": true,
        "fetch.bind": true,
        "setTimeout": true
      },
      "packages": {
        "@metamask/base-controller": true,
        "@metamask/json-rpc-engine": true,
        "@metamask/json-rpc-middleware-stream": true,
        "@metamask/object-multiplex": true,
        "@metamask/permission-controller": true,
        "@metamask/post-message-stream": true,
        "@metamask/rpc-errors": true,
        "@metamask/snaps-utils>@metamask/snaps-registry": true,
        "@metamask/snaps-rpc-methods": true,
        "@metamask/snaps-sdk": true,
        "@metamask/snaps-utils": true,
        "@metamask/utils": true,
        "@metamask/snaps-controllers>@xstate/fsm": true,
        "@metamask/name-controller>async-mutex": true,
        "browserify>browserify-zlib": true,
        "@metamask/snaps-controllers>concat-stream": true,
        "eslint>fast-deep-equal": true,
        "@metamask/snaps-controllers>get-npm-tarball-url": true,
        "immer": true,
        "luxon": true,
        "nanoid": true,
        "readable-stream": true,
        "@metamask/snaps-controllers>readable-web-to-node-stream": true,
        "semver": true,
        "@metamask/snaps-controllers>tar-stream": true
      }
    },
    "@metamask/snaps-execution-environments": {
      "globals": {
        "document.getElementById": true
      },
      "packages": {
        "@metamask/post-message-stream": true,
        "@metamask/snaps-utils": true,
        "@metamask/utils": true
      }
    },
    "@metamask/snaps-utils>@metamask/snaps-registry": {
      "packages": {
        "@metamask/utils>@metamask/superstruct": true,
        "@metamask/utils": true,
<<<<<<< HEAD
        "viem>@scure/bip32>@noble/curves": true,
=======
        "viem>webauthn-p256>@noble/curves": true,
>>>>>>> 71d92770
        "@noble/hashes": true
      }
    },
    "@metamask/snaps-rpc-methods": {
      "packages": {
        "@metamask/snaps-sdk>@metamask/key-tree": true,
        "@metamask/permission-controller": true,
        "@metamask/rpc-errors": true,
        "@metamask/snaps-sdk": true,
        "@metamask/snaps-utils": true,
        "@metamask/utils>@metamask/superstruct": true,
        "@metamask/utils": true,
        "@noble/hashes": true,
        "luxon": true
<<<<<<< HEAD
      }
    },
    "@metamask/snaps-sdk": {
      "globals": {
        "URL": true,
        "fetch": true
      },
      "packages": {
        "@metamask/rpc-errors": true,
        "@metamask/utils>@metamask/superstruct": true,
        "@metamask/utils": true
      }
    },
    "@metamask/snaps-utils": {
      "globals": {
        "File": true,
        "FileReader": true,
        "TextDecoder": true,
        "TextEncoder": true,
        "URL": true,
        "console.error": true,
        "console.log": true,
        "console.warn": true,
        "crypto": true,
        "document.body.appendChild": true,
        "document.createElement": true,
        "fetch": true
      },
      "packages": {
        "@metamask/snaps-sdk>@metamask/key-tree": true,
        "@metamask/permission-controller": true,
        "@metamask/rpc-errors": true,
        "@metamask/snaps-utils>@metamask/slip44": true,
        "@metamask/snaps-sdk": true,
        "@metamask/utils>@metamask/superstruct": true,
        "@metamask/utils": true,
        "@noble/hashes": true,
        "@metamask/utils>@scure/base": true,
        "chalk": true,
        "@metamask/snaps-utils>cron-parser": true,
        "@metamask/snaps-utils>fast-json-stable-stringify": true,
        "@metamask/snaps-utils>fast-xml-parser": true,
        "@metamask/snaps-utils>marked": true,
        "@metamask/snaps-utils>rfdc": true,
        "semver": true,
        "@metamask/snaps-utils>validate-npm-package-name": true
      }
    },
    "@metamask/assets-controllers>@metamask/snaps-utils": {
      "globals": {
        "File": true,
        "FileReader": true,
        "TextDecoder": true,
        "TextEncoder": true,
        "URL": true,
        "console.error": true,
        "console.log": true,
        "console.warn": true,
        "crypto": true,
        "document.body.appendChild": true,
        "document.createElement": true,
        "fetch": true
      },
      "packages": {
        "@metamask/snaps-sdk>@metamask/key-tree": true,
        "@metamask/permission-controller": true,
        "@metamask/rpc-errors": true,
        "@metamask/snaps-utils>@metamask/slip44": true,
        "@metamask/snaps-sdk": true,
        "@metamask/utils>@metamask/superstruct": true,
        "@metamask/utils": true,
        "@noble/hashes": true,
        "@metamask/utils>@scure/base": true,
        "chalk": true,
        "@metamask/snaps-utils>cron-parser": true,
        "@metamask/snaps-utils>fast-json-stable-stringify": true,
        "@metamask/snaps-utils>fast-xml-parser": true,
        "@metamask/snaps-utils>marked": true,
        "@metamask/snaps-utils>rfdc": true,
        "semver": true,
        "@metamask/snaps-utils>validate-npm-package-name": true
      }
    },
    "@metamask/multichain-transactions-controller>@metamask/snaps-utils": {
=======
      }
    },
    "@metamask/snaps-sdk": {
      "globals": {
        "URL": true,
        "fetch": true
      },
      "packages": {
        "@metamask/rpc-errors": true,
        "@metamask/utils>@metamask/superstruct": true,
        "@metamask/utils": true
      }
    },
    "@metamask/snaps-utils": {
      "globals": {
        "File": true,
        "FileReader": true,
        "TextDecoder": true,
        "TextEncoder": true,
        "URL": true,
        "console.error": true,
        "console.log": true,
        "console.warn": true,
        "crypto": true,
        "document.body.appendChild": true,
        "document.createElement": true,
        "fetch": true
      },
      "packages": {
        "@metamask/snaps-sdk>@metamask/key-tree": true,
        "@metamask/permission-controller": true,
        "@metamask/rpc-errors": true,
        "@metamask/snaps-utils>@metamask/slip44": true,
        "@metamask/snaps-sdk": true,
        "@metamask/utils>@metamask/superstruct": true,
        "@metamask/utils": true,
        "@noble/hashes": true,
        "@metamask/utils>@scure/base": true,
        "chalk": true,
        "@metamask/snaps-utils>cron-parser": true,
        "@metamask/snaps-utils>fast-json-stable-stringify": true,
        "@metamask/snaps-utils>fast-xml-parser": true,
        "@metamask/snaps-utils>marked": true,
        "@metamask/snaps-utils>rfdc": true,
        "semver": true,
        "@metamask/snaps-utils>validate-npm-package-name": true
      }
    },
    "@metamask/assets-controllers>@metamask/snaps-utils": {
      "globals": {
        "File": true,
        "FileReader": true,
        "TextDecoder": true,
        "TextEncoder": true,
        "URL": true,
        "console.error": true,
        "console.log": true,
        "console.warn": true,
        "crypto": true,
        "document.body.appendChild": true,
        "document.createElement": true,
        "fetch": true
      },
      "packages": {
        "@metamask/snaps-sdk>@metamask/key-tree": true,
        "@metamask/permission-controller": true,
        "@metamask/rpc-errors": true,
        "@metamask/snaps-utils>@metamask/slip44": true,
        "@metamask/snaps-sdk": true,
        "@metamask/utils>@metamask/superstruct": true,
        "@metamask/utils": true,
        "@noble/hashes": true,
        "@metamask/utils>@scure/base": true,
        "chalk": true,
        "@metamask/snaps-utils>cron-parser": true,
        "@metamask/snaps-utils>fast-json-stable-stringify": true,
        "@metamask/snaps-utils>fast-xml-parser": true,
        "@metamask/snaps-utils>marked": true,
        "@metamask/snaps-utils>rfdc": true,
        "semver": true,
        "@metamask/snaps-utils>validate-npm-package-name": true
      }
    },
    "@metamask/multichain-transactions-controller>@metamask/snaps-utils": {
      "globals": {
        "File": true,
        "FileReader": true,
        "TextDecoder": true,
        "TextEncoder": true,
        "URL": true,
        "console.error": true,
        "console.log": true,
        "console.warn": true,
        "crypto": true,
        "document.body.appendChild": true,
        "document.createElement": true,
        "fetch": true
      },
      "packages": {
        "@metamask/snaps-sdk>@metamask/key-tree": true,
        "@metamask/permission-controller": true,
        "@metamask/rpc-errors": true,
        "@metamask/snaps-utils>@metamask/slip44": true,
        "@metamask/snaps-sdk": true,
        "@metamask/utils>@metamask/superstruct": true,
        "@metamask/utils": true,
        "@noble/hashes": true,
        "@metamask/utils>@scure/base": true,
        "chalk": true,
        "@metamask/snaps-utils>cron-parser": true,
        "@metamask/snaps-utils>fast-json-stable-stringify": true,
        "@metamask/snaps-utils>fast-xml-parser": true,
        "@metamask/snaps-utils>marked": true,
        "@metamask/snaps-utils>rfdc": true,
        "semver": true,
        "@metamask/snaps-utils>validate-npm-package-name": true
      }
    },
    "@metamask/transaction-controller": {
      "globals": {
        "clearTimeout": true,
        "console.error": true,
        "fetch": true,
        "setTimeout": true
      },
      "packages": {
        "@ethereumjs/tx>@ethereumjs/common": true,
        "@ethereumjs/tx": true,
        "@ethersproject/abi": true,
        "@ethersproject/contracts": true,
        "@ethersproject/providers": true,
        "@metamask/base-controller": true,
        "@metamask/controller-utils": true,
        "@metamask/controller-utils>@metamask/eth-query": true,
        "@metamask/gas-fee-controller": true,
        "@metamask/metamask-eth-abis": true,
        "@metamask/network-controller": true,
        "@metamask/transaction-controller>@metamask/nonce-tracker": true,
        "@metamask/rpc-errors": true,
        "@metamask/utils": true,
        "@metamask/name-controller>async-mutex": true,
        "bn.js": true,
        "browserify>buffer": true,
        "eth-method-registry": true,
        "webpack>events": true,
        "fast-json-patch": true,
        "lodash": true,
        "uuid": true
      }
    },
    "@metamask/user-operation-controller": {
      "globals": {
        "fetch": true
      },
      "packages": {
        "@metamask/base-controller": true,
        "@metamask/controller-utils": true,
        "@metamask/controller-utils>@metamask/eth-query": true,
        "@metamask/gas-fee-controller": true,
        "@metamask/polling-controller": true,
        "@metamask/rpc-errors": true,
        "@metamask/utils>@metamask/superstruct": true,
        "@metamask/transaction-controller": true,
        "@metamask/utils": true,
        "bn.js": true,
        "webpack>events": true,
        "lodash": true,
        "uuid": true
      }
    },
    "@metamask/utils": {
>>>>>>> 71d92770
      "globals": {
        "File": true,
        "FileReader": true,
        "TextDecoder": true,
        "TextEncoder": true,
        "URL": true,
        "console.error": true,
        "console.log": true,
        "console.warn": true,
        "crypto": true,
        "document.body.appendChild": true,
        "document.createElement": true,
        "fetch": true
      },
      "packages": {
        "@metamask/snaps-sdk>@metamask/key-tree": true,
        "@metamask/permission-controller": true,
        "@metamask/rpc-errors": true,
        "@metamask/snaps-utils>@metamask/slip44": true,
        "@metamask/snaps-sdk": true,
        "@metamask/utils>@metamask/superstruct": true,
        "@metamask/utils": true,
        "@noble/hashes": true,
        "@metamask/utils>@scure/base": true,
        "chalk": true,
        "@metamask/snaps-utils>cron-parser": true,
        "@metamask/snaps-utils>fast-json-stable-stringify": true,
        "@metamask/snaps-utils>fast-xml-parser": true,
        "@metamask/snaps-utils>marked": true,
        "@metamask/snaps-utils>rfdc": true,
        "semver": true,
        "@metamask/snaps-utils>validate-npm-package-name": true
      }
    },
<<<<<<< HEAD
    "@metamask/transaction-controller": {
=======
    "@metamask/abi-utils>@metamask/utils": {
>>>>>>> 71d92770
      "globals": {
        "clearTimeout": true,
        "console.error": true,
        "fetch": true,
        "setTimeout": true
      },
      "packages": {
        "@ethereumjs/tx>@ethereumjs/common": true,
        "@ethereumjs/tx": true,
        "@ethereumjs/tx>@ethereumjs/util": true,
        "@ethersproject/abi": true,
        "@ethersproject/contracts": true,
        "@ethersproject/providers": true,
        "@metamask/transaction-controller>@metamask/base-controller": true,
        "@metamask/controller-utils": true,
        "@metamask/controller-utils>@metamask/eth-query": true,
        "@metamask/gas-fee-controller": true,
        "@metamask/metamask-eth-abis": true,
        "@metamask/network-controller": true,
        "@metamask/transaction-controller>@metamask/nonce-tracker": true,
        "@metamask/rpc-errors": true,
        "@metamask/utils": true,
        "@metamask/name-controller>async-mutex": true,
        "bn.js": true,
        "browserify>buffer": true,
        "eth-method-registry": true,
        "webpack>events": true,
        "fast-json-patch": true,
        "lodash": true,
        "uuid": true
      }
    },
<<<<<<< HEAD
    "@metamask/user-operation-controller": {
=======
    "@metamask/network-controller>@metamask/eth-json-rpc-middleware>@metamask/eth-sig-util>@metamask/abi-utils>@metamask/utils": {
>>>>>>> 71d92770
      "globals": {
        "fetch": true
      },
      "packages": {
        "@metamask/base-controller": true,
        "@metamask/controller-utils": true,
        "@metamask/controller-utils>@metamask/eth-query": true,
        "@metamask/gas-fee-controller": true,
        "@metamask/polling-controller": true,
        "@metamask/rpc-errors": true,
        "@metamask/utils>@metamask/superstruct": true,
        "@metamask/transaction-controller": true,
        "@metamask/utils": true,
        "bn.js": true,
        "webpack>events": true,
        "lodash": true,
        "uuid": true
      }
    },
<<<<<<< HEAD
    "@metamask/utils": {
=======
    "@metamask/signature-controller>@metamask/eth-sig-util>@metamask/abi-utils>@metamask/utils": {
>>>>>>> 71d92770
      "globals": {
        "TextDecoder": true,
        "TextEncoder": true
      },
      "packages": {
        "@metamask/utils>@metamask/superstruct": true,
        "@noble/hashes": true,
        "@metamask/utils>@scure/base": true,
        "browserify>buffer": true,
        "nock>debug": true,
        "@metamask/utils>pony-cause": true,
        "semver": true
      }
    },
<<<<<<< HEAD
    "@metamask/abi-utils>@metamask/utils": {
=======
    "@metamask/browser-passworder>@metamask/utils": {
>>>>>>> 71d92770
      "globals": {
        "TextDecoder": true,
        "TextEncoder": true
      },
      "packages": {
        "@metamask/utils>@metamask/superstruct": true,
        "@noble/hashes": true,
        "@metamask/utils>@scure/base": true,
        "browserify>buffer": true,
        "nock>debug": true,
        "@metamask/utils>pony-cause": true,
        "semver": true
      }
    },
<<<<<<< HEAD
    "@metamask/signature-controller>@metamask/eth-sig-util>@metamask/abi-utils>@metamask/utils": {
=======
    "@metamask/network-controller>@metamask/eth-json-rpc-infura>@metamask/utils": {
>>>>>>> 71d92770
      "globals": {
        "TextDecoder": true,
        "TextEncoder": true
      },
      "packages": {
        "@metamask/utils>@metamask/superstruct": true,
        "@noble/hashes": true,
        "@metamask/utils>@scure/base": true,
        "browserify>buffer": true,
        "nock>debug": true,
        "@metamask/utils>pony-cause": true,
        "semver": true
      }
    },
<<<<<<< HEAD
    "@metamask/browser-passworder>@metamask/utils": {
=======
    "@metamask/network-controller>@metamask/eth-json-rpc-middleware>@metamask/utils": {
>>>>>>> 71d92770
      "globals": {
        "TextDecoder": true,
        "TextEncoder": true
      },
      "packages": {
        "@metamask/utils>@metamask/superstruct": true,
        "@noble/hashes": true,
        "@metamask/utils>@scure/base": true,
        "browserify>buffer": true,
        "nock>debug": true,
        "@metamask/utils>pony-cause": true,
        "semver": true
      }
    },
<<<<<<< HEAD
    "@metamask/network-controller>@metamask/eth-json-rpc-infura>@metamask/utils": {
=======
    "@metamask/eth-sig-util>@metamask/utils": {
>>>>>>> 71d92770
      "globals": {
        "TextDecoder": true,
        "TextEncoder": true
      },
      "packages": {
        "@metamask/utils>@metamask/superstruct": true,
        "@noble/hashes": true,
        "@metamask/utils>@scure/base": true,
        "browserify>buffer": true,
        "nock>debug": true,
        "@metamask/utils>pony-cause": true,
        "semver": true
      }
    },
<<<<<<< HEAD
    "@metamask/eth-sig-util>@metamask/utils": {
=======
    "@metamask/network-controller>@metamask/eth-json-rpc-middleware>@metamask/eth-sig-util>@metamask/utils": {
>>>>>>> 71d92770
      "globals": {
        "TextDecoder": true,
        "TextEncoder": true
      },
      "packages": {
        "@metamask/utils>@metamask/superstruct": true,
        "@noble/hashes": true,
        "@metamask/utils>@scure/base": true,
        "browserify>buffer": true,
        "nock>debug": true,
        "@metamask/utils>pony-cause": true,
        "semver": true
      }
    },
    "@metamask/signature-controller>@metamask/eth-sig-util>@metamask/utils": {
      "globals": {
        "TextDecoder": true,
        "TextEncoder": true
      },
      "packages": {
        "@metamask/utils>@metamask/superstruct": true,
        "@noble/hashes": true,
        "@metamask/utils>@scure/base": true,
        "browserify>buffer": true,
        "nock>debug": true,
        "@metamask/utils>pony-cause": true,
        "semver": true
      }
    },
    "@metamask/network-controller>@metamask/utils": {
      "globals": {
        "TextDecoder": true,
        "TextEncoder": true
      },
      "packages": {
        "@metamask/utils>@metamask/superstruct": true,
        "@noble/hashes": true,
        "@metamask/utils>@scure/base": true,
        "browserify>buffer": true,
        "nock>debug": true,
        "@metamask/utils>pony-cause": true,
        "semver": true
      }
    },
    "@metamask/queued-request-controller>@metamask/utils": {
      "globals": {
        "TextDecoder": true,
        "TextEncoder": true
      },
      "packages": {
        "@metamask/utils>@metamask/superstruct": true,
        "@noble/hashes": true,
        "@metamask/utils>@scure/base": true,
        "browserify>buffer": true,
        "nock>debug": true,
        "@metamask/utils>pony-cause": true,
        "semver": true
      }
    },
    "@metamask/signature-controller>@metamask/utils": {
      "globals": {
        "TextDecoder": true,
        "TextEncoder": true
      },
      "packages": {
        "@metamask/utils>@metamask/superstruct": true,
        "@noble/hashes": true,
        "@metamask/utils>@scure/base": true,
        "browserify>buffer": true,
        "nock>debug": true,
        "@metamask/utils>pony-cause": true,
        "semver": true
      }
    },
    "@ngraveio/bc-ur": {
      "packages": {
        "@ngraveio/bc-ur>@keystonehq/alias-sampling": true,
        "browserify>assert": true,
        "@ngraveio/bc-ur>bignumber.js": true,
        "browserify>buffer": true,
        "@ngraveio/bc-ur>cbor-sync": true,
        "@ngraveio/bc-ur>crc": true,
        "@ngraveio/bc-ur>jsbi": true,
        "addons-linter>sha.js": true
      }
    },
    "@metamask/profile-sync-controller>@noble/ciphers": {
      "globals": {
        "TextDecoder": true,
        "TextEncoder": true,
        "crypto": true
      }
    },
    "viem>@scure/bip32>@noble/curves": {
<<<<<<< HEAD
=======
      "globals": {
        "TextEncoder": true
      },
      "packages": {
        "viem>@scure/bip32>@noble/hashes": true
      }
    },
    "@ethereumjs/tx>ethereum-cryptography>@noble/curves": {
>>>>>>> 71d92770
      "globals": {
        "TextEncoder": true
      },
      "packages": {
<<<<<<< HEAD
        "viem>@scure/bip32>@noble/curves>@noble/hashes": true
=======
        "@ethereumjs/tx>ethereum-cryptography>@noble/hashes": true
>>>>>>> 71d92770
      }
    },
    "viem>webauthn-p256>@noble/curves": {
      "globals": {
        "TextEncoder": true
      },
      "packages": {
        "@noble/hashes": true
      }
    },
    "@noble/hashes": {
      "globals": {
        "TextEncoder": true,
        "crypto": true
      }
    },
<<<<<<< HEAD
    "viem>@scure/bip32>@noble/curves>@noble/hashes": {
=======
    "@metamask/scure-bip39>@noble/hashes": {
>>>>>>> 71d92770
      "globals": {
        "TextEncoder": true,
        "crypto": true
      }
    },
    "viem>@scure/bip32>@noble/hashes": {
      "globals": {
        "TextEncoder": true,
        "crypto": true
      }
    },
    "@ethereumjs/tx>ethereum-cryptography>@noble/hashes": {
      "globals": {
        "TextEncoder": true,
        "crypto": true
      }
    },
    "eth-lattice-keyring>@ethereumjs/tx>ethereum-cryptography>@noble/hashes": {
      "globals": {
        "TextEncoder": true,
        "crypto": true
      }
    },
    "eth-lattice-keyring>gridplus-sdk>@ethereumjs/tx>ethereum-cryptography>@noble/hashes": {
      "globals": {
        "TextEncoder": true,
        "crypto": true
      }
    },
    "@open-rpc/schema-utils-js": {
      "packages": {
        "@open-rpc/schema-utils-js>@json-schema-tools/dereferencer": true,
        "@open-rpc/schema-utils-js>@json-schema-tools/meta-schema": true,
        "@open-rpc/schema-utils-js>@json-schema-tools/reference-resolver": true,
        "@open-rpc/meta-schema": true,
        "eslint>ajv": true,
        "@metamask/rpc-errors>fast-safe-stringify": true,
        "@open-rpc/schema-utils-js>is-url": true
      }
    },
    "@popperjs/core": {
      "globals": {
        "Element": true,
        "HTMLElement": true,
        "ShadowRoot": true,
        "console.error": true,
        "console.warn": true,
        "document": true,
        "navigator.userAgent": true
      }
    },
    "@trezor/connect-web>@trezor/connect>@trezor/protobuf>protobufjs>@protobufjs/codegen": {
      "globals": {
        "console.log": true
      }
    },
    "@trezor/connect-web>@trezor/connect>@trezor/protobuf>protobufjs>@protobufjs/fetch": {
      "globals": {
        "XMLHttpRequest": true
      },
      "packages": {
        "@trezor/connect-web>@trezor/connect>@trezor/protobuf>protobufjs>@protobufjs/aspromise": true,
        "@trezor/connect-web>@trezor/connect>@trezor/protobuf>protobufjs>@protobufjs/inquire": true
      }
    },
    "@reduxjs/toolkit": {
      "globals": {
        "AbortController": true,
        "__REDUX_DEVTOOLS_EXTENSION_COMPOSE__": true,
        "__REDUX_DEVTOOLS_EXTENSION__": true,
        "console": true,
        "queueMicrotask": true,
        "requestAnimationFrame": true,
        "setTimeout": true
      },
      "packages": {
        "immer": true,
        "process": true,
        "redux": true,
        "redux-thunk": true,
        "@reduxjs/toolkit>reselect": true
      }
    },
    "react-router-dom-v5-compat>@remix-run/router": {
      "globals": {
        "AbortController": true,
        "DOMException": true,
        "FormData": true,
        "Headers": true,
        "Request": true,
        "Response": true,
        "URL": true,
        "URLSearchParams": true,
        "console": true,
        "document.defaultView": true
      }
    },
    "@metamask/utils>@scure/base": {
      "globals": {
        "TextDecoder": true,
        "TextEncoder": true
      }
    },
    "viem>@scure/bip32": {
      "packages": {
        "viem>@scure/bip32>@noble/curves": true,
        "viem>@scure/bip32>@noble/hashes": true,
        "@metamask/utils>@scure/base": true
      }
    },
    "@segment/loosely-validate-event": {
      "packages": {
        "browserify>assert": true,
        "browserify>buffer": true,
        "@segment/loosely-validate-event>component-type": true,
        "@segment/loosely-validate-event>join-component": true
      }
    },
    "@sentry/browser>@sentry-internal/browser-utils": {
      "globals": {
        "PerformanceEventTiming.prototype": true,
        "PerformanceObserver": true,
        "XMLHttpRequest.prototype": true,
        "__SENTRY_DEBUG__": true,
        "addEventListener": true,
        "clearTimeout": true,
        "performance": true,
        "removeEventListener": true,
        "setTimeout": true
      },
      "packages": {
        "@sentry/browser>@sentry/core": true,
        "@sentry/utils": true
      }
    },
    "@sentry/browser>@sentry-internal/feedback": {
      "globals": {
        "FormData": true,
        "HTMLFormElement": true,
        "__SENTRY_DEBUG__": true,
        "cancelAnimationFrame": true,
        "clearTimeout": true,
        "document.createElement": true,
        "document.createElementNS": true,
        "document.createTextNode": true,
        "isSecureContext": true,
        "requestAnimationFrame": true,
        "setTimeout": true
      },
      "packages": {
        "@sentry/browser>@sentry/core": true,
        "@sentry/utils": true
      }
    },
    "@sentry/browser>@sentry-internal/replay-canvas": {
      "globals": {
        "Blob": true,
        "HTMLCanvasElement": true,
        "HTMLImageElement": true,
        "ImageData": true,
        "URL.createObjectURL": true,
        "WeakRef": true,
        "Worker": true,
        "cancelAnimationFrame": true,
        "console.error": true,
        "createImageBitmap": true,
        "document": true
      },
      "packages": {
        "@sentry/browser>@sentry/core": true,
        "@sentry/utils": true
      }
    },
    "@sentry/browser>@sentry-internal/replay": {
      "globals": {
        "Blob": true,
        "CSSConditionRule": true,
        "CSSGroupingRule": true,
        "CSSMediaRule": true,
        "CSSRule": true,
        "CSSSupportsRule": true,
        "Document": true,
        "DragEvent": true,
        "Element": true,
        "FormData": true,
        "HTMLElement": true,
        "HTMLFormElement": true,
        "Headers": true,
        "MouseEvent": true,
        "MutationObserver": true,
        "Node.DOCUMENT_FRAGMENT_NODE": true,
        "Node.prototype.contains": true,
        "PointerEvent": true,
        "TextEncoder": true,
        "URL": true,
        "URLSearchParams": true,
        "Worker": true,
        "__RRWEB_EXCLUDE_IFRAME__": true,
        "__RRWEB_EXCLUDE_SHADOW_DOM__": true,
        "__SENTRY_DEBUG__": true,
        "__SENTRY_EXCLUDE_REPLAY_WORKER__": true,
        "__rrMutationObserver": true,
        "addEventListener": true,
        "clearTimeout": true,
        "console.debug": true,
        "console.error": true,
        "console.warn": true,
        "customElements.get": true,
        "document": true,
        "innerHeight": true,
        "innerWidth": true,
        "location.href": true,
        "location.origin": true,
        "parent": true,
        "setTimeout": true
      },
      "packages": {
        "@sentry/browser>@sentry-internal/browser-utils": true,
        "@sentry/browser>@sentry/core": true,
        "@sentry/utils": true
      }
    },
    "@sentry/browser": {
      "globals": {
        "PerformanceObserver.supportedEntryTypes": true,
        "Request": true,
        "URL": true,
        "XMLHttpRequest.prototype": true,
        "__SENTRY_DEBUG__": true,
        "__SENTRY_RELEASE__": true,
        "addEventListener": true,
        "console.error": true,
        "indexedDB.open": true,
        "performance.timeOrigin": true,
        "setTimeout": true
      },
      "packages": {
        "@sentry/browser>@sentry-internal/browser-utils": true,
        "@sentry/browser>@sentry-internal/feedback": true,
        "@sentry/browser>@sentry-internal/replay-canvas": true,
        "@sentry/browser>@sentry-internal/replay": true,
        "@sentry/browser>@sentry/core": true,
        "@sentry/utils": true
      }
    },
    "@sentry/browser>@sentry/core": {
      "globals": {
        "Headers": true,
        "Request": true,
        "URL": true,
        "__SENTRY_DEBUG__": true,
        "__SENTRY_TRACING__": true,
        "clearInterval": true,
        "clearTimeout": true,
        "console.log": true,
        "console.warn": true,
        "setInterval": true,
        "setTimeout": true
      },
      "packages": {
        "@sentry/utils": true
      }
    },
    "@sentry/utils": {
      "globals": {
        "CustomEvent": true,
        "DOMError": true,
        "DOMException": true,
        "EdgeRuntime": true,
        "Element": true,
        "ErrorEvent": true,
        "Event": true,
        "HTMLElement": true,
        "Headers": true,
        "Request": true,
        "Response": true,
        "TextDecoder": true,
        "TextEncoder": true,
        "URL": true,
        "__SENTRY_BROWSER_BUNDLE__": true,
        "__SENTRY_DEBUG__": true,
        "clearTimeout": true,
        "console.error": true,
        "document": true,
        "setInterval": true,
        "setTimeout": true
      },
      "packages": {
        "process": true
      }
    },
    "@solana/addresses": {
      "globals": {
        "Intl.Collator": true,
        "TextEncoder": true,
        "crypto.subtle.digest": true,
        "crypto.subtle.exportKey": true
      },
      "packages": {
        "@solana/addresses>@solana/assertions": true,
        "@solana/addresses>@solana/codecs-core": true,
        "@solana/addresses>@solana/codecs-strings": true,
        "@solana/addresses>@solana/errors": true
      }
    },
    "@metamask/multichain-network-controller>@solana/addresses": {
      "globals": {
        "Intl.Collator": true,
        "TextEncoder": true,
        "crypto.subtle.digest": true,
        "crypto.subtle.exportKey": true
      },
      "packages": {
        "@metamask/multichain-network-controller>@solana/addresses>@solana/assertions": true,
        "@metamask/multichain-network-controller>@solana/addresses>@solana/codecs-core": true,
        "@metamask/multichain-network-controller>@solana/addresses>@solana/codecs-strings": true,
        "@metamask/multichain-network-controller>@solana/addresses>@solana/errors": true
      }
    },
    "@solana/addresses>@solana/assertions": {
      "globals": {
        "crypto": true,
        "isSecureContext": true
      },
      "packages": {
        "@solana/addresses>@solana/errors": true
      }
    },
    "@metamask/multichain-network-controller>@solana/addresses>@solana/assertions": {
      "globals": {
        "crypto": true,
        "isSecureContext": true
      },
      "packages": {
        "@metamask/multichain-network-controller>@solana/addresses>@solana/errors": true
      }
    },
    "@solana/addresses>@solana/codecs-core": {
      "packages": {
        "@solana/addresses>@solana/errors": true
      }
    },
    "@metamask/multichain-network-controller>@solana/addresses>@solana/codecs-core": {
      "packages": {
        "@metamask/multichain-network-controller>@solana/addresses>@solana/errors": true
      }
    },
    "@solana/addresses>@solana/codecs-strings": {
      "globals": {
        "TextDecoder": true,
        "TextEncoder": true,
        "atob": true,
        "btoa": true
      },
      "packages": {
        "@solana/addresses>@solana/codecs-core": true,
        "@solana/addresses>@solana/errors": true
      }
    },
    "@metamask/multichain-network-controller>@solana/addresses>@solana/codecs-strings": {
      "globals": {
        "TextDecoder": true,
        "TextEncoder": true,
        "atob": true,
        "btoa": true
      },
      "packages": {
        "@metamask/multichain-network-controller>@solana/addresses>@solana/codecs-core": true,
        "@metamask/multichain-network-controller>@solana/addresses>@solana/errors": true
      }
    },
    "@solana/addresses>@solana/errors": {
      "globals": {
        "btoa": true
      }
    },
    "@metamask/multichain-network-controller>@solana/addresses>@solana/errors": {
      "globals": {
        "btoa": true
      }
    },
    "@metamask/controller-utils>@spruceid/siwe-parser": {
      "globals": {
        "console.error": true,
        "console.log": true
      },
      "packages": {
        "@noble/hashes": true,
        "@metamask/controller-utils>@spruceid/siwe-parser>apg-js": true
      }
    },
    "@metamask/profile-sync-controller>siwe>@spruceid/siwe-parser": {
      "globals": {
        "console.error": true,
        "console.log": true
      },
      "packages": {
        "@noble/hashes": true,
        "@metamask/controller-utils>@spruceid/siwe-parser>apg-js": true
      }
    },
    "@metamask/profile-sync-controller>siwe>@stablelib/random>@stablelib/binary": {
      "packages": {
        "@metamask/profile-sync-controller>siwe>@stablelib/random>@stablelib/binary>@stablelib/int": true
      }
    },
    "@metamask/profile-sync-controller>siwe>@stablelib/random": {
      "globals": {
        "crypto": true,
        "msCrypto": true
      },
      "packages": {
        "@metamask/profile-sync-controller>siwe>@stablelib/random>@stablelib/binary": true,
        "@metamask/profile-sync-controller>siwe>@stablelib/random>@stablelib/wipe": true,
        "browserify>browser-resolve": true
      }
    },
    "@trezor/connect-web>@trezor/connect-common": {
      "globals": {
        "console.warn": true,
        "localStorage.getItem": true,
        "localStorage.setItem": true,
        "navigator": true,
        "setTimeout": true,
        "window": true
      },
      "packages": {
        "@trezor/connect-web>@trezor/connect-common>@trezor/env-utils": true,
        "@trezor/connect-web>@trezor/utils": true,
        "tslib": true
      }
    },
    "@metamask/eth-trezor-keyring>@trezor/connect-plugin-ethereum": {
      "packages": {
        "@metamask/eth-trezor-keyring>@metamask/eth-sig-util": true,
        "tslib": true
      }
    },
    "@trezor/connect-web": {
      "globals": {
        "URLSearchParams": true,
        "WebSocket": true,
        "__TREZOR_CONNECT_SRC": true,
        "addEventListener": true,
        "btoa": true,
        "chrome": true,
        "clearInterval": true,
        "clearTimeout": true,
        "console.error": true,
        "console.warn": true,
        "document.body": true,
        "document.createElement": true,
        "document.createTextNode": true,
        "document.getElementById": true,
        "document.querySelectorAll": true,
        "location": true,
        "navigator": true,
        "open": true,
        "origin": true,
        "removeEventListener": true,
        "setInterval": true,
        "setTimeout": true
      },
      "packages": {
        "@trezor/connect-web>@trezor/connect-common": true,
        "@trezor/connect-web>@trezor/connect": true,
        "@trezor/connect-web>@trezor/utils": true,
        "webpack>events": true,
        "tslib": true
      }
    },
    "@trezor/connect-web>@trezor/connect": {
      "packages": {
        "@trezor/connect-web>@trezor/connect>@trezor/protobuf": true,
        "@trezor/connect-web>@trezor/connect>@trezor/schema-utils": true,
        "@trezor/connect-web>@trezor/connect>@trezor/transport": true,
        "@trezor/connect-web>@trezor/utils": true,
        "tslib": true
      }
    },
    "@trezor/connect-web>@trezor/connect-common>@trezor/env-utils": {
      "globals": {
        "innerHeight": true,
        "innerWidth": true,
        "location.hostname": true,
        "location.origin": true,
        "navigator.languages": true,
        "navigator.platform": true,
        "navigator.userAgent": true,
        "screen.height": true,
        "screen.width": true
      },
      "packages": {
        "process": true,
        "tslib": true,
        "@trezor/connect-web>@trezor/connect-common>@trezor/env-utils>ua-parser-js": true
      }
    },
    "@trezor/connect-web>@trezor/connect>@trezor/protobuf": {
      "packages": {
        "@trezor/connect-web>@trezor/connect>@trezor/schema-utils": true,
        "browserify>buffer": true,
        "@trezor/connect-web>@trezor/connect>@trezor/protobuf>protobufjs": true,
        "tslib": true
      }
    },
    "@trezor/connect-web>@trezor/connect>@trezor/schema-utils": {
      "globals": {
        "console.warn": true
      },
      "packages": {
        "@trezor/connect-web>@trezor/connect>@trezor/schema-utils>@sinclair/typebox": true,
        "browserify>buffer": true,
        "ts-mixer": true
      }
    },
    "@trezor/connect-web>@trezor/utils": {
      "globals": {
        "AbortController": true,
        "Intl.NumberFormat": true,
        "clearInterval": true,
        "clearTimeout": true,
        "console.error": true,
        "console.info": true,
        "console.log": true,
        "console.warn": true,
        "crypto.getRandomValues": true,
        "setInterval": true,
        "setTimeout": true
      },
      "packages": {
        "@trezor/connect-web>@trezor/utils>bignumber.js": true,
        "browserify>browser-resolve": true,
        "browserify>buffer": true,
        "webpack>events": true,
        "tslib": true
      }
    },
    "@welldone-software/why-did-you-render": {
      "globals": {
        "Element": true,
        "console.group": true,
        "console.groupCollapsed": true,
        "console.groupEnd": true,
        "console.log": true,
        "console.warn": true,
        "define": true,
        "setTimeout": true
      },
      "packages": {
        "lodash": true,
        "react": true
      }
    },
    "@zxing/browser": {
      "globals": {
        "HTMLElement": true,
        "HTMLImageElement": true,
        "HTMLVideoElement": true,
        "clearTimeout": true,
        "console.error": true,
        "console.warn": true,
        "document": true,
        "navigator": true,
        "setTimeout": true
      },
      "packages": {
        "@zxing/library": true
      }
    },
    "@zxing/library": {
      "globals": {
        "HTMLImageElement": true,
        "HTMLVideoElement": true,
        "TextDecoder": true,
        "TextEncoder": true,
        "URL.createObjectURL": true,
        "btoa": true,
        "console.log": true,
        "console.warn": true,
        "document": true,
        "navigator": true,
        "setTimeout": true
      },
      "packages": {
        "@zxing/library>ts-custom-error": true
      }
    },
    "@lavamoat/lavapack>readable-stream>abort-controller": {
      "globals": {
        "AbortController": true
      }
    },
    "currency-formatter>accounting": {
      "globals": {
        "define": true
      }
    },
    "ethers>@ethersproject/json-wallets>aes-js": {
      "globals": {
        "define": true
      }
    },
    "eth-lattice-keyring>gridplus-sdk>aes-js": {
      "globals": {
        "define": true
      }
    },
    "eslint>ajv": {
      "globals": {
        "console": true
      },
      "packages": {
        "eslint>fast-deep-equal": true,
        "@metamask/snaps-utils>fast-json-stable-stringify": true,
        "eslint>ajv>json-schema-traverse": true,
        "uri-js": true
      }
    },
    "chalk>ansi-styles": {
      "packages": {
        "chalk>ansi-styles>color-convert": true
      }
    },
    "@metamask/controller-utils>@spruceid/siwe-parser>apg-js": {
      "packages": {
        "browserify>buffer": true
      }
    },
    "string.prototype.matchall>es-abstract>array-buffer-byte-length": {
      "packages": {
        "string.prototype.matchall>call-bind": true,
        "string.prototype.matchall>es-abstract>is-array-buffer": true
      }
    },
    "crypto-browserify>public-encrypt>parse-asn1>asn1.js": {
      "packages": {
        "bn.js": true,
        "browserify>buffer": true,
        "pumpify>inherits": true,
        "@metamask/ppom-validator>elliptic>minimalistic-assert": true,
        "browserify>vm-browserify": true
      }
    },
    "browserify>assert": {
      "globals": {
        "Buffer": true
      },
      "packages": {
        "react>object-assign": true,
        "browserify>assert>util": true
      }
    },
    "@metamask/name-controller>async-mutex": {
      "globals": {
        "clearTimeout": true,
        "setTimeout": true
      },
      "packages": {
        "tslib": true
      }
    },
    "@metamask/transaction-controller>@metamask/nonce-tracker>async-mutex": {
      "globals": {
        "clearTimeout": true,
        "setTimeout": true
      },
      "packages": {
        "tslib": true
      }
    },
    "string.prototype.matchall>es-abstract>available-typed-arrays": {
      "packages": {
        "string.prototype.matchall>es-abstract>typed-array-length>possible-typed-array-names": true
      }
    },
    "await-semaphore": {
      "packages": {
        "process": true,
        "browserify>timers-browserify": true
      }
    },
    "@metamask/eth-ledger-bridge-keyring>@ledgerhq/hw-app-eth>@ledgerhq/domain-service>axios": {
      "globals": {
        "Blob": true,
        "FormData": true,
        "URLSearchParams": true,
        "XMLHttpRequest": true,
        "btoa": true,
        "console.warn": true,
        "document": true,
        "location.href": true,
        "navigator": true,
        "setTimeout": true
      },
      "packages": {
        "browserify>buffer": true,
        "axios>form-data": true,
        "process": true
      }
    },
    "@metamask/eth-ledger-bridge-keyring>@ledgerhq/hw-app-eth>@ledgerhq/evm-tools>axios": {
      "globals": {
        "Blob": true,
        "FormData": true,
        "URLSearchParams": true,
        "XMLHttpRequest": true,
        "btoa": true,
        "console.warn": true,
        "document": true,
        "location.href": true,
        "navigator": true,
        "setTimeout": true
      },
      "packages": {
        "browserify>buffer": true,
        "axios>form-data": true,
        "process": true
      }
    },
    "@metamask/eth-ledger-bridge-keyring>@ledgerhq/hw-app-eth>axios": {
      "globals": {
        "Blob": true,
        "FormData": true,
        "URLSearchParams": true,
        "XMLHttpRequest": true,
        "btoa": true,
        "console.warn": true,
        "document": true,
        "location.href": true,
        "navigator": true,
        "setTimeout": true
      },
      "packages": {
        "browserify>buffer": true,
        "axios>form-data": true,
        "process": true
      }
    },
    "@metamask/snaps-controllers>tar-stream>b4a": {
      "globals": {
        "TextDecoder": true,
        "TextEncoder": true
      }
    },
    "@ensdomains/content-hash>multihashes>multibase>base-x": {
      "packages": {
        "koa>content-disposition>safe-buffer": true
      }
    },
    "base32-encode": {
      "packages": {
        "base32-encode>to-data-view": true
      }
    },
    "bignumber.js": {
      "globals": {
        "crypto": true,
        "define": true
      }
    },
    "@metamask/eth-ledger-bridge-keyring>@ledgerhq/hw-app-eth>bignumber.js": {
      "globals": {
        "crypto": true,
        "define": true
      }
    },
    "@metamask/notification-services-controller>bignumber.js": {
      "globals": {
        "crypto": true,
        "define": true
      }
    },
    "@metamask/smart-transactions-controller>bignumber.js": {
      "globals": {
        "crypto": true,
        "define": true
      }
    },
    "@ngraveio/bc-ur>bignumber.js": {
      "globals": {
        "crypto": true,
        "define": true
      }
    },
    "@trezor/connect-web>@trezor/utils>bignumber.js": {
      "globals": {
        "crypto": true,
        "define": true
      }
    },
    "eth-lattice-keyring>gridplus-sdk>borc>bignumber.js": {
      "globals": {
        "crypto": true,
        "define": true
      }
    },
    "eth-lattice-keyring>gridplus-sdk>bignumber.js": {
      "globals": {
        "crypto": true,
        "define": true
      }
    },
    "eth-lattice-keyring>gridplus-sdk>bitwise": {
      "packages": {
        "browserify>buffer": true
      }
    },
    "blo": {
      "globals": {
        "btoa": true
      }
    },
    "bn.js": {
      "globals": {
        "Buffer": true
      },
      "packages": {
        "browserify>browser-resolve": true
      }
    },
    "eth-lattice-keyring>gridplus-sdk>borc": {
      "globals": {
        "console": true
      },
      "packages": {
        "eth-lattice-keyring>gridplus-sdk>borc>bignumber.js": true,
        "browserify>buffer": true,
        "buffer>ieee754": true,
        "eth-lattice-keyring>gridplus-sdk>borc>iso-url": true
      }
    },
    "bowser": {
      "globals": {
        "define": true
      }
    },
    "@metamask/ppom-validator>elliptic>brorand": {
      "globals": {
        "crypto": true,
        "msCrypto": true
      },
      "packages": {
        "browserify>browser-resolve": true
      }
    },
    "ethereumjs-util>ethereum-cryptography>browserify-aes": {
      "packages": {
        "ethereumjs-util>ethereum-cryptography>browserify-aes>buffer-xor": true,
        "browserify>buffer": true,
        "ethereumjs-util>create-hash>cipher-base": true,
        "crypto-browserify>browserify-cipher>evp_bytestokey": true,
        "pumpify>inherits": true,
        "koa>content-disposition>safe-buffer": true
      }
    },
    "crypto-browserify>browserify-cipher": {
      "packages": {
        "ethereumjs-util>ethereum-cryptography>browserify-aes": true,
        "crypto-browserify>browserify-cipher>browserify-des": true,
        "crypto-browserify>browserify-cipher>evp_bytestokey": true
      }
    },
    "crypto-browserify>browserify-cipher>browserify-des": {
      "packages": {
        "browserify>buffer": true,
        "ethereumjs-util>create-hash>cipher-base": true,
        "crypto-browserify>browserify-cipher>browserify-des>des.js": true,
        "pumpify>inherits": true
      }
    },
    "crypto-browserify>public-encrypt>browserify-rsa": {
      "packages": {
        "bn.js": true,
        "browserify>buffer": true,
        "crypto-browserify>randombytes": true
      }
    },
    "crypto-browserify>browserify-sign": {
      "packages": {
        "bn.js": true,
        "crypto-browserify>public-encrypt>browserify-rsa": true,
        "browserify>buffer": true,
        "ethereumjs-util>create-hash": true,
        "crypto-browserify>create-hmac": true,
        "@metamask/ppom-validator>elliptic": true,
        "pumpify>inherits": true,
        "crypto-browserify>public-encrypt>parse-asn1": true,
        "stream-browserify": true
      }
    },
    "browserify>browserify-zlib": {
      "packages": {
        "browserify>assert": true,
        "browserify>buffer": true,
        "browserify>browserify-zlib>pako": true,
        "process": true,
        "stream-browserify": true,
        "browserify>util": true
      }
    },
    "ethereumjs-util>ethereum-cryptography>bs58check>bs58": {
      "packages": {
        "@ensdomains/content-hash>multihashes>multibase>base-x": true
      }
    },
    "ethereumjs-util>ethereum-cryptography>bs58check": {
      "packages": {
        "ethereumjs-util>ethereum-cryptography>bs58check>bs58": true,
        "ethereumjs-util>create-hash": true,
        "koa>content-disposition>safe-buffer": true
      }
    },
    "buffer": {
      "globals": {
        "console": true
      },
      "packages": {
        "base64-js": true,
        "buffer>ieee754": true
      }
    },
    "terser>source-map-support>buffer-from": {
      "packages": {
        "browserify>buffer": true
      }
    },
    "ethereumjs-util>ethereum-cryptography>browserify-aes>buffer-xor": {
      "packages": {
        "browserify>buffer": true
      }
    },
    "browserify>buffer": {
      "globals": {
        "console": true
      },
      "packages": {
        "base64-js": true,
        "buffer>ieee754": true
      }
    },
    "@metamask/snaps-utils>validate-npm-package-name>builtins": {
      "packages": {
        "process": true,
        "semver": true
      }
    },
    "string.prototype.matchall>get-intrinsic>call-bind-apply-helpers": {
      "packages": {
        "string.prototype.matchall>call-bind>es-errors": true,
        "browserify>has>function-bind": true
      }
    },
    "string.prototype.matchall>call-bind": {
      "packages": {
        "string.prototype.matchall>call-bind>es-define-property": true,
        "string.prototype.matchall>call-bind>es-errors": true,
        "browserify>has>function-bind": true,
        "string.prototype.matchall>get-intrinsic": true,
        "string.prototype.matchall>call-bind>set-function-length": true
      }
    },
    "string.prototype.matchall>side-channel>side-channel-map>call-bound": {
      "packages": {
        "string.prototype.matchall>get-intrinsic>call-bind-apply-helpers": true,
        "string.prototype.matchall>get-intrinsic": true
      }
    },
    "@ngraveio/bc-ur>cbor-sync": {
      "globals": {
        "define": true
      },
      "packages": {
        "browserify>buffer": true
      }
    },
    "chalk": {
      "packages": {
        "chalk>ansi-styles": true,
        "chalk>supports-color": true
      }
    },
    "chart.js": {
      "globals": {
        "Intl.NumberFormat": true,
        "MutationObserver": true,
        "OffscreenCanvas": true,
        "Path2D": true,
        "ResizeObserver": true,
        "addEventListener": true,
        "clearTimeout": true,
        "console.error": true,
        "console.warn": true,
        "devicePixelRatio": true,
        "document": true,
        "removeEventListener": true,
        "requestAnimationFrame": true,
        "setTimeout": true
      },
      "packages": {
        "chart.js>@kurkle/color": true
      }
    },
    "@ensdomains/content-hash>cids": {
      "packages": {
        "@ensdomains/content-hash>cids>multibase": true,
        "@ensdomains/content-hash>multicodec": true,
        "@ensdomains/content-hash>cids>multihashes": true,
        "@ensdomains/content-hash>cids>uint8arrays": true
      }
    },
    "ethereumjs-util>create-hash>cipher-base": {
      "packages": {
        "pumpify>inherits": true,
        "koa>content-disposition>safe-buffer": true,
        "stream-browserify": true,
        "browserify>string_decoder": true
      }
    },
    "classnames": {
      "globals": {
        "classNames": "write",
        "define": true
      }
    },
    "@metamask/jazzicon>color>clone": {
      "packages": {
        "browserify>buffer": true
      }
    },
    "cockatiel": {
      "globals": {
        "AbortController": true,
        "AbortSignal": true,
        "WeakRef": true,
        "clearTimeout": true,
        "performance": true,
        "setTimeout": true
      },
      "packages": {
        "process": true
      }
    },
    "chalk>ansi-styles>color-convert": {
      "packages": {
        "jest-canvas-mock>moo-color>color-name": true
      }
    },
    "@metamask/jazzicon>color>color-convert": {
      "packages": {
        "@metamask/jazzicon>color>color-convert>color-name": true
      }
    },
    "@metamask/jazzicon>color>color-string": {
      "packages": {
        "jest-canvas-mock>moo-color>color-name": true
      }
    },
    "@metamask/jazzicon>color": {
      "packages": {
        "@metamask/jazzicon>color>clone": true,
        "@metamask/jazzicon>color>color-convert": true,
        "@metamask/jazzicon>color>color-string": true
      }
    },
    "@metamask/snaps-controllers>concat-stream": {
      "packages": {
        "terser>source-map-support>buffer-from": true,
        "browserify>buffer": true,
        "pumpify>inherits": true,
        "readable-stream": true,
        "browserify>concat-stream>typedarray": true
      }
    },
    "copy-to-clipboard": {
      "globals": {
        "clipboardData": true,
        "console.error": true,
        "console.warn": true,
        "document.body.appendChild": true,
        "document.body.removeChild": true,
        "document.createElement": true,
        "document.createRange": true,
        "document.execCommand": true,
        "document.getSelection": true,
        "navigator.userAgent": true,
        "prompt": true
      },
      "packages": {
        "copy-to-clipboard>toggle-selection": true
      }
    },
    "eth-lattice-keyring>gridplus-sdk>crc-32": {
      "globals": {
        "DO_NOT_EXPORT_CRC": true,
        "define": true
      }
    },
    "@ngraveio/bc-ur>crc": {
      "packages": {
        "browserify>buffer": true
      }
    },
    "crypto-browserify>create-ecdh": {
      "packages": {
        "bn.js": true,
        "browserify>buffer": true,
        "@metamask/ppom-validator>elliptic": true
      }
    },
    "ethereumjs-util>create-hash": {
      "packages": {
        "ethereumjs-util>create-hash>cipher-base": true,
        "pumpify>inherits": true,
        "ethereumjs-util>create-hash>md5.js": true,
        "ethereumjs-util>create-hash>ripemd160": true,
        "addons-linter>sha.js": true
      }
    },
    "crypto-browserify>create-hmac": {
      "packages": {
        "ethereumjs-util>create-hash>cipher-base": true,
        "ethereumjs-util>create-hash": true,
        "pumpify>inherits": true,
        "ethereumjs-util>create-hash>ripemd160": true,
        "koa>content-disposition>safe-buffer": true,
        "addons-linter>sha.js": true
      }
    },
    "@metamask/snaps-utils>cron-parser": {
      "packages": {
        "browserify>browser-resolve": true,
        "luxon": true
      }
    },
    "crypto-browserify": {
      "packages": {
        "crypto-browserify>browserify-cipher": true,
        "crypto-browserify>browserify-sign": true,
        "crypto-browserify>create-ecdh": true,
        "ethereumjs-util>create-hash": true,
        "crypto-browserify>create-hmac": true,
        "crypto-browserify>diffie-hellman": true,
        "crypto-browserify>pbkdf2": true,
        "crypto-browserify>public-encrypt": true,
        "crypto-browserify>randombytes": true,
        "crypto-browserify>randomfill": true
      }
    },
    "@metamask/ppom-validator>crypto-js": {
      "globals": {
        "crypto": true,
        "define": true,
        "msCrypto": true
      },
      "packages": {
        "browserify>browser-resolve": true
      }
    },
    "react-beautiful-dnd>css-box-model": {
      "globals": {
        "getComputedStyle": true,
        "pageXOffset": true,
        "pageYOffset": true
      },
      "packages": {
        "react-router-dom>tiny-invariant": true
      }
    },
    "@material-ui/core>@material-ui/styles>jss-plugin-vendor-prefixer>css-vendor": {
      "globals": {
        "document.createElement": true,
        "document.documentElement": true,
        "getComputedStyle": true
      },
      "packages": {
        "@babel/runtime": true,
        "@material-ui/core>@material-ui/styles>jss>is-in-browser": true
      }
    },
    "currency-formatter": {
      "packages": {
        "currency-formatter>accounting": true,
        "currency-formatter>locale-currency": true,
        "react>object-assign": true
      }
    },
    "debounce-stream": {
      "packages": {
        "debounce-stream>debounce": true,
        "debounce-stream>duplexer": true,
        "debounce-stream>through": true
      }
    },
    "debounce-stream>debounce": {
      "globals": {
        "clearTimeout": true,
        "setTimeout": true
      }
    },
    "nock>debug": {
      "globals": {
        "console": true,
        "document": true,
        "localStorage": true,
        "navigator": true,
        "process": true
      },
      "packages": {
        "nock>debug>ms": true,
        "process": true
      }
    },
    "@metamask/eth-token-tracker>deep-equal": {
      "packages": {
        "string.prototype.matchall>es-abstract>array-buffer-byte-length": true,
        "string.prototype.matchall>call-bind": true,
        "@metamask/eth-token-tracker>deep-equal>es-get-iterator": true,
        "string.prototype.matchall>get-intrinsic": true,
        "browserify>util>is-arguments": true,
        "string.prototype.matchall>es-abstract>is-array-buffer": true,
        "@metamask/eth-token-tracker>deep-equal>is-date-object": true,
        "string.prototype.matchall>es-abstract>is-regex": true,
        "string.prototype.matchall>es-abstract>is-shared-array-buffer": true,
        "@lavamoat/lavapack>json-stable-stringify>isarray": true,
        "@ngraveio/bc-ur>assert>object-is": true,
        "@lavamoat/lavapack>json-stable-stringify>object-keys": true,
        "gulp>vinyl-fs>object.assign": true,
        "string.prototype.matchall>regexp.prototype.flags": true,
        "string.prototype.matchall>side-channel": true,
        "@metamask/eth-token-tracker>deep-equal>which-boxed-primitive": true,
        "@metamask/eth-token-tracker>deep-equal>which-collection": true,
        "browserify>util>which-typed-array": true
      }
    },
    "string.prototype.matchall>define-properties>define-data-property": {
      "packages": {
        "string.prototype.matchall>call-bind>es-define-property": true,
        "string.prototype.matchall>call-bind>es-errors": true,
        "string.prototype.matchall>es-abstract>gopd": true
      }
    },
    "string.prototype.matchall>define-properties": {
      "packages": {
        "string.prototype.matchall>define-properties>define-data-property": true,
        "string.prototype.matchall>es-abstract>has-property-descriptors": true,
        "@lavamoat/lavapack>json-stable-stringify>object-keys": true
      }
    },
    "crypto-browserify>browserify-cipher>browserify-des>des.js": {
      "packages": {
        "pumpify>inherits": true,
        "@metamask/ppom-validator>elliptic>minimalistic-assert": true
      }
    },
    "@metamask/providers>detect-browser": {
      "globals": {
        "document": true,
        "navigator": true
      },
      "packages": {
        "process": true
      }
    },
    "crypto-browserify>diffie-hellman": {
      "packages": {
        "bn.js": true,
        "browserify>buffer": true,
        "crypto-browserify>diffie-hellman>miller-rabin": true,
        "crypto-browserify>randombytes": true
      }
    },
    "@material-ui/core>react-transition-group>dom-helpers": {
      "packages": {
        "@babel/runtime": true
      }
    },
    "string.prototype.matchall>get-intrinsic>get-proto>dunder-proto": {
      "packages": {
        "string.prototype.matchall>get-intrinsic>call-bind-apply-helpers": true,
        "string.prototype.matchall>es-abstract>gopd": true
      }
    },
    "debounce-stream>duplexer": {
      "packages": {
        "stream-browserify": true
      }
    },
    "@metamask/ppom-validator>elliptic": {
      "packages": {
        "bn.js": true,
        "@metamask/ppom-validator>elliptic>brorand": true,
        "ethers>@ethersproject/sha2>hash.js": true,
        "@metamask/ppom-validator>elliptic>hmac-drbg": true,
        "pumpify>inherits": true,
        "@metamask/ppom-validator>elliptic>minimalistic-assert": true,
        "@metamask/ppom-validator>elliptic>minimalistic-crypto-utils": true
      }
    },
    "@metamask/eth-token-tracker>deep-equal>es-get-iterator": {
      "packages": {
        "string.prototype.matchall>call-bind": true,
        "string.prototype.matchall>get-intrinsic": true,
        "string.prototype.matchall>has-symbols": true,
        "browserify>util>is-arguments": true,
        "@metamask/eth-token-tracker>deep-equal>es-get-iterator>is-map": true,
        "@metamask/eth-token-tracker>deep-equal>es-get-iterator>is-set": true,
        "eslint-plugin-react>array-includes>is-string": true,
        "@lavamoat/lavapack>json-stable-stringify>isarray": true,
        "process": true,
        "@metamask/eth-token-tracker>deep-equal>es-get-iterator>stop-iteration-iterator": true
      }
    },
    "eth-lattice-keyring>gridplus-sdk>eth-eip712-util-browser": {
      "globals": {
        "intToBuffer": true
      },
      "packages": {
        "bn.js": true,
        "buffer": true,
        "eth-ens-namehash>js-sha3": true
      }
    },
    "eth-ens-namehash": {
      "globals": {
        "name": "write"
      },
      "packages": {
        "browserify>buffer": true,
        "eth-ens-namehash>idna-uts46-hx": true,
        "eth-ens-namehash>js-sha3": true
      }
    },
    "eth-lattice-keyring": {
      "globals": {
        "addEventListener": true,
        "browser": true,
        "clearInterval": true,
        "fetch": true,
        "open": true,
        "setInterval": true
      },
      "packages": {
        "eth-lattice-keyring>@ethereumjs/tx": true,
        "eth-lattice-keyring>@ethereumjs/util": true,
        "bn.js": true,
        "browserify>buffer": true,
        "crypto-browserify": true,
        "webpack>events": true,
        "eth-lattice-keyring>gridplus-sdk": true,
        "eth-lattice-keyring>rlp": true
      }
    },
    "eth-method-registry": {
      "packages": {
        "eth-method-registry>@metamask/ethjs-contract": true,
        "eth-method-registry>@metamask/ethjs-query": true
      }
    },
    "@ethereumjs/tx>ethereum-cryptography": {
      "globals": {
        "TextDecoder": true,
        "crypto": true
      },
      "packages": {
        "viem>@scure/bip32>@noble/curves": true,
        "@ethereumjs/tx>ethereum-cryptography>@noble/hashes": true,
        "viem>@scure/bip32": true
      }
    },
    "eth-lattice-keyring>@ethereumjs/tx>ethereum-cryptography": {
      "globals": {
        "TextDecoder": true,
        "crypto": true
      },
      "packages": {
        "eth-lattice-keyring>@ethereumjs/tx>ethereum-cryptography>@noble/hashes": true
      }
    },
    "eth-lattice-keyring>gridplus-sdk>@ethereumjs/tx>ethereum-cryptography": {
      "globals": {
        "TextDecoder": true,
        "crypto": true
      },
      "packages": {
        "eth-lattice-keyring>gridplus-sdk>@ethereumjs/tx>ethereum-cryptography>@noble/hashes": true
      }
    },
    "ethereumjs-util>ethereum-cryptography": {
      "packages": {
        "browserify>buffer": true,
        "ethereumjs-util>ethereum-cryptography>keccak": true,
        "crypto-browserify>randombytes": true,
        "ganache>secp256k1": true
      }
    },
    "@metamask/keyring-controller>ethereumjs-wallet>ethereum-cryptography": {
      "packages": {
        "browserify>assert": true,
        "ethereumjs-util>ethereum-cryptography>bs58check": true,
        "browserify>buffer": true,
        "crypto-browserify>create-hmac": true,
        "ethers>@ethersproject/sha2>hash.js": true,
        "ethereumjs-util>ethereum-cryptography>keccak": true,
        "crypto-browserify>randombytes": true,
        "koa>content-disposition>safe-buffer": true,
        "ganache>secp256k1": true
      }
    },
    "ethereumjs-util": {
      "packages": {
        "browserify>assert": true,
        "bn.js": true,
        "browserify>buffer": true,
        "ethereumjs-util>create-hash": true,
        "ethereumjs-util>ethereum-cryptography": true,
        "browserify>insert-module-globals>is-buffer": true,
        "ethereumjs-util>rlp": true
      }
    },
    "@metamask/keyring-controller>ethereumjs-wallet>ethereumjs-util": {
      "packages": {
        "browserify>assert": true,
        "bn.js": true,
        "browserify>buffer": true,
        "ethereumjs-util>create-hash": true,
        "@metamask/keyring-controller>ethereumjs-wallet>ethereum-cryptography": true,
        "browserify>insert-module-globals>is-buffer": true,
        "@metamask/keyring-controller>ethereumjs-wallet>ethereumjs-util>rlp": true
      }
    },
    "@metamask/keyring-controller>ethereumjs-wallet": {
      "packages": {
        "eth-lattice-keyring>gridplus-sdk>aes-js": true,
        "ethereumjs-util>ethereum-cryptography>bs58check": true,
        "browserify>buffer": true,
        "crypto-browserify": true,
        "@metamask/keyring-controller>ethereumjs-wallet>ethereum-cryptography": true,
        "@metamask/keyring-controller>ethereumjs-wallet>ethereumjs-util": true,
        "crypto-browserify>randombytes": true,
        "ethers>@ethersproject/json-wallets>scrypt-js": true,
        "@metamask/keyring-controller>ethereumjs-wallet>utf8": true,
        "uuid": true
      }
    },
    "ethers": {
      "packages": {
        "@ethersproject/abi": true,
        "ethers>@ethersproject/abstract-signer": true,
        "ethers>@ethersproject/address": true,
        "ethers>@ethersproject/base64": true,
        "ethers>@ethersproject/basex": true,
        "@ethersproject/bignumber": true,
        "@ethersproject/bytes": true,
        "ethers>@ethersproject/constants": true,
        "@ethersproject/contracts": true,
        "@ethersproject/hash": true,
        "@ethersproject/hdnode": true,
        "ethers>@ethersproject/json-wallets": true,
        "ethers>@ethersproject/keccak256": true,
        "ethers>@ethersproject/logger": true,
        "ethers>@ethersproject/properties": true,
        "ethers>@ethersproject/providers": true,
        "ethers>@ethersproject/random": true,
        "ethers>@ethersproject/rlp": true,
        "ethers>@ethersproject/sha2": true,
        "ethers>@ethersproject/signing-key": true,
        "ethers>@ethersproject/solidity": true,
        "ethers>@ethersproject/strings": true,
        "ethers>@ethersproject/transactions": true,
        "ethers>@ethersproject/units": true,
        "@ethersproject/wallet": true,
        "ethers>@ethersproject/web": true,
        "ethers>@ethersproject/wordlists": true
      }
    },
    "eth-method-registry>@metamask/ethjs-contract>ethjs-abi": {
      "packages": {
        "bn.js": true,
        "browserify>buffer": true,
        "eth-ens-namehash>js-sha3": true,
        "eth-method-registry>@metamask/ethjs-contract>ethjs-abi>number-to-bn": true
      }
    },
    "webpack>events": {
      "globals": {
        "console": true
      }
    },
    "crypto-browserify>browserify-cipher>evp_bytestokey": {
      "packages": {
        "ethereumjs-util>create-hash>md5.js": true,
        "koa>content-disposition>safe-buffer": true
      }
    },
    "extension-port-stream": {
      "packages": {
        "browserify>buffer": true,
        "extension-port-stream>readable-stream": true
      }
    },
    "@metamask/providers>extension-port-stream": {
      "packages": {
        "browserify>buffer": true,
        "@metamask/providers>extension-port-stream>readable-stream": true
      }
    },
    "fast-json-patch": {
      "globals": {
        "addEventListener": true,
        "clearTimeout": true,
        "removeEventListener": true,
        "setTimeout": true
      }
    },
    "@metamask/snaps-utils>fast-xml-parser": {
      "globals": {
        "entityName": true,
        "val": true
      },
      "packages": {
        "@metamask/snaps-utils>fast-xml-parser>strnum": true
      }
    },
    "@metamask/notification-services-controller>firebase": {
      "packages": {
        "@metamask/notification-services-controller>firebase>@firebase/app": true,
        "@metamask/notification-services-controller>firebase>@firebase/messaging": true
      }
    },
    "react-focus-lock>focus-lock": {
      "globals": {
        "HTMLIFrameElement": true,
        "Node.DOCUMENT_FRAGMENT_NODE": true,
        "Node.DOCUMENT_NODE": true,
        "Node.DOCUMENT_POSITION_CONTAINED_BY": true,
        "Node.DOCUMENT_POSITION_CONTAINS": true,
        "Node.ELEMENT_NODE": true,
        "console.error": true,
        "console.warn": true,
        "document": true,
        "getComputedStyle": true,
        "setTimeout": true
      },
      "packages": {
        "tslib": true
      }
    },
    "browserify>util>which-typed-array>for-each": {
      "packages": {
        "string.prototype.matchall>es-abstract>is-callable": true
      }
    },
    "axios>form-data": {
      "globals": {
        "FormData": true
      }
    },
    "fuse.js": {
      "globals": {
        "console": true,
        "define": true
      }
    },
    "string.prototype.matchall>get-intrinsic": {
      "globals": {
        "AggregateError": true,
        "FinalizationRegistry": true,
        "WeakRef": true
      },
      "packages": {
        "string.prototype.matchall>get-intrinsic>call-bind-apply-helpers": true,
        "string.prototype.matchall>call-bind>es-define-property": true,
        "string.prototype.matchall>call-bind>es-errors": true,
        "string.prototype.matchall>es-abstract>es-object-atoms": true,
        "browserify>has>function-bind": true,
        "string.prototype.matchall>get-intrinsic>get-proto": true,
        "string.prototype.matchall>es-abstract>gopd": true,
        "string.prototype.matchall>has-symbols": true,
        "depcheck>is-core-module>hasown": true,
        "string.prototype.matchall>get-intrinsic>math-intrinsics": true
      }
    },
    "string.prototype.matchall>get-intrinsic>get-proto": {
      "packages": {
        "string.prototype.matchall>get-intrinsic>get-proto>dunder-proto": true,
        "string.prototype.matchall>es-abstract>es-object-atoms": true
      }
    },
    "eth-lattice-keyring>gridplus-sdk": {
      "globals": {
        "AbortController": true,
        "Request": true,
        "URL": true,
        "__values": true,
        "caches": true,
        "clearTimeout": true,
        "console.error": true,
        "console.log": true,
        "console.warn": true,
        "fetch": true,
        "setTimeout": true
      },
      "packages": {
        "eth-lattice-keyring>gridplus-sdk>@ethereumjs/common": true,
        "eth-lattice-keyring>gridplus-sdk>@ethereumjs/tx": true,
        "@ethersproject/abi": true,
        "eth-lattice-keyring>gridplus-sdk>aes-js": true,
        "@metamask/keyring-api>bech32": true,
        "eth-lattice-keyring>gridplus-sdk>bignumber.js": true,
        "eth-lattice-keyring>gridplus-sdk>bitwise": true,
        "bn.js": true,
        "eth-lattice-keyring>gridplus-sdk>borc": true,
        "ethereumjs-util>ethereum-cryptography>bs58check": true,
        "browserify>buffer": true,
        "eth-lattice-keyring>gridplus-sdk>crc-32": true,
        "@metamask/ppom-validator>elliptic": true,
        "eth-lattice-keyring>gridplus-sdk>eth-eip712-util-browser": true,
        "ethers>@ethersproject/sha2>hash.js": true,
        "eth-ens-namehash>js-sha3": true,
        "lodash": true,
        "eth-lattice-keyring>rlp": true,
        "ganache>secp256k1": true,
        "eth-lattice-keyring>gridplus-sdk>uuid": true
      }
    },
    "string.prototype.matchall>es-abstract>has-property-descriptors": {
      "packages": {
        "string.prototype.matchall>call-bind>es-define-property": true
      }
    },
    "koa>is-generator-function>has-tostringtag": {
      "packages": {
        "string.prototype.matchall>has-symbols": true
      }
    },
    "ethereumjs-util>create-hash>md5.js>hash-base": {
      "packages": {
        "pumpify>inherits": true,
        "readable-stream": true,
        "koa>content-disposition>safe-buffer": true
      }
    },
    "ethers>@ethersproject/sha2>hash.js": {
      "packages": {
        "pumpify>inherits": true,
        "@metamask/ppom-validator>elliptic>minimalistic-assert": true
      }
    },
    "depcheck>is-core-module>hasown": {
      "packages": {
        "browserify>has>function-bind": true
      }
    },
    "@metamask/eth-trezor-keyring>hdkey": {
      "packages": {
        "browserify>assert": true,
        "ethereumjs-util>ethereum-cryptography>bs58check": true,
        "crypto-browserify": true,
        "ethereumjs-util>create-hash>ripemd160": true,
        "koa>content-disposition>safe-buffer": true,
        "ganache>secp256k1": true
      }
    },
    "he": {
      "globals": {
        "define": true
      }
    },
    "history": {
      "globals": {
        "console": true,
        "define": true,
        "document.defaultView": true,
        "document.querySelector": true
      }
    },
    "react-router-dom>history": {
      "globals": {
        "addEventListener": true,
        "confirm": true,
        "document": true,
        "history": true,
        "location": true,
        "navigator.userAgent": true,
        "removeEventListener": true
      },
      "packages": {
        "react-router-dom>history>resolve-pathname": true,
        "react-router-dom>tiny-invariant": true,
        "react-router-dom>tiny-warning": true,
        "react-router-dom>history>value-equal": true
      }
    },
    "@metamask/ppom-validator>elliptic>hmac-drbg": {
      "packages": {
        "ethers>@ethersproject/sha2>hash.js": true,
        "@metamask/ppom-validator>elliptic>minimalistic-assert": true,
        "@metamask/ppom-validator>elliptic>minimalistic-crypto-utils": true
      }
    },
    "react-redux>hoist-non-react-statics": {
      "packages": {
        "prop-types>react-is": true
      }
    },
    "https-browserify": {
      "packages": {
        "stream-http": true,
        "browserify>url": true
      }
    },
    "@metamask/notification-services-controller>firebase>@firebase/app>idb": {
      "globals": {
        "DOMException": true,
        "IDBCursor": true,
        "IDBDatabase": true,
        "IDBIndex": true,
        "IDBObjectStore": true,
        "IDBRequest": true,
        "IDBTransaction": true,
        "indexedDB.deleteDatabase": true,
        "indexedDB.open": true
      }
    },
    "eth-ens-namehash>idna-uts46-hx": {
      "globals": {
        "define": true
      },
      "packages": {
        "browserify>punycode": true
      }
    },
    "string.prototype.matchall>internal-slot": {
      "packages": {
        "string.prototype.matchall>call-bind>es-errors": true,
        "depcheck>is-core-module>hasown": true,
        "string.prototype.matchall>side-channel": true
      }
    },
    "browserify>util>is-arguments": {
      "packages": {
        "string.prototype.matchall>call-bind": true,
        "koa>is-generator-function>has-tostringtag": true
      }
    },
    "string.prototype.matchall>es-abstract>is-array-buffer": {
      "packages": {
        "string.prototype.matchall>call-bind": true,
        "string.prototype.matchall>get-intrinsic": true
      }
    },
    "@metamask/eth-token-tracker>deep-equal>which-boxed-primitive>is-bigint": {
      "packages": {
        "string.prototype.matchall>es-abstract>unbox-primitive>has-bigints": true
      }
    },
    "@metamask/eth-token-tracker>deep-equal>which-boxed-primitive>is-boolean-object": {
      "packages": {
        "string.prototype.matchall>call-bind": true,
        "koa>is-generator-function>has-tostringtag": true
      }
    },
    "string.prototype.matchall>es-abstract>is-callable": {
      "globals": {
        "document": true
      }
    },
    "@metamask/eth-token-tracker>deep-equal>is-date-object": {
      "packages": {
        "koa>is-generator-function>has-tostringtag": true
      }
    },
    "koa>is-generator-function": {
      "packages": {
        "koa>is-generator-function>has-tostringtag": true
      }
    },
    "@material-ui/core>@material-ui/styles>jss>is-in-browser": {
      "globals": {
        "document": true
      }
    },
    "@metamask/eth-token-tracker>deep-equal>which-boxed-primitive>is-number-object": {
      "packages": {
        "koa>is-generator-function>has-tostringtag": true
      }
    },
    "string.prototype.matchall>es-abstract>is-regex": {
      "packages": {
        "string.prototype.matchall>call-bind": true,
        "koa>is-generator-function>has-tostringtag": true
      }
    },
    "string.prototype.matchall>es-abstract>is-shared-array-buffer": {
      "packages": {
        "string.prototype.matchall>call-bind": true
      }
    },
    "eslint-plugin-react>array-includes>is-string": {
      "packages": {
        "koa>is-generator-function>has-tostringtag": true
      }
    },
    "string.prototype.matchall>es-abstract>es-to-primitive>is-symbol": {
      "packages": {
        "string.prototype.matchall>has-symbols": true
      }
    },
    "browserify>util>is-typed-array": {
      "packages": {
        "browserify>util>which-typed-array": true
      }
    },
    "@metamask/eth-token-tracker>deep-equal>which-collection>is-weakset": {
      "packages": {
        "string.prototype.matchall>call-bind": true,
        "string.prototype.matchall>get-intrinsic": true
      }
    },
    "eth-lattice-keyring>gridplus-sdk>borc>iso-url": {
      "globals": {
        "URL": true,
        "URLSearchParams": true,
        "location": true
      }
    },
    "@open-rpc/test-coverage>isomorphic-fetch": {
      "globals": {
        "fetch.bind": true
      },
      "packages": {
        "@open-rpc/test-coverage>isomorphic-fetch>whatwg-fetch": true
      }
    },
    "@ensdomains/content-hash>js-base64": {
      "globals": {
        "Base64": "write",
        "TextDecoder": true,
        "TextEncoder": true,
        "atob": true,
        "btoa": true,
        "define": true
      },
      "packages": {
        "browserify>buffer": true
      }
    },
    "eth-ens-namehash>js-sha3": {
      "globals": {
        "define": true
      },
      "packages": {
        "process": true
      }
    },
    "@ngraveio/bc-ur>jsbi": {
      "globals": {
        "define": true
      }
    },
    "@metamask/multichain>jsonschema": {
      "packages": {
        "browserify>url": true
      }
    },
    "@material-ui/core>@material-ui/styles>jss-plugin-camel-case": {
      "packages": {
        "@material-ui/core>@material-ui/styles>jss-plugin-camel-case>hyphenate-style-name": true
      }
    },
    "@material-ui/core>@material-ui/styles>jss-plugin-default-unit": {
      "globals": {
        "CSS": true
      },
      "packages": {
        "@material-ui/core>@material-ui/styles>jss": true
      }
    },
    "@material-ui/core>@material-ui/styles>jss-plugin-global": {
      "packages": {
        "@babel/runtime": true,
        "@material-ui/core>@material-ui/styles>jss": true
      }
    },
    "@material-ui/core>@material-ui/styles>jss-plugin-nested": {
      "packages": {
        "@babel/runtime": true,
        "react-router-dom>tiny-warning": true
      }
    },
    "@material-ui/core>@material-ui/styles>jss-plugin-rule-value-function": {
      "packages": {
        "@material-ui/core>@material-ui/styles>jss": true,
        "react-router-dom>tiny-warning": true
      }
    },
    "@material-ui/core>@material-ui/styles>jss-plugin-vendor-prefixer": {
      "packages": {
        "@material-ui/core>@material-ui/styles>jss-plugin-vendor-prefixer>css-vendor": true,
        "@material-ui/core>@material-ui/styles>jss": true
      }
    },
    "@material-ui/core>@material-ui/styles>jss": {
      "globals": {
        "CSS": true,
        "document.createElement": true,
        "document.querySelector": true
      },
      "packages": {
        "@babel/runtime": true,
        "@material-ui/core>@material-ui/styles>jss>is-in-browser": true,
        "react-router-dom>tiny-warning": true
      }
    },
    "ethereumjs-util>ethereum-cryptography>keccak": {
      "packages": {
        "browserify>buffer": true,
        "readable-stream": true
      }
    },
    "currency-formatter>locale-currency": {
      "globals": {
        "countryCode": true
      }
    },
    "localforage": {
      "globals": {
        "Blob": true,
        "BlobBuilder": true,
        "FileReader": true,
        "IDBKeyRange": true,
        "MSBlobBuilder": true,
        "MozBlobBuilder": true,
        "OIndexedDB": true,
        "WebKitBlobBuilder": true,
        "atob": true,
        "btoa": true,
        "console.error": true,
        "console.info": true,
        "console.warn": true,
        "define": true,
        "fetch": true,
        "indexedDB": true,
        "localStorage": true,
        "mozIndexedDB": true,
        "msIndexedDB": true,
        "navigator.platform": true,
        "navigator.userAgent": true,
        "openDatabase": true,
        "setTimeout": true,
        "webkitIndexedDB": true
      }
    },
    "lodash": {
      "globals": {
        "clearTimeout": true,
        "define": true,
        "setTimeout": true
      }
    },
    "loglevel": {
      "globals": {
        "console": true,
        "define": true,
        "document.cookie": true,
        "localStorage": true,
        "log": "write",
        "navigator": true
      }
    },
    "lottie-web": {
      "globals": {
        "Blob": true,
        "Howl": true,
        "OffscreenCanvas": true,
        "URL.createObjectURL": true,
        "Worker": true,
        "XMLHttpRequest": true,
        "bodymovin": "write",
        "clearInterval": true,
        "console": true,
        "define": true,
        "document.body": true,
        "document.createElement": true,
        "document.createElementNS": true,
        "document.getElementsByClassName": true,
        "document.getElementsByTagName": true,
        "document.querySelectorAll": true,
        "document.readyState": true,
        "location.origin": true,
        "location.pathname": true,
        "navigator": true,
        "requestAnimationFrame": true,
        "setInterval": true,
        "setTimeout": true
      }
    },
    "luxon": {
      "globals": {
        "Intl": true
      }
    },
    "@metamask/snaps-utils>marked": {
      "globals": {
        "console.error": true,
        "console.warn": true,
        "define": true
      }
    },
    "ethereumjs-util>create-hash>md5.js": {
      "packages": {
        "ethereumjs-util>create-hash>md5.js>hash-base": true,
        "pumpify>inherits": true,
        "koa>content-disposition>safe-buffer": true
      }
    },
    "@storybook/addon-docs>remark-external-links>mdast-util-definitions": {
      "packages": {
        "react-markdown>unist-util-visit": true
      }
    },
    "react-markdown>remark-parse>mdast-util-from-markdown": {
      "packages": {
        "react-markdown>remark-parse>mdast-util-from-markdown>mdast-util-to-string": true,
        "react-markdown>remark-parse>mdast-util-from-markdown>micromark": true,
        "react-syntax-highlighter>refractor>parse-entities": true,
        "react-markdown>remark-parse>mdast-util-from-markdown>unist-util-stringify-position": true
      }
    },
    "react-markdown>remark-rehype>mdast-util-to-hast": {
      "globals": {
        "console.warn": true
      },
      "packages": {
        "@storybook/addon-docs>remark-external-links>mdast-util-definitions": true,
        "react-markdown>remark-rehype>mdast-util-to-hast>mdurl": true,
        "react-markdown>remark-rehype>mdast-util-to-hast>unist-builder": true,
        "react-markdown>remark-rehype>mdast-util-to-hast>unist-util-generated": true,
        "react-markdown>remark-rehype>mdast-util-to-hast>unist-util-position": true,
        "react-markdown>unist-util-visit": true
      }
    },
    "eth-lattice-keyring>@ethereumjs/util>micro-ftch": {
      "globals": {
        "Headers": true,
        "TextDecoder": true,
        "URL": true,
        "btoa": true,
        "fetch": true
      },
      "packages": {
        "browserify>browserify-zlib": true,
        "browserify>buffer": true,
        "https-browserify": true,
        "process": true,
        "stream-http": true,
        "browserify>url": true,
        "browserify>util": true
      }
    },
    "react-markdown>remark-parse>mdast-util-from-markdown>micromark": {
      "packages": {
        "react-syntax-highlighter>refractor>parse-entities": true
      }
    },
    "crypto-browserify>diffie-hellman>miller-rabin": {
      "packages": {
        "bn.js": true,
        "@metamask/ppom-validator>elliptic>brorand": true
      }
    },
    "@ensdomains/content-hash>cids>multibase": {
      "globals": {
        "TextDecoder": true,
        "TextEncoder": true
      },
      "packages": {
        "@ensdomains/content-hash>cids>multibase>@multiformats/base-x": true
      }
    },
    "@ensdomains/content-hash>multihashes>multibase": {
      "packages": {
        "@ensdomains/content-hash>multihashes>multibase>base-x": true,
        "browserify>buffer": true,
        "@ensdomains/content-hash>multihashes>web-encoding": true
      }
    },
    "@ensdomains/content-hash>multicodec": {
      "packages": {
        "@ensdomains/content-hash>multicodec>uint8arrays": true,
        "sass-embedded>varint": true
      }
    },
    "@ensdomains/content-hash>multicodec>uint8arrays>multiformats": {
      "globals": {
        "TextDecoder": true,
        "TextEncoder": true,
        "console.warn": true,
        "crypto.subtle.digest": true
      }
    },
    "@ensdomains/content-hash>multihashes": {
      "packages": {
        "browserify>buffer": true,
        "@ensdomains/content-hash>multihashes>multibase": true,
        "@ensdomains/content-hash>multihashes>varint": true,
        "@ensdomains/content-hash>multihashes>web-encoding": true
      }
    },
    "@ensdomains/content-hash>cids>multihashes": {
      "packages": {
        "@ensdomains/content-hash>cids>multibase": true,
        "@ensdomains/content-hash>cids>uint8arrays": true,
        "@ensdomains/content-hash>cids>multihashes>varint": true
      }
    },
    "nanoid": {
      "globals": {
        "crypto.getRandomValues": true
      }
    },
    "@metamask/approval-controller>nanoid": {
      "globals": {
        "crypto.getRandomValues": true
      }
    },
    "@metamask/smart-transactions-controller>@metamask/controllers>nanoid": {
      "globals": {
        "crypto.getRandomValues": true
      }
    },
    "@metamask/notification-controller>nanoid": {
      "globals": {
        "crypto.getRandomValues": true
      }
    },
    "@metamask/permission-controller>nanoid": {
      "globals": {
        "crypto.getRandomValues": true
      }
    },
    "@metamask/rpc-methods>nanoid": {
      "globals": {
        "crypto.getRandomValues": true
      }
    },
    "@metamask/rpc-methods-flask>nanoid": {
      "globals": {
        "crypto.getRandomValues": true
      }
    },
    "@metamask/snaps-controllers>nanoid": {
      "globals": {
        "crypto.getRandomValues": true
      }
    },
    "@metamask/snaps-controllers-flask>nanoid": {
      "globals": {
        "crypto.getRandomValues": true
      }
    },
    "depcheck>@vue/compiler-sfc>postcss>nanoid": {
      "globals": {
        "crypto.getRandomValues": true
      }
    },
    "dependency-tree>precinct>detective-postcss>postcss>nanoid": {
      "globals": {
        "crypto.getRandomValues": true
      }
    },
    "node-fetch": {
      "globals": {
        "Headers": true,
        "Request": true,
        "Response": true,
        "fetch": true
      }
    },
    "@metamask/controllers>web3-provider-engine>cross-fetch>node-fetch": {
      "globals": {
        "fetch": true
      }
    },
    "@metamask/controllers>web3-provider-engine>eth-json-rpc-middleware>node-fetch": {
      "globals": {
        "fetch": true
      }
    },
    "eth-method-registry>@metamask/ethjs-contract>ethjs-abi>number-to-bn": {
      "packages": {
        "bn.js": true,
        "eth-method-registry>@metamask/ethjs-query>@metamask/ethjs-format>strip-hex-prefix": true
      }
    },
    "string.prototype.matchall>es-abstract>object-inspect": {
      "globals": {
        "HTMLElement": true,
        "WeakRef": true
      },
      "packages": {
        "browserify>browser-resolve": true
      }
    },
    "@ngraveio/bc-ur>assert>object-is": {
      "packages": {
        "string.prototype.matchall>call-bind": true,
        "string.prototype.matchall>define-properties": true
      }
    },
    "gulp>vinyl-fs>object.assign": {
      "packages": {
        "string.prototype.matchall>call-bind": true,
        "string.prototype.matchall>define-properties": true,
        "string.prototype.matchall>has-symbols": true,
        "@lavamoat/lavapack>json-stable-stringify>object-keys": true
      }
    },
    "@metamask/object-multiplex>once": {
      "packages": {
        "@metamask/object-multiplex>once>wrappy": true
      }
    },
    "crypto-browserify>public-encrypt>parse-asn1": {
      "packages": {
        "crypto-browserify>public-encrypt>parse-asn1>asn1.js": true,
        "ethereumjs-util>ethereum-cryptography>browserify-aes": true,
        "browserify>buffer": true,
        "crypto-browserify>browserify-cipher>evp_bytestokey": true,
        "crypto-browserify>pbkdf2": true
      }
    },
    "react-syntax-highlighter>refractor>parse-entities": {
      "globals": {
        "document.createElement": true
      }
    },
    "path-browserify": {
      "packages": {
        "process": true
      }
    },
    "serve-handler>path-to-regexp": {
      "packages": {
        "serve-handler>path-to-regexp>isarray": true
      }
    },
    "crypto-browserify>pbkdf2": {
      "globals": {
        "crypto": true,
        "process": true,
        "queueMicrotask": true,
        "setImmediate": true,
        "setTimeout": true
      },
      "packages": {
        "ethereumjs-util>create-hash": true,
        "process": true,
        "ethereumjs-util>create-hash>ripemd160": true,
        "koa>content-disposition>safe-buffer": true,
        "addons-linter>sha.js": true
      }
    },
    "@material-ui/core>popper.js": {
      "globals": {
        "MSInputMethodContext": true,
        "Node.DOCUMENT_POSITION_FOLLOWING": true,
        "cancelAnimationFrame": true,
        "console.warn": true,
        "define": true,
        "devicePixelRatio": true,
        "document": true,
        "getComputedStyle": true,
        "innerHeight": true,
        "innerWidth": true,
        "navigator": true,
        "requestAnimationFrame": true,
        "setTimeout": true
      }
    },
    "react-tippy>popper.js": {
      "globals": {
        "MSInputMethodContext": true,
        "Node.DOCUMENT_POSITION_FOLLOWING": true,
        "cancelAnimationFrame": true,
        "console.warn": true,
        "define": true,
        "devicePixelRatio": true,
        "document": true,
        "getComputedStyle": true,
        "innerHeight": true,
        "innerWidth": true,
        "navigator.userAgent": true,
        "requestAnimationFrame": true,
        "setTimeout": true
      }
    },
    "process": {
      "globals": {
        "clearTimeout": true,
        "setTimeout": true
      }
    },
    "promise-to-callback": {
      "packages": {
        "promise-to-callback>is-fn": true,
        "promise-to-callback>set-immediate-shim": true
      }
    },
    "prop-types": {
      "globals": {
        "console": true
      },
      "packages": {
        "react>object-assign": true,
        "prop-types>react-is": true
      }
    },
    "react-markdown>property-information": {
      "packages": {
        "watchify>xtend": true
      }
    },
    "@trezor/connect-web>@trezor/connect>@trezor/protobuf>protobufjs": {
      "globals": {
        "process": true,
        "setTimeout": true
      },
      "packages": {
        "@trezor/connect-web>@trezor/connect>@trezor/protobuf>protobufjs>@protobufjs/aspromise": true,
        "@trezor/connect-web>@trezor/connect>@trezor/protobuf>protobufjs>@protobufjs/base64": true,
        "@trezor/connect-web>@trezor/connect>@trezor/protobuf>protobufjs>@protobufjs/codegen": true,
        "@trezor/connect-web>@trezor/connect>@trezor/protobuf>protobufjs>@protobufjs/eventemitter": true,
        "@trezor/connect-web>@trezor/connect>@trezor/protobuf>protobufjs>@protobufjs/fetch": true,
        "@trezor/connect-web>@trezor/connect>@trezor/protobuf>protobufjs>@protobufjs/float": true,
        "@trezor/connect-web>@trezor/connect>@trezor/protobuf>protobufjs>@protobufjs/inquire": true,
        "@trezor/connect-web>@trezor/connect>@trezor/protobuf>protobufjs>@protobufjs/path": true,
        "@trezor/connect-web>@trezor/connect>@trezor/protobuf>protobufjs>@protobufjs/pool": true,
        "@trezor/connect-web>@trezor/connect>@trezor/protobuf>protobufjs>@protobufjs/utf8": true
      }
    },
    "crypto-browserify>public-encrypt": {
      "packages": {
        "bn.js": true,
        "crypto-browserify>public-encrypt>browserify-rsa": true,
        "browserify>buffer": true,
        "ethereumjs-util>create-hash": true,
        "crypto-browserify>public-encrypt>parse-asn1": true,
        "crypto-browserify>randombytes": true
      }
    },
    "browserify>punycode": {
      "globals": {
        "define": true
      }
    },
    "qrcode-generator": {
      "globals": {
        "define": true
      }
    },
    "qrcode.react": {
      "globals": {
        "Path2D": true,
        "devicePixelRatio": true
      },
      "packages": {
        "react": true
      }
    },
    "mockttp>body-parser>qs": {
      "packages": {
        "string.prototype.matchall>side-channel": true
      }
    },
    "@metamask/snaps-controllers>tar-stream>streamx>queue-tick": {
      "globals": {
        "queueMicrotask": true
      }
    },
    "react-beautiful-dnd>raf-schd": {
      "globals": {
        "cancelAnimationFrame": true,
        "requestAnimationFrame": true
      }
    },
    "crypto-browserify>randombytes": {
      "globals": {
        "crypto": true,
        "msCrypto": true
      },
      "packages": {
        "process": true,
        "koa>content-disposition>safe-buffer": true
      }
    },
    "ethereumjs-wallet>randombytes": {
      "globals": {
        "crypto.getRandomValues": true
      }
    },
    "crypto-browserify>randomfill": {
      "globals": {
        "crypto": true,
        "msCrypto": true
      },
      "packages": {
        "process": true,
        "crypto-browserify>randombytes": true,
        "koa>content-disposition>safe-buffer": true
      }
    },
    "react": {
      "globals": {
        "console": true
      },
      "packages": {
        "react>object-assign": true,
        "prop-types": true
      }
    },
    "react-beautiful-dnd": {
      "globals": {
        "Element.prototype": true,
        "__REDUX_DEVTOOLS_EXTENSION_COMPOSE__": true,
        "addEventListener": true,
        "cancelAnimationFrame": true,
        "clearTimeout": true,
        "console": true,
        "document": true,
        "getComputedStyle": true,
        "pageXOffset": true,
        "pageYOffset": true,
        "removeEventListener": true,
        "requestAnimationFrame": true,
        "scrollBy": true,
        "setTimeout": true
      },
      "packages": {
        "@babel/runtime": true,
        "react-beautiful-dnd>css-box-model": true,
        "react-beautiful-dnd>memoize-one": true,
        "react-beautiful-dnd>raf-schd": true,
        "react": true,
        "react-dom": true,
        "react-redux": true,
        "redux": true,
        "react-beautiful-dnd>use-memo-one": true
      }
    },
    "react-chartjs-2": {
      "globals": {
        "setTimeout": true
      },
      "packages": {
        "chart.js": true,
        "react": true
      }
    },
    "react-focus-lock>react-clientside-effect": {
      "packages": {
        "@babel/runtime": true,
        "react": true
      }
    },
    "react-devtools": {
      "packages": {
        "react-devtools>react-devtools-core": true
      }
    },
    "react-devtools>react-devtools-core": {
      "globals": {
        "WebSocket": true,
        "setTimeout": true
      }
    },
    "react-dnd-html5-backend": {
      "globals": {
        "addEventListener": true,
        "clearTimeout": true,
        "removeEventListener": true
      }
    },
    "react-dom": {
      "globals": {
        "HTMLIFrameElement": true,
        "MSApp": true,
        "__REACT_DEVTOOLS_GLOBAL_HOOK__": true,
        "addEventListener": true,
        "clearTimeout": true,
        "clipboardData": true,
        "console": true,
        "dispatchEvent": true,
        "document": true,
        "event": "write",
        "jest": true,
        "location.protocol": true,
        "navigator.userAgent.indexOf": true,
        "performance": true,
        "removeEventListener": true,
        "self": true,
        "setTimeout": true,
        "top": true,
        "trustedTypes": true
      },
      "packages": {
        "react>object-assign": true,
        "prop-types": true,
        "react": true,
        "react-dom>scheduler": true
      }
    },
    "react-responsive-carousel>react-easy-swipe": {
      "globals": {
        "addEventListener": true,
        "define": true,
        "document.addEventListener": true,
        "document.removeEventListener": true
      },
      "packages": {
        "prop-types": true,
        "react": true
      }
    },
    "react-popper>react-fast-compare": {
      "globals": {
        "Element": true,
        "console.warn": true
      }
    },
    "react-focus-lock": {
      "globals": {
        "addEventListener": true,
        "console.error": true,
        "console.warn": true,
        "document": true,
        "removeEventListener": true,
        "setTimeout": true
      },
      "packages": {
        "@babel/runtime": true,
        "react-focus-lock>focus-lock": true,
        "prop-types": true,
        "react": true,
        "react-focus-lock>react-clientside-effect": true,
        "react-focus-lock>use-callback-ref": true,
        "react-focus-lock>use-sidecar": true
      }
    },
    "react-idle-timer": {
      "globals": {
        "clearTimeout": true,
        "document": true,
        "setTimeout": true
      },
      "packages": {
        "prop-types": true,
        "react": true
      }
    },
    "prop-types>react-is": {
      "globals": {
        "console": true
      }
    },
    "react-markdown>react-is": {
      "globals": {
        "console": true
      }
    },
    "react-redux>react-is": {
      "globals": {
        "console": true
      }
    },
    "react-markdown": {
      "globals": {
        "console.warn": true
      },
      "packages": {
        "react-markdown>comma-separated-tokens": true,
        "prop-types": true,
        "react-markdown>property-information": true,
        "react": true,
        "react-markdown>react-is": true,
        "react-markdown>remark-parse": true,
        "react-markdown>remark-rehype": true,
        "react-markdown>space-separated-tokens": true,
        "react-markdown>style-to-object": true,
        "react-markdown>unified": true,
        "react-markdown>unist-util-visit": true,
        "react-markdown>vfile": true
      }
    },
    "react-popper": {
      "globals": {
        "document": true
      },
      "packages": {
        "@popperjs/core": true,
        "react": true,
        "react-popper>react-fast-compare": true,
        "react-popper>warning": true
      }
    },
    "react-redux": {
      "globals": {
        "console": true,
        "document": true
      },
      "packages": {
        "@babel/runtime": true,
        "react-redux>hoist-non-react-statics": true,
        "prop-types": true,
        "react": true,
        "react-dom": true,
        "react-redux>react-is": true
      }
    },
    "react-responsive-carousel": {
      "globals": {
        "HTMLElement": true,
        "addEventListener": true,
        "clearTimeout": true,
        "console.warn": true,
        "document": true,
        "getComputedStyle": true,
        "removeEventListener": true,
        "setTimeout": true
      },
      "packages": {
        "classnames": true,
        "react": true,
        "react-dom": true,
        "react-responsive-carousel>react-easy-swipe": true
      }
    },
    "react-router-dom": {
      "packages": {
        "react-router-dom>history": true,
        "prop-types": true,
        "react": true,
        "react-router-dom>react-router": true,
        "react-router-dom>tiny-invariant": true,
        "react-router-dom>tiny-warning": true
      }
    },
    "react-router-dom-v5-compat": {
      "globals": {
        "FormData": true,
        "URL": true,
        "URLSearchParams": true,
        "__reactRouterVersion": "write",
        "addEventListener": true,
        "confirm": true,
        "define": true,
        "document": true,
        "history.scrollRestoration": true,
        "location.href": true,
        "removeEventListener": true,
        "scrollTo": true,
        "scrollY": true,
        "sessionStorage.getItem": true,
        "sessionStorage.setItem": true,
        "setTimeout": true
      },
      "packages": {
        "react-router-dom-v5-compat>@remix-run/router": true,
        "history": true,
        "react": true,
        "react-dom": true,
        "react-router-dom": true,
        "react-router-dom-v5-compat>react-router": true
      }
    },
    "react-router-dom>react-router": {
      "packages": {
        "react-router-dom>history": true,
        "react-redux>hoist-non-react-statics": true,
        "serve-handler>path-to-regexp": true,
        "prop-types": true,
        "react": true,
        "prop-types>react-is": true,
        "react-router-dom>tiny-invariant": true,
        "react-router-dom>tiny-warning": true
      }
    },
    "react-router-dom-v5-compat>react-router": {
      "globals": {
        "console.error": true,
        "define": true
      },
      "packages": {
        "react-router-dom-v5-compat>@remix-run/router": true,
        "react": true
      }
    },
    "react-simple-file-input": {
      "globals": {
        "File": true,
        "FileReader": true,
        "console.warn": true
      },
      "packages": {
        "prop-types": true,
        "react": true
      }
    },
    "react-tippy": {
      "globals": {
        "Element": true,
        "MSStream": true,
        "MutationObserver": true,
        "addEventListener": true,
        "clearTimeout": true,
        "console.error": true,
        "console.warn": true,
        "define": true,
        "document": true,
        "getComputedStyle": true,
        "innerHeight": true,
        "innerWidth": true,
        "navigator.maxTouchPoints": true,
        "navigator.msMaxTouchPoints": true,
        "navigator.userAgent": true,
        "performance": true,
        "requestAnimationFrame": true,
        "setTimeout": true
      },
      "packages": {
        "react-tippy>popper.js": true,
        "react": true,
        "react-dom": true
      }
    },
    "react-toggle-button": {
      "globals": {
        "clearTimeout": true,
        "console.warn": true,
        "define": true,
        "performance": true,
        "setTimeout": true
      },
      "packages": {
        "react": true
      }
    },
    "@material-ui/core>react-transition-group": {
      "globals": {
        "Element": true,
        "setTimeout": true
      },
      "packages": {
        "@material-ui/core>react-transition-group>dom-helpers": true,
        "prop-types": true,
        "react": true,
        "react-dom": true
      }
    },
    "readable-stream": {
      "packages": {
        "browserify>browser-resolve": true,
        "browserify>buffer": true,
        "webpack>events": true,
        "pumpify>inherits": true,
        "process": true,
        "browserify>string_decoder": true,
        "readable-stream>util-deprecate": true
      }
    },
    "extension-port-stream>readable-stream": {
      "globals": {
        "AbortController": true,
        "AbortSignal": true,
        "AggregateError": true,
        "Blob": true,
        "ERR_INVALID_ARG_TYPE": true,
        "queueMicrotask": true
      },
      "packages": {
        "@lavamoat/lavapack>readable-stream>abort-controller": true,
        "browserify>buffer": true,
        "webpack>events": true,
        "process": true,
        "browserify>string_decoder": true
      }
    },
    "@metamask/providers>extension-port-stream>readable-stream": {
      "globals": {
        "AbortController": true,
        "AbortSignal": true,
        "AggregateError": true,
        "Blob": true,
        "ERR_INVALID_ARG_TYPE": true,
        "queueMicrotask": true
      },
      "packages": {
        "@lavamoat/lavapack>readable-stream>abort-controller": true,
        "browserify>buffer": true,
        "webpack>events": true,
        "process": true,
        "browserify>string_decoder": true
      }
    },
    "@metamask/snaps-controllers>readable-web-to-node-stream": {
      "packages": {
        "readable-stream": true
      }
    },
    "redux": {
      "globals": {
        "console": true
      },
      "packages": {
        "@babel/runtime": true
      }
    },
    "string.prototype.matchall>regexp.prototype.flags": {
      "packages": {
        "string.prototype.matchall>call-bind": true,
        "string.prototype.matchall>define-properties": true,
        "string.prototype.matchall>call-bind>es-errors": true,
        "string.prototype.matchall>regexp.prototype.flags>set-function-name": true
      }
    },
    "react-markdown>remark-parse": {
      "packages": {
        "react-markdown>remark-parse>mdast-util-from-markdown": true
      }
    },
    "react-markdown>remark-rehype": {
      "packages": {
        "react-markdown>remark-rehype>mdast-util-to-hast": true
      }
    },
    "react-markdown>vfile>replace-ext": {
      "packages": {
        "path-browserify": true
      }
    },
    "reselect": {
      "globals": {
        "WeakRef": true,
        "console.warn": true,
        "unstable_autotrackMemoize": true
      }
    },
    "@metamask/snaps-utils>rfdc": {
      "packages": {
        "browserify>buffer": true
      }
    },
    "ethereumjs-util>create-hash>ripemd160": {
      "packages": {
        "browserify>buffer": true,
        "ethereumjs-util>create-hash>md5.js>hash-base": true,
        "pumpify>inherits": true
      }
    },
    "@keystonehq/metamask-airgapped-keyring>rlp": {
      "packages": {
        "bn.js": true,
        "browserify>buffer": true
      }
    },
    "eth-lattice-keyring>rlp": {
      "globals": {
        "TextEncoder": true
      }
    },
    "ethereumjs-util>rlp": {
      "packages": {
        "bn.js": true,
        "browserify>buffer": true
      }
    },
    "@metamask/keyring-controller>ethereumjs-wallet>ethereumjs-util>rlp": {
      "packages": {
        "bn.js": true,
        "browserify>buffer": true
      }
    },
    "wait-on>rxjs": {
      "globals": {
        "cancelAnimationFrame": true,
        "clearInterval": true,
        "clearTimeout": true,
        "performance": true,
        "requestAnimationFrame": true,
        "setInterval.apply": true,
        "setTimeout.apply": true
      }
    },
    "koa>content-disposition>safe-buffer": {
      "packages": {
        "browserify>buffer": true
      }
    },
    "react-dom>scheduler": {
      "globals": {
        "MessageChannel": true,
        "cancelAnimationFrame": true,
        "clearTimeout": true,
        "console": true,
        "navigator": true,
        "performance": true,
        "requestAnimationFrame": true,
        "setTimeout": true
      }
    },
    "ethers>@ethersproject/json-wallets>scrypt-js": {
      "globals": {
        "define": true,
        "setTimeout": true
      },
      "packages": {
        "browserify>timers-browserify": true
      }
    },
    "ganache>secp256k1": {
      "packages": {
        "@metamask/ppom-validator>elliptic": true
      }
    },
    "semver": {
      "globals": {
        "console.error": true
      },
      "packages": {
        "process": true
      }
    },
    "string.prototype.matchall>call-bind>set-function-length": {
      "packages": {
        "string.prototype.matchall>define-properties>define-data-property": true,
        "string.prototype.matchall>call-bind>es-errors": true,
        "string.prototype.matchall>get-intrinsic": true,
        "string.prototype.matchall>es-abstract>gopd": true,
        "string.prototype.matchall>es-abstract>has-property-descriptors": true
      }
    },
    "string.prototype.matchall>regexp.prototype.flags>set-function-name": {
      "packages": {
        "string.prototype.matchall>define-properties>define-data-property": true,
        "string.prototype.matchall>call-bind>es-errors": true,
        "string.prototype.matchall>es-abstract>function.prototype.name>functions-have-names": true,
        "string.prototype.matchall>es-abstract>has-property-descriptors": true
      }
    },
    "promise-to-callback>set-immediate-shim": {
      "globals": {
        "setTimeout.apply": true
      },
      "packages": {
        "browserify>timers-browserify": true
      }
    },
    "addons-linter>sha.js": {
      "packages": {
        "pumpify>inherits": true,
        "koa>content-disposition>safe-buffer": true
      }
    },
    "string.prototype.matchall>side-channel>side-channel-list": {
      "packages": {
        "string.prototype.matchall>call-bind>es-errors": true,
        "string.prototype.matchall>es-abstract>object-inspect": true
      }
    },
    "string.prototype.matchall>side-channel>side-channel-map": {
      "packages": {
        "string.prototype.matchall>side-channel>side-channel-map>call-bound": true,
        "string.prototype.matchall>call-bind>es-errors": true,
        "string.prototype.matchall>get-intrinsic": true,
        "string.prototype.matchall>es-abstract>object-inspect": true
      }
    },
    "string.prototype.matchall>side-channel>side-channel-weakmap": {
      "packages": {
        "string.prototype.matchall>side-channel>side-channel-map>call-bound": true,
        "string.prototype.matchall>call-bind>es-errors": true,
        "string.prototype.matchall>get-intrinsic": true,
        "string.prototype.matchall>es-abstract>object-inspect": true,
        "string.prototype.matchall>side-channel>side-channel-map": true
      }
    },
    "string.prototype.matchall>side-channel": {
      "packages": {
        "string.prototype.matchall>call-bind>es-errors": true,
        "string.prototype.matchall>es-abstract>object-inspect": true,
        "string.prototype.matchall>side-channel>side-channel-list": true,
        "string.prototype.matchall>side-channel>side-channel-map": true,
        "string.prototype.matchall>side-channel>side-channel-weakmap": true
      }
    },
    "@metamask/profile-sync-controller>siwe": {
      "globals": {
        "console.error": true,
        "console.warn": true
      },
      "packages": {
        "@metamask/profile-sync-controller>siwe>@spruceid/siwe-parser": true,
        "@metamask/profile-sync-controller>siwe>@stablelib/random": true,
        "ethers": true,
        "@metamask/controller-utils>@spruceid/siwe-parser>valid-url": true
      }
    },
    "@metamask/eth-token-tracker>deep-equal>es-get-iterator>stop-iteration-iterator": {
      "globals": {
        "StopIteration": true
      },
      "packages": {
        "string.prototype.matchall>internal-slot": true
      }
    },
    "stream-browserify": {
      "packages": {
        "webpack>events": true,
        "pumpify>inherits": true,
        "readable-stream": true
      }
    },
    "stream-http": {
      "globals": {
        "AbortController": true,
        "Blob": true,
        "MSStreamReader": true,
        "ReadableStream": true,
        "WritableStream": true,
        "XDomainRequest": true,
        "XMLHttpRequest": true,
        "clearTimeout": true,
        "fetch": true,
        "location.protocol.search": true,
        "setTimeout": true
      },
      "packages": {
        "browserify>buffer": true,
        "stream-http>builtin-status-codes": true,
        "pumpify>inherits": true,
        "process": true,
        "readable-stream": true,
        "browserify>url": true,
        "watchify>xtend": true
      }
    },
    "@metamask/snaps-controllers>tar-stream>streamx": {
      "packages": {
        "webpack>events": true,
        "@metamask/snaps-controllers>tar-stream>fast-fifo": true,
        "@metamask/snaps-controllers>tar-stream>streamx>queue-tick": true
      }
    },
    "browserify>string_decoder": {
      "packages": {
        "koa>content-disposition>safe-buffer": true
      }
    },
    "eth-method-registry>@metamask/ethjs-query>@metamask/ethjs-format>strip-hex-prefix": {
      "packages": {
        "eth-method-registry>@metamask/ethjs-query>@metamask/ethjs-format>is-hex-prefixed": true
      }
    },
    "react-markdown>style-to-object": {
      "packages": {
        "react-markdown>style-to-object>inline-style-parser": true
      }
    },
    "@metamask/snaps-controllers>tar-stream": {
      "packages": {
        "@metamask/snaps-controllers>tar-stream>b4a": true,
        "browserify>browser-resolve": true,
        "@metamask/snaps-controllers>tar-stream>fast-fifo": true,
        "@metamask/snaps-controllers>tar-stream>streamx": true
      }
    },
    "debounce-stream>through": {
      "packages": {
        "process": true,
        "stream-browserify": true
      }
    },
    "browserify>timers-browserify": {
      "globals": {
        "clearInterval": true,
        "clearTimeout": true,
        "setInterval": true,
        "setTimeout": true
      },
      "packages": {
        "process": true
      }
    },
    "react-router-dom>tiny-warning": {
      "globals": {
        "console": true
      }
    },
    "copy-to-clipboard>toggle-selection": {
      "globals": {
        "document.activeElement": true,
        "document.getSelection": true
      }
    },
    "tslib": {
      "globals": {
        "SuppressedError": true,
        "define": true
      }
    },
    "@metamask/eth-sig-util>tweetnacl": {
      "globals": {
        "crypto": true,
        "msCrypto": true,
        "nacl": "write"
      },
      "packages": {
        "browserify>browser-resolve": true
      }
    },
    "@trezor/connect-web>@trezor/connect-common>@trezor/env-utils>ua-parser-js": {
      "globals": {
        "define": true
      }
    },
    "@ensdomains/content-hash>cids>uint8arrays": {
      "globals": {
        "TextDecoder": true,
        "TextEncoder": true
      },
      "packages": {
        "@ensdomains/content-hash>cids>multibase": true
      }
    },
    "@ensdomains/content-hash>multicodec>uint8arrays": {
      "globals": {
        "Buffer": true,
        "TextDecoder": true,
        "TextEncoder": true
      },
      "packages": {
        "@ensdomains/content-hash>multicodec>uint8arrays>multiformats": true
      }
    },
    "@metamask/keyring-controller>ulid": {
      "globals": {
        "console.error": true,
        "crypto": true,
        "define": true
      }
    },
    "react-markdown>unified": {
      "packages": {
        "react-markdown>unified>bail": true,
        "react-markdown>unified>extend": true,
        "react-markdown>unified>is-buffer": true,
        "mocha>yargs-unparser>is-plain-obj": true,
        "react-markdown>unified>trough": true,
        "react-markdown>vfile": true
      }
    },
    "react-markdown>unist-util-visit>unist-util-visit-parents": {
      "packages": {
        "react-markdown>unist-util-visit>unist-util-is": true
      }
    },
    "react-markdown>unist-util-visit": {
      "packages": {
        "react-markdown>unist-util-visit>unist-util-visit-parents": true
      }
    },
    "uri-js": {
      "globals": {
        "define": true
      }
    },
    "browserify>url": {
      "packages": {
        "browserify>punycode": true,
        "mockttp>body-parser>qs": true
      }
    },
    "react-focus-lock>use-callback-ref": {
      "packages": {
        "react": true
      }
    },
    "react-beautiful-dnd>use-memo-one": {
      "packages": {
        "react": true
      }
    },
    "react-focus-lock>use-sidecar": {
      "globals": {
        "console.error": true
      },
      "packages": {
        "react-focus-lock>use-sidecar>detect-node-es": true,
        "react": true,
        "tslib": true
      }
    },
    "readable-stream>util-deprecate": {
      "globals": {
        "console.trace": true,
        "console.warn": true,
        "localStorage": true
      }
    },
    "browserify>assert>util": {
      "globals": {
        "console.error": true,
        "console.log": true,
        "console.trace": true,
        "process": true
      },
      "packages": {
        "browserify>assert>util>inherits": true,
        "process": true
      }
    },
    "browserify>util": {
      "globals": {
        "console.error": true,
        "console.log": true,
        "console.trace": true
      },
      "packages": {
        "pumpify>inherits": true,
        "browserify>util>is-arguments": true,
        "koa>is-generator-function": true,
        "browserify>util>is-typed-array": true,
        "process": true,
        "browserify>util>which-typed-array": true
      }
    },
    "uuid": {
      "globals": {
        "crypto": true,
        "msCrypto": true
      }
    },
    "@metamask/eth-snap-keyring>uuid": {
      "globals": {
        "crypto": true
      }
    },
    "@metamask/keyring-snap-client>uuid": {
      "globals": {
        "crypto": true
      }
    },
    "eth-lattice-keyring>gridplus-sdk>uuid": {
      "globals": {
        "crypto": true
      }
    },
    "@metamask/snaps-utils>validate-npm-package-name": {
      "packages": {
        "@metamask/snaps-utils>validate-npm-package-name>builtins": true
      }
    },
    "react-markdown>vfile>vfile-message": {
      "packages": {
        "react-markdown>vfile>unist-util-stringify-position": true
      }
    },
    "react-markdown>vfile": {
      "packages": {
        "react-markdown>vfile>is-buffer": true,
        "path-browserify": true,
        "process": true,
        "react-markdown>vfile>replace-ext": true,
        "react-markdown>vfile>vfile-message": true
      }
    },
    "browserify>vm-browserify": {
      "globals": {
        "document.body.appendChild": true,
        "document.body.removeChild": true,
        "document.createElement": true
      }
    },
    "react-popper>warning": {
      "globals": {
        "console": true
      }
    },
    "@ensdomains/content-hash>multihashes>web-encoding": {
      "globals": {
        "TextDecoder": true,
        "TextEncoder": true
      },
      "packages": {
        "browserify>util": true
      }
    },
    "web3": {
      "globals": {
        "XMLHttpRequest": true
      }
    },
    "@metamask/controllers>web3": {
      "globals": {
        "XMLHttpRequest": true
      }
    },
    "webextension-polyfill": {
      "globals": {
        "browser": true,
        "chrome": true,
        "console.error": true,
        "console.warn": true,
        "define": true
      }
    },
    "@open-rpc/test-coverage>isomorphic-fetch>whatwg-fetch": {
      "globals": {
        "AbortController": true,
        "Blob": true,
        "FileReader": true,
        "FormData": true,
        "URLSearchParams.prototype.isPrototypeOf": true,
        "XMLHttpRequest": true,
        "console.warn": true,
        "define": true,
        "setTimeout": true
      }
    },
    "@metamask/eth-token-tracker>deep-equal>which-boxed-primitive": {
      "packages": {
        "@metamask/eth-token-tracker>deep-equal>which-boxed-primitive>is-bigint": true,
        "@metamask/eth-token-tracker>deep-equal>which-boxed-primitive>is-boolean-object": true,
        "@metamask/eth-token-tracker>deep-equal>which-boxed-primitive>is-number-object": true,
        "eslint-plugin-react>array-includes>is-string": true,
        "string.prototype.matchall>es-abstract>es-to-primitive>is-symbol": true
      }
    },
    "@metamask/eth-token-tracker>deep-equal>which-collection": {
      "packages": {
        "@metamask/eth-token-tracker>deep-equal>es-get-iterator>is-map": true,
        "@metamask/eth-token-tracker>deep-equal>es-get-iterator>is-set": true,
        "@metamask/eth-token-tracker>deep-equal>which-collection>is-weakmap": true,
        "@metamask/eth-token-tracker>deep-equal>which-collection>is-weakset": true
      }
    },
    "browserify>util>which-typed-array": {
      "packages": {
        "string.prototype.matchall>es-abstract>available-typed-arrays": true,
        "string.prototype.matchall>call-bind": true,
        "browserify>util>which-typed-array>for-each": true,
        "string.prototype.matchall>es-abstract>gopd": true,
        "koa>is-generator-function>has-tostringtag": true
      }
    }
  }
}<|MERGE_RESOLUTION|>--- conflicted
+++ resolved
@@ -119,16 +119,12 @@
         "TextEncoder": true
       }
     },
-<<<<<<< HEAD
-    "@metamask/eth-ledger-bridge-keyring>@ethereumjs/rlp": {
-=======
     "@metamask/keyring-controller>@metamask/eth-hd-keyring>@metamask/eth-sig-util>@ethereumjs/rlp": {
       "globals": {
         "TextEncoder": true
       }
     },
     "@metamask/eth-json-rpc-middleware>@metamask/eth-sig-util>@ethereumjs/rlp": {
->>>>>>> 71d92770
       "globals": {
         "TextEncoder": true
       }
@@ -382,11 +378,7 @@
         "fetch": true
       },
       "packages": {
-<<<<<<< HEAD
-        "@metamask/smart-transactions-controller>@ethereumjs/tx>@ethereumjs/rlp": true,
-=======
         "@ethereumjs/tx>@ethereumjs/rlp": true,
->>>>>>> 71d92770
         "@ethereumjs/tx>ethereum-cryptography": true,
         "webpack>events": true
       }
@@ -1085,15 +1077,12 @@
       "packages": {
         "@metamask/utils>@metamask/superstruct": true,
         "@metamask/utils": true
-<<<<<<< HEAD
-=======
       }
     },
     "@metamask/network-controller>@metamask/eth-json-rpc-middleware>@metamask/eth-sig-util>@metamask/abi-utils": {
       "packages": {
         "@metamask/utils>@metamask/superstruct": true,
         "@metamask/network-controller>@metamask/eth-json-rpc-middleware>@metamask/eth-sig-util>@metamask/abi-utils>@metamask/utils": true
->>>>>>> 71d92770
       }
     },
     "@metamask/eth-ledger-bridge-keyring>@metamask/eth-sig-util>@metamask/abi-utils": {
@@ -1138,11 +1127,7 @@
         "@metamask/eth-snap-keyring": true,
         "@metamask/keyring-api": true,
         "@metamask/keyring-controller": true,
-<<<<<<< HEAD
-        "@metamask/keyring-api>@metamask/keyring-utils": true,
-=======
         "@metamask/accounts-controller>@metamask/keyring-utils": true,
->>>>>>> 71d92770
         "@metamask/utils": true,
         "@ethereumjs/tx>ethereum-cryptography": true,
         "uuid": true
@@ -1264,17 +1249,6 @@
         "immer": true
       }
     },
-<<<<<<< HEAD
-    "@metamask/transaction-controller>@metamask/base-controller": {
-      "globals": {
-        "setTimeout": true
-      },
-      "packages": {
-        "immer": true
-      }
-    },
-=======
->>>>>>> 71d92770
     "@metamask/browser-passworder": {
       "globals": {
         "CryptoKey": true,
@@ -1341,11 +1315,7 @@
         "TextEncoder": true
       },
       "packages": {
-<<<<<<< HEAD
-        "@ethereumjs/tx>@ethereumjs/util": true,
-=======
         "@metamask/keyring-controller>@metamask/eth-hd-keyring>@ethereumjs/util": true,
->>>>>>> 71d92770
         "@metamask/keyring-controller>@metamask/eth-hd-keyring>@metamask/eth-sig-util": true,
         "@metamask/snaps-sdk>@metamask/key-tree": true,
         "@metamask/scure-bip39": true,
@@ -1388,9 +1358,6 @@
         "@metamask/eth-json-rpc-middleware>@metamask/eth-sig-util": true,
         "@metamask/json-rpc-engine": true,
         "@metamask/rpc-errors": true,
-<<<<<<< HEAD
-        "@metamask/utils": true,
-=======
         "@metamask/utils>@metamask/superstruct": true,
         "@metamask/utils": true,
         "@metamask/eth-json-rpc-middleware>klona": true,
@@ -1409,7 +1376,6 @@
         "@metamask/rpc-errors": true,
         "@metamask/utils>@metamask/superstruct": true,
         "@metamask/network-controller>@metamask/eth-json-rpc-middleware>@metamask/utils": true,
->>>>>>> 71d92770
         "@metamask/eth-json-rpc-middleware>klona": true,
         "@metamask/eth-json-rpc-middleware>safe-stable-stringify": true
       }
@@ -1461,13 +1427,8 @@
     },
     "@metamask/keyring-controller>@metamask/eth-hd-keyring>@metamask/eth-sig-util": {
       "packages": {
-<<<<<<< HEAD
-        "@ethereumjs/tx>@ethereumjs/rlp": true,
-        "@ethereumjs/tx>@ethereumjs/util": true,
-=======
         "@metamask/keyring-controller>@metamask/eth-hd-keyring>@metamask/eth-sig-util>@ethereumjs/rlp": true,
         "@metamask/keyring-controller>@metamask/eth-hd-keyring>@metamask/eth-sig-util>@ethereumjs/util": true,
->>>>>>> 71d92770
         "@metamask/keyring-controller>@metamask/eth-hd-keyring>@metamask/eth-sig-util>@metamask/abi-utils": true,
         "@metamask/utils": true,
         "@metamask/utils>@scure/base": true,
@@ -1482,8 +1443,6 @@
         "eth-lattice-keyring>@ethereumjs/util": true,
         "@metamask/eth-json-rpc-middleware>@metamask/eth-sig-util>@metamask/abi-utils": true,
         "@metamask/utils": true,
-<<<<<<< HEAD
-=======
         "@metamask/utils>@scure/base": true,
         "browserify>buffer": true,
         "@ethereumjs/tx>ethereum-cryptography": true,
@@ -1496,7 +1455,6 @@
         "eth-lattice-keyring>@ethereumjs/util": true,
         "@metamask/network-controller>@metamask/eth-json-rpc-middleware>@metamask/eth-sig-util>@metamask/abi-utils": true,
         "@metamask/network-controller>@metamask/eth-json-rpc-middleware>@metamask/eth-sig-util>@metamask/utils": true,
->>>>>>> 71d92770
         "@metamask/utils>@scure/base": true,
         "browserify>buffer": true,
         "@ethereumjs/tx>ethereum-cryptography": true,
@@ -1517,13 +1475,8 @@
     },
     "@metamask/keyring-controller>@metamask/eth-simple-keyring>@metamask/eth-sig-util": {
       "packages": {
-<<<<<<< HEAD
-        "@ethereumjs/tx>@ethereumjs/rlp": true,
-        "@ethereumjs/tx>@ethereumjs/util": true,
-=======
         "@metamask/keyring-controller>@metamask/eth-simple-keyring>@metamask/eth-sig-util>@ethereumjs/rlp": true,
         "@metamask/keyring-controller>@metamask/eth-simple-keyring>@metamask/eth-sig-util>@ethereumjs/util": true,
->>>>>>> 71d92770
         "@metamask/keyring-controller>@metamask/eth-simple-keyring>@metamask/eth-sig-util>@metamask/abi-utils": true,
         "@metamask/utils": true,
         "@metamask/utils>@scure/base": true,
@@ -1582,11 +1535,7 @@
     },
     "@metamask/keyring-controller>@metamask/eth-simple-keyring": {
       "packages": {
-<<<<<<< HEAD
-        "@ethereumjs/tx>@ethereumjs/util": true,
-=======
         "@metamask/keyring-controller>@metamask/eth-simple-keyring>@ethereumjs/util": true,
->>>>>>> 71d92770
         "@metamask/keyring-controller>@metamask/eth-simple-keyring>@metamask/eth-sig-util": true,
         "@metamask/utils": true,
         "browserify>buffer": true,
@@ -1749,11 +1698,7 @@
       "packages": {
         "@metamask/scure-bip39": true,
         "@metamask/utils": true,
-<<<<<<< HEAD
-        "viem>@scure/bip32>@noble/curves": true,
-=======
         "viem>webauthn-p256>@noble/curves": true,
->>>>>>> 71d92770
         "@noble/hashes": true,
         "@metamask/utils>@scure/base": true
       }
@@ -1796,8 +1741,6 @@
         "@metamask/keyring-snap-client>uuid": true
       }
     },
-<<<<<<< HEAD
-=======
     "@metamask/accounts-controller>@metamask/keyring-utils": {
       "globals": {
         "URL": true
@@ -1818,7 +1761,6 @@
         "bitcoin-address-validation": true
       }
     },
->>>>>>> 71d92770
     "@metamask/keyring-api>@metamask/keyring-utils": {
       "globals": {
         "URL": true
@@ -1864,7 +1806,7 @@
         "console.error": true
       },
       "packages": {
-        "@metamask/api-specs": true,
+        "@metamask/multichain>@metamask/api-specs": true,
         "@metamask/controller-utils": true,
         "@metamask/eth-json-rpc-filters": true,
         "@metamask/json-rpc-engine": true,
@@ -1872,11 +1814,7 @@
         "@metamask/rpc-errors": true,
         "@metamask/safe-event-emitter": true,
         "@metamask/utils": true,
-<<<<<<< HEAD
-        "@metamask/multichain>@open-rpc/schema-utils-js": true,
-=======
         "@open-rpc/schema-utils-js": true,
->>>>>>> 71d92770
         "@metamask/multichain>jsonschema": true,
         "lodash": true
       }
@@ -2274,11 +2212,7 @@
       "packages": {
         "@metamask/utils>@metamask/superstruct": true,
         "@metamask/utils": true,
-<<<<<<< HEAD
-        "viem>@scure/bip32>@noble/curves": true,
-=======
         "viem>webauthn-p256>@noble/curves": true,
->>>>>>> 71d92770
         "@noble/hashes": true
       }
     },
@@ -2293,7 +2227,6 @@
         "@metamask/utils": true,
         "@noble/hashes": true,
         "luxon": true
-<<<<<<< HEAD
       }
     },
     "@metamask/snaps-sdk": {
@@ -2378,21 +2311,6 @@
       }
     },
     "@metamask/multichain-transactions-controller>@metamask/snaps-utils": {
-=======
-      }
-    },
-    "@metamask/snaps-sdk": {
-      "globals": {
-        "URL": true,
-        "fetch": true
-      },
-      "packages": {
-        "@metamask/rpc-errors": true,
-        "@metamask/utils>@metamask/superstruct": true,
-        "@metamask/utils": true
-      }
-    },
-    "@metamask/snaps-utils": {
       "globals": {
         "File": true,
         "FileReader": true,
@@ -2427,76 +2345,6 @@
         "@metamask/snaps-utils>validate-npm-package-name": true
       }
     },
-    "@metamask/assets-controllers>@metamask/snaps-utils": {
-      "globals": {
-        "File": true,
-        "FileReader": true,
-        "TextDecoder": true,
-        "TextEncoder": true,
-        "URL": true,
-        "console.error": true,
-        "console.log": true,
-        "console.warn": true,
-        "crypto": true,
-        "document.body.appendChild": true,
-        "document.createElement": true,
-        "fetch": true
-      },
-      "packages": {
-        "@metamask/snaps-sdk>@metamask/key-tree": true,
-        "@metamask/permission-controller": true,
-        "@metamask/rpc-errors": true,
-        "@metamask/snaps-utils>@metamask/slip44": true,
-        "@metamask/snaps-sdk": true,
-        "@metamask/utils>@metamask/superstruct": true,
-        "@metamask/utils": true,
-        "@noble/hashes": true,
-        "@metamask/utils>@scure/base": true,
-        "chalk": true,
-        "@metamask/snaps-utils>cron-parser": true,
-        "@metamask/snaps-utils>fast-json-stable-stringify": true,
-        "@metamask/snaps-utils>fast-xml-parser": true,
-        "@metamask/snaps-utils>marked": true,
-        "@metamask/snaps-utils>rfdc": true,
-        "semver": true,
-        "@metamask/snaps-utils>validate-npm-package-name": true
-      }
-    },
-    "@metamask/multichain-transactions-controller>@metamask/snaps-utils": {
-      "globals": {
-        "File": true,
-        "FileReader": true,
-        "TextDecoder": true,
-        "TextEncoder": true,
-        "URL": true,
-        "console.error": true,
-        "console.log": true,
-        "console.warn": true,
-        "crypto": true,
-        "document.body.appendChild": true,
-        "document.createElement": true,
-        "fetch": true
-      },
-      "packages": {
-        "@metamask/snaps-sdk>@metamask/key-tree": true,
-        "@metamask/permission-controller": true,
-        "@metamask/rpc-errors": true,
-        "@metamask/snaps-utils>@metamask/slip44": true,
-        "@metamask/snaps-sdk": true,
-        "@metamask/utils>@metamask/superstruct": true,
-        "@metamask/utils": true,
-        "@noble/hashes": true,
-        "@metamask/utils>@scure/base": true,
-        "chalk": true,
-        "@metamask/snaps-utils>cron-parser": true,
-        "@metamask/snaps-utils>fast-json-stable-stringify": true,
-        "@metamask/snaps-utils>fast-xml-parser": true,
-        "@metamask/snaps-utils>marked": true,
-        "@metamask/snaps-utils>rfdc": true,
-        "semver": true,
-        "@metamask/snaps-utils>validate-npm-package-name": true
-      }
-    },
     "@metamask/transaction-controller": {
       "globals": {
         "clearTimeout": true,
@@ -2550,107 +2398,6 @@
       }
     },
     "@metamask/utils": {
->>>>>>> 71d92770
-      "globals": {
-        "File": true,
-        "FileReader": true,
-        "TextDecoder": true,
-        "TextEncoder": true,
-        "URL": true,
-        "console.error": true,
-        "console.log": true,
-        "console.warn": true,
-        "crypto": true,
-        "document.body.appendChild": true,
-        "document.createElement": true,
-        "fetch": true
-      },
-      "packages": {
-        "@metamask/snaps-sdk>@metamask/key-tree": true,
-        "@metamask/permission-controller": true,
-        "@metamask/rpc-errors": true,
-        "@metamask/snaps-utils>@metamask/slip44": true,
-        "@metamask/snaps-sdk": true,
-        "@metamask/utils>@metamask/superstruct": true,
-        "@metamask/utils": true,
-        "@noble/hashes": true,
-        "@metamask/utils>@scure/base": true,
-        "chalk": true,
-        "@metamask/snaps-utils>cron-parser": true,
-        "@metamask/snaps-utils>fast-json-stable-stringify": true,
-        "@metamask/snaps-utils>fast-xml-parser": true,
-        "@metamask/snaps-utils>marked": true,
-        "@metamask/snaps-utils>rfdc": true,
-        "semver": true,
-        "@metamask/snaps-utils>validate-npm-package-name": true
-      }
-    },
-<<<<<<< HEAD
-    "@metamask/transaction-controller": {
-=======
-    "@metamask/abi-utils>@metamask/utils": {
->>>>>>> 71d92770
-      "globals": {
-        "clearTimeout": true,
-        "console.error": true,
-        "fetch": true,
-        "setTimeout": true
-      },
-      "packages": {
-        "@ethereumjs/tx>@ethereumjs/common": true,
-        "@ethereumjs/tx": true,
-        "@ethereumjs/tx>@ethereumjs/util": true,
-        "@ethersproject/abi": true,
-        "@ethersproject/contracts": true,
-        "@ethersproject/providers": true,
-        "@metamask/transaction-controller>@metamask/base-controller": true,
-        "@metamask/controller-utils": true,
-        "@metamask/controller-utils>@metamask/eth-query": true,
-        "@metamask/gas-fee-controller": true,
-        "@metamask/metamask-eth-abis": true,
-        "@metamask/network-controller": true,
-        "@metamask/transaction-controller>@metamask/nonce-tracker": true,
-        "@metamask/rpc-errors": true,
-        "@metamask/utils": true,
-        "@metamask/name-controller>async-mutex": true,
-        "bn.js": true,
-        "browserify>buffer": true,
-        "eth-method-registry": true,
-        "webpack>events": true,
-        "fast-json-patch": true,
-        "lodash": true,
-        "uuid": true
-      }
-    },
-<<<<<<< HEAD
-    "@metamask/user-operation-controller": {
-=======
-    "@metamask/network-controller>@metamask/eth-json-rpc-middleware>@metamask/eth-sig-util>@metamask/abi-utils>@metamask/utils": {
->>>>>>> 71d92770
-      "globals": {
-        "fetch": true
-      },
-      "packages": {
-        "@metamask/base-controller": true,
-        "@metamask/controller-utils": true,
-        "@metamask/controller-utils>@metamask/eth-query": true,
-        "@metamask/gas-fee-controller": true,
-        "@metamask/polling-controller": true,
-        "@metamask/rpc-errors": true,
-        "@metamask/utils>@metamask/superstruct": true,
-        "@metamask/transaction-controller": true,
-        "@metamask/utils": true,
-        "bn.js": true,
-        "webpack>events": true,
-        "lodash": true,
-        "uuid": true
-      }
-    },
-<<<<<<< HEAD
-    "@metamask/utils": {
-=======
-    "@metamask/signature-controller>@metamask/eth-sig-util>@metamask/abi-utils>@metamask/utils": {
->>>>>>> 71d92770
       "globals": {
         "TextDecoder": true,
         "TextEncoder": true
@@ -2665,11 +2412,7 @@
         "semver": true
       }
     },
-<<<<<<< HEAD
     "@metamask/abi-utils>@metamask/utils": {
-=======
-    "@metamask/browser-passworder>@metamask/utils": {
->>>>>>> 71d92770
       "globals": {
         "TextDecoder": true,
         "TextEncoder": true
@@ -2684,11 +2427,7 @@
         "semver": true
       }
     },
-<<<<<<< HEAD
-    "@metamask/signature-controller>@metamask/eth-sig-util>@metamask/abi-utils>@metamask/utils": {
-=======
-    "@metamask/network-controller>@metamask/eth-json-rpc-infura>@metamask/utils": {
->>>>>>> 71d92770
+    "@metamask/network-controller>@metamask/eth-json-rpc-middleware>@metamask/eth-sig-util>@metamask/abi-utils>@metamask/utils": {
       "globals": {
         "TextDecoder": true,
         "TextEncoder": true
@@ -2703,11 +2442,7 @@
         "semver": true
       }
     },
-<<<<<<< HEAD
-    "@metamask/browser-passworder>@metamask/utils": {
-=======
-    "@metamask/network-controller>@metamask/eth-json-rpc-middleware>@metamask/utils": {
->>>>>>> 71d92770
+    "@metamask/signature-controller>@metamask/eth-sig-util>@metamask/abi-utils>@metamask/utils": {
       "globals": {
         "TextDecoder": true,
         "TextEncoder": true
@@ -2722,11 +2457,7 @@
         "semver": true
       }
     },
-<<<<<<< HEAD
-    "@metamask/network-controller>@metamask/eth-json-rpc-infura>@metamask/utils": {
-=======
-    "@metamask/eth-sig-util>@metamask/utils": {
->>>>>>> 71d92770
+    "@metamask/browser-passworder>@metamask/utils": {
       "globals": {
         "TextDecoder": true,
         "TextEncoder": true
@@ -2741,11 +2472,52 @@
         "semver": true
       }
     },
-<<<<<<< HEAD
+    "@metamask/network-controller>@metamask/eth-json-rpc-infura>@metamask/utils": {
+      "globals": {
+        "TextDecoder": true,
+        "TextEncoder": true
+      },
+      "packages": {
+        "@metamask/utils>@metamask/superstruct": true,
+        "@noble/hashes": true,
+        "@metamask/utils>@scure/base": true,
+        "browserify>buffer": true,
+        "nock>debug": true,
+        "@metamask/utils>pony-cause": true,
+        "semver": true
+      }
+    },
+    "@metamask/network-controller>@metamask/eth-json-rpc-middleware>@metamask/utils": {
+      "globals": {
+        "TextDecoder": true,
+        "TextEncoder": true
+      },
+      "packages": {
+        "@metamask/utils>@metamask/superstruct": true,
+        "@noble/hashes": true,
+        "@metamask/utils>@scure/base": true,
+        "browserify>buffer": true,
+        "nock>debug": true,
+        "@metamask/utils>pony-cause": true,
+        "semver": true
+      }
+    },
     "@metamask/eth-sig-util>@metamask/utils": {
-=======
+      "globals": {
+        "TextDecoder": true,
+        "TextEncoder": true
+      },
+      "packages": {
+        "@metamask/utils>@metamask/superstruct": true,
+        "@noble/hashes": true,
+        "@metamask/utils>@scure/base": true,
+        "browserify>buffer": true,
+        "nock>debug": true,
+        "@metamask/utils>pony-cause": true,
+        "semver": true
+      }
+    },
     "@metamask/network-controller>@metamask/eth-json-rpc-middleware>@metamask/eth-sig-util>@metamask/utils": {
->>>>>>> 71d92770
       "globals": {
         "TextDecoder": true,
         "TextEncoder": true
@@ -2840,8 +2612,6 @@
       }
     },
     "viem>@scure/bip32>@noble/curves": {
-<<<<<<< HEAD
-=======
       "globals": {
         "TextEncoder": true
       },
@@ -2850,16 +2620,11 @@
       }
     },
     "@ethereumjs/tx>ethereum-cryptography>@noble/curves": {
->>>>>>> 71d92770
       "globals": {
         "TextEncoder": true
       },
       "packages": {
-<<<<<<< HEAD
-        "viem>@scure/bip32>@noble/curves>@noble/hashes": true
-=======
         "@ethereumjs/tx>ethereum-cryptography>@noble/hashes": true
->>>>>>> 71d92770
       }
     },
     "viem>webauthn-p256>@noble/curves": {
@@ -2876,11 +2641,7 @@
         "crypto": true
       }
     },
-<<<<<<< HEAD
-    "viem>@scure/bip32>@noble/curves>@noble/hashes": {
-=======
     "@metamask/scure-bip39>@noble/hashes": {
->>>>>>> 71d92770
       "globals": {
         "TextEncoder": true,
         "crypto": true
@@ -4246,7 +4007,7 @@
         "crypto": true
       },
       "packages": {
-        "viem>@scure/bip32>@noble/curves": true,
+        "@ethereumjs/tx>ethereum-cryptography>@noble/curves": true,
         "@ethereumjs/tx>ethereum-cryptography>@noble/hashes": true,
         "viem>@scure/bip32": true
       }
