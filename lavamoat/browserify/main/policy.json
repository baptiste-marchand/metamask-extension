--- conflicted
+++ resolved
@@ -888,20 +888,15 @@
       },
       "packages": {
         "@ethereumjs/tx": true,
-        "@ethereumjs/tx>@ethereumjs/rlp": true,
         "@ethereumjs/tx>@ethereumjs/util": true,
-<<<<<<< HEAD
         "@metamask/eth-ledger-bridge-keyring>@ethereumjs/rlp": true,
         "@metamask/eth-ledger-bridge-keyring>@ledgerhq/hw-app-eth": true,
-=======
->>>>>>> 040cb8d7
         "@metamask/eth-sig-util": true,
         "@metamask/eth-trezor-keyring>hdkey": true,
         "browserify>buffer": true,
         "webpack>events": true
       }
     },
-<<<<<<< HEAD
     "@metamask/eth-ledger-bridge-keyring>@ethereumjs/rlp": {
       "globals": {
         "TextEncoder": true
@@ -1053,8 +1048,6 @@
         "define": true
       }
     },
-=======
->>>>>>> 040cb8d7
     "@metamask/eth-query": {
       "packages": {
         "@metamask/eth-query>json-rpc-random-id": true,
@@ -2663,12 +2656,8 @@
     "@metamask/smart-transactions-controller>@ethereumjs/tx": {
       "packages": {
         "@ethereumjs/tx>ethereum-cryptography": true,
-        "@metamask/eth-ledger-bridge-keyring>@ethereumjs/rlp": true,
         "@metamask/smart-transactions-controller>@ethereumjs/tx>@ethereumjs/common": true,
-<<<<<<< HEAD
-=======
         "@metamask/smart-transactions-controller>@ethereumjs/tx>@ethereumjs/rlp": true,
->>>>>>> 040cb8d7
         "@metamask/smart-transactions-controller>@ethereumjs/util": true
       }
     },
@@ -2690,11 +2679,7 @@
       },
       "packages": {
         "@ethereumjs/tx>ethereum-cryptography": true,
-<<<<<<< HEAD
-        "@metamask/eth-ledger-bridge-keyring>@ethereumjs/rlp": true,
-=======
         "@metamask/smart-transactions-controller>@ethereumjs/util>@ethereumjs/rlp": true,
->>>>>>> 040cb8d7
         "webpack>events": true
       }
     },
@@ -4368,11 +4353,6 @@
       "packages": {
         "@ethereumjs/tx>@ethereumjs/common>crc-32": true,
         "@ethersproject/abi": true,
-<<<<<<< HEAD
-        "@metamask/eth-ledger-bridge-keyring>@ethereumjs/rlp": true,
-        "@metamask/eth-sig-util": true,
-=======
->>>>>>> 040cb8d7
         "@metamask/ethjs>js-sha3": true,
         "@metamask/keyring-api>bech32": true,
         "bn.js": true,
@@ -4403,17 +4383,12 @@
     },
     "eth-lattice-keyring>gridplus-sdk>@ethereumjs/tx": {
       "packages": {
-<<<<<<< HEAD
-        "@ethereumjs/tx>ethereum-cryptography": true,
-        "@metamask/eth-ledger-bridge-keyring>@ethereumjs/rlp": true,
-=======
         "@ethereumjs/tx>@ethereumjs/rlp": true,
         "@ethereumjs/tx>@ethereumjs/util": true,
         "@ethersproject/providers": true,
         "browserify>buffer": true,
         "browserify>insert-module-globals>is-buffer": true,
         "eth-lattice-keyring>@ethereumjs/tx>@chainsafe/ssz": true,
->>>>>>> 040cb8d7
         "eth-lattice-keyring>gridplus-sdk>@ethereumjs/tx>@ethereumjs/common": true,
         "eth-lattice-keyring>gridplus-sdk>@ethereumjs/tx>ethereum-cryptography": true
       }
@@ -4432,11 +4407,6 @@
         "crypto": true
       },
       "packages": {
-<<<<<<< HEAD
-        "@ethereumjs/tx>ethereum-cryptography": true,
-        "@metamask/eth-ledger-bridge-keyring>@ethereumjs/rlp": true,
-        "webpack>events": true
-=======
         "eth-lattice-keyring>gridplus-sdk>@ethereumjs/tx>ethereum-cryptography>@noble/hashes": true
       }
     },
@@ -4444,7 +4414,6 @@
       "globals": {
         "TextEncoder": true,
         "crypto": true
->>>>>>> 040cb8d7
       }
     },
     "eth-lattice-keyring>gridplus-sdk>aes-js": {
