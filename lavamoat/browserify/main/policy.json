{
  "resources": {
    "@babel/runtime": {
      "globals": {
        "regeneratorRuntime": "write"
      }
    },
    "@ensdomains/content-hash": {
      "globals": {
        "console.warn": true
      },
      "packages": {
        "@ensdomains/content-hash>cids": true,
        "@ensdomains/content-hash>js-base64": true,
        "@ensdomains/content-hash>multicodec": true,
        "@ensdomains/content-hash>multihashes": true,
        "browserify>buffer": true
      }
    },
    "@ensdomains/content-hash>cids": {
      "packages": {
        "@ensdomains/content-hash>cids>multibase": true,
        "@ensdomains/content-hash>cids>multihashes": true,
        "@ensdomains/content-hash>cids>uint8arrays": true,
        "@ensdomains/content-hash>multicodec": true
      }
    },
    "@ensdomains/content-hash>cids>multibase": {
      "globals": {
        "TextDecoder": true,
        "TextEncoder": true
      },
      "packages": {
        "@ensdomains/content-hash>cids>multibase>@multiformats/base-x": true
      }
    },
    "@ensdomains/content-hash>cids>multihashes": {
      "packages": {
        "@ensdomains/content-hash>cids>multibase": true,
        "@ensdomains/content-hash>cids>multihashes>varint": true,
        "@ensdomains/content-hash>cids>uint8arrays": true
      }
    },
    "@ensdomains/content-hash>cids>uint8arrays": {
      "globals": {
        "TextDecoder": true,
        "TextEncoder": true
      },
      "packages": {
        "@ensdomains/content-hash>cids>multibase": true
      }
    },
    "@ensdomains/content-hash>js-base64": {
      "globals": {
        "Base64": "write",
        "TextDecoder": true,
        "TextEncoder": true,
        "atob": true,
        "btoa": true,
        "define": true
      },
      "packages": {
        "browserify>buffer": true
      }
    },
    "@ensdomains/content-hash>multicodec": {
      "packages": {
        "@ensdomains/content-hash>multicodec>uint8arrays": true,
        "sass-embedded>varint": true
      }
    },
    "@ensdomains/content-hash>multicodec>uint8arrays": {
      "globals": {
        "Buffer": true,
        "TextDecoder": true,
        "TextEncoder": true
      },
      "packages": {
        "@metamask/assets-controllers>multiformats": true
      }
    },
    "@ensdomains/content-hash>multihashes": {
      "packages": {
        "@ensdomains/content-hash>multihashes>multibase": true,
        "@ensdomains/content-hash>multihashes>varint": true,
        "@ensdomains/content-hash>multihashes>web-encoding": true,
        "browserify>buffer": true
      }
    },
    "@ensdomains/content-hash>multihashes>multibase": {
      "packages": {
        "@ensdomains/content-hash>multihashes>multibase>base-x": true,
        "@ensdomains/content-hash>multihashes>web-encoding": true,
        "browserify>buffer": true
      }
    },
    "@ensdomains/content-hash>multihashes>multibase>base-x": {
      "packages": {
        "koa>content-disposition>safe-buffer": true
      }
    },
    "@ensdomains/content-hash>multihashes>web-encoding": {
      "globals": {
        "TextDecoder": true,
        "TextEncoder": true
      },
      "packages": {
        "browserify>util": true
      }
    },
    "@ethereumjs/tx": {
      "packages": {
        "@ethereumjs/tx>@ethereumjs/common": true,
        "@ethereumjs/tx>@ethereumjs/rlp": true,
        "@ethereumjs/tx>@ethereumjs/util": true,
        "@ethereumjs/tx>ethereum-cryptography": true,
        "browserify>buffer": true,
        "browserify>insert-module-globals>is-buffer": true
      }
    },
    "@ethereumjs/tx>@ethereumjs/common": {
      "packages": {
        "@ethereumjs/tx>@ethereumjs/common>crc-32": true,
        "@ethereumjs/tx>@ethereumjs/util": true,
        "browserify>buffer": true,
        "webpack>events": true
      }
    },
    "@ethereumjs/tx>@ethereumjs/common>crc-32": {
      "globals": {
        "DO_NOT_EXPORT_CRC": true,
        "define": true
      }
    },
    "@ethereumjs/tx>@ethereumjs/rlp": {
      "globals": {
        "TextEncoder": true
      }
    },
    "@ethereumjs/tx>@ethereumjs/util": {
      "globals": {
        "console.warn": true
      },
      "packages": {
        "@ethereumjs/tx>@ethereumjs/rlp": true,
        "@ethereumjs/tx>@ethereumjs/util>micro-ftch": true,
        "@ethereumjs/tx>ethereum-cryptography": true,
        "browserify>buffer": true,
        "browserify>insert-module-globals>is-buffer": true,
        "webpack>events": true
      }
    },
    "@ethereumjs/tx>@ethereumjs/util>micro-ftch": {
      "globals": {
        "Headers": true,
        "TextDecoder": true,
        "URL": true,
        "btoa": true,
        "fetch": true
      },
      "packages": {
        "browserify>browserify-zlib": true,
        "browserify>buffer": true,
        "browserify>url": true,
        "browserify>util": true,
        "https-browserify": true,
        "process": true,
        "stream-http": true
      }
    },
    "@ethereumjs/tx>ethereum-cryptography": {
      "globals": {
        "TextDecoder": true,
        "crypto": true
      },
      "packages": {
        "@ethereumjs/tx>ethereum-cryptography>@scure/bip32": true,
        "@metamask/message-signing-snap>@noble/curves": true,
        "@noble/hashes": true
      }
    },
    "@ethereumjs/tx>ethereum-cryptography>@scure/bip32": {
      "packages": {
        "@metamask/message-signing-snap>@noble/curves": true,
        "@metamask/utils>@scure/base": true,
        "@noble/hashes": true
      }
    },
    "@ethersproject/abi": {
      "globals": {
        "console.log": true
      },
      "packages": {
        "@ethersproject/abi>@ethersproject/address": true,
        "@ethersproject/abi>@ethersproject/constants": true,
        "@ethersproject/abi>@ethersproject/keccak256": true,
        "@ethersproject/abi>@ethersproject/logger": true,
        "@ethersproject/abi>@ethersproject/properties": true,
        "@ethersproject/abi>@ethersproject/strings": true,
        "@ethersproject/bignumber": true,
        "@ethersproject/bytes": true,
        "@ethersproject/hash": true
      }
    },
    "@ethersproject/abi>@ethersproject/address": {
      "packages": {
        "@ethersproject/abi>@ethersproject/keccak256": true,
        "@ethersproject/abi>@ethersproject/logger": true,
        "@ethersproject/bignumber": true,
        "@ethersproject/bytes": true,
        "@ethersproject/providers>@ethersproject/rlp": true
      }
    },
    "@ethersproject/abi>@ethersproject/constants": {
      "packages": {
        "@ethersproject/bignumber": true
      }
    },
    "@ethersproject/abi>@ethersproject/keccak256": {
      "packages": {
        "@ethersproject/bytes": true,
        "@metamask/ethjs>js-sha3": true
      }
    },
    "@ethersproject/abi>@ethersproject/logger": {
      "globals": {
        "console": true
      }
    },
    "@ethersproject/abi>@ethersproject/properties": {
      "packages": {
        "@ethersproject/abi>@ethersproject/logger": true
      }
    },
    "@ethersproject/abi>@ethersproject/strings": {
      "packages": {
        "@ethersproject/abi>@ethersproject/constants": true,
        "@ethersproject/abi>@ethersproject/logger": true,
        "@ethersproject/bytes": true
      }
    },
    "@ethersproject/bignumber": {
      "packages": {
        "@ethersproject/abi>@ethersproject/logger": true,
        "@ethersproject/bytes": true,
        "bn.js": true
      }
    },
    "@ethersproject/bytes": {
      "packages": {
        "@ethersproject/abi>@ethersproject/logger": true
      }
    },
    "@ethersproject/contracts": {
      "globals": {
        "setTimeout": true
      },
      "packages": {
        "@ethersproject/abi": true,
        "@ethersproject/abi>@ethersproject/address": true,
        "@ethersproject/abi>@ethersproject/logger": true,
        "@ethersproject/abi>@ethersproject/properties": true,
        "@ethersproject/bignumber": true,
        "@ethersproject/bytes": true,
        "@ethersproject/hash>@ethersproject/abstract-signer": true,
        "@ethersproject/hdnode>@ethersproject/transactions": true,
        "@ethersproject/wallet>@ethersproject/abstract-provider": true
      }
    },
    "@ethersproject/hash": {
      "packages": {
        "@ethersproject/abi>@ethersproject/address": true,
        "@ethersproject/abi>@ethersproject/keccak256": true,
        "@ethersproject/abi>@ethersproject/logger": true,
        "@ethersproject/abi>@ethersproject/properties": true,
        "@ethersproject/abi>@ethersproject/strings": true,
        "@ethersproject/bignumber": true,
        "@ethersproject/bytes": true,
        "@ethersproject/hash>@ethersproject/base64": true
      }
    },
    "@ethersproject/hash>@ethersproject/abstract-signer": {
      "packages": {
        "@ethersproject/abi>@ethersproject/logger": true,
        "@ethersproject/abi>@ethersproject/properties": true
      }
    },
    "@ethersproject/hash>@ethersproject/base64": {
      "globals": {
        "atob": true,
        "btoa": true
      },
      "packages": {
        "@ethersproject/bytes": true
      }
    },
    "@ethersproject/hdnode": {
      "packages": {
        "@ethersproject/abi>@ethersproject/logger": true,
        "@ethersproject/abi>@ethersproject/properties": true,
        "@ethersproject/abi>@ethersproject/strings": true,
        "@ethersproject/bignumber": true,
        "@ethersproject/bytes": true,
        "@ethersproject/hdnode>@ethersproject/basex": true,
        "@ethersproject/hdnode>@ethersproject/pbkdf2": true,
        "@ethersproject/hdnode>@ethersproject/sha2": true,
        "@ethersproject/hdnode>@ethersproject/signing-key": true,
        "@ethersproject/hdnode>@ethersproject/transactions": true,
        "@ethersproject/hdnode>@ethersproject/wordlists": true
      }
    },
    "@ethersproject/hdnode>@ethersproject/basex": {
      "packages": {
        "@ethersproject/abi>@ethersproject/properties": true,
        "@ethersproject/bytes": true
      }
    },
    "@ethersproject/hdnode>@ethersproject/pbkdf2": {
      "packages": {
        "@ethersproject/bytes": true,
        "@ethersproject/hdnode>@ethersproject/sha2": true
      }
    },
    "@ethersproject/hdnode>@ethersproject/sha2": {
      "packages": {
        "@ethersproject/abi>@ethersproject/logger": true,
        "@ethersproject/bytes": true,
        "ethereumjs-util>ethereum-cryptography>hash.js": true
      }
    },
    "@ethersproject/hdnode>@ethersproject/signing-key": {
      "packages": {
        "@ethersproject/abi>@ethersproject/logger": true,
        "@ethersproject/abi>@ethersproject/properties": true,
        "@ethersproject/bytes": true,
        "@ethersproject/hdnode>@ethersproject/signing-key>elliptic": true
      }
    },
    "@ethersproject/hdnode>@ethersproject/signing-key>elliptic": {
      "packages": {
        "@metamask/ppom-validator>elliptic>brorand": true,
        "@metamask/ppom-validator>elliptic>hmac-drbg": true,
        "@metamask/ppom-validator>elliptic>minimalistic-assert": true,
        "@metamask/ppom-validator>elliptic>minimalistic-crypto-utils": true,
        "bn.js": true,
        "ethereumjs-util>ethereum-cryptography>hash.js": true,
        "pumpify>inherits": true
      }
    },
    "@ethersproject/hdnode>@ethersproject/transactions": {
      "packages": {
        "@ethersproject/abi>@ethersproject/address": true,
        "@ethersproject/abi>@ethersproject/constants": true,
        "@ethersproject/abi>@ethersproject/keccak256": true,
        "@ethersproject/abi>@ethersproject/logger": true,
        "@ethersproject/abi>@ethersproject/properties": true,
        "@ethersproject/bignumber": true,
        "@ethersproject/bytes": true,
        "@ethersproject/hdnode>@ethersproject/signing-key": true,
        "@ethersproject/providers>@ethersproject/rlp": true
      }
    },
    "@ethersproject/hdnode>@ethersproject/wordlists": {
      "packages": {
        "@ethersproject/abi>@ethersproject/logger": true,
        "@ethersproject/abi>@ethersproject/properties": true,
        "@ethersproject/abi>@ethersproject/strings": true,
        "@ethersproject/bytes": true,
        "@ethersproject/hash": true
      }
    },
    "@ethersproject/providers": {
      "globals": {
        "WebSocket": true,
        "clearInterval": true,
        "clearTimeout": true,
        "console.log": true,
        "console.warn": true,
        "setInterval": true,
        "setTimeout": true
      },
      "packages": {
        "@ethersproject/abi>@ethersproject/address": true,
        "@ethersproject/abi>@ethersproject/constants": true,
        "@ethersproject/abi>@ethersproject/logger": true,
        "@ethersproject/abi>@ethersproject/properties": true,
        "@ethersproject/abi>@ethersproject/strings": true,
        "@ethersproject/bignumber": true,
        "@ethersproject/bytes": true,
        "@ethersproject/hash": true,
        "@ethersproject/hash>@ethersproject/abstract-signer": true,
        "@ethersproject/hash>@ethersproject/base64": true,
        "@ethersproject/hdnode>@ethersproject/basex": true,
        "@ethersproject/hdnode>@ethersproject/sha2": true,
        "@ethersproject/hdnode>@ethersproject/transactions": true,
        "@ethersproject/providers>@ethersproject/web": true,
        "@ethersproject/providers>bech32": true,
        "@ethersproject/wallet>@ethersproject/abstract-provider": true,
        "@ethersproject/wallet>@ethersproject/random": true,
        "@metamask/test-bundler>@ethersproject/networks": true
      }
    },
    "@ethersproject/providers>@ethersproject/random": {
      "globals": {
        "crypto.getRandomValues": true
      }
    },
    "@ethersproject/providers>@ethersproject/rlp": {
      "packages": {
        "@ethersproject/abi>@ethersproject/logger": true,
        "@ethersproject/bytes": true
      }
    },
    "@ethersproject/providers>@ethersproject/web": {
      "globals": {
        "clearTimeout": true,
        "fetch": true,
        "setTimeout": true
      },
      "packages": {
        "@ethersproject/abi>@ethersproject/logger": true,
        "@ethersproject/abi>@ethersproject/properties": true,
        "@ethersproject/abi>@ethersproject/strings": true,
        "@ethersproject/bytes": true,
        "@ethersproject/hash>@ethersproject/base64": true
      }
    },
    "@ethersproject/wallet": {
      "packages": {
        "@ethersproject/abi>@ethersproject/address": true,
        "@ethersproject/abi>@ethersproject/keccak256": true,
        "@ethersproject/abi>@ethersproject/logger": true,
        "@ethersproject/abi>@ethersproject/properties": true,
        "@ethersproject/bytes": true,
        "@ethersproject/hash": true,
        "@ethersproject/hash>@ethersproject/abstract-signer": true,
        "@ethersproject/hdnode": true,
        "@ethersproject/hdnode>@ethersproject/signing-key": true,
        "@ethersproject/hdnode>@ethersproject/transactions": true,
        "@ethersproject/wallet>@ethersproject/abstract-provider": true,
        "@ethersproject/wallet>@ethersproject/json-wallets": true,
        "@ethersproject/wallet>@ethersproject/random": true
      }
    },
    "@ethersproject/wallet>@ethersproject/abstract-provider": {
      "packages": {
        "@ethersproject/abi>@ethersproject/logger": true,
        "@ethersproject/abi>@ethersproject/properties": true,
        "@ethersproject/bignumber": true,
        "@ethersproject/bytes": true
      }
    },
    "@ethersproject/wallet>@ethersproject/json-wallets": {
      "packages": {
        "@ethersproject/abi>@ethersproject/address": true,
        "@ethersproject/abi>@ethersproject/keccak256": true,
        "@ethersproject/abi>@ethersproject/logger": true,
        "@ethersproject/abi>@ethersproject/properties": true,
        "@ethersproject/abi>@ethersproject/strings": true,
        "@ethersproject/bytes": true,
        "@ethersproject/hdnode": true,
        "@ethersproject/hdnode>@ethersproject/pbkdf2": true,
        "@ethersproject/hdnode>@ethersproject/transactions": true,
        "@ethersproject/wallet>@ethersproject/json-wallets>aes-js": true,
        "@ethersproject/wallet>@ethersproject/random": true,
        "ethereumjs-util>ethereum-cryptography>scrypt-js": true
      }
    },
    "@ethersproject/wallet>@ethersproject/json-wallets>aes-js": {
      "globals": {
        "define": true
      }
    },
    "@ethersproject/wallet>@ethersproject/random": {
      "packages": {
        "@ethersproject/abi>@ethersproject/logger": true,
        "@ethersproject/bytes": true
      }
    },
    "@keystonehq/bc-ur-registry-eth": {
      "packages": {
        "@ethereumjs/tx>@ethereumjs/util": true,
        "@keystonehq/bc-ur-registry-eth>@keystonehq/bc-ur-registry": true,
        "@metamask/eth-trezor-keyring>hdkey": true,
        "browserify>buffer": true,
        "uuid": true
      }
    },
    "@keystonehq/bc-ur-registry-eth>@keystonehq/bc-ur-registry": {
      "globals": {
        "define": true
      },
      "packages": {
        "@ngraveio/bc-ur": true,
        "@swc/helpers>tslib": true,
        "browserify>buffer": true,
        "buffer": true,
        "ethereumjs-util>ethereum-cryptography>bs58check": true
      }
    },
    "@keystonehq/metamask-airgapped-keyring": {
      "packages": {
        "@ethereumjs/tx": true,
        "@keystonehq/bc-ur-registry-eth": true,
        "@keystonehq/metamask-airgapped-keyring>@keystonehq/base-eth-keyring": true,
        "@keystonehq/metamask-airgapped-keyring>@metamask/obs-store": true,
        "browserify>buffer": true,
        "ethereumjs-util>rlp": true,
        "uuid": true,
        "webpack>events": true
      }
    },
    "@keystonehq/metamask-airgapped-keyring>@keystonehq/base-eth-keyring": {
      "packages": {
        "@ethereumjs/tx": true,
        "@ethereumjs/tx>@ethereumjs/util": true,
        "@keystonehq/bc-ur-registry-eth": true,
        "@keystonehq/metamask-airgapped-keyring>@keystonehq/base-eth-keyring>rlp": true,
        "@metamask/eth-trezor-keyring>hdkey": true,
        "browserify>buffer": true,
        "uuid": true
      }
    },
    "@keystonehq/metamask-airgapped-keyring>@keystonehq/base-eth-keyring>rlp": {
      "globals": {
        "TextEncoder": true
      }
    },
    "@keystonehq/metamask-airgapped-keyring>@metamask/obs-store": {
      "packages": {
        "@keystonehq/metamask-airgapped-keyring>@metamask/obs-store>@metamask/safe-event-emitter": true,
        "@keystonehq/metamask-airgapped-keyring>@metamask/obs-store>through2": true,
        "stream-browserify": true
      }
    },
    "@keystonehq/metamask-airgapped-keyring>@metamask/obs-store>@metamask/safe-event-emitter": {
      "globals": {
        "setTimeout": true
      },
      "packages": {
        "webpack>events": true
      }
    },
    "@keystonehq/metamask-airgapped-keyring>@metamask/obs-store>through2": {
      "packages": {
        "@keystonehq/metamask-airgapped-keyring>@metamask/obs-store>through2>readable-stream": true,
        "browserify>util": true,
        "process": true,
        "watchify>xtend": true
      }
    },
    "@keystonehq/metamask-airgapped-keyring>@metamask/obs-store>through2>readable-stream": {
      "packages": {
        "@keystonehq/metamask-airgapped-keyring>@metamask/obs-store>through2>readable-stream>isarray": true,
        "@keystonehq/metamask-airgapped-keyring>@metamask/obs-store>through2>readable-stream>safe-buffer": true,
        "@keystonehq/metamask-airgapped-keyring>@metamask/obs-store>through2>readable-stream>string_decoder": true,
        "browserify>browser-resolve": true,
        "browserify>timers-browserify": true,
        "process": true,
        "pumpify>inherits": true,
        "readable-stream-2>core-util-is": true,
        "readable-stream-2>process-nextick-args": true,
        "readable-stream>util-deprecate": true,
        "webpack>events": true
      }
    },
    "@keystonehq/metamask-airgapped-keyring>@metamask/obs-store>through2>readable-stream>safe-buffer": {
      "packages": {
        "browserify>buffer": true
      }
    },
    "@keystonehq/metamask-airgapped-keyring>@metamask/obs-store>through2>readable-stream>string_decoder": {
      "packages": {
        "@keystonehq/metamask-airgapped-keyring>@metamask/obs-store>through2>readable-stream>safe-buffer": true
      }
    },
    "@lavamoat/lavadome-react": {
      "globals": {
        "Document.prototype": true,
        "DocumentFragment.prototype": true,
        "Element.prototype": true,
        "Node.prototype": true,
        "console.warn": true,
        "document": true
      },
      "packages": {
        "react": true
      }
    },
    "@material-ui/core": {
      "globals": {
        "Image": true,
        "_formatMuiErrorMessage": true,
        "addEventListener": true,
        "clearInterval": true,
        "clearTimeout": true,
        "console.error": true,
        "console.warn": true,
        "document": true,
        "getComputedStyle": true,
        "getSelection": true,
        "innerHeight": true,
        "innerWidth": true,
        "matchMedia": true,
        "navigator": true,
        "performance.now": true,
        "removeEventListener": true,
        "requestAnimationFrame": true,
        "setInterval": true,
        "setTimeout": true
      },
      "packages": {
        "@babel/runtime": true,
        "@material-ui/core>@material-ui/styles": true,
        "@material-ui/core>@material-ui/system": true,
        "@material-ui/core>@material-ui/utils": true,
        "@material-ui/core>clsx": true,
        "@material-ui/core>popper.js": true,
        "@material-ui/core>react-transition-group": true,
        "prop-types": true,
        "prop-types>react-is": true,
        "react": true,
        "react-dom": true,
        "react-redux>hoist-non-react-statics": true
      }
    },
    "@material-ui/core>@material-ui/styles": {
      "globals": {
        "console.error": true,
        "console.warn": true,
        "document.createComment": true,
        "document.head": true
      },
      "packages": {
        "@babel/runtime": true,
        "@material-ui/core>@material-ui/styles>jss": true,
        "@material-ui/core>@material-ui/styles>jss-plugin-camel-case": true,
        "@material-ui/core>@material-ui/styles>jss-plugin-default-unit": true,
        "@material-ui/core>@material-ui/styles>jss-plugin-global": true,
        "@material-ui/core>@material-ui/styles>jss-plugin-nested": true,
        "@material-ui/core>@material-ui/styles>jss-plugin-props-sort": true,
        "@material-ui/core>@material-ui/styles>jss-plugin-rule-value-function": true,
        "@material-ui/core>@material-ui/styles>jss-plugin-vendor-prefixer": true,
        "@material-ui/core>@material-ui/utils": true,
        "@material-ui/core>clsx": true,
        "prop-types": true,
        "react": true,
        "react-redux>hoist-non-react-statics": true
      }
    },
    "@material-ui/core>@material-ui/styles>jss": {
      "globals": {
        "CSS": true,
        "document.createElement": true,
        "document.querySelector": true
      },
      "packages": {
        "@babel/runtime": true,
        "@material-ui/core>@material-ui/styles>jss>is-in-browser": true,
        "react-router-dom>tiny-warning": true
      }
    },
    "@material-ui/core>@material-ui/styles>jss-plugin-camel-case": {
      "packages": {
        "@material-ui/core>@material-ui/styles>jss-plugin-camel-case>hyphenate-style-name": true
      }
    },
    "@material-ui/core>@material-ui/styles>jss-plugin-default-unit": {
      "globals": {
        "CSS": true
      },
      "packages": {
        "@material-ui/core>@material-ui/styles>jss": true
      }
    },
    "@material-ui/core>@material-ui/styles>jss-plugin-global": {
      "packages": {
        "@babel/runtime": true,
        "@material-ui/core>@material-ui/styles>jss": true
      }
    },
    "@material-ui/core>@material-ui/styles>jss-plugin-nested": {
      "packages": {
        "@babel/runtime": true,
        "react-router-dom>tiny-warning": true
      }
    },
    "@material-ui/core>@material-ui/styles>jss-plugin-rule-value-function": {
      "packages": {
        "@material-ui/core>@material-ui/styles>jss": true,
        "react-router-dom>tiny-warning": true
      }
    },
    "@material-ui/core>@material-ui/styles>jss-plugin-vendor-prefixer": {
      "packages": {
        "@material-ui/core>@material-ui/styles>jss": true,
        "@material-ui/core>@material-ui/styles>jss-plugin-vendor-prefixer>css-vendor": true
      }
    },
    "@material-ui/core>@material-ui/styles>jss-plugin-vendor-prefixer>css-vendor": {
      "globals": {
        "document.createElement": true,
        "document.documentElement": true,
        "getComputedStyle": true
      },
      "packages": {
        "@babel/runtime": true,
        "@material-ui/core>@material-ui/styles>jss>is-in-browser": true
      }
    },
    "@material-ui/core>@material-ui/styles>jss>is-in-browser": {
      "globals": {
        "document": true
      }
    },
    "@material-ui/core>@material-ui/system": {
      "globals": {
        "console.error": true
      },
      "packages": {
        "@babel/runtime": true,
        "@material-ui/core>@material-ui/utils": true,
        "prop-types": true
      }
    },
    "@material-ui/core>@material-ui/utils": {
      "packages": {
        "@babel/runtime": true,
        "prop-types": true,
        "prop-types>react-is": true
      }
    },
    "@material-ui/core>popper.js": {
      "globals": {
        "MSInputMethodContext": true,
        "Node.DOCUMENT_POSITION_FOLLOWING": true,
        "cancelAnimationFrame": true,
        "console.warn": true,
        "define": true,
        "devicePixelRatio": true,
        "document": true,
        "getComputedStyle": true,
        "innerHeight": true,
        "innerWidth": true,
        "navigator": true,
        "requestAnimationFrame": true,
        "setTimeout": true
      }
    },
    "@material-ui/core>react-transition-group": {
      "globals": {
        "Element": true,
        "setTimeout": true
      },
      "packages": {
        "@material-ui/core>react-transition-group>dom-helpers": true,
        "prop-types": true,
        "react": true,
        "react-dom": true
      }
    },
    "@material-ui/core>react-transition-group>dom-helpers": {
      "packages": {
        "@babel/runtime": true
      }
    },
    "@metamask/abi-utils": {
      "packages": {
        "@metamask/abi-utils>@metamask/utils": true,
        "@metamask/utils>@metamask/superstruct": true
      }
    },
    "@metamask/abi-utils>@metamask/utils": {
      "globals": {
        "TextDecoder": true,
        "TextEncoder": true
      },
      "packages": {
        "@metamask/utils>@metamask/superstruct": true,
        "@metamask/utils>@scure/base": true,
        "@metamask/utils>pony-cause": true,
        "@noble/hashes": true,
        "browserify>buffer": true,
        "nock>debug": true,
        "semver": true
      }
    },
    "@metamask/accounts-controller": {
      "packages": {
        "@ethereumjs/tx>@ethereumjs/util": true,
        "@ethereumjs/tx>ethereum-cryptography": true,
        "@metamask/accounts-controller>@metamask/utils": true,
        "@metamask/base-controller": true,
        "@metamask/eth-snap-keyring": true,
        "@metamask/keyring-api": true,
        "@metamask/keyring-controller": true,
        "uuid": true
      }
    },
    "@metamask/accounts-controller>@metamask/utils": {
      "globals": {
        "TextDecoder": true,
        "TextEncoder": true
      },
      "packages": {
        "@metamask/utils>@metamask/superstruct": true,
        "@metamask/utils>@scure/base": true,
        "@metamask/utils>pony-cause": true,
        "@noble/hashes": true,
        "browserify>buffer": true,
        "nock>debug": true,
        "semver": true
      }
    },
    "@metamask/address-book-controller": {
      "packages": {
        "@metamask/base-controller": true,
        "@metamask/controller-utils": true
      }
    },
    "@metamask/announcement-controller": {
      "packages": {
        "@metamask/base-controller": true
      }
    },
    "@metamask/announcement-controller>@metamask/base-controller": {
      "globals": {
        "setTimeout": true
      },
      "packages": {
        "immer": true
      }
    },
    "@metamask/approval-controller": {
      "globals": {
        "console.info": true
      },
      "packages": {
        "@metamask/approval-controller>nanoid": true,
        "@metamask/base-controller": true,
        "@metamask/rpc-errors": true
      }
    },
    "@metamask/approval-controller>nanoid": {
      "globals": {
        "crypto.getRandomValues": true
      }
    },
    "@metamask/assets-controllers": {
      "globals": {
        "AbortController": true,
        "Headers": true,
        "URL": true,
        "URLSearchParams": true,
        "clearInterval": true,
        "clearTimeout": true,
        "console.error": true,
        "console.log": true,
        "setInterval": true,
        "setTimeout": true
      },
      "packages": {
        "@ethereumjs/tx>@ethereumjs/util": true,
        "@ethersproject/abi>@ethersproject/address": true,
        "@ethersproject/contracts": true,
        "@ethersproject/providers": true,
        "@metamask/abi-utils": true,
        "@metamask/assets-controllers>@metamask/polling-controller": true,
        "@metamask/assets-controllers>@metamask/utils": true,
        "@metamask/assets-controllers>cockatiel": true,
        "@metamask/assets-controllers>multiformats": true,
        "@metamask/base-controller": true,
        "@metamask/contract-metadata": true,
        "@metamask/controller-utils": true,
        "@metamask/eth-query": true,
        "@metamask/metamask-eth-abis": true,
        "@metamask/name-controller>async-mutex": true,
        "@metamask/rpc-errors": true,
        "bn.js": true,
        "lodash": true,
        "single-call-balance-checker-abi": true,
        "uuid": true
      }
    },
    "@metamask/assets-controllers>@metamask/polling-controller": {
      "globals": {
        "clearTimeout": true,
        "console.error": true,
        "setTimeout": true
      },
      "packages": {
        "@metamask/base-controller": true,
        "@metamask/snaps-utils>fast-json-stable-stringify": true,
        "uuid": true
      }
    },
    "@metamask/assets-controllers>@metamask/utils": {
      "globals": {
        "TextDecoder": true,
        "TextEncoder": true
      },
      "packages": {
        "@metamask/utils>@metamask/superstruct": true,
        "@metamask/utils>@scure/base": true,
        "@metamask/utils>pony-cause": true,
        "@noble/hashes": true,
        "browserify>buffer": true,
        "nock>debug": true,
        "semver": true
      }
    },
    "@metamask/assets-controllers>cockatiel": {
      "globals": {
        "AbortController": true,
        "AbortSignal": true,
        "WeakRef": true,
        "clearTimeout": true,
        "performance": true,
        "setTimeout": true
      },
      "packages": {
        "process": true
      }
    },
    "@metamask/assets-controllers>multiformats": {
      "globals": {
        "TextDecoder": true,
        "TextEncoder": true,
        "console.warn": true,
        "crypto.subtle.digest": true
      }
    },
    "@metamask/base-controller": {
      "globals": {
        "setTimeout": true
      },
      "packages": {
        "immer": true
      }
    },
    "@metamask/browser-passworder": {
      "globals": {
        "CryptoKey": true,
        "btoa": true,
        "crypto.getRandomValues": true,
        "crypto.subtle.decrypt": true,
        "crypto.subtle.deriveKey": true,
        "crypto.subtle.encrypt": true,
        "crypto.subtle.exportKey": true,
        "crypto.subtle.importKey": true
      },
      "packages": {
        "@metamask/utils": true,
        "browserify>buffer": true
      }
    },
    "@metamask/controller-utils": {
      "globals": {
        "URL": true,
        "console.error": true,
        "fetch": true,
        "setTimeout": true
      },
      "packages": {
        "@ethereumjs/tx>@ethereumjs/util": true,
        "@metamask/controller-utils>@metamask/utils": true,
        "@metamask/controller-utils>@spruceid/siwe-parser": true,
        "@metamask/ethjs>@metamask/ethjs-unit": true,
        "bn.js": true,
        "browserify>buffer": true,
        "eslint>fast-deep-equal": true,
        "eth-ens-namehash": true
      }
    },
    "@metamask/controller-utils>@metamask/utils": {
      "globals": {
        "TextDecoder": true,
        "TextEncoder": true
      },
      "packages": {
        "@metamask/utils>@metamask/superstruct": true,
        "@metamask/utils>@scure/base": true,
        "@metamask/utils>pony-cause": true,
        "@noble/hashes": true,
        "browserify>buffer": true,
        "nock>debug": true,
        "semver": true
      }
    },
    "@metamask/controller-utils>@spruceid/siwe-parser": {
      "globals": {
        "console.error": true,
        "console.log": true
      },
      "packages": {
        "@metamask/controller-utils>@spruceid/siwe-parser>apg-js": true,
        "@noble/hashes": true
      }
    },
    "@metamask/controller-utils>@spruceid/siwe-parser>apg-js": {
      "packages": {
        "browserify>buffer": true
      }
    },
    "@metamask/controllers>web3": {
      "globals": {
        "XMLHttpRequest": true
      }
    },
    "@metamask/controllers>web3-provider-engine>cross-fetch>node-fetch": {
      "globals": {
        "fetch": true
      }
    },
    "@metamask/controllers>web3-provider-engine>eth-json-rpc-middleware>node-fetch": {
      "globals": {
        "fetch": true
      }
    },
    "@metamask/ens-controller": {
      "packages": {
        "@ethersproject/providers": true,
        "@metamask/base-controller": true,
        "@metamask/controller-utils": true,
        "@metamask/ens-controller>@metamask/utils": true,
        "punycode": true
      }
    },
    "@metamask/ens-controller>@metamask/utils": {
      "globals": {
        "TextDecoder": true,
        "TextEncoder": true
      },
      "packages": {
        "@metamask/utils>@metamask/superstruct": true,
        "@metamask/utils>@scure/base": true,
        "@metamask/utils>pony-cause": true,
        "@noble/hashes": true,
        "browserify>buffer": true,
        "nock>debug": true,
        "semver": true
      }
    },
    "@metamask/eth-json-rpc-filters": {
      "globals": {
        "console.error": true
      },
      "packages": {
        "@metamask/eth-json-rpc-filters>@metamask/eth-query": true,
        "@metamask/eth-json-rpc-filters>@metamask/json-rpc-engine": true,
        "@metamask/eth-json-rpc-filters>async-mutex": true,
        "@metamask/safe-event-emitter": true,
        "pify": true
      }
    },
    "@metamask/eth-json-rpc-filters>@metamask/eth-query": {
      "packages": {
        "@metamask/eth-query>json-rpc-random-id": true,
        "watchify>xtend": true
      }
    },
    "@metamask/eth-json-rpc-filters>@metamask/json-rpc-engine": {
      "packages": {
        "@metamask/rpc-errors": true,
        "@metamask/safe-event-emitter": true,
        "@metamask/utils": true
      }
    },
    "@metamask/eth-json-rpc-filters>async-mutex": {
      "globals": {
        "setTimeout": true
      },
      "packages": {
        "@swc/helpers>tslib": true
      }
    },
    "@metamask/eth-json-rpc-middleware": {
      "globals": {
        "URL": true,
        "console.error": true,
        "setTimeout": true
      },
      "packages": {
        "@metamask/eth-json-rpc-middleware>@metamask/utils": true,
        "@metamask/eth-json-rpc-middleware>klona": true,
        "@metamask/eth-json-rpc-middleware>safe-stable-stringify": true,
        "@metamask/eth-sig-util": true,
        "@metamask/rpc-errors": true,
        "@metamask/snaps-controllers>@metamask/json-rpc-engine": true
      }
    },
    "@metamask/eth-json-rpc-middleware>@metamask/utils": {
      "globals": {
        "TextDecoder": true,
        "TextEncoder": true
      },
      "packages": {
        "@metamask/utils>@metamask/superstruct": true,
        "@metamask/utils>@scure/base": true,
        "@metamask/utils>pony-cause": true,
        "@noble/hashes": true,
        "browserify>buffer": true,
        "nock>debug": true,
        "semver": true
      }
    },
    "@metamask/eth-ledger-bridge-keyring": {
      "globals": {
        "addEventListener": true,
        "console.log": true,
        "document.createElement": true,
        "document.head.appendChild": true,
        "fetch": true,
        "removeEventListener": true
      },
      "packages": {
        "@ethereumjs/tx": true,
        "@ethereumjs/tx>@ethereumjs/rlp": true,
        "@ethereumjs/tx>@ethereumjs/util": true,
        "@metamask/eth-sig-util": true,
        "@metamask/eth-trezor-keyring>hdkey": true,
        "browserify>buffer": true,
        "webpack>events": true
      }
    },
    "@metamask/eth-query": {
      "packages": {
        "@metamask/eth-query>json-rpc-random-id": true,
        "watchify>xtend": true
      }
    },
    "@metamask/eth-sig-util": {
      "packages": {
        "@ethereumjs/tx>@ethereumjs/util": true,
        "@ethereumjs/tx>ethereum-cryptography": true,
        "@metamask/abi-utils": true,
        "@metamask/eth-sig-util>@metamask/utils": true,
        "@metamask/eth-sig-util>tweetnacl": true,
        "@metamask/utils>@scure/base": true,
        "browserify>buffer": true
      }
    },
    "@metamask/eth-sig-util>@metamask/utils": {
      "globals": {
        "TextDecoder": true,
        "TextEncoder": true
      },
      "packages": {
        "@metamask/utils>@metamask/superstruct": true,
        "@metamask/utils>@scure/base": true,
        "@metamask/utils>pony-cause": true,
        "@noble/hashes": true,
        "browserify>buffer": true,
        "nock>debug": true,
        "semver": true
      }
    },
    "@metamask/eth-sig-util>tweetnacl": {
      "globals": {
        "crypto": true,
        "msCrypto": true,
        "nacl": "write"
      },
      "packages": {
        "browserify>browser-resolve": true
      }
    },
    "@metamask/eth-snap-keyring": {
      "globals": {
        "URL": true,
        "console.error": true
      },
      "packages": {
        "@ethereumjs/tx": true,
        "@metamask/eth-sig-util": true,
        "@metamask/eth-snap-keyring>uuid": true,
        "@metamask/keyring-api": true,
        "@metamask/utils": true,
        "superstruct": true,
        "webpack>events": true
      }
    },
    "@metamask/eth-snap-keyring>uuid": {
      "globals": {
        "crypto": true
      }
    },
    "@metamask/eth-token-tracker": {
      "globals": {
        "console.warn": true
      },
      "packages": {
        "@babel/runtime": true,
        "@metamask/eth-token-tracker>@metamask/eth-block-tracker": true,
        "@metamask/eth-token-tracker>deep-equal": true,
        "@metamask/ethjs-contract": true,
        "@metamask/ethjs-query": true,
        "@metamask/safe-event-emitter": true,
        "bn.js": true,
        "human-standard-token-abi": true
      }
    },
    "@metamask/eth-token-tracker>@metamask/eth-block-tracker": {
      "globals": {
        "clearTimeout": true,
        "console.error": true,
        "setTimeout": true
      },
      "packages": {
        "@metamask/eth-query>json-rpc-random-id": true,
        "@metamask/safe-event-emitter": true,
        "@metamask/utils": true,
        "pify": true
      }
    },
    "@metamask/eth-token-tracker>deep-equal": {
      "packages": {
        "@lavamoat/lavapack>json-stable-stringify>isarray": true,
        "@lavamoat/lavapack>json-stable-stringify>object-keys": true,
        "@metamask/eth-token-tracker>deep-equal>es-get-iterator": true,
        "@metamask/eth-token-tracker>deep-equal>is-date-object": true,
        "@metamask/eth-token-tracker>deep-equal>which-boxed-primitive": true,
        "@metamask/eth-token-tracker>deep-equal>which-collection": true,
        "@ngraveio/bc-ur>assert>object-is": true,
        "browserify>util>is-arguments": true,
        "browserify>util>which-typed-array": true,
        "gulp>vinyl-fs>object.assign": true,
        "string.prototype.matchall>call-bind": true,
        "string.prototype.matchall>es-abstract>array-buffer-byte-length": true,
        "string.prototype.matchall>es-abstract>is-array-buffer": true,
        "string.prototype.matchall>es-abstract>is-regex": true,
        "string.prototype.matchall>es-abstract>is-shared-array-buffer": true,
        "string.prototype.matchall>get-intrinsic": true,
        "string.prototype.matchall>regexp.prototype.flags": true,
        "string.prototype.matchall>side-channel": true
      }
    },
    "@metamask/eth-token-tracker>deep-equal>es-get-iterator": {
      "packages": {
        "@lavamoat/lavapack>json-stable-stringify>isarray": true,
        "@metamask/eth-token-tracker>deep-equal>es-get-iterator>is-map": true,
        "@metamask/eth-token-tracker>deep-equal>es-get-iterator>is-set": true,
        "@metamask/eth-token-tracker>deep-equal>es-get-iterator>stop-iteration-iterator": true,
        "browserify>util>is-arguments": true,
        "eslint-plugin-react>array-includes>is-string": true,
        "process": true,
        "string.prototype.matchall>call-bind": true,
        "string.prototype.matchall>get-intrinsic": true,
        "string.prototype.matchall>has-symbols": true
      }
    },
    "@metamask/eth-token-tracker>deep-equal>es-get-iterator>stop-iteration-iterator": {
      "globals": {
        "StopIteration": true
      },
      "packages": {
        "string.prototype.matchall>internal-slot": true
      }
    },
    "@metamask/eth-token-tracker>deep-equal>is-date-object": {
      "packages": {
        "koa>is-generator-function>has-tostringtag": true
      }
    },
    "@metamask/eth-token-tracker>deep-equal>which-boxed-primitive": {
      "packages": {
        "@metamask/eth-token-tracker>deep-equal>which-boxed-primitive>is-bigint": true,
        "@metamask/eth-token-tracker>deep-equal>which-boxed-primitive>is-boolean-object": true,
        "@metamask/eth-token-tracker>deep-equal>which-boxed-primitive>is-number-object": true,
        "eslint-plugin-react>array-includes>is-string": true,
        "string.prototype.matchall>es-abstract>es-to-primitive>is-symbol": true
      }
    },
    "@metamask/eth-token-tracker>deep-equal>which-boxed-primitive>is-bigint": {
      "packages": {
        "string.prototype.matchall>es-abstract>unbox-primitive>has-bigints": true
      }
    },
    "@metamask/eth-token-tracker>deep-equal>which-boxed-primitive>is-boolean-object": {
      "packages": {
        "koa>is-generator-function>has-tostringtag": true,
        "string.prototype.matchall>call-bind": true
      }
    },
    "@metamask/eth-token-tracker>deep-equal>which-boxed-primitive>is-number-object": {
      "packages": {
        "koa>is-generator-function>has-tostringtag": true
      }
    },
    "@metamask/eth-token-tracker>deep-equal>which-collection": {
      "packages": {
        "@metamask/eth-token-tracker>deep-equal>es-get-iterator>is-map": true,
        "@metamask/eth-token-tracker>deep-equal>es-get-iterator>is-set": true,
        "@metamask/eth-token-tracker>deep-equal>which-collection>is-weakmap": true,
        "@metamask/eth-token-tracker>deep-equal>which-collection>is-weakset": true
      }
    },
    "@metamask/eth-token-tracker>deep-equal>which-collection>is-weakset": {
      "packages": {
        "string.prototype.matchall>call-bind": true,
        "string.prototype.matchall>get-intrinsic": true
      }
    },
    "@metamask/eth-trezor-keyring": {
      "globals": {
        "setTimeout": true
      },
      "packages": {
        "@ethereumjs/tx": true,
        "@ethereumjs/tx>@ethereumjs/util": true,
        "@metamask/eth-trezor-keyring>@trezor/connect-plugin-ethereum": true,
        "@metamask/eth-trezor-keyring>hdkey": true,
        "@trezor/connect-web": true,
        "browserify>buffer": true,
        "webpack>events": true
      }
    },
    "@metamask/eth-trezor-keyring>@trezor/connect-plugin-ethereum": {
      "packages": {
        "@metamask/eth-sig-util": true,
        "@swc/helpers>tslib": true
      }
    },
    "@metamask/eth-trezor-keyring>hdkey": {
      "packages": {
        "browserify>assert": true,
        "crypto-browserify": true,
        "ethereumjs-util>create-hash>ripemd160": true,
        "ethereumjs-util>ethereum-cryptography>bs58check": true,
        "ganache>secp256k1": true,
        "koa>content-disposition>safe-buffer": true
      }
    },
    "@metamask/etherscan-link": {
      "globals": {
        "URL": true
      }
    },
    "@metamask/ethjs": {
      "globals": {
        "clearInterval": true,
        "setInterval": true
      },
      "packages": {
        "@metamask/ethjs-contract": true,
        "@metamask/ethjs-query": true,
        "@metamask/ethjs>@metamask/ethjs-filter": true,
        "@metamask/ethjs>@metamask/ethjs-provider-http": true,
        "@metamask/ethjs>@metamask/ethjs-unit": true,
        "@metamask/ethjs>@metamask/ethjs-util": true,
        "@metamask/ethjs>@metamask/number-to-bn": true,
        "@metamask/ethjs>ethjs-abi": true,
        "@metamask/ethjs>js-sha3": true,
        "bn.js": true,
        "browserify>buffer": true
      }
    },
    "@metamask/ethjs-contract": {
      "packages": {
        "@babel/runtime": true,
        "@metamask/ethjs>@metamask/ethjs-filter": true,
        "@metamask/ethjs>@metamask/ethjs-util": true,
        "@metamask/ethjs>ethjs-abi": true,
        "@metamask/ethjs>js-sha3": true,
        "promise-to-callback": true
      }
    },
    "@metamask/ethjs-query": {
      "globals": {
        "console": true
      },
      "packages": {
        "@metamask/ethjs-query>@metamask/ethjs-format": true,
        "@metamask/ethjs-query>@metamask/ethjs-rpc": true,
        "promise-to-callback": true
      }
    },
    "@metamask/ethjs-query>@metamask/ethjs-format": {
      "packages": {
        "@metamask/ethjs-query>@metamask/ethjs-format>ethjs-schema": true,
        "@metamask/ethjs>@metamask/ethjs-util": true,
        "@metamask/ethjs>@metamask/ethjs-util>strip-hex-prefix": true,
        "@metamask/ethjs>@metamask/number-to-bn": true
      }
    },
    "@metamask/ethjs-query>@metamask/ethjs-rpc": {
      "packages": {
        "promise-to-callback": true
      }
    },
    "@metamask/ethjs>@metamask/ethjs-filter": {
      "globals": {
        "clearInterval": true,
        "setInterval": true
      }
    },
    "@metamask/ethjs>@metamask/ethjs-provider-http": {
      "packages": {
        "@metamask/ethjs>@metamask/ethjs-provider-http>xhr2": true
      }
    },
    "@metamask/ethjs>@metamask/ethjs-provider-http>xhr2": {
      "globals": {
        "XMLHttpRequest": true
      }
    },
    "@metamask/ethjs>@metamask/ethjs-unit": {
      "packages": {
        "@metamask/ethjs>@metamask/number-to-bn": true,
        "bn.js": true
      }
    },
    "@metamask/ethjs>@metamask/ethjs-util": {
      "packages": {
        "@metamask/ethjs>@metamask/ethjs-util>is-hex-prefixed": true,
        "@metamask/ethjs>@metamask/ethjs-util>strip-hex-prefix": true,
        "browserify>buffer": true
      }
    },
    "@metamask/ethjs>@metamask/ethjs-util>strip-hex-prefix": {
      "packages": {
        "@metamask/ethjs>@metamask/ethjs-util>is-hex-prefixed": true
      }
    },
    "@metamask/ethjs>@metamask/number-to-bn": {
      "packages": {
        "@metamask/ethjs>@metamask/ethjs-util>strip-hex-prefix": true,
        "bn.js": true
      }
    },
    "@metamask/ethjs>ethjs-abi": {
      "packages": {
        "@metamask/ethjs>ethjs-abi>number-to-bn": true,
        "@metamask/ethjs>js-sha3": true,
        "bn.js": true,
        "browserify>buffer": true
      }
    },
    "@metamask/ethjs>ethjs-abi>number-to-bn": {
      "packages": {
        "@metamask/ethjs>@metamask/ethjs-util>strip-hex-prefix": true,
        "bn.js": true
      }
    },
    "@metamask/ethjs>js-sha3": {
      "globals": {
        "define": true
      },
      "packages": {
        "process": true
      }
    },
    "@metamask/gas-fee-controller": {
      "globals": {
        "clearInterval": true,
        "console.error": true,
        "setInterval": true
      },
      "packages": {
        "@metamask/controller-utils": true,
        "@metamask/eth-query": true,
        "@metamask/gas-fee-controller>@metamask/polling-controller": true,
        "bn.js": true,
        "uuid": true
      }
    },
    "@metamask/gas-fee-controller>@metamask/polling-controller": {
      "globals": {
        "clearTimeout": true,
        "console.error": true,
        "setTimeout": true
      },
      "packages": {
        "@metamask/base-controller": true,
        "@metamask/snaps-utils>fast-json-stable-stringify": true,
        "uuid": true
      }
    },
    "@metamask/jazzicon": {
      "globals": {
        "document.createElement": true,
        "document.createElementNS": true
      },
      "packages": {
        "@metamask/jazzicon>color": true,
        "@metamask/jazzicon>mersenne-twister": true
      }
    },
    "@metamask/jazzicon>color": {
      "packages": {
        "@metamask/jazzicon>color>clone": true,
        "@metamask/jazzicon>color>color-convert": true,
        "@metamask/jazzicon>color>color-string": true
      }
    },
    "@metamask/jazzicon>color>clone": {
      "packages": {
        "browserify>buffer": true
      }
    },
    "@metamask/jazzicon>color>color-convert": {
      "packages": {
        "@metamask/jazzicon>color>color-convert>color-name": true
      }
    },
    "@metamask/jazzicon>color>color-string": {
      "packages": {
        "jest-canvas-mock>moo-color>color-name": true
      }
    },
    "@metamask/keyring-api": {
      "globals": {
        "URL": true
      },
      "packages": {
        "@metamask/keyring-api>@metamask/utils": true,
        "@metamask/keyring-api>bech32": true,
        "@metamask/keyring-api>uuid": true,
        "@metamask/utils>@metamask/superstruct": true
      }
    },
    "@metamask/keyring-api>@metamask/utils": {
      "globals": {
        "TextDecoder": true,
        "TextEncoder": true
      },
      "packages": {
        "@metamask/utils>@metamask/superstruct": true,
        "@metamask/utils>@scure/base": true,
        "@metamask/utils>pony-cause": true,
        "@noble/hashes": true,
        "browserify>buffer": true,
        "nock>debug": true,
        "semver": true
      }
    },
    "@metamask/keyring-api>uuid": {
      "globals": {
        "crypto": true
      }
    },
    "@metamask/keyring-controller": {
      "packages": {
        "@ethereumjs/tx>@ethereumjs/util": true,
        "@metamask/base-controller": true,
        "@metamask/browser-passworder": true,
        "@metamask/eth-sig-util": true,
        "@metamask/keyring-controller>@metamask/eth-hd-keyring": true,
        "@metamask/keyring-controller>@metamask/eth-simple-keyring": true,
        "@metamask/keyring-controller>@metamask/utils": true,
        "@metamask/keyring-controller>ethereumjs-wallet": true,
        "@metamask/name-controller>async-mutex": true
      }
    },
    "@metamask/keyring-controller>@metamask/eth-hd-keyring": {
      "globals": {
        "TextEncoder": true
      },
      "packages": {
        "@ethereumjs/tx>@ethereumjs/util": true,
        "@ethereumjs/tx>ethereum-cryptography": true,
        "@metamask/eth-sig-util": true,
        "@metamask/scure-bip39": true,
        "@metamask/utils": true,
        "browserify>buffer": true
      }
    },
    "@metamask/keyring-controller>@metamask/eth-simple-keyring": {
      "packages": {
        "@ethereumjs/tx>@ethereumjs/util": true,
        "@ethereumjs/tx>ethereum-cryptography": true,
        "@metamask/eth-sig-util": true,
        "@metamask/utils": true,
        "browserify>buffer": true,
        "crypto-browserify>randombytes": true
      }
    },
    "@metamask/keyring-controller>@metamask/utils": {
      "globals": {
        "TextDecoder": true,
        "TextEncoder": true
      },
      "packages": {
        "@metamask/utils>@metamask/superstruct": true,
        "@metamask/utils>@scure/base": true,
        "@metamask/utils>pony-cause": true,
        "@noble/hashes": true,
        "browserify>buffer": true,
        "nock>debug": true,
        "semver": true
      }
    },
    "@metamask/keyring-controller>ethereumjs-wallet": {
      "packages": {
        "@metamask/keyring-controller>ethereumjs-wallet>ethereum-cryptography": true,
        "@metamask/keyring-controller>ethereumjs-wallet>ethereumjs-util": true,
        "@metamask/keyring-controller>ethereumjs-wallet>utf8": true,
        "browserify>buffer": true,
        "crypto-browserify": true,
        "crypto-browserify>randombytes": true,
        "eth-lattice-keyring>gridplus-sdk>aes-js": true,
        "ethereumjs-util>ethereum-cryptography>bs58check": true,
        "ethereumjs-util>ethereum-cryptography>scrypt-js": true,
        "uuid": true
      }
    },
    "@metamask/keyring-controller>ethereumjs-wallet>ethereum-cryptography": {
      "packages": {
        "browserify>assert": true,
        "browserify>buffer": true,
        "crypto-browserify>create-hmac": true,
        "crypto-browserify>randombytes": true,
        "ethereumjs-util>ethereum-cryptography>bs58check": true,
        "ethereumjs-util>ethereum-cryptography>hash.js": true,
        "ethereumjs-util>ethereum-cryptography>keccak": true,
        "ganache>secp256k1": true,
        "koa>content-disposition>safe-buffer": true
      }
    },
    "@metamask/keyring-controller>ethereumjs-wallet>ethereumjs-util": {
      "packages": {
        "@metamask/keyring-controller>ethereumjs-wallet>ethereum-cryptography": true,
        "bn.js": true,
        "browserify>assert": true,
        "browserify>buffer": true,
        "browserify>insert-module-globals>is-buffer": true,
        "ethereumjs-util>create-hash": true,
        "ethereumjs-util>rlp": true
      }
    },
    "@metamask/logging-controller": {
      "packages": {
        "@metamask/base-controller": true,
        "uuid": true
      }
    },
    "@metamask/logo": {
      "globals": {
        "addEventListener": true,
        "document.body.appendChild": true,
        "document.createElementNS": true,
        "innerHeight": true,
        "innerWidth": true,
        "requestAnimationFrame": true
      },
      "packages": {
        "@metamask/logo>gl-mat4": true,
        "@metamask/logo>gl-vec3": true
      }
    },
    "@metamask/message-manager": {
      "packages": {
        "@metamask/base-controller": true,
        "@metamask/controller-utils": true,
        "@metamask/eth-sig-util": true,
<<<<<<< HEAD
        "@metamask/message-manager>@metamask/base-controller": true,
        "@metamask/message-manager>@metamask/controller-utils": true,
        "@metamask/utils": true,
=======
        "@metamask/message-manager>@metamask/utils": true,
        "@metamask/message-manager>jsonschema": true,
>>>>>>> 9d668dd1
        "browserify>buffer": true,
        "jsonschema": true,
        "uuid": true,
        "webpack>events": true
      }
    },
    "@metamask/message-manager>@metamask/utils": {
      "globals": {
        "TextDecoder": true,
        "TextEncoder": true
      },
      "packages": {
        "@metamask/utils>@metamask/superstruct": true,
        "@metamask/utils>@scure/base": true,
        "@metamask/utils>pony-cause": true,
        "@noble/hashes": true,
        "browserify>buffer": true,
        "nock>debug": true,
        "semver": true
      }
    },
    "@metamask/message-signing-snap>@noble/ciphers": {
      "globals": {
        "TextDecoder": true,
        "TextEncoder": true,
        "crypto": true
      }
    },
    "@metamask/message-signing-snap>@noble/curves": {
      "globals": {
        "TextEncoder": true
      },
      "packages": {
        "@noble/hashes": true
      }
    },
    "@metamask/name-controller": {
      "globals": {
        "fetch": true
      },
      "packages": {
        "@metamask/base-controller": true,
        "@metamask/controller-utils": true,
        "@metamask/name-controller>async-mutex": true,
        "@metamask/utils": true
      }
    },
    "@metamask/name-controller>async-mutex": {
      "globals": {
        "clearTimeout": true,
        "setTimeout": true
      },
      "packages": {
        "@swc/helpers>tslib": true
      }
    },
    "@metamask/network-controller": {
      "globals": {
        "URL": true,
        "btoa": true,
        "fetch": true,
        "setTimeout": true
      },
      "packages": {
        "@metamask/base-controller": true,
        "@metamask/controller-utils": true,
        "@metamask/eth-query": true,
        "@metamask/eth-token-tracker>@metamask/eth-block-tracker": true,
        "@metamask/network-controller>@metamask/eth-json-rpc-infura": true,
        "@metamask/network-controller>@metamask/eth-json-rpc-middleware": true,
        "@metamask/network-controller>@metamask/eth-json-rpc-provider": true,
        "@metamask/network-controller>@metamask/swappable-obj-proxy": true,
        "@metamask/network-controller>@metamask/utils": true,
        "@metamask/rpc-errors": true,
        "@metamask/snaps-controllers>@metamask/json-rpc-engine": true,
        "browserify>assert": true,
        "uuid": true
      }
    },
    "@metamask/network-controller>@metamask/eth-json-rpc-infura": {
      "globals": {
        "setTimeout": true
      },
      "packages": {
        "@metamask/network-controller>@metamask/eth-json-rpc-infura>@metamask/eth-json-rpc-provider": true,
        "@metamask/network-controller>@metamask/eth-json-rpc-infura>@metamask/json-rpc-engine": true,
        "@metamask/rpc-errors": true,
        "@metamask/utils": true,
        "node-fetch": true
      }
    },
    "@metamask/network-controller>@metamask/eth-json-rpc-infura>@metamask/eth-json-rpc-provider": {
      "packages": {
        "@metamask/network-controller>@metamask/eth-json-rpc-infura>@metamask/json-rpc-engine": true,
        "@metamask/safe-event-emitter": true
      }
    },
    "@metamask/network-controller>@metamask/eth-json-rpc-infura>@metamask/json-rpc-engine": {
      "packages": {
        "@metamask/rpc-errors": true,
        "@metamask/safe-event-emitter": true,
        "@metamask/utils": true
      }
    },
    "@metamask/network-controller>@metamask/eth-json-rpc-middleware": {
      "globals": {
        "URL": true,
        "console.error": true,
        "setTimeout": true
      },
      "packages": {
        "@metamask/eth-json-rpc-middleware>klona": true,
        "@metamask/eth-json-rpc-middleware>safe-stable-stringify": true,
        "@metamask/eth-sig-util": true,
        "@metamask/network-controller>@metamask/eth-json-rpc-middleware>@metamask/json-rpc-engine": true,
        "@metamask/network-controller>@metamask/eth-json-rpc-middleware>@metamask/utils": true,
        "@metamask/rpc-errors": true,
        "pify": true
      }
    },
    "@metamask/network-controller>@metamask/eth-json-rpc-middleware>@metamask/json-rpc-engine": {
      "packages": {
        "@metamask/network-controller>@metamask/eth-json-rpc-middleware>@metamask/utils": true,
        "@metamask/rpc-errors": true,
        "@metamask/safe-event-emitter": true
      }
    },
    "@metamask/network-controller>@metamask/eth-json-rpc-middleware>@metamask/utils": {
      "globals": {
        "TextDecoder": true,
        "TextEncoder": true
      },
      "packages": {
        "@metamask/utils>@metamask/superstruct": true,
        "@metamask/utils>@scure/base": true,
        "@metamask/utils>pony-cause": true,
        "@noble/hashes": true,
        "browserify>buffer": true,
        "nock>debug": true,
        "semver": true
      }
    },
    "@metamask/network-controller>@metamask/eth-json-rpc-provider": {
      "packages": {
        "@metamask/rpc-errors": true,
        "@metamask/safe-event-emitter": true,
        "@metamask/snaps-controllers>@metamask/json-rpc-engine": true,
        "uuid": true
      }
    },
    "@metamask/network-controller>@metamask/utils": {
      "globals": {
        "TextDecoder": true,
        "TextEncoder": true
      },
      "packages": {
        "@metamask/utils>@metamask/superstruct": true,
        "@metamask/utils>@scure/base": true,
        "@metamask/utils>pony-cause": true,
        "@noble/hashes": true,
        "browserify>buffer": true,
        "nock>debug": true,
        "semver": true
      }
    },
    "@metamask/notification-controller": {
      "packages": {
        "@metamask/base-controller": true,
        "@metamask/notification-controller>nanoid": true,
        "@metamask/utils": true
      }
    },
    "@metamask/notification-controller>nanoid": {
      "globals": {
        "crypto.getRandomValues": true
      }
    },
    "@metamask/notification-services-controller": {
      "globals": {
        "Intl.NumberFormat": true,
        "addEventListener": true,
        "fetch": true,
        "registration": true,
        "removeEventListener": true
      },
      "packages": {
        "@metamask/base-controller": true,
        "@metamask/controller-utils": true,
        "@metamask/notification-services-controller>@contentful/rich-text-html-renderer": true,
        "@metamask/notification-services-controller>firebase": true,
        "@metamask/profile-sync-controller": true,
        "bignumber.js": true,
        "loglevel": true,
        "uuid": true
      }
    },
    "@metamask/notification-services-controller>@contentful/rich-text-html-renderer": {
      "globals": {
        "SuppressedError": true
      }
    },
    "@metamask/notification-services-controller>firebase": {
      "packages": {
        "@metamask/notification-services-controller>firebase>@firebase/app": true,
        "@metamask/notification-services-controller>firebase>@firebase/messaging": true
      }
    },
    "@metamask/notification-services-controller>firebase>@firebase/app": {
      "globals": {
        "FinalizationRegistry": true,
        "console.warn": true
      },
      "packages": {
        "@metamask/notification-services-controller>firebase>@firebase/app>@firebase/component": true,
        "@metamask/notification-services-controller>firebase>@firebase/app>@firebase/logger": true,
        "@metamask/notification-services-controller>firebase>@firebase/app>idb": true,
        "@metamask/notification-services-controller>firebase>@firebase/util": true
      }
    },
    "@metamask/notification-services-controller>firebase>@firebase/app>@firebase/component": {
      "packages": {
        "@metamask/notification-services-controller>firebase>@firebase/util": true
      }
    },
    "@metamask/notification-services-controller>firebase>@firebase/app>@firebase/logger": {
      "globals": {
        "console": true
      },
      "packages": {
        "@swc/helpers>tslib": true
      }
    },
    "@metamask/notification-services-controller>firebase>@firebase/app>idb": {
      "globals": {
        "DOMException": true,
        "IDBCursor": true,
        "IDBDatabase": true,
        "IDBIndex": true,
        "IDBObjectStore": true,
        "IDBRequest": true,
        "IDBTransaction": true,
        "indexedDB.deleteDatabase": true,
        "indexedDB.open": true
      }
    },
    "@metamask/notification-services-controller>firebase>@firebase/installations": {
      "globals": {
        "BroadcastChannel": true,
        "Headers": true,
        "btoa": true,
        "console.error": true,
        "crypto": true,
        "fetch": true,
        "msCrypto": true,
        "navigator.onLine": true,
        "setTimeout": true
      },
      "packages": {
        "@metamask/notification-services-controller>firebase>@firebase/app": true,
        "@metamask/notification-services-controller>firebase>@firebase/app>@firebase/component": true,
        "@metamask/notification-services-controller>firebase>@firebase/app>idb": true,
        "@metamask/notification-services-controller>firebase>@firebase/util": true
      }
    },
    "@metamask/notification-services-controller>firebase>@firebase/messaging": {
      "globals": {
        "Headers": true,
        "Notification.maxActions": true,
        "Notification.permission": true,
        "Notification.requestPermission": true,
        "PushSubscription.prototype.hasOwnProperty": true,
        "ServiceWorkerRegistration": true,
        "URL": true,
        "addEventListener": true,
        "atob": true,
        "btoa": true,
        "clients.matchAll": true,
        "clients.openWindow": true,
        "console.warn": true,
        "document": true,
        "fetch": true,
        "indexedDB": true,
        "location.href": true,
        "location.origin": true,
        "navigator": true,
        "origin.replace": true,
        "registration.showNotification": true,
        "setTimeout": true
      },
      "packages": {
        "@metamask/notification-services-controller>firebase>@firebase/app": true,
        "@metamask/notification-services-controller>firebase>@firebase/app>@firebase/component": true,
        "@metamask/notification-services-controller>firebase>@firebase/app>idb": true,
        "@metamask/notification-services-controller>firebase>@firebase/installations": true,
        "@metamask/notification-services-controller>firebase>@firebase/util": true,
        "@swc/helpers>tslib": true
      }
    },
    "@metamask/notification-services-controller>firebase>@firebase/util": {
      "globals": {
        "atob": true,
        "browser": true,
        "btoa": true,
        "chrome": true,
        "console": true,
        "document": true,
        "indexedDB": true,
        "navigator": true,
        "process": true,
        "self": true,
        "setTimeout": true
      },
      "packages": {
        "process": true
      }
    },
    "@metamask/object-multiplex": {
      "globals": {
        "console.warn": true
      },
      "packages": {
        "@metamask/object-multiplex>once": true,
        "readable-stream": true
      }
    },
    "@metamask/object-multiplex>once": {
      "packages": {
        "@metamask/object-multiplex>once>wrappy": true
      }
    },
    "@metamask/obs-store": {
      "packages": {
        "@metamask/safe-event-emitter": true,
        "readable-stream": true
      }
    },
    "@metamask/permission-controller": {
      "globals": {
        "console.error": true
      },
      "packages": {
        "@metamask/base-controller": true,
        "@metamask/controller-utils": true,
        "@metamask/permission-controller>nanoid": true,
        "@metamask/rpc-errors": true,
        "@metamask/snaps-controllers>@metamask/json-rpc-engine": true,
        "@metamask/utils": true,
        "deep-freeze-strict": true,
        "immer": true
      }
    },
    "@metamask/permission-controller>nanoid": {
      "globals": {
        "crypto.getRandomValues": true
      }
    },
    "@metamask/permission-log-controller": {
      "packages": {
        "@metamask/permission-log-controller>@metamask/base-controller": true,
        "@metamask/utils": true
      }
    },
    "@metamask/permission-log-controller>@metamask/base-controller": {
      "globals": {
        "setTimeout": true
      },
      "packages": {
        "immer": true
      }
    },
    "@metamask/phishing-controller": {
      "globals": {
        "TextEncoder": true,
        "URL": true,
        "fetch": true
      },
      "packages": {
        "@ethereumjs/tx>ethereum-cryptography": true,
        "@metamask/controller-utils": true,
        "@metamask/phishing-controller>@metamask/base-controller": true,
        "@metamask/phishing-controller>fastest-levenshtein": true,
        "@noble/hashes": true,
        "punycode": true
      }
    },
    "@metamask/phishing-controller>@metamask/base-controller": {
      "globals": {
        "setTimeout": true
      },
      "packages": {
        "immer": true
      }
    },
    "@metamask/post-message-stream": {
      "globals": {
        "MessageEvent.prototype": true,
        "WorkerGlobalScope": true,
        "addEventListener": true,
        "browser": true,
        "chrome": true,
        "location.origin": true,
        "postMessage": true,
        "removeEventListener": true
      },
      "packages": {
        "@metamask/utils": true,
        "readable-stream": true
      }
    },
    "@metamask/ppom-validator": {
      "globals": {
        "URL": true,
        "console.error": true,
        "crypto": true
      },
      "packages": {
        "@metamask/eth-query>json-rpc-random-id": true,
        "@metamask/ppom-validator>@metamask/base-controller": true,
        "@metamask/ppom-validator>@metamask/controller-utils": true,
        "@metamask/ppom-validator>crypto-js": true,
        "@metamask/ppom-validator>elliptic": true,
        "await-semaphore": true,
        "browserify>buffer": true
      }
    },
    "@metamask/ppom-validator>@metamask/base-controller": {
      "globals": {
        "setTimeout": true
      },
      "packages": {
        "immer": true
      }
    },
    "@metamask/ppom-validator>@metamask/controller-utils": {
      "globals": {
        "URL": true,
        "console.error": true,
        "fetch": true,
        "setTimeout": true
      },
      "packages": {
        "@ethereumjs/tx>@ethereumjs/util": true,
        "@metamask/controller-utils>@spruceid/siwe-parser": true,
        "@metamask/ethjs>@metamask/ethjs-unit": true,
        "@metamask/utils": true,
        "bn.js": true,
        "browserify>buffer": true,
        "eslint>fast-deep-equal": true,
        "eth-ens-namehash": true
      }
    },
    "@metamask/ppom-validator>crypto-js": {
      "globals": {
        "crypto": true,
        "define": true,
        "msCrypto": true
      },
      "packages": {
        "browserify>browser-resolve": true
      }
    },
    "@metamask/ppom-validator>elliptic": {
      "packages": {
        "@metamask/ppom-validator>elliptic>brorand": true,
        "@metamask/ppom-validator>elliptic>hmac-drbg": true,
        "@metamask/ppom-validator>elliptic>minimalistic-assert": true,
        "@metamask/ppom-validator>elliptic>minimalistic-crypto-utils": true,
        "bn.js": true,
        "ethereumjs-util>ethereum-cryptography>hash.js": true,
        "pumpify>inherits": true
      }
    },
    "@metamask/ppom-validator>elliptic>brorand": {
      "globals": {
        "crypto": true,
        "msCrypto": true
      },
      "packages": {
        "browserify>browser-resolve": true
      }
    },
    "@metamask/ppom-validator>elliptic>hmac-drbg": {
      "packages": {
        "@metamask/ppom-validator>elliptic>minimalistic-assert": true,
        "@metamask/ppom-validator>elliptic>minimalistic-crypto-utils": true,
        "ethereumjs-util>ethereum-cryptography>hash.js": true
      }
    },
    "@metamask/profile-sync-controller": {
      "globals": {
        "Event": true,
        "Headers": true,
        "TextDecoder": true,
        "URL": true,
        "URLSearchParams": true,
        "addEventListener": true,
        "console.error": true,
        "dispatchEvent": true,
        "fetch": true,
        "removeEventListener": true,
        "setTimeout": true
      },
      "packages": {
        "@metamask/base-controller": true,
        "@metamask/message-signing-snap>@noble/ciphers": true,
        "@metamask/profile-sync-controller>siwe": true,
        "@noble/hashes": true,
        "browserify>buffer": true,
        "loglevel": true
      }
    },
    "@metamask/profile-sync-controller>siwe": {
      "globals": {
        "console.error": true,
        "console.warn": true
      },
      "packages": {
        "@metamask/controller-utils>@spruceid/siwe-parser>valid-url": true,
        "@metamask/profile-sync-controller>siwe>@spruceid/siwe-parser": true,
        "@metamask/profile-sync-controller>siwe>@stablelib/random": true,
        "@metamask/test-bundler>ethers": true
      }
    },
    "@metamask/profile-sync-controller>siwe>@spruceid/siwe-parser": {
      "globals": {
        "console.error": true,
        "console.log": true
      },
      "packages": {
        "@metamask/controller-utils>@spruceid/siwe-parser>apg-js": true,
        "@noble/hashes": true
      }
    },
    "@metamask/profile-sync-controller>siwe>@stablelib/random": {
      "globals": {
        "crypto": true,
        "msCrypto": true
      },
      "packages": {
        "@metamask/profile-sync-controller>siwe>@stablelib/random>@stablelib/binary": true,
        "@metamask/profile-sync-controller>siwe>@stablelib/random>@stablelib/wipe": true,
        "browserify>browser-resolve": true
      }
    },
    "@metamask/profile-sync-controller>siwe>@stablelib/random>@stablelib/binary": {
      "packages": {
        "@metamask/profile-sync-controller>siwe>@stablelib/random>@stablelib/binary>@stablelib/int": true
      }
    },
    "@metamask/queued-request-controller": {
      "packages": {
        "@metamask/base-controller": true,
        "@metamask/rpc-errors": true,
        "@metamask/selected-network-controller": true,
        "@metamask/snaps-controllers>@metamask/json-rpc-engine": true,
        "@metamask/utils": true
      }
    },
    "@metamask/rate-limit-controller": {
      "globals": {
        "setTimeout": true
      },
      "packages": {
        "@metamask/base-controller": true,
        "@metamask/rpc-errors": true,
        "@metamask/utils": true
      }
    },
    "@metamask/rpc-errors": {
      "packages": {
        "@metamask/rpc-errors>@metamask/utils": true,
        "eth-rpc-errors>fast-safe-stringify": true
      }
    },
    "@metamask/rpc-errors>@metamask/utils": {
      "globals": {
        "TextDecoder": true,
        "TextEncoder": true
      },
      "packages": {
        "@metamask/utils>@metamask/superstruct": true,
        "@metamask/utils>@scure/base": true,
        "@metamask/utils>pony-cause": true,
        "@noble/hashes": true,
        "browserify>buffer": true,
        "nock>debug": true,
        "semver": true
      }
    },
    "@metamask/rpc-methods-flask>nanoid": {
      "globals": {
        "crypto.getRandomValues": true
      }
    },
    "@metamask/rpc-methods>nanoid": {
      "globals": {
        "crypto.getRandomValues": true
      }
    },
    "@metamask/safe-event-emitter": {
      "globals": {
        "setTimeout": true
      },
      "packages": {
        "webpack>events": true
      }
    },
    "@metamask/scure-bip39": {
      "globals": {
        "TextEncoder": true
      },
      "packages": {
        "@metamask/scure-bip39>@noble/hashes": true,
        "@metamask/utils>@scure/base": true
      }
    },
    "@metamask/scure-bip39>@noble/hashes": {
      "globals": {
        "TextEncoder": true,
        "crypto": true
      }
    },
    "@metamask/selected-network-controller": {
      "packages": {
        "@metamask/base-controller": true,
        "@metamask/network-controller>@metamask/swappable-obj-proxy": true
      }
    },
    "@metamask/signature-controller": {
      "globals": {
        "console.info": true
      },
      "packages": {
        "@metamask/base-controller": true,
        "@metamask/controller-utils": true,
        "@metamask/logging-controller": true,
        "@metamask/message-manager": true,
        "lodash": true,
        "webpack>events": true
      }
    },
<<<<<<< HEAD
    "@metamask/signature-controller>@metamask/base-controller": {
      "globals": {
        "setTimeout": true
      },
      "packages": {
        "immer": true
      }
    },
    "@metamask/signature-controller>@metamask/message-manager": {
      "packages": {
        "@metamask/controller-utils": true,
        "@metamask/eth-sig-util": true,
        "@metamask/signature-controller>@metamask/base-controller": true,
        "@metamask/signature-controller>@metamask/utils": true,
        "browserify>buffer": true,
        "jsonschema": true,
        "uuid": true,
        "webpack>events": true
      }
    },
    "@metamask/signature-controller>@metamask/utils": {
      "globals": {
        "TextDecoder": true,
        "TextEncoder": true
      },
      "packages": {
        "@metamask/utils>@metamask/superstruct": true,
        "@metamask/utils>@scure/base": true,
        "@metamask/utils>pony-cause": true,
        "@noble/hashes": true,
        "browserify>buffer": true,
        "nock>debug": true,
        "semver": true
      }
    },
=======
>>>>>>> 9d668dd1
    "@metamask/smart-transactions-controller": {
      "globals": {
        "URLSearchParams": true,
        "clearInterval": true,
        "console.error": true,
        "console.log": true,
        "fetch": true,
        "setInterval": true
      },
      "packages": {
        "@ethersproject/bytes": true,
        "@metamask/controller-utils": true,
        "@metamask/eth-query": true,
        "@metamask/gas-fee-controller>@metamask/polling-controller": true,
        "@metamask/smart-transactions-controller>@ethereumjs/tx": true,
        "@metamask/smart-transactions-controller>@ethereumjs/util": true,
        "@metamask/smart-transactions-controller>@metamask/transaction-controller": true,
        "@metamask/smart-transactions-controller>bignumber.js": true,
        "browserify>buffer": true,
        "fast-json-patch": true,
        "lodash": true,
        "webpack>events": true
      }
    },
    "@metamask/smart-transactions-controller>@babel/runtime": {
      "globals": {
        "regeneratorRuntime": "write"
      }
    },
    "@metamask/smart-transactions-controller>@ethereumjs/tx": {
      "packages": {
        "@ethereumjs/tx>ethereum-cryptography": true,
        "@metamask/smart-transactions-controller>@ethereumjs/tx>@ethereumjs/common": true,
        "@metamask/smart-transactions-controller>@ethereumjs/tx>@ethereumjs/rlp": true,
        "@metamask/smart-transactions-controller>@ethereumjs/util": true
      }
    },
    "@metamask/smart-transactions-controller>@ethereumjs/tx>@ethereumjs/common": {
      "packages": {
        "@metamask/smart-transactions-controller>@ethereumjs/util": true,
        "webpack>events": true
      }
    },
    "@metamask/smart-transactions-controller>@ethereumjs/tx>@ethereumjs/rlp": {
      "globals": {
        "TextEncoder": true
      }
    },
    "@metamask/smart-transactions-controller>@ethereumjs/util": {
      "globals": {
        "console.warn": true,
        "fetch": true
      },
      "packages": {
        "@ethereumjs/tx>ethereum-cryptography": true,
        "@metamask/smart-transactions-controller>@ethereumjs/util>@ethereumjs/rlp": true,
        "webpack>events": true
      }
    },
    "@metamask/smart-transactions-controller>@ethereumjs/util>@ethereumjs/rlp": {
      "globals": {
        "TextEncoder": true
      }
    },
    "@metamask/smart-transactions-controller>@metamask/controllers>nanoid": {
      "globals": {
        "crypto.getRandomValues": true
      }
    },
    "@metamask/smart-transactions-controller>@metamask/transaction-controller": {
      "globals": {
        "clearTimeout": true,
        "console.error": true,
        "fetch": true,
        "setTimeout": true
      },
      "packages": {
        "@ethereumjs/tx>@ethereumjs/common": true,
        "@ethersproject/abi": true,
        "@ethersproject/contracts": true,
        "@ethersproject/providers": true,
        "@metamask/base-controller": true,
        "@metamask/controller-utils": true,
        "@metamask/eth-query": true,
        "@metamask/gas-fee-controller": true,
        "@metamask/metamask-eth-abis": true,
        "@metamask/name-controller>async-mutex": true,
        "@metamask/network-controller": true,
        "@metamask/rpc-errors": true,
        "@metamask/smart-transactions-controller>@metamask/transaction-controller>@ethereumjs/tx": true,
        "@metamask/smart-transactions-controller>@metamask/transaction-controller>@ethereumjs/util": true,
        "@metamask/smart-transactions-controller>@metamask/transaction-controller>@metamask/nonce-tracker": true,
        "@metamask/smart-transactions-controller>@metamask/transaction-controller>eth-method-registry": true,
        "@metamask/utils": true,
        "bn.js": true,
        "browserify>buffer": true,
        "fast-json-patch": true,
        "lodash": true,
        "uuid": true,
        "webpack>events": true
      }
    },
    "@metamask/smart-transactions-controller>@metamask/transaction-controller>@ethereumjs/tx": {
      "packages": {
        "@ethereumjs/tx>@ethereumjs/common": true,
        "@ethereumjs/tx>@ethereumjs/rlp": true,
        "@ethereumjs/tx>ethereum-cryptography": true,
        "@metamask/smart-transactions-controller>@metamask/transaction-controller>@ethereumjs/util": true,
        "browserify>buffer": true,
        "browserify>insert-module-globals>is-buffer": true
      }
    },
    "@metamask/smart-transactions-controller>@metamask/transaction-controller>@ethereumjs/util": {
      "globals": {
        "console.warn": true
      },
      "packages": {
        "@ethereumjs/tx>@ethereumjs/rlp": true,
        "@ethereumjs/tx>@ethereumjs/util>micro-ftch": true,
        "@ethereumjs/tx>ethereum-cryptography": true,
        "browserify>buffer": true,
        "browserify>insert-module-globals>is-buffer": true,
        "webpack>events": true
      }
    },
    "@metamask/smart-transactions-controller>@metamask/transaction-controller>@metamask/nonce-tracker": {
      "packages": {
        "@ethersproject/providers": true,
        "@metamask/smart-transactions-controller>@metamask/transaction-controller>@metamask/nonce-tracker>async-mutex": true,
        "browserify>assert": true
      }
    },
    "@metamask/smart-transactions-controller>@metamask/transaction-controller>@metamask/nonce-tracker>async-mutex": {
      "globals": {
        "clearTimeout": true,
        "setTimeout": true
      },
      "packages": {
        "@swc/helpers>tslib": true
      }
    },
    "@metamask/smart-transactions-controller>@metamask/transaction-controller>eth-method-registry": {
      "packages": {
        "@metamask/smart-transactions-controller>@metamask/transaction-controller>eth-method-registry>@metamask/ethjs-contract": true,
        "@metamask/smart-transactions-controller>@metamask/transaction-controller>eth-method-registry>@metamask/ethjs-query": true
      }
    },
    "@metamask/smart-transactions-controller>@metamask/transaction-controller>eth-method-registry>@metamask/ethjs-contract": {
      "packages": {
        "@metamask/ethjs>ethjs-abi": true,
        "@metamask/ethjs>js-sha3": true,
        "@metamask/smart-transactions-controller>@babel/runtime": true,
        "@metamask/smart-transactions-controller>@metamask/transaction-controller>eth-method-registry>@metamask/ethjs-contract>@metamask/ethjs-filter": true,
        "@metamask/smart-transactions-controller>@metamask/transaction-controller>eth-method-registry>@metamask/ethjs-contract>@metamask/ethjs-util": true,
        "promise-to-callback": true
      }
    },
    "@metamask/smart-transactions-controller>@metamask/transaction-controller>eth-method-registry>@metamask/ethjs-contract>@metamask/ethjs-filter": {
      "globals": {
        "clearInterval": true,
        "setInterval": true
      }
    },
    "@metamask/smart-transactions-controller>@metamask/transaction-controller>eth-method-registry>@metamask/ethjs-contract>@metamask/ethjs-util": {
      "packages": {
        "@metamask/ethjs>@metamask/ethjs-util>is-hex-prefixed": true,
        "@metamask/ethjs>@metamask/ethjs-util>strip-hex-prefix": true,
        "browserify>buffer": true
      }
    },
    "@metamask/smart-transactions-controller>@metamask/transaction-controller>eth-method-registry>@metamask/ethjs-query": {
      "globals": {
        "console": true
      },
      "packages": {
        "@metamask/smart-transactions-controller>@metamask/transaction-controller>eth-method-registry>@metamask/ethjs-query>@metamask/ethjs-format": true,
        "@metamask/smart-transactions-controller>@metamask/transaction-controller>eth-method-registry>@metamask/ethjs-query>@metamask/ethjs-rpc": true,
        "promise-to-callback": true
      }
    },
    "@metamask/smart-transactions-controller>@metamask/transaction-controller>eth-method-registry>@metamask/ethjs-query>@metamask/ethjs-format": {
      "packages": {
        "@metamask/ethjs-query>@metamask/ethjs-format>ethjs-schema": true,
        "@metamask/ethjs>@metamask/ethjs-util>strip-hex-prefix": true,
        "@metamask/ethjs>@metamask/number-to-bn": true,
        "@metamask/smart-transactions-controller>@metamask/transaction-controller>eth-method-registry>@metamask/ethjs-contract>@metamask/ethjs-util": true
      }
    },
    "@metamask/smart-transactions-controller>@metamask/transaction-controller>eth-method-registry>@metamask/ethjs-query>@metamask/ethjs-rpc": {
      "packages": {
        "promise-to-callback": true
      }
    },
    "@metamask/smart-transactions-controller>bignumber.js": {
      "globals": {
        "crypto": true,
        "define": true
      }
    },
    "@metamask/snaps-controllers": {
      "globals": {
        "DecompressionStream": true,
        "URL": true,
        "clearTimeout": true,
        "document.getElementById": true,
        "fetch.bind": true,
        "setTimeout": true
      },
      "packages": {
        "@metamask/base-controller": true,
        "@metamask/object-multiplex": true,
        "@metamask/post-message-stream": true,
        "@metamask/rpc-errors": true,
        "@metamask/snaps-controllers>@metamask/json-rpc-engine": true,
        "@metamask/snaps-controllers>@metamask/json-rpc-middleware-stream": true,
        "@metamask/snaps-controllers>@metamask/permission-controller": true,
        "@metamask/snaps-controllers>@metamask/utils": true,
        "@metamask/snaps-controllers>@xstate/fsm": true,
        "@metamask/snaps-controllers>concat-stream": true,
        "@metamask/snaps-controllers>get-npm-tarball-url": true,
        "@metamask/snaps-controllers>nanoid": true,
        "@metamask/snaps-controllers>readable-web-to-node-stream": true,
        "@metamask/snaps-controllers>tar-stream": true,
        "@metamask/snaps-rpc-methods": true,
        "@metamask/snaps-sdk": true,
        "@metamask/snaps-utils": true,
        "@metamask/snaps-utils>@metamask/snaps-registry": true,
        "browserify>browserify-zlib": true,
        "eslint>fast-deep-equal": true,
        "readable-stream": true
      }
    },
    "@metamask/snaps-controllers-flask>nanoid": {
      "globals": {
        "crypto.getRandomValues": true
      }
    },
    "@metamask/snaps-controllers>@metamask/json-rpc-engine": {
      "packages": {
        "@metamask/rpc-errors": true,
        "@metamask/safe-event-emitter": true,
        "@metamask/snaps-controllers>@metamask/json-rpc-engine>@metamask/utils": true
      }
    },
    "@metamask/snaps-controllers>@metamask/json-rpc-engine>@metamask/utils": {
      "globals": {
        "TextDecoder": true,
        "TextEncoder": true
      },
      "packages": {
        "@metamask/utils>@metamask/superstruct": true,
        "@metamask/utils>@scure/base": true,
        "@metamask/utils>pony-cause": true,
        "@noble/hashes": true,
        "browserify>buffer": true,
        "nock>debug": true,
        "semver": true
      }
    },
    "@metamask/snaps-controllers>@metamask/json-rpc-middleware-stream": {
      "globals": {
        "console.warn": true,
        "setTimeout": true
      },
      "packages": {
        "@metamask/safe-event-emitter": true,
        "@metamask/snaps-controllers>@metamask/json-rpc-middleware-stream>@metamask/utils": true,
        "readable-stream": true
      }
    },
    "@metamask/snaps-controllers>@metamask/json-rpc-middleware-stream>@metamask/utils": {
      "globals": {
        "TextDecoder": true,
        "TextEncoder": true
      },
      "packages": {
        "@metamask/utils>@metamask/superstruct": true,
        "@metamask/utils>@scure/base": true,
        "@metamask/utils>pony-cause": true,
        "@noble/hashes": true,
        "browserify>buffer": true,
        "nock>debug": true,
        "semver": true
      }
    },
    "@metamask/snaps-controllers>@metamask/permission-controller": {
      "globals": {
        "console.error": true
      },
      "packages": {
        "@metamask/base-controller": true,
        "@metamask/controller-utils": true,
        "@metamask/rpc-errors": true,
        "@metamask/snaps-controllers>@metamask/json-rpc-engine": true,
        "@metamask/snaps-controllers>@metamask/utils": true,
        "@metamask/snaps-controllers>nanoid": true,
        "deep-freeze-strict": true,
        "immer": true
      }
    },
    "@metamask/snaps-controllers>@metamask/utils": {
      "globals": {
        "TextDecoder": true,
        "TextEncoder": true
      },
      "packages": {
        "@metamask/utils>@metamask/superstruct": true,
        "@metamask/utils>@scure/base": true,
        "@metamask/utils>pony-cause": true,
        "@noble/hashes": true,
        "browserify>buffer": true,
        "nock>debug": true,
        "semver": true
      }
    },
    "@metamask/snaps-controllers>concat-stream": {
      "packages": {
        "browserify>buffer": true,
        "browserify>concat-stream>typedarray": true,
        "pumpify>inherits": true,
        "readable-stream": true,
        "terser>source-map-support>buffer-from": true
      }
    },
    "@metamask/snaps-controllers>nanoid": {
      "globals": {
        "crypto.getRandomValues": true
      }
    },
    "@metamask/snaps-controllers>readable-web-to-node-stream": {
      "packages": {
        "readable-stream": true
      }
    },
    "@metamask/snaps-controllers>tar-stream": {
      "packages": {
        "@metamask/snaps-controllers>tar-stream>b4a": true,
        "@metamask/snaps-controllers>tar-stream>fast-fifo": true,
        "@metamask/snaps-controllers>tar-stream>streamx": true,
        "browserify>browser-resolve": true
      }
    },
    "@metamask/snaps-controllers>tar-stream>b4a": {
      "globals": {
        "TextDecoder": true,
        "TextEncoder": true
      }
    },
    "@metamask/snaps-controllers>tar-stream>streamx": {
      "packages": {
        "@metamask/snaps-controllers>tar-stream>fast-fifo": true,
        "@metamask/snaps-controllers>tar-stream>streamx>queue-tick": true,
        "webpack>events": true
      }
    },
    "@metamask/snaps-controllers>tar-stream>streamx>queue-tick": {
      "globals": {
        "queueMicrotask": true
      }
    },
    "@metamask/snaps-execution-environments": {
      "globals": {
        "document.getElementById": true
      },
      "packages": {
        "@metamask/post-message-stream": true,
        "@metamask/snaps-execution-environments>@metamask/snaps-utils": true,
        "@metamask/snaps-execution-environments>@metamask/utils": true,
        "@metamask/snaps-utils": true,
        "@metamask/utils": true
      }
    },
    "@metamask/snaps-execution-environments>@metamask/snaps-utils": {
      "globals": {
        "File": true,
        "FileReader": true,
        "TextDecoder": true,
        "TextEncoder": true,
        "URL": true,
        "console.error": true,
        "console.log": true,
        "console.warn": true,
        "crypto": true,
        "document.body.appendChild": true,
        "document.createElement": true,
        "fetch": true
      },
      "packages": {
        "@metamask/eth-snap-keyring>@metamask/snaps-utils>@metamask/slip44": true,
        "@metamask/rpc-errors": true,
        "@metamask/snaps-execution-environments>@metamask/snaps-utils>@metamask/permission-controller": true,
        "@metamask/snaps-execution-environments>@metamask/utils": true,
        "@metamask/snaps-sdk": true,
        "@metamask/snaps-sdk>@metamask/key-tree": true,
        "@metamask/snaps-utils>cron-parser": true,
        "@metamask/snaps-utils>fast-json-stable-stringify": true,
        "@metamask/snaps-utils>fast-xml-parser": true,
        "@metamask/snaps-utils>marked": true,
        "@metamask/snaps-utils>rfdc": true,
        "@metamask/snaps-utils>validate-npm-package-name": true,
        "@metamask/utils>@metamask/superstruct": true,
        "@metamask/utils>@scure/base": true,
        "@noble/hashes": true,
        "chalk": true,
        "semver": true
      }
    },
    "@metamask/snaps-execution-environments>@metamask/snaps-utils>@metamask/permission-controller": {
      "globals": {
        "console.error": true
      },
      "packages": {
        "@metamask/base-controller": true,
        "@metamask/controller-utils": true,
        "@metamask/rpc-errors": true,
        "@metamask/snaps-controllers>@metamask/json-rpc-engine": true,
        "@metamask/snaps-execution-environments>@metamask/utils": true,
        "@metamask/snaps-execution-environments>nanoid": true,
        "deep-freeze-strict": true,
        "immer": true
      }
    },
    "@metamask/snaps-execution-environments>@metamask/utils": {
      "globals": {
        "TextDecoder": true,
        "TextEncoder": true
      },
      "packages": {
        "@metamask/utils>@metamask/superstruct": true,
        "@metamask/utils>@scure/base": true,
        "@metamask/utils>pony-cause": true,
        "@noble/hashes": true,
        "browserify>buffer": true,
        "nock>debug": true,
        "semver": true
      }
    },
    "@metamask/snaps-execution-environments>nanoid": {
      "globals": {
        "crypto.getRandomValues": true
      }
    },
    "@metamask/snaps-rpc-methods": {
      "packages": {
        "@metamask/rpc-errors": true,
        "@metamask/snaps-rpc-methods>@metamask/permission-controller": true,
        "@metamask/snaps-rpc-methods>@metamask/utils": true,
        "@metamask/snaps-sdk": true,
        "@metamask/snaps-sdk>@metamask/key-tree": true,
        "@metamask/snaps-utils": true,
        "@metamask/utils>@metamask/superstruct": true,
        "@noble/hashes": true
      }
    },
    "@metamask/snaps-rpc-methods>@metamask/permission-controller": {
      "globals": {
        "console.error": true
      },
      "packages": {
        "@metamask/base-controller": true,
        "@metamask/controller-utils": true,
        "@metamask/rpc-errors": true,
        "@metamask/snaps-controllers>@metamask/json-rpc-engine": true,
        "@metamask/snaps-rpc-methods>@metamask/permission-controller>nanoid": true,
        "@metamask/snaps-rpc-methods>@metamask/utils": true,
        "deep-freeze-strict": true,
        "immer": true
      }
    },
    "@metamask/snaps-rpc-methods>@metamask/permission-controller>nanoid": {
      "globals": {
        "crypto.getRandomValues": true
      }
    },
    "@metamask/snaps-rpc-methods>@metamask/utils": {
      "globals": {
        "TextDecoder": true,
        "TextEncoder": true
      },
      "packages": {
        "@metamask/utils>@metamask/superstruct": true,
        "@metamask/utils>@scure/base": true,
        "@metamask/utils>pony-cause": true,
        "@noble/hashes": true,
        "browserify>buffer": true,
        "nock>debug": true,
        "semver": true
      }
    },
    "@metamask/snaps-sdk": {
      "globals": {
        "fetch": true
      },
      "packages": {
        "@metamask/rpc-errors": true,
        "@metamask/snaps-sdk>@metamask/utils": true,
        "@metamask/utils>@metamask/superstruct": true
      }
    },
    "@metamask/snaps-sdk>@metamask/key-tree": {
      "packages": {
        "@metamask/message-signing-snap>@noble/curves": true,
        "@metamask/scure-bip39": true,
        "@metamask/snaps-sdk>@metamask/key-tree>@metamask/utils": true,
        "@metamask/utils>@scure/base": true,
        "@noble/hashes": true
      }
    },
    "@metamask/snaps-sdk>@metamask/key-tree>@metamask/utils": {
      "globals": {
        "TextDecoder": true,
        "TextEncoder": true
      },
      "packages": {
        "@metamask/utils>@metamask/superstruct": true,
        "@metamask/utils>@scure/base": true,
        "@metamask/utils>pony-cause": true,
        "@noble/hashes": true,
        "browserify>buffer": true,
        "nock>debug": true,
        "semver": true
      }
    },
    "@metamask/snaps-sdk>@metamask/utils": {
      "globals": {
        "TextDecoder": true,
        "TextEncoder": true
      },
      "packages": {
        "@metamask/utils>@metamask/superstruct": true,
        "@metamask/utils>@scure/base": true,
        "@metamask/utils>pony-cause": true,
        "@noble/hashes": true,
        "browserify>buffer": true,
        "nock>debug": true,
        "semver": true
      }
    },
    "@metamask/snaps-utils": {
      "globals": {
        "File": true,
        "FileReader": true,
        "TextDecoder": true,
        "TextEncoder": true,
        "URL": true,
        "console.error": true,
        "console.log": true,
        "console.warn": true,
        "crypto": true,
        "document.body.appendChild": true,
        "document.createElement": true,
        "fetch": true
      },
      "packages": {
        "@metamask/rpc-errors": true,
        "@metamask/snaps-sdk": true,
        "@metamask/snaps-sdk>@metamask/key-tree": true,
        "@metamask/snaps-utils>@metamask/permission-controller": true,
        "@metamask/snaps-utils>@metamask/slip44": true,
        "@metamask/snaps-utils>@metamask/utils": true,
        "@metamask/snaps-utils>cron-parser": true,
        "@metamask/snaps-utils>fast-json-stable-stringify": true,
        "@metamask/snaps-utils>fast-xml-parser": true,
        "@metamask/snaps-utils>marked": true,
        "@metamask/snaps-utils>rfdc": true,
        "@metamask/snaps-utils>validate-npm-package-name": true,
        "@metamask/utils>@metamask/superstruct": true,
        "@metamask/utils>@scure/base": true,
        "@noble/hashes": true,
        "chalk": true,
        "semver": true
      }
    },
    "@metamask/snaps-utils>@metamask/permission-controller": {
      "globals": {
        "console.error": true
      },
      "packages": {
        "@metamask/base-controller": true,
        "@metamask/controller-utils": true,
        "@metamask/rpc-errors": true,
        "@metamask/snaps-controllers>@metamask/json-rpc-engine": true,
        "@metamask/snaps-utils>@metamask/permission-controller>nanoid": true,
        "@metamask/snaps-utils>@metamask/utils": true,
        "deep-freeze-strict": true,
        "immer": true
      }
    },
    "@metamask/snaps-utils>@metamask/permission-controller>nanoid": {
      "globals": {
        "crypto.getRandomValues": true
      }
    },
    "@metamask/snaps-utils>@metamask/snaps-registry": {
      "packages": {
        "@metamask/message-signing-snap>@noble/curves": true,
        "@metamask/snaps-utils>@metamask/snaps-registry>@metamask/utils": true,
        "@metamask/utils>@metamask/superstruct": true,
        "@noble/hashes": true
      }
    },
    "@metamask/snaps-utils>@metamask/snaps-registry>@metamask/utils": {
      "globals": {
        "TextDecoder": true,
        "TextEncoder": true
      },
      "packages": {
        "@metamask/utils>@metamask/superstruct": true,
        "@metamask/utils>@scure/base": true,
        "@metamask/utils>pony-cause": true,
        "@noble/hashes": true,
        "browserify>buffer": true,
        "nock>debug": true,
        "semver": true
      }
    },
    "@metamask/snaps-utils>@metamask/utils": {
      "globals": {
        "TextDecoder": true,
        "TextEncoder": true
      },
      "packages": {
        "@metamask/utils>@metamask/superstruct": true,
        "@metamask/utils>@scure/base": true,
        "@metamask/utils>pony-cause": true,
        "@noble/hashes": true,
        "browserify>buffer": true,
        "nock>debug": true,
        "semver": true
      }
    },
    "@metamask/snaps-utils>cron-parser": {
      "packages": {
        "browserify>browser-resolve": true,
        "luxon": true
      }
    },
    "@metamask/snaps-utils>fast-xml-parser": {
      "globals": {
        "entityName": true,
        "val": true
      },
      "packages": {
        "@metamask/snaps-utils>fast-xml-parser>strnum": true
      }
    },
    "@metamask/snaps-utils>marked": {
      "globals": {
        "console.error": true,
        "console.warn": true,
        "define": true
      }
    },
    "@metamask/snaps-utils>rfdc": {
      "packages": {
        "browserify>buffer": true
      }
    },
    "@metamask/snaps-utils>validate-npm-package-name": {
      "packages": {
        "@metamask/snaps-utils>validate-npm-package-name>builtins": true
      }
    },
    "@metamask/snaps-utils>validate-npm-package-name>builtins": {
      "packages": {
        "process": true,
        "semver": true
      }
    },
    "@metamask/test-bundler>@ethersproject/networks": {
      "packages": {
        "@ethersproject/abi>@ethersproject/logger": true
      }
    },
    "@metamask/test-bundler>ethers": {
      "packages": {
        "@ethersproject/abi": true,
        "@ethersproject/abi>@ethersproject/address": true,
        "@ethersproject/abi>@ethersproject/constants": true,
        "@ethersproject/abi>@ethersproject/keccak256": true,
        "@ethersproject/abi>@ethersproject/logger": true,
        "@ethersproject/abi>@ethersproject/properties": true,
        "@ethersproject/abi>@ethersproject/strings": true,
        "@ethersproject/bignumber": true,
        "@ethersproject/bytes": true,
        "@ethersproject/contracts": true,
        "@ethersproject/hash": true,
        "@ethersproject/hash>@ethersproject/abstract-signer": true,
        "@ethersproject/hash>@ethersproject/base64": true,
        "@ethersproject/hdnode": true,
        "@ethersproject/hdnode>@ethersproject/basex": true,
        "@ethersproject/hdnode>@ethersproject/sha2": true,
        "@ethersproject/hdnode>@ethersproject/signing-key": true,
        "@ethersproject/hdnode>@ethersproject/transactions": true,
        "@ethersproject/hdnode>@ethersproject/wordlists": true,
        "@ethersproject/providers": true,
        "@ethersproject/providers>@ethersproject/rlp": true,
        "@ethersproject/providers>@ethersproject/web": true,
        "@ethersproject/wallet": true,
        "@ethersproject/wallet>@ethersproject/json-wallets": true,
        "@ethersproject/wallet>@ethersproject/random": true,
        "@metamask/test-bundler>ethers>@ethersproject/solidity": true,
        "@metamask/test-bundler>ethers>@ethersproject/units": true
      }
    },
    "@metamask/test-bundler>ethers>@ethersproject/solidity": {
      "packages": {
        "@ethersproject/abi>@ethersproject/keccak256": true,
        "@ethersproject/abi>@ethersproject/logger": true,
        "@ethersproject/abi>@ethersproject/strings": true,
        "@ethersproject/bignumber": true,
        "@ethersproject/bytes": true,
        "@ethersproject/hdnode>@ethersproject/sha2": true
      }
    },
    "@metamask/test-bundler>ethers>@ethersproject/units": {
      "packages": {
        "@ethersproject/abi>@ethersproject/logger": true,
        "@ethersproject/bignumber": true
      }
    },
    "@metamask/transaction-controller": {
      "globals": {
        "clearTimeout": true,
        "console.error": true,
        "fetch": true,
        "setTimeout": true
      },
      "packages": {
        "@ethereumjs/tx": true,
        "@ethereumjs/tx>@ethereumjs/common": true,
        "@ethereumjs/tx>@ethereumjs/util": true,
        "@ethersproject/abi": true,
        "@ethersproject/contracts": true,
        "@ethersproject/providers": true,
        "@metamask/base-controller": true,
        "@metamask/controller-utils": true,
        "@metamask/eth-query": true,
        "@metamask/gas-fee-controller": true,
        "@metamask/metamask-eth-abis": true,
        "@metamask/name-controller>async-mutex": true,
        "@metamask/network-controller": true,
        "@metamask/rpc-errors": true,
        "@metamask/transaction-controller>@metamask/nonce-tracker": true,
        "@metamask/transaction-controller>@metamask/utils": true,
        "bn.js": true,
        "browserify>buffer": true,
        "eth-method-registry": true,
        "fast-json-patch": true,
        "lodash": true,
        "uuid": true,
        "webpack>events": true
      }
    },
    "@metamask/transaction-controller>@metamask/nonce-tracker": {
      "packages": {
        "@ethersproject/providers": true,
        "@metamask/transaction-controller>@metamask/nonce-tracker>async-mutex": true,
        "browserify>assert": true
      }
    },
    "@metamask/transaction-controller>@metamask/nonce-tracker>async-mutex": {
      "globals": {
        "clearTimeout": true,
        "setTimeout": true
      },
      "packages": {
        "@swc/helpers>tslib": true
      }
    },
    "@metamask/transaction-controller>@metamask/utils": {
      "globals": {
        "TextDecoder": true,
        "TextEncoder": true
      },
      "packages": {
        "@metamask/utils>@metamask/superstruct": true,
        "@metamask/utils>@scure/base": true,
        "@metamask/utils>pony-cause": true,
        "@noble/hashes": true,
        "browserify>buffer": true,
        "nock>debug": true,
        "semver": true
      }
    },
    "@metamask/user-operation-controller": {
      "globals": {
        "fetch": true
      },
      "packages": {
        "@metamask/base-controller": true,
        "@metamask/controller-utils": true,
        "@metamask/eth-query": true,
        "@metamask/gas-fee-controller": true,
        "@metamask/gas-fee-controller>@metamask/polling-controller": true,
        "@metamask/rpc-errors": true,
        "@metamask/transaction-controller": true,
        "@metamask/utils": true,
        "bn.js": true,
        "lodash": true,
        "superstruct": true,
        "uuid": true,
        "webpack>events": true
      }
    },
    "@metamask/utils": {
      "globals": {
        "TextDecoder": true,
        "TextEncoder": true
      },
      "packages": {
        "@metamask/utils>@metamask/superstruct": true,
        "@metamask/utils>@scure/base": true,
        "@metamask/utils>pony-cause": true,
        "@noble/hashes": true,
        "browserify>buffer": true,
        "nock>debug": true,
        "semver": true
      }
    },
    "@metamask/utils>@scure/base": {
      "globals": {
        "TextDecoder": true,
        "TextEncoder": true
      }
    },
    "@ngraveio/bc-ur": {
      "packages": {
        "@ngraveio/bc-ur>@keystonehq/alias-sampling": true,
        "@ngraveio/bc-ur>bignumber.js": true,
        "@ngraveio/bc-ur>cbor-sync": true,
        "@ngraveio/bc-ur>crc": true,
        "@ngraveio/bc-ur>jsbi": true,
        "addons-linter>sha.js": true,
        "browserify>assert": true,
        "browserify>buffer": true
      }
    },
    "@ngraveio/bc-ur>assert>object-is": {
      "packages": {
        "string.prototype.matchall>call-bind": true,
        "string.prototype.matchall>define-properties": true
      }
    },
    "@ngraveio/bc-ur>bignumber.js": {
      "globals": {
        "crypto": true,
        "define": true
      }
    },
    "@ngraveio/bc-ur>cbor-sync": {
      "globals": {
        "define": true
      },
      "packages": {
        "browserify>buffer": true
      }
    },
    "@ngraveio/bc-ur>crc": {
      "packages": {
        "browserify>buffer": true
      }
    },
    "@ngraveio/bc-ur>jsbi": {
      "globals": {
        "define": true
      }
    },
    "@noble/hashes": {
      "globals": {
        "TextEncoder": true,
        "crypto": true
      }
    },
    "@popperjs/core": {
      "globals": {
        "Element": true,
        "HTMLElement": true,
        "ShadowRoot": true,
        "console.error": true,
        "console.warn": true,
        "document": true,
        "navigator.userAgent": true
      }
    },
    "@reduxjs/toolkit": {
      "globals": {
        "AbortController": true,
        "__REDUX_DEVTOOLS_EXTENSION_COMPOSE__": true,
        "__REDUX_DEVTOOLS_EXTENSION__": true,
        "console": true,
        "queueMicrotask": true,
        "requestAnimationFrame": true,
        "setTimeout": true
      },
      "packages": {
        "@reduxjs/toolkit>reselect": true,
        "immer": true,
        "process": true,
        "redux": true,
        "redux-thunk": true
      }
    },
    "@segment/loosely-validate-event": {
      "packages": {
        "@segment/loosely-validate-event>component-type": true,
        "@segment/loosely-validate-event>join-component": true,
        "browserify>assert": true,
        "browserify>buffer": true
      }
    },
    "@sentry/browser": {
      "globals": {
        "PerformanceObserver.supportedEntryTypes.includes": true,
        "Request": true,
        "URL": true,
        "XMLHttpRequest.prototype": true,
        "__SENTRY_DEBUG__": true,
        "__SENTRY_RELEASE__": true,
        "addEventListener": true,
        "console.error": true,
        "indexedDB.open": true,
        "performance.timeOrigin": true,
        "setTimeout": true
      },
      "packages": {
        "@sentry/browser>@sentry-internal/browser-utils": true,
        "@sentry/browser>@sentry-internal/feedback": true,
        "@sentry/browser>@sentry-internal/replay": true,
        "@sentry/browser>@sentry-internal/replay-canvas": true,
        "@sentry/browser>@sentry/core": true,
        "@sentry/utils": true
      }
    },
    "@sentry/browser>@sentry-internal/browser-utils": {
      "globals": {
        "PerformanceEventTiming.prototype": true,
        "PerformanceObserver": true,
        "XMLHttpRequest.prototype": true,
        "__SENTRY_DEBUG__": true,
        "addEventListener": true,
        "clearTimeout": true,
        "performance": true,
        "removeEventListener": true,
        "setTimeout": true
      },
      "packages": {
        "@sentry/browser>@sentry/core": true,
        "@sentry/utils": true
      }
    },
    "@sentry/browser>@sentry-internal/feedback": {
      "globals": {
        "FormData": true,
        "HTMLFormElement": true,
        "__SENTRY_DEBUG__": true,
        "cancelAnimationFrame": true,
        "clearTimeout": true,
        "document.createElement": true,
        "document.createElementNS": true,
        "document.createTextNode": true,
        "isSecureContext": true,
        "requestAnimationFrame": true,
        "setTimeout": true
      },
      "packages": {
        "@sentry/browser>@sentry/core": true,
        "@sentry/utils": true
      }
    },
    "@sentry/browser>@sentry-internal/replay": {
      "globals": {
        "Blob": true,
        "CSSConditionRule": true,
        "CSSGroupingRule": true,
        "CSSMediaRule": true,
        "CSSRule": true,
        "CSSSupportsRule": true,
        "Document": true,
        "DragEvent": true,
        "Element": true,
        "FormData": true,
        "HTMLElement": true,
        "HTMLFormElement": true,
        "Headers": true,
        "MouseEvent": true,
        "MutationObserver": true,
        "Node.DOCUMENT_FRAGMENT_NODE": true,
        "Node.prototype.contains": true,
        "PointerEvent": true,
        "TextEncoder": true,
        "URL": true,
        "URLSearchParams": true,
        "Worker": true,
        "__RRWEB_EXCLUDE_IFRAME__": true,
        "__RRWEB_EXCLUDE_SHADOW_DOM__": true,
        "__SENTRY_DEBUG__": true,
        "__SENTRY_EXCLUDE_REPLAY_WORKER__": true,
        "__rrMutationObserver": true,
        "addEventListener": true,
        "clearTimeout": true,
        "console.debug": true,
        "console.error": true,
        "console.warn": true,
        "customElements.get": true,
        "document": true,
        "innerHeight": true,
        "innerWidth": true,
        "location.href": true,
        "location.origin": true,
        "parent": true
      },
      "packages": {
        "@sentry/browser>@sentry-internal/browser-utils": true,
        "@sentry/browser>@sentry/core": true,
        "@sentry/utils": true
      }
    },
    "@sentry/browser>@sentry-internal/replay-canvas": {
      "globals": {
        "Blob": true,
        "HTMLCanvasElement": true,
        "HTMLImageElement": true,
        "ImageData": true,
        "URL.createObjectURL": true,
        "WeakRef": true,
        "Worker": true,
        "cancelAnimationFrame": true,
        "console.error": true,
        "createImageBitmap": true,
        "document": true
      },
      "packages": {
        "@sentry/browser>@sentry/core": true,
        "@sentry/utils": true
      }
    },
    "@sentry/browser>@sentry/core": {
      "globals": {
        "Headers": true,
        "Request": true,
        "URL": true,
        "__SENTRY_DEBUG__": true,
        "__SENTRY_TRACING__": true,
        "clearInterval": true,
        "clearTimeout": true,
        "console.log": true,
        "console.warn": true,
        "setInterval": true,
        "setTimeout": true
      },
      "packages": {
        "@sentry/utils": true
      }
    },
    "@sentry/utils": {
      "globals": {
        "CustomEvent": true,
        "DOMError": true,
        "DOMException": true,
        "EdgeRuntime": true,
        "Element": true,
        "ErrorEvent": true,
        "Event": true,
        "HTMLElement": true,
        "Headers": true,
        "Request": true,
        "Response": true,
        "TextDecoder": true,
        "TextEncoder": true,
        "URL": true,
        "__SENTRY_BROWSER_BUNDLE__": true,
        "__SENTRY_DEBUG__": true,
        "clearTimeout": true,
        "console.error": true,
        "document": true,
        "setInterval": true,
        "setTimeout": true
      },
      "packages": {
        "process": true
      }
    },
    "@storybook/addon-docs>remark-external-links>mdast-util-definitions": {
      "packages": {
        "react-markdown>unist-util-visit": true
      }
    },
    "@storybook/addon-knobs>qs": {
      "packages": {
        "string.prototype.matchall>side-channel": true
      }
    },
    "@swc/helpers>tslib": {
      "globals": {
        "SuppressedError": true,
        "define": true
      }
    },
    "@trezor/connect-web": {
      "globals": {
        "URLSearchParams": true,
        "__TREZOR_CONNECT_SRC": true,
        "addEventListener": true,
        "btoa": true,
        "chrome": true,
        "clearInterval": true,
        "clearTimeout": true,
        "console.warn": true,
        "document.body": true,
        "document.createElement": true,
        "document.createTextNode": true,
        "document.getElementById": true,
        "document.querySelectorAll": true,
        "location": true,
        "navigator": true,
        "open": true,
        "origin": true,
        "removeEventListener": true,
        "setInterval": true,
        "setTimeout": true
      },
      "packages": {
        "@swc/helpers>tslib": true,
        "@trezor/connect-web>@trezor/connect": true,
        "@trezor/connect-web>@trezor/connect-common": true,
        "@trezor/connect-web>@trezor/utils": true,
        "webpack>events": true
      }
    },
    "@trezor/connect-web>@trezor/connect": {
      "packages": {
        "@swc/helpers>tslib": true,
        "@trezor/connect-web>@trezor/connect>@trezor/protobuf": true,
        "@trezor/connect-web>@trezor/connect>@trezor/schema-utils": true,
        "@trezor/connect-web>@trezor/connect>@trezor/transport": true,
        "@trezor/connect-web>@trezor/utils": true
      }
    },
    "@trezor/connect-web>@trezor/connect-common": {
      "globals": {
        "console.warn": true,
        "localStorage.getItem": true,
        "localStorage.setItem": true,
        "navigator": true,
        "setTimeout": true,
        "window": true
      },
      "packages": {
        "@swc/helpers>tslib": true,
        "@trezor/connect-web>@trezor/connect-common>@trezor/env-utils": true,
        "@trezor/connect-web>@trezor/utils": true
      }
    },
    "@trezor/connect-web>@trezor/connect-common>@trezor/env-utils": {
      "globals": {
        "innerHeight": true,
        "innerWidth": true,
        "location.hostname": true,
        "location.origin": true,
        "navigator.languages": true,
        "navigator.platform": true,
        "navigator.userAgent": true,
        "screen.height": true,
        "screen.width": true
      },
      "packages": {
        "@swc/helpers>tslib": true,
        "@trezor/connect-web>@trezor/connect-common>@trezor/env-utils>ua-parser-js": true,
        "process": true
      }
    },
    "@trezor/connect-web>@trezor/connect-common>@trezor/env-utils>ua-parser-js": {
      "globals": {
        "define": true
      }
    },
    "@trezor/connect-web>@trezor/connect>@trezor/protobuf": {
      "packages": {
        "@swc/helpers>tslib": true,
        "@trezor/connect-web>@trezor/connect>@trezor/protobuf>protobufjs": true,
        "@trezor/connect-web>@trezor/connect>@trezor/schema-utils": true,
        "browserify>buffer": true
      }
    },
    "@trezor/connect-web>@trezor/connect>@trezor/protobuf>protobufjs": {
      "globals": {
        "process": true,
        "setTimeout": true
      },
      "packages": {
        "@trezor/connect-web>@trezor/connect>@trezor/protobuf>protobufjs>@protobufjs/aspromise": true,
        "@trezor/connect-web>@trezor/connect>@trezor/protobuf>protobufjs>@protobufjs/base64": true,
        "@trezor/connect-web>@trezor/connect>@trezor/protobuf>protobufjs>@protobufjs/codegen": true,
        "@trezor/connect-web>@trezor/connect>@trezor/protobuf>protobufjs>@protobufjs/eventemitter": true,
        "@trezor/connect-web>@trezor/connect>@trezor/protobuf>protobufjs>@protobufjs/fetch": true,
        "@trezor/connect-web>@trezor/connect>@trezor/protobuf>protobufjs>@protobufjs/float": true,
        "@trezor/connect-web>@trezor/connect>@trezor/protobuf>protobufjs>@protobufjs/inquire": true,
        "@trezor/connect-web>@trezor/connect>@trezor/protobuf>protobufjs>@protobufjs/path": true,
        "@trezor/connect-web>@trezor/connect>@trezor/protobuf>protobufjs>@protobufjs/pool": true,
        "@trezor/connect-web>@trezor/connect>@trezor/protobuf>protobufjs>@protobufjs/utf8": true
      }
    },
    "@trezor/connect-web>@trezor/connect>@trezor/protobuf>protobufjs>@protobufjs/codegen": {
      "globals": {
        "console.log": true
      }
    },
    "@trezor/connect-web>@trezor/connect>@trezor/protobuf>protobufjs>@protobufjs/fetch": {
      "globals": {
        "XMLHttpRequest": true
      },
      "packages": {
        "@trezor/connect-web>@trezor/connect>@trezor/protobuf>protobufjs>@protobufjs/aspromise": true,
        "@trezor/connect-web>@trezor/connect>@trezor/protobuf>protobufjs>@protobufjs/inquire": true
      }
    },
    "@trezor/connect-web>@trezor/connect>@trezor/schema-utils": {
      "globals": {
        "console.warn": true
      },
      "packages": {
        "@trezor/connect-web>@trezor/connect>@trezor/schema-utils>@sinclair/typebox": true,
        "browserify>buffer": true,
        "ts-mixer": true
      }
    },
    "@trezor/connect-web>@trezor/utils": {
      "globals": {
        "AbortController": true,
        "Intl.NumberFormat": true,
        "clearInterval": true,
        "clearTimeout": true,
        "console.error": true,
        "console.info": true,
        "console.log": true,
        "console.warn": true,
        "setInterval": true,
        "setTimeout": true
      },
      "packages": {
        "@swc/helpers>tslib": true,
        "@trezor/connect-web>@trezor/utils>bignumber.js": true,
        "browserify>buffer": true,
        "webpack>events": true
      }
    },
    "@trezor/connect-web>@trezor/utils>bignumber.js": {
      "globals": {
        "crypto": true,
        "define": true
      }
    },
    "@welldone-software/why-did-you-render": {
      "globals": {
        "Element": true,
        "console.group": true,
        "console.groupCollapsed": true,
        "console.groupEnd": true,
        "console.log": true,
        "console.warn": true,
        "define": true,
        "setTimeout": true
      },
      "packages": {
        "lodash": true,
        "react": true
      }
    },
    "@zxing/browser": {
      "globals": {
        "HTMLElement": true,
        "HTMLImageElement": true,
        "HTMLVideoElement": true,
        "clearTimeout": true,
        "console.error": true,
        "console.warn": true,
        "document": true,
        "navigator": true,
        "setTimeout": true
      },
      "packages": {
        "@zxing/library": true
      }
    },
    "@zxing/library": {
      "globals": {
        "HTMLImageElement": true,
        "HTMLVideoElement": true,
        "TextDecoder": true,
        "TextEncoder": true,
        "URL.createObjectURL": true,
        "btoa": true,
        "console.log": true,
        "console.warn": true,
        "document": true,
        "navigator": true,
        "setTimeout": true
      },
      "packages": {
        "@zxing/library>ts-custom-error": true
      }
    },
    "addons-linter>sha.js": {
      "packages": {
        "koa>content-disposition>safe-buffer": true,
        "pumpify>inherits": true
      }
    },
    "await-semaphore": {
      "packages": {
        "browserify>timers-browserify": true,
        "process": true
      }
    },
    "base32-encode": {
      "packages": {
        "base32-encode>to-data-view": true
      }
    },
    "bignumber.js": {
      "globals": {
        "crypto": true,
        "define": true
      }
    },
    "blo": {
      "globals": {
        "btoa": true
      }
    },
    "bn.js": {
      "globals": {
        "Buffer": true
      },
      "packages": {
        "browserify>browser-resolve": true
      }
    },
    "bowser": {
      "globals": {
        "define": true
      }
    },
    "browserify>assert": {
      "globals": {
        "Buffer": true
      },
      "packages": {
        "browserify>assert>util": true,
        "react>object-assign": true
      }
    },
    "browserify>assert>util": {
      "globals": {
        "console.error": true,
        "console.log": true,
        "console.trace": true,
        "process": true
      },
      "packages": {
        "browserify>assert>util>inherits": true,
        "process": true
      }
    },
    "browserify>browserify-zlib": {
      "packages": {
        "browserify>assert": true,
        "browserify>browserify-zlib>pako": true,
        "browserify>buffer": true,
        "browserify>util": true,
        "process": true,
        "stream-browserify": true
      }
    },
    "browserify>buffer": {
      "globals": {
        "console": true
      },
      "packages": {
        "base64-js": true,
        "buffer>ieee754": true
      }
    },
    "browserify>punycode": {
      "globals": {
        "define": true
      }
    },
    "browserify>string_decoder": {
      "packages": {
        "koa>content-disposition>safe-buffer": true
      }
    },
    "browserify>timers-browserify": {
      "globals": {
        "clearInterval": true,
        "clearTimeout": true,
        "setInterval": true,
        "setTimeout": true
      },
      "packages": {
        "process": true
      }
    },
    "browserify>url": {
      "packages": {
        "@storybook/addon-knobs>qs": true,
        "browserify>punycode": true
      }
    },
    "browserify>util": {
      "globals": {
        "console.error": true,
        "console.log": true,
        "console.trace": true
      },
      "packages": {
        "browserify>util>is-arguments": true,
        "browserify>util>is-typed-array": true,
        "browserify>util>which-typed-array": true,
        "koa>is-generator-function": true,
        "process": true,
        "pumpify>inherits": true
      }
    },
    "browserify>util>is-arguments": {
      "packages": {
        "koa>is-generator-function>has-tostringtag": true,
        "string.prototype.matchall>call-bind": true
      }
    },
    "browserify>util>is-typed-array": {
      "packages": {
        "browserify>util>which-typed-array": true
      }
    },
    "browserify>util>which-typed-array": {
      "packages": {
        "browserify>util>which-typed-array>for-each": true,
        "koa>is-generator-function>has-tostringtag": true,
        "string.prototype.matchall>call-bind": true,
        "string.prototype.matchall>es-abstract>available-typed-arrays": true,
        "string.prototype.matchall>es-abstract>gopd": true
      }
    },
    "browserify>util>which-typed-array>for-each": {
      "packages": {
        "string.prototype.matchall>es-abstract>is-callable": true
      }
    },
    "browserify>vm-browserify": {
      "globals": {
        "document.body.appendChild": true,
        "document.body.removeChild": true,
        "document.createElement": true
      }
    },
    "buffer": {
      "globals": {
        "console": true
      },
      "packages": {
        "base64-js": true,
        "buffer>ieee754": true
      }
    },
    "chalk": {
      "packages": {
        "chalk>ansi-styles": true,
        "chalk>supports-color": true
      }
    },
    "chalk>ansi-styles": {
      "packages": {
        "chalk>ansi-styles>color-convert": true
      }
    },
    "chalk>ansi-styles>color-convert": {
      "packages": {
        "jest-canvas-mock>moo-color>color-name": true
      }
    },
    "chart.js": {
      "globals": {
        "Intl.NumberFormat": true,
        "MutationObserver": true,
        "OffscreenCanvas": true,
        "Path2D": true,
        "ResizeObserver": true,
        "addEventListener": true,
        "clearTimeout": true,
        "console.error": true,
        "console.warn": true,
        "devicePixelRatio": true,
        "document": true,
        "removeEventListener": true,
        "requestAnimationFrame": true,
        "setTimeout": true
      },
      "packages": {
        "chart.js>@kurkle/color": true
      }
    },
    "chart.js>@kurkle/color": {
      "globals": {
        "define": true
      }
    },
    "classnames": {
      "globals": {
        "classNames": "write",
        "define": true
      }
    },
    "copy-to-clipboard": {
      "globals": {
        "clipboardData": true,
        "console.error": true,
        "console.warn": true,
        "document.body.appendChild": true,
        "document.body.removeChild": true,
        "document.createElement": true,
        "document.createRange": true,
        "document.execCommand": true,
        "document.getSelection": true,
        "navigator.userAgent": true,
        "prompt": true
      },
      "packages": {
        "copy-to-clipboard>toggle-selection": true
      }
    },
    "copy-to-clipboard>toggle-selection": {
      "globals": {
        "document.activeElement": true,
        "document.getSelection": true
      }
    },
    "crypto-browserify": {
      "packages": {
        "crypto-browserify>browserify-cipher": true,
        "crypto-browserify>browserify-sign": true,
        "crypto-browserify>create-ecdh": true,
        "crypto-browserify>create-hmac": true,
        "crypto-browserify>diffie-hellman": true,
        "crypto-browserify>pbkdf2": true,
        "crypto-browserify>public-encrypt": true,
        "crypto-browserify>randombytes": true,
        "crypto-browserify>randomfill": true,
        "ethereumjs-util>create-hash": true
      }
    },
    "crypto-browserify>browserify-cipher": {
      "packages": {
        "crypto-browserify>browserify-cipher>browserify-des": true,
        "crypto-browserify>browserify-cipher>evp_bytestokey": true,
        "ethereumjs-util>ethereum-cryptography>browserify-aes": true
      }
    },
    "crypto-browserify>browserify-cipher>browserify-des": {
      "packages": {
        "browserify>buffer": true,
        "crypto-browserify>browserify-cipher>browserify-des>des.js": true,
        "ethereumjs-util>create-hash>cipher-base": true,
        "pumpify>inherits": true
      }
    },
    "crypto-browserify>browserify-cipher>browserify-des>des.js": {
      "packages": {
        "@metamask/ppom-validator>elliptic>minimalistic-assert": true,
        "pumpify>inherits": true
      }
    },
    "crypto-browserify>browserify-cipher>evp_bytestokey": {
      "packages": {
        "ethereumjs-util>create-hash>md5.js": true,
        "koa>content-disposition>safe-buffer": true
      }
    },
    "crypto-browserify>browserify-sign": {
      "packages": {
        "@metamask/ppom-validator>elliptic": true,
        "bn.js": true,
        "browserify>buffer": true,
        "crypto-browserify>create-hmac": true,
        "crypto-browserify>public-encrypt>browserify-rsa": true,
        "crypto-browserify>public-encrypt>parse-asn1": true,
        "ethereumjs-util>create-hash": true,
        "pumpify>inherits": true,
        "stream-browserify": true
      }
    },
    "crypto-browserify>create-ecdh": {
      "packages": {
        "@metamask/ppom-validator>elliptic": true,
        "bn.js": true,
        "browserify>buffer": true
      }
    },
    "crypto-browserify>create-hmac": {
      "packages": {
        "addons-linter>sha.js": true,
        "ethereumjs-util>create-hash": true,
        "ethereumjs-util>create-hash>cipher-base": true,
        "ethereumjs-util>create-hash>ripemd160": true,
        "koa>content-disposition>safe-buffer": true,
        "pumpify>inherits": true
      }
    },
    "crypto-browserify>diffie-hellman": {
      "packages": {
        "bn.js": true,
        "browserify>buffer": true,
        "crypto-browserify>diffie-hellman>miller-rabin": true,
        "crypto-browserify>randombytes": true
      }
    },
    "crypto-browserify>diffie-hellman>miller-rabin": {
      "packages": {
        "@metamask/ppom-validator>elliptic>brorand": true,
        "bn.js": true
      }
    },
    "crypto-browserify>pbkdf2": {
      "globals": {
        "crypto": true,
        "process": true,
        "queueMicrotask": true,
        "setImmediate": true,
        "setTimeout": true
      },
      "packages": {
        "addons-linter>sha.js": true,
        "ethereumjs-util>create-hash": true,
        "ethereumjs-util>create-hash>ripemd160": true,
        "koa>content-disposition>safe-buffer": true,
        "process": true
      }
    },
    "crypto-browserify>public-encrypt": {
      "packages": {
        "bn.js": true,
        "browserify>buffer": true,
        "crypto-browserify>public-encrypt>browserify-rsa": true,
        "crypto-browserify>public-encrypt>parse-asn1": true,
        "crypto-browserify>randombytes": true,
        "ethereumjs-util>create-hash": true
      }
    },
    "crypto-browserify>public-encrypt>browserify-rsa": {
      "packages": {
        "bn.js": true,
        "browserify>buffer": true,
        "crypto-browserify>randombytes": true
      }
    },
    "crypto-browserify>public-encrypt>parse-asn1": {
      "packages": {
        "browserify>buffer": true,
        "crypto-browserify>browserify-cipher>evp_bytestokey": true,
        "crypto-browserify>pbkdf2": true,
        "crypto-browserify>public-encrypt>parse-asn1>asn1.js": true,
        "ethereumjs-util>ethereum-cryptography>browserify-aes": true
      }
    },
    "crypto-browserify>public-encrypt>parse-asn1>asn1.js": {
      "packages": {
        "@metamask/ppom-validator>elliptic>minimalistic-assert": true,
        "bn.js": true,
        "browserify>buffer": true,
        "browserify>vm-browserify": true,
        "pumpify>inherits": true
      }
    },
    "crypto-browserify>randombytes": {
      "globals": {
        "crypto": true,
        "msCrypto": true
      },
      "packages": {
        "koa>content-disposition>safe-buffer": true,
        "process": true
      }
    },
    "crypto-browserify>randomfill": {
      "globals": {
        "crypto": true,
        "msCrypto": true
      },
      "packages": {
        "crypto-browserify>randombytes": true,
        "koa>content-disposition>safe-buffer": true,
        "process": true
      }
    },
    "currency-formatter": {
      "packages": {
        "currency-formatter>accounting": true,
        "currency-formatter>locale-currency": true,
        "react>object-assign": true
      }
    },
    "currency-formatter>accounting": {
      "globals": {
        "define": true
      }
    },
    "currency-formatter>locale-currency": {
      "globals": {
        "countryCode": true
      }
    },
    "debounce-stream": {
      "packages": {
        "debounce-stream>debounce": true,
        "debounce-stream>duplexer": true,
        "debounce-stream>through": true
      }
    },
    "debounce-stream>debounce": {
      "globals": {
        "clearTimeout": true,
        "setTimeout": true
      }
    },
    "debounce-stream>duplexer": {
      "packages": {
        "stream-browserify": true
      }
    },
    "debounce-stream>through": {
      "packages": {
        "process": true,
        "stream-browserify": true
      }
    },
    "depcheck>@vue/compiler-sfc>postcss>nanoid": {
      "globals": {
        "crypto.getRandomValues": true
      }
    },
    "depcheck>is-core-module>hasown": {
      "packages": {
        "browserify>has>function-bind": true
      }
    },
    "dependency-tree>precinct>detective-postcss>postcss>nanoid": {
      "globals": {
        "crypto.getRandomValues": true
      }
    },
    "eslint-plugin-react>array-includes>is-string": {
      "packages": {
        "koa>is-generator-function>has-tostringtag": true
      }
    },
    "eth-ens-namehash": {
      "globals": {
        "name": "write"
      },
      "packages": {
        "@metamask/ethjs>js-sha3": true,
        "browserify>buffer": true,
        "eth-ens-namehash>idna-uts46-hx": true
      }
    },
    "eth-ens-namehash>idna-uts46-hx": {
      "globals": {
        "define": true
      },
      "packages": {
        "browserify>punycode": true
      }
    },
    "eth-keyring-controller>@metamask/browser-passworder": {
      "globals": {
        "crypto": true
      }
    },
    "eth-lattice-keyring": {
      "globals": {
        "addEventListener": true,
        "browser": true,
        "clearInterval": true,
        "fetch": true,
        "open": true,
        "setInterval": true
      },
      "packages": {
        "@ethereumjs/tx>@ethereumjs/util": true,
        "bn.js": true,
        "browserify>buffer": true,
        "crypto-browserify": true,
        "eth-lattice-keyring>@ethereumjs/tx": true,
        "eth-lattice-keyring>gridplus-sdk": true,
        "eth-lattice-keyring>rlp": true,
        "webpack>events": true
      }
    },
    "eth-lattice-keyring>@ethereumjs/tx": {
      "packages": {
        "@ethereumjs/tx>@ethereumjs/common": true,
        "@ethereumjs/tx>@ethereumjs/rlp": true,
        "@ethereumjs/tx>@ethereumjs/util": true,
        "@ethersproject/providers": true,
        "browserify>buffer": true,
        "browserify>insert-module-globals>is-buffer": true,
        "eth-lattice-keyring>@ethereumjs/tx>@chainsafe/ssz": true,
        "eth-lattice-keyring>@ethereumjs/tx>ethereum-cryptography": true
      }
    },
    "eth-lattice-keyring>@ethereumjs/tx>@chainsafe/ssz": {
      "packages": {
        "browserify": true,
        "browserify>buffer": true,
        "eth-lattice-keyring>@ethereumjs/tx>@chainsafe/ssz>@chainsafe/persistent-merkle-tree": true,
        "eth-lattice-keyring>@ethereumjs/tx>@chainsafe/ssz>case": true
      }
    },
    "eth-lattice-keyring>@ethereumjs/tx>@chainsafe/ssz>@chainsafe/persistent-merkle-tree": {
      "globals": {
        "WeakRef": true
      },
      "packages": {
        "browserify": true
      }
    },
    "eth-lattice-keyring>@ethereumjs/tx>ethereum-cryptography": {
      "globals": {
        "TextDecoder": true,
        "crypto": true
      },
      "packages": {
        "eth-lattice-keyring>@ethereumjs/tx>ethereum-cryptography>@noble/hashes": true
      }
    },
    "eth-lattice-keyring>@ethereumjs/tx>ethereum-cryptography>@noble/hashes": {
      "globals": {
        "TextEncoder": true,
        "crypto": true
      }
    },
    "eth-lattice-keyring>gridplus-sdk": {
      "globals": {
        "AbortController": true,
        "Request": true,
        "URL": true,
        "__values": true,
        "caches": true,
        "clearTimeout": true,
        "console.error": true,
        "console.log": true,
        "console.warn": true,
        "fetch": true,
        "setTimeout": true
      },
      "packages": {
        "@ethereumjs/tx>@ethereumjs/common>crc-32": true,
        "@ethersproject/abi": true,
        "@metamask/ethjs>js-sha3": true,
        "@metamask/keyring-api>bech32": true,
        "bn.js": true,
        "browserify>buffer": true,
        "eth-lattice-keyring>gridplus-sdk>@ethereumjs/common": true,
        "eth-lattice-keyring>gridplus-sdk>@ethereumjs/tx": true,
        "eth-lattice-keyring>gridplus-sdk>aes-js": true,
        "eth-lattice-keyring>gridplus-sdk>bignumber.js": true,
        "eth-lattice-keyring>gridplus-sdk>bitwise": true,
        "eth-lattice-keyring>gridplus-sdk>borc": true,
        "eth-lattice-keyring>gridplus-sdk>elliptic": true,
        "eth-lattice-keyring>gridplus-sdk>eth-eip712-util-browser": true,
        "eth-lattice-keyring>gridplus-sdk>rlp": true,
        "eth-lattice-keyring>gridplus-sdk>secp256k1": true,
        "eth-lattice-keyring>gridplus-sdk>uuid": true,
        "ethereumjs-util>ethereum-cryptography>bs58check": true,
        "ethereumjs-util>ethereum-cryptography>hash.js": true,
        "lodash": true
      }
    },
    "eth-lattice-keyring>gridplus-sdk>@ethereumjs/common": {
      "packages": {
        "@ethereumjs/tx>@ethereumjs/common>crc-32": true,
        "@ethereumjs/tx>@ethereumjs/util": true,
        "browserify>buffer": true,
        "webpack>events": true
      }
    },
    "eth-lattice-keyring>gridplus-sdk>@ethereumjs/tx": {
      "packages": {
        "@ethereumjs/tx>@ethereumjs/rlp": true,
        "@ethereumjs/tx>@ethereumjs/util": true,
        "@ethersproject/providers": true,
        "browserify>buffer": true,
        "browserify>insert-module-globals>is-buffer": true,
        "eth-lattice-keyring>@ethereumjs/tx>@chainsafe/ssz": true,
        "eth-lattice-keyring>gridplus-sdk>@ethereumjs/tx>@ethereumjs/common": true,
        "eth-lattice-keyring>gridplus-sdk>@ethereumjs/tx>ethereum-cryptography": true
      }
    },
    "eth-lattice-keyring>gridplus-sdk>@ethereumjs/tx>@ethereumjs/common": {
      "packages": {
        "@ethereumjs/tx>@ethereumjs/common>crc-32": true,
        "@ethereumjs/tx>@ethereumjs/util": true,
        "browserify>buffer": true,
        "webpack>events": true
      }
    },
    "eth-lattice-keyring>gridplus-sdk>@ethereumjs/tx>ethereum-cryptography": {
      "globals": {
        "TextDecoder": true,
        "crypto": true
      },
      "packages": {
        "eth-lattice-keyring>gridplus-sdk>@ethereumjs/tx>ethereum-cryptography>@noble/hashes": true
      }
    },
    "eth-lattice-keyring>gridplus-sdk>@ethereumjs/tx>ethereum-cryptography>@noble/hashes": {
      "globals": {
        "TextEncoder": true,
        "crypto": true
      }
    },
    "eth-lattice-keyring>gridplus-sdk>aes-js": {
      "globals": {
        "define": true
      }
    },
    "eth-lattice-keyring>gridplus-sdk>bignumber.js": {
      "globals": {
        "crypto": true,
        "define": true
      }
    },
    "eth-lattice-keyring>gridplus-sdk>bitwise": {
      "packages": {
        "browserify>buffer": true
      }
    },
    "eth-lattice-keyring>gridplus-sdk>borc": {
      "globals": {
        "console": true
      },
      "packages": {
        "browserify>buffer": true,
        "buffer>ieee754": true,
        "eth-lattice-keyring>gridplus-sdk>borc>bignumber.js": true,
        "eth-lattice-keyring>gridplus-sdk>borc>iso-url": true
      }
    },
    "eth-lattice-keyring>gridplus-sdk>borc>bignumber.js": {
      "globals": {
        "crypto": true,
        "define": true
      }
    },
    "eth-lattice-keyring>gridplus-sdk>borc>iso-url": {
      "globals": {
        "URL": true,
        "URLSearchParams": true,
        "location": true
      }
    },
    "eth-lattice-keyring>gridplus-sdk>elliptic": {
      "packages": {
        "@metamask/ppom-validator>elliptic>brorand": true,
        "@metamask/ppom-validator>elliptic>hmac-drbg": true,
        "@metamask/ppom-validator>elliptic>minimalistic-assert": true,
        "@metamask/ppom-validator>elliptic>minimalistic-crypto-utils": true,
        "bn.js": true,
        "ethereumjs-util>ethereum-cryptography>hash.js": true,
        "pumpify>inherits": true
      }
    },
    "eth-lattice-keyring>gridplus-sdk>eth-eip712-util-browser": {
      "globals": {
        "intToBuffer": true
      },
      "packages": {
        "@metamask/ethjs>js-sha3": true,
        "bn.js": true,
        "buffer": true
      }
    },
    "eth-lattice-keyring>gridplus-sdk>rlp": {
      "globals": {
        "TextEncoder": true
      }
    },
    "eth-lattice-keyring>gridplus-sdk>secp256k1": {
      "packages": {
        "eth-lattice-keyring>gridplus-sdk>secp256k1>elliptic": true
      }
    },
    "eth-lattice-keyring>gridplus-sdk>secp256k1>elliptic": {
      "packages": {
        "@metamask/ppom-validator>elliptic>brorand": true,
        "@metamask/ppom-validator>elliptic>hmac-drbg": true,
        "@metamask/ppom-validator>elliptic>minimalistic-assert": true,
        "@metamask/ppom-validator>elliptic>minimalistic-crypto-utils": true,
        "bn.js": true,
        "ethereumjs-util>ethereum-cryptography>hash.js": true,
        "pumpify>inherits": true
      }
    },
    "eth-lattice-keyring>gridplus-sdk>uuid": {
      "globals": {
        "crypto": true
      }
    },
    "eth-lattice-keyring>rlp": {
      "globals": {
        "TextEncoder": true
      }
    },
    "eth-method-registry": {
      "packages": {
        "@metamask/ethjs-contract": true,
        "@metamask/ethjs-query": true
      }
    },
    "eth-rpc-errors": {
      "packages": {
        "eth-rpc-errors>fast-safe-stringify": true
      }
    },
    "ethereumjs-util": {
      "packages": {
        "bn.js": true,
        "browserify>assert": true,
        "browserify>buffer": true,
        "browserify>insert-module-globals>is-buffer": true,
        "ethereumjs-util>create-hash": true,
        "ethereumjs-util>ethereum-cryptography": true,
        "ethereumjs-util>rlp": true
      }
    },
    "ethereumjs-util>create-hash": {
      "packages": {
        "addons-linter>sha.js": true,
        "ethereumjs-util>create-hash>cipher-base": true,
        "ethereumjs-util>create-hash>md5.js": true,
        "ethereumjs-util>create-hash>ripemd160": true,
        "pumpify>inherits": true
      }
    },
    "ethereumjs-util>create-hash>cipher-base": {
      "packages": {
        "browserify>string_decoder": true,
        "koa>content-disposition>safe-buffer": true,
        "pumpify>inherits": true,
        "stream-browserify": true
      }
    },
    "ethereumjs-util>create-hash>md5.js": {
      "packages": {
        "ethereumjs-util>create-hash>md5.js>hash-base": true,
        "koa>content-disposition>safe-buffer": true,
        "pumpify>inherits": true
      }
    },
    "ethereumjs-util>create-hash>md5.js>hash-base": {
      "packages": {
        "koa>content-disposition>safe-buffer": true,
        "pumpify>inherits": true,
        "readable-stream": true
      }
    },
    "ethereumjs-util>create-hash>ripemd160": {
      "packages": {
        "browserify>buffer": true,
        "ethereumjs-util>create-hash>md5.js>hash-base": true,
        "pumpify>inherits": true
      }
    },
    "ethereumjs-util>ethereum-cryptography": {
      "packages": {
        "browserify>buffer": true,
        "crypto-browserify>randombytes": true,
        "ethereumjs-util>ethereum-cryptography>keccak": true,
        "ganache>secp256k1": true
      }
    },
    "ethereumjs-util>ethereum-cryptography>browserify-aes": {
      "packages": {
        "browserify>buffer": true,
        "crypto-browserify>browserify-cipher>evp_bytestokey": true,
        "ethereumjs-util>create-hash>cipher-base": true,
        "ethereumjs-util>ethereum-cryptography>browserify-aes>buffer-xor": true,
        "koa>content-disposition>safe-buffer": true,
        "pumpify>inherits": true
      }
    },
    "ethereumjs-util>ethereum-cryptography>browserify-aes>buffer-xor": {
      "packages": {
        "browserify>buffer": true
      }
    },
    "ethereumjs-util>ethereum-cryptography>bs58check": {
      "packages": {
        "ethereumjs-util>create-hash": true,
        "ethereumjs-util>ethereum-cryptography>bs58check>bs58": true,
        "koa>content-disposition>safe-buffer": true
      }
    },
    "ethereumjs-util>ethereum-cryptography>bs58check>bs58": {
      "packages": {
        "@ensdomains/content-hash>multihashes>multibase>base-x": true
      }
    },
    "ethereumjs-util>ethereum-cryptography>hash.js": {
      "packages": {
        "@metamask/ppom-validator>elliptic>minimalistic-assert": true,
        "pumpify>inherits": true
      }
    },
    "ethereumjs-util>ethereum-cryptography>keccak": {
      "packages": {
        "browserify>buffer": true,
        "readable-stream": true
      }
    },
    "ethereumjs-util>ethereum-cryptography>scrypt-js": {
      "globals": {
        "define": true,
        "setTimeout": true
      },
      "packages": {
        "browserify>timers-browserify": true
      }
    },
    "ethereumjs-util>rlp": {
      "packages": {
        "bn.js": true,
        "browserify>buffer": true
      }
    },
    "ethereumjs-wallet>randombytes": {
      "globals": {
        "crypto.getRandomValues": true
      }
    },
    "extension-port-stream": {
      "packages": {
        "browserify>buffer": true,
        "extension-port-stream>readable-stream": true
      }
    },
    "extension-port-stream>readable-stream": {
      "globals": {
        "AbortController": true,
        "AggregateError": true,
        "Blob": true
      },
      "packages": {
        "browserify>buffer": true,
        "browserify>string_decoder": true,
        "extension-port-stream>readable-stream>abort-controller": true,
        "process": true,
        "webpack>events": true
      }
    },
    "extension-port-stream>readable-stream>abort-controller": {
      "globals": {
        "AbortController": true
      }
    },
    "fast-json-patch": {
      "globals": {
        "addEventListener": true,
        "clearTimeout": true,
        "removeEventListener": true,
        "setTimeout": true
      }
    },
    "fuse.js": {
      "globals": {
        "console": true,
        "define": true
      }
    },
    "ganache>secp256k1": {
      "packages": {
        "@metamask/ppom-validator>elliptic": true
      }
    },
    "gulp>vinyl-fs>object.assign": {
      "packages": {
        "@lavamoat/lavapack>json-stable-stringify>object-keys": true,
        "string.prototype.matchall>call-bind": true,
        "string.prototype.matchall>define-properties": true,
        "string.prototype.matchall>has-symbols": true
      }
    },
    "he": {
      "globals": {
        "define": true
      }
    },
    "https-browserify": {
      "packages": {
        "browserify>url": true,
        "stream-http": true
      }
    },
    "json-rpc-engine": {
      "packages": {
        "eth-rpc-errors": true,
        "json-rpc-engine>@metamask/safe-event-emitter": true
      }
    },
    "json-rpc-engine>@metamask/safe-event-emitter": {
      "globals": {
        "setTimeout": true
      },
      "packages": {
        "webpack>events": true
      }
    },
    "json-rpc-middleware-stream": {
      "globals": {
        "console.warn": true,
        "setTimeout": true
      },
      "packages": {
        "@metamask/safe-event-emitter": true,
        "readable-stream": true
      }
    },
    "jsonschema": {
      "packages": {
        "browserify>url": true
      }
    },
    "koa>content-disposition>safe-buffer": {
      "packages": {
        "browserify>buffer": true
      }
    },
    "koa>is-generator-function": {
      "packages": {
        "koa>is-generator-function>has-tostringtag": true
      }
    },
    "koa>is-generator-function>has-tostringtag": {
      "packages": {
        "string.prototype.matchall>has-symbols": true
      }
    },
    "localforage": {
      "globals": {
        "Blob": true,
        "BlobBuilder": true,
        "FileReader": true,
        "IDBKeyRange": true,
        "MSBlobBuilder": true,
        "MozBlobBuilder": true,
        "OIndexedDB": true,
        "WebKitBlobBuilder": true,
        "atob": true,
        "btoa": true,
        "console.error": true,
        "console.info": true,
        "console.warn": true,
        "define": true,
        "fetch": true,
        "indexedDB": true,
        "localStorage": true,
        "mozIndexedDB": true,
        "msIndexedDB": true,
        "navigator.platform": true,
        "navigator.userAgent": true,
        "openDatabase": true,
        "setTimeout": true,
        "webkitIndexedDB": true
      }
    },
    "lodash": {
      "globals": {
        "clearTimeout": true,
        "define": true,
        "setTimeout": true
      }
    },
    "loglevel": {
      "globals": {
        "console": true,
        "define": true,
        "document.cookie": true,
        "localStorage": true,
        "log": "write",
        "navigator": true
      }
    },
    "luxon": {
      "globals": {
        "Intl": true
      }
    },
    "nanoid": {
      "globals": {
        "crypto": true,
        "msCrypto": true,
        "navigator": true
      }
    },
    "nock>debug": {
      "globals": {
        "console": true,
        "document": true,
        "localStorage": true,
        "navigator": true,
        "process": true
      },
      "packages": {
        "nock>debug>ms": true,
        "process": true
      }
    },
    "node-fetch": {
      "globals": {
        "Headers": true,
        "Request": true,
        "Response": true,
        "fetch": true
      }
    },
    "path-browserify": {
      "packages": {
        "process": true
      }
    },
    "process": {
      "globals": {
        "clearTimeout": true,
        "setTimeout": true
      }
    },
    "promise-to-callback": {
      "packages": {
        "promise-to-callback>is-fn": true,
        "promise-to-callback>set-immediate-shim": true
      }
    },
    "promise-to-callback>set-immediate-shim": {
      "globals": {
        "setTimeout.apply": true
      },
      "packages": {
        "browserify>timers-browserify": true
      }
    },
    "prop-types": {
      "globals": {
        "console": true
      },
      "packages": {
        "prop-types>react-is": true,
        "react>object-assign": true
      }
    },
    "prop-types>react-is": {
      "globals": {
        "console": true
      }
    },
    "qrcode-generator": {
      "globals": {
        "define": true
      }
    },
    "qrcode.react": {
      "globals": {
        "Path2D": true,
        "devicePixelRatio": true
      },
      "packages": {
        "react": true
      }
    },
    "react": {
      "globals": {
        "console": true
      },
      "packages": {
        "prop-types": true,
        "react>object-assign": true
      }
    },
    "react-beautiful-dnd": {
      "globals": {
        "Element.prototype": true,
        "__REDUX_DEVTOOLS_EXTENSION_COMPOSE__": true,
        "addEventListener": true,
        "cancelAnimationFrame": true,
        "clearTimeout": true,
        "console": true,
        "document": true,
        "getComputedStyle": true,
        "pageXOffset": true,
        "pageYOffset": true,
        "removeEventListener": true,
        "requestAnimationFrame": true,
        "scrollBy": true,
        "setTimeout": true
      },
      "packages": {
        "@babel/runtime": true,
        "react": true,
        "react-beautiful-dnd>css-box-model": true,
        "react-beautiful-dnd>memoize-one": true,
        "react-beautiful-dnd>raf-schd": true,
        "react-beautiful-dnd>use-memo-one": true,
        "react-dom": true,
        "react-redux": true,
        "redux": true
      }
    },
    "react-beautiful-dnd>css-box-model": {
      "globals": {
        "getComputedStyle": true,
        "pageXOffset": true,
        "pageYOffset": true
      },
      "packages": {
        "react-router-dom>tiny-invariant": true
      }
    },
    "react-beautiful-dnd>raf-schd": {
      "globals": {
        "cancelAnimationFrame": true,
        "requestAnimationFrame": true
      }
    },
    "react-beautiful-dnd>use-memo-one": {
      "packages": {
        "react": true
      }
    },
    "react-chartjs-2": {
      "globals": {
        "setTimeout": true
      },
      "packages": {
        "chart.js": true,
        "react": true
      }
    },
    "react-devtools": {
      "packages": {
        "react-devtools>react-devtools-core": true
      }
    },
    "react-devtools>react-devtools-core": {
      "globals": {
        "WebSocket": true,
        "setTimeout": true
      }
    },
    "react-dnd-html5-backend": {
      "globals": {
        "addEventListener": true,
        "clearTimeout": true,
        "removeEventListener": true
      }
    },
    "react-dom": {
      "globals": {
        "HTMLIFrameElement": true,
        "MSApp": true,
        "__REACT_DEVTOOLS_GLOBAL_HOOK__": true,
        "addEventListener": true,
        "clearTimeout": true,
        "clipboardData": true,
        "console": true,
        "dispatchEvent": true,
        "document": true,
        "event": "write",
        "jest": true,
        "location.protocol": true,
        "navigator.userAgent.indexOf": true,
        "performance": true,
        "removeEventListener": true,
        "self": true,
        "setTimeout": true,
        "top": true,
        "trustedTypes": true
      },
      "packages": {
        "prop-types": true,
        "react": true,
        "react-dom>scheduler": true,
        "react>object-assign": true
      }
    },
    "react-dom>scheduler": {
      "globals": {
        "MessageChannel": true,
        "cancelAnimationFrame": true,
        "clearTimeout": true,
        "console": true,
        "navigator": true,
        "performance": true,
        "requestAnimationFrame": true,
        "setTimeout": true
      }
    },
    "react-focus-lock": {
      "globals": {
        "addEventListener": true,
        "console.error": true,
        "console.warn": true,
        "document": true,
        "removeEventListener": true,
        "setTimeout": true
      },
      "packages": {
        "@babel/runtime": true,
        "prop-types": true,
        "react": true,
        "react-focus-lock>focus-lock": true,
        "react-focus-lock>react-clientside-effect": true,
        "react-focus-lock>use-callback-ref": true,
        "react-focus-lock>use-sidecar": true
      }
    },
    "react-focus-lock>focus-lock": {
      "globals": {
        "HTMLIFrameElement": true,
        "Node.DOCUMENT_FRAGMENT_NODE": true,
        "Node.DOCUMENT_NODE": true,
        "Node.DOCUMENT_POSITION_CONTAINED_BY": true,
        "Node.DOCUMENT_POSITION_CONTAINS": true,
        "Node.ELEMENT_NODE": true,
        "console.error": true,
        "console.warn": true,
        "document": true,
        "getComputedStyle": true,
        "setTimeout": true
      },
      "packages": {
        "@swc/helpers>tslib": true
      }
    },
    "react-focus-lock>react-clientside-effect": {
      "packages": {
        "@babel/runtime": true,
        "react": true
      }
    },
    "react-focus-lock>use-callback-ref": {
      "packages": {
        "react": true
      }
    },
    "react-focus-lock>use-sidecar": {
      "globals": {
        "console.error": true
      },
      "packages": {
        "@swc/helpers>tslib": true,
        "react": true,
        "react-focus-lock>use-sidecar>detect-node-es": true
      }
    },
    "react-idle-timer": {
      "globals": {
        "clearTimeout": true,
        "document": true,
        "setTimeout": true
      },
      "packages": {
        "prop-types": true,
        "react": true
      }
    },
    "react-inspector": {
      "globals": {
        "Node": true,
        "chromeDark": true,
        "chromeLight": true
      },
      "packages": {
        "react": true
      }
    },
    "react-markdown": {
      "globals": {
        "console.warn": true
      },
      "packages": {
        "prop-types": true,
        "react": true,
        "react-markdown>comma-separated-tokens": true,
        "react-markdown>property-information": true,
        "react-markdown>react-is": true,
        "react-markdown>remark-parse": true,
        "react-markdown>remark-rehype": true,
        "react-markdown>space-separated-tokens": true,
        "react-markdown>style-to-object": true,
        "react-markdown>unified": true,
        "react-markdown>unist-util-visit": true,
        "react-markdown>vfile": true
      }
    },
    "react-markdown>property-information": {
      "packages": {
        "watchify>xtend": true
      }
    },
    "react-markdown>react-is": {
      "globals": {
        "console": true
      }
    },
    "react-markdown>remark-parse": {
      "packages": {
        "react-markdown>remark-parse>mdast-util-from-markdown": true
      }
    },
    "react-markdown>remark-parse>mdast-util-from-markdown": {
      "packages": {
        "react-markdown>remark-parse>mdast-util-from-markdown>mdast-util-to-string": true,
        "react-markdown>remark-parse>mdast-util-from-markdown>micromark": true,
        "react-markdown>remark-parse>mdast-util-from-markdown>unist-util-stringify-position": true,
        "react-syntax-highlighter>refractor>parse-entities": true
      }
    },
    "react-markdown>remark-parse>mdast-util-from-markdown>micromark": {
      "packages": {
        "react-syntax-highlighter>refractor>parse-entities": true
      }
    },
    "react-markdown>remark-rehype": {
      "packages": {
        "react-markdown>remark-rehype>mdast-util-to-hast": true
      }
    },
    "react-markdown>remark-rehype>mdast-util-to-hast": {
      "globals": {
        "console.warn": true
      },
      "packages": {
        "@storybook/addon-docs>remark-external-links>mdast-util-definitions": true,
        "react-markdown>remark-rehype>mdast-util-to-hast>mdurl": true,
        "react-markdown>remark-rehype>mdast-util-to-hast>unist-builder": true,
        "react-markdown>remark-rehype>mdast-util-to-hast>unist-util-generated": true,
        "react-markdown>remark-rehype>mdast-util-to-hast>unist-util-position": true,
        "react-markdown>unist-util-visit": true
      }
    },
    "react-markdown>style-to-object": {
      "packages": {
        "react-markdown>style-to-object>inline-style-parser": true
      }
    },
    "react-markdown>unified": {
      "packages": {
        "mocha>yargs-unparser>is-plain-obj": true,
        "react-markdown>unified>bail": true,
        "react-markdown>unified>extend": true,
        "react-markdown>unified>is-buffer": true,
        "react-markdown>unified>trough": true,
        "react-markdown>vfile": true
      }
    },
    "react-markdown>unist-util-visit": {
      "packages": {
        "react-markdown>unist-util-visit>unist-util-visit-parents": true
      }
    },
    "react-markdown>unist-util-visit>unist-util-visit-parents": {
      "packages": {
        "react-markdown>unist-util-visit>unist-util-is": true
      }
    },
    "react-markdown>vfile": {
      "packages": {
        "path-browserify": true,
        "process": true,
        "react-markdown>vfile>is-buffer": true,
        "react-markdown>vfile>replace-ext": true,
        "react-markdown>vfile>vfile-message": true
      }
    },
    "react-markdown>vfile>replace-ext": {
      "packages": {
        "path-browserify": true
      }
    },
    "react-markdown>vfile>vfile-message": {
      "packages": {
        "react-markdown>vfile>unist-util-stringify-position": true
      }
    },
    "react-popper": {
      "globals": {
        "document": true
      },
      "packages": {
        "@popperjs/core": true,
        "react": true,
        "react-popper>react-fast-compare": true,
        "react-popper>warning": true
      }
    },
    "react-popper>react-fast-compare": {
      "globals": {
        "Element": true,
        "console.warn": true
      }
    },
    "react-popper>warning": {
      "globals": {
        "console": true
      }
    },
    "react-redux": {
      "globals": {
        "console": true,
        "document": true
      },
      "packages": {
        "prop-types": true,
        "react": true,
        "react-dom": true,
        "react-redux>@babel/runtime": true,
        "react-redux>hoist-non-react-statics": true,
        "react-redux>react-is": true
      }
    },
    "react-redux>hoist-non-react-statics": {
      "packages": {
        "prop-types>react-is": true
      }
    },
    "react-redux>react-is": {
      "globals": {
        "console": true
      }
    },
    "react-responsive-carousel": {
      "globals": {
        "HTMLElement": true,
        "addEventListener": true,
        "clearTimeout": true,
        "console.warn": true,
        "document": true,
        "getComputedStyle": true,
        "removeEventListener": true,
        "setTimeout": true
      },
      "packages": {
        "classnames": true,
        "react": true,
        "react-dom": true,
        "react-responsive-carousel>react-easy-swipe": true
      }
    },
    "react-responsive-carousel>react-easy-swipe": {
      "globals": {
        "addEventListener": true,
        "define": true,
        "document.addEventListener": true,
        "document.removeEventListener": true
      },
      "packages": {
        "prop-types": true,
        "react": true
      }
    },
    "react-router-dom": {
      "packages": {
        "prop-types": true,
        "react": true,
        "react-router-dom>history": true,
        "react-router-dom>react-router": true,
        "react-router-dom>tiny-invariant": true,
        "react-router-dom>tiny-warning": true
      }
    },
    "react-router-dom>history": {
      "globals": {
        "addEventListener": true,
        "confirm": true,
        "document": true,
        "history": true,
        "location": true,
        "navigator.userAgent": true,
        "removeEventListener": true
      },
      "packages": {
        "react-router-dom>history>resolve-pathname": true,
        "react-router-dom>history>value-equal": true,
        "react-router-dom>tiny-invariant": true,
        "react-router-dom>tiny-warning": true
      }
    },
    "react-router-dom>react-router": {
      "packages": {
        "prop-types": true,
        "prop-types>react-is": true,
        "react": true,
        "react-redux>hoist-non-react-statics": true,
        "react-router-dom>react-router>history": true,
        "react-router-dom>react-router>mini-create-react-context": true,
        "react-router-dom>tiny-invariant": true,
        "react-router-dom>tiny-warning": true,
        "sinon>nise>path-to-regexp": true
      }
    },
    "react-router-dom>react-router>history": {
      "globals": {
        "addEventListener": true,
        "confirm": true,
        "document": true,
        "history": true,
        "location": true,
        "navigator.userAgent": true,
        "removeEventListener": true
      },
      "packages": {
        "react-router-dom>history>resolve-pathname": true,
        "react-router-dom>history>value-equal": true,
        "react-router-dom>tiny-invariant": true,
        "react-router-dom>tiny-warning": true
      }
    },
    "react-router-dom>react-router>mini-create-react-context": {
      "packages": {
        "@babel/runtime": true,
        "prop-types": true,
        "react": true,
        "react-router-dom>react-router>mini-create-react-context>gud": true,
        "react-router-dom>tiny-warning": true
      }
    },
    "react-router-dom>tiny-warning": {
      "globals": {
        "console": true
      }
    },
    "react-simple-file-input": {
      "globals": {
        "File": true,
        "FileReader": true,
        "console.warn": true
      },
      "packages": {
        "prop-types": true,
        "react": true
      }
    },
    "react-syntax-highlighter>refractor>parse-entities": {
      "globals": {
        "document.createElement": true
      }
    },
    "react-tippy": {
      "globals": {
        "Element": true,
        "MSStream": true,
        "MutationObserver": true,
        "addEventListener": true,
        "clearTimeout": true,
        "console.error": true,
        "console.warn": true,
        "define": true,
        "document": true,
        "getComputedStyle": true,
        "innerHeight": true,
        "innerWidth": true,
        "navigator.maxTouchPoints": true,
        "navigator.msMaxTouchPoints": true,
        "navigator.userAgent": true,
        "performance": true,
        "requestAnimationFrame": true,
        "setTimeout": true
      },
      "packages": {
        "react": true,
        "react-dom": true,
        "react-tippy>popper.js": true
      }
    },
    "react-tippy>popper.js": {
      "globals": {
        "MSInputMethodContext": true,
        "Node.DOCUMENT_POSITION_FOLLOWING": true,
        "cancelAnimationFrame": true,
        "console.warn": true,
        "define": true,
        "devicePixelRatio": true,
        "document": true,
        "getComputedStyle": true,
        "innerHeight": true,
        "innerWidth": true,
        "navigator.userAgent": true,
        "requestAnimationFrame": true,
        "setTimeout": true
      }
    },
    "react-toggle-button": {
      "globals": {
        "clearTimeout": true,
        "console.warn": true,
        "define": true,
        "performance": true,
        "setTimeout": true
      },
      "packages": {
        "react": true
      }
    },
    "readable-stream": {
      "packages": {
        "browserify>browser-resolve": true,
        "browserify>buffer": true,
        "browserify>string_decoder": true,
        "process": true,
        "pumpify>inherits": true,
        "readable-stream>util-deprecate": true,
        "webpack>events": true
      }
    },
    "readable-stream-2>core-util-is": {
      "packages": {
        "browserify>insert-module-globals>is-buffer": true
      }
    },
    "readable-stream-2>process-nextick-args": {
      "packages": {
        "process": true
      }
    },
    "readable-stream>util-deprecate": {
      "globals": {
        "console.trace": true,
        "console.warn": true,
        "localStorage": true
      }
    },
    "redux": {
      "globals": {
        "console": true
      },
      "packages": {
        "@babel/runtime": true
      }
    },
    "semver": {
      "globals": {
        "console.error": true
      },
      "packages": {
        "process": true
      }
    },
    "sinon>nise>path-to-regexp": {
      "packages": {
        "sinon>nise>path-to-regexp>isarray": true
      }
    },
    "stream-browserify": {
      "packages": {
        "pumpify>inherits": true,
        "readable-stream": true,
        "webpack>events": true
      }
    },
    "stream-http": {
      "globals": {
        "AbortController": true,
        "Blob": true,
        "MSStreamReader": true,
        "ReadableStream": true,
        "WritableStream": true,
        "XDomainRequest": true,
        "XMLHttpRequest": true,
        "clearTimeout": true,
        "fetch": true,
        "location.protocol.search": true,
        "setTimeout": true
      },
      "packages": {
        "browserify>buffer": true,
        "browserify>url": true,
        "process": true,
        "pumpify>inherits": true,
        "readable-stream": true,
        "stream-http>builtin-status-codes": true,
        "watchify>xtend": true
      }
    },
    "string.prototype.matchall>call-bind": {
      "packages": {
        "browserify>has>function-bind": true,
        "string.prototype.matchall>call-bind>es-define-property": true,
        "string.prototype.matchall>call-bind>es-errors": true,
        "string.prototype.matchall>call-bind>set-function-length": true,
        "string.prototype.matchall>get-intrinsic": true
      }
    },
    "string.prototype.matchall>call-bind>es-define-property": {
      "packages": {
        "string.prototype.matchall>get-intrinsic": true
      }
    },
    "string.prototype.matchall>call-bind>set-function-length": {
      "packages": {
        "string.prototype.matchall>call-bind>es-errors": true,
        "string.prototype.matchall>define-properties>define-data-property": true,
        "string.prototype.matchall>es-abstract>gopd": true,
        "string.prototype.matchall>es-abstract>has-property-descriptors": true,
        "string.prototype.matchall>get-intrinsic": true
      }
    },
    "string.prototype.matchall>define-properties": {
      "packages": {
        "@lavamoat/lavapack>json-stable-stringify>object-keys": true,
        "string.prototype.matchall>define-properties>define-data-property": true,
        "string.prototype.matchall>es-abstract>has-property-descriptors": true
      }
    },
    "string.prototype.matchall>define-properties>define-data-property": {
      "packages": {
        "string.prototype.matchall>call-bind>es-define-property": true,
        "string.prototype.matchall>call-bind>es-errors": true,
        "string.prototype.matchall>es-abstract>gopd": true
      }
    },
    "string.prototype.matchall>es-abstract>array-buffer-byte-length": {
      "packages": {
        "string.prototype.matchall>call-bind": true,
        "string.prototype.matchall>es-abstract>is-array-buffer": true
      }
    },
    "string.prototype.matchall>es-abstract>available-typed-arrays": {
      "packages": {
        "string.prototype.matchall>es-abstract>typed-array-length>possible-typed-array-names": true
      }
    },
    "string.prototype.matchall>es-abstract>es-to-primitive>is-symbol": {
      "packages": {
        "string.prototype.matchall>has-symbols": true
      }
    },
    "string.prototype.matchall>es-abstract>gopd": {
      "packages": {
        "string.prototype.matchall>get-intrinsic": true
      }
    },
    "string.prototype.matchall>es-abstract>has-property-descriptors": {
      "packages": {
        "string.prototype.matchall>call-bind>es-define-property": true
      }
    },
    "string.prototype.matchall>es-abstract>is-array-buffer": {
      "packages": {
        "string.prototype.matchall>call-bind": true,
        "string.prototype.matchall>get-intrinsic": true
      }
    },
    "string.prototype.matchall>es-abstract>is-callable": {
      "globals": {
        "document": true
      }
    },
    "string.prototype.matchall>es-abstract>is-regex": {
      "packages": {
        "koa>is-generator-function>has-tostringtag": true,
        "string.prototype.matchall>call-bind": true
      }
    },
    "string.prototype.matchall>es-abstract>is-shared-array-buffer": {
      "packages": {
        "string.prototype.matchall>call-bind": true
      }
    },
    "string.prototype.matchall>es-abstract>object-inspect": {
      "globals": {
        "HTMLElement": true,
        "WeakRef": true
      },
      "packages": {
        "browserify>browser-resolve": true
      }
    },
    "string.prototype.matchall>get-intrinsic": {
      "globals": {
        "AggregateError": true,
        "FinalizationRegistry": true,
        "WeakRef": true
      },
      "packages": {
        "browserify>has>function-bind": true,
        "depcheck>is-core-module>hasown": true,
        "string.prototype.matchall>call-bind>es-errors": true,
        "string.prototype.matchall>es-abstract>has-proto": true,
        "string.prototype.matchall>has-symbols": true
      }
    },
    "string.prototype.matchall>internal-slot": {
      "packages": {
        "depcheck>is-core-module>hasown": true,
        "string.prototype.matchall>call-bind>es-errors": true,
        "string.prototype.matchall>side-channel": true
      }
    },
    "string.prototype.matchall>regexp.prototype.flags": {
      "packages": {
        "string.prototype.matchall>call-bind": true,
        "string.prototype.matchall>call-bind>es-errors": true,
        "string.prototype.matchall>define-properties": true,
        "string.prototype.matchall>regexp.prototype.flags>set-function-name": true
      }
    },
    "string.prototype.matchall>regexp.prototype.flags>set-function-name": {
      "packages": {
        "string.prototype.matchall>call-bind>es-errors": true,
        "string.prototype.matchall>define-properties>define-data-property": true,
        "string.prototype.matchall>es-abstract>function.prototype.name>functions-have-names": true,
        "string.prototype.matchall>es-abstract>has-property-descriptors": true
      }
    },
    "string.prototype.matchall>side-channel": {
      "packages": {
        "string.prototype.matchall>call-bind": true,
        "string.prototype.matchall>es-abstract>object-inspect": true,
        "string.prototype.matchall>get-intrinsic": true
      }
    },
    "superstruct": {
      "globals": {
        "console.warn": true,
        "define": true
      }
    },
    "terser>source-map-support>buffer-from": {
      "packages": {
        "browserify>buffer": true
      }
    },
    "uuid": {
      "globals": {
        "crypto": true,
        "msCrypto": true
      }
    },
    "web3": {
      "globals": {
        "XMLHttpRequest": true
      }
    },
    "web3-stream-provider": {
      "globals": {
        "setTimeout": true
      },
      "packages": {
        "browserify>util": true,
        "readable-stream": true,
        "web3-stream-provider>uuid": true
      }
    },
    "web3-stream-provider>uuid": {
      "globals": {
        "crypto": true
      }
    },
    "webextension-polyfill": {
      "globals": {
        "browser": true,
        "chrome": true,
        "console.error": true,
        "console.warn": true,
        "define": true
      }
    },
    "webpack>events": {
      "globals": {
        "console": true
      }
    }
  }
}<|MERGE_RESOLUTION|>--- conflicted
+++ resolved
@@ -1653,14 +1653,7 @@
         "@metamask/base-controller": true,
         "@metamask/controller-utils": true,
         "@metamask/eth-sig-util": true,
-<<<<<<< HEAD
-        "@metamask/message-manager>@metamask/base-controller": true,
-        "@metamask/message-manager>@metamask/controller-utils": true,
-        "@metamask/utils": true,
-=======
         "@metamask/message-manager>@metamask/utils": true,
-        "@metamask/message-manager>jsonschema": true,
->>>>>>> 9d668dd1
         "browserify>buffer": true,
         "jsonschema": true,
         "uuid": true,
@@ -2302,44 +2295,6 @@
         "webpack>events": true
       }
     },
-<<<<<<< HEAD
-    "@metamask/signature-controller>@metamask/base-controller": {
-      "globals": {
-        "setTimeout": true
-      },
-      "packages": {
-        "immer": true
-      }
-    },
-    "@metamask/signature-controller>@metamask/message-manager": {
-      "packages": {
-        "@metamask/controller-utils": true,
-        "@metamask/eth-sig-util": true,
-        "@metamask/signature-controller>@metamask/base-controller": true,
-        "@metamask/signature-controller>@metamask/utils": true,
-        "browserify>buffer": true,
-        "jsonschema": true,
-        "uuid": true,
-        "webpack>events": true
-      }
-    },
-    "@metamask/signature-controller>@metamask/utils": {
-      "globals": {
-        "TextDecoder": true,
-        "TextEncoder": true
-      },
-      "packages": {
-        "@metamask/utils>@metamask/superstruct": true,
-        "@metamask/utils>@scure/base": true,
-        "@metamask/utils>pony-cause": true,
-        "@noble/hashes": true,
-        "browserify>buffer": true,
-        "nock>debug": true,
-        "semver": true
-      }
-    },
-=======
->>>>>>> 9d668dd1
     "@metamask/smart-transactions-controller": {
       "globals": {
         "URLSearchParams": true,
