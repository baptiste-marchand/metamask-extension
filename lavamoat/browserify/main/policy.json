{
  "resources": {
    "@babel/runtime": {
      "globals": {
        "regeneratorRuntime": "write"
      }
    },
    "@ensdomains/content-hash": {
      "globals": {
        "console.warn": true
      },
      "packages": {
        "@ensdomains/content-hash>cids": true,
        "@ensdomains/content-hash>js-base64": true,
        "@ensdomains/content-hash>multicodec": true,
        "@ensdomains/content-hash>multihashes": true,
        "browserify>buffer": true
      }
    },
    "@ensdomains/content-hash>cids": {
      "packages": {
        "@ensdomains/content-hash>cids>multibase": true,
        "@ensdomains/content-hash>cids>multihashes": true,
        "@ensdomains/content-hash>cids>uint8arrays": true,
        "@ensdomains/content-hash>multicodec": true
      }
    },
    "@ensdomains/content-hash>cids>multibase": {
      "globals": {
        "TextDecoder": true,
        "TextEncoder": true
      },
      "packages": {
        "@ensdomains/content-hash>cids>multibase>@multiformats/base-x": true
      }
    },
    "@ensdomains/content-hash>cids>multihashes": {
      "packages": {
        "@ensdomains/content-hash>cids>multibase": true,
        "@ensdomains/content-hash>cids>multihashes>varint": true,
        "@ensdomains/content-hash>cids>uint8arrays": true
      }
    },
    "@ensdomains/content-hash>cids>uint8arrays": {
      "globals": {
        "TextDecoder": true,
        "TextEncoder": true
      },
      "packages": {
        "@ensdomains/content-hash>cids>multibase": true
      }
    },
    "@ensdomains/content-hash>js-base64": {
      "globals": {
        "Base64": "write",
        "TextDecoder": true,
        "TextEncoder": true,
        "atob": true,
        "btoa": true,
        "define": true
      },
      "packages": {
        "browserify>buffer": true
      }
    },
    "@ensdomains/content-hash>multicodec": {
      "packages": {
        "@ensdomains/content-hash>multicodec>uint8arrays": true,
        "sass-embedded>varint": true
      }
    },
    "@ensdomains/content-hash>multicodec>uint8arrays": {
      "globals": {
        "Buffer": true,
        "TextDecoder": true,
        "TextEncoder": true
      },
      "packages": {
        "@ensdomains/content-hash>multicodec>uint8arrays>multiformats": true
      }
    },
    "@ensdomains/content-hash>multicodec>uint8arrays>multiformats": {
      "globals": {
        "TextDecoder": true,
        "TextEncoder": true,
        "console.warn": true,
        "crypto.subtle.digest": true
      }
    },
    "@ensdomains/content-hash>multihashes": {
      "packages": {
        "@ensdomains/content-hash>multihashes>multibase": true,
        "@ensdomains/content-hash>multihashes>varint": true,
        "@ensdomains/content-hash>multihashes>web-encoding": true,
        "browserify>buffer": true
      }
    },
    "@ensdomains/content-hash>multihashes>multibase": {
      "packages": {
        "@ensdomains/content-hash>multihashes>multibase>base-x": true,
        "@ensdomains/content-hash>multihashes>web-encoding": true,
        "browserify>buffer": true
      }
    },
    "@ensdomains/content-hash>multihashes>multibase>base-x": {
      "packages": {
        "koa>content-disposition>safe-buffer": true
      }
    },
    "@ensdomains/content-hash>multihashes>web-encoding": {
      "globals": {
        "TextDecoder": true,
        "TextEncoder": true
      },
      "packages": {
        "browserify>util": true
      }
    },
    "@ethereumjs/tx": {
      "packages": {
        "@ethereumjs/tx>@ethereumjs/common": true,
        "@ethereumjs/tx>@ethereumjs/rlp": true,
        "@ethereumjs/tx>@ethereumjs/util": true,
        "@ethereumjs/tx>ethereum-cryptography": true,
        "browserify>buffer": true,
        "browserify>insert-module-globals>is-buffer": true
      }
    },
    "@ethereumjs/tx>@ethereumjs/common": {
      "packages": {
        "@ethereumjs/tx>@ethereumjs/common>crc-32": true,
        "@ethereumjs/tx>@ethereumjs/util": true,
        "browserify>buffer": true,
        "webpack>events": true
      }
    },
    "@ethereumjs/tx>@ethereumjs/common>crc-32": {
      "globals": {
        "DO_NOT_EXPORT_CRC": true,
        "define": true
      }
    },
    "@ethereumjs/tx>@ethereumjs/rlp": {
      "globals": {
        "TextEncoder": true
      }
    },
    "@ethereumjs/tx>@ethereumjs/util": {
      "globals": {
        "console.warn": true
      },
      "packages": {
        "@ethereumjs/tx>@ethereumjs/rlp": true,
        "@ethereumjs/tx>@ethereumjs/util>micro-ftch": true,
        "@ethereumjs/tx>ethereum-cryptography": true,
        "browserify>buffer": true,
        "browserify>insert-module-globals>is-buffer": true,
        "webpack>events": true
      }
    },
    "@ethereumjs/tx>@ethereumjs/util>micro-ftch": {
      "globals": {
        "Headers": true,
        "TextDecoder": true,
        "URL": true,
        "btoa": true,
        "fetch": true
      },
      "packages": {
        "browserify>browserify-zlib": true,
        "browserify>buffer": true,
        "browserify>url": true,
        "browserify>util": true,
        "https-browserify": true,
        "process": true,
        "stream-http": true
      }
    },
    "@ethereumjs/tx>ethereum-cryptography": {
      "globals": {
        "TextDecoder": true,
        "crypto": true
      },
      "packages": {
        "@ethereumjs/tx>ethereum-cryptography>@scure/bip32": true,
        "@metamask/message-signing-snap>@noble/curves": true,
        "@noble/hashes": true
      }
    },
    "@ethereumjs/tx>ethereum-cryptography>@scure/bip32": {
      "packages": {
        "@metamask/message-signing-snap>@noble/curves": true,
        "@metamask/utils>@scure/base": true,
        "@noble/hashes": true
      }
    },
    "@ethersproject/abi": {
      "globals": {
        "console.log": true
      },
      "packages": {
        "@ethersproject/bignumber": true,
        "@ethersproject/bytes": true,
        "@ethersproject/hash": true,
        "ethers>@ethersproject/address": true,
        "ethers>@ethersproject/constants": true,
        "ethers>@ethersproject/keccak256": true,
        "ethers>@ethersproject/logger": true,
        "ethers>@ethersproject/properties": true,
        "ethers>@ethersproject/strings": true
      }
    },
    "@ethersproject/bignumber": {
      "packages": {
        "@ethersproject/bytes": true,
        "bn.js": true,
        "ethers>@ethersproject/logger": true
      }
    },
    "@ethersproject/bytes": {
      "packages": {
        "ethers>@ethersproject/logger": true
      }
    },
    "@ethersproject/contracts": {
      "globals": {
        "setTimeout": true
      },
      "packages": {
        "@ethersproject/abi": true,
        "@ethersproject/bignumber": true,
        "@ethersproject/bytes": true,
        "ethers>@ethersproject/abstract-provider": true,
        "ethers>@ethersproject/abstract-signer": true,
        "ethers>@ethersproject/address": true,
        "ethers>@ethersproject/logger": true,
        "ethers>@ethersproject/properties": true,
        "ethers>@ethersproject/transactions": true
      }
    },
    "@ethersproject/hash": {
      "packages": {
        "@ethersproject/bignumber": true,
        "@ethersproject/bytes": true,
        "ethers>@ethersproject/address": true,
        "ethers>@ethersproject/base64": true,
        "ethers>@ethersproject/keccak256": true,
        "ethers>@ethersproject/logger": true,
        "ethers>@ethersproject/properties": true,
        "ethers>@ethersproject/strings": true
      }
    },
    "@ethersproject/hdnode": {
      "packages": {
        "@ethersproject/bignumber": true,
        "@ethersproject/bytes": true,
        "ethers>@ethersproject/basex": true,
        "ethers>@ethersproject/logger": true,
        "ethers>@ethersproject/pbkdf2": true,
        "ethers>@ethersproject/properties": true,
        "ethers>@ethersproject/sha2": true,
        "ethers>@ethersproject/signing-key": true,
        "ethers>@ethersproject/strings": true,
        "ethers>@ethersproject/transactions": true,
        "ethers>@ethersproject/wordlists": true
      }
    },
    "@ethersproject/providers": {
      "globals": {
        "WebSocket": true,
        "clearInterval": true,
        "clearTimeout": true,
        "console.log": true,
        "console.warn": true,
        "setInterval": true,
        "setTimeout": true
      },
      "packages": {
        "@ethersproject/bignumber": true,
        "@ethersproject/bytes": true,
        "@ethersproject/hash": true,
        "@ethersproject/providers>@ethersproject/web": true,
        "@ethersproject/providers>bech32": true,
        "@metamask/test-bundler>@ethersproject/networks": true,
        "ethers>@ethersproject/abstract-provider": true,
        "ethers>@ethersproject/abstract-signer": true,
        "ethers>@ethersproject/address": true,
        "ethers>@ethersproject/base64": true,
        "ethers>@ethersproject/basex": true,
        "ethers>@ethersproject/constants": true,
        "ethers>@ethersproject/logger": true,
        "ethers>@ethersproject/properties": true,
        "ethers>@ethersproject/random": true,
        "ethers>@ethersproject/sha2": true,
        "ethers>@ethersproject/strings": true,
        "ethers>@ethersproject/transactions": true
      }
    },
    "@ethersproject/providers>@ethersproject/random": {
      "globals": {
        "crypto.getRandomValues": true
      }
    },
    "@ethersproject/providers>@ethersproject/web": {
      "globals": {
        "clearTimeout": true,
        "fetch": true,
        "setTimeout": true
      },
      "packages": {
        "@ethersproject/bytes": true,
        "ethers>@ethersproject/base64": true,
        "ethers>@ethersproject/logger": true,
        "ethers>@ethersproject/properties": true,
        "ethers>@ethersproject/strings": true
      }
    },
    "@ethersproject/wallet": {
      "packages": {
        "@ethersproject/bytes": true,
        "@ethersproject/hash": true,
        "@ethersproject/hdnode": true,
        "ethers>@ethersproject/abstract-provider": true,
        "ethers>@ethersproject/abstract-signer": true,
        "ethers>@ethersproject/address": true,
        "ethers>@ethersproject/json-wallets": true,
        "ethers>@ethersproject/keccak256": true,
        "ethers>@ethersproject/logger": true,
        "ethers>@ethersproject/properties": true,
        "ethers>@ethersproject/random": true,
        "ethers>@ethersproject/signing-key": true,
        "ethers>@ethersproject/transactions": true
      }
    },
    "@keystonehq/bc-ur-registry-eth": {
      "packages": {
        "@ethereumjs/tx>@ethereumjs/util": true,
        "@keystonehq/bc-ur-registry-eth>@keystonehq/bc-ur-registry": true,
        "@metamask/eth-trezor-keyring>hdkey": true,
        "browserify>buffer": true,
        "uuid": true
      }
    },
    "@keystonehq/bc-ur-registry-eth>@keystonehq/bc-ur-registry": {
      "globals": {
        "define": true
      },
      "packages": {
        "@ngraveio/bc-ur": true,
        "@swc/helpers>tslib": true,
        "browserify>buffer": true,
        "buffer": true,
        "ethereumjs-util>ethereum-cryptography>bs58check": true
      }
    },
    "@keystonehq/metamask-airgapped-keyring": {
      "packages": {
        "@ethereumjs/tx": true,
        "@keystonehq/bc-ur-registry-eth": true,
        "@keystonehq/metamask-airgapped-keyring>@keystonehq/base-eth-keyring": true,
        "@keystonehq/metamask-airgapped-keyring>@metamask/obs-store": true,
        "browserify>buffer": true,
        "ethereumjs-util>rlp": true,
        "uuid": true,
        "webpack>events": true
      }
    },
    "@keystonehq/metamask-airgapped-keyring>@keystonehq/base-eth-keyring": {
      "packages": {
        "@ethereumjs/tx": true,
        "@ethereumjs/tx>@ethereumjs/util": true,
        "@keystonehq/bc-ur-registry-eth": true,
        "@keystonehq/metamask-airgapped-keyring>@keystonehq/base-eth-keyring>rlp": true,
        "@metamask/eth-trezor-keyring>hdkey": true,
        "browserify>buffer": true,
        "uuid": true
      }
    },
    "@keystonehq/metamask-airgapped-keyring>@keystonehq/base-eth-keyring>rlp": {
      "globals": {
        "TextEncoder": true
      }
    },
    "@keystonehq/metamask-airgapped-keyring>@metamask/obs-store": {
      "packages": {
        "@keystonehq/metamask-airgapped-keyring>@metamask/obs-store>@metamask/safe-event-emitter": true,
        "@keystonehq/metamask-airgapped-keyring>@metamask/obs-store>through2": true,
        "stream-browserify": true
      }
    },
    "@keystonehq/metamask-airgapped-keyring>@metamask/obs-store>@metamask/safe-event-emitter": {
      "globals": {
        "setTimeout": true
      },
      "packages": {
        "webpack>events": true
      }
    },
    "@keystonehq/metamask-airgapped-keyring>@metamask/obs-store>through2": {
      "packages": {
        "@keystonehq/metamask-airgapped-keyring>@metamask/obs-store>through2>readable-stream": true,
        "browserify>util": true,
        "process": true,
        "watchify>xtend": true
      }
    },
    "@keystonehq/metamask-airgapped-keyring>@metamask/obs-store>through2>readable-stream": {
      "packages": {
        "@keystonehq/metamask-airgapped-keyring>@metamask/obs-store>through2>readable-stream>isarray": true,
        "@keystonehq/metamask-airgapped-keyring>@metamask/obs-store>through2>readable-stream>safe-buffer": true,
        "@keystonehq/metamask-airgapped-keyring>@metamask/obs-store>through2>readable-stream>string_decoder": true,
        "browserify>browser-resolve": true,
        "browserify>timers-browserify": true,
        "process": true,
        "pumpify>inherits": true,
        "readable-stream-2>core-util-is": true,
        "readable-stream-2>process-nextick-args": true,
        "readable-stream>util-deprecate": true,
        "webpack>events": true
      }
    },
    "@keystonehq/metamask-airgapped-keyring>@metamask/obs-store>through2>readable-stream>safe-buffer": {
      "packages": {
        "browserify>buffer": true
      }
    },
    "@keystonehq/metamask-airgapped-keyring>@metamask/obs-store>through2>readable-stream>string_decoder": {
      "packages": {
        "@keystonehq/metamask-airgapped-keyring>@metamask/obs-store>through2>readable-stream>safe-buffer": true
      }
    },
    "@lavamoat/lavadome-react": {
      "globals": {
        "Document.prototype": true,
        "DocumentFragment.prototype": true,
        "Element.prototype": true,
        "Node.prototype": true,
        "console.warn": true,
        "document": true
      },
      "packages": {
        "react": true
      }
    },
    "@material-ui/core": {
      "globals": {
        "Image": true,
        "_formatMuiErrorMessage": true,
        "addEventListener": true,
        "clearInterval": true,
        "clearTimeout": true,
        "console.error": true,
        "console.warn": true,
        "document": true,
        "getComputedStyle": true,
        "getSelection": true,
        "innerHeight": true,
        "innerWidth": true,
        "matchMedia": true,
        "navigator": true,
        "performance.now": true,
        "removeEventListener": true,
        "requestAnimationFrame": true,
        "setInterval": true,
        "setTimeout": true
      },
      "packages": {
        "@babel/runtime": true,
        "@material-ui/core>@material-ui/styles": true,
        "@material-ui/core>@material-ui/system": true,
        "@material-ui/core>@material-ui/utils": true,
        "@material-ui/core>clsx": true,
        "@material-ui/core>popper.js": true,
        "@material-ui/core>react-transition-group": true,
        "prop-types": true,
        "prop-types>react-is": true,
        "react": true,
        "react-dom": true,
        "react-redux>hoist-non-react-statics": true
      }
    },
    "@material-ui/core>@material-ui/styles": {
      "globals": {
        "console.error": true,
        "console.warn": true,
        "document.createComment": true,
        "document.head": true
      },
      "packages": {
        "@babel/runtime": true,
        "@material-ui/core>@material-ui/styles>jss": true,
        "@material-ui/core>@material-ui/styles>jss-plugin-camel-case": true,
        "@material-ui/core>@material-ui/styles>jss-plugin-default-unit": true,
        "@material-ui/core>@material-ui/styles>jss-plugin-global": true,
        "@material-ui/core>@material-ui/styles>jss-plugin-nested": true,
        "@material-ui/core>@material-ui/styles>jss-plugin-props-sort": true,
        "@material-ui/core>@material-ui/styles>jss-plugin-rule-value-function": true,
        "@material-ui/core>@material-ui/styles>jss-plugin-vendor-prefixer": true,
        "@material-ui/core>@material-ui/utils": true,
        "@material-ui/core>clsx": true,
        "prop-types": true,
        "react": true,
        "react-redux>hoist-non-react-statics": true
      }
    },
    "@material-ui/core>@material-ui/styles>jss": {
      "globals": {
        "CSS": true,
        "document.createElement": true,
        "document.querySelector": true
      },
      "packages": {
        "@babel/runtime": true,
        "@material-ui/core>@material-ui/styles>jss>is-in-browser": true,
        "react-router-dom>tiny-warning": true
      }
    },
    "@material-ui/core>@material-ui/styles>jss-plugin-camel-case": {
      "packages": {
        "@material-ui/core>@material-ui/styles>jss-plugin-camel-case>hyphenate-style-name": true
      }
    },
    "@material-ui/core>@material-ui/styles>jss-plugin-default-unit": {
      "globals": {
        "CSS": true
      },
      "packages": {
        "@material-ui/core>@material-ui/styles>jss": true
      }
    },
    "@material-ui/core>@material-ui/styles>jss-plugin-global": {
      "packages": {
        "@babel/runtime": true,
        "@material-ui/core>@material-ui/styles>jss": true
      }
    },
    "@material-ui/core>@material-ui/styles>jss-plugin-nested": {
      "packages": {
        "@babel/runtime": true,
        "react-router-dom>tiny-warning": true
      }
    },
    "@material-ui/core>@material-ui/styles>jss-plugin-rule-value-function": {
      "packages": {
        "@material-ui/core>@material-ui/styles>jss": true,
        "react-router-dom>tiny-warning": true
      }
    },
    "@material-ui/core>@material-ui/styles>jss-plugin-vendor-prefixer": {
      "packages": {
        "@material-ui/core>@material-ui/styles>jss": true,
        "@material-ui/core>@material-ui/styles>jss-plugin-vendor-prefixer>css-vendor": true
      }
    },
    "@material-ui/core>@material-ui/styles>jss-plugin-vendor-prefixer>css-vendor": {
      "globals": {
        "document.createElement": true,
        "document.documentElement": true,
        "getComputedStyle": true
      },
      "packages": {
        "@babel/runtime": true,
        "@material-ui/core>@material-ui/styles>jss>is-in-browser": true
      }
    },
    "@material-ui/core>@material-ui/styles>jss>is-in-browser": {
      "globals": {
        "document": true
      }
    },
    "@material-ui/core>@material-ui/system": {
      "globals": {
        "console.error": true
      },
      "packages": {
        "@babel/runtime": true,
        "@material-ui/core>@material-ui/utils": true,
        "prop-types": true
      }
    },
    "@material-ui/core>@material-ui/utils": {
      "packages": {
        "@babel/runtime": true,
        "prop-types": true,
        "prop-types>react-is": true
      }
    },
    "@material-ui/core>popper.js": {
      "globals": {
        "MSInputMethodContext": true,
        "Node.DOCUMENT_POSITION_FOLLOWING": true,
        "cancelAnimationFrame": true,
        "console.warn": true,
        "define": true,
        "devicePixelRatio": true,
        "document": true,
        "getComputedStyle": true,
        "innerHeight": true,
        "innerWidth": true,
        "navigator": true,
        "requestAnimationFrame": true,
        "setTimeout": true
      }
    },
    "@material-ui/core>react-transition-group": {
      "globals": {
        "Element": true,
        "setTimeout": true
      },
      "packages": {
        "@material-ui/core>react-transition-group>dom-helpers": true,
        "prop-types": true,
        "react": true,
        "react-dom": true
      }
    },
    "@material-ui/core>react-transition-group>dom-helpers": {
      "packages": {
        "@babel/runtime": true
      }
    },
    "@metamask/abi-utils": {
      "packages": {
        "@metamask/utils": true,
        "@metamask/utils>@metamask/superstruct": true
      }
    },
    "@metamask/accounts-controller": {
      "packages": {
        "@ethereumjs/tx>@ethereumjs/util": true,
        "@ethereumjs/tx>ethereum-cryptography": true,
        "@metamask/base-controller": true,
        "@metamask/eth-snap-keyring": true,
        "@metamask/keyring-api": true,
        "@metamask/keyring-controller": true,
        "@metamask/utils": true,
        "uuid": true
      }
    },
    "@metamask/address-book-controller": {
      "packages": {
        "@metamask/base-controller": true,
        "@metamask/controller-utils": true
      }
    },
    "@metamask/announcement-controller": {
      "packages": {
        "@metamask/announcement-controller>@metamask/base-controller": true
      }
    },
    "@metamask/announcement-controller>@metamask/base-controller": {
      "globals": {
        "setTimeout": true
      },
      "packages": {
        "immer": true
      }
    },
    "@metamask/approval-controller": {
      "globals": {
        "console.info": true
      },
      "packages": {
        "@metamask/approval-controller>@metamask/base-controller": true,
        "@metamask/approval-controller>@metamask/rpc-errors": true,
        "@metamask/approval-controller>nanoid": true
      }
    },
    "@metamask/approval-controller>@metamask/base-controller": {
      "globals": {
        "setTimeout": true
      },
      "packages": {
        "immer": true
      }
    },
    "@metamask/approval-controller>@metamask/rpc-errors": {
      "packages": {
        "@metamask/rpc-errors>fast-safe-stringify": true,
        "@metamask/utils": true
      }
    },
    "@metamask/approval-controller>nanoid": {
      "globals": {
        "crypto.getRandomValues": true
      }
    },
    "@metamask/assets-controllers": {
      "globals": {
        "AbortController": true,
        "Headers": true,
        "URL": true,
        "URLSearchParams": true,
        "clearInterval": true,
        "clearTimeout": true,
        "console.error": true,
        "console.log": true,
        "setInterval": true,
        "setTimeout": true
      },
      "packages": {
        "@ensdomains/content-hash>multicodec>uint8arrays>multiformats": true,
        "@ethereumjs/tx>@ethereumjs/util": true,
        "@ethersproject/contracts": true,
        "@ethersproject/providers": true,
        "@metamask/abi-utils": true,
        "@metamask/assets-controllers>@metamask/polling-controller": true,
        "@metamask/assets-controllers>@metamask/rpc-errors": true,
        "@metamask/base-controller": true,
        "@metamask/contract-metadata": true,
        "@metamask/controller-utils": true,
        "@metamask/eth-query": true,
        "@metamask/metamask-eth-abis": true,
        "@metamask/name-controller>async-mutex": true,
        "@metamask/utils": true,
        "bn.js": true,
        "cockatiel": true,
        "ethers>@ethersproject/address": true,
        "lodash": true,
        "single-call-balance-checker-abi": true,
        "uuid": true
      }
    },
    "@metamask/assets-controllers>@metamask/polling-controller": {
      "globals": {
        "clearTimeout": true,
        "console.error": true,
        "setTimeout": true
      },
      "packages": {
        "@metamask/base-controller": true,
        "@metamask/snaps-utils>fast-json-stable-stringify": true,
        "uuid": true
      }
    },
    "@metamask/assets-controllers>@metamask/rpc-errors": {
      "packages": {
        "@metamask/rpc-errors>fast-safe-stringify": true,
        "@metamask/utils": true
      }
    },
    "@metamask/base-controller": {
      "globals": {
        "setTimeout": true
      },
      "packages": {
        "immer": true
      }
    },
    "@metamask/browser-passworder": {
      "globals": {
        "CryptoKey": true,
        "btoa": true,
        "crypto.getRandomValues": true,
        "crypto.subtle.decrypt": true,
        "crypto.subtle.deriveKey": true,
        "crypto.subtle.encrypt": true,
        "crypto.subtle.exportKey": true,
        "crypto.subtle.importKey": true
      },
      "packages": {
        "@metamask/browser-passworder>@metamask/utils": true,
        "browserify>buffer": true
      }
    },
    "@metamask/browser-passworder>@metamask/utils": {
      "globals": {
        "TextDecoder": true,
        "TextEncoder": true
      },
      "packages": {
        "@metamask/utils>@metamask/superstruct": true,
        "@metamask/utils>@scure/base": true,
        "@metamask/utils>pony-cause": true,
        "@noble/hashes": true,
        "browserify>buffer": true,
        "nock>debug": true,
        "semver": true
      }
    },
    "@metamask/controller-utils": {
      "globals": {
        "URL": true,
        "console.error": true,
        "fetch": true,
        "setTimeout": true
      },
      "packages": {
        "@ethereumjs/tx>@ethereumjs/util": true,
        "@metamask/controller-utils>@spruceid/siwe-parser": true,
        "@metamask/ethjs>@metamask/ethjs-unit": true,
        "@metamask/utils": true,
        "bn.js": true,
        "browserify>buffer": true,
        "eslint>fast-deep-equal": true,
        "eth-ens-namehash": true
      }
    },
    "@metamask/controller-utils>@spruceid/siwe-parser": {
      "globals": {
        "console.error": true,
        "console.log": true
      },
      "packages": {
        "@metamask/controller-utils>@spruceid/siwe-parser>apg-js": true,
        "@noble/hashes": true
      }
    },
    "@metamask/controller-utils>@spruceid/siwe-parser>apg-js": {
      "packages": {
        "browserify>buffer": true
      }
    },
    "@metamask/controllers>web3": {
      "globals": {
        "XMLHttpRequest": true
      }
    },
    "@metamask/controllers>web3-provider-engine>cross-fetch>node-fetch": {
      "globals": {
        "fetch": true
      }
    },
    "@metamask/controllers>web3-provider-engine>eth-json-rpc-middleware>node-fetch": {
      "globals": {
        "fetch": true
      }
    },
    "@metamask/ens-controller": {
      "packages": {
        "@ethersproject/providers": true,
        "@metamask/controller-utils": true,
        "@metamask/ens-controller>@metamask/base-controller": true,
        "@metamask/utils": true,
        "punycode": true
      }
    },
    "@metamask/ens-controller>@metamask/base-controller": {
      "globals": {
        "setTimeout": true
      },
      "packages": {
        "immer": true
      }
    },
    "@metamask/eth-json-rpc-filters": {
      "globals": {
        "console.error": true
      },
      "packages": {
        "@metamask/eth-json-rpc-filters>@metamask/eth-query": true,
        "@metamask/eth-json-rpc-filters>@metamask/json-rpc-engine": true,
        "@metamask/eth-json-rpc-filters>async-mutex": true,
        "@metamask/safe-event-emitter": true,
        "pify": true
      }
    },
    "@metamask/eth-json-rpc-filters>@metamask/eth-query": {
      "packages": {
        "@metamask/eth-query>json-rpc-random-id": true,
        "watchify>xtend": true
      }
    },
    "@metamask/eth-json-rpc-filters>@metamask/json-rpc-engine": {
      "packages": {
        "@metamask/eth-json-rpc-filters>@metamask/json-rpc-engine>@metamask/rpc-errors": true,
        "@metamask/eth-json-rpc-filters>@metamask/json-rpc-engine>@metamask/utils": true,
        "@metamask/safe-event-emitter": true
      }
    },
    "@metamask/eth-json-rpc-filters>@metamask/json-rpc-engine>@metamask/rpc-errors": {
      "packages": {
        "@metamask/eth-json-rpc-filters>@metamask/json-rpc-engine>@metamask/rpc-errors>@metamask/utils": true,
        "@metamask/rpc-errors>fast-safe-stringify": true
      }
    },
    "@metamask/eth-json-rpc-filters>@metamask/json-rpc-engine>@metamask/rpc-errors>@metamask/utils": {
      "globals": {
        "TextDecoder": true,
        "TextEncoder": true
      },
      "packages": {
        "@metamask/utils>@metamask/superstruct": true,
        "@metamask/utils>@scure/base": true,
        "@metamask/utils>pony-cause": true,
        "@noble/hashes": true,
        "browserify>buffer": true,
        "nock>debug": true,
        "semver": true
      }
    },
    "@metamask/eth-json-rpc-filters>@metamask/json-rpc-engine>@metamask/utils": {
      "globals": {
        "TextDecoder": true,
        "TextEncoder": true
      },
      "packages": {
        "@metamask/utils>@metamask/superstruct": true,
        "@metamask/utils>@scure/base": true,
        "@metamask/utils>pony-cause": true,
        "@noble/hashes": true,
        "browserify>buffer": true,
        "nock>debug": true,
        "semver": true
      }
    },
    "@metamask/eth-json-rpc-filters>async-mutex": {
      "globals": {
        "setTimeout": true
      },
      "packages": {
        "@swc/helpers>tslib": true
      }
    },
    "@metamask/eth-json-rpc-middleware": {
      "globals": {
        "URL": true,
        "console.error": true,
        "setTimeout": true
      },
      "packages": {
        "@metamask/eth-json-rpc-middleware>@metamask/json-rpc-engine": true,
        "@metamask/eth-json-rpc-middleware>@metamask/rpc-errors": true,
        "@metamask/eth-json-rpc-middleware>klona": true,
        "@metamask/eth-json-rpc-middleware>safe-stable-stringify": true,
        "@metamask/eth-sig-util": true,
        "@metamask/utils": true
      }
    },
    "@metamask/eth-json-rpc-middleware>@metamask/json-rpc-engine": {
      "packages": {
        "@metamask/eth-json-rpc-middleware>@metamask/rpc-errors": true,
        "@metamask/safe-event-emitter": true,
        "@metamask/utils": true
      }
    },
    "@metamask/eth-json-rpc-middleware>@metamask/rpc-errors": {
      "packages": {
        "@metamask/rpc-errors>fast-safe-stringify": true,
        "@metamask/utils": true
      }
    },
    "@metamask/eth-ledger-bridge-keyring": {
      "globals": {
        "addEventListener": true,
        "console.log": true,
        "document.createElement": true,
        "document.head.appendChild": true,
        "fetch": true,
        "removeEventListener": true
      },
      "packages": {
        "@ethereumjs/tx": true,
        "@ethereumjs/tx>@ethereumjs/rlp": true,
        "@ethereumjs/tx>@ethereumjs/util": true,
        "@metamask/eth-sig-util": true,
        "@metamask/eth-trezor-keyring>hdkey": true,
        "browserify>buffer": true,
        "webpack>events": true
      }
    },
    "@metamask/eth-query": {
      "packages": {
        "@metamask/eth-query>json-rpc-random-id": true,
        "watchify>xtend": true
      }
    },
    "@metamask/eth-sig-util": {
      "packages": {
        "@ethereumjs/tx>@ethereumjs/util": true,
        "@ethereumjs/tx>ethereum-cryptography": true,
        "@metamask/abi-utils": true,
        "@metamask/eth-sig-util>tweetnacl": true,
        "@metamask/utils": true,
        "@metamask/utils>@scure/base": true,
        "browserify>buffer": true
      }
    },
    "@metamask/eth-sig-util>tweetnacl": {
      "globals": {
        "crypto": true,
        "msCrypto": true,
        "nacl": "write"
      },
      "packages": {
        "browserify>browser-resolve": true
      }
    },
    "@metamask/eth-snap-keyring": {
      "globals": {
        "URL": true,
        "console.error": true
      },
      "packages": {
        "@ethereumjs/tx": true,
        "@metamask/eth-sig-util": true,
        "@metamask/eth-snap-keyring>uuid": true,
        "@metamask/keyring-api": true,
        "@metamask/utils": true,
        "@metamask/utils>@metamask/superstruct": true,
        "webpack>events": true
      }
    },
    "@metamask/eth-snap-keyring>uuid": {
      "globals": {
        "crypto": true
      }
    },
    "@metamask/eth-token-tracker": {
      "globals": {
        "console.warn": true
      },
      "packages": {
        "@babel/runtime": true,
        "@metamask/eth-token-tracker>@metamask/eth-block-tracker": true,
        "@metamask/eth-token-tracker>deep-equal": true,
        "@metamask/ethjs-contract": true,
        "@metamask/ethjs-query": true,
        "@metamask/safe-event-emitter": true,
        "bn.js": true,
        "human-standard-token-abi": true
      }
    },
    "@metamask/eth-token-tracker>@metamask/eth-block-tracker": {
      "globals": {
        "clearTimeout": true,
        "console.error": true,
        "setTimeout": true
      },
      "packages": {
        "@metamask/eth-query>json-rpc-random-id": true,
        "@metamask/eth-token-tracker>@metamask/eth-block-tracker>@metamask/utils": true,
        "@metamask/safe-event-emitter": true,
        "pify": true
      }
    },
    "@metamask/eth-token-tracker>@metamask/eth-block-tracker>@metamask/utils": {
      "globals": {
        "TextDecoder": true,
        "TextEncoder": true
      },
      "packages": {
        "@metamask/utils>@metamask/superstruct": true,
        "@metamask/utils>@scure/base": true,
        "@metamask/utils>pony-cause": true,
        "@noble/hashes": true,
        "browserify>buffer": true,
        "nock>debug": true,
        "semver": true
      }
    },
    "@metamask/eth-token-tracker>deep-equal": {
      "packages": {
        "@lavamoat/lavapack>json-stable-stringify>isarray": true,
        "@lavamoat/lavapack>json-stable-stringify>object-keys": true,
        "@metamask/eth-token-tracker>deep-equal>es-get-iterator": true,
        "@metamask/eth-token-tracker>deep-equal>is-date-object": true,
        "@metamask/eth-token-tracker>deep-equal>which-boxed-primitive": true,
        "@metamask/eth-token-tracker>deep-equal>which-collection": true,
        "@ngraveio/bc-ur>assert>object-is": true,
        "browserify>util>is-arguments": true,
        "browserify>util>which-typed-array": true,
        "gulp>vinyl-fs>object.assign": true,
        "string.prototype.matchall>call-bind": true,
        "string.prototype.matchall>es-abstract>array-buffer-byte-length": true,
        "string.prototype.matchall>es-abstract>is-array-buffer": true,
        "string.prototype.matchall>es-abstract>is-regex": true,
        "string.prototype.matchall>es-abstract>is-shared-array-buffer": true,
        "string.prototype.matchall>get-intrinsic": true,
        "string.prototype.matchall>regexp.prototype.flags": true,
        "string.prototype.matchall>side-channel": true
      }
    },
    "@metamask/eth-token-tracker>deep-equal>es-get-iterator": {
      "packages": {
        "@lavamoat/lavapack>json-stable-stringify>isarray": true,
        "@metamask/eth-token-tracker>deep-equal>es-get-iterator>is-map": true,
        "@metamask/eth-token-tracker>deep-equal>es-get-iterator>is-set": true,
        "@metamask/eth-token-tracker>deep-equal>es-get-iterator>stop-iteration-iterator": true,
        "browserify>util>is-arguments": true,
        "eslint-plugin-react>array-includes>is-string": true,
        "process": true,
        "string.prototype.matchall>call-bind": true,
        "string.prototype.matchall>get-intrinsic": true,
        "string.prototype.matchall>has-symbols": true
      }
    },
    "@metamask/eth-token-tracker>deep-equal>es-get-iterator>stop-iteration-iterator": {
      "globals": {
        "StopIteration": true
      },
      "packages": {
        "string.prototype.matchall>internal-slot": true
      }
    },
    "@metamask/eth-token-tracker>deep-equal>is-date-object": {
      "packages": {
        "koa>is-generator-function>has-tostringtag": true
      }
    },
    "@metamask/eth-token-tracker>deep-equal>which-boxed-primitive": {
      "packages": {
        "@metamask/eth-token-tracker>deep-equal>which-boxed-primitive>is-bigint": true,
        "@metamask/eth-token-tracker>deep-equal>which-boxed-primitive>is-boolean-object": true,
        "@metamask/eth-token-tracker>deep-equal>which-boxed-primitive>is-number-object": true,
        "eslint-plugin-react>array-includes>is-string": true,
        "string.prototype.matchall>es-abstract>es-to-primitive>is-symbol": true
      }
    },
    "@metamask/eth-token-tracker>deep-equal>which-boxed-primitive>is-bigint": {
      "packages": {
        "string.prototype.matchall>es-abstract>unbox-primitive>has-bigints": true
      }
    },
    "@metamask/eth-token-tracker>deep-equal>which-boxed-primitive>is-boolean-object": {
      "packages": {
        "koa>is-generator-function>has-tostringtag": true,
        "string.prototype.matchall>call-bind": true
      }
    },
    "@metamask/eth-token-tracker>deep-equal>which-boxed-primitive>is-number-object": {
      "packages": {
        "koa>is-generator-function>has-tostringtag": true
      }
    },
    "@metamask/eth-token-tracker>deep-equal>which-collection": {
      "packages": {
        "@metamask/eth-token-tracker>deep-equal>es-get-iterator>is-map": true,
        "@metamask/eth-token-tracker>deep-equal>es-get-iterator>is-set": true,
        "@metamask/eth-token-tracker>deep-equal>which-collection>is-weakmap": true,
        "@metamask/eth-token-tracker>deep-equal>which-collection>is-weakset": true
      }
    },
    "@metamask/eth-token-tracker>deep-equal>which-collection>is-weakset": {
      "packages": {
        "string.prototype.matchall>call-bind": true,
        "string.prototype.matchall>get-intrinsic": true
      }
    },
    "@metamask/eth-trezor-keyring": {
      "globals": {
        "setTimeout": true
      },
      "packages": {
        "@ethereumjs/tx": true,
        "@ethereumjs/tx>@ethereumjs/util": true,
        "@metamask/eth-trezor-keyring>@trezor/connect-plugin-ethereum": true,
        "@metamask/eth-trezor-keyring>hdkey": true,
        "@trezor/connect-web": true,
        "browserify>buffer": true,
        "webpack>events": true
      }
    },
    "@metamask/eth-trezor-keyring>@trezor/connect-plugin-ethereum": {
      "packages": {
        "@metamask/eth-sig-util": true,
        "@swc/helpers>tslib": true
      }
    },
    "@metamask/eth-trezor-keyring>hdkey": {
      "packages": {
        "browserify>assert": true,
        "crypto-browserify": true,
        "ethereumjs-util>create-hash>ripemd160": true,
        "ethereumjs-util>ethereum-cryptography>bs58check": true,
        "ganache>secp256k1": true,
        "koa>content-disposition>safe-buffer": true
      }
    },
    "@metamask/etherscan-link": {
      "globals": {
        "URL": true
      }
    },
    "@metamask/ethjs": {
      "globals": {
        "clearInterval": true,
        "setInterval": true
      },
      "packages": {
        "@metamask/ethjs-contract": true,
        "@metamask/ethjs-query": true,
        "@metamask/ethjs>@metamask/ethjs-filter": true,
        "@metamask/ethjs>@metamask/ethjs-provider-http": true,
        "@metamask/ethjs>@metamask/ethjs-unit": true,
        "@metamask/ethjs>@metamask/ethjs-util": true,
        "@metamask/ethjs>@metamask/number-to-bn": true,
        "@metamask/ethjs>ethjs-abi": true,
        "@metamask/ethjs>js-sha3": true,
        "bn.js": true,
        "browserify>buffer": true
      }
    },
    "@metamask/ethjs-contract": {
      "packages": {
        "@babel/runtime": true,
        "@metamask/ethjs>@metamask/ethjs-filter": true,
        "@metamask/ethjs>@metamask/ethjs-util": true,
        "@metamask/ethjs>ethjs-abi": true,
        "@metamask/ethjs>js-sha3": true,
        "promise-to-callback": true
      }
    },
    "@metamask/ethjs-query": {
      "globals": {
        "console": true
      },
      "packages": {
        "@metamask/ethjs-query>@metamask/ethjs-format": true,
        "@metamask/ethjs-query>@metamask/ethjs-rpc": true,
        "promise-to-callback": true
      }
    },
    "@metamask/ethjs-query>@metamask/ethjs-format": {
      "packages": {
        "@metamask/ethjs-query>@metamask/ethjs-format>ethjs-schema": true,
        "@metamask/ethjs>@metamask/ethjs-util": true,
        "@metamask/ethjs>@metamask/ethjs-util>strip-hex-prefix": true,
        "@metamask/ethjs>@metamask/number-to-bn": true
      }
    },
    "@metamask/ethjs-query>@metamask/ethjs-rpc": {
      "packages": {
        "promise-to-callback": true
      }
    },
    "@metamask/ethjs>@metamask/ethjs-filter": {
      "globals": {
        "clearInterval": true,
        "setInterval": true
      }
    },
    "@metamask/ethjs>@metamask/ethjs-provider-http": {
      "packages": {
        "@metamask/ethjs>@metamask/ethjs-provider-http>xhr2": true
      }
    },
    "@metamask/ethjs>@metamask/ethjs-provider-http>xhr2": {
      "globals": {
        "XMLHttpRequest": true
      }
    },
    "@metamask/ethjs>@metamask/ethjs-unit": {
      "packages": {
        "@metamask/ethjs>@metamask/number-to-bn": true,
        "bn.js": true
      }
    },
    "@metamask/ethjs>@metamask/ethjs-util": {
      "packages": {
        "@metamask/ethjs>@metamask/ethjs-util>is-hex-prefixed": true,
        "@metamask/ethjs>@metamask/ethjs-util>strip-hex-prefix": true,
        "browserify>buffer": true
      }
    },
    "@metamask/ethjs>@metamask/ethjs-util>strip-hex-prefix": {
      "packages": {
        "@metamask/ethjs>@metamask/ethjs-util>is-hex-prefixed": true
      }
    },
    "@metamask/ethjs>@metamask/number-to-bn": {
      "packages": {
        "@metamask/ethjs>@metamask/ethjs-util>strip-hex-prefix": true,
        "bn.js": true
      }
    },
    "@metamask/ethjs>ethjs-abi": {
      "packages": {
        "@metamask/ethjs>ethjs-abi>number-to-bn": true,
        "@metamask/ethjs>js-sha3": true,
        "bn.js": true,
        "browserify>buffer": true
      }
    },
    "@metamask/ethjs>ethjs-abi>number-to-bn": {
      "packages": {
        "@metamask/ethjs>@metamask/ethjs-util>strip-hex-prefix": true,
        "bn.js": true
      }
    },
    "@metamask/ethjs>js-sha3": {
      "globals": {
        "define": true
      },
      "packages": {
        "process": true
      }
    },
    "@metamask/gas-fee-controller": {
      "globals": {
        "clearInterval": true,
        "console.error": true,
        "setInterval": true
      },
      "packages": {
        "@metamask/controller-utils": true,
        "@metamask/eth-query": true,
        "@metamask/gas-fee-controller>@metamask/polling-controller": true,
        "bn.js": true,
        "uuid": true
      }
    },
    "@metamask/gas-fee-controller>@metamask/polling-controller": {
      "globals": {
        "clearTimeout": true,
        "console.error": true,
        "setTimeout": true
      },
      "packages": {
        "@metamask/gas-fee-controller>@metamask/polling-controller>@metamask/base-controller": true,
        "@metamask/snaps-utils>fast-json-stable-stringify": true,
        "uuid": true
      }
    },
    "@metamask/gas-fee-controller>@metamask/polling-controller>@metamask/base-controller": {
      "globals": {
        "setTimeout": true
      },
      "packages": {
        "immer": true
      }
    },
    "@metamask/jazzicon": {
      "globals": {
        "document.createElement": true,
        "document.createElementNS": true
      },
      "packages": {
        "@metamask/jazzicon>color": true,
        "@metamask/jazzicon>mersenne-twister": true
      }
    },
    "@metamask/jazzicon>color": {
      "packages": {
        "@metamask/jazzicon>color>clone": true,
        "@metamask/jazzicon>color>color-convert": true,
        "@metamask/jazzicon>color>color-string": true
      }
    },
    "@metamask/jazzicon>color>clone": {
      "packages": {
        "browserify>buffer": true
      }
    },
    "@metamask/jazzicon>color>color-convert": {
      "packages": {
        "@metamask/jazzicon>color>color-convert>color-name": true
      }
    },
    "@metamask/jazzicon>color>color-string": {
      "packages": {
        "jest-canvas-mock>moo-color>color-name": true
      }
    },
    "@metamask/json-rpc-engine": {
      "packages": {
        "@metamask/rpc-errors": true,
        "@metamask/safe-event-emitter": true,
        "@metamask/utils": true
      }
    },
    "@metamask/keyring-api": {
      "globals": {
        "URL": true
      },
      "packages": {
        "@metamask/keyring-api>bech32": true,
        "@metamask/keyring-api>uuid": true,
        "@metamask/utils": true,
        "@metamask/utils>@metamask/superstruct": true
      }
    },
    "@metamask/keyring-api>uuid": {
      "globals": {
        "crypto": true
      }
    },
    "@metamask/keyring-controller": {
      "packages": {
        "@ethereumjs/tx>@ethereumjs/util": true,
        "@metamask/base-controller": true,
        "@metamask/browser-passworder": true,
        "@metamask/eth-sig-util": true,
        "@metamask/keyring-controller>@metamask/eth-hd-keyring": true,
        "@metamask/keyring-controller>@metamask/eth-simple-keyring": true,
        "@metamask/keyring-controller>ethereumjs-wallet": true,
        "@metamask/name-controller>async-mutex": true,
        "@metamask/utils": true
      }
    },
    "@metamask/keyring-controller>@metamask/eth-hd-keyring": {
      "globals": {
        "TextEncoder": true
      },
      "packages": {
        "@ethereumjs/tx>@ethereumjs/util": true,
        "@ethereumjs/tx>ethereum-cryptography": true,
        "@metamask/eth-sig-util": true,
        "@metamask/scure-bip39": true,
        "@metamask/utils": true,
        "browserify>buffer": true
      }
    },
    "@metamask/keyring-controller>@metamask/eth-simple-keyring": {
      "packages": {
        "@ethereumjs/tx>@ethereumjs/util": true,
        "@ethereumjs/tx>ethereum-cryptography": true,
        "@metamask/eth-sig-util": true,
        "@metamask/utils": true,
        "browserify>buffer": true,
        "crypto-browserify>randombytes": true
      }
    },
    "@metamask/keyring-controller>ethereumjs-wallet": {
      "packages": {
        "@metamask/keyring-controller>ethereumjs-wallet>ethereum-cryptography": true,
        "@metamask/keyring-controller>ethereumjs-wallet>ethereumjs-util": true,
        "@metamask/keyring-controller>ethereumjs-wallet>utf8": true,
        "browserify>buffer": true,
        "crypto-browserify": true,
        "crypto-browserify>randombytes": true,
        "eth-lattice-keyring>gridplus-sdk>aes-js": true,
        "ethereumjs-util>ethereum-cryptography>bs58check": true,
        "ethers>@ethersproject/json-wallets>scrypt-js": true,
        "uuid": true
      }
    },
    "@metamask/keyring-controller>ethereumjs-wallet>ethereum-cryptography": {
      "packages": {
        "browserify>assert": true,
        "browserify>buffer": true,
        "crypto-browserify>create-hmac": true,
        "crypto-browserify>randombytes": true,
        "ethereumjs-util>ethereum-cryptography>bs58check": true,
        "ethereumjs-util>ethereum-cryptography>keccak": true,
        "ethers>@ethersproject/sha2>hash.js": true,
        "ganache>secp256k1": true,
        "koa>content-disposition>safe-buffer": true
      }
    },
    "@metamask/keyring-controller>ethereumjs-wallet>ethereumjs-util": {
      "packages": {
        "@metamask/keyring-controller>ethereumjs-wallet>ethereum-cryptography": true,
        "bn.js": true,
        "browserify>assert": true,
        "browserify>buffer": true,
        "browserify>insert-module-globals>is-buffer": true,
        "ethereumjs-util>create-hash": true,
        "ethereumjs-util>rlp": true
      }
    },
    "@metamask/logging-controller": {
      "packages": {
        "@metamask/base-controller": true,
        "uuid": true
      }
    },
    "@metamask/logo": {
      "globals": {
        "addEventListener": true,
        "document.body.appendChild": true,
        "document.createElementNS": true,
        "innerHeight": true,
        "innerWidth": true,
        "requestAnimationFrame": true
      },
      "packages": {
        "@metamask/logo>gl-mat4": true,
        "@metamask/logo>gl-vec3": true
      }
    },
    "@metamask/message-manager": {
      "packages": {
        "@metamask/base-controller": true,
        "@metamask/controller-utils": true,
        "@metamask/eth-sig-util": true,
        "@metamask/message-manager>jsonschema": true,
        "@metamask/utils": true,
        "browserify>buffer": true,
        "uuid": true,
        "webpack>events": true
      }
    },
    "@metamask/message-manager>jsonschema": {
      "packages": {
        "browserify>url": true
      }
    },
    "@metamask/message-signing-snap>@noble/ciphers": {
      "globals": {
        "TextDecoder": true,
        "TextEncoder": true,
        "crypto": true
      }
    },
    "@metamask/message-signing-snap>@noble/curves": {
      "globals": {
        "TextEncoder": true
      },
      "packages": {
        "@noble/hashes": true
      }
    },
    "@metamask/multichain": {
      "globals": {
        "console.log": true
      },
      "packages": {
        "@metamask/controller-utils": true,
        "@metamask/multichain>@metamask/api-specs": true,
        "@metamask/permission-controller": true,
        "@metamask/rpc-errors": true,
        "@metamask/utils": true,
        "browserify>assert": true,
        "lodash": true
      }
    },
    "@metamask/name-controller": {
      "globals": {
        "fetch": true
      },
      "packages": {
        "@metamask/controller-utils": true,
        "@metamask/name-controller>@metamask/base-controller": true,
        "@metamask/name-controller>@metamask/utils": true,
        "@metamask/name-controller>async-mutex": true
      }
    },
    "@metamask/name-controller>@metamask/base-controller": {
      "globals": {
        "setTimeout": true
      },
      "packages": {
        "immer": true
      }
    },
    "@metamask/name-controller>@metamask/utils": {
      "globals": {
        "TextDecoder": true,
        "TextEncoder": true
      },
      "packages": {
        "@metamask/utils>@metamask/superstruct": true,
        "@metamask/utils>@scure/base": true,
        "@metamask/utils>pony-cause": true,
        "@noble/hashes": true,
        "browserify>buffer": true,
        "nock>debug": true,
        "semver": true
      }
    },
    "@metamask/name-controller>async-mutex": {
      "globals": {
        "clearTimeout": true,
        "setTimeout": true
      },
      "packages": {
        "@swc/helpers>tslib": true
      }
    },
    "@metamask/network-controller": {
      "globals": {
        "btoa": true,
        "fetch": true,
        "setTimeout": true
      },
      "packages": {
        "@metamask/base-controller": true,
        "@metamask/controller-utils": true,
        "@metamask/eth-query": true,
        "@metamask/network-controller>@metamask/eth-block-tracker": true,
        "@metamask/network-controller>@metamask/eth-json-rpc-infura": true,
        "@metamask/network-controller>@metamask/eth-json-rpc-middleware": true,
        "@metamask/network-controller>@metamask/eth-json-rpc-provider": true,
        "@metamask/network-controller>@metamask/json-rpc-engine": true,
        "@metamask/network-controller>@metamask/rpc-errors": true,
        "@metamask/network-controller>@metamask/swappable-obj-proxy": true,
        "@metamask/network-controller>reselect": true,
        "@metamask/utils": true,
        "browserify>assert": true,
        "browserify>util": true,
        "uri-js": true,
        "uuid": true
      }
    },
    "@metamask/network-controller>@metamask/eth-block-tracker": {
      "globals": {
        "clearTimeout": true,
        "console.error": true,
        "setTimeout": true
      },
      "packages": {
        "@metamask/eth-query>json-rpc-random-id": true,
        "@metamask/network-controller>@metamask/eth-block-tracker>@metamask/utils": true,
        "@metamask/safe-event-emitter": true,
        "pify": true
      }
    },
    "@metamask/network-controller>@metamask/eth-block-tracker>@metamask/utils": {
      "globals": {
        "TextDecoder": true,
        "TextEncoder": true
      },
      "packages": {
        "@metamask/utils>@metamask/superstruct": true,
        "@metamask/utils>@scure/base": true,
        "@metamask/utils>pony-cause": true,
        "@noble/hashes": true,
        "browserify>buffer": true,
        "nock>debug": true,
        "semver": true
      }
    },
    "@metamask/network-controller>@metamask/eth-json-rpc-infura": {
      "globals": {
        "setTimeout": true
      },
      "packages": {
        "@metamask/network-controller>@metamask/eth-json-rpc-infura>@metamask/eth-json-rpc-provider": true,
        "@metamask/network-controller>@metamask/eth-json-rpc-infura>@metamask/json-rpc-engine": true,
        "@metamask/network-controller>@metamask/eth-json-rpc-infura>@metamask/rpc-errors": true,
        "@metamask/network-controller>@metamask/eth-json-rpc-infura>@metamask/utils": true,
        "node-fetch": true
      }
    },
    "@metamask/network-controller>@metamask/eth-json-rpc-infura>@metamask/eth-json-rpc-provider": {
      "packages": {
        "@metamask/network-controller>@metamask/eth-json-rpc-infura>@metamask/json-rpc-engine": true,
        "@metamask/safe-event-emitter": true
      }
    },
    "@metamask/network-controller>@metamask/eth-json-rpc-infura>@metamask/json-rpc-engine": {
      "packages": {
        "@metamask/network-controller>@metamask/eth-json-rpc-infura>@metamask/rpc-errors": true,
        "@metamask/network-controller>@metamask/eth-json-rpc-infura>@metamask/utils": true,
        "@metamask/safe-event-emitter": true
      }
    },
    "@metamask/network-controller>@metamask/eth-json-rpc-infura>@metamask/rpc-errors": {
      "packages": {
        "@metamask/network-controller>@metamask/eth-json-rpc-infura>@metamask/rpc-errors>@metamask/utils": true,
        "@metamask/rpc-errors>fast-safe-stringify": true
      }
    },
    "@metamask/network-controller>@metamask/eth-json-rpc-infura>@metamask/rpc-errors>@metamask/utils": {
      "globals": {
        "TextDecoder": true,
        "TextEncoder": true
      },
      "packages": {
        "@metamask/utils>@metamask/superstruct": true,
        "@metamask/utils>@scure/base": true,
        "@metamask/utils>pony-cause": true,
        "@noble/hashes": true,
        "browserify>buffer": true,
        "nock>debug": true,
        "semver": true
      }
    },
    "@metamask/network-controller>@metamask/eth-json-rpc-infura>@metamask/utils": {
      "globals": {
        "TextDecoder": true,
        "TextEncoder": true
      },
      "packages": {
        "@metamask/utils>@metamask/superstruct": true,
        "@metamask/utils>@scure/base": true,
        "@metamask/utils>pony-cause": true,
        "@noble/hashes": true,
        "browserify>buffer": true,
        "nock>debug": true,
        "semver": true
      }
    },
    "@metamask/network-controller>@metamask/eth-json-rpc-middleware": {
      "globals": {
        "URL": true,
        "console.error": true,
        "setTimeout": true
      },
      "packages": {
        "@metamask/eth-json-rpc-middleware>klona": true,
        "@metamask/eth-json-rpc-middleware>safe-stable-stringify": true,
        "@metamask/eth-sig-util": true,
        "@metamask/network-controller>@metamask/eth-json-rpc-middleware>@metamask/utils": true,
        "@metamask/network-controller>@metamask/json-rpc-engine": true,
        "@metamask/network-controller>@metamask/rpc-errors": true,
        "bn.js": true,
        "pify": true
      }
    },
    "@metamask/network-controller>@metamask/eth-json-rpc-middleware>@metamask/utils": {
      "globals": {
        "TextDecoder": true,
        "TextEncoder": true
      },
      "packages": {
        "@metamask/utils>@metamask/superstruct": true,
        "@metamask/utils>@scure/base": true,
        "@metamask/utils>pony-cause": true,
        "@noble/hashes": true,
        "browserify>buffer": true,
        "nock>debug": true,
        "semver": true
      }
    },
    "@metamask/network-controller>@metamask/eth-json-rpc-provider": {
      "packages": {
        "@metamask/network-controller>@metamask/eth-json-rpc-provider>@metamask/json-rpc-engine": true,
        "@metamask/network-controller>@metamask/eth-json-rpc-provider>@metamask/rpc-errors": true,
        "@metamask/safe-event-emitter": true,
        "uuid": true
      }
    },
    "@metamask/network-controller>@metamask/eth-json-rpc-provider>@metamask/json-rpc-engine": {
      "packages": {
        "@metamask/network-controller>@metamask/eth-json-rpc-provider>@metamask/rpc-errors": true,
        "@metamask/safe-event-emitter": true,
        "@metamask/utils": true
      }
    },
    "@metamask/network-controller>@metamask/eth-json-rpc-provider>@metamask/rpc-errors": {
      "packages": {
        "@metamask/rpc-errors>fast-safe-stringify": true,
        "@metamask/utils": true
      }
    },
    "@metamask/network-controller>@metamask/json-rpc-engine": {
      "packages": {
        "@metamask/network-controller>@metamask/rpc-errors": true,
        "@metamask/safe-event-emitter": true,
        "@metamask/utils": true
      }
    },
    "@metamask/network-controller>@metamask/rpc-errors": {
      "packages": {
        "@metamask/rpc-errors>fast-safe-stringify": true,
        "@metamask/utils": true
      }
    },
    "@metamask/network-controller>reselect": {
      "globals": {
        "WeakRef": true,
        "console.warn": true,
        "unstable_autotrackMemoize": true
      }
    },
    "@metamask/notification-controller": {
      "packages": {
        "@metamask/notification-controller>@metamask/base-controller": true,
        "@metamask/notification-controller>@metamask/utils": true,
        "@metamask/notification-controller>nanoid": true
      }
    },
    "@metamask/notification-controller>@metamask/base-controller": {
      "globals": {
        "setTimeout": true
      },
      "packages": {
        "immer": true
      }
    },
    "@metamask/notification-controller>@metamask/utils": {
      "globals": {
        "TextDecoder": true,
        "TextEncoder": true
      },
      "packages": {
        "@metamask/utils>@metamask/superstruct": true,
        "@metamask/utils>@scure/base": true,
        "@metamask/utils>pony-cause": true,
        "@noble/hashes": true,
        "browserify>buffer": true,
        "nock>debug": true,
        "semver": true
      }
    },
    "@metamask/notification-controller>nanoid": {
      "globals": {
        "crypto.getRandomValues": true
      }
    },
    "@metamask/notification-services-controller": {
      "globals": {
        "Intl.NumberFormat": true,
        "addEventListener": true,
        "fetch": true,
        "registration": true,
        "removeEventListener": true
      },
      "packages": {
        "@metamask/base-controller": true,
        "@metamask/controller-utils": true,
        "@metamask/notification-services-controller>@contentful/rich-text-html-renderer": true,
        "@metamask/notification-services-controller>firebase": true,
        "@metamask/profile-sync-controller": true,
        "bignumber.js": true,
        "loglevel": true,
        "uuid": true
      }
    },
    "@metamask/notification-services-controller>@contentful/rich-text-html-renderer": {
      "globals": {
        "SuppressedError": true
      }
    },
    "@metamask/notification-services-controller>firebase": {
      "packages": {
        "@metamask/notification-services-controller>firebase>@firebase/app": true,
        "@metamask/notification-services-controller>firebase>@firebase/messaging": true
      }
    },
    "@metamask/notification-services-controller>firebase>@firebase/app": {
      "globals": {
        "FinalizationRegistry": true,
        "console.warn": true
      },
      "packages": {
        "@metamask/notification-services-controller>firebase>@firebase/app>@firebase/component": true,
        "@metamask/notification-services-controller>firebase>@firebase/app>@firebase/logger": true,
        "@metamask/notification-services-controller>firebase>@firebase/app>idb": true,
        "@metamask/notification-services-controller>firebase>@firebase/util": true
      }
    },
    "@metamask/notification-services-controller>firebase>@firebase/app>@firebase/component": {
      "packages": {
        "@metamask/notification-services-controller>firebase>@firebase/util": true
      }
    },
    "@metamask/notification-services-controller>firebase>@firebase/app>@firebase/logger": {
      "globals": {
        "console": true
      },
      "packages": {
        "@swc/helpers>tslib": true
      }
    },
    "@metamask/notification-services-controller>firebase>@firebase/app>idb": {
      "globals": {
        "DOMException": true,
        "IDBCursor": true,
        "IDBDatabase": true,
        "IDBIndex": true,
        "IDBObjectStore": true,
        "IDBRequest": true,
        "IDBTransaction": true,
        "indexedDB.deleteDatabase": true,
        "indexedDB.open": true
      }
    },
    "@metamask/notification-services-controller>firebase>@firebase/installations": {
      "globals": {
        "BroadcastChannel": true,
        "Headers": true,
        "btoa": true,
        "console.error": true,
        "crypto": true,
        "fetch": true,
        "msCrypto": true,
        "navigator.onLine": true,
        "setTimeout": true
      },
      "packages": {
        "@metamask/notification-services-controller>firebase>@firebase/app": true,
        "@metamask/notification-services-controller>firebase>@firebase/app>@firebase/component": true,
        "@metamask/notification-services-controller>firebase>@firebase/app>idb": true,
        "@metamask/notification-services-controller>firebase>@firebase/util": true
      }
    },
    "@metamask/notification-services-controller>firebase>@firebase/messaging": {
      "globals": {
        "Headers": true,
        "Notification.maxActions": true,
        "Notification.permission": true,
        "Notification.requestPermission": true,
        "PushSubscription.prototype.hasOwnProperty": true,
        "ServiceWorkerRegistration": true,
        "URL": true,
        "addEventListener": true,
        "atob": true,
        "btoa": true,
        "clients.matchAll": true,
        "clients.openWindow": true,
        "console.warn": true,
        "document": true,
        "fetch": true,
        "indexedDB": true,
        "location.href": true,
        "location.origin": true,
        "navigator": true,
        "origin.replace": true,
        "registration.showNotification": true,
        "setTimeout": true
      },
      "packages": {
        "@metamask/notification-services-controller>firebase>@firebase/app": true,
        "@metamask/notification-services-controller>firebase>@firebase/app>@firebase/component": true,
        "@metamask/notification-services-controller>firebase>@firebase/app>idb": true,
        "@metamask/notification-services-controller>firebase>@firebase/installations": true,
        "@metamask/notification-services-controller>firebase>@firebase/util": true,
        "@swc/helpers>tslib": true
      }
    },
    "@metamask/notification-services-controller>firebase>@firebase/util": {
      "globals": {
        "atob": true,
        "browser": true,
        "btoa": true,
        "chrome": true,
        "console": true,
        "document": true,
        "indexedDB": true,
        "navigator": true,
        "process": true,
        "self": true,
        "setTimeout": true
      },
      "packages": {
        "process": true
      }
    },
    "@metamask/object-multiplex": {
      "globals": {
        "console.warn": true
      },
      "packages": {
        "@metamask/object-multiplex>once": true,
        "readable-stream": true
      }
    },
    "@metamask/object-multiplex>once": {
      "packages": {
        "@metamask/object-multiplex>once>wrappy": true
      }
    },
    "@metamask/obs-store": {
      "packages": {
        "@metamask/safe-event-emitter": true,
        "readable-stream": true
      }
    },
    "@metamask/permission-controller": {
      "globals": {
        "console.error": true
      },
      "packages": {
        "@metamask/controller-utils": true,
        "@metamask/permission-controller>@metamask/base-controller": true,
        "@metamask/permission-controller>@metamask/json-rpc-engine": true,
        "@metamask/permission-controller>@metamask/rpc-errors": true,
        "@metamask/permission-controller>nanoid": true,
<<<<<<< HEAD
        "@metamask/snaps-controllers>@metamask/json-rpc-engine": true,
        "@metamask/utils": true,
=======
>>>>>>> eedeb240
        "deep-freeze-strict": true,
        "immer": true
      }
    },
    "@metamask/permission-controller>@metamask/base-controller": {
      "globals": {
        "setTimeout": true
      },
      "packages": {
        "immer": true
      }
    },
    "@metamask/permission-controller>@metamask/json-rpc-engine": {
      "packages": {
        "@metamask/permission-controller>@metamask/json-rpc-engine>@metamask/utils": true,
        "@metamask/permission-controller>@metamask/rpc-errors": true,
        "@metamask/safe-event-emitter": true
      }
    },
    "@metamask/permission-controller>@metamask/json-rpc-engine>@metamask/utils": {
      "globals": {
        "TextDecoder": true,
        "TextEncoder": true
      },
      "packages": {
        "@metamask/utils>@metamask/superstruct": true,
        "@metamask/utils>@scure/base": true,
        "@metamask/utils>pony-cause": true,
        "@noble/hashes": true,
        "browserify>buffer": true,
        "nock>debug": true,
        "semver": true
      }
    },
    "@metamask/permission-controller>@metamask/rpc-errors": {
      "packages": {
        "@metamask/rpc-errors>fast-safe-stringify": true,
        "@metamask/utils": true
      }
    },
    "@metamask/permission-controller>nanoid": {
      "globals": {
        "crypto.getRandomValues": true
      }
    },
    "@metamask/permission-log-controller": {
      "packages": {
        "@metamask/permission-log-controller>@metamask/base-controller": true,
        "@metamask/permission-log-controller>@metamask/utils": true
      }
    },
    "@metamask/permission-log-controller>@metamask/base-controller": {
      "globals": {
        "setTimeout": true
      },
      "packages": {
        "immer": true
      }
    },
    "@metamask/permission-log-controller>@metamask/utils": {
      "globals": {
        "TextDecoder": true,
        "TextEncoder": true
      },
      "packages": {
        "@metamask/utils>@metamask/superstruct": true,
        "@metamask/utils>@scure/base": true,
        "@metamask/utils>pony-cause": true,
        "@noble/hashes": true,
        "browserify>buffer": true,
        "nock>debug": true,
        "semver": true
      }
    },
    "@metamask/phishing-controller": {
      "globals": {
        "TextEncoder": true,
        "URL": true,
        "fetch": true
      },
      "packages": {
        "@ethereumjs/tx>ethereum-cryptography": true,
        "@metamask/base-controller": true,
        "@metamask/controller-utils": true,
        "@metamask/phishing-controller>fastest-levenshtein": true,
        "@noble/hashes": true,
        "punycode": true
      }
    },
    "@metamask/post-message-stream": {
      "globals": {
        "MessageEvent.prototype": true,
        "WorkerGlobalScope": true,
        "addEventListener": true,
        "browser": true,
        "chrome": true,
        "location.origin": true,
        "postMessage": true,
        "removeEventListener": true
      },
      "packages": {
        "@metamask/utils": true,
        "readable-stream": true
      }
    },
    "@metamask/ppom-validator": {
      "globals": {
        "URL": true,
        "console.error": true,
        "crypto": true
      },
      "packages": {
        "@metamask/base-controller": true,
        "@metamask/controller-utils": true,
        "@metamask/eth-query>json-rpc-random-id": true,
        "@metamask/ppom-validator>crypto-js": true,
        "@metamask/ppom-validator>elliptic": true,
        "await-semaphore": true,
        "browserify>buffer": true
      }
    },
    "@metamask/ppom-validator>crypto-js": {
      "globals": {
        "crypto": true,
        "define": true,
        "msCrypto": true
      },
      "packages": {
        "browserify>browser-resolve": true
      }
    },
    "@metamask/ppom-validator>elliptic": {
      "packages": {
        "@metamask/ppom-validator>elliptic>brorand": true,
        "@metamask/ppom-validator>elliptic>hmac-drbg": true,
        "@metamask/ppom-validator>elliptic>minimalistic-assert": true,
        "@metamask/ppom-validator>elliptic>minimalistic-crypto-utils": true,
        "bn.js": true,
        "ethers>@ethersproject/sha2>hash.js": true,
        "pumpify>inherits": true
      }
    },
    "@metamask/ppom-validator>elliptic>brorand": {
      "globals": {
        "crypto": true,
        "msCrypto": true
      },
      "packages": {
        "browserify>browser-resolve": true
      }
    },
    "@metamask/ppom-validator>elliptic>hmac-drbg": {
      "packages": {
        "@metamask/ppom-validator>elliptic>minimalistic-assert": true,
        "@metamask/ppom-validator>elliptic>minimalistic-crypto-utils": true,
        "ethers>@ethersproject/sha2>hash.js": true
      }
    },
    "@metamask/preferences-controller": {
      "packages": {
        "@metamask/base-controller": true,
        "@metamask/controller-utils": true
      }
    },
    "@metamask/profile-sync-controller": {
      "globals": {
        "Event": true,
        "Headers": true,
        "TextDecoder": true,
        "TextEncoder": true,
        "URL": true,
        "URLSearchParams": true,
        "addEventListener": true,
        "console.error": true,
        "dispatchEvent": true,
        "fetch": true,
        "removeEventListener": true,
        "setTimeout": true
      },
      "packages": {
        "@metamask/base-controller": true,
        "@metamask/keyring-api": true,
        "@metamask/keyring-controller": true,
        "@metamask/message-signing-snap>@noble/ciphers": true,
        "@metamask/profile-sync-controller>siwe": true,
        "@noble/hashes": true,
        "browserify>buffer": true,
        "loglevel": true
      }
    },
    "@metamask/profile-sync-controller>siwe": {
      "globals": {
        "console.error": true,
        "console.warn": true
      },
      "packages": {
        "@metamask/controller-utils>@spruceid/siwe-parser>valid-url": true,
        "@metamask/profile-sync-controller>siwe>@spruceid/siwe-parser": true,
        "@metamask/profile-sync-controller>siwe>@stablelib/random": true,
        "ethers": true
      }
    },
    "@metamask/profile-sync-controller>siwe>@spruceid/siwe-parser": {
      "globals": {
        "console.error": true,
        "console.log": true
      },
      "packages": {
        "@metamask/controller-utils>@spruceid/siwe-parser>apg-js": true,
        "@noble/hashes": true
      }
    },
    "@metamask/profile-sync-controller>siwe>@stablelib/random": {
      "globals": {
        "crypto": true,
        "msCrypto": true
      },
      "packages": {
        "@metamask/profile-sync-controller>siwe>@stablelib/random>@stablelib/binary": true,
        "@metamask/profile-sync-controller>siwe>@stablelib/random>@stablelib/wipe": true,
        "browserify>browser-resolve": true
      }
    },
    "@metamask/profile-sync-controller>siwe>@stablelib/random>@stablelib/binary": {
      "packages": {
        "@metamask/profile-sync-controller>siwe>@stablelib/random>@stablelib/binary>@stablelib/int": true
      }
    },
    "@metamask/queued-request-controller": {
      "packages": {
        "@metamask/queued-request-controller>@metamask/base-controller": true,
        "@metamask/queued-request-controller>@metamask/json-rpc-engine": true,
        "@metamask/queued-request-controller>@metamask/rpc-errors": true,
        "@metamask/queued-request-controller>@metamask/utils": true,
        "@metamask/selected-network-controller": true
      }
    },
    "@metamask/queued-request-controller>@metamask/base-controller": {
      "globals": {
        "setTimeout": true
      },
      "packages": {
        "immer": true
      }
    },
    "@metamask/queued-request-controller>@metamask/json-rpc-engine": {
      "packages": {
        "@metamask/queued-request-controller>@metamask/json-rpc-engine>@metamask/utils": true,
        "@metamask/queued-request-controller>@metamask/rpc-errors": true,
        "@metamask/safe-event-emitter": true
      }
    },
    "@metamask/queued-request-controller>@metamask/json-rpc-engine>@metamask/utils": {
      "globals": {
        "TextDecoder": true,
        "TextEncoder": true
      },
      "packages": {
        "@metamask/utils>@metamask/superstruct": true,
        "@metamask/utils>@scure/base": true,
        "@metamask/utils>pony-cause": true,
        "@noble/hashes": true,
        "browserify>buffer": true,
        "nock>debug": true,
        "semver": true
      }
    },
    "@metamask/queued-request-controller>@metamask/rpc-errors": {
      "packages": {
        "@metamask/queued-request-controller>@metamask/rpc-errors>@metamask/utils": true,
        "@metamask/rpc-errors>fast-safe-stringify": true
      }
    },
    "@metamask/queued-request-controller>@metamask/rpc-errors>@metamask/utils": {
      "globals": {
        "TextDecoder": true,
        "TextEncoder": true
      },
      "packages": {
        "@metamask/utils>@metamask/superstruct": true,
        "@metamask/utils>@scure/base": true,
        "@metamask/utils>pony-cause": true,
        "@noble/hashes": true,
        "browserify>buffer": true,
        "nock>debug": true,
        "semver": true
      }
    },
    "@metamask/queued-request-controller>@metamask/utils": {
      "globals": {
        "TextDecoder": true,
        "TextEncoder": true
      },
      "packages": {
        "@metamask/utils>@metamask/superstruct": true,
        "@metamask/utils>@scure/base": true,
        "@metamask/utils>pony-cause": true,
        "@noble/hashes": true,
        "browserify>buffer": true,
        "nock>debug": true,
        "semver": true
      }
    },
    "@metamask/rate-limit-controller": {
      "globals": {
        "setTimeout": true
      },
      "packages": {
        "@metamask/rate-limit-controller>@metamask/base-controller": true,
        "@metamask/rate-limit-controller>@metamask/rpc-errors": true,
        "@metamask/rate-limit-controller>@metamask/utils": true
      }
    },
    "@metamask/rate-limit-controller>@metamask/base-controller": {
      "globals": {
        "setTimeout": true
      },
      "packages": {
        "immer": true
      }
    },
    "@metamask/rate-limit-controller>@metamask/rpc-errors": {
      "packages": {
        "@metamask/rate-limit-controller>@metamask/rpc-errors>@metamask/utils": true,
        "@metamask/rpc-errors>fast-safe-stringify": true
      }
    },
    "@metamask/rate-limit-controller>@metamask/rpc-errors>@metamask/utils": {
      "globals": {
        "TextDecoder": true,
        "TextEncoder": true
      },
      "packages": {
        "@metamask/utils>@metamask/superstruct": true,
        "@metamask/utils>@scure/base": true,
        "@metamask/utils>pony-cause": true,
        "@noble/hashes": true,
        "browserify>buffer": true,
        "nock>debug": true,
        "semver": true
      }
    },
    "@metamask/rate-limit-controller>@metamask/utils": {
      "globals": {
        "TextDecoder": true,
        "TextEncoder": true
      },
      "packages": {
        "@metamask/utils>@metamask/superstruct": true,
        "@metamask/utils>@scure/base": true,
        "@metamask/utils>pony-cause": true,
        "@noble/hashes": true,
        "browserify>buffer": true,
        "nock>debug": true,
        "semver": true
      }
    },
    "@metamask/rpc-errors": {
      "packages": {
        "@metamask/rpc-errors>fast-safe-stringify": true,
        "@metamask/utils": true
      }
    },
    "@metamask/rpc-methods-flask>nanoid": {
      "globals": {
        "crypto.getRandomValues": true
      }
    },
    "@metamask/rpc-methods>nanoid": {
      "globals": {
        "crypto.getRandomValues": true
      }
    },
    "@metamask/safe-event-emitter": {
      "globals": {
        "setTimeout": true
      },
      "packages": {
        "webpack>events": true
      }
    },
    "@metamask/scure-bip39": {
      "globals": {
        "TextEncoder": true
      },
      "packages": {
        "@metamask/scure-bip39>@noble/hashes": true,
        "@metamask/utils>@scure/base": true
      }
    },
    "@metamask/scure-bip39>@noble/hashes": {
      "globals": {
        "TextEncoder": true,
        "crypto": true
      }
    },
    "@metamask/selected-network-controller": {
      "packages": {
        "@metamask/base-controller": true,
        "@metamask/network-controller>@metamask/swappable-obj-proxy": true
      }
    },
    "@metamask/signature-controller": {
      "packages": {
        "@metamask/base-controller": true,
        "@metamask/controller-utils": true,
        "@metamask/eth-sig-util": true,
        "@metamask/keyring-controller": true,
        "@metamask/logging-controller": true,
        "@metamask/message-manager>jsonschema": true,
        "@metamask/utils": true,
        "browserify>buffer": true,
        "uuid": true,
        "webpack>events": true
      }
    },
    "@metamask/smart-transactions-controller": {
      "globals": {
        "URLSearchParams": true,
        "clearInterval": true,
        "console.error": true,
        "console.log": true,
        "fetch": true,
        "setInterval": true
      },
      "packages": {
        "@ethersproject/bytes": true,
        "@metamask/controller-utils": true,
        "@metamask/eth-query": true,
        "@metamask/gas-fee-controller>@metamask/polling-controller": true,
        "@metamask/smart-transactions-controller>@ethereumjs/tx": true,
        "@metamask/smart-transactions-controller>@ethereumjs/util": true,
        "@metamask/smart-transactions-controller>@metamask/transaction-controller": true,
        "@metamask/smart-transactions-controller>bignumber.js": true,
        "browserify>buffer": true,
        "fast-json-patch": true,
        "lodash": true
      }
    },
    "@metamask/smart-transactions-controller>@babel/runtime": {
      "globals": {
        "regeneratorRuntime": "write"
      }
    },
    "@metamask/smart-transactions-controller>@ethereumjs/tx": {
      "packages": {
        "@ethereumjs/tx>ethereum-cryptography": true,
        "@metamask/smart-transactions-controller>@ethereumjs/tx>@ethereumjs/common": true,
        "@metamask/smart-transactions-controller>@ethereumjs/tx>@ethereumjs/rlp": true,
        "@metamask/smart-transactions-controller>@ethereumjs/util": true
      }
    },
    "@metamask/smart-transactions-controller>@ethereumjs/tx>@ethereumjs/common": {
      "packages": {
        "@metamask/smart-transactions-controller>@ethereumjs/util": true,
        "webpack>events": true
      }
    },
    "@metamask/smart-transactions-controller>@ethereumjs/tx>@ethereumjs/rlp": {
      "globals": {
        "TextEncoder": true
      }
    },
    "@metamask/smart-transactions-controller>@ethereumjs/util": {
      "globals": {
        "console.warn": true,
        "fetch": true
      },
      "packages": {
        "@ethereumjs/tx>ethereum-cryptography": true,
        "@metamask/smart-transactions-controller>@ethereumjs/util>@ethereumjs/rlp": true,
        "webpack>events": true
      }
    },
    "@metamask/smart-transactions-controller>@ethereumjs/util>@ethereumjs/rlp": {
      "globals": {
        "TextEncoder": true
      }
    },
    "@metamask/smart-transactions-controller>@metamask/base-controller": {
      "globals": {
        "setTimeout": true
      },
      "packages": {
        "immer": true
      }
    },
    "@metamask/smart-transactions-controller>@metamask/controllers>nanoid": {
      "globals": {
        "crypto.getRandomValues": true
      }
    },
    "@metamask/smart-transactions-controller>@metamask/transaction-controller": {
      "globals": {
        "clearTimeout": true,
        "console.error": true,
        "fetch": true,
        "setTimeout": true
      },
      "packages": {
        "@ethereumjs/tx>@ethereumjs/common": true,
        "@ethersproject/abi": true,
        "@ethersproject/contracts": true,
        "@ethersproject/providers": true,
        "@metamask/controller-utils": true,
        "@metamask/eth-query": true,
        "@metamask/gas-fee-controller": true,
        "@metamask/metamask-eth-abis": true,
        "@metamask/name-controller>async-mutex": true,
        "@metamask/network-controller": true,
        "@metamask/smart-transactions-controller>@metamask/base-controller": true,
        "@metamask/smart-transactions-controller>@metamask/transaction-controller>@ethereumjs/tx": true,
        "@metamask/smart-transactions-controller>@metamask/transaction-controller>@ethereumjs/util": true,
        "@metamask/smart-transactions-controller>@metamask/transaction-controller>@metamask/nonce-tracker": true,
        "@metamask/smart-transactions-controller>@metamask/transaction-controller>@metamask/rpc-errors": true,
        "@metamask/smart-transactions-controller>@metamask/transaction-controller>@metamask/utils": true,
        "@metamask/smart-transactions-controller>@metamask/transaction-controller>eth-method-registry": true,
        "bn.js": true,
        "browserify>buffer": true,
        "fast-json-patch": true,
        "lodash": true,
        "uuid": true,
        "webpack>events": true
      }
    },
    "@metamask/smart-transactions-controller>@metamask/transaction-controller>@ethereumjs/tx": {
      "packages": {
        "@ethereumjs/tx>@ethereumjs/common": true,
        "@ethereumjs/tx>@ethereumjs/rlp": true,
        "@ethereumjs/tx>ethereum-cryptography": true,
        "@metamask/smart-transactions-controller>@metamask/transaction-controller>@ethereumjs/util": true,
        "browserify>buffer": true,
        "browserify>insert-module-globals>is-buffer": true
      }
    },
    "@metamask/smart-transactions-controller>@metamask/transaction-controller>@ethereumjs/util": {
      "globals": {
        "console.warn": true
      },
      "packages": {
        "@ethereumjs/tx>@ethereumjs/rlp": true,
        "@ethereumjs/tx>@ethereumjs/util>micro-ftch": true,
        "@ethereumjs/tx>ethereum-cryptography": true,
        "browserify>buffer": true,
        "browserify>insert-module-globals>is-buffer": true,
        "webpack>events": true
      }
    },
    "@metamask/smart-transactions-controller>@metamask/transaction-controller>@metamask/nonce-tracker": {
      "packages": {
        "@ethersproject/providers": true,
        "@metamask/smart-transactions-controller>@metamask/transaction-controller>@metamask/nonce-tracker>async-mutex": true,
        "browserify>assert": true
      }
    },
    "@metamask/smart-transactions-controller>@metamask/transaction-controller>@metamask/nonce-tracker>async-mutex": {
      "globals": {
        "clearTimeout": true,
        "setTimeout": true
      },
      "packages": {
        "@swc/helpers>tslib": true
      }
    },
    "@metamask/smart-transactions-controller>@metamask/transaction-controller>@metamask/rpc-errors": {
      "packages": {
        "@metamask/rpc-errors>fast-safe-stringify": true,
        "@metamask/utils": true
      }
    },
    "@metamask/smart-transactions-controller>@metamask/transaction-controller>@metamask/utils": {
      "globals": {
        "TextDecoder": true,
        "TextEncoder": true
      },
      "packages": {
        "@metamask/utils>@metamask/superstruct": true,
        "@metamask/utils>@scure/base": true,
        "@metamask/utils>pony-cause": true,
        "@noble/hashes": true,
        "browserify>buffer": true,
        "nock>debug": true,
        "semver": true
      }
    },
    "@metamask/smart-transactions-controller>@metamask/transaction-controller>eth-method-registry": {
      "packages": {
        "@metamask/smart-transactions-controller>@metamask/transaction-controller>eth-method-registry>@metamask/ethjs-contract": true,
        "@metamask/smart-transactions-controller>@metamask/transaction-controller>eth-method-registry>@metamask/ethjs-query": true
      }
    },
    "@metamask/smart-transactions-controller>@metamask/transaction-controller>eth-method-registry>@metamask/ethjs-contract": {
      "packages": {
        "@metamask/ethjs>ethjs-abi": true,
        "@metamask/ethjs>js-sha3": true,
        "@metamask/smart-transactions-controller>@babel/runtime": true,
        "@metamask/smart-transactions-controller>@metamask/transaction-controller>eth-method-registry>@metamask/ethjs-contract>@metamask/ethjs-filter": true,
        "@metamask/smart-transactions-controller>@metamask/transaction-controller>eth-method-registry>@metamask/ethjs-contract>@metamask/ethjs-util": true,
        "promise-to-callback": true
      }
    },
    "@metamask/smart-transactions-controller>@metamask/transaction-controller>eth-method-registry>@metamask/ethjs-contract>@metamask/ethjs-filter": {
      "globals": {
        "clearInterval": true,
        "setInterval": true
      }
    },
    "@metamask/smart-transactions-controller>@metamask/transaction-controller>eth-method-registry>@metamask/ethjs-contract>@metamask/ethjs-util": {
      "packages": {
        "@metamask/ethjs>@metamask/ethjs-util>is-hex-prefixed": true,
        "@metamask/ethjs>@metamask/ethjs-util>strip-hex-prefix": true,
        "browserify>buffer": true
      }
    },
    "@metamask/smart-transactions-controller>@metamask/transaction-controller>eth-method-registry>@metamask/ethjs-query": {
      "globals": {
        "console": true
      },
      "packages": {
        "@metamask/smart-transactions-controller>@metamask/transaction-controller>eth-method-registry>@metamask/ethjs-query>@metamask/ethjs-format": true,
        "@metamask/smart-transactions-controller>@metamask/transaction-controller>eth-method-registry>@metamask/ethjs-query>@metamask/ethjs-rpc": true,
        "promise-to-callback": true
      }
    },
    "@metamask/smart-transactions-controller>@metamask/transaction-controller>eth-method-registry>@metamask/ethjs-query>@metamask/ethjs-format": {
      "packages": {
        "@metamask/ethjs-query>@metamask/ethjs-format>ethjs-schema": true,
        "@metamask/ethjs>@metamask/ethjs-util>strip-hex-prefix": true,
        "@metamask/ethjs>@metamask/number-to-bn": true,
        "@metamask/smart-transactions-controller>@metamask/transaction-controller>eth-method-registry>@metamask/ethjs-contract>@metamask/ethjs-util": true
      }
    },
    "@metamask/smart-transactions-controller>@metamask/transaction-controller>eth-method-registry>@metamask/ethjs-query>@metamask/ethjs-rpc": {
      "packages": {
        "promise-to-callback": true
      }
    },
    "@metamask/smart-transactions-controller>bignumber.js": {
      "globals": {
        "crypto": true,
        "define": true
      }
    },
    "@metamask/snaps-controllers": {
      "globals": {
        "DecompressionStream": true,
        "URL": true,
        "clearTimeout": true,
        "document.getElementById": true,
        "fetch.bind": true,
        "setTimeout": true
      },
      "packages": {
        "@metamask/object-multiplex": true,
        "@metamask/permission-controller": true,
        "@metamask/post-message-stream": true,
        "@metamask/snaps-controllers>@metamask/base-controller": true,
        "@metamask/snaps-controllers>@metamask/json-rpc-engine": true,
        "@metamask/snaps-controllers>@metamask/json-rpc-middleware-stream": true,
        "@metamask/snaps-controllers>@metamask/rpc-errors": true,
        "@metamask/snaps-controllers>@xstate/fsm": true,
        "@metamask/snaps-controllers>concat-stream": true,
        "@metamask/snaps-controllers>get-npm-tarball-url": true,
        "@metamask/snaps-controllers>nanoid": true,
        "@metamask/snaps-controllers>readable-web-to-node-stream": true,
        "@metamask/snaps-controllers>tar-stream": true,
        "@metamask/snaps-rpc-methods": true,
        "@metamask/snaps-sdk": true,
        "@metamask/snaps-utils": true,
        "@metamask/snaps-utils>@metamask/snaps-registry": true,
        "@metamask/utils": true,
        "browserify>browserify-zlib": true,
        "eslint>fast-deep-equal": true,
        "immer": true,
        "readable-stream": true
      }
    },
    "@metamask/snaps-controllers-flask>nanoid": {
      "globals": {
        "crypto.getRandomValues": true
      }
    },
    "@metamask/snaps-controllers>@metamask/base-controller": {
      "globals": {
        "setTimeout": true
      },
      "packages": {
        "immer": true
      }
    },
    "@metamask/snaps-controllers>@metamask/json-rpc-engine": {
      "packages": {
        "@metamask/safe-event-emitter": true,
        "@metamask/snaps-controllers>@metamask/rpc-errors": true,
        "@metamask/utils": true
      }
    },
    "@metamask/snaps-controllers>@metamask/json-rpc-middleware-stream": {
      "globals": {
        "console.warn": true,
        "setTimeout": true
      },
      "packages": {
        "@metamask/safe-event-emitter": true,
        "@metamask/utils": true,
        "readable-stream": true
      }
    },
    "@metamask/snaps-controllers>@metamask/rpc-errors": {
      "packages": {
        "@metamask/rpc-errors>fast-safe-stringify": true,
        "@metamask/utils": true
      }
    },
    "@metamask/snaps-controllers>concat-stream": {
      "packages": {
        "browserify>buffer": true,
        "browserify>concat-stream>typedarray": true,
        "pumpify>inherits": true,
        "readable-stream": true,
        "terser>source-map-support>buffer-from": true
      }
    },
    "@metamask/snaps-controllers>nanoid": {
      "globals": {
        "crypto.getRandomValues": true
      }
    },
    "@metamask/snaps-controllers>readable-web-to-node-stream": {
      "packages": {
        "readable-stream": true
      }
    },
    "@metamask/snaps-controllers>tar-stream": {
      "packages": {
        "@metamask/snaps-controllers>tar-stream>b4a": true,
        "@metamask/snaps-controllers>tar-stream>fast-fifo": true,
        "@metamask/snaps-controllers>tar-stream>streamx": true,
        "browserify>browser-resolve": true
      }
    },
    "@metamask/snaps-controllers>tar-stream>b4a": {
      "globals": {
        "TextDecoder": true,
        "TextEncoder": true
      }
    },
    "@metamask/snaps-controllers>tar-stream>streamx": {
      "packages": {
        "@metamask/snaps-controllers>tar-stream>fast-fifo": true,
        "@metamask/snaps-controllers>tar-stream>streamx>queue-tick": true,
        "webpack>events": true
      }
    },
    "@metamask/snaps-controllers>tar-stream>streamx>queue-tick": {
      "globals": {
        "queueMicrotask": true
      }
    },
    "@metamask/snaps-execution-environments": {
      "globals": {
        "document.getElementById": true
      },
      "packages": {
        "@metamask/post-message-stream": true,
        "@metamask/snaps-utils": true,
        "@metamask/utils": true
      }
    },
    "@metamask/snaps-rpc-methods": {
      "packages": {
        "@metamask/permission-controller": true,
        "@metamask/snaps-rpc-methods>@metamask/rpc-errors": true,
        "@metamask/snaps-sdk": true,
        "@metamask/snaps-sdk>@metamask/key-tree": true,
        "@metamask/snaps-utils": true,
        "@metamask/utils": true,
        "@metamask/utils>@metamask/superstruct": true,
        "@noble/hashes": true
      }
    },
<<<<<<< HEAD
=======
    "@metamask/snaps-rpc-methods>@metamask/permission-controller": {
      "globals": {
        "console.error": true
      },
      "packages": {
        "@metamask/controller-utils": true,
        "@metamask/snaps-rpc-methods>@metamask/permission-controller>@metamask/base-controller": true,
        "@metamask/snaps-rpc-methods>@metamask/permission-controller>@metamask/json-rpc-engine": true,
        "@metamask/snaps-rpc-methods>@metamask/permission-controller>nanoid": true,
        "@metamask/snaps-rpc-methods>@metamask/rpc-errors": true,
        "@metamask/utils": true,
        "deep-freeze-strict": true,
        "immer": true
      }
    },
    "@metamask/snaps-rpc-methods>@metamask/permission-controller>@metamask/base-controller": {
      "globals": {
        "setTimeout": true
      },
      "packages": {
        "immer": true
      }
    },
    "@metamask/snaps-rpc-methods>@metamask/permission-controller>@metamask/json-rpc-engine": {
      "packages": {
        "@metamask/safe-event-emitter": true,
        "@metamask/snaps-rpc-methods>@metamask/rpc-errors": true,
        "@metamask/utils": true
      }
    },
    "@metamask/snaps-rpc-methods>@metamask/permission-controller>nanoid": {
      "globals": {
        "crypto.getRandomValues": true
      }
    },
>>>>>>> eedeb240
    "@metamask/snaps-rpc-methods>@metamask/rpc-errors": {
      "packages": {
        "@metamask/rpc-errors>fast-safe-stringify": true,
        "@metamask/utils": true
      }
    },
    "@metamask/snaps-sdk": {
      "globals": {
        "fetch": true
      },
      "packages": {
        "@metamask/snaps-sdk>@metamask/rpc-errors": true,
        "@metamask/utils": true,
        "@metamask/utils>@metamask/superstruct": true
      }
    },
    "@metamask/snaps-sdk>@metamask/key-tree": {
      "packages": {
        "@metamask/message-signing-snap>@noble/curves": true,
        "@metamask/scure-bip39": true,
        "@metamask/utils": true,
        "@metamask/utils>@scure/base": true,
        "@noble/hashes": true
      }
    },
    "@metamask/snaps-sdk>@metamask/rpc-errors": {
      "packages": {
        "@metamask/rpc-errors>fast-safe-stringify": true,
        "@metamask/utils": true
      }
    },
    "@metamask/snaps-utils": {
      "globals": {
        "File": true,
        "FileReader": true,
        "TextDecoder": true,
        "TextEncoder": true,
        "URL": true,
        "console.error": true,
        "console.log": true,
        "console.warn": true,
        "crypto": true,
        "document.body.appendChild": true,
        "document.createElement": true,
        "fetch": true
      },
      "packages": {
        "@metamask/permission-controller": true,
        "@metamask/snaps-sdk": true,
        "@metamask/snaps-sdk>@metamask/key-tree": true,
        "@metamask/snaps-utils>@metamask/rpc-errors": true,
        "@metamask/snaps-utils>@metamask/slip44": true,
        "@metamask/snaps-utils>cron-parser": true,
        "@metamask/snaps-utils>fast-json-stable-stringify": true,
        "@metamask/snaps-utils>fast-xml-parser": true,
        "@metamask/snaps-utils>marked": true,
        "@metamask/snaps-utils>rfdc": true,
        "@metamask/snaps-utils>validate-npm-package-name": true,
        "@metamask/utils": true,
        "@metamask/utils>@metamask/superstruct": true,
        "@metamask/utils>@scure/base": true,
        "@noble/hashes": true,
        "chalk": true,
        "semver": true
      }
    },
<<<<<<< HEAD
=======
    "@metamask/snaps-utils>@metamask/base-controller": {
      "globals": {
        "setTimeout": true
      },
      "packages": {
        "immer": true
      }
    },
    "@metamask/snaps-utils>@metamask/permission-controller": {
      "globals": {
        "console.error": true
      },
      "packages": {
        "@metamask/controller-utils": true,
        "@metamask/snaps-utils>@metamask/base-controller": true,
        "@metamask/snaps-utils>@metamask/permission-controller>@metamask/json-rpc-engine": true,
        "@metamask/snaps-utils>@metamask/permission-controller>nanoid": true,
        "@metamask/snaps-utils>@metamask/rpc-errors": true,
        "@metamask/utils": true,
        "deep-freeze-strict": true,
        "immer": true
      }
    },
    "@metamask/snaps-utils>@metamask/permission-controller>@metamask/json-rpc-engine": {
      "packages": {
        "@metamask/safe-event-emitter": true,
        "@metamask/snaps-utils>@metamask/rpc-errors": true,
        "@metamask/utils": true
      }
    },
    "@metamask/snaps-utils>@metamask/permission-controller>nanoid": {
      "globals": {
        "crypto.getRandomValues": true
      }
    },
>>>>>>> eedeb240
    "@metamask/snaps-utils>@metamask/rpc-errors": {
      "packages": {
        "@metamask/rpc-errors>fast-safe-stringify": true,
        "@metamask/utils": true
      }
    },
    "@metamask/snaps-utils>@metamask/snaps-registry": {
      "packages": {
        "@metamask/message-signing-snap>@noble/curves": true,
        "@metamask/utils": true,
        "@metamask/utils>@metamask/superstruct": true,
        "@noble/hashes": true
      }
    },
    "@metamask/snaps-utils>cron-parser": {
      "packages": {
        "browserify>browser-resolve": true,
        "luxon": true
      }
    },
    "@metamask/snaps-utils>fast-xml-parser": {
      "globals": {
        "entityName": true,
        "val": true
      },
      "packages": {
        "@metamask/snaps-utils>fast-xml-parser>strnum": true
      }
    },
    "@metamask/snaps-utils>marked": {
      "globals": {
        "console.error": true,
        "console.warn": true,
        "define": true
      }
    },
    "@metamask/snaps-utils>rfdc": {
      "packages": {
        "browserify>buffer": true
      }
    },
    "@metamask/snaps-utils>validate-npm-package-name": {
      "packages": {
        "@metamask/snaps-utils>validate-npm-package-name>builtins": true
      }
    },
    "@metamask/snaps-utils>validate-npm-package-name>builtins": {
      "packages": {
        "process": true,
        "semver": true
      }
    },
    "@metamask/test-bundler>@ethersproject/networks": {
      "packages": {
        "ethers>@ethersproject/logger": true
      }
    },
    "@metamask/transaction-controller": {
      "globals": {
        "clearTimeout": true,
        "console.error": true,
        "fetch": true,
        "setTimeout": true
      },
      "packages": {
        "@ethereumjs/tx": true,
        "@ethereumjs/tx>@ethereumjs/common": true,
        "@ethereumjs/tx>@ethereumjs/util": true,
        "@ethersproject/abi": true,
        "@ethersproject/contracts": true,
        "@ethersproject/providers": true,
        "@metamask/base-controller": true,
        "@metamask/controller-utils": true,
        "@metamask/eth-query": true,
        "@metamask/gas-fee-controller": true,
        "@metamask/metamask-eth-abis": true,
        "@metamask/name-controller>async-mutex": true,
        "@metamask/network-controller": true,
        "@metamask/transaction-controller>@metamask/nonce-tracker": true,
        "@metamask/transaction-controller>@metamask/rpc-errors": true,
        "@metamask/utils": true,
        "bn.js": true,
        "browserify>buffer": true,
        "eth-method-registry": true,
        "fast-json-patch": true,
        "lodash": true,
        "uuid": true,
        "webpack>events": true
      }
    },
    "@metamask/transaction-controller>@metamask/nonce-tracker": {
      "packages": {
        "@ethersproject/providers": true,
        "@metamask/transaction-controller>@metamask/nonce-tracker>async-mutex": true,
        "browserify>assert": true
      }
    },
    "@metamask/transaction-controller>@metamask/nonce-tracker>async-mutex": {
      "globals": {
        "clearTimeout": true,
        "setTimeout": true
      },
      "packages": {
        "@swc/helpers>tslib": true
      }
    },
    "@metamask/transaction-controller>@metamask/rpc-errors": {
      "packages": {
        "@metamask/rpc-errors>fast-safe-stringify": true,
        "@metamask/utils": true
      }
    },
    "@metamask/user-operation-controller": {
      "globals": {
        "fetch": true
      },
      "packages": {
        "@metamask/controller-utils": true,
        "@metamask/eth-query": true,
        "@metamask/gas-fee-controller": true,
        "@metamask/gas-fee-controller>@metamask/polling-controller": true,
        "@metamask/transaction-controller": true,
        "@metamask/user-operation-controller>@metamask/base-controller": true,
        "@metamask/user-operation-controller>@metamask/rpc-errors": true,
        "@metamask/user-operation-controller>@metamask/utils": true,
        "bn.js": true,
        "lodash": true,
        "superstruct": true,
        "uuid": true,
        "webpack>events": true
      }
    },
    "@metamask/user-operation-controller>@metamask/base-controller": {
      "globals": {
        "setTimeout": true
      },
      "packages": {
        "immer": true
      }
    },
    "@metamask/user-operation-controller>@metamask/rpc-errors": {
      "packages": {
        "@metamask/rpc-errors>fast-safe-stringify": true,
        "@metamask/user-operation-controller>@metamask/rpc-errors>@metamask/utils": true
      }
    },
    "@metamask/user-operation-controller>@metamask/rpc-errors>@metamask/utils": {
      "globals": {
        "TextDecoder": true,
        "TextEncoder": true
      },
      "packages": {
        "@metamask/utils>@metamask/superstruct": true,
        "@metamask/utils>@scure/base": true,
        "@metamask/utils>pony-cause": true,
        "@noble/hashes": true,
        "browserify>buffer": true,
        "nock>debug": true,
        "semver": true
      }
    },
    "@metamask/user-operation-controller>@metamask/utils": {
      "globals": {
        "TextDecoder": true,
        "TextEncoder": true
      },
      "packages": {
        "@metamask/utils>@metamask/superstruct": true,
        "@metamask/utils>@scure/base": true,
        "@metamask/utils>pony-cause": true,
        "@noble/hashes": true,
        "browserify>buffer": true,
        "nock>debug": true,
        "semver": true
      }
    },
    "@metamask/utils": {
      "globals": {
        "TextDecoder": true,
        "TextEncoder": true
      },
      "packages": {
        "@metamask/utils>@metamask/superstruct": true,
        "@metamask/utils>@scure/base": true,
        "@metamask/utils>pony-cause": true,
        "@noble/hashes": true,
        "browserify>buffer": true,
        "nock>debug": true,
        "semver": true
      }
    },
    "@metamask/utils>@scure/base": {
      "globals": {
        "TextDecoder": true,
        "TextEncoder": true
      }
    },
    "@ngraveio/bc-ur": {
      "packages": {
        "@ngraveio/bc-ur>@keystonehq/alias-sampling": true,
        "@ngraveio/bc-ur>bignumber.js": true,
        "@ngraveio/bc-ur>cbor-sync": true,
        "@ngraveio/bc-ur>crc": true,
        "@ngraveio/bc-ur>jsbi": true,
        "addons-linter>sha.js": true,
        "browserify>assert": true,
        "browserify>buffer": true
      }
    },
    "@ngraveio/bc-ur>assert>object-is": {
      "packages": {
        "string.prototype.matchall>call-bind": true,
        "string.prototype.matchall>define-properties": true
      }
    },
    "@ngraveio/bc-ur>bignumber.js": {
      "globals": {
        "crypto": true,
        "define": true
      }
    },
    "@ngraveio/bc-ur>cbor-sync": {
      "globals": {
        "define": true
      },
      "packages": {
        "browserify>buffer": true
      }
    },
    "@ngraveio/bc-ur>crc": {
      "packages": {
        "browserify>buffer": true
      }
    },
    "@ngraveio/bc-ur>jsbi": {
      "globals": {
        "define": true
      }
    },
    "@noble/hashes": {
      "globals": {
        "TextEncoder": true,
        "crypto": true
      }
    },
    "@popperjs/core": {
      "globals": {
        "Element": true,
        "HTMLElement": true,
        "ShadowRoot": true,
        "console.error": true,
        "console.warn": true,
        "document": true,
        "navigator.userAgent": true
      }
    },
    "@reduxjs/toolkit": {
      "globals": {
        "AbortController": true,
        "__REDUX_DEVTOOLS_EXTENSION_COMPOSE__": true,
        "__REDUX_DEVTOOLS_EXTENSION__": true,
        "console": true,
        "queueMicrotask": true,
        "requestAnimationFrame": true,
        "setTimeout": true
      },
      "packages": {
        "@reduxjs/toolkit>reselect": true,
        "immer": true,
        "process": true,
        "redux": true,
        "redux-thunk": true
      }
    },
    "@segment/loosely-validate-event": {
      "packages": {
        "@segment/loosely-validate-event>component-type": true,
        "@segment/loosely-validate-event>join-component": true,
        "browserify>assert": true,
        "browserify>buffer": true
      }
    },
    "@sentry/browser": {
      "globals": {
        "PerformanceObserver.supportedEntryTypes": true,
        "Request": true,
        "URL": true,
        "XMLHttpRequest.prototype": true,
        "__SENTRY_DEBUG__": true,
        "__SENTRY_RELEASE__": true,
        "addEventListener": true,
        "console.error": true,
        "indexedDB.open": true,
        "performance.timeOrigin": true,
        "setTimeout": true
      },
      "packages": {
        "@sentry/browser>@sentry-internal/browser-utils": true,
        "@sentry/browser>@sentry-internal/feedback": true,
        "@sentry/browser>@sentry-internal/replay": true,
        "@sentry/browser>@sentry-internal/replay-canvas": true,
        "@sentry/browser>@sentry/core": true,
        "@sentry/utils": true
      }
    },
    "@sentry/browser>@sentry-internal/browser-utils": {
      "globals": {
        "PerformanceEventTiming.prototype": true,
        "PerformanceObserver": true,
        "XMLHttpRequest.prototype": true,
        "__SENTRY_DEBUG__": true,
        "addEventListener": true,
        "clearTimeout": true,
        "performance": true,
        "removeEventListener": true,
        "setTimeout": true
      },
      "packages": {
        "@sentry/browser>@sentry/core": true,
        "@sentry/utils": true
      }
    },
    "@sentry/browser>@sentry-internal/feedback": {
      "globals": {
        "FormData": true,
        "HTMLFormElement": true,
        "__SENTRY_DEBUG__": true,
        "cancelAnimationFrame": true,
        "clearTimeout": true,
        "document.createElement": true,
        "document.createElementNS": true,
        "document.createTextNode": true,
        "isSecureContext": true,
        "requestAnimationFrame": true,
        "setTimeout": true
      },
      "packages": {
        "@sentry/browser>@sentry/core": true,
        "@sentry/utils": true
      }
    },
    "@sentry/browser>@sentry-internal/replay": {
      "globals": {
        "Blob": true,
        "CSSConditionRule": true,
        "CSSGroupingRule": true,
        "CSSMediaRule": true,
        "CSSRule": true,
        "CSSSupportsRule": true,
        "Document": true,
        "DragEvent": true,
        "Element": true,
        "FormData": true,
        "HTMLElement": true,
        "HTMLFormElement": true,
        "Headers": true,
        "MouseEvent": true,
        "MutationObserver": true,
        "Node.DOCUMENT_FRAGMENT_NODE": true,
        "Node.prototype.contains": true,
        "PointerEvent": true,
        "TextEncoder": true,
        "URL": true,
        "URLSearchParams": true,
        "Worker": true,
        "__RRWEB_EXCLUDE_IFRAME__": true,
        "__RRWEB_EXCLUDE_SHADOW_DOM__": true,
        "__SENTRY_DEBUG__": true,
        "__SENTRY_EXCLUDE_REPLAY_WORKER__": true,
        "__rrMutationObserver": true,
        "addEventListener": true,
        "clearTimeout": true,
        "console.debug": true,
        "console.error": true,
        "console.warn": true,
        "customElements.get": true,
        "document": true,
        "innerHeight": true,
        "innerWidth": true,
        "location.href": true,
        "location.origin": true,
        "parent": true,
        "setTimeout": true
      },
      "packages": {
        "@sentry/browser>@sentry-internal/browser-utils": true,
        "@sentry/browser>@sentry/core": true,
        "@sentry/utils": true
      }
    },
    "@sentry/browser>@sentry-internal/replay-canvas": {
      "globals": {
        "Blob": true,
        "HTMLCanvasElement": true,
        "HTMLImageElement": true,
        "ImageData": true,
        "URL.createObjectURL": true,
        "WeakRef": true,
        "Worker": true,
        "cancelAnimationFrame": true,
        "console.error": true,
        "createImageBitmap": true,
        "document": true
      },
      "packages": {
        "@sentry/browser>@sentry/core": true,
        "@sentry/utils": true
      }
    },
    "@sentry/browser>@sentry/core": {
      "globals": {
        "Headers": true,
        "Request": true,
        "URL": true,
        "__SENTRY_DEBUG__": true,
        "__SENTRY_TRACING__": true,
        "clearInterval": true,
        "clearTimeout": true,
        "console.log": true,
        "console.warn": true,
        "setInterval": true,
        "setTimeout": true
      },
      "packages": {
        "@sentry/utils": true
      }
    },
    "@sentry/utils": {
      "globals": {
        "CustomEvent": true,
        "DOMError": true,
        "DOMException": true,
        "EdgeRuntime": true,
        "Element": true,
        "ErrorEvent": true,
        "Event": true,
        "HTMLElement": true,
        "Headers": true,
        "Request": true,
        "Response": true,
        "TextDecoder": true,
        "TextEncoder": true,
        "URL": true,
        "__SENTRY_BROWSER_BUNDLE__": true,
        "__SENTRY_DEBUG__": true,
        "clearTimeout": true,
        "console.error": true,
        "document": true,
        "setInterval": true,
        "setTimeout": true
      },
      "packages": {
        "process": true
      }
    },
    "@storybook/addon-docs>remark-external-links>mdast-util-definitions": {
      "packages": {
        "react-markdown>unist-util-visit": true
      }
    },
    "@storybook/addon-knobs>qs": {
      "packages": {
        "string.prototype.matchall>side-channel": true
      }
    },
    "@swc/helpers>tslib": {
      "globals": {
        "SuppressedError": true,
        "define": true
      }
    },
    "@trezor/connect-web": {
      "globals": {
        "URLSearchParams": true,
        "__TREZOR_CONNECT_SRC": true,
        "addEventListener": true,
        "btoa": true,
        "chrome": true,
        "clearInterval": true,
        "clearTimeout": true,
        "console.warn": true,
        "document.body": true,
        "document.createElement": true,
        "document.createTextNode": true,
        "document.getElementById": true,
        "document.querySelectorAll": true,
        "location": true,
        "navigator": true,
        "open": true,
        "origin": true,
        "removeEventListener": true,
        "setInterval": true,
        "setTimeout": true
      },
      "packages": {
        "@swc/helpers>tslib": true,
        "@trezor/connect-web>@trezor/connect": true,
        "@trezor/connect-web>@trezor/connect-common": true,
        "@trezor/connect-web>@trezor/utils": true,
        "webpack>events": true
      }
    },
    "@trezor/connect-web>@trezor/connect": {
      "packages": {
        "@swc/helpers>tslib": true,
        "@trezor/connect-web>@trezor/connect>@trezor/protobuf": true,
        "@trezor/connect-web>@trezor/connect>@trezor/schema-utils": true,
        "@trezor/connect-web>@trezor/connect>@trezor/transport": true,
        "@trezor/connect-web>@trezor/utils": true
      }
    },
    "@trezor/connect-web>@trezor/connect-common": {
      "globals": {
        "console.warn": true,
        "localStorage.getItem": true,
        "localStorage.setItem": true,
        "navigator": true,
        "setTimeout": true,
        "window": true
      },
      "packages": {
        "@swc/helpers>tslib": true,
        "@trezor/connect-web>@trezor/connect-common>@trezor/env-utils": true,
        "@trezor/connect-web>@trezor/utils": true
      }
    },
    "@trezor/connect-web>@trezor/connect-common>@trezor/env-utils": {
      "globals": {
        "innerHeight": true,
        "innerWidth": true,
        "location.hostname": true,
        "location.origin": true,
        "navigator.languages": true,
        "navigator.platform": true,
        "navigator.userAgent": true,
        "screen.height": true,
        "screen.width": true
      },
      "packages": {
        "@swc/helpers>tslib": true,
        "@trezor/connect-web>@trezor/connect-common>@trezor/env-utils>ua-parser-js": true,
        "process": true
      }
    },
    "@trezor/connect-web>@trezor/connect-common>@trezor/env-utils>ua-parser-js": {
      "globals": {
        "define": true
      }
    },
    "@trezor/connect-web>@trezor/connect>@trezor/protobuf": {
      "packages": {
        "@swc/helpers>tslib": true,
        "@trezor/connect-web>@trezor/connect>@trezor/protobuf>protobufjs": true,
        "@trezor/connect-web>@trezor/connect>@trezor/schema-utils": true,
        "browserify>buffer": true
      }
    },
    "@trezor/connect-web>@trezor/connect>@trezor/protobuf>protobufjs": {
      "globals": {
        "process": true,
        "setTimeout": true
      },
      "packages": {
        "@trezor/connect-web>@trezor/connect>@trezor/protobuf>protobufjs>@protobufjs/aspromise": true,
        "@trezor/connect-web>@trezor/connect>@trezor/protobuf>protobufjs>@protobufjs/base64": true,
        "@trezor/connect-web>@trezor/connect>@trezor/protobuf>protobufjs>@protobufjs/codegen": true,
        "@trezor/connect-web>@trezor/connect>@trezor/protobuf>protobufjs>@protobufjs/eventemitter": true,
        "@trezor/connect-web>@trezor/connect>@trezor/protobuf>protobufjs>@protobufjs/fetch": true,
        "@trezor/connect-web>@trezor/connect>@trezor/protobuf>protobufjs>@protobufjs/float": true,
        "@trezor/connect-web>@trezor/connect>@trezor/protobuf>protobufjs>@protobufjs/inquire": true,
        "@trezor/connect-web>@trezor/connect>@trezor/protobuf>protobufjs>@protobufjs/path": true,
        "@trezor/connect-web>@trezor/connect>@trezor/protobuf>protobufjs>@protobufjs/pool": true,
        "@trezor/connect-web>@trezor/connect>@trezor/protobuf>protobufjs>@protobufjs/utf8": true
      }
    },
    "@trezor/connect-web>@trezor/connect>@trezor/protobuf>protobufjs>@protobufjs/codegen": {
      "globals": {
        "console.log": true
      }
    },
    "@trezor/connect-web>@trezor/connect>@trezor/protobuf>protobufjs>@protobufjs/fetch": {
      "globals": {
        "XMLHttpRequest": true
      },
      "packages": {
        "@trezor/connect-web>@trezor/connect>@trezor/protobuf>protobufjs>@protobufjs/aspromise": true,
        "@trezor/connect-web>@trezor/connect>@trezor/protobuf>protobufjs>@protobufjs/inquire": true
      }
    },
    "@trezor/connect-web>@trezor/connect>@trezor/schema-utils": {
      "globals": {
        "console.warn": true
      },
      "packages": {
        "@trezor/connect-web>@trezor/connect>@trezor/schema-utils>@sinclair/typebox": true,
        "browserify>buffer": true,
        "ts-mixer": true
      }
    },
    "@trezor/connect-web>@trezor/utils": {
      "globals": {
        "AbortController": true,
        "Intl.NumberFormat": true,
        "clearInterval": true,
        "clearTimeout": true,
        "console.error": true,
        "console.info": true,
        "console.log": true,
        "console.warn": true,
        "setInterval": true,
        "setTimeout": true
      },
      "packages": {
        "@swc/helpers>tslib": true,
        "@trezor/connect-web>@trezor/utils>bignumber.js": true,
        "browserify>buffer": true,
        "webpack>events": true
      }
    },
    "@trezor/connect-web>@trezor/utils>bignumber.js": {
      "globals": {
        "crypto": true,
        "define": true
      }
    },
    "@welldone-software/why-did-you-render": {
      "globals": {
        "Element": true,
        "console.group": true,
        "console.groupCollapsed": true,
        "console.groupEnd": true,
        "console.log": true,
        "console.warn": true,
        "define": true,
        "setTimeout": true
      },
      "packages": {
        "lodash": true,
        "react": true
      }
    },
    "@zxing/browser": {
      "globals": {
        "HTMLElement": true,
        "HTMLImageElement": true,
        "HTMLVideoElement": true,
        "clearTimeout": true,
        "console.error": true,
        "console.warn": true,
        "document": true,
        "navigator": true,
        "setTimeout": true
      },
      "packages": {
        "@zxing/library": true
      }
    },
    "@zxing/library": {
      "globals": {
        "HTMLImageElement": true,
        "HTMLVideoElement": true,
        "TextDecoder": true,
        "TextEncoder": true,
        "URL.createObjectURL": true,
        "btoa": true,
        "console.log": true,
        "console.warn": true,
        "document": true,
        "navigator": true,
        "setTimeout": true
      },
      "packages": {
        "@zxing/library>ts-custom-error": true
      }
    },
    "addons-linter>sha.js": {
      "packages": {
        "koa>content-disposition>safe-buffer": true,
        "pumpify>inherits": true
      }
    },
    "await-semaphore": {
      "packages": {
        "browserify>timers-browserify": true,
        "process": true
      }
    },
    "base32-encode": {
      "packages": {
        "base32-encode>to-data-view": true
      }
    },
    "bignumber.js": {
      "globals": {
        "crypto": true,
        "define": true
      }
    },
    "blo": {
      "globals": {
        "btoa": true
      }
    },
    "bn.js": {
      "globals": {
        "Buffer": true
      },
      "packages": {
        "browserify>browser-resolve": true
      }
    },
    "bowser": {
      "globals": {
        "define": true
      }
    },
    "browserify>assert": {
      "globals": {
        "Buffer": true
      },
      "packages": {
        "browserify>assert>util": true,
        "react>object-assign": true
      }
    },
    "browserify>assert>util": {
      "globals": {
        "console.error": true,
        "console.log": true,
        "console.trace": true,
        "process": true
      },
      "packages": {
        "browserify>assert>util>inherits": true,
        "process": true
      }
    },
    "browserify>browserify-zlib": {
      "packages": {
        "browserify>assert": true,
        "browserify>browserify-zlib>pako": true,
        "browserify>buffer": true,
        "browserify>util": true,
        "process": true,
        "stream-browserify": true
      }
    },
    "browserify>buffer": {
      "globals": {
        "console": true
      },
      "packages": {
        "base64-js": true,
        "buffer>ieee754": true
      }
    },
    "browserify>punycode": {
      "globals": {
        "define": true
      }
    },
    "browserify>string_decoder": {
      "packages": {
        "koa>content-disposition>safe-buffer": true
      }
    },
    "browserify>timers-browserify": {
      "globals": {
        "clearInterval": true,
        "clearTimeout": true,
        "setInterval": true,
        "setTimeout": true
      },
      "packages": {
        "process": true
      }
    },
    "browserify>url": {
      "packages": {
        "@storybook/addon-knobs>qs": true,
        "browserify>punycode": true
      }
    },
    "browserify>util": {
      "globals": {
        "console.error": true,
        "console.log": true,
        "console.trace": true
      },
      "packages": {
        "browserify>util>is-arguments": true,
        "browserify>util>is-typed-array": true,
        "browserify>util>which-typed-array": true,
        "koa>is-generator-function": true,
        "process": true,
        "pumpify>inherits": true
      }
    },
    "browserify>util>is-arguments": {
      "packages": {
        "koa>is-generator-function>has-tostringtag": true,
        "string.prototype.matchall>call-bind": true
      }
    },
    "browserify>util>is-typed-array": {
      "packages": {
        "browserify>util>which-typed-array": true
      }
    },
    "browserify>util>which-typed-array": {
      "packages": {
        "browserify>util>which-typed-array>for-each": true,
        "koa>is-generator-function>has-tostringtag": true,
        "string.prototype.matchall>call-bind": true,
        "string.prototype.matchall>es-abstract>available-typed-arrays": true,
        "string.prototype.matchall>es-abstract>gopd": true
      }
    },
    "browserify>util>which-typed-array>for-each": {
      "packages": {
        "string.prototype.matchall>es-abstract>is-callable": true
      }
    },
    "browserify>vm-browserify": {
      "globals": {
        "document.body.appendChild": true,
        "document.body.removeChild": true,
        "document.createElement": true
      }
    },
    "buffer": {
      "globals": {
        "console": true
      },
      "packages": {
        "base64-js": true,
        "buffer>ieee754": true
      }
    },
    "chalk": {
      "packages": {
        "chalk>ansi-styles": true,
        "chalk>supports-color": true
      }
    },
    "chalk>ansi-styles": {
      "packages": {
        "chalk>ansi-styles>color-convert": true
      }
    },
    "chalk>ansi-styles>color-convert": {
      "packages": {
        "jest-canvas-mock>moo-color>color-name": true
      }
    },
    "chart.js": {
      "globals": {
        "Intl.NumberFormat": true,
        "MutationObserver": true,
        "OffscreenCanvas": true,
        "Path2D": true,
        "ResizeObserver": true,
        "addEventListener": true,
        "clearTimeout": true,
        "console.error": true,
        "console.warn": true,
        "devicePixelRatio": true,
        "document": true,
        "removeEventListener": true,
        "requestAnimationFrame": true,
        "setTimeout": true
      },
      "packages": {
        "chart.js>@kurkle/color": true
      }
    },
    "chart.js>@kurkle/color": {
      "globals": {
        "define": true
      }
    },
    "classnames": {
      "globals": {
        "classNames": "write",
        "define": true
      }
    },
    "cockatiel": {
      "globals": {
        "AbortController": true,
        "AbortSignal": true,
        "WeakRef": true,
        "clearTimeout": true,
        "performance": true,
        "setTimeout": true
      },
      "packages": {
        "process": true
      }
    },
    "copy-to-clipboard": {
      "globals": {
        "clipboardData": true,
        "console.error": true,
        "console.warn": true,
        "document.body.appendChild": true,
        "document.body.removeChild": true,
        "document.createElement": true,
        "document.createRange": true,
        "document.execCommand": true,
        "document.getSelection": true,
        "navigator.userAgent": true,
        "prompt": true
      },
      "packages": {
        "copy-to-clipboard>toggle-selection": true
      }
    },
    "copy-to-clipboard>toggle-selection": {
      "globals": {
        "document.activeElement": true,
        "document.getSelection": true
      }
    },
    "crypto-browserify": {
      "packages": {
        "crypto-browserify>browserify-cipher": true,
        "crypto-browserify>browserify-sign": true,
        "crypto-browserify>create-ecdh": true,
        "crypto-browserify>create-hmac": true,
        "crypto-browserify>diffie-hellman": true,
        "crypto-browserify>pbkdf2": true,
        "crypto-browserify>public-encrypt": true,
        "crypto-browserify>randombytes": true,
        "crypto-browserify>randomfill": true,
        "ethereumjs-util>create-hash": true
      }
    },
    "crypto-browserify>browserify-cipher": {
      "packages": {
        "crypto-browserify>browserify-cipher>browserify-des": true,
        "crypto-browserify>browserify-cipher>evp_bytestokey": true,
        "ethereumjs-util>ethereum-cryptography>browserify-aes": true
      }
    },
    "crypto-browserify>browserify-cipher>browserify-des": {
      "packages": {
        "browserify>buffer": true,
        "crypto-browserify>browserify-cipher>browserify-des>des.js": true,
        "ethereumjs-util>create-hash>cipher-base": true,
        "pumpify>inherits": true
      }
    },
    "crypto-browserify>browserify-cipher>browserify-des>des.js": {
      "packages": {
        "@metamask/ppom-validator>elliptic>minimalistic-assert": true,
        "pumpify>inherits": true
      }
    },
    "crypto-browserify>browserify-cipher>evp_bytestokey": {
      "packages": {
        "ethereumjs-util>create-hash>md5.js": true,
        "koa>content-disposition>safe-buffer": true
      }
    },
    "crypto-browserify>browserify-sign": {
      "packages": {
        "@metamask/ppom-validator>elliptic": true,
        "bn.js": true,
        "browserify>buffer": true,
        "crypto-browserify>create-hmac": true,
        "crypto-browserify>public-encrypt>browserify-rsa": true,
        "crypto-browserify>public-encrypt>parse-asn1": true,
        "ethereumjs-util>create-hash": true,
        "pumpify>inherits": true,
        "stream-browserify": true
      }
    },
    "crypto-browserify>create-ecdh": {
      "packages": {
        "@metamask/ppom-validator>elliptic": true,
        "bn.js": true,
        "browserify>buffer": true
      }
    },
    "crypto-browserify>create-hmac": {
      "packages": {
        "addons-linter>sha.js": true,
        "ethereumjs-util>create-hash": true,
        "ethereumjs-util>create-hash>cipher-base": true,
        "ethereumjs-util>create-hash>ripemd160": true,
        "koa>content-disposition>safe-buffer": true,
        "pumpify>inherits": true
      }
    },
    "crypto-browserify>diffie-hellman": {
      "packages": {
        "bn.js": true,
        "browserify>buffer": true,
        "crypto-browserify>diffie-hellman>miller-rabin": true,
        "crypto-browserify>randombytes": true
      }
    },
    "crypto-browserify>diffie-hellman>miller-rabin": {
      "packages": {
        "@metamask/ppom-validator>elliptic>brorand": true,
        "bn.js": true
      }
    },
    "crypto-browserify>pbkdf2": {
      "globals": {
        "crypto": true,
        "process": true,
        "queueMicrotask": true,
        "setImmediate": true,
        "setTimeout": true
      },
      "packages": {
        "addons-linter>sha.js": true,
        "ethereumjs-util>create-hash": true,
        "ethereumjs-util>create-hash>ripemd160": true,
        "koa>content-disposition>safe-buffer": true,
        "process": true
      }
    },
    "crypto-browserify>public-encrypt": {
      "packages": {
        "bn.js": true,
        "browserify>buffer": true,
        "crypto-browserify>public-encrypt>browserify-rsa": true,
        "crypto-browserify>public-encrypt>parse-asn1": true,
        "crypto-browserify>randombytes": true,
        "ethereumjs-util>create-hash": true
      }
    },
    "crypto-browserify>public-encrypt>browserify-rsa": {
      "packages": {
        "bn.js": true,
        "browserify>buffer": true,
        "crypto-browserify>randombytes": true
      }
    },
    "crypto-browserify>public-encrypt>parse-asn1": {
      "packages": {
        "browserify>buffer": true,
        "crypto-browserify>browserify-cipher>evp_bytestokey": true,
        "crypto-browserify>pbkdf2": true,
        "crypto-browserify>public-encrypt>parse-asn1>asn1.js": true,
        "ethereumjs-util>ethereum-cryptography>browserify-aes": true
      }
    },
    "crypto-browserify>public-encrypt>parse-asn1>asn1.js": {
      "packages": {
        "@metamask/ppom-validator>elliptic>minimalistic-assert": true,
        "bn.js": true,
        "browserify>buffer": true,
        "browserify>vm-browserify": true,
        "pumpify>inherits": true
      }
    },
    "crypto-browserify>randombytes": {
      "globals": {
        "crypto": true,
        "msCrypto": true
      },
      "packages": {
        "koa>content-disposition>safe-buffer": true,
        "process": true
      }
    },
    "crypto-browserify>randomfill": {
      "globals": {
        "crypto": true,
        "msCrypto": true
      },
      "packages": {
        "crypto-browserify>randombytes": true,
        "koa>content-disposition>safe-buffer": true,
        "process": true
      }
    },
    "currency-formatter": {
      "packages": {
        "currency-formatter>accounting": true,
        "currency-formatter>locale-currency": true,
        "react>object-assign": true
      }
    },
    "currency-formatter>accounting": {
      "globals": {
        "define": true
      }
    },
    "currency-formatter>locale-currency": {
      "globals": {
        "countryCode": true
      }
    },
    "debounce-stream": {
      "packages": {
        "debounce-stream>debounce": true,
        "debounce-stream>duplexer": true,
        "debounce-stream>through": true
      }
    },
    "debounce-stream>debounce": {
      "globals": {
        "clearTimeout": true,
        "setTimeout": true
      }
    },
    "debounce-stream>duplexer": {
      "packages": {
        "stream-browserify": true
      }
    },
    "debounce-stream>through": {
      "packages": {
        "process": true,
        "stream-browserify": true
      }
    },
    "depcheck>@vue/compiler-sfc>postcss>nanoid": {
      "globals": {
        "crypto.getRandomValues": true
      }
    },
    "depcheck>is-core-module>hasown": {
      "packages": {
        "browserify>has>function-bind": true
      }
    },
    "dependency-tree>precinct>detective-postcss>postcss>nanoid": {
      "globals": {
        "crypto.getRandomValues": true
      }
    },
    "eslint-plugin-react>array-includes>is-string": {
      "packages": {
        "koa>is-generator-function>has-tostringtag": true
      }
    },
    "eth-ens-namehash": {
      "globals": {
        "name": "write"
      },
      "packages": {
        "@metamask/ethjs>js-sha3": true,
        "browserify>buffer": true,
        "eth-ens-namehash>idna-uts46-hx": true
      }
    },
    "eth-ens-namehash>idna-uts46-hx": {
      "globals": {
        "define": true
      },
      "packages": {
        "browserify>punycode": true
      }
    },
    "eth-keyring-controller>@metamask/browser-passworder": {
      "globals": {
        "crypto": true
      }
    },
    "eth-lattice-keyring": {
      "globals": {
        "addEventListener": true,
        "browser": true,
        "clearInterval": true,
        "fetch": true,
        "open": true,
        "setInterval": true
      },
      "packages": {
        "@ethereumjs/tx>@ethereumjs/util": true,
        "bn.js": true,
        "browserify>buffer": true,
        "crypto-browserify": true,
        "eth-lattice-keyring>@ethereumjs/tx": true,
        "eth-lattice-keyring>gridplus-sdk": true,
        "eth-lattice-keyring>rlp": true,
        "webpack>events": true
      }
    },
    "eth-lattice-keyring>@ethereumjs/tx": {
      "packages": {
        "@ethereumjs/tx>@ethereumjs/common": true,
        "@ethereumjs/tx>@ethereumjs/rlp": true,
        "@ethereumjs/tx>@ethereumjs/util": true,
        "@ethersproject/providers": true,
        "browserify>buffer": true,
        "browserify>insert-module-globals>is-buffer": true,
        "eth-lattice-keyring>@ethereumjs/tx>@chainsafe/ssz": true,
        "eth-lattice-keyring>@ethereumjs/tx>ethereum-cryptography": true
      }
    },
    "eth-lattice-keyring>@ethereumjs/tx>@chainsafe/ssz": {
      "packages": {
        "browserify": true,
        "browserify>buffer": true,
        "eth-lattice-keyring>@ethereumjs/tx>@chainsafe/ssz>@chainsafe/persistent-merkle-tree": true,
        "eth-lattice-keyring>@ethereumjs/tx>@chainsafe/ssz>case": true
      }
    },
    "eth-lattice-keyring>@ethereumjs/tx>@chainsafe/ssz>@chainsafe/persistent-merkle-tree": {
      "globals": {
        "WeakRef": true
      },
      "packages": {
        "browserify": true
      }
    },
    "eth-lattice-keyring>@ethereumjs/tx>ethereum-cryptography": {
      "globals": {
        "TextDecoder": true,
        "crypto": true
      },
      "packages": {
        "eth-lattice-keyring>@ethereumjs/tx>ethereum-cryptography>@noble/hashes": true
      }
    },
    "eth-lattice-keyring>@ethereumjs/tx>ethereum-cryptography>@noble/hashes": {
      "globals": {
        "TextEncoder": true,
        "crypto": true
      }
    },
    "eth-lattice-keyring>gridplus-sdk": {
      "globals": {
        "AbortController": true,
        "Request": true,
        "URL": true,
        "__values": true,
        "caches": true,
        "clearTimeout": true,
        "console.error": true,
        "console.log": true,
        "console.warn": true,
        "fetch": true,
        "setTimeout": true
      },
      "packages": {
        "@ethereumjs/tx>@ethereumjs/common>crc-32": true,
        "@ethersproject/abi": true,
        "@metamask/ethjs>js-sha3": true,
        "@metamask/keyring-api>bech32": true,
        "bn.js": true,
        "browserify>buffer": true,
        "eth-lattice-keyring>gridplus-sdk>@ethereumjs/common": true,
        "eth-lattice-keyring>gridplus-sdk>@ethereumjs/tx": true,
        "eth-lattice-keyring>gridplus-sdk>aes-js": true,
        "eth-lattice-keyring>gridplus-sdk>bignumber.js": true,
        "eth-lattice-keyring>gridplus-sdk>bitwise": true,
        "eth-lattice-keyring>gridplus-sdk>borc": true,
        "eth-lattice-keyring>gridplus-sdk>elliptic": true,
        "eth-lattice-keyring>gridplus-sdk>eth-eip712-util-browser": true,
        "eth-lattice-keyring>gridplus-sdk>rlp": true,
        "eth-lattice-keyring>gridplus-sdk>secp256k1": true,
        "eth-lattice-keyring>gridplus-sdk>uuid": true,
        "ethereumjs-util>ethereum-cryptography>bs58check": true,
        "ethers>@ethersproject/sha2>hash.js": true,
        "lodash": true
      }
    },
    "eth-lattice-keyring>gridplus-sdk>@ethereumjs/common": {
      "packages": {
        "@ethereumjs/tx>@ethereumjs/common>crc-32": true,
        "@ethereumjs/tx>@ethereumjs/util": true,
        "browserify>buffer": true,
        "webpack>events": true
      }
    },
    "eth-lattice-keyring>gridplus-sdk>@ethereumjs/tx": {
      "packages": {
        "@ethereumjs/tx>@ethereumjs/rlp": true,
        "@ethereumjs/tx>@ethereumjs/util": true,
        "@ethersproject/providers": true,
        "browserify>buffer": true,
        "browserify>insert-module-globals>is-buffer": true,
        "eth-lattice-keyring>@ethereumjs/tx>@chainsafe/ssz": true,
        "eth-lattice-keyring>gridplus-sdk>@ethereumjs/tx>@ethereumjs/common": true,
        "eth-lattice-keyring>gridplus-sdk>@ethereumjs/tx>ethereum-cryptography": true
      }
    },
    "eth-lattice-keyring>gridplus-sdk>@ethereumjs/tx>@ethereumjs/common": {
      "packages": {
        "@ethereumjs/tx>@ethereumjs/common>crc-32": true,
        "@ethereumjs/tx>@ethereumjs/util": true,
        "browserify>buffer": true,
        "webpack>events": true
      }
    },
    "eth-lattice-keyring>gridplus-sdk>@ethereumjs/tx>ethereum-cryptography": {
      "globals": {
        "TextDecoder": true,
        "crypto": true
      },
      "packages": {
        "eth-lattice-keyring>gridplus-sdk>@ethereumjs/tx>ethereum-cryptography>@noble/hashes": true
      }
    },
    "eth-lattice-keyring>gridplus-sdk>@ethereumjs/tx>ethereum-cryptography>@noble/hashes": {
      "globals": {
        "TextEncoder": true,
        "crypto": true
      }
    },
    "eth-lattice-keyring>gridplus-sdk>aes-js": {
      "globals": {
        "define": true
      }
    },
    "eth-lattice-keyring>gridplus-sdk>bignumber.js": {
      "globals": {
        "crypto": true,
        "define": true
      }
    },
    "eth-lattice-keyring>gridplus-sdk>bitwise": {
      "packages": {
        "browserify>buffer": true
      }
    },
    "eth-lattice-keyring>gridplus-sdk>borc": {
      "globals": {
        "console": true
      },
      "packages": {
        "browserify>buffer": true,
        "buffer>ieee754": true,
        "eth-lattice-keyring>gridplus-sdk>borc>bignumber.js": true,
        "eth-lattice-keyring>gridplus-sdk>borc>iso-url": true
      }
    },
    "eth-lattice-keyring>gridplus-sdk>borc>bignumber.js": {
      "globals": {
        "crypto": true,
        "define": true
      }
    },
    "eth-lattice-keyring>gridplus-sdk>borc>iso-url": {
      "globals": {
        "URL": true,
        "URLSearchParams": true,
        "location": true
      }
    },
    "eth-lattice-keyring>gridplus-sdk>elliptic": {
      "packages": {
        "@metamask/ppom-validator>elliptic>brorand": true,
        "@metamask/ppom-validator>elliptic>hmac-drbg": true,
        "@metamask/ppom-validator>elliptic>minimalistic-assert": true,
        "@metamask/ppom-validator>elliptic>minimalistic-crypto-utils": true,
        "bn.js": true,
        "ethers>@ethersproject/sha2>hash.js": true,
        "pumpify>inherits": true
      }
    },
    "eth-lattice-keyring>gridplus-sdk>eth-eip712-util-browser": {
      "globals": {
        "intToBuffer": true
      },
      "packages": {
        "@metamask/ethjs>js-sha3": true,
        "bn.js": true,
        "buffer": true
      }
    },
    "eth-lattice-keyring>gridplus-sdk>rlp": {
      "globals": {
        "TextEncoder": true
      }
    },
    "eth-lattice-keyring>gridplus-sdk>secp256k1": {
      "packages": {
        "eth-lattice-keyring>gridplus-sdk>secp256k1>elliptic": true
      }
    },
    "eth-lattice-keyring>gridplus-sdk>secp256k1>elliptic": {
      "packages": {
        "@metamask/ppom-validator>elliptic>brorand": true,
        "@metamask/ppom-validator>elliptic>hmac-drbg": true,
        "@metamask/ppom-validator>elliptic>minimalistic-assert": true,
        "@metamask/ppom-validator>elliptic>minimalistic-crypto-utils": true,
        "bn.js": true,
        "ethers>@ethersproject/sha2>hash.js": true,
        "pumpify>inherits": true
      }
    },
    "eth-lattice-keyring>gridplus-sdk>uuid": {
      "globals": {
        "crypto": true
      }
    },
    "eth-lattice-keyring>rlp": {
      "globals": {
        "TextEncoder": true
      }
    },
    "eth-method-registry": {
      "packages": {
        "@metamask/ethjs-contract": true,
        "@metamask/ethjs-query": true
      }
    },
    "ethereumjs-util": {
      "packages": {
        "bn.js": true,
        "browserify>assert": true,
        "browserify>buffer": true,
        "browserify>insert-module-globals>is-buffer": true,
        "ethereumjs-util>create-hash": true,
        "ethereumjs-util>ethereum-cryptography": true,
        "ethereumjs-util>rlp": true
      }
    },
    "ethereumjs-util>create-hash": {
      "packages": {
        "addons-linter>sha.js": true,
        "ethereumjs-util>create-hash>cipher-base": true,
        "ethereumjs-util>create-hash>md5.js": true,
        "ethereumjs-util>create-hash>ripemd160": true,
        "pumpify>inherits": true
      }
    },
    "ethereumjs-util>create-hash>cipher-base": {
      "packages": {
        "browserify>string_decoder": true,
        "koa>content-disposition>safe-buffer": true,
        "pumpify>inherits": true,
        "stream-browserify": true
      }
    },
    "ethereumjs-util>create-hash>md5.js": {
      "packages": {
        "ethereumjs-util>create-hash>md5.js>hash-base": true,
        "koa>content-disposition>safe-buffer": true,
        "pumpify>inherits": true
      }
    },
    "ethereumjs-util>create-hash>md5.js>hash-base": {
      "packages": {
        "koa>content-disposition>safe-buffer": true,
        "pumpify>inherits": true,
        "readable-stream": true
      }
    },
    "ethereumjs-util>create-hash>ripemd160": {
      "packages": {
        "browserify>buffer": true,
        "ethereumjs-util>create-hash>md5.js>hash-base": true,
        "pumpify>inherits": true
      }
    },
    "ethereumjs-util>ethereum-cryptography": {
      "packages": {
        "browserify>buffer": true,
        "crypto-browserify>randombytes": true,
        "ethereumjs-util>ethereum-cryptography>keccak": true,
        "ganache>secp256k1": true
      }
    },
    "ethereumjs-util>ethereum-cryptography>browserify-aes": {
      "packages": {
        "browserify>buffer": true,
        "crypto-browserify>browserify-cipher>evp_bytestokey": true,
        "ethereumjs-util>create-hash>cipher-base": true,
        "ethereumjs-util>ethereum-cryptography>browserify-aes>buffer-xor": true,
        "koa>content-disposition>safe-buffer": true,
        "pumpify>inherits": true
      }
    },
    "ethereumjs-util>ethereum-cryptography>browserify-aes>buffer-xor": {
      "packages": {
        "browserify>buffer": true
      }
    },
    "ethereumjs-util>ethereum-cryptography>bs58check": {
      "packages": {
        "ethereumjs-util>create-hash": true,
        "ethereumjs-util>ethereum-cryptography>bs58check>bs58": true,
        "koa>content-disposition>safe-buffer": true
      }
    },
    "ethereumjs-util>ethereum-cryptography>bs58check>bs58": {
      "packages": {
        "@ensdomains/content-hash>multihashes>multibase>base-x": true
      }
    },
    "ethereumjs-util>ethereum-cryptography>keccak": {
      "packages": {
        "browserify>buffer": true,
        "readable-stream": true
      }
    },
    "ethereumjs-util>rlp": {
      "packages": {
        "bn.js": true,
        "browserify>buffer": true
      }
    },
    "ethereumjs-wallet>randombytes": {
      "globals": {
        "crypto.getRandomValues": true
      }
    },
    "ethers": {
      "packages": {
        "@ethersproject/abi": true,
        "@ethersproject/bignumber": true,
        "@ethersproject/bytes": true,
        "@ethersproject/contracts": true,
        "@ethersproject/hash": true,
        "@ethersproject/hdnode": true,
        "@ethersproject/wallet": true,
        "ethers>@ethersproject/abstract-signer": true,
        "ethers>@ethersproject/address": true,
        "ethers>@ethersproject/base64": true,
        "ethers>@ethersproject/basex": true,
        "ethers>@ethersproject/constants": true,
        "ethers>@ethersproject/json-wallets": true,
        "ethers>@ethersproject/keccak256": true,
        "ethers>@ethersproject/logger": true,
        "ethers>@ethersproject/properties": true,
        "ethers>@ethersproject/providers": true,
        "ethers>@ethersproject/random": true,
        "ethers>@ethersproject/rlp": true,
        "ethers>@ethersproject/sha2": true,
        "ethers>@ethersproject/signing-key": true,
        "ethers>@ethersproject/solidity": true,
        "ethers>@ethersproject/strings": true,
        "ethers>@ethersproject/transactions": true,
        "ethers>@ethersproject/units": true,
        "ethers>@ethersproject/web": true,
        "ethers>@ethersproject/wordlists": true
      }
    },
    "ethers>@ethersproject/abstract-provider": {
      "packages": {
        "@ethersproject/bignumber": true,
        "@ethersproject/bytes": true,
        "ethers>@ethersproject/logger": true,
        "ethers>@ethersproject/properties": true
      }
    },
    "ethers>@ethersproject/abstract-signer": {
      "packages": {
        "ethers>@ethersproject/logger": true,
        "ethers>@ethersproject/properties": true
      }
    },
    "ethers>@ethersproject/address": {
      "packages": {
        "@ethersproject/bignumber": true,
        "@ethersproject/bytes": true,
        "ethers>@ethersproject/keccak256": true,
        "ethers>@ethersproject/logger": true,
        "ethers>@ethersproject/rlp": true
      }
    },
    "ethers>@ethersproject/base64": {
      "globals": {
        "atob": true,
        "btoa": true
      },
      "packages": {
        "@ethersproject/bytes": true
      }
    },
    "ethers>@ethersproject/basex": {
      "packages": {
        "@ethersproject/bytes": true,
        "ethers>@ethersproject/properties": true
      }
    },
    "ethers>@ethersproject/constants": {
      "packages": {
        "@ethersproject/bignumber": true
      }
    },
    "ethers>@ethersproject/json-wallets": {
      "packages": {
        "@ethersproject/bytes": true,
        "@ethersproject/hdnode": true,
        "ethers>@ethersproject/address": true,
        "ethers>@ethersproject/json-wallets>aes-js": true,
        "ethers>@ethersproject/json-wallets>scrypt-js": true,
        "ethers>@ethersproject/keccak256": true,
        "ethers>@ethersproject/logger": true,
        "ethers>@ethersproject/pbkdf2": true,
        "ethers>@ethersproject/properties": true,
        "ethers>@ethersproject/random": true,
        "ethers>@ethersproject/strings": true,
        "ethers>@ethersproject/transactions": true
      }
    },
    "ethers>@ethersproject/json-wallets>aes-js": {
      "globals": {
        "define": true
      }
    },
    "ethers>@ethersproject/json-wallets>scrypt-js": {
      "globals": {
        "define": true,
        "setTimeout": true
      },
      "packages": {
        "browserify>timers-browserify": true
      }
    },
    "ethers>@ethersproject/keccak256": {
      "packages": {
        "@ethersproject/bytes": true,
        "@metamask/ethjs>js-sha3": true
      }
    },
    "ethers>@ethersproject/logger": {
      "globals": {
        "console": true
      }
    },
    "ethers>@ethersproject/pbkdf2": {
      "packages": {
        "@ethersproject/bytes": true,
        "ethers>@ethersproject/sha2": true
      }
    },
    "ethers>@ethersproject/properties": {
      "packages": {
        "ethers>@ethersproject/logger": true
      }
    },
    "ethers>@ethersproject/providers": {
      "globals": {
        "WebSocket": true,
        "clearInterval": true,
        "clearTimeout": true,
        "console.log": true,
        "console.warn": true,
        "setInterval": true,
        "setTimeout": true
      },
      "packages": {
        "@ethersproject/bignumber": true,
        "@ethersproject/bytes": true,
        "@ethersproject/hash": true,
        "ethers>@ethersproject/abstract-provider": true,
        "ethers>@ethersproject/abstract-signer": true,
        "ethers>@ethersproject/address": true,
        "ethers>@ethersproject/base64": true,
        "ethers>@ethersproject/basex": true,
        "ethers>@ethersproject/constants": true,
        "ethers>@ethersproject/logger": true,
        "ethers>@ethersproject/properties": true,
        "ethers>@ethersproject/providers>@ethersproject/networks": true,
        "ethers>@ethersproject/providers>@ethersproject/web": true,
        "ethers>@ethersproject/providers>bech32": true,
        "ethers>@ethersproject/random": true,
        "ethers>@ethersproject/sha2": true,
        "ethers>@ethersproject/strings": true,
        "ethers>@ethersproject/transactions": true
      }
    },
    "ethers>@ethersproject/providers>@ethersproject/networks": {
      "packages": {
        "ethers>@ethersproject/logger": true
      }
    },
    "ethers>@ethersproject/providers>@ethersproject/web": {
      "globals": {
        "clearTimeout": true,
        "fetch": true,
        "setTimeout": true
      },
      "packages": {
        "@ethersproject/bytes": true,
        "ethers>@ethersproject/base64": true,
        "ethers>@ethersproject/logger": true,
        "ethers>@ethersproject/properties": true,
        "ethers>@ethersproject/strings": true
      }
    },
    "ethers>@ethersproject/random": {
      "packages": {
        "@ethersproject/bytes": true,
        "ethers>@ethersproject/logger": true
      }
    },
    "ethers>@ethersproject/rlp": {
      "packages": {
        "@ethersproject/bytes": true,
        "ethers>@ethersproject/logger": true
      }
    },
    "ethers>@ethersproject/sha2": {
      "packages": {
        "@ethersproject/bytes": true,
        "ethers>@ethersproject/logger": true,
        "ethers>@ethersproject/sha2>hash.js": true
      }
    },
    "ethers>@ethersproject/sha2>hash.js": {
      "packages": {
        "@metamask/ppom-validator>elliptic>minimalistic-assert": true,
        "pumpify>inherits": true
      }
    },
    "ethers>@ethersproject/signing-key": {
      "packages": {
        "@ethersproject/bytes": true,
        "ethers>@ethersproject/logger": true,
        "ethers>@ethersproject/properties": true,
        "ethers>@ethersproject/signing-key>elliptic": true
      }
    },
    "ethers>@ethersproject/signing-key>elliptic": {
      "packages": {
        "@metamask/ppom-validator>elliptic>brorand": true,
        "@metamask/ppom-validator>elliptic>hmac-drbg": true,
        "@metamask/ppom-validator>elliptic>minimalistic-assert": true,
        "@metamask/ppom-validator>elliptic>minimalistic-crypto-utils": true,
        "bn.js": true,
        "ethers>@ethersproject/sha2>hash.js": true,
        "pumpify>inherits": true
      }
    },
    "ethers>@ethersproject/solidity": {
      "packages": {
        "@ethersproject/bignumber": true,
        "@ethersproject/bytes": true,
        "ethers>@ethersproject/keccak256": true,
        "ethers>@ethersproject/logger": true,
        "ethers>@ethersproject/sha2": true,
        "ethers>@ethersproject/strings": true
      }
    },
    "ethers>@ethersproject/strings": {
      "packages": {
        "@ethersproject/bytes": true,
        "ethers>@ethersproject/constants": true,
        "ethers>@ethersproject/logger": true
      }
    },
    "ethers>@ethersproject/transactions": {
      "packages": {
        "@ethersproject/bignumber": true,
        "@ethersproject/bytes": true,
        "ethers>@ethersproject/address": true,
        "ethers>@ethersproject/constants": true,
        "ethers>@ethersproject/keccak256": true,
        "ethers>@ethersproject/logger": true,
        "ethers>@ethersproject/properties": true,
        "ethers>@ethersproject/rlp": true,
        "ethers>@ethersproject/signing-key": true
      }
    },
    "ethers>@ethersproject/units": {
      "packages": {
        "@ethersproject/bignumber": true,
        "ethers>@ethersproject/logger": true
      }
    },
    "ethers>@ethersproject/web": {
      "globals": {
        "clearTimeout": true,
        "fetch": true,
        "setTimeout": true
      },
      "packages": {
        "@ethersproject/bytes": true,
        "ethers>@ethersproject/base64": true,
        "ethers>@ethersproject/logger": true,
        "ethers>@ethersproject/properties": true,
        "ethers>@ethersproject/strings": true
      }
    },
    "ethers>@ethersproject/wordlists": {
      "packages": {
        "@ethersproject/bytes": true,
        "@ethersproject/hash": true,
        "ethers>@ethersproject/logger": true,
        "ethers>@ethersproject/properties": true,
        "ethers>@ethersproject/strings": true
      }
    },
    "extension-port-stream": {
      "packages": {
        "browserify>buffer": true,
        "extension-port-stream>readable-stream": true
      }
    },
    "extension-port-stream>readable-stream": {
      "globals": {
        "AbortController": true,
        "AggregateError": true,
        "Blob": true
      },
      "packages": {
        "browserify>buffer": true,
        "browserify>string_decoder": true,
        "extension-port-stream>readable-stream>abort-controller": true,
        "process": true,
        "webpack>events": true
      }
    },
    "extension-port-stream>readable-stream>abort-controller": {
      "globals": {
        "AbortController": true
      }
    },
    "fast-json-patch": {
      "globals": {
        "addEventListener": true,
        "clearTimeout": true,
        "removeEventListener": true,
        "setTimeout": true
      }
    },
    "fuse.js": {
      "globals": {
        "console": true,
        "define": true
      }
    },
    "ganache>secp256k1": {
      "packages": {
        "@metamask/ppom-validator>elliptic": true
      }
    },
    "gulp>vinyl-fs>object.assign": {
      "packages": {
        "@lavamoat/lavapack>json-stable-stringify>object-keys": true,
        "string.prototype.matchall>call-bind": true,
        "string.prototype.matchall>define-properties": true,
        "string.prototype.matchall>has-symbols": true
      }
    },
    "he": {
      "globals": {
        "define": true
      }
    },
    "history": {
      "globals": {
        "console": true,
        "define": true,
        "document.defaultView": true,
        "document.querySelector": true
      }
    },
    "https-browserify": {
      "packages": {
        "browserify>url": true,
        "stream-http": true
      }
    },
    "json-rpc-middleware-stream": {
      "globals": {
        "console.warn": true,
        "setTimeout": true
      },
      "packages": {
        "@metamask/safe-event-emitter": true,
        "readable-stream": true
      }
    },
    "koa>content-disposition>safe-buffer": {
      "packages": {
        "browserify>buffer": true
      }
    },
    "koa>is-generator-function": {
      "packages": {
        "koa>is-generator-function>has-tostringtag": true
      }
    },
    "koa>is-generator-function>has-tostringtag": {
      "packages": {
        "string.prototype.matchall>has-symbols": true
      }
    },
    "localforage": {
      "globals": {
        "Blob": true,
        "BlobBuilder": true,
        "FileReader": true,
        "IDBKeyRange": true,
        "MSBlobBuilder": true,
        "MozBlobBuilder": true,
        "OIndexedDB": true,
        "WebKitBlobBuilder": true,
        "atob": true,
        "btoa": true,
        "console.error": true,
        "console.info": true,
        "console.warn": true,
        "define": true,
        "fetch": true,
        "indexedDB": true,
        "localStorage": true,
        "mozIndexedDB": true,
        "msIndexedDB": true,
        "navigator.platform": true,
        "navigator.userAgent": true,
        "openDatabase": true,
        "setTimeout": true,
        "webkitIndexedDB": true
      }
    },
    "lodash": {
      "globals": {
        "clearTimeout": true,
        "define": true,
        "setTimeout": true
      }
    },
    "loglevel": {
      "globals": {
        "console": true,
        "define": true,
        "document.cookie": true,
        "localStorage": true,
        "log": "write",
        "navigator": true
      }
    },
    "lottie-web": {
      "globals": {
        "Blob": true,
        "Howl": true,
        "OffscreenCanvas": true,
        "URL.createObjectURL": true,
        "Worker": true,
        "XMLHttpRequest": true,
        "bodymovin": "write",
        "clearInterval": true,
        "console": true,
        "define": true,
        "document.body": true,
        "document.createElement": true,
        "document.createElementNS": true,
        "document.getElementsByClassName": true,
        "document.getElementsByTagName": true,
        "document.querySelectorAll": true,
        "document.readyState": true,
        "location.origin": true,
        "location.pathname": true,
        "navigator": true,
        "requestAnimationFrame": true,
        "setInterval": true,
        "setTimeout": true
      }
    },
    "luxon": {
      "globals": {
        "Intl": true
      }
    },
    "nanoid": {
      "globals": {
        "crypto": true,
        "msCrypto": true,
        "navigator": true
      }
    },
    "nock>debug": {
      "globals": {
        "console": true,
        "document": true,
        "localStorage": true,
        "navigator": true,
        "process": true
      },
      "packages": {
        "nock>debug>ms": true,
        "process": true
      }
    },
    "node-fetch": {
      "globals": {
        "Headers": true,
        "Request": true,
        "Response": true,
        "fetch": true
      }
    },
    "path-browserify": {
      "packages": {
        "process": true
      }
    },
    "process": {
      "globals": {
        "clearTimeout": true,
        "setTimeout": true
      }
    },
    "promise-to-callback": {
      "packages": {
        "promise-to-callback>is-fn": true,
        "promise-to-callback>set-immediate-shim": true
      }
    },
    "promise-to-callback>set-immediate-shim": {
      "globals": {
        "setTimeout.apply": true
      },
      "packages": {
        "browserify>timers-browserify": true
      }
    },
    "prop-types": {
      "globals": {
        "console": true
      },
      "packages": {
        "prop-types>react-is": true,
        "react>object-assign": true
      }
    },
    "prop-types>react-is": {
      "globals": {
        "console": true
      }
    },
    "qrcode-generator": {
      "globals": {
        "define": true
      }
    },
    "qrcode.react": {
      "globals": {
        "Path2D": true,
        "devicePixelRatio": true
      },
      "packages": {
        "react": true
      }
    },
    "react": {
      "globals": {
        "console": true
      },
      "packages": {
        "prop-types": true,
        "react>object-assign": true
      }
    },
    "react-beautiful-dnd": {
      "globals": {
        "Element.prototype": true,
        "__REDUX_DEVTOOLS_EXTENSION_COMPOSE__": true,
        "addEventListener": true,
        "cancelAnimationFrame": true,
        "clearTimeout": true,
        "console": true,
        "document": true,
        "getComputedStyle": true,
        "pageXOffset": true,
        "pageYOffset": true,
        "removeEventListener": true,
        "requestAnimationFrame": true,
        "scrollBy": true,
        "setTimeout": true
      },
      "packages": {
        "@babel/runtime": true,
        "react": true,
        "react-beautiful-dnd>css-box-model": true,
        "react-beautiful-dnd>memoize-one": true,
        "react-beautiful-dnd>raf-schd": true,
        "react-beautiful-dnd>use-memo-one": true,
        "react-dom": true,
        "react-redux": true,
        "redux": true
      }
    },
    "react-beautiful-dnd>css-box-model": {
      "globals": {
        "getComputedStyle": true,
        "pageXOffset": true,
        "pageYOffset": true
      },
      "packages": {
        "react-router-dom>tiny-invariant": true
      }
    },
    "react-beautiful-dnd>raf-schd": {
      "globals": {
        "cancelAnimationFrame": true,
        "requestAnimationFrame": true
      }
    },
    "react-beautiful-dnd>use-memo-one": {
      "packages": {
        "react": true
      }
    },
    "react-chartjs-2": {
      "globals": {
        "setTimeout": true
      },
      "packages": {
        "chart.js": true,
        "react": true
      }
    },
    "react-devtools": {
      "packages": {
        "react-devtools>react-devtools-core": true
      }
    },
    "react-devtools>react-devtools-core": {
      "globals": {
        "WebSocket": true,
        "setTimeout": true
      }
    },
    "react-dnd-html5-backend": {
      "globals": {
        "addEventListener": true,
        "clearTimeout": true,
        "removeEventListener": true
      }
    },
    "react-dom": {
      "globals": {
        "HTMLIFrameElement": true,
        "MSApp": true,
        "__REACT_DEVTOOLS_GLOBAL_HOOK__": true,
        "addEventListener": true,
        "clearTimeout": true,
        "clipboardData": true,
        "console": true,
        "dispatchEvent": true,
        "document": true,
        "event": "write",
        "jest": true,
        "location.protocol": true,
        "navigator.userAgent.indexOf": true,
        "performance": true,
        "removeEventListener": true,
        "self": true,
        "setTimeout": true,
        "top": true,
        "trustedTypes": true
      },
      "packages": {
        "prop-types": true,
        "react": true,
        "react-dom>scheduler": true,
        "react>object-assign": true
      }
    },
    "react-dom>scheduler": {
      "globals": {
        "MessageChannel": true,
        "cancelAnimationFrame": true,
        "clearTimeout": true,
        "console": true,
        "navigator": true,
        "performance": true,
        "requestAnimationFrame": true,
        "setTimeout": true
      }
    },
    "react-focus-lock": {
      "globals": {
        "addEventListener": true,
        "console.error": true,
        "console.warn": true,
        "document": true,
        "removeEventListener": true,
        "setTimeout": true
      },
      "packages": {
        "@babel/runtime": true,
        "prop-types": true,
        "react": true,
        "react-focus-lock>focus-lock": true,
        "react-focus-lock>react-clientside-effect": true,
        "react-focus-lock>use-callback-ref": true,
        "react-focus-lock>use-sidecar": true
      }
    },
    "react-focus-lock>focus-lock": {
      "globals": {
        "HTMLIFrameElement": true,
        "Node.DOCUMENT_FRAGMENT_NODE": true,
        "Node.DOCUMENT_NODE": true,
        "Node.DOCUMENT_POSITION_CONTAINED_BY": true,
        "Node.DOCUMENT_POSITION_CONTAINS": true,
        "Node.ELEMENT_NODE": true,
        "console.error": true,
        "console.warn": true,
        "document": true,
        "getComputedStyle": true,
        "setTimeout": true
      },
      "packages": {
        "@swc/helpers>tslib": true
      }
    },
    "react-focus-lock>react-clientside-effect": {
      "packages": {
        "@babel/runtime": true,
        "react": true
      }
    },
    "react-focus-lock>use-callback-ref": {
      "packages": {
        "react": true
      }
    },
    "react-focus-lock>use-sidecar": {
      "globals": {
        "console.error": true
      },
      "packages": {
        "@swc/helpers>tslib": true,
        "react": true,
        "react-focus-lock>use-sidecar>detect-node-es": true
      }
    },
    "react-idle-timer": {
      "globals": {
        "clearTimeout": true,
        "document": true,
        "setTimeout": true
      },
      "packages": {
        "prop-types": true,
        "react": true
      }
    },
    "react-inspector": {
      "globals": {
        "Node": true,
        "chromeDark": true,
        "chromeLight": true
      },
      "packages": {
        "react": true
      }
    },
    "react-markdown": {
      "globals": {
        "console.warn": true
      },
      "packages": {
        "prop-types": true,
        "react": true,
        "react-markdown>comma-separated-tokens": true,
        "react-markdown>property-information": true,
        "react-markdown>react-is": true,
        "react-markdown>remark-parse": true,
        "react-markdown>remark-rehype": true,
        "react-markdown>space-separated-tokens": true,
        "react-markdown>style-to-object": true,
        "react-markdown>unified": true,
        "react-markdown>unist-util-visit": true,
        "react-markdown>vfile": true
      }
    },
    "react-markdown>property-information": {
      "packages": {
        "watchify>xtend": true
      }
    },
    "react-markdown>react-is": {
      "globals": {
        "console": true
      }
    },
    "react-markdown>remark-parse": {
      "packages": {
        "react-markdown>remark-parse>mdast-util-from-markdown": true
      }
    },
    "react-markdown>remark-parse>mdast-util-from-markdown": {
      "packages": {
        "react-markdown>remark-parse>mdast-util-from-markdown>mdast-util-to-string": true,
        "react-markdown>remark-parse>mdast-util-from-markdown>micromark": true,
        "react-markdown>remark-parse>mdast-util-from-markdown>unist-util-stringify-position": true,
        "react-syntax-highlighter>refractor>parse-entities": true
      }
    },
    "react-markdown>remark-parse>mdast-util-from-markdown>micromark": {
      "packages": {
        "react-syntax-highlighter>refractor>parse-entities": true
      }
    },
    "react-markdown>remark-rehype": {
      "packages": {
        "react-markdown>remark-rehype>mdast-util-to-hast": true
      }
    },
    "react-markdown>remark-rehype>mdast-util-to-hast": {
      "globals": {
        "console.warn": true
      },
      "packages": {
        "@storybook/addon-docs>remark-external-links>mdast-util-definitions": true,
        "react-markdown>remark-rehype>mdast-util-to-hast>mdurl": true,
        "react-markdown>remark-rehype>mdast-util-to-hast>unist-builder": true,
        "react-markdown>remark-rehype>mdast-util-to-hast>unist-util-generated": true,
        "react-markdown>remark-rehype>mdast-util-to-hast>unist-util-position": true,
        "react-markdown>unist-util-visit": true
      }
    },
    "react-markdown>style-to-object": {
      "packages": {
        "react-markdown>style-to-object>inline-style-parser": true
      }
    },
    "react-markdown>unified": {
      "packages": {
        "mocha>yargs-unparser>is-plain-obj": true,
        "react-markdown>unified>bail": true,
        "react-markdown>unified>extend": true,
        "react-markdown>unified>is-buffer": true,
        "react-markdown>unified>trough": true,
        "react-markdown>vfile": true
      }
    },
    "react-markdown>unist-util-visit": {
      "packages": {
        "react-markdown>unist-util-visit>unist-util-visit-parents": true
      }
    },
    "react-markdown>unist-util-visit>unist-util-visit-parents": {
      "packages": {
        "react-markdown>unist-util-visit>unist-util-is": true
      }
    },
    "react-markdown>vfile": {
      "packages": {
        "path-browserify": true,
        "process": true,
        "react-markdown>vfile>is-buffer": true,
        "react-markdown>vfile>replace-ext": true,
        "react-markdown>vfile>vfile-message": true
      }
    },
    "react-markdown>vfile>replace-ext": {
      "packages": {
        "path-browserify": true
      }
    },
    "react-markdown>vfile>vfile-message": {
      "packages": {
        "react-markdown>vfile>unist-util-stringify-position": true
      }
    },
    "react-popper": {
      "globals": {
        "document": true
      },
      "packages": {
        "@popperjs/core": true,
        "react": true,
        "react-popper>react-fast-compare": true,
        "react-popper>warning": true
      }
    },
    "react-popper>react-fast-compare": {
      "globals": {
        "Element": true,
        "console.warn": true
      }
    },
    "react-popper>warning": {
      "globals": {
        "console": true
      }
    },
    "react-redux": {
      "globals": {
        "console": true,
        "document": true
      },
      "packages": {
        "prop-types": true,
        "react": true,
        "react-dom": true,
        "react-redux>@babel/runtime": true,
        "react-redux>hoist-non-react-statics": true,
        "react-redux>react-is": true
      }
    },
    "react-redux>hoist-non-react-statics": {
      "packages": {
        "prop-types>react-is": true
      }
    },
    "react-redux>react-is": {
      "globals": {
        "console": true
      }
    },
    "react-responsive-carousel": {
      "globals": {
        "HTMLElement": true,
        "addEventListener": true,
        "clearTimeout": true,
        "console.warn": true,
        "document": true,
        "getComputedStyle": true,
        "removeEventListener": true,
        "setTimeout": true
      },
      "packages": {
        "classnames": true,
        "react": true,
        "react-dom": true,
        "react-responsive-carousel>react-easy-swipe": true
      }
    },
    "react-responsive-carousel>react-easy-swipe": {
      "globals": {
        "addEventListener": true,
        "define": true,
        "document.addEventListener": true,
        "document.removeEventListener": true
      },
      "packages": {
        "prop-types": true,
        "react": true
      }
    },
    "react-router-dom": {
      "packages": {
        "prop-types": true,
        "react": true,
        "react-router-dom>history": true,
        "react-router-dom>react-router": true,
        "react-router-dom>tiny-invariant": true,
        "react-router-dom>tiny-warning": true
      }
    },
    "react-router-dom-v5-compat": {
      "globals": {
        "FormData": true,
        "URL": true,
        "URLSearchParams": true,
        "__reactRouterVersion": "write",
        "addEventListener": true,
        "confirm": true,
        "define": true,
        "document": true,
        "history.scrollRestoration": true,
        "location.href": true,
        "removeEventListener": true,
        "scrollTo": true,
        "scrollY": true,
        "sessionStorage.getItem": true,
        "sessionStorage.setItem": true,
        "setTimeout": true
      },
      "packages": {
        "history": true,
        "react": true,
        "react-dom": true,
        "react-router-dom": true,
        "react-router-dom-v5-compat>@remix-run/router": true,
        "react-router-dom-v5-compat>react-router": true
      }
    },
    "react-router-dom-v5-compat>@remix-run/router": {
      "globals": {
        "AbortController": true,
        "DOMException": true,
        "FormData": true,
        "Headers": true,
        "Request": true,
        "Response": true,
        "URL": true,
        "URLSearchParams": true,
        "console": true,
        "document.defaultView": true
      }
    },
    "react-router-dom-v5-compat>react-router": {
      "globals": {
        "console.error": true,
        "define": true
      },
      "packages": {
        "react": true,
        "react-router-dom-v5-compat>@remix-run/router": true
      }
    },
    "react-router-dom>history": {
      "globals": {
        "addEventListener": true,
        "confirm": true,
        "document": true,
        "history": true,
        "location": true,
        "navigator.userAgent": true,
        "removeEventListener": true
      },
      "packages": {
        "react-router-dom>history>resolve-pathname": true,
        "react-router-dom>history>value-equal": true,
        "react-router-dom>tiny-invariant": true,
        "react-router-dom>tiny-warning": true
      }
    },
    "react-router-dom>react-router": {
      "packages": {
        "prop-types": true,
        "prop-types>react-is": true,
        "react": true,
        "react-redux>hoist-non-react-statics": true,
        "react-router-dom>history": true,
        "react-router-dom>tiny-invariant": true,
        "react-router-dom>tiny-warning": true,
        "serve-handler>path-to-regexp": true
      }
    },
    "react-router-dom>tiny-warning": {
      "globals": {
        "console": true
      }
    },
    "react-simple-file-input": {
      "globals": {
        "File": true,
        "FileReader": true,
        "console.warn": true
      },
      "packages": {
        "prop-types": true,
        "react": true
      }
    },
    "react-syntax-highlighter>refractor>parse-entities": {
      "globals": {
        "document.createElement": true
      }
    },
    "react-tippy": {
      "globals": {
        "Element": true,
        "MSStream": true,
        "MutationObserver": true,
        "addEventListener": true,
        "clearTimeout": true,
        "console.error": true,
        "console.warn": true,
        "define": true,
        "document": true,
        "getComputedStyle": true,
        "innerHeight": true,
        "innerWidth": true,
        "navigator.maxTouchPoints": true,
        "navigator.msMaxTouchPoints": true,
        "navigator.userAgent": true,
        "performance": true,
        "requestAnimationFrame": true,
        "setTimeout": true
      },
      "packages": {
        "react": true,
        "react-dom": true,
        "react-tippy>popper.js": true
      }
    },
    "react-tippy>popper.js": {
      "globals": {
        "MSInputMethodContext": true,
        "Node.DOCUMENT_POSITION_FOLLOWING": true,
        "cancelAnimationFrame": true,
        "console.warn": true,
        "define": true,
        "devicePixelRatio": true,
        "document": true,
        "getComputedStyle": true,
        "innerHeight": true,
        "innerWidth": true,
        "navigator.userAgent": true,
        "requestAnimationFrame": true,
        "setTimeout": true
      }
    },
    "react-toggle-button": {
      "globals": {
        "clearTimeout": true,
        "console.warn": true,
        "define": true,
        "performance": true,
        "setTimeout": true
      },
      "packages": {
        "react": true
      }
    },
    "readable-stream": {
      "packages": {
        "browserify>browser-resolve": true,
        "browserify>buffer": true,
        "browserify>string_decoder": true,
        "process": true,
        "pumpify>inherits": true,
        "readable-stream>util-deprecate": true,
        "webpack>events": true
      }
    },
    "readable-stream-2>core-util-is": {
      "packages": {
        "browserify>insert-module-globals>is-buffer": true
      }
    },
    "readable-stream-2>process-nextick-args": {
      "packages": {
        "process": true
      }
    },
    "readable-stream>util-deprecate": {
      "globals": {
        "console.trace": true,
        "console.warn": true,
        "localStorage": true
      }
    },
    "redux": {
      "globals": {
        "console": true
      },
      "packages": {
        "@babel/runtime": true
      }
    },
    "semver": {
      "globals": {
        "console.error": true
      },
      "packages": {
        "process": true
      }
    },
    "serve-handler>path-to-regexp": {
      "packages": {
        "serve-handler>path-to-regexp>isarray": true
      }
    },
    "stream-browserify": {
      "packages": {
        "pumpify>inherits": true,
        "readable-stream": true,
        "webpack>events": true
      }
    },
    "stream-http": {
      "globals": {
        "AbortController": true,
        "Blob": true,
        "MSStreamReader": true,
        "ReadableStream": true,
        "WritableStream": true,
        "XDomainRequest": true,
        "XMLHttpRequest": true,
        "clearTimeout": true,
        "fetch": true,
        "location.protocol.search": true,
        "setTimeout": true
      },
      "packages": {
        "browserify>buffer": true,
        "browserify>url": true,
        "process": true,
        "pumpify>inherits": true,
        "readable-stream": true,
        "stream-http>builtin-status-codes": true,
        "watchify>xtend": true
      }
    },
    "string.prototype.matchall>call-bind": {
      "packages": {
        "browserify>has>function-bind": true,
        "string.prototype.matchall>call-bind>es-define-property": true,
        "string.prototype.matchall>call-bind>es-errors": true,
        "string.prototype.matchall>call-bind>set-function-length": true,
        "string.prototype.matchall>get-intrinsic": true
      }
    },
    "string.prototype.matchall>call-bind>es-define-property": {
      "packages": {
        "string.prototype.matchall>get-intrinsic": true
      }
    },
    "string.prototype.matchall>call-bind>set-function-length": {
      "packages": {
        "string.prototype.matchall>call-bind>es-errors": true,
        "string.prototype.matchall>define-properties>define-data-property": true,
        "string.prototype.matchall>es-abstract>gopd": true,
        "string.prototype.matchall>es-abstract>has-property-descriptors": true,
        "string.prototype.matchall>get-intrinsic": true
      }
    },
    "string.prototype.matchall>define-properties": {
      "packages": {
        "@lavamoat/lavapack>json-stable-stringify>object-keys": true,
        "string.prototype.matchall>define-properties>define-data-property": true,
        "string.prototype.matchall>es-abstract>has-property-descriptors": true
      }
    },
    "string.prototype.matchall>define-properties>define-data-property": {
      "packages": {
        "string.prototype.matchall>call-bind>es-define-property": true,
        "string.prototype.matchall>call-bind>es-errors": true,
        "string.prototype.matchall>es-abstract>gopd": true
      }
    },
    "string.prototype.matchall>es-abstract>array-buffer-byte-length": {
      "packages": {
        "string.prototype.matchall>call-bind": true,
        "string.prototype.matchall>es-abstract>is-array-buffer": true
      }
    },
    "string.prototype.matchall>es-abstract>available-typed-arrays": {
      "packages": {
        "string.prototype.matchall>es-abstract>typed-array-length>possible-typed-array-names": true
      }
    },
    "string.prototype.matchall>es-abstract>es-to-primitive>is-symbol": {
      "packages": {
        "string.prototype.matchall>has-symbols": true
      }
    },
    "string.prototype.matchall>es-abstract>gopd": {
      "packages": {
        "string.prototype.matchall>get-intrinsic": true
      }
    },
    "string.prototype.matchall>es-abstract>has-property-descriptors": {
      "packages": {
        "string.prototype.matchall>call-bind>es-define-property": true
      }
    },
    "string.prototype.matchall>es-abstract>is-array-buffer": {
      "packages": {
        "string.prototype.matchall>call-bind": true,
        "string.prototype.matchall>get-intrinsic": true
      }
    },
    "string.prototype.matchall>es-abstract>is-callable": {
      "globals": {
        "document": true
      }
    },
    "string.prototype.matchall>es-abstract>is-regex": {
      "packages": {
        "koa>is-generator-function>has-tostringtag": true,
        "string.prototype.matchall>call-bind": true
      }
    },
    "string.prototype.matchall>es-abstract>is-shared-array-buffer": {
      "packages": {
        "string.prototype.matchall>call-bind": true
      }
    },
    "string.prototype.matchall>es-abstract>object-inspect": {
      "globals": {
        "HTMLElement": true,
        "WeakRef": true
      },
      "packages": {
        "browserify>browser-resolve": true
      }
    },
    "string.prototype.matchall>get-intrinsic": {
      "globals": {
        "AggregateError": true,
        "FinalizationRegistry": true,
        "WeakRef": true
      },
      "packages": {
        "browserify>has>function-bind": true,
        "depcheck>is-core-module>hasown": true,
        "string.prototype.matchall>call-bind>es-errors": true,
        "string.prototype.matchall>es-abstract>has-proto": true,
        "string.prototype.matchall>has-symbols": true
      }
    },
    "string.prototype.matchall>internal-slot": {
      "packages": {
        "depcheck>is-core-module>hasown": true,
        "string.prototype.matchall>call-bind>es-errors": true,
        "string.prototype.matchall>side-channel": true
      }
    },
    "string.prototype.matchall>regexp.prototype.flags": {
      "packages": {
        "string.prototype.matchall>call-bind": true,
        "string.prototype.matchall>call-bind>es-errors": true,
        "string.prototype.matchall>define-properties": true,
        "string.prototype.matchall>regexp.prototype.flags>set-function-name": true
      }
    },
    "string.prototype.matchall>regexp.prototype.flags>set-function-name": {
      "packages": {
        "string.prototype.matchall>call-bind>es-errors": true,
        "string.prototype.matchall>define-properties>define-data-property": true,
        "string.prototype.matchall>es-abstract>function.prototype.name>functions-have-names": true,
        "string.prototype.matchall>es-abstract>has-property-descriptors": true
      }
    },
    "string.prototype.matchall>side-channel": {
      "packages": {
        "string.prototype.matchall>call-bind": true,
        "string.prototype.matchall>es-abstract>object-inspect": true,
        "string.prototype.matchall>get-intrinsic": true
      }
    },
    "superstruct": {
      "globals": {
        "console.warn": true,
        "define": true
      }
    },
    "terser>source-map-support>buffer-from": {
      "packages": {
        "browserify>buffer": true
      }
    },
    "uri-js": {
      "globals": {
        "define": true
      }
    },
    "uuid": {
      "globals": {
        "crypto": true,
        "msCrypto": true
      }
    },
    "web3": {
      "globals": {
        "XMLHttpRequest": true
      }
    },
    "web3-stream-provider": {
      "globals": {
        "setTimeout": true
      },
      "packages": {
        "browserify>util": true,
        "readable-stream": true,
        "web3-stream-provider>uuid": true
      }
    },
    "web3-stream-provider>uuid": {
      "globals": {
        "crypto": true
      }
    },
    "webextension-polyfill": {
      "globals": {
        "browser": true,
        "chrome": true,
        "console.error": true,
        "console.warn": true,
        "define": true
      }
    },
    "webpack>events": {
      "globals": {
        "console": true
      }
    }
  }
}<|MERGE_RESOLUTION|>--- conflicted
+++ resolved
@@ -1949,11 +1949,6 @@
         "@metamask/permission-controller>@metamask/json-rpc-engine": true,
         "@metamask/permission-controller>@metamask/rpc-errors": true,
         "@metamask/permission-controller>nanoid": true,
-<<<<<<< HEAD
-        "@metamask/snaps-controllers>@metamask/json-rpc-engine": true,
-        "@metamask/utils": true,
-=======
->>>>>>> eedeb240
         "deep-freeze-strict": true,
         "immer": true
       }
@@ -2735,8 +2730,6 @@
         "@noble/hashes": true
       }
     },
-<<<<<<< HEAD
-=======
     "@metamask/snaps-rpc-methods>@metamask/permission-controller": {
       "globals": {
         "console.error": true
@@ -2772,7 +2765,6 @@
         "crypto.getRandomValues": true
       }
     },
->>>>>>> eedeb240
     "@metamask/snaps-rpc-methods>@metamask/rpc-errors": {
       "packages": {
         "@metamask/rpc-errors>fast-safe-stringify": true,
@@ -2839,8 +2831,6 @@
         "semver": true
       }
     },
-<<<<<<< HEAD
-=======
     "@metamask/snaps-utils>@metamask/base-controller": {
       "globals": {
         "setTimeout": true
@@ -2876,7 +2866,6 @@
         "crypto.getRandomValues": true
       }
     },
->>>>>>> eedeb240
     "@metamask/snaps-utils>@metamask/rpc-errors": {
       "packages": {
         "@metamask/rpc-errors>fast-safe-stringify": true,
