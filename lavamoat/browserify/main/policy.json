--- conflicted
+++ resolved
@@ -1532,13 +1532,8 @@
         "@metamask/permission-controller": true,
         "@metamask/rpc-errors": true,
         "@metamask/safe-event-emitter": true,
-<<<<<<< HEAD
-        "@metamask/multichain>@metamask/utils": true,
+        "@metamask/utils": true,
         "@open-rpc/schema-utils-js": true,
-=======
-        "@metamask/utils": true,
-        "@metamask/multichain>@open-rpc/schema-utils-js": true,
->>>>>>> 0d40caf8
         "@metamask/multichain>jsonschema": true,
         "lodash": true
       }
