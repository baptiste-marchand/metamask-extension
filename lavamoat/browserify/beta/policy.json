{
  "resources": {
    "@babel/runtime": {
      "globals": {
        "regeneratorRuntime": "write"
      }
    },
    "@ensdomains/content-hash": {
      "globals": {
        "console.warn": true
      },
      "packages": {
        "@ensdomains/content-hash>cids": true,
        "@ensdomains/content-hash>js-base64": true,
        "@ensdomains/content-hash>multicodec": true,
        "@ensdomains/content-hash>multihashes": true,
        "browserify>buffer": true
      }
    },
    "@ensdomains/content-hash>cids": {
      "packages": {
        "@ensdomains/content-hash>cids>multibase": true,
        "@ensdomains/content-hash>cids>multihashes": true,
        "@ensdomains/content-hash>cids>uint8arrays": true,
        "@ensdomains/content-hash>multicodec": true
      }
    },
    "@ensdomains/content-hash>cids>multibase": {
      "globals": {
        "TextDecoder": true,
        "TextEncoder": true
      },
      "packages": {
        "@ensdomains/content-hash>cids>multibase>@multiformats/base-x": true
      }
    },
    "@ensdomains/content-hash>cids>multihashes": {
      "packages": {
        "@ensdomains/content-hash>cids>multibase": true,
        "@ensdomains/content-hash>cids>multihashes>varint": true,
        "@ensdomains/content-hash>cids>uint8arrays": true
      }
    },
    "@ensdomains/content-hash>cids>uint8arrays": {
      "globals": {
        "TextDecoder": true,
        "TextEncoder": true
      },
      "packages": {
        "@ensdomains/content-hash>cids>multibase": true
      }
    },
    "@ensdomains/content-hash>js-base64": {
      "globals": {
        "Base64": "write",
        "TextDecoder": true,
        "TextEncoder": true,
        "atob": true,
        "btoa": true,
        "define": true
      },
      "packages": {
        "browserify>buffer": true
      }
    },
    "@ensdomains/content-hash>multicodec": {
      "packages": {
        "@ensdomains/content-hash>multicodec>uint8arrays": true,
        "sass-embedded>varint": true
      }
    },
    "@ensdomains/content-hash>multicodec>uint8arrays": {
      "globals": {
        "Buffer": true,
        "TextDecoder": true,
        "TextEncoder": true
      },
      "packages": {
        "@ensdomains/content-hash>multicodec>uint8arrays>multiformats": true
      }
    },
    "@ensdomains/content-hash>multicodec>uint8arrays>multiformats": {
      "globals": {
        "TextDecoder": true,
        "TextEncoder": true,
        "console.warn": true,
        "crypto.subtle.digest": true
      }
    },
    "@ensdomains/content-hash>multihashes": {
      "packages": {
        "@ensdomains/content-hash>multihashes>multibase": true,
        "@ensdomains/content-hash>multihashes>varint": true,
        "@ensdomains/content-hash>multihashes>web-encoding": true,
        "browserify>buffer": true
      }
    },
    "@ensdomains/content-hash>multihashes>multibase": {
      "packages": {
        "@ensdomains/content-hash>multihashes>multibase>base-x": true,
        "@ensdomains/content-hash>multihashes>web-encoding": true,
        "browserify>buffer": true
      }
    },
    "@ensdomains/content-hash>multihashes>multibase>base-x": {
      "packages": {
        "koa>content-disposition>safe-buffer": true
      }
    },
    "@ensdomains/content-hash>multihashes>web-encoding": {
      "globals": {
        "TextDecoder": true,
        "TextEncoder": true
      },
      "packages": {
        "browserify>util": true
      }
    },
    "@ethereumjs/tx": {
      "packages": {
        "@ethereumjs/tx>@ethereumjs/common": true,
        "@ethereumjs/tx>@ethereumjs/rlp": true,
        "@ethereumjs/tx>@ethereumjs/util": true,
        "@ethereumjs/tx>ethereum-cryptography": true,
        "browserify>buffer": true,
        "browserify>insert-module-globals>is-buffer": true
      }
    },
    "@ethereumjs/tx>@ethereumjs/common": {
      "packages": {
        "@ethereumjs/tx>@ethereumjs/common>crc-32": true,
        "@ethereumjs/tx>@ethereumjs/util": true,
        "browserify>buffer": true,
        "webpack>events": true
      }
    },
    "@ethereumjs/tx>@ethereumjs/common>crc-32": {
      "globals": {
        "DO_NOT_EXPORT_CRC": true,
        "define": true
      }
    },
    "@ethereumjs/tx>@ethereumjs/rlp": {
      "globals": {
        "TextEncoder": true
      }
    },
    "@ethereumjs/tx>@ethereumjs/util": {
      "globals": {
        "console.warn": true
      },
      "packages": {
        "@ethereumjs/tx>@ethereumjs/rlp": true,
        "@ethereumjs/tx>@ethereumjs/util>micro-ftch": true,
        "@ethereumjs/tx>ethereum-cryptography": true,
        "browserify>buffer": true,
        "browserify>insert-module-globals>is-buffer": true,
        "webpack>events": true
      }
    },
    "@ethereumjs/tx>@ethereumjs/util>micro-ftch": {
      "globals": {
        "Headers": true,
        "TextDecoder": true,
        "URL": true,
        "btoa": true,
        "fetch": true
      },
      "packages": {
        "browserify>browserify-zlib": true,
        "browserify>buffer": true,
        "browserify>url": true,
        "browserify>util": true,
        "https-browserify": true,
        "process": true,
        "stream-http": true
      }
    },
    "@ethereumjs/tx>ethereum-cryptography": {
      "globals": {
        "TextDecoder": true,
        "crypto": true
      },
      "packages": {
        "@ethereumjs/tx>ethereum-cryptography>@scure/bip32": true,
        "@metamask/message-signing-snap>@noble/curves": true,
        "@noble/hashes": true
      }
    },
    "@ethereumjs/tx>ethereum-cryptography>@scure/bip32": {
      "packages": {
        "@metamask/message-signing-snap>@noble/curves": true,
        "@metamask/utils>@scure/base": true,
        "@noble/hashes": true
      }
    },
    "@ethersproject/abi": {
      "globals": {
        "console.log": true
      },
      "packages": {
        "@ethersproject/bignumber": true,
        "@ethersproject/bytes": true,
        "@ethersproject/hash": true,
        "ethers>@ethersproject/address": true,
        "ethers>@ethersproject/constants": true,
        "ethers>@ethersproject/keccak256": true,
        "ethers>@ethersproject/logger": true,
        "ethers>@ethersproject/properties": true,
        "ethers>@ethersproject/strings": true
      }
    },
    "@ethersproject/bignumber": {
      "packages": {
        "@ethersproject/bytes": true,
        "bn.js": true,
        "ethers>@ethersproject/logger": true
      }
    },
    "@ethersproject/bytes": {
      "packages": {
        "ethers>@ethersproject/logger": true
      }
    },
    "@ethersproject/contracts": {
      "globals": {
        "setTimeout": true
      },
      "packages": {
        "@ethersproject/abi": true,
        "@ethersproject/bignumber": true,
        "@ethersproject/bytes": true,
        "ethers>@ethersproject/abstract-provider": true,
        "ethers>@ethersproject/abstract-signer": true,
        "ethers>@ethersproject/address": true,
        "ethers>@ethersproject/logger": true,
        "ethers>@ethersproject/properties": true,
        "ethers>@ethersproject/transactions": true
      }
    },
    "@ethersproject/hash": {
      "packages": {
        "@ethersproject/bignumber": true,
        "@ethersproject/bytes": true,
        "ethers>@ethersproject/address": true,
        "ethers>@ethersproject/base64": true,
        "ethers>@ethersproject/keccak256": true,
        "ethers>@ethersproject/logger": true,
        "ethers>@ethersproject/properties": true,
        "ethers>@ethersproject/strings": true
      }
    },
    "@ethersproject/hdnode": {
      "packages": {
        "@ethersproject/bignumber": true,
        "@ethersproject/bytes": true,
        "ethers>@ethersproject/basex": true,
        "ethers>@ethersproject/logger": true,
        "ethers>@ethersproject/pbkdf2": true,
        "ethers>@ethersproject/properties": true,
        "ethers>@ethersproject/sha2": true,
        "ethers>@ethersproject/signing-key": true,
        "ethers>@ethersproject/strings": true,
        "ethers>@ethersproject/transactions": true,
        "ethers>@ethersproject/wordlists": true
      }
    },
    "@ethersproject/providers": {
      "globals": {
        "WebSocket": true,
        "clearInterval": true,
        "clearTimeout": true,
        "console.log": true,
        "console.warn": true,
        "setInterval": true,
        "setTimeout": true
      },
      "packages": {
        "@ethersproject/bignumber": true,
        "@ethersproject/bytes": true,
        "@ethersproject/hash": true,
        "@ethersproject/providers>@ethersproject/web": true,
        "@ethersproject/providers>bech32": true,
        "@metamask/test-bundler>@ethersproject/networks": true,
        "ethers>@ethersproject/abstract-provider": true,
        "ethers>@ethersproject/abstract-signer": true,
        "ethers>@ethersproject/address": true,
        "ethers>@ethersproject/base64": true,
        "ethers>@ethersproject/basex": true,
        "ethers>@ethersproject/constants": true,
        "ethers>@ethersproject/logger": true,
        "ethers>@ethersproject/properties": true,
        "ethers>@ethersproject/random": true,
        "ethers>@ethersproject/sha2": true,
        "ethers>@ethersproject/strings": true,
        "ethers>@ethersproject/transactions": true
      }
    },
    "@ethersproject/providers>@ethersproject/random": {
      "globals": {
        "crypto.getRandomValues": true
      }
    },
    "@ethersproject/providers>@ethersproject/web": {
      "globals": {
        "clearTimeout": true,
        "fetch": true,
        "setTimeout": true
      },
      "packages": {
        "@ethersproject/bytes": true,
        "ethers>@ethersproject/base64": true,
        "ethers>@ethersproject/logger": true,
        "ethers>@ethersproject/properties": true,
        "ethers>@ethersproject/strings": true
      }
    },
    "@ethersproject/wallet": {
      "packages": {
        "@ethersproject/bytes": true,
        "@ethersproject/hash": true,
        "@ethersproject/hdnode": true,
        "ethers>@ethersproject/abstract-provider": true,
        "ethers>@ethersproject/abstract-signer": true,
        "ethers>@ethersproject/address": true,
        "ethers>@ethersproject/json-wallets": true,
        "ethers>@ethersproject/keccak256": true,
        "ethers>@ethersproject/logger": true,
        "ethers>@ethersproject/properties": true,
        "ethers>@ethersproject/random": true,
        "ethers>@ethersproject/signing-key": true,
        "ethers>@ethersproject/transactions": true
      }
    },
    "@keystonehq/bc-ur-registry-eth": {
      "packages": {
        "@ethereumjs/tx>@ethereumjs/util": true,
        "@keystonehq/bc-ur-registry-eth>@keystonehq/bc-ur-registry": true,
        "@metamask/eth-trezor-keyring>hdkey": true,
        "browserify>buffer": true,
        "uuid": true
      }
    },
    "@keystonehq/bc-ur-registry-eth>@keystonehq/bc-ur-registry": {
      "globals": {
        "define": true
      },
      "packages": {
        "@ngraveio/bc-ur": true,
        "@swc/helpers>tslib": true,
        "browserify>buffer": true,
        "buffer": true,
        "ethereumjs-util>ethereum-cryptography>bs58check": true
      }
    },
    "@keystonehq/metamask-airgapped-keyring": {
      "packages": {
        "@ethereumjs/tx": true,
        "@keystonehq/bc-ur-registry-eth": true,
        "@keystonehq/metamask-airgapped-keyring>@keystonehq/base-eth-keyring": true,
        "@keystonehq/metamask-airgapped-keyring>@metamask/obs-store": true,
        "browserify>buffer": true,
        "ethereumjs-util>rlp": true,
        "uuid": true,
        "webpack>events": true
      }
    },
    "@keystonehq/metamask-airgapped-keyring>@keystonehq/base-eth-keyring": {
      "packages": {
        "@ethereumjs/tx": true,
        "@ethereumjs/tx>@ethereumjs/util": true,
        "@keystonehq/bc-ur-registry-eth": true,
        "@keystonehq/metamask-airgapped-keyring>@keystonehq/base-eth-keyring>rlp": true,
        "@metamask/eth-trezor-keyring>hdkey": true,
        "browserify>buffer": true,
        "uuid": true
      }
    },
    "@keystonehq/metamask-airgapped-keyring>@keystonehq/base-eth-keyring>rlp": {
      "globals": {
        "TextEncoder": true
      }
    },
    "@keystonehq/metamask-airgapped-keyring>@metamask/obs-store": {
      "packages": {
        "@keystonehq/metamask-airgapped-keyring>@metamask/obs-store>@metamask/safe-event-emitter": true,
        "@keystonehq/metamask-airgapped-keyring>@metamask/obs-store>through2": true,
        "stream-browserify": true
      }
    },
    "@keystonehq/metamask-airgapped-keyring>@metamask/obs-store>@metamask/safe-event-emitter": {
      "globals": {
        "setTimeout": true
      },
      "packages": {
        "webpack>events": true
      }
    },
    "@keystonehq/metamask-airgapped-keyring>@metamask/obs-store>through2": {
      "packages": {
        "@keystonehq/metamask-airgapped-keyring>@metamask/obs-store>through2>readable-stream": true,
        "browserify>util": true,
        "process": true,
        "watchify>xtend": true
      }
    },
    "@keystonehq/metamask-airgapped-keyring>@metamask/obs-store>through2>readable-stream": {
      "packages": {
        "@keystonehq/metamask-airgapped-keyring>@metamask/obs-store>through2>readable-stream>isarray": true,
        "@keystonehq/metamask-airgapped-keyring>@metamask/obs-store>through2>readable-stream>safe-buffer": true,
        "@keystonehq/metamask-airgapped-keyring>@metamask/obs-store>through2>readable-stream>string_decoder": true,
        "browserify>browser-resolve": true,
        "browserify>timers-browserify": true,
        "process": true,
        "pumpify>inherits": true,
        "readable-stream-2>core-util-is": true,
        "readable-stream-2>process-nextick-args": true,
        "readable-stream>util-deprecate": true,
        "webpack>events": true
      }
    },
    "@keystonehq/metamask-airgapped-keyring>@metamask/obs-store>through2>readable-stream>safe-buffer": {
      "packages": {
        "browserify>buffer": true
      }
    },
    "@keystonehq/metamask-airgapped-keyring>@metamask/obs-store>through2>readable-stream>string_decoder": {
      "packages": {
        "@keystonehq/metamask-airgapped-keyring>@metamask/obs-store>through2>readable-stream>safe-buffer": true
      }
    },
    "@lavamoat/lavadome-react": {
      "globals": {
        "Document.prototype": true,
        "DocumentFragment.prototype": true,
        "Element.prototype": true,
        "Node.prototype": true,
        "console.warn": true,
        "document": true
      },
      "packages": {
        "react": true
      }
    },
    "@material-ui/core": {
      "globals": {
        "Image": true,
        "_formatMuiErrorMessage": true,
        "addEventListener": true,
        "clearInterval": true,
        "clearTimeout": true,
        "console.error": true,
        "console.warn": true,
        "document": true,
        "getComputedStyle": true,
        "getSelection": true,
        "innerHeight": true,
        "innerWidth": true,
        "matchMedia": true,
        "navigator": true,
        "performance.now": true,
        "removeEventListener": true,
        "requestAnimationFrame": true,
        "setInterval": true,
        "setTimeout": true
      },
      "packages": {
        "@babel/runtime": true,
        "@material-ui/core>@material-ui/styles": true,
        "@material-ui/core>@material-ui/system": true,
        "@material-ui/core>@material-ui/utils": true,
        "@material-ui/core>clsx": true,
        "@material-ui/core>popper.js": true,
        "@material-ui/core>react-transition-group": true,
        "prop-types": true,
        "prop-types>react-is": true,
        "react": true,
        "react-dom": true,
        "react-redux>hoist-non-react-statics": true
      }
    },
    "@material-ui/core>@material-ui/styles": {
      "globals": {
        "console.error": true,
        "console.warn": true,
        "document.createComment": true,
        "document.head": true
      },
      "packages": {
        "@babel/runtime": true,
        "@material-ui/core>@material-ui/styles>jss": true,
        "@material-ui/core>@material-ui/styles>jss-plugin-camel-case": true,
        "@material-ui/core>@material-ui/styles>jss-plugin-default-unit": true,
        "@material-ui/core>@material-ui/styles>jss-plugin-global": true,
        "@material-ui/core>@material-ui/styles>jss-plugin-nested": true,
        "@material-ui/core>@material-ui/styles>jss-plugin-props-sort": true,
        "@material-ui/core>@material-ui/styles>jss-plugin-rule-value-function": true,
        "@material-ui/core>@material-ui/styles>jss-plugin-vendor-prefixer": true,
        "@material-ui/core>@material-ui/utils": true,
        "@material-ui/core>clsx": true,
        "prop-types": true,
        "react": true,
        "react-redux>hoist-non-react-statics": true
      }
    },
    "@material-ui/core>@material-ui/styles>jss": {
      "globals": {
        "CSS": true,
        "document.createElement": true,
        "document.querySelector": true
      },
      "packages": {
        "@babel/runtime": true,
        "@material-ui/core>@material-ui/styles>jss>is-in-browser": true,
        "react-router-dom>tiny-warning": true
      }
    },
    "@material-ui/core>@material-ui/styles>jss-plugin-camel-case": {
      "packages": {
        "@material-ui/core>@material-ui/styles>jss-plugin-camel-case>hyphenate-style-name": true
      }
    },
    "@material-ui/core>@material-ui/styles>jss-plugin-default-unit": {
      "globals": {
        "CSS": true
      },
      "packages": {
        "@material-ui/core>@material-ui/styles>jss": true
      }
    },
    "@material-ui/core>@material-ui/styles>jss-plugin-global": {
      "packages": {
        "@babel/runtime": true,
        "@material-ui/core>@material-ui/styles>jss": true
      }
    },
    "@material-ui/core>@material-ui/styles>jss-plugin-nested": {
      "packages": {
        "@babel/runtime": true,
        "react-router-dom>tiny-warning": true
      }
    },
    "@material-ui/core>@material-ui/styles>jss-plugin-rule-value-function": {
      "packages": {
        "@material-ui/core>@material-ui/styles>jss": true,
        "react-router-dom>tiny-warning": true
      }
    },
    "@material-ui/core>@material-ui/styles>jss-plugin-vendor-prefixer": {
      "packages": {
        "@material-ui/core>@material-ui/styles>jss": true,
        "@material-ui/core>@material-ui/styles>jss-plugin-vendor-prefixer>css-vendor": true
      }
    },
    "@material-ui/core>@material-ui/styles>jss-plugin-vendor-prefixer>css-vendor": {
      "globals": {
        "document.createElement": true,
        "document.documentElement": true,
        "getComputedStyle": true
      },
      "packages": {
        "@babel/runtime": true,
        "@material-ui/core>@material-ui/styles>jss>is-in-browser": true
      }
    },
    "@material-ui/core>@material-ui/styles>jss>is-in-browser": {
      "globals": {
        "document": true
      }
    },
    "@material-ui/core>@material-ui/system": {
      "globals": {
        "console.error": true
      },
      "packages": {
        "@babel/runtime": true,
        "@material-ui/core>@material-ui/utils": true,
        "prop-types": true
      }
    },
    "@material-ui/core>@material-ui/utils": {
      "packages": {
        "@babel/runtime": true,
        "prop-types": true,
        "prop-types>react-is": true
      }
    },
    "@material-ui/core>popper.js": {
      "globals": {
        "MSInputMethodContext": true,
        "Node.DOCUMENT_POSITION_FOLLOWING": true,
        "cancelAnimationFrame": true,
        "console.warn": true,
        "define": true,
        "devicePixelRatio": true,
        "document": true,
        "getComputedStyle": true,
        "innerHeight": true,
        "innerWidth": true,
        "navigator": true,
        "requestAnimationFrame": true,
        "setTimeout": true
      }
    },
    "@material-ui/core>react-transition-group": {
      "globals": {
        "Element": true,
        "setTimeout": true
      },
      "packages": {
        "@material-ui/core>react-transition-group>dom-helpers": true,
        "prop-types": true,
        "react": true,
        "react-dom": true
      }
    },
    "@material-ui/core>react-transition-group>dom-helpers": {
      "packages": {
        "@babel/runtime": true
      }
    },
    "@metamask/abi-utils": {
      "packages": {
        "@metamask/utils": true,
        "@metamask/utils>@metamask/superstruct": true
      }
    },
    "@metamask/accounts-controller": {
      "packages": {
        "@ethereumjs/tx>@ethereumjs/util": true,
        "@ethereumjs/tx>ethereum-cryptography": true,
        "@metamask/base-controller": true,
        "@metamask/eth-snap-keyring": true,
        "@metamask/keyring-api": true,
        "@metamask/keyring-controller": true,
        "@metamask/utils": true,
        "uuid": true
      }
    },
    "@metamask/address-book-controller": {
      "packages": {
        "@metamask/base-controller": true,
        "@metamask/controller-utils": true
      }
    },
    "@metamask/announcement-controller": {
      "packages": {
        "@metamask/announcement-controller>@metamask/base-controller": true
      }
    },
    "@metamask/announcement-controller>@metamask/base-controller": {
      "globals": {
        "setTimeout": true
      },
      "packages": {
        "immer": true
      }
    },
    "@metamask/approval-controller": {
      "globals": {
        "console.info": true
      },
      "packages": {
        "@metamask/approval-controller>@metamask/base-controller": true,
        "@metamask/approval-controller>nanoid": true,
        "@metamask/rpc-errors": true
      }
    },
    "@metamask/approval-controller>@metamask/base-controller": {
      "globals": {
        "setTimeout": true
      },
      "packages": {
        "immer": true
      }
    },
    "@metamask/approval-controller>nanoid": {
      "globals": {
        "crypto.getRandomValues": true
      }
    },
    "@metamask/assets-controllers": {
      "globals": {
        "AbortController": true,
        "Headers": true,
        "URL": true,
        "URLSearchParams": true,
        "clearInterval": true,
        "clearTimeout": true,
        "console.error": true,
        "console.log": true,
        "setInterval": true,
        "setTimeout": true
      },
      "packages": {
        "@ensdomains/content-hash>multicodec>uint8arrays>multiformats": true,
        "@ethereumjs/tx>@ethereumjs/util": true,
        "@ethersproject/contracts": true,
        "@ethersproject/providers": true,
        "@metamask/abi-utils": true,
        "@metamask/assets-controllers>@metamask/polling-controller": true,
        "@metamask/base-controller": true,
        "@metamask/contract-metadata": true,
        "@metamask/controller-utils": true,
        "@metamask/eth-query": true,
        "@metamask/metamask-eth-abis": true,
        "@metamask/name-controller>async-mutex": true,
        "@metamask/rpc-errors": true,
        "@metamask/utils": true,
        "bn.js": true,
        "cockatiel": true,
        "ethers>@ethersproject/address": true,
        "lodash": true,
        "single-call-balance-checker-abi": true,
        "uuid": true
      }
    },
    "@metamask/assets-controllers>@metamask/polling-controller": {
      "globals": {
        "clearTimeout": true,
        "console.error": true,
        "setTimeout": true
      },
      "packages": {
        "@metamask/base-controller": true,
        "@metamask/snaps-utils>fast-json-stable-stringify": true,
        "uuid": true
      }
    },
    "@metamask/base-controller": {
      "globals": {
        "setTimeout": true
      },
      "packages": {
        "immer": true
      }
    },
    "@metamask/browser-passworder": {
      "globals": {
        "CryptoKey": true,
        "btoa": true,
        "crypto.getRandomValues": true,
        "crypto.subtle.decrypt": true,
        "crypto.subtle.deriveKey": true,
        "crypto.subtle.encrypt": true,
        "crypto.subtle.exportKey": true,
        "crypto.subtle.importKey": true
      },
      "packages": {
        "@metamask/browser-passworder>@metamask/utils": true,
        "browserify>buffer": true
      }
    },
    "@metamask/browser-passworder>@metamask/utils": {
      "globals": {
        "TextDecoder": true,
        "TextEncoder": true
      },
      "packages": {
        "@metamask/utils>@metamask/superstruct": true,
        "@metamask/utils>@scure/base": true,
        "@metamask/utils>pony-cause": true,
        "@noble/hashes": true,
        "browserify>buffer": true,
        "nock>debug": true,
        "semver": true
      }
    },
    "@metamask/controller-utils": {
      "globals": {
        "URL": true,
        "console.error": true,
        "fetch": true,
        "setTimeout": true
      },
      "packages": {
        "@ethereumjs/tx>@ethereumjs/util": true,
        "@metamask/controller-utils>@spruceid/siwe-parser": true,
        "@metamask/ethjs>@metamask/ethjs-unit": true,
        "@metamask/utils": true,
        "bn.js": true,
        "browserify>buffer": true,
        "eslint>fast-deep-equal": true,
        "eth-ens-namehash": true
      }
    },
    "@metamask/controller-utils>@spruceid/siwe-parser": {
      "globals": {
        "console.error": true,
        "console.log": true
      },
      "packages": {
        "@metamask/controller-utils>@spruceid/siwe-parser>apg-js": true,
        "@noble/hashes": true
      }
    },
    "@metamask/controller-utils>@spruceid/siwe-parser>apg-js": {
      "packages": {
        "browserify>buffer": true
      }
    },
    "@metamask/controllers>web3": {
      "globals": {
        "XMLHttpRequest": true
      }
    },
    "@metamask/controllers>web3-provider-engine>cross-fetch>node-fetch": {
      "globals": {
        "fetch": true
      }
    },
    "@metamask/controllers>web3-provider-engine>eth-json-rpc-middleware>node-fetch": {
      "globals": {
        "fetch": true
      }
    },
    "@metamask/ens-controller": {
      "packages": {
        "@ethersproject/providers": true,
        "@metamask/controller-utils": true,
        "@metamask/ens-controller>@metamask/base-controller": true,
        "@metamask/utils": true,
        "punycode": true
      }
    },
    "@metamask/ens-controller>@metamask/base-controller": {
      "globals": {
        "setTimeout": true
      },
      "packages": {
        "immer": true
      }
    },
    "@metamask/eth-json-rpc-filters": {
      "globals": {
        "console.error": true
      },
      "packages": {
        "@metamask/eth-json-rpc-filters>@metamask/eth-query": true,
        "@metamask/eth-json-rpc-filters>@metamask/json-rpc-engine": true,
        "@metamask/eth-json-rpc-filters>async-mutex": true,
        "@metamask/safe-event-emitter": true,
        "pify": true
      }
    },
    "@metamask/eth-json-rpc-filters>@metamask/eth-query": {
      "packages": {
        "@metamask/eth-query>json-rpc-random-id": true,
        "watchify>xtend": true
      }
    },
    "@metamask/eth-json-rpc-filters>@metamask/json-rpc-engine": {
      "packages": {
        "@metamask/eth-json-rpc-filters>@metamask/json-rpc-engine>@metamask/utils": true,
        "@metamask/rpc-errors": true,
        "@metamask/safe-event-emitter": true
      }
    },
    "@metamask/eth-json-rpc-filters>@metamask/json-rpc-engine>@metamask/utils": {
      "globals": {
        "TextDecoder": true,
        "TextEncoder": true
      },
      "packages": {
        "@metamask/utils>@metamask/superstruct": true,
        "@metamask/utils>@scure/base": true,
        "@metamask/utils>pony-cause": true,
        "@noble/hashes": true,
        "browserify>buffer": true,
        "nock>debug": true,
        "semver": true
      }
    },
    "@metamask/eth-json-rpc-filters>async-mutex": {
      "globals": {
        "setTimeout": true
      },
      "packages": {
        "@swc/helpers>tslib": true
      }
    },
    "@metamask/eth-json-rpc-middleware": {
      "globals": {
        "URL": true,
        "console.error": true,
        "setTimeout": true
      },
      "packages": {
        "@metamask/eth-json-rpc-middleware>klona": true,
        "@metamask/eth-json-rpc-middleware>safe-stable-stringify": true,
        "@metamask/eth-sig-util": true,
        "@metamask/rpc-errors": true,
        "@metamask/snaps-controllers>@metamask/json-rpc-engine": true,
        "@metamask/utils": true
      }
    },
    "@metamask/eth-ledger-bridge-keyring": {
      "globals": {
        "addEventListener": true,
        "console.log": true,
        "document.createElement": true,
        "document.head.appendChild": true,
        "fetch": true,
        "removeEventListener": true
      },
      "packages": {
        "@ethereumjs/tx": true,
        "@ethereumjs/tx>@ethereumjs/rlp": true,
        "@ethereumjs/tx>@ethereumjs/util": true,
        "@metamask/eth-sig-util": true,
        "@metamask/eth-trezor-keyring>hdkey": true,
        "browserify>buffer": true,
        "webpack>events": true
      }
    },
    "@metamask/eth-query": {
      "packages": {
        "@metamask/eth-query>json-rpc-random-id": true,
        "watchify>xtend": true
      }
    },
    "@metamask/eth-sig-util": {
      "packages": {
        "@ethereumjs/tx>@ethereumjs/util": true,
        "@ethereumjs/tx>ethereum-cryptography": true,
        "@metamask/abi-utils": true,
        "@metamask/eth-sig-util>tweetnacl": true,
        "@metamask/utils": true,
        "@metamask/utils>@scure/base": true,
        "browserify>buffer": true
      }
    },
    "@metamask/eth-sig-util>tweetnacl": {
      "globals": {
        "crypto": true,
        "msCrypto": true,
        "nacl": "write"
      },
      "packages": {
        "browserify>browser-resolve": true
      }
    },
    "@metamask/eth-snap-keyring": {
      "globals": {
        "URL": true,
        "console.error": true
      },
      "packages": {
        "@ethereumjs/tx": true,
        "@metamask/eth-sig-util": true,
        "@metamask/eth-snap-keyring>uuid": true,
        "@metamask/keyring-api": true,
        "@metamask/utils": true,
        "@metamask/utils>@metamask/superstruct": true,
        "webpack>events": true
      }
    },
    "@metamask/eth-snap-keyring>uuid": {
      "globals": {
        "crypto": true
      }
    },
    "@metamask/eth-token-tracker": {
      "globals": {
        "console.warn": true
      },
      "packages": {
        "@babel/runtime": true,
        "@metamask/eth-token-tracker>@metamask/eth-block-tracker": true,
        "@metamask/eth-token-tracker>deep-equal": true,
        "@metamask/ethjs-contract": true,
        "@metamask/ethjs-query": true,
        "@metamask/safe-event-emitter": true,
        "bn.js": true,
        "human-standard-token-abi": true
      }
    },
    "@metamask/eth-token-tracker>@metamask/eth-block-tracker": {
      "globals": {
        "clearTimeout": true,
        "console.error": true,
        "setTimeout": true
      },
      "packages": {
        "@metamask/eth-query>json-rpc-random-id": true,
        "@metamask/eth-token-tracker>@metamask/eth-block-tracker>@metamask/utils": true,
        "@metamask/safe-event-emitter": true,
        "pify": true
      }
    },
    "@metamask/eth-token-tracker>@metamask/eth-block-tracker>@metamask/utils": {
      "globals": {
        "TextDecoder": true,
        "TextEncoder": true
      },
      "packages": {
        "@metamask/utils>@metamask/superstruct": true,
        "@metamask/utils>@scure/base": true,
        "@metamask/utils>pony-cause": true,
        "@noble/hashes": true,
        "browserify>buffer": true,
        "nock>debug": true,
        "semver": true
      }
    },
    "@metamask/eth-token-tracker>deep-equal": {
      "packages": {
        "@lavamoat/lavapack>json-stable-stringify>isarray": true,
        "@lavamoat/lavapack>json-stable-stringify>object-keys": true,
        "@metamask/eth-token-tracker>deep-equal>es-get-iterator": true,
        "@metamask/eth-token-tracker>deep-equal>is-date-object": true,
        "@metamask/eth-token-tracker>deep-equal>which-boxed-primitive": true,
        "@metamask/eth-token-tracker>deep-equal>which-collection": true,
        "@ngraveio/bc-ur>assert>object-is": true,
        "browserify>util>is-arguments": true,
        "browserify>util>which-typed-array": true,
        "gulp>vinyl-fs>object.assign": true,
        "string.prototype.matchall>call-bind": true,
        "string.prototype.matchall>es-abstract>array-buffer-byte-length": true,
        "string.prototype.matchall>es-abstract>is-array-buffer": true,
        "string.prototype.matchall>es-abstract>is-regex": true,
        "string.prototype.matchall>es-abstract>is-shared-array-buffer": true,
        "string.prototype.matchall>get-intrinsic": true,
        "string.prototype.matchall>regexp.prototype.flags": true,
        "string.prototype.matchall>side-channel": true
      }
    },
    "@metamask/eth-token-tracker>deep-equal>es-get-iterator": {
      "packages": {
        "@lavamoat/lavapack>json-stable-stringify>isarray": true,
        "@metamask/eth-token-tracker>deep-equal>es-get-iterator>is-map": true,
        "@metamask/eth-token-tracker>deep-equal>es-get-iterator>is-set": true,
        "@metamask/eth-token-tracker>deep-equal>es-get-iterator>stop-iteration-iterator": true,
        "browserify>util>is-arguments": true,
        "eslint-plugin-react>array-includes>is-string": true,
        "process": true,
        "string.prototype.matchall>call-bind": true,
        "string.prototype.matchall>get-intrinsic": true,
        "string.prototype.matchall>has-symbols": true
      }
    },
    "@metamask/eth-token-tracker>deep-equal>es-get-iterator>stop-iteration-iterator": {
      "globals": {
        "StopIteration": true
      },
      "packages": {
        "string.prototype.matchall>internal-slot": true
      }
    },
    "@metamask/eth-token-tracker>deep-equal>is-date-object": {
      "packages": {
        "koa>is-generator-function>has-tostringtag": true
      }
    },
    "@metamask/eth-token-tracker>deep-equal>which-boxed-primitive": {
      "packages": {
        "@metamask/eth-token-tracker>deep-equal>which-boxed-primitive>is-bigint": true,
        "@metamask/eth-token-tracker>deep-equal>which-boxed-primitive>is-boolean-object": true,
        "@metamask/eth-token-tracker>deep-equal>which-boxed-primitive>is-number-object": true,
        "eslint-plugin-react>array-includes>is-string": true,
        "string.prototype.matchall>es-abstract>es-to-primitive>is-symbol": true
      }
    },
    "@metamask/eth-token-tracker>deep-equal>which-boxed-primitive>is-bigint": {
      "packages": {
        "string.prototype.matchall>es-abstract>unbox-primitive>has-bigints": true
      }
    },
    "@metamask/eth-token-tracker>deep-equal>which-boxed-primitive>is-boolean-object": {
      "packages": {
        "koa>is-generator-function>has-tostringtag": true,
        "string.prototype.matchall>call-bind": true
      }
    },
    "@metamask/eth-token-tracker>deep-equal>which-boxed-primitive>is-number-object": {
      "packages": {
        "koa>is-generator-function>has-tostringtag": true
      }
    },
    "@metamask/eth-token-tracker>deep-equal>which-collection": {
      "packages": {
        "@metamask/eth-token-tracker>deep-equal>es-get-iterator>is-map": true,
        "@metamask/eth-token-tracker>deep-equal>es-get-iterator>is-set": true,
        "@metamask/eth-token-tracker>deep-equal>which-collection>is-weakmap": true,
        "@metamask/eth-token-tracker>deep-equal>which-collection>is-weakset": true
      }
    },
    "@metamask/eth-token-tracker>deep-equal>which-collection>is-weakset": {
      "packages": {
        "string.prototype.matchall>call-bind": true,
        "string.prototype.matchall>get-intrinsic": true
      }
    },
    "@metamask/eth-trezor-keyring": {
      "globals": {
        "setTimeout": true
      },
      "packages": {
        "@ethereumjs/tx": true,
        "@ethereumjs/tx>@ethereumjs/util": true,
        "@metamask/eth-trezor-keyring>@trezor/connect-plugin-ethereum": true,
        "@metamask/eth-trezor-keyring>hdkey": true,
        "@trezor/connect-web": true,
        "browserify>buffer": true,
        "webpack>events": true
      }
    },
    "@metamask/eth-trezor-keyring>@trezor/connect-plugin-ethereum": {
      "packages": {
        "@metamask/eth-sig-util": true,
        "@swc/helpers>tslib": true
      }
    },
    "@metamask/eth-trezor-keyring>hdkey": {
      "packages": {
        "browserify>assert": true,
        "crypto-browserify": true,
        "ethereumjs-util>create-hash>ripemd160": true,
        "ethereumjs-util>ethereum-cryptography>bs58check": true,
        "ganache>secp256k1": true,
        "koa>content-disposition>safe-buffer": true
      }
    },
    "@metamask/etherscan-link": {
      "globals": {
        "URL": true
      }
    },
    "@metamask/ethjs": {
      "globals": {
        "clearInterval": true,
        "setInterval": true
      },
      "packages": {
        "@metamask/ethjs-contract": true,
        "@metamask/ethjs-query": true,
        "@metamask/ethjs>@metamask/ethjs-filter": true,
        "@metamask/ethjs>@metamask/ethjs-provider-http": true,
        "@metamask/ethjs>@metamask/ethjs-unit": true,
        "@metamask/ethjs>@metamask/ethjs-util": true,
        "@metamask/ethjs>@metamask/number-to-bn": true,
        "@metamask/ethjs>ethjs-abi": true,
        "@metamask/ethjs>js-sha3": true,
        "bn.js": true,
        "browserify>buffer": true
      }
    },
    "@metamask/ethjs-contract": {
      "packages": {
        "@babel/runtime": true,
        "@metamask/ethjs>@metamask/ethjs-filter": true,
        "@metamask/ethjs>@metamask/ethjs-util": true,
        "@metamask/ethjs>ethjs-abi": true,
        "@metamask/ethjs>js-sha3": true,
        "promise-to-callback": true
      }
    },
    "@metamask/ethjs-query": {
      "globals": {
        "console": true
      },
      "packages": {
        "@metamask/ethjs-query>@metamask/ethjs-format": true,
        "@metamask/ethjs-query>@metamask/ethjs-rpc": true,
        "promise-to-callback": true
      }
    },
    "@metamask/ethjs-query>@metamask/ethjs-format": {
      "packages": {
        "@metamask/ethjs-query>@metamask/ethjs-format>ethjs-schema": true,
        "@metamask/ethjs>@metamask/ethjs-util": true,
        "@metamask/ethjs>@metamask/ethjs-util>strip-hex-prefix": true,
        "@metamask/ethjs>@metamask/number-to-bn": true
      }
    },
    "@metamask/ethjs-query>@metamask/ethjs-rpc": {
      "packages": {
        "promise-to-callback": true
      }
    },
    "@metamask/ethjs>@metamask/ethjs-filter": {
      "globals": {
        "clearInterval": true,
        "setInterval": true
      }
    },
    "@metamask/ethjs>@metamask/ethjs-provider-http": {
      "packages": {
        "@metamask/ethjs>@metamask/ethjs-provider-http>xhr2": true
      }
    },
    "@metamask/ethjs>@metamask/ethjs-provider-http>xhr2": {
      "globals": {
        "XMLHttpRequest": true
      }
    },
    "@metamask/ethjs>@metamask/ethjs-unit": {
      "packages": {
        "@metamask/ethjs>@metamask/number-to-bn": true,
        "bn.js": true
      }
    },
    "@metamask/ethjs>@metamask/ethjs-util": {
      "packages": {
        "@metamask/ethjs>@metamask/ethjs-util>is-hex-prefixed": true,
        "@metamask/ethjs>@metamask/ethjs-util>strip-hex-prefix": true,
        "browserify>buffer": true
      }
    },
    "@metamask/ethjs>@metamask/ethjs-util>strip-hex-prefix": {
      "packages": {
        "@metamask/ethjs>@metamask/ethjs-util>is-hex-prefixed": true
      }
    },
    "@metamask/ethjs>@metamask/number-to-bn": {
      "packages": {
        "@metamask/ethjs>@metamask/ethjs-util>strip-hex-prefix": true,
        "bn.js": true
      }
    },
    "@metamask/ethjs>ethjs-abi": {
      "packages": {
        "@metamask/ethjs>ethjs-abi>number-to-bn": true,
        "@metamask/ethjs>js-sha3": true,
        "bn.js": true,
        "browserify>buffer": true
      }
    },
    "@metamask/ethjs>ethjs-abi>number-to-bn": {
      "packages": {
        "@metamask/ethjs>@metamask/ethjs-util>strip-hex-prefix": true,
        "bn.js": true
      }
    },
    "@metamask/ethjs>js-sha3": {
      "globals": {
        "define": true
      },
      "packages": {
        "process": true
      }
    },
    "@metamask/gas-fee-controller": {
      "globals": {
        "clearInterval": true,
        "console.error": true,
        "setInterval": true
      },
      "packages": {
        "@metamask/controller-utils": true,
        "@metamask/eth-query": true,
        "@metamask/gas-fee-controller>@metamask/polling-controller": true,
        "bn.js": true,
        "uuid": true
      }
    },
    "@metamask/gas-fee-controller>@metamask/polling-controller": {
      "globals": {
        "clearTimeout": true,
        "console.error": true,
        "setTimeout": true
      },
      "packages": {
        "@metamask/gas-fee-controller>@metamask/polling-controller>@metamask/base-controller": true,
        "@metamask/snaps-utils>fast-json-stable-stringify": true,
        "uuid": true
      }
    },
    "@metamask/gas-fee-controller>@metamask/polling-controller>@metamask/base-controller": {
      "globals": {
        "setTimeout": true
      },
      "packages": {
        "immer": true
      }
    },
    "@metamask/jazzicon": {
      "globals": {
        "document.createElement": true,
        "document.createElementNS": true
      },
      "packages": {
        "@metamask/jazzicon>color": true,
        "@metamask/jazzicon>mersenne-twister": true
      }
    },
    "@metamask/jazzicon>color": {
      "packages": {
        "@metamask/jazzicon>color>clone": true,
        "@metamask/jazzicon>color>color-convert": true,
        "@metamask/jazzicon>color>color-string": true
      }
    },
    "@metamask/jazzicon>color>clone": {
      "packages": {
        "browserify>buffer": true
      }
    },
    "@metamask/jazzicon>color>color-convert": {
      "packages": {
        "@metamask/jazzicon>color>color-convert>color-name": true
      }
    },
    "@metamask/jazzicon>color>color-string": {
      "packages": {
        "jest-canvas-mock>moo-color>color-name": true
      }
    },
    "@metamask/keyring-api": {
      "globals": {
        "URL": true
      },
      "packages": {
        "@metamask/keyring-api>bech32": true,
        "@metamask/keyring-api>uuid": true,
        "@metamask/utils": true,
        "@metamask/utils>@metamask/superstruct": true
      }
    },
    "@metamask/keyring-api>uuid": {
      "globals": {
        "crypto": true
      }
    },
    "@metamask/keyring-controller": {
      "packages": {
        "@ethereumjs/tx>@ethereumjs/util": true,
        "@metamask/base-controller": true,
        "@metamask/browser-passworder": true,
        "@metamask/eth-sig-util": true,
        "@metamask/keyring-controller>@metamask/eth-hd-keyring": true,
        "@metamask/keyring-controller>@metamask/eth-simple-keyring": true,
        "@metamask/keyring-controller>ethereumjs-wallet": true,
        "@metamask/name-controller>async-mutex": true,
        "@metamask/utils": true
      }
    },
    "@metamask/keyring-controller>@metamask/eth-hd-keyring": {
      "globals": {
        "TextEncoder": true
      },
      "packages": {
        "@ethereumjs/tx>@ethereumjs/util": true,
        "@ethereumjs/tx>ethereum-cryptography": true,
        "@metamask/eth-sig-util": true,
        "@metamask/scure-bip39": true,
        "@metamask/utils": true,
        "browserify>buffer": true
      }
    },
    "@metamask/keyring-controller>@metamask/eth-simple-keyring": {
      "packages": {
        "@ethereumjs/tx>@ethereumjs/util": true,
        "@ethereumjs/tx>ethereum-cryptography": true,
        "@metamask/eth-sig-util": true,
        "@metamask/utils": true,
        "browserify>buffer": true,
        "crypto-browserify>randombytes": true
      }
    },
    "@metamask/keyring-controller>ethereumjs-wallet": {
      "packages": {
        "@metamask/keyring-controller>ethereumjs-wallet>ethereum-cryptography": true,
        "@metamask/keyring-controller>ethereumjs-wallet>ethereumjs-util": true,
        "@metamask/keyring-controller>ethereumjs-wallet>utf8": true,
        "browserify>buffer": true,
        "crypto-browserify": true,
        "crypto-browserify>randombytes": true,
        "eth-lattice-keyring>gridplus-sdk>aes-js": true,
        "ethereumjs-util>ethereum-cryptography>bs58check": true,
        "ethers>@ethersproject/json-wallets>scrypt-js": true,
        "uuid": true
      }
    },
    "@metamask/keyring-controller>ethereumjs-wallet>ethereum-cryptography": {
      "packages": {
        "browserify>assert": true,
        "browserify>buffer": true,
        "crypto-browserify>create-hmac": true,
        "crypto-browserify>randombytes": true,
        "ethereumjs-util>ethereum-cryptography>bs58check": true,
        "ethereumjs-util>ethereum-cryptography>keccak": true,
        "ethers>@ethersproject/sha2>hash.js": true,
        "ganache>secp256k1": true,
        "koa>content-disposition>safe-buffer": true
      }
    },
    "@metamask/keyring-controller>ethereumjs-wallet>ethereumjs-util": {
      "packages": {
        "@metamask/keyring-controller>ethereumjs-wallet>ethereum-cryptography": true,
        "bn.js": true,
        "browserify>assert": true,
        "browserify>buffer": true,
        "browserify>insert-module-globals>is-buffer": true,
        "ethereumjs-util>create-hash": true,
        "ethereumjs-util>rlp": true
      }
    },
    "@metamask/logging-controller": {
      "packages": {
        "@metamask/base-controller": true,
        "uuid": true
      }
    },
    "@metamask/logo": {
      "globals": {
        "addEventListener": true,
        "document.body.appendChild": true,
        "document.createElementNS": true,
        "innerHeight": true,
        "innerWidth": true,
        "requestAnimationFrame": true
      },
      "packages": {
        "@metamask/logo>gl-mat4": true,
        "@metamask/logo>gl-vec3": true
      }
    },
    "@metamask/message-manager": {
      "packages": {
        "@metamask/base-controller": true,
        "@metamask/controller-utils": true,
        "@metamask/eth-sig-util": true,
<<<<<<< HEAD
=======
        "@metamask/multichain>jsonschema": true,
>>>>>>> c39fc0d9
        "@metamask/utils": true,
        "browserify>buffer": true,
        "jsonschema": true,
        "uuid": true,
        "webpack>events": true
      }
    },
    "@metamask/message-signing-snap>@noble/ciphers": {
      "globals": {
        "TextDecoder": true,
        "TextEncoder": true,
        "crypto": true
      }
    },
    "@metamask/message-signing-snap>@noble/curves": {
      "globals": {
        "TextEncoder": true
      },
      "packages": {
        "@noble/hashes": true
      }
    },
    "@metamask/multichain": {
      "globals": {
        "console.error": true,
        "console.log": true
      },
      "packages": {
<<<<<<< HEAD
        "@metamask/api-specs": true,
        "@metamask/controller-utils": true,
        "@metamask/eth-json-rpc-filters": true,
=======
        "@metamask/controller-utils": true,
        "@metamask/eth-json-rpc-filters": true,
        "@metamask/multichain>@metamask/api-specs": true,
        "@metamask/multichain>@open-rpc/schema-utils-js": true,
        "@metamask/multichain>jsonschema": true,
>>>>>>> c39fc0d9
        "@metamask/permission-controller": true,
        "@metamask/rpc-errors": true,
        "@metamask/safe-event-emitter": true,
        "@metamask/utils": true,
<<<<<<< HEAD
        "@open-rpc/schema-utils-js": true,
        "browserify>assert": true,
        "jsonschema": true,
        "lodash": true
      }
    },
=======
        "browserify>assert": true,
        "lodash": true
      }
    },
    "@metamask/multichain>@open-rpc/schema-utils-js": {
      "packages": {
        "@metamask/multichain>@open-rpc/schema-utils-js>@json-schema-tools/dereferencer": true,
        "@metamask/multichain>@open-rpc/schema-utils-js>@json-schema-tools/meta-schema": true,
        "@metamask/multichain>@open-rpc/schema-utils-js>ajv": true,
        "@open-rpc/meta-schema": true,
        "@open-rpc/schema-utils-js>@json-schema-tools/reference-resolver": true,
        "@open-rpc/schema-utils-js>is-url": true,
        "eth-rpc-errors>fast-safe-stringify": true
      }
    },
    "@metamask/multichain>@open-rpc/schema-utils-js>@json-schema-tools/dereferencer": {
      "packages": {
        "@open-rpc/schema-utils-js>@json-schema-tools/dereferencer>@json-schema-tools/traverse": true,
        "@open-rpc/schema-utils-js>@json-schema-tools/reference-resolver": true,
        "eth-rpc-errors>fast-safe-stringify": true
      }
    },
    "@metamask/multichain>@open-rpc/schema-utils-js>ajv": {
      "globals": {
        "console": true
      },
      "packages": {
        "@metamask/multichain>@open-rpc/schema-utils-js>ajv>json-schema-traverse": true,
        "@metamask/snaps-utils>fast-json-stable-stringify": true,
        "eslint>fast-deep-equal": true,
        "uri-js": true
      }
    },
    "@metamask/multichain>jsonschema": {
      "packages": {
        "browserify>url": true
      }
    },
>>>>>>> c39fc0d9
    "@metamask/name-controller": {
      "globals": {
        "fetch": true
      },
      "packages": {
        "@metamask/controller-utils": true,
        "@metamask/name-controller>@metamask/base-controller": true,
        "@metamask/name-controller>@metamask/utils": true,
        "@metamask/name-controller>async-mutex": true
      }
    },
    "@metamask/name-controller>@metamask/base-controller": {
      "globals": {
        "setTimeout": true
      },
      "packages": {
        "immer": true
      }
    },
    "@metamask/name-controller>@metamask/utils": {
      "globals": {
        "TextDecoder": true,
        "TextEncoder": true
      },
      "packages": {
        "@metamask/utils>@metamask/superstruct": true,
        "@metamask/utils>@scure/base": true,
        "@metamask/utils>pony-cause": true,
        "@noble/hashes": true,
        "browserify>buffer": true,
        "nock>debug": true,
        "semver": true
      }
    },
    "@metamask/name-controller>async-mutex": {
      "globals": {
        "clearTimeout": true,
        "setTimeout": true
      },
      "packages": {
        "@swc/helpers>tslib": true
      }
    },
    "@metamask/network-controller": {
      "globals": {
        "btoa": true,
        "fetch": true,
        "setTimeout": true
      },
      "packages": {
        "@metamask/base-controller": true,
        "@metamask/controller-utils": true,
        "@metamask/eth-query": true,
        "@metamask/network-controller>@metamask/eth-block-tracker": true,
        "@metamask/network-controller>@metamask/eth-json-rpc-infura": true,
        "@metamask/network-controller>@metamask/eth-json-rpc-middleware": true,
        "@metamask/network-controller>@metamask/eth-json-rpc-provider": true,
        "@metamask/network-controller>@metamask/swappable-obj-proxy": true,
        "@metamask/network-controller>reselect": true,
        "@metamask/rpc-errors": true,
        "@metamask/snaps-controllers>@metamask/json-rpc-engine": true,
        "@metamask/utils": true,
        "browserify>assert": true,
        "browserify>util": true,
        "uri-js": true,
        "uuid": true
      }
    },
    "@metamask/network-controller>@metamask/eth-block-tracker": {
      "globals": {
        "clearTimeout": true,
        "console.error": true,
        "setTimeout": true
      },
      "packages": {
        "@metamask/eth-query>json-rpc-random-id": true,
        "@metamask/network-controller>@metamask/eth-block-tracker>@metamask/utils": true,
        "@metamask/safe-event-emitter": true,
        "pify": true
      }
    },
    "@metamask/network-controller>@metamask/eth-block-tracker>@metamask/utils": {
      "globals": {
        "TextDecoder": true,
        "TextEncoder": true
      },
      "packages": {
        "@metamask/utils>@metamask/superstruct": true,
        "@metamask/utils>@scure/base": true,
        "@metamask/utils>pony-cause": true,
        "@noble/hashes": true,
        "browserify>buffer": true,
        "nock>debug": true,
        "semver": true
      }
    },
    "@metamask/network-controller>@metamask/eth-json-rpc-infura": {
      "globals": {
        "setTimeout": true
      },
      "packages": {
        "@metamask/network-controller>@metamask/eth-json-rpc-infura>@metamask/eth-json-rpc-provider": true,
        "@metamask/network-controller>@metamask/eth-json-rpc-infura>@metamask/json-rpc-engine": true,
        "@metamask/network-controller>@metamask/eth-json-rpc-infura>@metamask/utils": true,
        "@metamask/rpc-errors": true,
        "node-fetch": true
      }
    },
    "@metamask/network-controller>@metamask/eth-json-rpc-infura>@metamask/eth-json-rpc-provider": {
      "packages": {
        "@metamask/network-controller>@metamask/eth-json-rpc-infura>@metamask/json-rpc-engine": true,
        "@metamask/safe-event-emitter": true
      }
    },
    "@metamask/network-controller>@metamask/eth-json-rpc-infura>@metamask/json-rpc-engine": {
      "packages": {
        "@metamask/network-controller>@metamask/eth-json-rpc-infura>@metamask/utils": true,
        "@metamask/rpc-errors": true,
        "@metamask/safe-event-emitter": true
      }
    },
    "@metamask/network-controller>@metamask/eth-json-rpc-infura>@metamask/utils": {
      "globals": {
        "TextDecoder": true,
        "TextEncoder": true
      },
      "packages": {
        "@metamask/utils>@metamask/superstruct": true,
        "@metamask/utils>@scure/base": true,
        "@metamask/utils>pony-cause": true,
        "@noble/hashes": true,
        "browserify>buffer": true,
        "nock>debug": true,
        "semver": true
      }
    },
    "@metamask/network-controller>@metamask/eth-json-rpc-middleware": {
      "globals": {
        "URL": true,
        "console.error": true,
        "setTimeout": true
      },
      "packages": {
        "@metamask/eth-json-rpc-middleware>klona": true,
        "@metamask/eth-json-rpc-middleware>safe-stable-stringify": true,
        "@metamask/eth-sig-util": true,
        "@metamask/network-controller>@metamask/eth-json-rpc-middleware>@metamask/utils": true,
        "@metamask/rpc-errors": true,
        "@metamask/snaps-controllers>@metamask/json-rpc-engine": true,
        "bn.js": true,
        "pify": true
      }
    },
    "@metamask/network-controller>@metamask/eth-json-rpc-middleware>@metamask/utils": {
      "globals": {
        "TextDecoder": true,
        "TextEncoder": true
      },
      "packages": {
        "@metamask/utils>@metamask/superstruct": true,
        "@metamask/utils>@scure/base": true,
        "@metamask/utils>pony-cause": true,
        "@noble/hashes": true,
        "browserify>buffer": true,
        "nock>debug": true,
        "semver": true
      }
    },
    "@metamask/network-controller>@metamask/eth-json-rpc-provider": {
      "packages": {
        "@metamask/rpc-errors": true,
        "@metamask/safe-event-emitter": true,
        "@metamask/snaps-controllers>@metamask/json-rpc-engine": true,
        "uuid": true
      }
    },
    "@metamask/network-controller>reselect": {
      "globals": {
        "WeakRef": true,
        "console.warn": true,
        "unstable_autotrackMemoize": true
      }
    },
    "@metamask/notification-controller": {
      "packages": {
        "@metamask/notification-controller>@metamask/base-controller": true,
        "@metamask/notification-controller>@metamask/utils": true,
        "@metamask/notification-controller>nanoid": true
      }
    },
    "@metamask/notification-controller>@metamask/base-controller": {
      "globals": {
        "setTimeout": true
      },
      "packages": {
        "immer": true
      }
    },
    "@metamask/notification-controller>@metamask/utils": {
      "globals": {
        "TextDecoder": true,
        "TextEncoder": true
      },
      "packages": {
        "@metamask/utils>@metamask/superstruct": true,
        "@metamask/utils>@scure/base": true,
        "@metamask/utils>pony-cause": true,
        "@noble/hashes": true,
        "browserify>buffer": true,
        "nock>debug": true,
        "semver": true
      }
    },
    "@metamask/notification-controller>nanoid": {
      "globals": {
        "crypto.getRandomValues": true
      }
    },
    "@metamask/notification-services-controller": {
      "globals": {
        "Intl.NumberFormat": true,
        "addEventListener": true,
        "fetch": true,
        "registration": true,
        "removeEventListener": true
      },
      "packages": {
        "@metamask/base-controller": true,
        "@metamask/controller-utils": true,
        "@metamask/notification-services-controller>@contentful/rich-text-html-renderer": true,
        "@metamask/notification-services-controller>firebase": true,
        "@metamask/profile-sync-controller": true,
        "bignumber.js": true,
        "loglevel": true,
        "uuid": true
      }
    },
    "@metamask/notification-services-controller>@contentful/rich-text-html-renderer": {
      "globals": {
        "SuppressedError": true
      }
    },
    "@metamask/notification-services-controller>firebase": {
      "packages": {
        "@metamask/notification-services-controller>firebase>@firebase/app": true,
        "@metamask/notification-services-controller>firebase>@firebase/messaging": true
      }
    },
    "@metamask/notification-services-controller>firebase>@firebase/app": {
      "globals": {
        "FinalizationRegistry": true,
        "console.warn": true
      },
      "packages": {
        "@metamask/notification-services-controller>firebase>@firebase/app>@firebase/component": true,
        "@metamask/notification-services-controller>firebase>@firebase/app>@firebase/logger": true,
        "@metamask/notification-services-controller>firebase>@firebase/app>idb": true,
        "@metamask/notification-services-controller>firebase>@firebase/util": true
      }
    },
    "@metamask/notification-services-controller>firebase>@firebase/app>@firebase/component": {
      "packages": {
        "@metamask/notification-services-controller>firebase>@firebase/util": true
      }
    },
    "@metamask/notification-services-controller>firebase>@firebase/app>@firebase/logger": {
      "globals": {
        "console": true
      },
      "packages": {
        "@swc/helpers>tslib": true
      }
    },
    "@metamask/notification-services-controller>firebase>@firebase/app>idb": {
      "globals": {
        "DOMException": true,
        "IDBCursor": true,
        "IDBDatabase": true,
        "IDBIndex": true,
        "IDBObjectStore": true,
        "IDBRequest": true,
        "IDBTransaction": true,
        "indexedDB.deleteDatabase": true,
        "indexedDB.open": true
      }
    },
    "@metamask/notification-services-controller>firebase>@firebase/installations": {
      "globals": {
        "BroadcastChannel": true,
        "Headers": true,
        "btoa": true,
        "console.error": true,
        "crypto": true,
        "fetch": true,
        "msCrypto": true,
        "navigator.onLine": true,
        "setTimeout": true
      },
      "packages": {
        "@metamask/notification-services-controller>firebase>@firebase/app": true,
        "@metamask/notification-services-controller>firebase>@firebase/app>@firebase/component": true,
        "@metamask/notification-services-controller>firebase>@firebase/app>idb": true,
        "@metamask/notification-services-controller>firebase>@firebase/util": true
      }
    },
    "@metamask/notification-services-controller>firebase>@firebase/messaging": {
      "globals": {
        "Headers": true,
        "Notification.maxActions": true,
        "Notification.permission": true,
        "Notification.requestPermission": true,
        "PushSubscription.prototype.hasOwnProperty": true,
        "ServiceWorkerRegistration": true,
        "URL": true,
        "addEventListener": true,
        "atob": true,
        "btoa": true,
        "clients.matchAll": true,
        "clients.openWindow": true,
        "console.warn": true,
        "document": true,
        "fetch": true,
        "indexedDB": true,
        "location.href": true,
        "location.origin": true,
        "navigator": true,
        "origin.replace": true,
        "registration.showNotification": true,
        "setTimeout": true
      },
      "packages": {
        "@metamask/notification-services-controller>firebase>@firebase/app": true,
        "@metamask/notification-services-controller>firebase>@firebase/app>@firebase/component": true,
        "@metamask/notification-services-controller>firebase>@firebase/app>idb": true,
        "@metamask/notification-services-controller>firebase>@firebase/installations": true,
        "@metamask/notification-services-controller>firebase>@firebase/util": true,
        "@swc/helpers>tslib": true
      }
    },
    "@metamask/notification-services-controller>firebase>@firebase/util": {
      "globals": {
        "atob": true,
        "browser": true,
        "btoa": true,
        "chrome": true,
        "console": true,
        "document": true,
        "indexedDB": true,
        "navigator": true,
        "process": true,
        "self": true,
        "setTimeout": true
      },
      "packages": {
        "process": true
      }
    },
    "@metamask/object-multiplex": {
      "globals": {
        "console.warn": true
      },
      "packages": {
        "@metamask/object-multiplex>once": true,
        "readable-stream": true
      }
    },
    "@metamask/object-multiplex>once": {
      "packages": {
        "@metamask/object-multiplex>once>wrappy": true
      }
    },
    "@metamask/obs-store": {
      "packages": {
        "@metamask/safe-event-emitter": true,
        "readable-stream": true
      }
    },
    "@metamask/permission-controller": {
      "globals": {
        "console.error": true
      },
      "packages": {
        "@metamask/controller-utils": true,
        "@metamask/permission-controller>@metamask/base-controller": true,
        "@metamask/permission-controller>@metamask/utils": true,
        "@metamask/permission-controller>nanoid": true,
        "@metamask/rpc-errors": true,
        "@metamask/snaps-controllers>@metamask/json-rpc-engine": true,
        "deep-freeze-strict": true,
        "immer": true
      }
    },
    "@metamask/permission-controller>@metamask/base-controller": {
      "globals": {
        "setTimeout": true
      },
      "packages": {
        "immer": true
      }
    },
    "@metamask/permission-controller>@metamask/utils": {
      "globals": {
        "TextDecoder": true,
        "TextEncoder": true
      },
      "packages": {
        "@metamask/utils>@metamask/superstruct": true,
        "@metamask/utils>@scure/base": true,
        "@metamask/utils>pony-cause": true,
        "@noble/hashes": true,
        "browserify>buffer": true,
        "nock>debug": true,
        "semver": true
      }
    },
    "@metamask/permission-controller>nanoid": {
      "globals": {
        "crypto.getRandomValues": true
      }
    },
    "@metamask/permission-log-controller": {
      "packages": {
        "@metamask/permission-log-controller>@metamask/base-controller": true,
        "@metamask/permission-log-controller>@metamask/utils": true
      }
    },
    "@metamask/permission-log-controller>@metamask/base-controller": {
      "globals": {
        "setTimeout": true
      },
      "packages": {
        "immer": true
      }
    },
    "@metamask/permission-log-controller>@metamask/utils": {
      "globals": {
        "TextDecoder": true,
        "TextEncoder": true
      },
      "packages": {
        "@metamask/utils>@metamask/superstruct": true,
        "@metamask/utils>@scure/base": true,
        "@metamask/utils>pony-cause": true,
        "@noble/hashes": true,
        "browserify>buffer": true,
        "nock>debug": true,
        "semver": true
      }
    },
    "@metamask/phishing-controller": {
      "globals": {
        "TextEncoder": true,
        "URL": true,
        "fetch": true
      },
      "packages": {
        "@ethereumjs/tx>ethereum-cryptography": true,
        "@metamask/base-controller": true,
        "@metamask/controller-utils": true,
        "@metamask/phishing-controller>fastest-levenshtein": true,
        "@noble/hashes": true,
        "punycode": true
      }
    },
    "@metamask/post-message-stream": {
      "globals": {
        "MessageEvent.prototype": true,
        "WorkerGlobalScope": true,
        "addEventListener": true,
        "browser": true,
        "chrome": true,
        "location.origin": true,
        "postMessage": true,
        "removeEventListener": true
      },
      "packages": {
        "@metamask/utils": true,
        "readable-stream": true
      }
    },
    "@metamask/ppom-validator": {
      "globals": {
        "URL": true,
        "console.error": true,
        "crypto": true
      },
      "packages": {
        "@metamask/controller-utils": true,
        "@metamask/eth-query>json-rpc-random-id": true,
        "@metamask/ppom-validator>@metamask/base-controller": true,
        "@metamask/ppom-validator>crypto-js": true,
        "@metamask/ppom-validator>elliptic": true,
        "@metamask/rpc-errors": true,
        "await-semaphore": true,
        "browserify>buffer": true
      }
    },
    "@metamask/ppom-validator>@metamask/base-controller": {
      "globals": {
        "setTimeout": true
      },
      "packages": {
        "immer": true
      }
    },
    "@metamask/ppom-validator>crypto-js": {
      "globals": {
        "crypto": true,
        "define": true,
        "msCrypto": true
      },
      "packages": {
        "browserify>browser-resolve": true
      }
    },
    "@metamask/ppom-validator>elliptic": {
      "packages": {
        "@metamask/ppom-validator>elliptic>brorand": true,
        "@metamask/ppom-validator>elliptic>hmac-drbg": true,
        "@metamask/ppom-validator>elliptic>minimalistic-assert": true,
        "@metamask/ppom-validator>elliptic>minimalistic-crypto-utils": true,
        "bn.js": true,
        "ethers>@ethersproject/sha2>hash.js": true,
        "pumpify>inherits": true
      }
    },
    "@metamask/ppom-validator>elliptic>brorand": {
      "globals": {
        "crypto": true,
        "msCrypto": true
      },
      "packages": {
        "browserify>browser-resolve": true
      }
    },
    "@metamask/ppom-validator>elliptic>hmac-drbg": {
      "packages": {
        "@metamask/ppom-validator>elliptic>minimalistic-assert": true,
        "@metamask/ppom-validator>elliptic>minimalistic-crypto-utils": true,
        "ethers>@ethersproject/sha2>hash.js": true
      }
    },
    "@metamask/preferences-controller": {
      "packages": {
        "@metamask/base-controller": true,
        "@metamask/controller-utils": true
      }
    },
    "@metamask/profile-sync-controller": {
      "globals": {
        "Event": true,
        "Headers": true,
        "TextDecoder": true,
        "TextEncoder": true,
        "URL": true,
        "URLSearchParams": true,
        "addEventListener": true,
        "console.error": true,
        "dispatchEvent": true,
        "fetch": true,
        "removeEventListener": true,
        "setTimeout": true
      },
      "packages": {
        "@metamask/base-controller": true,
        "@metamask/keyring-api": true,
        "@metamask/keyring-controller": true,
        "@metamask/message-signing-snap>@noble/ciphers": true,
        "@metamask/profile-sync-controller>siwe": true,
        "@noble/hashes": true,
        "browserify>buffer": true,
        "loglevel": true
      }
    },
    "@metamask/profile-sync-controller>siwe": {
      "globals": {
        "console.error": true,
        "console.warn": true
      },
      "packages": {
        "@metamask/controller-utils>@spruceid/siwe-parser>valid-url": true,
        "@metamask/profile-sync-controller>siwe>@spruceid/siwe-parser": true,
        "@metamask/profile-sync-controller>siwe>@stablelib/random": true,
        "ethers": true
      }
    },
    "@metamask/profile-sync-controller>siwe>@spruceid/siwe-parser": {
      "globals": {
        "console.error": true,
        "console.log": true
      },
      "packages": {
        "@metamask/controller-utils>@spruceid/siwe-parser>apg-js": true,
        "@noble/hashes": true
      }
    },
    "@metamask/profile-sync-controller>siwe>@stablelib/random": {
      "globals": {
        "crypto": true,
        "msCrypto": true
      },
      "packages": {
        "@metamask/profile-sync-controller>siwe>@stablelib/random>@stablelib/binary": true,
        "@metamask/profile-sync-controller>siwe>@stablelib/random>@stablelib/wipe": true,
        "browserify>browser-resolve": true
      }
    },
    "@metamask/profile-sync-controller>siwe>@stablelib/random>@stablelib/binary": {
      "packages": {
        "@metamask/profile-sync-controller>siwe>@stablelib/random>@stablelib/binary>@stablelib/int": true
      }
    },
    "@metamask/queued-request-controller": {
      "packages": {
        "@metamask/base-controller": true,
        "@metamask/rpc-errors": true,
        "@metamask/selected-network-controller": true,
        "@metamask/snaps-controllers>@metamask/json-rpc-engine": true,
        "@metamask/utils": true
      }
    },
    "@metamask/rate-limit-controller": {
      "globals": {
        "setTimeout": true
      },
      "packages": {
        "@metamask/rate-limit-controller>@metamask/base-controller": true,
        "@metamask/rate-limit-controller>@metamask/utils": true,
        "@metamask/rpc-errors": true
      }
    },
    "@metamask/rate-limit-controller>@metamask/base-controller": {
      "globals": {
        "setTimeout": true
      },
      "packages": {
        "immer": true
      }
    },
    "@metamask/rate-limit-controller>@metamask/utils": {
      "globals": {
        "TextDecoder": true,
        "TextEncoder": true
      },
      "packages": {
        "@metamask/utils>@metamask/superstruct": true,
        "@metamask/utils>@scure/base": true,
        "@metamask/utils>pony-cause": true,
        "@noble/hashes": true,
        "browserify>buffer": true,
        "nock>debug": true,
        "semver": true
      }
    },
    "@metamask/rpc-errors": {
      "packages": {
        "@metamask/utils": true,
        "eth-rpc-errors>fast-safe-stringify": true
      }
    },
    "@metamask/rpc-methods-flask>nanoid": {
      "globals": {
        "crypto.getRandomValues": true
      }
    },
    "@metamask/rpc-methods>nanoid": {
      "globals": {
        "crypto.getRandomValues": true
      }
    },
    "@metamask/safe-event-emitter": {
      "globals": {
        "setTimeout": true
      },
      "packages": {
        "webpack>events": true
      }
    },
    "@metamask/scure-bip39": {
      "globals": {
        "TextEncoder": true
      },
      "packages": {
        "@metamask/scure-bip39>@noble/hashes": true,
        "@metamask/utils>@scure/base": true
      }
    },
    "@metamask/scure-bip39>@noble/hashes": {
      "globals": {
        "TextEncoder": true,
        "crypto": true
      }
    },
    "@metamask/selected-network-controller": {
      "packages": {
        "@metamask/base-controller": true,
        "@metamask/network-controller>@metamask/swappable-obj-proxy": true
      }
    },
    "@metamask/signature-controller": {
      "globals": {
        "console.info": true
      },
      "packages": {
        "@metamask/base-controller": true,
        "@metamask/controller-utils": true,
        "@metamask/logging-controller": true,
        "@metamask/message-manager": true,
        "lodash": true,
        "webpack>events": true
      }
    },
    "@metamask/smart-transactions-controller": {
      "globals": {
        "URLSearchParams": true,
        "clearInterval": true,
        "console.error": true,
        "console.log": true,
        "fetch": true,
        "setInterval": true
      },
      "packages": {
        "@ethersproject/bytes": true,
        "@metamask/controller-utils": true,
        "@metamask/eth-query": true,
        "@metamask/gas-fee-controller>@metamask/polling-controller": true,
        "@metamask/smart-transactions-controller>@ethereumjs/tx": true,
        "@metamask/smart-transactions-controller>@ethereumjs/util": true,
        "@metamask/smart-transactions-controller>@metamask/transaction-controller": true,
        "@metamask/smart-transactions-controller>bignumber.js": true,
        "browserify>buffer": true,
        "fast-json-patch": true,
        "lodash": true
      }
    },
    "@metamask/smart-transactions-controller>@babel/runtime": {
      "globals": {
        "regeneratorRuntime": "write"
      }
    },
    "@metamask/smart-transactions-controller>@ethereumjs/tx": {
      "packages": {
        "@ethereumjs/tx>ethereum-cryptography": true,
        "@metamask/smart-transactions-controller>@ethereumjs/tx>@ethereumjs/common": true,
        "@metamask/smart-transactions-controller>@ethereumjs/tx>@ethereumjs/rlp": true,
        "@metamask/smart-transactions-controller>@ethereumjs/util": true
      }
    },
    "@metamask/smart-transactions-controller>@ethereumjs/tx>@ethereumjs/common": {
      "packages": {
        "@metamask/smart-transactions-controller>@ethereumjs/util": true,
        "webpack>events": true
      }
    },
    "@metamask/smart-transactions-controller>@ethereumjs/tx>@ethereumjs/rlp": {
      "globals": {
        "TextEncoder": true
      }
    },
    "@metamask/smart-transactions-controller>@ethereumjs/util": {
      "globals": {
        "console.warn": true,
        "fetch": true
      },
      "packages": {
        "@ethereumjs/tx>ethereum-cryptography": true,
        "@metamask/smart-transactions-controller>@ethereumjs/util>@ethereumjs/rlp": true,
        "webpack>events": true
      }
    },
    "@metamask/smart-transactions-controller>@ethereumjs/util>@ethereumjs/rlp": {
      "globals": {
        "TextEncoder": true
      }
    },
    "@metamask/smart-transactions-controller>@metamask/base-controller": {
      "globals": {
        "setTimeout": true
      },
      "packages": {
        "immer": true
      }
    },
    "@metamask/smart-transactions-controller>@metamask/controllers>nanoid": {
      "globals": {
        "crypto.getRandomValues": true
      }
    },
    "@metamask/smart-transactions-controller>@metamask/transaction-controller": {
      "globals": {
        "clearTimeout": true,
        "console.error": true,
        "fetch": true,
        "setTimeout": true
      },
      "packages": {
        "@ethereumjs/tx>@ethereumjs/common": true,
        "@ethersproject/abi": true,
        "@ethersproject/contracts": true,
        "@ethersproject/providers": true,
        "@metamask/controller-utils": true,
        "@metamask/eth-query": true,
        "@metamask/gas-fee-controller": true,
        "@metamask/metamask-eth-abis": true,
        "@metamask/name-controller>async-mutex": true,
        "@metamask/network-controller": true,
        "@metamask/rpc-errors": true,
        "@metamask/smart-transactions-controller>@metamask/base-controller": true,
        "@metamask/smart-transactions-controller>@metamask/transaction-controller>@ethereumjs/tx": true,
        "@metamask/smart-transactions-controller>@metamask/transaction-controller>@ethereumjs/util": true,
        "@metamask/smart-transactions-controller>@metamask/transaction-controller>@metamask/nonce-tracker": true,
        "@metamask/smart-transactions-controller>@metamask/transaction-controller>@metamask/utils": true,
        "@metamask/smart-transactions-controller>@metamask/transaction-controller>eth-method-registry": true,
        "bn.js": true,
        "browserify>buffer": true,
        "fast-json-patch": true,
        "lodash": true,
        "uuid": true,
        "webpack>events": true
      }
    },
    "@metamask/smart-transactions-controller>@metamask/transaction-controller>@ethereumjs/tx": {
      "packages": {
        "@ethereumjs/tx>@ethereumjs/common": true,
        "@ethereumjs/tx>@ethereumjs/rlp": true,
        "@ethereumjs/tx>ethereum-cryptography": true,
        "@metamask/smart-transactions-controller>@metamask/transaction-controller>@ethereumjs/util": true,
        "browserify>buffer": true,
        "browserify>insert-module-globals>is-buffer": true
      }
    },
    "@metamask/smart-transactions-controller>@metamask/transaction-controller>@ethereumjs/util": {
      "globals": {
        "console.warn": true
      },
      "packages": {
        "@ethereumjs/tx>@ethereumjs/rlp": true,
        "@ethereumjs/tx>@ethereumjs/util>micro-ftch": true,
        "@ethereumjs/tx>ethereum-cryptography": true,
        "browserify>buffer": true,
        "browserify>insert-module-globals>is-buffer": true,
        "webpack>events": true
      }
    },
    "@metamask/smart-transactions-controller>@metamask/transaction-controller>@metamask/nonce-tracker": {
      "packages": {
        "@ethersproject/providers": true,
        "@metamask/smart-transactions-controller>@metamask/transaction-controller>@metamask/nonce-tracker>async-mutex": true,
        "browserify>assert": true
      }
    },
    "@metamask/smart-transactions-controller>@metamask/transaction-controller>@metamask/nonce-tracker>async-mutex": {
      "globals": {
        "clearTimeout": true,
        "setTimeout": true
      },
      "packages": {
        "@swc/helpers>tslib": true
      }
    },
    "@metamask/smart-transactions-controller>@metamask/transaction-controller>@metamask/utils": {
      "globals": {
        "TextDecoder": true,
        "TextEncoder": true
      },
      "packages": {
        "@metamask/utils>@metamask/superstruct": true,
        "@metamask/utils>@scure/base": true,
        "@metamask/utils>pony-cause": true,
        "@noble/hashes": true,
        "browserify>buffer": true,
        "nock>debug": true,
        "semver": true
      }
    },
    "@metamask/smart-transactions-controller>@metamask/transaction-controller>eth-method-registry": {
      "packages": {
        "@metamask/smart-transactions-controller>@metamask/transaction-controller>eth-method-registry>@metamask/ethjs-contract": true,
        "@metamask/smart-transactions-controller>@metamask/transaction-controller>eth-method-registry>@metamask/ethjs-query": true
      }
    },
    "@metamask/smart-transactions-controller>@metamask/transaction-controller>eth-method-registry>@metamask/ethjs-contract": {
      "packages": {
        "@metamask/ethjs>ethjs-abi": true,
        "@metamask/ethjs>js-sha3": true,
        "@metamask/smart-transactions-controller>@babel/runtime": true,
        "@metamask/smart-transactions-controller>@metamask/transaction-controller>eth-method-registry>@metamask/ethjs-contract>@metamask/ethjs-filter": true,
        "@metamask/smart-transactions-controller>@metamask/transaction-controller>eth-method-registry>@metamask/ethjs-contract>@metamask/ethjs-util": true,
        "promise-to-callback": true
      }
    },
    "@metamask/smart-transactions-controller>@metamask/transaction-controller>eth-method-registry>@metamask/ethjs-contract>@metamask/ethjs-filter": {
      "globals": {
        "clearInterval": true,
        "setInterval": true
      }
    },
    "@metamask/smart-transactions-controller>@metamask/transaction-controller>eth-method-registry>@metamask/ethjs-contract>@metamask/ethjs-util": {
      "packages": {
        "@metamask/ethjs>@metamask/ethjs-util>is-hex-prefixed": true,
        "@metamask/ethjs>@metamask/ethjs-util>strip-hex-prefix": true,
        "browserify>buffer": true
      }
    },
    "@metamask/smart-transactions-controller>@metamask/transaction-controller>eth-method-registry>@metamask/ethjs-query": {
      "globals": {
        "console": true
      },
      "packages": {
        "@metamask/smart-transactions-controller>@metamask/transaction-controller>eth-method-registry>@metamask/ethjs-query>@metamask/ethjs-format": true,
        "@metamask/smart-transactions-controller>@metamask/transaction-controller>eth-method-registry>@metamask/ethjs-query>@metamask/ethjs-rpc": true,
        "promise-to-callback": true
      }
    },
    "@metamask/smart-transactions-controller>@metamask/transaction-controller>eth-method-registry>@metamask/ethjs-query>@metamask/ethjs-format": {
      "packages": {
        "@metamask/ethjs-query>@metamask/ethjs-format>ethjs-schema": true,
        "@metamask/ethjs>@metamask/ethjs-util>strip-hex-prefix": true,
        "@metamask/ethjs>@metamask/number-to-bn": true,
        "@metamask/smart-transactions-controller>@metamask/transaction-controller>eth-method-registry>@metamask/ethjs-contract>@metamask/ethjs-util": true
      }
    },
    "@metamask/smart-transactions-controller>@metamask/transaction-controller>eth-method-registry>@metamask/ethjs-query>@metamask/ethjs-rpc": {
      "packages": {
        "promise-to-callback": true
      }
    },
    "@metamask/smart-transactions-controller>bignumber.js": {
      "globals": {
        "crypto": true,
        "define": true
      }
    },
    "@metamask/snaps-controllers": {
      "globals": {
        "DecompressionStream": true,
        "URL": true,
        "clearTimeout": true,
        "document.getElementById": true,
        "fetch.bind": true,
        "setTimeout": true
      },
      "packages": {
        "@metamask/object-multiplex": true,
        "@metamask/post-message-stream": true,
        "@metamask/rpc-errors": true,
        "@metamask/snaps-controllers>@metamask/base-controller": true,
        "@metamask/snaps-controllers>@metamask/json-rpc-engine": true,
        "@metamask/snaps-controllers>@metamask/json-rpc-middleware-stream": true,
        "@metamask/snaps-controllers>@metamask/permission-controller": true,
        "@metamask/snaps-controllers>@xstate/fsm": true,
        "@metamask/snaps-controllers>concat-stream": true,
        "@metamask/snaps-controllers>get-npm-tarball-url": true,
        "@metamask/snaps-controllers>nanoid": true,
        "@metamask/snaps-controllers>readable-web-to-node-stream": true,
        "@metamask/snaps-controllers>tar-stream": true,
        "@metamask/snaps-rpc-methods": true,
        "@metamask/snaps-sdk": true,
        "@metamask/snaps-utils": true,
        "@metamask/snaps-utils>@metamask/snaps-registry": true,
        "@metamask/utils": true,
        "browserify>browserify-zlib": true,
        "eslint>fast-deep-equal": true,
        "immer": true,
        "readable-stream": true
      }
    },
    "@metamask/snaps-controllers-flask>nanoid": {
      "globals": {
        "crypto.getRandomValues": true
      }
    },
    "@metamask/snaps-controllers>@metamask/base-controller": {
      "globals": {
        "setTimeout": true
      },
      "packages": {
        "immer": true
      }
    },
    "@metamask/snaps-controllers>@metamask/json-rpc-engine": {
      "packages": {
        "@metamask/rpc-errors": true,
        "@metamask/safe-event-emitter": true,
        "@metamask/utils": true
      }
    },
    "@metamask/snaps-controllers>@metamask/json-rpc-middleware-stream": {
      "globals": {
        "console.warn": true,
        "setTimeout": true
      },
      "packages": {
        "@metamask/safe-event-emitter": true,
        "@metamask/utils": true,
        "readable-stream": true
      }
    },
    "@metamask/snaps-controllers>@metamask/permission-controller": {
      "globals": {
        "console.error": true
      },
      "packages": {
        "@metamask/controller-utils": true,
        "@metamask/rpc-errors": true,
        "@metamask/snaps-controllers>@metamask/base-controller": true,
        "@metamask/snaps-controllers>@metamask/json-rpc-engine": true,
        "@metamask/snaps-controllers>nanoid": true,
        "@metamask/utils": true,
        "deep-freeze-strict": true,
        "immer": true
      }
    },
    "@metamask/snaps-controllers>concat-stream": {
      "packages": {
        "browserify>buffer": true,
        "browserify>concat-stream>typedarray": true,
        "pumpify>inherits": true,
        "readable-stream": true,
        "terser>source-map-support>buffer-from": true
      }
    },
    "@metamask/snaps-controllers>nanoid": {
      "globals": {
        "crypto.getRandomValues": true
      }
    },
    "@metamask/snaps-controllers>readable-web-to-node-stream": {
      "packages": {
        "readable-stream": true
      }
    },
    "@metamask/snaps-controllers>tar-stream": {
      "packages": {
        "@metamask/snaps-controllers>tar-stream>b4a": true,
        "@metamask/snaps-controllers>tar-stream>fast-fifo": true,
        "@metamask/snaps-controllers>tar-stream>streamx": true,
        "browserify>browser-resolve": true
      }
    },
    "@metamask/snaps-controllers>tar-stream>b4a": {
      "globals": {
        "TextDecoder": true,
        "TextEncoder": true
      }
    },
    "@metamask/snaps-controllers>tar-stream>streamx": {
      "packages": {
        "@metamask/snaps-controllers>tar-stream>fast-fifo": true,
        "@metamask/snaps-controllers>tar-stream>streamx>queue-tick": true,
        "webpack>events": true
      }
    },
    "@metamask/snaps-controllers>tar-stream>streamx>queue-tick": {
      "globals": {
        "queueMicrotask": true
      }
    },
    "@metamask/snaps-execution-environments": {
      "globals": {
        "document.getElementById": true
      },
      "packages": {
        "@metamask/post-message-stream": true,
        "@metamask/snaps-utils": true,
        "@metamask/utils": true
      }
    },
    "@metamask/snaps-rpc-methods": {
      "packages": {
        "@metamask/rpc-errors": true,
        "@metamask/snaps-rpc-methods>@metamask/permission-controller": true,
        "@metamask/snaps-sdk": true,
        "@metamask/snaps-sdk>@metamask/key-tree": true,
        "@metamask/snaps-utils": true,
        "@metamask/utils": true,
        "@metamask/utils>@metamask/superstruct": true,
        "@noble/hashes": true
      }
    },
    "@metamask/snaps-rpc-methods>@metamask/permission-controller": {
      "globals": {
        "console.error": true
      },
      "packages": {
        "@metamask/controller-utils": true,
        "@metamask/rpc-errors": true,
        "@metamask/snaps-controllers>@metamask/json-rpc-engine": true,
        "@metamask/snaps-rpc-methods>@metamask/permission-controller>@metamask/base-controller": true,
        "@metamask/snaps-rpc-methods>@metamask/permission-controller>nanoid": true,
        "@metamask/utils": true,
        "deep-freeze-strict": true,
        "immer": true
      }
    },
    "@metamask/snaps-rpc-methods>@metamask/permission-controller>@metamask/base-controller": {
      "globals": {
        "setTimeout": true
      },
      "packages": {
        "immer": true
      }
    },
    "@metamask/snaps-rpc-methods>@metamask/permission-controller>nanoid": {
      "globals": {
        "crypto.getRandomValues": true
      }
    },
    "@metamask/snaps-sdk": {
      "globals": {
        "fetch": true
      },
      "packages": {
        "@metamask/rpc-errors": true,
        "@metamask/utils": true,
        "@metamask/utils>@metamask/superstruct": true
      }
    },
    "@metamask/snaps-sdk>@metamask/key-tree": {
      "packages": {
        "@metamask/message-signing-snap>@noble/curves": true,
        "@metamask/scure-bip39": true,
        "@metamask/utils": true,
        "@metamask/utils>@scure/base": true,
        "@noble/hashes": true
      }
    },
    "@metamask/snaps-utils": {
      "globals": {
        "File": true,
        "FileReader": true,
        "TextDecoder": true,
        "TextEncoder": true,
        "URL": true,
        "console.error": true,
        "console.log": true,
        "console.warn": true,
        "crypto": true,
        "document.body.appendChild": true,
        "document.createElement": true,
        "fetch": true
      },
      "packages": {
        "@metamask/rpc-errors": true,
        "@metamask/snaps-sdk": true,
        "@metamask/snaps-sdk>@metamask/key-tree": true,
        "@metamask/snaps-utils>@metamask/permission-controller": true,
        "@metamask/snaps-utils>@metamask/slip44": true,
        "@metamask/snaps-utils>cron-parser": true,
        "@metamask/snaps-utils>fast-json-stable-stringify": true,
        "@metamask/snaps-utils>fast-xml-parser": true,
        "@metamask/snaps-utils>marked": true,
        "@metamask/snaps-utils>rfdc": true,
        "@metamask/snaps-utils>validate-npm-package-name": true,
        "@metamask/utils": true,
        "@metamask/utils>@metamask/superstruct": true,
        "@metamask/utils>@scure/base": true,
        "@noble/hashes": true,
        "chalk": true,
        "semver": true
      }
    },
    "@metamask/snaps-utils>@metamask/base-controller": {
      "globals": {
        "setTimeout": true
      },
      "packages": {
        "immer": true
      }
    },
    "@metamask/snaps-utils>@metamask/permission-controller": {
      "globals": {
        "console.error": true
      },
      "packages": {
        "@metamask/controller-utils": true,
        "@metamask/rpc-errors": true,
        "@metamask/snaps-controllers>@metamask/json-rpc-engine": true,
        "@metamask/snaps-utils>@metamask/base-controller": true,
        "@metamask/snaps-utils>@metamask/permission-controller>nanoid": true,
        "@metamask/utils": true,
        "deep-freeze-strict": true,
        "immer": true
      }
    },
    "@metamask/snaps-utils>@metamask/permission-controller>nanoid": {
      "globals": {
        "crypto.getRandomValues": true
      }
    },
    "@metamask/snaps-utils>@metamask/snaps-registry": {
      "packages": {
        "@metamask/message-signing-snap>@noble/curves": true,
        "@metamask/utils": true,
        "@metamask/utils>@metamask/superstruct": true,
        "@noble/hashes": true
      }
    },
    "@metamask/snaps-utils>cron-parser": {
      "packages": {
        "browserify>browser-resolve": true,
        "luxon": true
      }
    },
    "@metamask/snaps-utils>fast-xml-parser": {
      "globals": {
        "entityName": true,
        "val": true
      },
      "packages": {
        "@metamask/snaps-utils>fast-xml-parser>strnum": true
      }
    },
    "@metamask/snaps-utils>marked": {
      "globals": {
        "console.error": true,
        "console.warn": true,
        "define": true
      }
    },
    "@metamask/snaps-utils>rfdc": {
      "packages": {
        "browserify>buffer": true
      }
    },
    "@metamask/snaps-utils>validate-npm-package-name": {
      "packages": {
        "@metamask/snaps-utils>validate-npm-package-name>builtins": true
      }
    },
    "@metamask/snaps-utils>validate-npm-package-name>builtins": {
      "packages": {
        "process": true,
        "semver": true
      }
    },
    "@metamask/test-bundler>@ethersproject/networks": {
      "packages": {
        "ethers>@ethersproject/logger": true
      }
    },
    "@metamask/transaction-controller": {
      "globals": {
        "clearTimeout": true,
        "console.error": true,
        "fetch": true,
        "setTimeout": true
      },
      "packages": {
        "@ethereumjs/tx": true,
        "@ethereumjs/tx>@ethereumjs/common": true,
        "@ethereumjs/tx>@ethereumjs/util": true,
        "@ethersproject/abi": true,
        "@ethersproject/contracts": true,
        "@ethersproject/providers": true,
        "@metamask/base-controller": true,
        "@metamask/controller-utils": true,
        "@metamask/eth-query": true,
        "@metamask/gas-fee-controller": true,
        "@metamask/metamask-eth-abis": true,
        "@metamask/name-controller>async-mutex": true,
        "@metamask/network-controller": true,
        "@metamask/rpc-errors": true,
        "@metamask/transaction-controller>@metamask/nonce-tracker": true,
        "@metamask/utils": true,
        "bn.js": true,
        "browserify>buffer": true,
        "eth-method-registry": true,
        "fast-json-patch": true,
        "lodash": true,
        "uuid": true,
        "webpack>events": true
      }
    },
    "@metamask/transaction-controller>@metamask/nonce-tracker": {
      "packages": {
        "@ethersproject/providers": true,
        "@metamask/transaction-controller>@metamask/nonce-tracker>async-mutex": true,
        "browserify>assert": true
      }
    },
    "@metamask/transaction-controller>@metamask/nonce-tracker>async-mutex": {
      "globals": {
        "clearTimeout": true,
        "setTimeout": true
      },
      "packages": {
        "@swc/helpers>tslib": true
      }
    },
    "@metamask/user-operation-controller": {
      "globals": {
        "fetch": true
      },
      "packages": {
        "@metamask/controller-utils": true,
        "@metamask/eth-query": true,
        "@metamask/gas-fee-controller": true,
        "@metamask/gas-fee-controller>@metamask/polling-controller": true,
        "@metamask/rpc-errors": true,
        "@metamask/transaction-controller": true,
        "@metamask/user-operation-controller>@metamask/base-controller": true,
        "@metamask/user-operation-controller>@metamask/utils": true,
        "bn.js": true,
        "lodash": true,
        "superstruct": true,
        "uuid": true,
        "webpack>events": true
      }
    },
    "@metamask/user-operation-controller>@metamask/base-controller": {
      "globals": {
        "setTimeout": true
      },
      "packages": {
        "immer": true
      }
    },
    "@metamask/user-operation-controller>@metamask/utils": {
      "globals": {
        "TextDecoder": true,
        "TextEncoder": true
      },
      "packages": {
        "@metamask/utils>@metamask/superstruct": true,
        "@metamask/utils>@scure/base": true,
        "@metamask/utils>pony-cause": true,
        "@noble/hashes": true,
        "browserify>buffer": true,
        "nock>debug": true,
        "semver": true
      }
    },
    "@metamask/utils": {
      "globals": {
        "TextDecoder": true,
        "TextEncoder": true
      },
      "packages": {
        "@metamask/utils>@metamask/superstruct": true,
        "@metamask/utils>@scure/base": true,
        "@metamask/utils>pony-cause": true,
        "@noble/hashes": true,
        "browserify>buffer": true,
        "nock>debug": true,
        "semver": true
      }
    },
    "@metamask/utils>@scure/base": {
      "globals": {
        "TextDecoder": true,
        "TextEncoder": true
      }
    },
    "@ngraveio/bc-ur": {
      "packages": {
        "@ngraveio/bc-ur>@keystonehq/alias-sampling": true,
        "@ngraveio/bc-ur>bignumber.js": true,
        "@ngraveio/bc-ur>cbor-sync": true,
        "@ngraveio/bc-ur>crc": true,
        "@ngraveio/bc-ur>jsbi": true,
        "addons-linter>sha.js": true,
        "browserify>assert": true,
        "browserify>buffer": true
      }
    },
    "@ngraveio/bc-ur>assert>object-is": {
      "packages": {
        "string.prototype.matchall>call-bind": true,
        "string.prototype.matchall>define-properties": true
      }
    },
    "@ngraveio/bc-ur>bignumber.js": {
      "globals": {
        "crypto": true,
        "define": true
      }
    },
    "@ngraveio/bc-ur>cbor-sync": {
      "globals": {
        "define": true
      },
      "packages": {
        "browserify>buffer": true
      }
    },
    "@ngraveio/bc-ur>crc": {
      "packages": {
        "browserify>buffer": true
      }
    },
    "@ngraveio/bc-ur>jsbi": {
      "globals": {
        "define": true
      }
    },
    "@noble/hashes": {
      "globals": {
        "TextEncoder": true,
        "crypto": true
      }
    },
<<<<<<< HEAD
    "@open-rpc/schema-utils-js": {
      "packages": {
        "@open-rpc/meta-schema": true,
        "@open-rpc/schema-utils-js>@json-schema-tools/dereferencer": true,
        "@open-rpc/schema-utils-js>@json-schema-tools/meta-schema": true,
        "@open-rpc/schema-utils-js>@json-schema-tools/reference-resolver": true,
        "@open-rpc/schema-utils-js>ajv": true,
        "@open-rpc/schema-utils-js>is-url": true,
        "eth-rpc-errors>fast-safe-stringify": true
      }
    },
    "@open-rpc/schema-utils-js>@json-schema-tools/dereferencer": {
      "packages": {
        "@open-rpc/schema-utils-js>@json-schema-tools/dereferencer>@json-schema-tools/traverse": true,
        "@open-rpc/schema-utils-js>@json-schema-tools/reference-resolver": true,
        "eth-rpc-errors>fast-safe-stringify": true
      }
    },
=======
>>>>>>> c39fc0d9
    "@open-rpc/schema-utils-js>@json-schema-tools/reference-resolver": {
      "packages": {
        "@open-rpc/schema-utils-js>@json-schema-tools/reference-resolver>@json-schema-spec/json-pointer": true,
        "@open-rpc/test-coverage>isomorphic-fetch": true
      }
    },
<<<<<<< HEAD
    "@open-rpc/schema-utils-js>ajv": {
      "globals": {
        "console": true
      },
      "packages": {
        "@metamask/snaps-utils>fast-json-stable-stringify": true,
        "@open-rpc/schema-utils-js>ajv>json-schema-traverse": true,
        "eslint>fast-deep-equal": true,
        "uri-js": true
      }
    },
=======
>>>>>>> c39fc0d9
    "@open-rpc/test-coverage>isomorphic-fetch": {
      "globals": {
        "fetch.bind": true
      },
      "packages": {
        "@open-rpc/test-coverage>isomorphic-fetch>whatwg-fetch": true
      }
    },
    "@open-rpc/test-coverage>isomorphic-fetch>whatwg-fetch": {
      "globals": {
        "AbortController": true,
        "Blob": true,
        "FileReader": true,
        "FormData": true,
        "URLSearchParams.prototype.isPrototypeOf": true,
        "XMLHttpRequest": true,
        "console.warn": true,
        "define": true,
        "setTimeout": true
      }
    },
    "@popperjs/core": {
      "globals": {
        "Element": true,
        "HTMLElement": true,
        "ShadowRoot": true,
        "console.error": true,
        "console.warn": true,
        "document": true,
        "navigator.userAgent": true
      }
    },
    "@reduxjs/toolkit": {
      "globals": {
        "AbortController": true,
        "__REDUX_DEVTOOLS_EXTENSION_COMPOSE__": true,
        "__REDUX_DEVTOOLS_EXTENSION__": true,
        "console": true,
        "queueMicrotask": true,
        "requestAnimationFrame": true,
        "setTimeout": true
      },
      "packages": {
        "@reduxjs/toolkit>reselect": true,
        "immer": true,
        "process": true,
        "redux": true,
        "redux-thunk": true
      }
    },
    "@segment/loosely-validate-event": {
      "packages": {
        "@segment/loosely-validate-event>component-type": true,
        "@segment/loosely-validate-event>join-component": true,
        "browserify>assert": true,
        "browserify>buffer": true
      }
    },
    "@sentry/browser": {
      "globals": {
        "PerformanceObserver.supportedEntryTypes": true,
        "Request": true,
        "URL": true,
        "XMLHttpRequest.prototype": true,
        "__SENTRY_DEBUG__": true,
        "__SENTRY_RELEASE__": true,
        "addEventListener": true,
        "console.error": true,
        "indexedDB.open": true,
        "performance.timeOrigin": true,
        "setTimeout": true
      },
      "packages": {
        "@sentry/browser>@sentry-internal/browser-utils": true,
        "@sentry/browser>@sentry-internal/feedback": true,
        "@sentry/browser>@sentry-internal/replay": true,
        "@sentry/browser>@sentry-internal/replay-canvas": true,
        "@sentry/browser>@sentry/core": true,
        "@sentry/utils": true
      }
    },
    "@sentry/browser>@sentry-internal/browser-utils": {
      "globals": {
        "PerformanceEventTiming.prototype": true,
        "PerformanceObserver": true,
        "XMLHttpRequest.prototype": true,
        "__SENTRY_DEBUG__": true,
        "addEventListener": true,
        "clearTimeout": true,
        "performance": true,
        "removeEventListener": true,
        "setTimeout": true
      },
      "packages": {
        "@sentry/browser>@sentry/core": true,
        "@sentry/utils": true
      }
    },
    "@sentry/browser>@sentry-internal/feedback": {
      "globals": {
        "FormData": true,
        "HTMLFormElement": true,
        "__SENTRY_DEBUG__": true,
        "cancelAnimationFrame": true,
        "clearTimeout": true,
        "document.createElement": true,
        "document.createElementNS": true,
        "document.createTextNode": true,
        "isSecureContext": true,
        "requestAnimationFrame": true,
        "setTimeout": true
      },
      "packages": {
        "@sentry/browser>@sentry/core": true,
        "@sentry/utils": true
      }
    },
    "@sentry/browser>@sentry-internal/replay": {
      "globals": {
        "Blob": true,
        "CSSConditionRule": true,
        "CSSGroupingRule": true,
        "CSSMediaRule": true,
        "CSSRule": true,
        "CSSSupportsRule": true,
        "Document": true,
        "DragEvent": true,
        "Element": true,
        "FormData": true,
        "HTMLElement": true,
        "HTMLFormElement": true,
        "Headers": true,
        "MouseEvent": true,
        "MutationObserver": true,
        "Node.DOCUMENT_FRAGMENT_NODE": true,
        "Node.prototype.contains": true,
        "PointerEvent": true,
        "TextEncoder": true,
        "URL": true,
        "URLSearchParams": true,
        "Worker": true,
        "__RRWEB_EXCLUDE_IFRAME__": true,
        "__RRWEB_EXCLUDE_SHADOW_DOM__": true,
        "__SENTRY_DEBUG__": true,
        "__SENTRY_EXCLUDE_REPLAY_WORKER__": true,
        "__rrMutationObserver": true,
        "addEventListener": true,
        "clearTimeout": true,
        "console.debug": true,
        "console.error": true,
        "console.warn": true,
        "customElements.get": true,
        "document": true,
        "innerHeight": true,
        "innerWidth": true,
        "location.href": true,
        "location.origin": true,
        "parent": true,
        "setTimeout": true
      },
      "packages": {
        "@sentry/browser>@sentry-internal/browser-utils": true,
        "@sentry/browser>@sentry/core": true,
        "@sentry/utils": true
      }
    },
    "@sentry/browser>@sentry-internal/replay-canvas": {
      "globals": {
        "Blob": true,
        "HTMLCanvasElement": true,
        "HTMLImageElement": true,
        "ImageData": true,
        "URL.createObjectURL": true,
        "WeakRef": true,
        "Worker": true,
        "cancelAnimationFrame": true,
        "console.error": true,
        "createImageBitmap": true,
        "document": true
      },
      "packages": {
        "@sentry/browser>@sentry/core": true,
        "@sentry/utils": true
      }
    },
    "@sentry/browser>@sentry/core": {
      "globals": {
        "Headers": true,
        "Request": true,
        "URL": true,
        "__SENTRY_DEBUG__": true,
        "__SENTRY_TRACING__": true,
        "clearInterval": true,
        "clearTimeout": true,
        "console.log": true,
        "console.warn": true,
        "setInterval": true,
        "setTimeout": true
      },
      "packages": {
        "@sentry/utils": true
      }
    },
    "@sentry/utils": {
      "globals": {
        "CustomEvent": true,
        "DOMError": true,
        "DOMException": true,
        "EdgeRuntime": true,
        "Element": true,
        "ErrorEvent": true,
        "Event": true,
        "HTMLElement": true,
        "Headers": true,
        "Request": true,
        "Response": true,
        "TextDecoder": true,
        "TextEncoder": true,
        "URL": true,
        "__SENTRY_BROWSER_BUNDLE__": true,
        "__SENTRY_DEBUG__": true,
        "clearTimeout": true,
        "console.error": true,
        "document": true,
        "setInterval": true,
        "setTimeout": true
      },
      "packages": {
        "process": true
      }
    },
    "@storybook/addon-docs>remark-external-links>mdast-util-definitions": {
      "packages": {
        "react-markdown>unist-util-visit": true
      }
    },
    "@storybook/addon-knobs>qs": {
      "packages": {
        "string.prototype.matchall>side-channel": true
      }
    },
    "@swc/helpers>tslib": {
      "globals": {
        "SuppressedError": true,
        "define": true
      }
    },
    "@trezor/connect-web": {
      "globals": {
        "URLSearchParams": true,
        "__TREZOR_CONNECT_SRC": true,
        "addEventListener": true,
        "btoa": true,
        "chrome": true,
        "clearInterval": true,
        "clearTimeout": true,
        "console.warn": true,
        "document.body": true,
        "document.createElement": true,
        "document.createTextNode": true,
        "document.getElementById": true,
        "document.querySelectorAll": true,
        "location": true,
        "navigator": true,
        "open": true,
        "origin": true,
        "removeEventListener": true,
        "setInterval": true,
        "setTimeout": true
      },
      "packages": {
        "@swc/helpers>tslib": true,
        "@trezor/connect-web>@trezor/connect": true,
        "@trezor/connect-web>@trezor/connect-common": true,
        "@trezor/connect-web>@trezor/utils": true,
        "webpack>events": true
      }
    },
    "@trezor/connect-web>@trezor/connect": {
      "packages": {
        "@swc/helpers>tslib": true,
        "@trezor/connect-web>@trezor/connect>@trezor/protobuf": true,
        "@trezor/connect-web>@trezor/connect>@trezor/schema-utils": true,
        "@trezor/connect-web>@trezor/connect>@trezor/transport": true,
        "@trezor/connect-web>@trezor/utils": true
      }
    },
    "@trezor/connect-web>@trezor/connect-common": {
      "globals": {
        "console.warn": true,
        "localStorage.getItem": true,
        "localStorage.setItem": true,
        "navigator": true,
        "setTimeout": true,
        "window": true
      },
      "packages": {
        "@swc/helpers>tslib": true,
        "@trezor/connect-web>@trezor/connect-common>@trezor/env-utils": true,
        "@trezor/connect-web>@trezor/utils": true
      }
    },
    "@trezor/connect-web>@trezor/connect-common>@trezor/env-utils": {
      "globals": {
        "innerHeight": true,
        "innerWidth": true,
        "location.hostname": true,
        "location.origin": true,
        "navigator.languages": true,
        "navigator.platform": true,
        "navigator.userAgent": true,
        "screen.height": true,
        "screen.width": true
      },
      "packages": {
        "@swc/helpers>tslib": true,
        "@trezor/connect-web>@trezor/connect-common>@trezor/env-utils>ua-parser-js": true,
        "process": true
      }
    },
    "@trezor/connect-web>@trezor/connect-common>@trezor/env-utils>ua-parser-js": {
      "globals": {
        "define": true
      }
    },
    "@trezor/connect-web>@trezor/connect>@trezor/protobuf": {
      "packages": {
        "@swc/helpers>tslib": true,
        "@trezor/connect-web>@trezor/connect>@trezor/protobuf>protobufjs": true,
        "@trezor/connect-web>@trezor/connect>@trezor/schema-utils": true,
        "browserify>buffer": true
      }
    },
    "@trezor/connect-web>@trezor/connect>@trezor/protobuf>protobufjs": {
      "globals": {
        "process": true,
        "setTimeout": true
      },
      "packages": {
        "@trezor/connect-web>@trezor/connect>@trezor/protobuf>protobufjs>@protobufjs/aspromise": true,
        "@trezor/connect-web>@trezor/connect>@trezor/protobuf>protobufjs>@protobufjs/base64": true,
        "@trezor/connect-web>@trezor/connect>@trezor/protobuf>protobufjs>@protobufjs/codegen": true,
        "@trezor/connect-web>@trezor/connect>@trezor/protobuf>protobufjs>@protobufjs/eventemitter": true,
        "@trezor/connect-web>@trezor/connect>@trezor/protobuf>protobufjs>@protobufjs/fetch": true,
        "@trezor/connect-web>@trezor/connect>@trezor/protobuf>protobufjs>@protobufjs/float": true,
        "@trezor/connect-web>@trezor/connect>@trezor/protobuf>protobufjs>@protobufjs/inquire": true,
        "@trezor/connect-web>@trezor/connect>@trezor/protobuf>protobufjs>@protobufjs/path": true,
        "@trezor/connect-web>@trezor/connect>@trezor/protobuf>protobufjs>@protobufjs/pool": true,
        "@trezor/connect-web>@trezor/connect>@trezor/protobuf>protobufjs>@protobufjs/utf8": true
      }
    },
    "@trezor/connect-web>@trezor/connect>@trezor/protobuf>protobufjs>@protobufjs/codegen": {
      "globals": {
        "console.log": true
      }
    },
    "@trezor/connect-web>@trezor/connect>@trezor/protobuf>protobufjs>@protobufjs/fetch": {
      "globals": {
        "XMLHttpRequest": true
      },
      "packages": {
        "@trezor/connect-web>@trezor/connect>@trezor/protobuf>protobufjs>@protobufjs/aspromise": true,
        "@trezor/connect-web>@trezor/connect>@trezor/protobuf>protobufjs>@protobufjs/inquire": true
      }
    },
    "@trezor/connect-web>@trezor/connect>@trezor/schema-utils": {
      "globals": {
        "console.warn": true
      },
      "packages": {
        "@trezor/connect-web>@trezor/connect>@trezor/schema-utils>@sinclair/typebox": true,
        "browserify>buffer": true,
        "ts-mixer": true
      }
    },
    "@trezor/connect-web>@trezor/utils": {
      "globals": {
        "AbortController": true,
        "Intl.NumberFormat": true,
        "clearInterval": true,
        "clearTimeout": true,
        "console.error": true,
        "console.info": true,
        "console.log": true,
        "console.warn": true,
        "setInterval": true,
        "setTimeout": true
      },
      "packages": {
        "@swc/helpers>tslib": true,
        "@trezor/connect-web>@trezor/utils>bignumber.js": true,
        "browserify>buffer": true,
        "webpack>events": true
      }
    },
    "@trezor/connect-web>@trezor/utils>bignumber.js": {
      "globals": {
        "crypto": true,
        "define": true
      }
    },
    "@welldone-software/why-did-you-render": {
      "globals": {
        "Element": true,
        "console.group": true,
        "console.groupCollapsed": true,
        "console.groupEnd": true,
        "console.log": true,
        "console.warn": true,
        "define": true,
        "setTimeout": true
      },
      "packages": {
        "lodash": true,
        "react": true
      }
    },
    "@zxing/browser": {
      "globals": {
        "HTMLElement": true,
        "HTMLImageElement": true,
        "HTMLVideoElement": true,
        "clearTimeout": true,
        "console.error": true,
        "console.warn": true,
        "document": true,
        "navigator": true,
        "setTimeout": true
      },
      "packages": {
        "@zxing/library": true
      }
    },
    "@zxing/library": {
      "globals": {
        "HTMLImageElement": true,
        "HTMLVideoElement": true,
        "TextDecoder": true,
        "TextEncoder": true,
        "URL.createObjectURL": true,
        "btoa": true,
        "console.log": true,
        "console.warn": true,
        "document": true,
        "navigator": true,
        "setTimeout": true
      },
      "packages": {
        "@zxing/library>ts-custom-error": true
      }
    },
    "addons-linter>sha.js": {
      "packages": {
        "koa>content-disposition>safe-buffer": true,
        "pumpify>inherits": true
      }
    },
    "await-semaphore": {
      "packages": {
        "browserify>timers-browserify": true,
        "process": true
      }
    },
    "base32-encode": {
      "packages": {
        "base32-encode>to-data-view": true
      }
    },
    "bignumber.js": {
      "globals": {
        "crypto": true,
        "define": true
      }
    },
    "blo": {
      "globals": {
        "btoa": true
      }
    },
    "bn.js": {
      "globals": {
        "Buffer": true
      },
      "packages": {
        "browserify>browser-resolve": true
      }
    },
    "bowser": {
      "globals": {
        "define": true
      }
    },
    "browserify>assert": {
      "globals": {
        "Buffer": true
      },
      "packages": {
        "browserify>assert>util": true,
        "react>object-assign": true
      }
    },
    "browserify>assert>util": {
      "globals": {
        "console.error": true,
        "console.log": true,
        "console.trace": true,
        "process": true
      },
      "packages": {
        "browserify>assert>util>inherits": true,
        "process": true
      }
    },
    "browserify>browserify-zlib": {
      "packages": {
        "browserify>assert": true,
        "browserify>browserify-zlib>pako": true,
        "browserify>buffer": true,
        "browserify>util": true,
        "process": true,
        "stream-browserify": true
      }
    },
    "browserify>buffer": {
      "globals": {
        "console": true
      },
      "packages": {
        "base64-js": true,
        "buffer>ieee754": true
      }
    },
    "browserify>punycode": {
      "globals": {
        "define": true
      }
    },
    "browserify>string_decoder": {
      "packages": {
        "koa>content-disposition>safe-buffer": true
      }
    },
    "browserify>timers-browserify": {
      "globals": {
        "clearInterval": true,
        "clearTimeout": true,
        "setInterval": true,
        "setTimeout": true
      },
      "packages": {
        "process": true
      }
    },
    "browserify>url": {
      "packages": {
        "@storybook/addon-knobs>qs": true,
        "browserify>punycode": true
      }
    },
    "browserify>util": {
      "globals": {
        "console.error": true,
        "console.log": true,
        "console.trace": true
      },
      "packages": {
        "browserify>util>is-arguments": true,
        "browserify>util>is-typed-array": true,
        "browserify>util>which-typed-array": true,
        "koa>is-generator-function": true,
        "process": true,
        "pumpify>inherits": true
      }
    },
    "browserify>util>is-arguments": {
      "packages": {
        "koa>is-generator-function>has-tostringtag": true,
        "string.prototype.matchall>call-bind": true
      }
    },
    "browserify>util>is-typed-array": {
      "packages": {
        "browserify>util>which-typed-array": true
      }
    },
    "browserify>util>which-typed-array": {
      "packages": {
        "browserify>util>which-typed-array>for-each": true,
        "koa>is-generator-function>has-tostringtag": true,
        "string.prototype.matchall>call-bind": true,
        "string.prototype.matchall>es-abstract>available-typed-arrays": true,
        "string.prototype.matchall>es-abstract>gopd": true
      }
    },
    "browserify>util>which-typed-array>for-each": {
      "packages": {
        "string.prototype.matchall>es-abstract>is-callable": true
      }
    },
    "browserify>vm-browserify": {
      "globals": {
        "document.body.appendChild": true,
        "document.body.removeChild": true,
        "document.createElement": true
      }
    },
    "buffer": {
      "globals": {
        "console": true
      },
      "packages": {
        "base64-js": true,
        "buffer>ieee754": true
      }
    },
    "chalk": {
      "packages": {
        "chalk>ansi-styles": true,
        "chalk>supports-color": true
      }
    },
    "chalk>ansi-styles": {
      "packages": {
        "chalk>ansi-styles>color-convert": true
      }
    },
    "chalk>ansi-styles>color-convert": {
      "packages": {
        "jest-canvas-mock>moo-color>color-name": true
      }
    },
    "chart.js": {
      "globals": {
        "Intl.NumberFormat": true,
        "MutationObserver": true,
        "OffscreenCanvas": true,
        "Path2D": true,
        "ResizeObserver": true,
        "addEventListener": true,
        "clearTimeout": true,
        "console.error": true,
        "console.warn": true,
        "devicePixelRatio": true,
        "document": true,
        "removeEventListener": true,
        "requestAnimationFrame": true,
        "setTimeout": true
      },
      "packages": {
        "chart.js>@kurkle/color": true
      }
    },
    "chart.js>@kurkle/color": {
      "globals": {
        "define": true
      }
    },
    "classnames": {
      "globals": {
        "classNames": "write",
        "define": true
      }
    },
    "cockatiel": {
      "globals": {
        "AbortController": true,
        "AbortSignal": true,
        "WeakRef": true,
        "clearTimeout": true,
        "performance": true,
        "setTimeout": true
      },
      "packages": {
        "process": true
      }
    },
    "copy-to-clipboard": {
      "globals": {
        "clipboardData": true,
        "console.error": true,
        "console.warn": true,
        "document.body.appendChild": true,
        "document.body.removeChild": true,
        "document.createElement": true,
        "document.createRange": true,
        "document.execCommand": true,
        "document.getSelection": true,
        "navigator.userAgent": true,
        "prompt": true
      },
      "packages": {
        "copy-to-clipboard>toggle-selection": true
      }
    },
    "copy-to-clipboard>toggle-selection": {
      "globals": {
        "document.activeElement": true,
        "document.getSelection": true
      }
    },
    "crypto-browserify": {
      "packages": {
        "crypto-browserify>browserify-cipher": true,
        "crypto-browserify>browserify-sign": true,
        "crypto-browserify>create-ecdh": true,
        "crypto-browserify>create-hmac": true,
        "crypto-browserify>diffie-hellman": true,
        "crypto-browserify>pbkdf2": true,
        "crypto-browserify>public-encrypt": true,
        "crypto-browserify>randombytes": true,
        "crypto-browserify>randomfill": true,
        "ethereumjs-util>create-hash": true
      }
    },
    "crypto-browserify>browserify-cipher": {
      "packages": {
        "crypto-browserify>browserify-cipher>browserify-des": true,
        "crypto-browserify>browserify-cipher>evp_bytestokey": true,
        "ethereumjs-util>ethereum-cryptography>browserify-aes": true
      }
    },
    "crypto-browserify>browserify-cipher>browserify-des": {
      "packages": {
        "browserify>buffer": true,
        "crypto-browserify>browserify-cipher>browserify-des>des.js": true,
        "ethereumjs-util>create-hash>cipher-base": true,
        "pumpify>inherits": true
      }
    },
    "crypto-browserify>browserify-cipher>browserify-des>des.js": {
      "packages": {
        "@metamask/ppom-validator>elliptic>minimalistic-assert": true,
        "pumpify>inherits": true
      }
    },
    "crypto-browserify>browserify-cipher>evp_bytestokey": {
      "packages": {
        "ethereumjs-util>create-hash>md5.js": true,
        "koa>content-disposition>safe-buffer": true
      }
    },
    "crypto-browserify>browserify-sign": {
      "packages": {
        "@metamask/ppom-validator>elliptic": true,
        "bn.js": true,
        "browserify>buffer": true,
        "crypto-browserify>create-hmac": true,
        "crypto-browserify>public-encrypt>browserify-rsa": true,
        "crypto-browserify>public-encrypt>parse-asn1": true,
        "ethereumjs-util>create-hash": true,
        "pumpify>inherits": true,
        "stream-browserify": true
      }
    },
    "crypto-browserify>create-ecdh": {
      "packages": {
        "@metamask/ppom-validator>elliptic": true,
        "bn.js": true,
        "browserify>buffer": true
      }
    },
    "crypto-browserify>create-hmac": {
      "packages": {
        "addons-linter>sha.js": true,
        "ethereumjs-util>create-hash": true,
        "ethereumjs-util>create-hash>cipher-base": true,
        "ethereumjs-util>create-hash>ripemd160": true,
        "koa>content-disposition>safe-buffer": true,
        "pumpify>inherits": true
      }
    },
    "crypto-browserify>diffie-hellman": {
      "packages": {
        "bn.js": true,
        "browserify>buffer": true,
        "crypto-browserify>diffie-hellman>miller-rabin": true,
        "crypto-browserify>randombytes": true
      }
    },
    "crypto-browserify>diffie-hellman>miller-rabin": {
      "packages": {
        "@metamask/ppom-validator>elliptic>brorand": true,
        "bn.js": true
      }
    },
    "crypto-browserify>pbkdf2": {
      "globals": {
        "crypto": true,
        "process": true,
        "queueMicrotask": true,
        "setImmediate": true,
        "setTimeout": true
      },
      "packages": {
        "addons-linter>sha.js": true,
        "ethereumjs-util>create-hash": true,
        "ethereumjs-util>create-hash>ripemd160": true,
        "koa>content-disposition>safe-buffer": true,
        "process": true
      }
    },
    "crypto-browserify>public-encrypt": {
      "packages": {
        "bn.js": true,
        "browserify>buffer": true,
        "crypto-browserify>public-encrypt>browserify-rsa": true,
        "crypto-browserify>public-encrypt>parse-asn1": true,
        "crypto-browserify>randombytes": true,
        "ethereumjs-util>create-hash": true
      }
    },
    "crypto-browserify>public-encrypt>browserify-rsa": {
      "packages": {
        "bn.js": true,
        "browserify>buffer": true,
        "crypto-browserify>randombytes": true
      }
    },
    "crypto-browserify>public-encrypt>parse-asn1": {
      "packages": {
        "browserify>buffer": true,
        "crypto-browserify>browserify-cipher>evp_bytestokey": true,
        "crypto-browserify>pbkdf2": true,
        "crypto-browserify>public-encrypt>parse-asn1>asn1.js": true,
        "ethereumjs-util>ethereum-cryptography>browserify-aes": true
      }
    },
    "crypto-browserify>public-encrypt>parse-asn1>asn1.js": {
      "packages": {
        "@metamask/ppom-validator>elliptic>minimalistic-assert": true,
        "bn.js": true,
        "browserify>buffer": true,
        "browserify>vm-browserify": true,
        "pumpify>inherits": true
      }
    },
    "crypto-browserify>randombytes": {
      "globals": {
        "crypto": true,
        "msCrypto": true
      },
      "packages": {
        "koa>content-disposition>safe-buffer": true,
        "process": true
      }
    },
    "crypto-browserify>randomfill": {
      "globals": {
        "crypto": true,
        "msCrypto": true
      },
      "packages": {
        "crypto-browserify>randombytes": true,
        "koa>content-disposition>safe-buffer": true,
        "process": true
      }
    },
    "currency-formatter": {
      "packages": {
        "currency-formatter>accounting": true,
        "currency-formatter>locale-currency": true,
        "react>object-assign": true
      }
    },
    "currency-formatter>accounting": {
      "globals": {
        "define": true
      }
    },
    "currency-formatter>locale-currency": {
      "globals": {
        "countryCode": true
      }
    },
    "debounce-stream": {
      "packages": {
        "debounce-stream>debounce": true,
        "debounce-stream>duplexer": true,
        "debounce-stream>through": true
      }
    },
    "debounce-stream>debounce": {
      "globals": {
        "clearTimeout": true,
        "setTimeout": true
      }
    },
    "debounce-stream>duplexer": {
      "packages": {
        "stream-browserify": true
      }
    },
    "debounce-stream>through": {
      "packages": {
        "process": true,
        "stream-browserify": true
      }
    },
    "depcheck>@vue/compiler-sfc>postcss>nanoid": {
      "globals": {
        "crypto.getRandomValues": true
      }
    },
    "depcheck>is-core-module>hasown": {
      "packages": {
        "browserify>has>function-bind": true
      }
    },
    "dependency-tree>precinct>detective-postcss>postcss>nanoid": {
      "globals": {
        "crypto.getRandomValues": true
      }
    },
    "eslint-plugin-react>array-includes>is-string": {
      "packages": {
        "koa>is-generator-function>has-tostringtag": true
      }
    },
    "eth-ens-namehash": {
      "globals": {
        "name": "write"
      },
      "packages": {
        "@metamask/ethjs>js-sha3": true,
        "browserify>buffer": true,
        "eth-ens-namehash>idna-uts46-hx": true
      }
    },
    "eth-ens-namehash>idna-uts46-hx": {
      "globals": {
        "define": true
      },
      "packages": {
        "browserify>punycode": true
      }
    },
    "eth-keyring-controller>@metamask/browser-passworder": {
      "globals": {
        "crypto": true
      }
    },
    "eth-lattice-keyring": {
      "globals": {
        "addEventListener": true,
        "browser": true,
        "clearInterval": true,
        "fetch": true,
        "open": true,
        "setInterval": true
      },
      "packages": {
        "@ethereumjs/tx>@ethereumjs/util": true,
        "bn.js": true,
        "browserify>buffer": true,
        "crypto-browserify": true,
        "eth-lattice-keyring>@ethereumjs/tx": true,
        "eth-lattice-keyring>gridplus-sdk": true,
        "eth-lattice-keyring>rlp": true,
        "webpack>events": true
      }
    },
    "eth-lattice-keyring>@ethereumjs/tx": {
      "packages": {
        "@ethereumjs/tx>@ethereumjs/common": true,
        "@ethereumjs/tx>@ethereumjs/rlp": true,
        "@ethereumjs/tx>@ethereumjs/util": true,
        "@ethersproject/providers": true,
        "browserify>buffer": true,
        "browserify>insert-module-globals>is-buffer": true,
        "eth-lattice-keyring>@ethereumjs/tx>@chainsafe/ssz": true,
        "eth-lattice-keyring>@ethereumjs/tx>ethereum-cryptography": true
      }
    },
    "eth-lattice-keyring>@ethereumjs/tx>@chainsafe/ssz": {
      "packages": {
        "browserify": true,
        "browserify>buffer": true,
        "eth-lattice-keyring>@ethereumjs/tx>@chainsafe/ssz>@chainsafe/persistent-merkle-tree": true,
        "eth-lattice-keyring>@ethereumjs/tx>@chainsafe/ssz>case": true
      }
    },
    "eth-lattice-keyring>@ethereumjs/tx>@chainsafe/ssz>@chainsafe/persistent-merkle-tree": {
      "globals": {
        "WeakRef": true
      },
      "packages": {
        "browserify": true
      }
    },
    "eth-lattice-keyring>@ethereumjs/tx>ethereum-cryptography": {
      "globals": {
        "TextDecoder": true,
        "crypto": true
      },
      "packages": {
        "eth-lattice-keyring>@ethereumjs/tx>ethereum-cryptography>@noble/hashes": true
      }
    },
    "eth-lattice-keyring>@ethereumjs/tx>ethereum-cryptography>@noble/hashes": {
      "globals": {
        "TextEncoder": true,
        "crypto": true
      }
    },
    "eth-lattice-keyring>gridplus-sdk": {
      "globals": {
        "AbortController": true,
        "Request": true,
        "URL": true,
        "__values": true,
        "caches": true,
        "clearTimeout": true,
        "console.error": true,
        "console.log": true,
        "console.warn": true,
        "fetch": true,
        "setTimeout": true
      },
      "packages": {
        "@ethereumjs/tx>@ethereumjs/common>crc-32": true,
        "@ethersproject/abi": true,
        "@metamask/ethjs>js-sha3": true,
        "@metamask/keyring-api>bech32": true,
        "bn.js": true,
        "browserify>buffer": true,
        "eth-lattice-keyring>gridplus-sdk>@ethereumjs/common": true,
        "eth-lattice-keyring>gridplus-sdk>@ethereumjs/tx": true,
        "eth-lattice-keyring>gridplus-sdk>aes-js": true,
        "eth-lattice-keyring>gridplus-sdk>bignumber.js": true,
        "eth-lattice-keyring>gridplus-sdk>bitwise": true,
        "eth-lattice-keyring>gridplus-sdk>borc": true,
        "eth-lattice-keyring>gridplus-sdk>elliptic": true,
        "eth-lattice-keyring>gridplus-sdk>eth-eip712-util-browser": true,
        "eth-lattice-keyring>gridplus-sdk>rlp": true,
        "eth-lattice-keyring>gridplus-sdk>secp256k1": true,
        "eth-lattice-keyring>gridplus-sdk>uuid": true,
        "ethereumjs-util>ethereum-cryptography>bs58check": true,
        "ethers>@ethersproject/sha2>hash.js": true,
        "lodash": true
      }
    },
    "eth-lattice-keyring>gridplus-sdk>@ethereumjs/common": {
      "packages": {
        "@ethereumjs/tx>@ethereumjs/common>crc-32": true,
        "@ethereumjs/tx>@ethereumjs/util": true,
        "browserify>buffer": true,
        "webpack>events": true
      }
    },
    "eth-lattice-keyring>gridplus-sdk>@ethereumjs/tx": {
      "packages": {
        "@ethereumjs/tx>@ethereumjs/rlp": true,
        "@ethereumjs/tx>@ethereumjs/util": true,
        "@ethersproject/providers": true,
        "browserify>buffer": true,
        "browserify>insert-module-globals>is-buffer": true,
        "eth-lattice-keyring>@ethereumjs/tx>@chainsafe/ssz": true,
        "eth-lattice-keyring>gridplus-sdk>@ethereumjs/tx>@ethereumjs/common": true,
        "eth-lattice-keyring>gridplus-sdk>@ethereumjs/tx>ethereum-cryptography": true
      }
    },
    "eth-lattice-keyring>gridplus-sdk>@ethereumjs/tx>@ethereumjs/common": {
      "packages": {
        "@ethereumjs/tx>@ethereumjs/common>crc-32": true,
        "@ethereumjs/tx>@ethereumjs/util": true,
        "browserify>buffer": true,
        "webpack>events": true
      }
    },
    "eth-lattice-keyring>gridplus-sdk>@ethereumjs/tx>ethereum-cryptography": {
      "globals": {
        "TextDecoder": true,
        "crypto": true
      },
      "packages": {
        "eth-lattice-keyring>gridplus-sdk>@ethereumjs/tx>ethereum-cryptography>@noble/hashes": true
      }
    },
    "eth-lattice-keyring>gridplus-sdk>@ethereumjs/tx>ethereum-cryptography>@noble/hashes": {
      "globals": {
        "TextEncoder": true,
        "crypto": true
      }
    },
    "eth-lattice-keyring>gridplus-sdk>aes-js": {
      "globals": {
        "define": true
      }
    },
    "eth-lattice-keyring>gridplus-sdk>bignumber.js": {
      "globals": {
        "crypto": true,
        "define": true
      }
    },
    "eth-lattice-keyring>gridplus-sdk>bitwise": {
      "packages": {
        "browserify>buffer": true
      }
    },
    "eth-lattice-keyring>gridplus-sdk>borc": {
      "globals": {
        "console": true
      },
      "packages": {
        "browserify>buffer": true,
        "buffer>ieee754": true,
        "eth-lattice-keyring>gridplus-sdk>borc>bignumber.js": true,
        "eth-lattice-keyring>gridplus-sdk>borc>iso-url": true
      }
    },
    "eth-lattice-keyring>gridplus-sdk>borc>bignumber.js": {
      "globals": {
        "crypto": true,
        "define": true
      }
    },
    "eth-lattice-keyring>gridplus-sdk>borc>iso-url": {
      "globals": {
        "URL": true,
        "URLSearchParams": true,
        "location": true
      }
    },
    "eth-lattice-keyring>gridplus-sdk>elliptic": {
      "packages": {
        "@metamask/ppom-validator>elliptic>brorand": true,
        "@metamask/ppom-validator>elliptic>hmac-drbg": true,
        "@metamask/ppom-validator>elliptic>minimalistic-assert": true,
        "@metamask/ppom-validator>elliptic>minimalistic-crypto-utils": true,
        "bn.js": true,
        "ethers>@ethersproject/sha2>hash.js": true,
        "pumpify>inherits": true
      }
    },
    "eth-lattice-keyring>gridplus-sdk>eth-eip712-util-browser": {
      "globals": {
        "intToBuffer": true
      },
      "packages": {
        "@metamask/ethjs>js-sha3": true,
        "bn.js": true,
        "buffer": true
      }
    },
    "eth-lattice-keyring>gridplus-sdk>rlp": {
      "globals": {
        "TextEncoder": true
      }
    },
    "eth-lattice-keyring>gridplus-sdk>secp256k1": {
      "packages": {
        "eth-lattice-keyring>gridplus-sdk>secp256k1>elliptic": true
      }
    },
    "eth-lattice-keyring>gridplus-sdk>secp256k1>elliptic": {
      "packages": {
        "@metamask/ppom-validator>elliptic>brorand": true,
        "@metamask/ppom-validator>elliptic>hmac-drbg": true,
        "@metamask/ppom-validator>elliptic>minimalistic-assert": true,
        "@metamask/ppom-validator>elliptic>minimalistic-crypto-utils": true,
        "bn.js": true,
        "ethers>@ethersproject/sha2>hash.js": true,
        "pumpify>inherits": true
      }
    },
    "eth-lattice-keyring>gridplus-sdk>uuid": {
      "globals": {
        "crypto": true
      }
    },
    "eth-lattice-keyring>rlp": {
      "globals": {
        "TextEncoder": true
      }
    },
    "eth-method-registry": {
      "packages": {
        "@metamask/ethjs-contract": true,
        "@metamask/ethjs-query": true
      }
    },
    "eth-rpc-errors": {
      "packages": {
        "eth-rpc-errors>fast-safe-stringify": true
      }
    },
    "ethereumjs-util": {
      "packages": {
        "bn.js": true,
        "browserify>assert": true,
        "browserify>buffer": true,
        "browserify>insert-module-globals>is-buffer": true,
        "ethereumjs-util>create-hash": true,
        "ethereumjs-util>ethereum-cryptography": true,
        "ethereumjs-util>rlp": true
      }
    },
    "ethereumjs-util>create-hash": {
      "packages": {
        "addons-linter>sha.js": true,
        "ethereumjs-util>create-hash>cipher-base": true,
        "ethereumjs-util>create-hash>md5.js": true,
        "ethereumjs-util>create-hash>ripemd160": true,
        "pumpify>inherits": true
      }
    },
    "ethereumjs-util>create-hash>cipher-base": {
      "packages": {
        "browserify>string_decoder": true,
        "koa>content-disposition>safe-buffer": true,
        "pumpify>inherits": true,
        "stream-browserify": true
      }
    },
    "ethereumjs-util>create-hash>md5.js": {
      "packages": {
        "ethereumjs-util>create-hash>md5.js>hash-base": true,
        "koa>content-disposition>safe-buffer": true,
        "pumpify>inherits": true
      }
    },
    "ethereumjs-util>create-hash>md5.js>hash-base": {
      "packages": {
        "koa>content-disposition>safe-buffer": true,
        "pumpify>inherits": true,
        "readable-stream": true
      }
    },
    "ethereumjs-util>create-hash>ripemd160": {
      "packages": {
        "browserify>buffer": true,
        "ethereumjs-util>create-hash>md5.js>hash-base": true,
        "pumpify>inherits": true
      }
    },
    "ethereumjs-util>ethereum-cryptography": {
      "packages": {
        "browserify>buffer": true,
        "crypto-browserify>randombytes": true,
        "ethereumjs-util>ethereum-cryptography>keccak": true,
        "ganache>secp256k1": true
      }
    },
    "ethereumjs-util>ethereum-cryptography>browserify-aes": {
      "packages": {
        "browserify>buffer": true,
        "crypto-browserify>browserify-cipher>evp_bytestokey": true,
        "ethereumjs-util>create-hash>cipher-base": true,
        "ethereumjs-util>ethereum-cryptography>browserify-aes>buffer-xor": true,
        "koa>content-disposition>safe-buffer": true,
        "pumpify>inherits": true
      }
    },
    "ethereumjs-util>ethereum-cryptography>browserify-aes>buffer-xor": {
      "packages": {
        "browserify>buffer": true
      }
    },
    "ethereumjs-util>ethereum-cryptography>bs58check": {
      "packages": {
        "ethereumjs-util>create-hash": true,
        "ethereumjs-util>ethereum-cryptography>bs58check>bs58": true,
        "koa>content-disposition>safe-buffer": true
      }
    },
    "ethereumjs-util>ethereum-cryptography>bs58check>bs58": {
      "packages": {
        "@ensdomains/content-hash>multihashes>multibase>base-x": true
      }
    },
    "ethereumjs-util>ethereum-cryptography>keccak": {
      "packages": {
        "browserify>buffer": true,
        "readable-stream": true
      }
    },
    "ethereumjs-util>rlp": {
      "packages": {
        "bn.js": true,
        "browserify>buffer": true
      }
    },
    "ethereumjs-wallet>randombytes": {
      "globals": {
        "crypto.getRandomValues": true
      }
    },
    "ethers": {
      "packages": {
        "@ethersproject/abi": true,
        "@ethersproject/bignumber": true,
        "@ethersproject/bytes": true,
        "@ethersproject/contracts": true,
        "@ethersproject/hash": true,
        "@ethersproject/hdnode": true,
        "@ethersproject/wallet": true,
        "ethers>@ethersproject/abstract-signer": true,
        "ethers>@ethersproject/address": true,
        "ethers>@ethersproject/base64": true,
        "ethers>@ethersproject/basex": true,
        "ethers>@ethersproject/constants": true,
        "ethers>@ethersproject/json-wallets": true,
        "ethers>@ethersproject/keccak256": true,
        "ethers>@ethersproject/logger": true,
        "ethers>@ethersproject/properties": true,
        "ethers>@ethersproject/providers": true,
        "ethers>@ethersproject/random": true,
        "ethers>@ethersproject/rlp": true,
        "ethers>@ethersproject/sha2": true,
        "ethers>@ethersproject/signing-key": true,
        "ethers>@ethersproject/solidity": true,
        "ethers>@ethersproject/strings": true,
        "ethers>@ethersproject/transactions": true,
        "ethers>@ethersproject/units": true,
        "ethers>@ethersproject/web": true,
        "ethers>@ethersproject/wordlists": true
      }
    },
    "ethers>@ethersproject/abstract-provider": {
      "packages": {
        "@ethersproject/bignumber": true,
        "@ethersproject/bytes": true,
        "ethers>@ethersproject/logger": true,
        "ethers>@ethersproject/properties": true
      }
    },
    "ethers>@ethersproject/abstract-signer": {
      "packages": {
        "ethers>@ethersproject/logger": true,
        "ethers>@ethersproject/properties": true
      }
    },
    "ethers>@ethersproject/address": {
      "packages": {
        "@ethersproject/bignumber": true,
        "@ethersproject/bytes": true,
        "ethers>@ethersproject/keccak256": true,
        "ethers>@ethersproject/logger": true,
        "ethers>@ethersproject/rlp": true
      }
    },
    "ethers>@ethersproject/base64": {
      "globals": {
        "atob": true,
        "btoa": true
      },
      "packages": {
        "@ethersproject/bytes": true
      }
    },
    "ethers>@ethersproject/basex": {
      "packages": {
        "@ethersproject/bytes": true,
        "ethers>@ethersproject/properties": true
      }
    },
    "ethers>@ethersproject/constants": {
      "packages": {
        "@ethersproject/bignumber": true
      }
    },
    "ethers>@ethersproject/json-wallets": {
      "packages": {
        "@ethersproject/bytes": true,
        "@ethersproject/hdnode": true,
        "ethers>@ethersproject/address": true,
        "ethers>@ethersproject/json-wallets>aes-js": true,
        "ethers>@ethersproject/json-wallets>scrypt-js": true,
        "ethers>@ethersproject/keccak256": true,
        "ethers>@ethersproject/logger": true,
        "ethers>@ethersproject/pbkdf2": true,
        "ethers>@ethersproject/properties": true,
        "ethers>@ethersproject/random": true,
        "ethers>@ethersproject/strings": true,
        "ethers>@ethersproject/transactions": true
      }
    },
    "ethers>@ethersproject/json-wallets>aes-js": {
      "globals": {
        "define": true
      }
    },
    "ethers>@ethersproject/json-wallets>scrypt-js": {
      "globals": {
        "define": true,
        "setTimeout": true
      },
      "packages": {
        "browserify>timers-browserify": true
      }
    },
    "ethers>@ethersproject/keccak256": {
      "packages": {
        "@ethersproject/bytes": true,
        "@metamask/ethjs>js-sha3": true
      }
    },
    "ethers>@ethersproject/logger": {
      "globals": {
        "console": true
      }
    },
    "ethers>@ethersproject/pbkdf2": {
      "packages": {
        "@ethersproject/bytes": true,
        "ethers>@ethersproject/sha2": true
      }
    },
    "ethers>@ethersproject/properties": {
      "packages": {
        "ethers>@ethersproject/logger": true
      }
    },
    "ethers>@ethersproject/providers": {
      "globals": {
        "WebSocket": true,
        "clearInterval": true,
        "clearTimeout": true,
        "console.log": true,
        "console.warn": true,
        "setInterval": true,
        "setTimeout": true
      },
      "packages": {
        "@ethersproject/bignumber": true,
        "@ethersproject/bytes": true,
        "@ethersproject/hash": true,
        "ethers>@ethersproject/abstract-provider": true,
        "ethers>@ethersproject/abstract-signer": true,
        "ethers>@ethersproject/address": true,
        "ethers>@ethersproject/base64": true,
        "ethers>@ethersproject/basex": true,
        "ethers>@ethersproject/constants": true,
        "ethers>@ethersproject/logger": true,
        "ethers>@ethersproject/properties": true,
        "ethers>@ethersproject/providers>@ethersproject/networks": true,
        "ethers>@ethersproject/providers>@ethersproject/web": true,
        "ethers>@ethersproject/providers>bech32": true,
        "ethers>@ethersproject/random": true,
        "ethers>@ethersproject/sha2": true,
        "ethers>@ethersproject/strings": true,
        "ethers>@ethersproject/transactions": true
      }
    },
    "ethers>@ethersproject/providers>@ethersproject/networks": {
      "packages": {
        "ethers>@ethersproject/logger": true
      }
    },
    "ethers>@ethersproject/providers>@ethersproject/web": {
      "globals": {
        "clearTimeout": true,
        "fetch": true,
        "setTimeout": true
      },
      "packages": {
        "@ethersproject/bytes": true,
        "ethers>@ethersproject/base64": true,
        "ethers>@ethersproject/logger": true,
        "ethers>@ethersproject/properties": true,
        "ethers>@ethersproject/strings": true
      }
    },
    "ethers>@ethersproject/random": {
      "packages": {
        "@ethersproject/bytes": true,
        "ethers>@ethersproject/logger": true
      }
    },
    "ethers>@ethersproject/rlp": {
      "packages": {
        "@ethersproject/bytes": true,
        "ethers>@ethersproject/logger": true
      }
    },
    "ethers>@ethersproject/sha2": {
      "packages": {
        "@ethersproject/bytes": true,
        "ethers>@ethersproject/logger": true,
        "ethers>@ethersproject/sha2>hash.js": true
      }
    },
    "ethers>@ethersproject/sha2>hash.js": {
      "packages": {
        "@metamask/ppom-validator>elliptic>minimalistic-assert": true,
        "pumpify>inherits": true
      }
    },
    "ethers>@ethersproject/signing-key": {
      "packages": {
        "@ethersproject/bytes": true,
        "ethers>@ethersproject/logger": true,
        "ethers>@ethersproject/properties": true,
        "ethers>@ethersproject/signing-key>elliptic": true
      }
    },
    "ethers>@ethersproject/signing-key>elliptic": {
      "packages": {
        "@metamask/ppom-validator>elliptic>brorand": true,
        "@metamask/ppom-validator>elliptic>hmac-drbg": true,
        "@metamask/ppom-validator>elliptic>minimalistic-assert": true,
        "@metamask/ppom-validator>elliptic>minimalistic-crypto-utils": true,
        "bn.js": true,
        "ethers>@ethersproject/sha2>hash.js": true,
        "pumpify>inherits": true
      }
    },
    "ethers>@ethersproject/solidity": {
      "packages": {
        "@ethersproject/bignumber": true,
        "@ethersproject/bytes": true,
        "ethers>@ethersproject/keccak256": true,
        "ethers>@ethersproject/logger": true,
        "ethers>@ethersproject/sha2": true,
        "ethers>@ethersproject/strings": true
      }
    },
    "ethers>@ethersproject/strings": {
      "packages": {
        "@ethersproject/bytes": true,
        "ethers>@ethersproject/constants": true,
        "ethers>@ethersproject/logger": true
      }
    },
    "ethers>@ethersproject/transactions": {
      "packages": {
        "@ethersproject/bignumber": true,
        "@ethersproject/bytes": true,
        "ethers>@ethersproject/address": true,
        "ethers>@ethersproject/constants": true,
        "ethers>@ethersproject/keccak256": true,
        "ethers>@ethersproject/logger": true,
        "ethers>@ethersproject/properties": true,
        "ethers>@ethersproject/rlp": true,
        "ethers>@ethersproject/signing-key": true
      }
    },
    "ethers>@ethersproject/units": {
      "packages": {
        "@ethersproject/bignumber": true,
        "ethers>@ethersproject/logger": true
      }
    },
    "ethers>@ethersproject/web": {
      "globals": {
        "clearTimeout": true,
        "fetch": true,
        "setTimeout": true
      },
      "packages": {
        "@ethersproject/bytes": true,
        "ethers>@ethersproject/base64": true,
        "ethers>@ethersproject/logger": true,
        "ethers>@ethersproject/properties": true,
        "ethers>@ethersproject/strings": true
      }
    },
    "ethers>@ethersproject/wordlists": {
      "packages": {
        "@ethersproject/bytes": true,
        "@ethersproject/hash": true,
        "ethers>@ethersproject/logger": true,
        "ethers>@ethersproject/properties": true,
        "ethers>@ethersproject/strings": true
      }
    },
    "extension-port-stream": {
      "packages": {
        "browserify>buffer": true,
        "extension-port-stream>readable-stream": true
      }
    },
    "extension-port-stream>readable-stream": {
      "globals": {
        "AbortController": true,
        "AggregateError": true,
        "Blob": true
      },
      "packages": {
        "browserify>buffer": true,
        "browserify>string_decoder": true,
        "extension-port-stream>readable-stream>abort-controller": true,
        "process": true,
        "webpack>events": true
      }
    },
    "extension-port-stream>readable-stream>abort-controller": {
      "globals": {
        "AbortController": true
      }
    },
    "fast-json-patch": {
      "globals": {
        "addEventListener": true,
        "clearTimeout": true,
        "removeEventListener": true,
        "setTimeout": true
      }
    },
    "fuse.js": {
      "globals": {
        "console": true,
        "define": true
      }
    },
    "ganache>secp256k1": {
      "packages": {
        "@metamask/ppom-validator>elliptic": true
      }
    },
    "gulp>vinyl-fs>object.assign": {
      "packages": {
        "@lavamoat/lavapack>json-stable-stringify>object-keys": true,
        "string.prototype.matchall>call-bind": true,
        "string.prototype.matchall>define-properties": true,
        "string.prototype.matchall>has-symbols": true
      }
    },
    "he": {
      "globals": {
        "define": true
      }
    },
    "history": {
      "globals": {
        "console": true,
        "define": true,
        "document.defaultView": true,
        "document.querySelector": true
      }
    },
    "https-browserify": {
      "packages": {
        "browserify>url": true,
        "stream-http": true
      }
    },
    "json-rpc-engine": {
      "packages": {
        "eth-rpc-errors": true,
        "json-rpc-engine>@metamask/safe-event-emitter": true
      }
    },
    "json-rpc-engine>@metamask/safe-event-emitter": {
      "globals": {
        "setTimeout": true
      },
      "packages": {
        "webpack>events": true
      }
    },
    "json-rpc-middleware-stream": {
      "globals": {
        "console.warn": true,
        "setTimeout": true
      },
      "packages": {
        "@metamask/safe-event-emitter": true,
        "readable-stream": true
      }
    },
    "jsonschema": {
      "packages": {
        "browserify>url": true
      }
    },
    "koa>content-disposition>safe-buffer": {
      "packages": {
        "browserify>buffer": true
      }
    },
    "koa>is-generator-function": {
      "packages": {
        "koa>is-generator-function>has-tostringtag": true
      }
    },
    "koa>is-generator-function>has-tostringtag": {
      "packages": {
        "string.prototype.matchall>has-symbols": true
      }
    },
    "localforage": {
      "globals": {
        "Blob": true,
        "BlobBuilder": true,
        "FileReader": true,
        "IDBKeyRange": true,
        "MSBlobBuilder": true,
        "MozBlobBuilder": true,
        "OIndexedDB": true,
        "WebKitBlobBuilder": true,
        "atob": true,
        "btoa": true,
        "console.error": true,
        "console.info": true,
        "console.warn": true,
        "define": true,
        "fetch": true,
        "indexedDB": true,
        "localStorage": true,
        "mozIndexedDB": true,
        "msIndexedDB": true,
        "navigator.platform": true,
        "navigator.userAgent": true,
        "openDatabase": true,
        "setTimeout": true,
        "webkitIndexedDB": true
      }
    },
    "lodash": {
      "globals": {
        "clearTimeout": true,
        "define": true,
        "setTimeout": true
      }
    },
    "loglevel": {
      "globals": {
        "console": true,
        "define": true,
        "document.cookie": true,
        "localStorage": true,
        "log": "write",
        "navigator": true
      }
    },
    "lottie-web": {
      "globals": {
        "Blob": true,
        "Howl": true,
        "OffscreenCanvas": true,
        "URL.createObjectURL": true,
        "Worker": true,
        "XMLHttpRequest": true,
        "bodymovin": "write",
        "clearInterval": true,
        "console": true,
        "define": true,
        "document.body": true,
        "document.createElement": true,
        "document.createElementNS": true,
        "document.getElementsByClassName": true,
        "document.getElementsByTagName": true,
        "document.querySelectorAll": true,
        "document.readyState": true,
        "location.origin": true,
        "location.pathname": true,
        "navigator": true,
        "requestAnimationFrame": true,
        "setInterval": true,
        "setTimeout": true
      }
    },
    "luxon": {
      "globals": {
        "Intl": true
      }
    },
    "nanoid": {
      "globals": {
        "crypto": true,
        "msCrypto": true,
        "navigator": true
      }
    },
    "nock>debug": {
      "globals": {
        "console": true,
        "document": true,
        "localStorage": true,
        "navigator": true,
        "process": true
      },
      "packages": {
        "nock>debug>ms": true,
        "process": true
      }
    },
    "node-fetch": {
      "globals": {
        "Headers": true,
        "Request": true,
        "Response": true,
        "fetch": true
      }
    },
    "path-browserify": {
      "packages": {
        "process": true
      }
    },
    "process": {
      "globals": {
        "clearTimeout": true,
        "setTimeout": true
      }
    },
    "promise-to-callback": {
      "packages": {
        "promise-to-callback>is-fn": true,
        "promise-to-callback>set-immediate-shim": true
      }
    },
    "promise-to-callback>set-immediate-shim": {
      "globals": {
        "setTimeout.apply": true
      },
      "packages": {
        "browserify>timers-browserify": true
      }
    },
    "prop-types": {
      "globals": {
        "console": true
      },
      "packages": {
        "prop-types>react-is": true,
        "react>object-assign": true
      }
    },
    "prop-types>react-is": {
      "globals": {
        "console": true
      }
    },
    "qrcode-generator": {
      "globals": {
        "define": true
      }
    },
    "qrcode.react": {
      "globals": {
        "Path2D": true,
        "devicePixelRatio": true
      },
      "packages": {
        "react": true
      }
    },
    "react": {
      "globals": {
        "console": true
      },
      "packages": {
        "prop-types": true,
        "react>object-assign": true
      }
    },
    "react-beautiful-dnd": {
      "globals": {
        "Element.prototype": true,
        "__REDUX_DEVTOOLS_EXTENSION_COMPOSE__": true,
        "addEventListener": true,
        "cancelAnimationFrame": true,
        "clearTimeout": true,
        "console": true,
        "document": true,
        "getComputedStyle": true,
        "pageXOffset": true,
        "pageYOffset": true,
        "removeEventListener": true,
        "requestAnimationFrame": true,
        "scrollBy": true,
        "setTimeout": true
      },
      "packages": {
        "@babel/runtime": true,
        "react": true,
        "react-beautiful-dnd>css-box-model": true,
        "react-beautiful-dnd>memoize-one": true,
        "react-beautiful-dnd>raf-schd": true,
        "react-beautiful-dnd>use-memo-one": true,
        "react-dom": true,
        "react-redux": true,
        "redux": true
      }
    },
    "react-beautiful-dnd>css-box-model": {
      "globals": {
        "getComputedStyle": true,
        "pageXOffset": true,
        "pageYOffset": true
      },
      "packages": {
        "react-router-dom>tiny-invariant": true
      }
    },
    "react-beautiful-dnd>raf-schd": {
      "globals": {
        "cancelAnimationFrame": true,
        "requestAnimationFrame": true
      }
    },
    "react-beautiful-dnd>use-memo-one": {
      "packages": {
        "react": true
      }
    },
    "react-chartjs-2": {
      "globals": {
        "setTimeout": true
      },
      "packages": {
        "chart.js": true,
        "react": true
      }
    },
    "react-devtools": {
      "packages": {
        "react-devtools>react-devtools-core": true
      }
    },
    "react-devtools>react-devtools-core": {
      "globals": {
        "WebSocket": true,
        "setTimeout": true
      }
    },
    "react-dnd-html5-backend": {
      "globals": {
        "addEventListener": true,
        "clearTimeout": true,
        "removeEventListener": true
      }
    },
    "react-dom": {
      "globals": {
        "HTMLIFrameElement": true,
        "MSApp": true,
        "__REACT_DEVTOOLS_GLOBAL_HOOK__": true,
        "addEventListener": true,
        "clearTimeout": true,
        "clipboardData": true,
        "console": true,
        "dispatchEvent": true,
        "document": true,
        "event": "write",
        "jest": true,
        "location.protocol": true,
        "navigator.userAgent.indexOf": true,
        "performance": true,
        "removeEventListener": true,
        "self": true,
        "setTimeout": true,
        "top": true,
        "trustedTypes": true
      },
      "packages": {
        "prop-types": true,
        "react": true,
        "react-dom>scheduler": true,
        "react>object-assign": true
      }
    },
    "react-dom>scheduler": {
      "globals": {
        "MessageChannel": true,
        "cancelAnimationFrame": true,
        "clearTimeout": true,
        "console": true,
        "navigator": true,
        "performance": true,
        "requestAnimationFrame": true,
        "setTimeout": true
      }
    },
    "react-focus-lock": {
      "globals": {
        "addEventListener": true,
        "console.error": true,
        "console.warn": true,
        "document": true,
        "removeEventListener": true,
        "setTimeout": true
      },
      "packages": {
        "@babel/runtime": true,
        "prop-types": true,
        "react": true,
        "react-focus-lock>focus-lock": true,
        "react-focus-lock>react-clientside-effect": true,
        "react-focus-lock>use-callback-ref": true,
        "react-focus-lock>use-sidecar": true
      }
    },
    "react-focus-lock>focus-lock": {
      "globals": {
        "HTMLIFrameElement": true,
        "Node.DOCUMENT_FRAGMENT_NODE": true,
        "Node.DOCUMENT_NODE": true,
        "Node.DOCUMENT_POSITION_CONTAINED_BY": true,
        "Node.DOCUMENT_POSITION_CONTAINS": true,
        "Node.ELEMENT_NODE": true,
        "console.error": true,
        "console.warn": true,
        "document": true,
        "getComputedStyle": true,
        "setTimeout": true
      },
      "packages": {
        "@swc/helpers>tslib": true
      }
    },
    "react-focus-lock>react-clientside-effect": {
      "packages": {
        "@babel/runtime": true,
        "react": true
      }
    },
    "react-focus-lock>use-callback-ref": {
      "packages": {
        "react": true
      }
    },
    "react-focus-lock>use-sidecar": {
      "globals": {
        "console.error": true
      },
      "packages": {
        "@swc/helpers>tslib": true,
        "react": true,
        "react-focus-lock>use-sidecar>detect-node-es": true
      }
    },
    "react-idle-timer": {
      "globals": {
        "clearTimeout": true,
        "document": true,
        "setTimeout": true
      },
      "packages": {
        "prop-types": true,
        "react": true
      }
    },
    "react-inspector": {
      "globals": {
        "Node": true,
        "chromeDark": true,
        "chromeLight": true
      },
      "packages": {
        "react": true
      }
    },
    "react-markdown": {
      "globals": {
        "console.warn": true
      },
      "packages": {
        "prop-types": true,
        "react": true,
        "react-markdown>comma-separated-tokens": true,
        "react-markdown>property-information": true,
        "react-markdown>react-is": true,
        "react-markdown>remark-parse": true,
        "react-markdown>remark-rehype": true,
        "react-markdown>space-separated-tokens": true,
        "react-markdown>style-to-object": true,
        "react-markdown>unified": true,
        "react-markdown>unist-util-visit": true,
        "react-markdown>vfile": true
      }
    },
    "react-markdown>property-information": {
      "packages": {
        "watchify>xtend": true
      }
    },
    "react-markdown>react-is": {
      "globals": {
        "console": true
      }
    },
    "react-markdown>remark-parse": {
      "packages": {
        "react-markdown>remark-parse>mdast-util-from-markdown": true
      }
    },
    "react-markdown>remark-parse>mdast-util-from-markdown": {
      "packages": {
        "react-markdown>remark-parse>mdast-util-from-markdown>mdast-util-to-string": true,
        "react-markdown>remark-parse>mdast-util-from-markdown>micromark": true,
        "react-markdown>remark-parse>mdast-util-from-markdown>unist-util-stringify-position": true,
        "react-syntax-highlighter>refractor>parse-entities": true
      }
    },
    "react-markdown>remark-parse>mdast-util-from-markdown>micromark": {
      "packages": {
        "react-syntax-highlighter>refractor>parse-entities": true
      }
    },
    "react-markdown>remark-rehype": {
      "packages": {
        "react-markdown>remark-rehype>mdast-util-to-hast": true
      }
    },
    "react-markdown>remark-rehype>mdast-util-to-hast": {
      "globals": {
        "console.warn": true
      },
      "packages": {
        "@storybook/addon-docs>remark-external-links>mdast-util-definitions": true,
        "react-markdown>remark-rehype>mdast-util-to-hast>mdurl": true,
        "react-markdown>remark-rehype>mdast-util-to-hast>unist-builder": true,
        "react-markdown>remark-rehype>mdast-util-to-hast>unist-util-generated": true,
        "react-markdown>remark-rehype>mdast-util-to-hast>unist-util-position": true,
        "react-markdown>unist-util-visit": true
      }
    },
    "react-markdown>style-to-object": {
      "packages": {
        "react-markdown>style-to-object>inline-style-parser": true
      }
    },
    "react-markdown>unified": {
      "packages": {
        "mocha>yargs-unparser>is-plain-obj": true,
        "react-markdown>unified>bail": true,
        "react-markdown>unified>extend": true,
        "react-markdown>unified>is-buffer": true,
        "react-markdown>unified>trough": true,
        "react-markdown>vfile": true
      }
    },
    "react-markdown>unist-util-visit": {
      "packages": {
        "react-markdown>unist-util-visit>unist-util-visit-parents": true
      }
    },
    "react-markdown>unist-util-visit>unist-util-visit-parents": {
      "packages": {
        "react-markdown>unist-util-visit>unist-util-is": true
      }
    },
    "react-markdown>vfile": {
      "packages": {
        "path-browserify": true,
        "process": true,
        "react-markdown>vfile>is-buffer": true,
        "react-markdown>vfile>replace-ext": true,
        "react-markdown>vfile>vfile-message": true
      }
    },
    "react-markdown>vfile>replace-ext": {
      "packages": {
        "path-browserify": true
      }
    },
    "react-markdown>vfile>vfile-message": {
      "packages": {
        "react-markdown>vfile>unist-util-stringify-position": true
      }
    },
    "react-popper": {
      "globals": {
        "document": true
      },
      "packages": {
        "@popperjs/core": true,
        "react": true,
        "react-popper>react-fast-compare": true,
        "react-popper>warning": true
      }
    },
    "react-popper>react-fast-compare": {
      "globals": {
        "Element": true,
        "console.warn": true
      }
    },
    "react-popper>warning": {
      "globals": {
        "console": true
      }
    },
    "react-redux": {
      "globals": {
        "console": true,
        "document": true
      },
      "packages": {
        "prop-types": true,
        "react": true,
        "react-dom": true,
        "react-redux>@babel/runtime": true,
        "react-redux>hoist-non-react-statics": true,
        "react-redux>react-is": true
      }
    },
    "react-redux>hoist-non-react-statics": {
      "packages": {
        "prop-types>react-is": true
      }
    },
    "react-redux>react-is": {
      "globals": {
        "console": true
      }
    },
    "react-responsive-carousel": {
      "globals": {
        "HTMLElement": true,
        "addEventListener": true,
        "clearTimeout": true,
        "console.warn": true,
        "document": true,
        "getComputedStyle": true,
        "removeEventListener": true,
        "setTimeout": true
      },
      "packages": {
        "classnames": true,
        "react": true,
        "react-dom": true,
        "react-responsive-carousel>react-easy-swipe": true
      }
    },
    "react-responsive-carousel>react-easy-swipe": {
      "globals": {
        "addEventListener": true,
        "define": true,
        "document.addEventListener": true,
        "document.removeEventListener": true
      },
      "packages": {
        "prop-types": true,
        "react": true
      }
    },
    "react-router-dom": {
      "packages": {
        "prop-types": true,
        "react": true,
        "react-router-dom>history": true,
        "react-router-dom>react-router": true,
        "react-router-dom>tiny-invariant": true,
        "react-router-dom>tiny-warning": true
      }
    },
    "react-router-dom-v5-compat": {
      "globals": {
        "FormData": true,
        "URL": true,
        "URLSearchParams": true,
        "__reactRouterVersion": "write",
        "addEventListener": true,
        "confirm": true,
        "define": true,
        "document": true,
        "history.scrollRestoration": true,
        "location.href": true,
        "removeEventListener": true,
        "scrollTo": true,
        "scrollY": true,
        "sessionStorage.getItem": true,
        "sessionStorage.setItem": true,
        "setTimeout": true
      },
      "packages": {
        "history": true,
        "react": true,
        "react-dom": true,
        "react-router-dom": true,
        "react-router-dom-v5-compat>@remix-run/router": true,
        "react-router-dom-v5-compat>react-router": true
      }
    },
    "react-router-dom-v5-compat>@remix-run/router": {
      "globals": {
        "AbortController": true,
        "DOMException": true,
        "FormData": true,
        "Headers": true,
        "Request": true,
        "Response": true,
        "URL": true,
        "URLSearchParams": true,
        "console": true,
        "document.defaultView": true
      }
    },
    "react-router-dom-v5-compat>react-router": {
      "globals": {
        "console.error": true,
        "define": true
      },
      "packages": {
        "react": true,
        "react-router-dom-v5-compat>@remix-run/router": true
      }
    },
    "react-router-dom>history": {
      "globals": {
        "addEventListener": true,
        "confirm": true,
        "document": true,
        "history": true,
        "location": true,
        "navigator.userAgent": true,
        "removeEventListener": true
      },
      "packages": {
        "react-router-dom>history>resolve-pathname": true,
        "react-router-dom>history>value-equal": true,
        "react-router-dom>tiny-invariant": true,
        "react-router-dom>tiny-warning": true
      }
    },
    "react-router-dom>react-router": {
      "packages": {
        "prop-types": true,
        "prop-types>react-is": true,
        "react": true,
        "react-redux>hoist-non-react-statics": true,
        "react-router-dom>history": true,
        "react-router-dom>tiny-invariant": true,
        "react-router-dom>tiny-warning": true,
        "serve-handler>path-to-regexp": true
      }
    },
    "react-router-dom>tiny-warning": {
      "globals": {
        "console": true
      }
    },
    "react-simple-file-input": {
      "globals": {
        "File": true,
        "FileReader": true,
        "console.warn": true
      },
      "packages": {
        "prop-types": true,
        "react": true
      }
    },
    "react-syntax-highlighter>refractor>parse-entities": {
      "globals": {
        "document.createElement": true
      }
    },
    "react-tippy": {
      "globals": {
        "Element": true,
        "MSStream": true,
        "MutationObserver": true,
        "addEventListener": true,
        "clearTimeout": true,
        "console.error": true,
        "console.warn": true,
        "define": true,
        "document": true,
        "getComputedStyle": true,
        "innerHeight": true,
        "innerWidth": true,
        "navigator.maxTouchPoints": true,
        "navigator.msMaxTouchPoints": true,
        "navigator.userAgent": true,
        "performance": true,
        "requestAnimationFrame": true,
        "setTimeout": true
      },
      "packages": {
        "react": true,
        "react-dom": true,
        "react-tippy>popper.js": true
      }
    },
    "react-tippy>popper.js": {
      "globals": {
        "MSInputMethodContext": true,
        "Node.DOCUMENT_POSITION_FOLLOWING": true,
        "cancelAnimationFrame": true,
        "console.warn": true,
        "define": true,
        "devicePixelRatio": true,
        "document": true,
        "getComputedStyle": true,
        "innerHeight": true,
        "innerWidth": true,
        "navigator.userAgent": true,
        "requestAnimationFrame": true,
        "setTimeout": true
      }
    },
    "react-toggle-button": {
      "globals": {
        "clearTimeout": true,
        "console.warn": true,
        "define": true,
        "performance": true,
        "setTimeout": true
      },
      "packages": {
        "react": true
      }
    },
    "readable-stream": {
      "packages": {
        "browserify>browser-resolve": true,
        "browserify>buffer": true,
        "browserify>string_decoder": true,
        "process": true,
        "pumpify>inherits": true,
        "readable-stream>util-deprecate": true,
        "webpack>events": true
      }
    },
    "readable-stream-2>core-util-is": {
      "packages": {
        "browserify>insert-module-globals>is-buffer": true
      }
    },
    "readable-stream-2>process-nextick-args": {
      "packages": {
        "process": true
      }
    },
    "readable-stream>util-deprecate": {
      "globals": {
        "console.trace": true,
        "console.warn": true,
        "localStorage": true
      }
    },
    "redux": {
      "globals": {
        "console": true
      },
      "packages": {
        "@babel/runtime": true
      }
    },
    "semver": {
      "globals": {
        "console.error": true
      },
      "packages": {
        "process": true
      }
    },
    "serve-handler>path-to-regexp": {
      "packages": {
        "serve-handler>path-to-regexp>isarray": true
      }
    },
    "stream-browserify": {
      "packages": {
        "pumpify>inherits": true,
        "readable-stream": true,
        "webpack>events": true
      }
    },
    "stream-http": {
      "globals": {
        "AbortController": true,
        "Blob": true,
        "MSStreamReader": true,
        "ReadableStream": true,
        "WritableStream": true,
        "XDomainRequest": true,
        "XMLHttpRequest": true,
        "clearTimeout": true,
        "fetch": true,
        "location.protocol.search": true,
        "setTimeout": true
      },
      "packages": {
        "browserify>buffer": true,
        "browserify>url": true,
        "process": true,
        "pumpify>inherits": true,
        "readable-stream": true,
        "stream-http>builtin-status-codes": true,
        "watchify>xtend": true
      }
    },
    "string.prototype.matchall>call-bind": {
      "packages": {
        "browserify>has>function-bind": true,
        "string.prototype.matchall>call-bind>es-define-property": true,
        "string.prototype.matchall>call-bind>es-errors": true,
        "string.prototype.matchall>call-bind>set-function-length": true,
        "string.prototype.matchall>get-intrinsic": true
      }
    },
    "string.prototype.matchall>call-bind>es-define-property": {
      "packages": {
        "string.prototype.matchall>get-intrinsic": true
      }
    },
    "string.prototype.matchall>call-bind>set-function-length": {
      "packages": {
        "string.prototype.matchall>call-bind>es-errors": true,
        "string.prototype.matchall>define-properties>define-data-property": true,
        "string.prototype.matchall>es-abstract>gopd": true,
        "string.prototype.matchall>es-abstract>has-property-descriptors": true,
        "string.prototype.matchall>get-intrinsic": true
      }
    },
    "string.prototype.matchall>define-properties": {
      "packages": {
        "@lavamoat/lavapack>json-stable-stringify>object-keys": true,
        "string.prototype.matchall>define-properties>define-data-property": true,
        "string.prototype.matchall>es-abstract>has-property-descriptors": true
      }
    },
    "string.prototype.matchall>define-properties>define-data-property": {
      "packages": {
        "string.prototype.matchall>call-bind>es-define-property": true,
        "string.prototype.matchall>call-bind>es-errors": true,
        "string.prototype.matchall>es-abstract>gopd": true
      }
    },
    "string.prototype.matchall>es-abstract>array-buffer-byte-length": {
      "packages": {
        "string.prototype.matchall>call-bind": true,
        "string.prototype.matchall>es-abstract>is-array-buffer": true
      }
    },
    "string.prototype.matchall>es-abstract>available-typed-arrays": {
      "packages": {
        "string.prototype.matchall>es-abstract>typed-array-length>possible-typed-array-names": true
      }
    },
    "string.prototype.matchall>es-abstract>es-to-primitive>is-symbol": {
      "packages": {
        "string.prototype.matchall>has-symbols": true
      }
    },
    "string.prototype.matchall>es-abstract>gopd": {
      "packages": {
        "string.prototype.matchall>get-intrinsic": true
      }
    },
    "string.prototype.matchall>es-abstract>has-property-descriptors": {
      "packages": {
        "string.prototype.matchall>call-bind>es-define-property": true
      }
    },
    "string.prototype.matchall>es-abstract>is-array-buffer": {
      "packages": {
        "string.prototype.matchall>call-bind": true,
        "string.prototype.matchall>get-intrinsic": true
      }
    },
    "string.prototype.matchall>es-abstract>is-callable": {
      "globals": {
        "document": true
      }
    },
    "string.prototype.matchall>es-abstract>is-regex": {
      "packages": {
        "koa>is-generator-function>has-tostringtag": true,
        "string.prototype.matchall>call-bind": true
      }
    },
    "string.prototype.matchall>es-abstract>is-shared-array-buffer": {
      "packages": {
        "string.prototype.matchall>call-bind": true
      }
    },
    "string.prototype.matchall>es-abstract>object-inspect": {
      "globals": {
        "HTMLElement": true,
        "WeakRef": true
      },
      "packages": {
        "browserify>browser-resolve": true
      }
    },
    "string.prototype.matchall>get-intrinsic": {
      "globals": {
        "AggregateError": true,
        "FinalizationRegistry": true,
        "WeakRef": true
      },
      "packages": {
        "browserify>has>function-bind": true,
        "depcheck>is-core-module>hasown": true,
        "string.prototype.matchall>call-bind>es-errors": true,
        "string.prototype.matchall>es-abstract>has-proto": true,
        "string.prototype.matchall>has-symbols": true
      }
    },
    "string.prototype.matchall>internal-slot": {
      "packages": {
        "depcheck>is-core-module>hasown": true,
        "string.prototype.matchall>call-bind>es-errors": true,
        "string.prototype.matchall>side-channel": true
      }
    },
    "string.prototype.matchall>regexp.prototype.flags": {
      "packages": {
        "string.prototype.matchall>call-bind": true,
        "string.prototype.matchall>call-bind>es-errors": true,
        "string.prototype.matchall>define-properties": true,
        "string.prototype.matchall>regexp.prototype.flags>set-function-name": true
      }
    },
    "string.prototype.matchall>regexp.prototype.flags>set-function-name": {
      "packages": {
        "string.prototype.matchall>call-bind>es-errors": true,
        "string.prototype.matchall>define-properties>define-data-property": true,
        "string.prototype.matchall>es-abstract>function.prototype.name>functions-have-names": true,
        "string.prototype.matchall>es-abstract>has-property-descriptors": true
      }
    },
    "string.prototype.matchall>side-channel": {
      "packages": {
        "string.prototype.matchall>call-bind": true,
        "string.prototype.matchall>es-abstract>object-inspect": true,
        "string.prototype.matchall>get-intrinsic": true
      }
    },
    "superstruct": {
      "globals": {
        "console.warn": true,
        "define": true
      }
    },
    "terser>source-map-support>buffer-from": {
      "packages": {
        "browserify>buffer": true
      }
    },
    "uri-js": {
      "globals": {
        "define": true
      }
    },
    "uuid": {
      "globals": {
        "crypto": true,
        "msCrypto": true
      }
    },
    "web3": {
      "globals": {
        "XMLHttpRequest": true
      }
    },
    "web3-stream-provider": {
      "globals": {
        "setTimeout": true
      },
      "packages": {
        "browserify>util": true,
        "readable-stream": true,
        "web3-stream-provider>uuid": true
      }
    },
    "web3-stream-provider>uuid": {
      "globals": {
        "crypto": true
      }
    },
    "webextension-polyfill": {
      "globals": {
        "browser": true,
        "chrome": true,
        "console.error": true,
        "console.warn": true,
        "define": true
      }
    },
    "webpack>events": {
      "globals": {
        "console": true
      }
    }
  }
}<|MERGE_RESOLUTION|>--- conflicted
+++ resolved
@@ -1421,13 +1421,9 @@
         "@metamask/base-controller": true,
         "@metamask/controller-utils": true,
         "@metamask/eth-sig-util": true,
-<<<<<<< HEAD
-=======
         "@metamask/multichain>jsonschema": true,
->>>>>>> c39fc0d9
         "@metamask/utils": true,
         "browserify>buffer": true,
-        "jsonschema": true,
         "uuid": true,
         "webpack>events": true
       }
@@ -1453,29 +1449,15 @@
         "console.log": true
       },
       "packages": {
-<<<<<<< HEAD
-        "@metamask/api-specs": true,
-        "@metamask/controller-utils": true,
-        "@metamask/eth-json-rpc-filters": true,
-=======
         "@metamask/controller-utils": true,
         "@metamask/eth-json-rpc-filters": true,
         "@metamask/multichain>@metamask/api-specs": true,
         "@metamask/multichain>@open-rpc/schema-utils-js": true,
         "@metamask/multichain>jsonschema": true,
->>>>>>> c39fc0d9
         "@metamask/permission-controller": true,
         "@metamask/rpc-errors": true,
         "@metamask/safe-event-emitter": true,
         "@metamask/utils": true,
-<<<<<<< HEAD
-        "@open-rpc/schema-utils-js": true,
-        "browserify>assert": true,
-        "jsonschema": true,
-        "lodash": true
-      }
-    },
-=======
         "browserify>assert": true,
         "lodash": true
       }
@@ -1514,7 +1496,6 @@
         "browserify>url": true
       }
     },
->>>>>>> c39fc0d9
     "@metamask/name-controller": {
       "globals": {
         "fetch": true
@@ -2129,11 +2110,34 @@
     },
     "@metamask/queued-request-controller": {
       "packages": {
-        "@metamask/base-controller": true,
+        "@metamask/queued-request-controller>@metamask/base-controller": true,
+        "@metamask/queued-request-controller>@metamask/utils": true,
         "@metamask/rpc-errors": true,
         "@metamask/selected-network-controller": true,
-        "@metamask/snaps-controllers>@metamask/json-rpc-engine": true,
-        "@metamask/utils": true
+        "@metamask/snaps-controllers>@metamask/json-rpc-engine": true
+      }
+    },
+    "@metamask/queued-request-controller>@metamask/base-controller": {
+      "globals": {
+        "setTimeout": true
+      },
+      "packages": {
+        "immer": true
+      }
+    },
+    "@metamask/queued-request-controller>@metamask/utils": {
+      "globals": {
+        "TextDecoder": true,
+        "TextEncoder": true
+      },
+      "packages": {
+        "@metamask/utils>@metamask/superstruct": true,
+        "@metamask/utils>@scure/base": true,
+        "@metamask/utils>pony-cause": true,
+        "@noble/hashes": true,
+        "browserify>buffer": true,
+        "nock>debug": true,
+        "semver": true
       }
     },
     "@metamask/rate-limit-controller": {
@@ -2917,47 +2921,12 @@
         "crypto": true
       }
     },
-<<<<<<< HEAD
-    "@open-rpc/schema-utils-js": {
-      "packages": {
-        "@open-rpc/meta-schema": true,
-        "@open-rpc/schema-utils-js>@json-schema-tools/dereferencer": true,
-        "@open-rpc/schema-utils-js>@json-schema-tools/meta-schema": true,
-        "@open-rpc/schema-utils-js>@json-schema-tools/reference-resolver": true,
-        "@open-rpc/schema-utils-js>ajv": true,
-        "@open-rpc/schema-utils-js>is-url": true,
-        "eth-rpc-errors>fast-safe-stringify": true
-      }
-    },
-    "@open-rpc/schema-utils-js>@json-schema-tools/dereferencer": {
-      "packages": {
-        "@open-rpc/schema-utils-js>@json-schema-tools/dereferencer>@json-schema-tools/traverse": true,
-        "@open-rpc/schema-utils-js>@json-schema-tools/reference-resolver": true,
-        "eth-rpc-errors>fast-safe-stringify": true
-      }
-    },
-=======
->>>>>>> c39fc0d9
     "@open-rpc/schema-utils-js>@json-schema-tools/reference-resolver": {
       "packages": {
         "@open-rpc/schema-utils-js>@json-schema-tools/reference-resolver>@json-schema-spec/json-pointer": true,
         "@open-rpc/test-coverage>isomorphic-fetch": true
       }
     },
-<<<<<<< HEAD
-    "@open-rpc/schema-utils-js>ajv": {
-      "globals": {
-        "console": true
-      },
-      "packages": {
-        "@metamask/snaps-utils>fast-json-stable-stringify": true,
-        "@open-rpc/schema-utils-js>ajv>json-schema-traverse": true,
-        "eslint>fast-deep-equal": true,
-        "uri-js": true
-      }
-    },
-=======
->>>>>>> c39fc0d9
     "@open-rpc/test-coverage>isomorphic-fetch": {
       "globals": {
         "fetch.bind": true
@@ -4620,11 +4589,6 @@
         "readable-stream": true
       }
     },
-    "jsonschema": {
-      "packages": {
-        "browserify>url": true
-      }
-    },
     "koa>content-disposition>safe-buffer": {
       "packages": {
         "browserify>buffer": true
