{
  "resources": {
    "@babel/runtime": {
      "globals": {
        "regeneratorRuntime": "write"
      }
    },
    "@contentful/rich-text-html-renderer": {
      "globals": {
        "SuppressedError": true
      }
    },
    "@ensdomains/content-hash": {
      "globals": {
        "console.warn": true
      },
      "packages": {
        "@ensdomains/content-hash>cids": true,
        "@ensdomains/content-hash>js-base64": true,
        "@ensdomains/content-hash>multicodec": true,
        "@ensdomains/content-hash>multihashes": true,
        "browserify>buffer": true
      }
    },
    "@ensdomains/content-hash>cids": {
      "packages": {
        "@ensdomains/content-hash>cids>multibase": true,
        "@ensdomains/content-hash>cids>multihashes": true,
        "@ensdomains/content-hash>cids>uint8arrays": true,
        "@ensdomains/content-hash>multicodec": true
      }
    },
    "@ensdomains/content-hash>cids>multibase": {
      "globals": {
        "TextDecoder": true,
        "TextEncoder": true
      },
      "packages": {
        "@ensdomains/content-hash>cids>multibase>@multiformats/base-x": true
      }
    },
    "@ensdomains/content-hash>cids>multihashes": {
      "packages": {
        "@ensdomains/content-hash>cids>multibase": true,
        "@ensdomains/content-hash>cids>multihashes>varint": true,
        "@ensdomains/content-hash>cids>uint8arrays": true
      }
    },
    "@ensdomains/content-hash>cids>uint8arrays": {
      "globals": {
        "TextDecoder": true,
        "TextEncoder": true
      },
      "packages": {
        "@ensdomains/content-hash>cids>multibase": true
      }
    },
    "@ensdomains/content-hash>js-base64": {
      "globals": {
        "Base64": "write",
        "TextDecoder": true,
        "TextEncoder": true,
        "atob": true,
        "btoa": true,
        "define": true
      },
      "packages": {
        "browserify>buffer": true
      }
    },
    "@ensdomains/content-hash>multicodec": {
      "packages": {
        "@ensdomains/content-hash>multicodec>uint8arrays": true,
        "sass-embedded>varint": true
      }
    },
    "@ensdomains/content-hash>multicodec>uint8arrays": {
      "globals": {
        "Buffer": true,
        "TextDecoder": true,
        "TextEncoder": true
      },
      "packages": {
        "@metamask/assets-controllers>multiformats": true
      }
    },
    "@ensdomains/content-hash>multihashes": {
      "packages": {
        "@ensdomains/content-hash>multihashes>multibase": true,
        "@ensdomains/content-hash>multihashes>varint": true,
        "@ensdomains/content-hash>multihashes>web-encoding": true,
        "browserify>buffer": true
      }
    },
    "@ensdomains/content-hash>multihashes>multibase": {
      "packages": {
        "@ensdomains/content-hash>multihashes>multibase>base-x": true,
        "@ensdomains/content-hash>multihashes>web-encoding": true,
        "browserify>buffer": true
      }
    },
    "@ensdomains/content-hash>multihashes>multibase>base-x": {
      "packages": {
        "koa>content-disposition>safe-buffer": true
      }
    },
    "@ensdomains/content-hash>multihashes>web-encoding": {
      "globals": {
        "TextDecoder": true,
        "TextEncoder": true
      },
      "packages": {
        "browserify>util": true
      }
    },
    "@ethereumjs/tx": {
      "packages": {
        "@ethereumjs/tx>@ethereumjs/common": true,
        "@ethereumjs/tx>@ethereumjs/rlp": true,
        "@ethereumjs/tx>@ethereumjs/util": true,
        "@ethereumjs/tx>ethereum-cryptography": true,
        "browserify>buffer": true,
        "browserify>insert-module-globals>is-buffer": true
      }
    },
    "@ethereumjs/tx>@ethereumjs/common": {
      "packages": {
        "@ethereumjs/tx>@ethereumjs/common>crc-32": true,
        "@ethereumjs/tx>@ethereumjs/util": true,
        "browserify>buffer": true,
        "webpack>events": true
      }
    },
    "@ethereumjs/tx>@ethereumjs/common>crc-32": {
      "globals": {
        "DO_NOT_EXPORT_CRC": true,
        "define": true
      }
    },
    "@ethereumjs/tx>@ethereumjs/rlp": {
      "globals": {
        "TextEncoder": true
      }
    },
    "@ethereumjs/tx>@ethereumjs/util": {
      "globals": {
        "console.warn": true
      },
      "packages": {
        "@ethereumjs/tx>@ethereumjs/rlp": true,
        "@ethereumjs/tx>@ethereumjs/util>micro-ftch": true,
        "@ethereumjs/tx>ethereum-cryptography": true,
        "browserify>buffer": true,
        "browserify>insert-module-globals>is-buffer": true,
        "webpack>events": true
      }
    },
    "@ethereumjs/tx>@ethereumjs/util>micro-ftch": {
      "globals": {
        "Headers": true,
        "TextDecoder": true,
        "URL": true,
        "btoa": true,
        "fetch": true
      },
      "packages": {
        "browserify>browserify-zlib": true,
        "browserify>buffer": true,
        "browserify>https-browserify": true,
        "browserify>process": true,
        "browserify>stream-http": true,
        "browserify>url": true,
        "browserify>util": true
      }
    },
    "@ethereumjs/tx>ethereum-cryptography": {
      "globals": {
        "TextDecoder": true,
        "crypto": true
      },
      "packages": {
        "@ethereumjs/tx>ethereum-cryptography>@noble/curves": true,
        "@ethereumjs/tx>ethereum-cryptography>@noble/hashes": true,
        "@ethereumjs/tx>ethereum-cryptography>@scure/bip32": true
      }
    },
    "@ethereumjs/tx>ethereum-cryptography>@noble/curves": {
      "globals": {
        "TextEncoder": true
      },
      "packages": {
        "@ethereumjs/tx>ethereum-cryptography>@noble/hashes": true
      }
    },
    "@ethereumjs/tx>ethereum-cryptography>@noble/hashes": {
      "globals": {
        "TextEncoder": true,
        "crypto": true
      }
    },
    "@ethereumjs/tx>ethereum-cryptography>@scure/bip32": {
      "packages": {
        "@ethereumjs/tx>ethereum-cryptography>@scure/bip32>@noble/curves": true,
        "@ethereumjs/tx>ethereum-cryptography>@scure/bip32>@noble/hashes": true,
        "@metamask/utils>@scure/base": true
      }
    },
    "@ethereumjs/tx>ethereum-cryptography>@scure/bip32>@noble/curves": {
      "globals": {
        "TextEncoder": true
      },
      "packages": {
        "@ethereumjs/tx>ethereum-cryptography>@scure/bip32>@noble/hashes": true
      }
    },
    "@ethereumjs/tx>ethereum-cryptography>@scure/bip32>@noble/hashes": {
      "globals": {
        "TextEncoder": true,
        "crypto": true
      }
    },
    "@ethersproject/abi": {
      "globals": {
        "console.log": true
      },
      "packages": {
        "@ethersproject/abi>@ethersproject/address": true,
        "@ethersproject/abi>@ethersproject/constants": true,
        "@ethersproject/abi>@ethersproject/keccak256": true,
        "@ethersproject/abi>@ethersproject/logger": true,
        "@ethersproject/abi>@ethersproject/properties": true,
        "@ethersproject/abi>@ethersproject/strings": true,
        "@ethersproject/bignumber": true,
        "@ethersproject/bytes": true,
        "@ethersproject/hash": true
      }
    },
    "@ethersproject/abi>@ethersproject/address": {
      "packages": {
        "@ethersproject/abi>@ethersproject/keccak256": true,
        "@ethersproject/abi>@ethersproject/logger": true,
        "@ethersproject/bignumber": true,
        "@ethersproject/bytes": true,
        "@ethersproject/providers>@ethersproject/rlp": true
      }
    },
    "@ethersproject/abi>@ethersproject/constants": {
      "packages": {
        "@ethersproject/bignumber": true
      }
    },
    "@ethersproject/abi>@ethersproject/keccak256": {
      "packages": {
        "@ethersproject/bytes": true,
        "@metamask/ethjs>js-sha3": true
      }
    },
    "@ethersproject/abi>@ethersproject/logger": {
      "globals": {
        "console": true
      }
    },
    "@ethersproject/abi>@ethersproject/properties": {
      "packages": {
        "@ethersproject/abi>@ethersproject/logger": true
      }
    },
    "@ethersproject/abi>@ethersproject/strings": {
      "packages": {
        "@ethersproject/abi>@ethersproject/constants": true,
        "@ethersproject/abi>@ethersproject/logger": true,
        "@ethersproject/bytes": true
      }
    },
    "@ethersproject/bignumber": {
      "packages": {
        "@ethersproject/abi>@ethersproject/logger": true,
        "@ethersproject/bytes": true,
        "bn.js": true
      }
    },
    "@ethersproject/bytes": {
      "packages": {
        "@ethersproject/abi>@ethersproject/logger": true
      }
    },
    "@ethersproject/contracts": {
      "globals": {
        "setTimeout": true
      },
      "packages": {
        "@ethersproject/abi": true,
        "@ethersproject/abi>@ethersproject/address": true,
        "@ethersproject/abi>@ethersproject/logger": true,
        "@ethersproject/abi>@ethersproject/properties": true,
        "@ethersproject/bignumber": true,
        "@ethersproject/bytes": true,
        "@ethersproject/hash>@ethersproject/abstract-signer": true,
        "@ethersproject/hdnode>@ethersproject/transactions": true,
        "@ethersproject/wallet>@ethersproject/abstract-provider": true
      }
    },
    "@ethersproject/hash": {
      "packages": {
        "@ethersproject/abi>@ethersproject/address": true,
        "@ethersproject/abi>@ethersproject/keccak256": true,
        "@ethersproject/abi>@ethersproject/logger": true,
        "@ethersproject/abi>@ethersproject/properties": true,
        "@ethersproject/abi>@ethersproject/strings": true,
        "@ethersproject/bignumber": true,
        "@ethersproject/bytes": true,
        "@ethersproject/hash>@ethersproject/base64": true
      }
    },
    "@ethersproject/hash>@ethersproject/abstract-signer": {
      "packages": {
        "@ethersproject/abi>@ethersproject/logger": true,
        "@ethersproject/abi>@ethersproject/properties": true
      }
    },
    "@ethersproject/hash>@ethersproject/base64": {
      "globals": {
        "atob": true,
        "btoa": true
      },
      "packages": {
        "@ethersproject/bytes": true
      }
    },
    "@ethersproject/hdnode": {
      "packages": {
        "@ethersproject/abi>@ethersproject/logger": true,
        "@ethersproject/abi>@ethersproject/properties": true,
        "@ethersproject/abi>@ethersproject/strings": true,
        "@ethersproject/bignumber": true,
        "@ethersproject/bytes": true,
        "@ethersproject/hdnode>@ethersproject/basex": true,
        "@ethersproject/hdnode>@ethersproject/pbkdf2": true,
        "@ethersproject/hdnode>@ethersproject/sha2": true,
        "@ethersproject/hdnode>@ethersproject/signing-key": true,
        "@ethersproject/hdnode>@ethersproject/transactions": true,
        "@ethersproject/hdnode>@ethersproject/wordlists": true
      }
    },
    "@ethersproject/hdnode>@ethersproject/basex": {
      "packages": {
        "@ethersproject/abi>@ethersproject/properties": true,
        "@ethersproject/bytes": true
      }
    },
    "@ethersproject/hdnode>@ethersproject/pbkdf2": {
      "packages": {
        "@ethersproject/bytes": true,
        "@ethersproject/hdnode>@ethersproject/sha2": true
      }
    },
    "@ethersproject/hdnode>@ethersproject/sha2": {
      "packages": {
        "@ethersproject/abi>@ethersproject/logger": true,
        "@ethersproject/bytes": true,
        "ethereumjs-util>ethereum-cryptography>hash.js": true
      }
    },
    "@ethersproject/hdnode>@ethersproject/signing-key": {
      "packages": {
        "@ethersproject/abi>@ethersproject/logger": true,
        "@ethersproject/abi>@ethersproject/properties": true,
        "@ethersproject/bytes": true,
        "@metamask/ppom-validator>elliptic": true
      }
    },
    "@ethersproject/hdnode>@ethersproject/transactions": {
      "packages": {
        "@ethersproject/abi>@ethersproject/address": true,
        "@ethersproject/abi>@ethersproject/constants": true,
        "@ethersproject/abi>@ethersproject/keccak256": true,
        "@ethersproject/abi>@ethersproject/logger": true,
        "@ethersproject/abi>@ethersproject/properties": true,
        "@ethersproject/bignumber": true,
        "@ethersproject/bytes": true,
        "@ethersproject/hdnode>@ethersproject/signing-key": true,
        "@ethersproject/providers>@ethersproject/rlp": true
      }
    },
    "@ethersproject/hdnode>@ethersproject/wordlists": {
      "packages": {
        "@ethersproject/abi>@ethersproject/logger": true,
        "@ethersproject/abi>@ethersproject/properties": true,
        "@ethersproject/abi>@ethersproject/strings": true,
        "@ethersproject/bytes": true,
        "@ethersproject/hash": true
      }
    },
    "@ethersproject/providers": {
      "globals": {
        "WebSocket": true,
        "clearInterval": true,
        "clearTimeout": true,
        "console.log": true,
        "console.warn": true,
        "setInterval": true,
        "setTimeout": true
      },
      "packages": {
        "@ethersproject/abi>@ethersproject/address": true,
        "@ethersproject/abi>@ethersproject/constants": true,
        "@ethersproject/abi>@ethersproject/logger": true,
        "@ethersproject/abi>@ethersproject/properties": true,
        "@ethersproject/abi>@ethersproject/strings": true,
        "@ethersproject/bignumber": true,
        "@ethersproject/bytes": true,
        "@ethersproject/hash": true,
        "@ethersproject/hash>@ethersproject/abstract-signer": true,
        "@ethersproject/hash>@ethersproject/base64": true,
        "@ethersproject/hdnode>@ethersproject/basex": true,
        "@ethersproject/hdnode>@ethersproject/sha2": true,
        "@ethersproject/hdnode>@ethersproject/transactions": true,
        "@ethersproject/providers>@ethersproject/web": true,
        "@ethersproject/providers>bech32": true,
        "@ethersproject/wallet>@ethersproject/abstract-provider": true,
        "@ethersproject/wallet>@ethersproject/random": true,
        "@metamask/test-bundler>@ethersproject/networks": true
      }
    },
    "@ethersproject/providers>@ethersproject/random": {
      "globals": {
        "crypto.getRandomValues": true
      }
    },
    "@ethersproject/providers>@ethersproject/rlp": {
      "packages": {
        "@ethersproject/abi>@ethersproject/logger": true,
        "@ethersproject/bytes": true
      }
    },
    "@ethersproject/providers>@ethersproject/web": {
      "globals": {
        "clearTimeout": true,
        "fetch": true,
        "setTimeout": true
      },
      "packages": {
        "@ethersproject/abi>@ethersproject/logger": true,
        "@ethersproject/abi>@ethersproject/properties": true,
        "@ethersproject/abi>@ethersproject/strings": true,
        "@ethersproject/bytes": true,
        "@ethersproject/hash>@ethersproject/base64": true
      }
    },
    "@ethersproject/wallet": {
      "packages": {
        "@ethersproject/abi>@ethersproject/address": true,
        "@ethersproject/abi>@ethersproject/keccak256": true,
        "@ethersproject/abi>@ethersproject/logger": true,
        "@ethersproject/abi>@ethersproject/properties": true,
        "@ethersproject/bytes": true,
        "@ethersproject/hash": true,
        "@ethersproject/hash>@ethersproject/abstract-signer": true,
        "@ethersproject/hdnode": true,
        "@ethersproject/hdnode>@ethersproject/signing-key": true,
        "@ethersproject/hdnode>@ethersproject/transactions": true,
        "@ethersproject/wallet>@ethersproject/abstract-provider": true,
        "@ethersproject/wallet>@ethersproject/json-wallets": true,
        "@ethersproject/wallet>@ethersproject/random": true
      }
    },
    "@ethersproject/wallet>@ethersproject/abstract-provider": {
      "packages": {
        "@ethersproject/abi>@ethersproject/logger": true,
        "@ethersproject/abi>@ethersproject/properties": true,
        "@ethersproject/bignumber": true,
        "@ethersproject/bytes": true
      }
    },
    "@ethersproject/wallet>@ethersproject/json-wallets": {
      "packages": {
        "@ethersproject/abi>@ethersproject/address": true,
        "@ethersproject/abi>@ethersproject/keccak256": true,
        "@ethersproject/abi>@ethersproject/logger": true,
        "@ethersproject/abi>@ethersproject/properties": true,
        "@ethersproject/abi>@ethersproject/strings": true,
        "@ethersproject/bytes": true,
        "@ethersproject/hdnode": true,
        "@ethersproject/hdnode>@ethersproject/pbkdf2": true,
        "@ethersproject/hdnode>@ethersproject/transactions": true,
        "@ethersproject/wallet>@ethersproject/json-wallets>aes-js": true,
        "@ethersproject/wallet>@ethersproject/random": true,
        "ethereumjs-util>ethereum-cryptography>scrypt-js": true
      }
    },
    "@ethersproject/wallet>@ethersproject/json-wallets>aes-js": {
      "globals": {
        "define": true
      }
    },
    "@ethersproject/wallet>@ethersproject/random": {
      "packages": {
        "@ethersproject/abi>@ethersproject/logger": true,
        "@ethersproject/bytes": true
      }
    },
    "@keystonehq/bc-ur-registry-eth": {
      "packages": {
        "@ethereumjs/tx>@ethereumjs/util": true,
        "@keystonehq/bc-ur-registry-eth>@keystonehq/bc-ur-registry": true,
        "@metamask/eth-trezor-keyring>hdkey": true,
        "browserify>buffer": true,
        "uuid": true
      }
    },
    "@keystonehq/bc-ur-registry-eth>@keystonehq/bc-ur-registry": {
      "globals": {
        "define": true
      },
      "packages": {
        "@ngraveio/bc-ur": true,
        "@trezor/connect-web>tslib": true,
        "browserify>buffer": true,
        "ethereumjs-util>ethereum-cryptography>bs58check": true,
        "ganache>abstract-level>buffer": true
      }
    },
    "@keystonehq/metamask-airgapped-keyring": {
      "packages": {
        "@ethereumjs/tx": true,
        "@keystonehq/bc-ur-registry-eth": true,
        "@keystonehq/metamask-airgapped-keyring>@keystonehq/base-eth-keyring": true,
        "@keystonehq/metamask-airgapped-keyring>@metamask/obs-store": true,
        "browserify>buffer": true,
        "ethereumjs-util>rlp": true,
        "uuid": true,
        "webpack>events": true
      }
    },
    "@keystonehq/metamask-airgapped-keyring>@keystonehq/base-eth-keyring": {
      "packages": {
        "@ethereumjs/tx": true,
        "@ethereumjs/tx>@ethereumjs/util": true,
        "@keystonehq/bc-ur-registry-eth": true,
        "@keystonehq/metamask-airgapped-keyring>@keystonehq/base-eth-keyring>rlp": true,
        "@metamask/eth-trezor-keyring>hdkey": true,
        "browserify>buffer": true,
        "uuid": true
      }
    },
    "@keystonehq/metamask-airgapped-keyring>@keystonehq/base-eth-keyring>rlp": {
      "globals": {
        "TextEncoder": true
      }
    },
    "@keystonehq/metamask-airgapped-keyring>@metamask/obs-store": {
      "packages": {
        "@keystonehq/metamask-airgapped-keyring>@metamask/obs-store>@metamask/safe-event-emitter": true,
        "@keystonehq/metamask-airgapped-keyring>@metamask/obs-store>through2": true,
        "stream-browserify": true
      }
    },
    "@keystonehq/metamask-airgapped-keyring>@metamask/obs-store>@metamask/safe-event-emitter": {
      "globals": {
        "setTimeout": true
      },
      "packages": {
        "webpack>events": true
      }
    },
    "@keystonehq/metamask-airgapped-keyring>@metamask/obs-store>through2": {
      "packages": {
        "@keystonehq/metamask-airgapped-keyring>@metamask/obs-store>through2>readable-stream": true,
        "browserify>process": true,
        "browserify>util": true,
        "watchify>xtend": true
      }
    },
    "@keystonehq/metamask-airgapped-keyring>@metamask/obs-store>through2>readable-stream": {
      "packages": {
        "@keystonehq/metamask-airgapped-keyring>@metamask/obs-store>through2>readable-stream>isarray": true,
        "@keystonehq/metamask-airgapped-keyring>@metamask/obs-store>through2>readable-stream>safe-buffer": true,
        "@keystonehq/metamask-airgapped-keyring>@metamask/obs-store>through2>readable-stream>string_decoder": true,
        "browserify>browser-resolve": true,
        "browserify>process": true,
        "browserify>timers-browserify": true,
        "pumpify>inherits": true,
        "readable-stream-2>core-util-is": true,
        "readable-stream-2>process-nextick-args": true,
        "readable-stream>util-deprecate": true,
        "webpack>events": true
      }
    },
    "@keystonehq/metamask-airgapped-keyring>@metamask/obs-store>through2>readable-stream>safe-buffer": {
      "packages": {
        "browserify>buffer": true
      }
    },
    "@keystonehq/metamask-airgapped-keyring>@metamask/obs-store>through2>readable-stream>string_decoder": {
      "packages": {
        "@keystonehq/metamask-airgapped-keyring>@metamask/obs-store>through2>readable-stream>safe-buffer": true
      }
    },
    "@lavamoat/lavadome-react": {
      "globals": {
        "Document.prototype": true,
        "DocumentFragment.prototype": true,
        "Element.prototype": true,
        "Node.prototype": true,
        "console.warn": true,
        "document": true
      },
      "packages": {
        "react": true
      }
    },
    "@material-ui/core": {
      "globals": {
        "Image": true,
        "_formatMuiErrorMessage": true,
        "addEventListener": true,
        "clearInterval": true,
        "clearTimeout": true,
        "console.error": true,
        "console.warn": true,
        "document": true,
        "getComputedStyle": true,
        "getSelection": true,
        "innerHeight": true,
        "innerWidth": true,
        "matchMedia": true,
        "navigator": true,
        "performance.now": true,
        "removeEventListener": true,
        "requestAnimationFrame": true,
        "setInterval": true,
        "setTimeout": true
      },
      "packages": {
        "@babel/runtime": true,
        "@material-ui/core>@material-ui/styles": true,
        "@material-ui/core>@material-ui/system": true,
        "@material-ui/core>@material-ui/utils": true,
        "@material-ui/core>clsx": true,
        "@material-ui/core>popper.js": true,
        "@material-ui/core>react-transition-group": true,
        "prop-types": true,
        "prop-types>react-is": true,
        "react": true,
        "react-dom": true,
        "react-redux>hoist-non-react-statics": true
      }
    },
    "@material-ui/core>@material-ui/styles": {
      "globals": {
        "console.error": true,
        "console.warn": true,
        "document.createComment": true,
        "document.head": true
      },
      "packages": {
        "@babel/runtime": true,
        "@material-ui/core>@material-ui/styles>jss": true,
        "@material-ui/core>@material-ui/styles>jss-plugin-camel-case": true,
        "@material-ui/core>@material-ui/styles>jss-plugin-default-unit": true,
        "@material-ui/core>@material-ui/styles>jss-plugin-global": true,
        "@material-ui/core>@material-ui/styles>jss-plugin-nested": true,
        "@material-ui/core>@material-ui/styles>jss-plugin-props-sort": true,
        "@material-ui/core>@material-ui/styles>jss-plugin-rule-value-function": true,
        "@material-ui/core>@material-ui/styles>jss-plugin-vendor-prefixer": true,
        "@material-ui/core>@material-ui/utils": true,
        "@material-ui/core>clsx": true,
        "prop-types": true,
        "react": true,
        "react-redux>hoist-non-react-statics": true
      }
    },
    "@material-ui/core>@material-ui/styles>jss": {
      "globals": {
        "CSS": true,
        "document.createElement": true,
        "document.querySelector": true
      },
      "packages": {
        "@babel/runtime": true,
        "@material-ui/core>@material-ui/styles>jss>is-in-browser": true,
        "react-router-dom>tiny-warning": true
      }
    },
    "@material-ui/core>@material-ui/styles>jss-plugin-camel-case": {
      "packages": {
        "@material-ui/core>@material-ui/styles>jss-plugin-camel-case>hyphenate-style-name": true
      }
    },
    "@material-ui/core>@material-ui/styles>jss-plugin-default-unit": {
      "globals": {
        "CSS": true
      },
      "packages": {
        "@material-ui/core>@material-ui/styles>jss": true
      }
    },
    "@material-ui/core>@material-ui/styles>jss-plugin-global": {
      "packages": {
        "@babel/runtime": true,
        "@material-ui/core>@material-ui/styles>jss": true
      }
    },
    "@material-ui/core>@material-ui/styles>jss-plugin-nested": {
      "packages": {
        "@babel/runtime": true,
        "react-router-dom>tiny-warning": true
      }
    },
    "@material-ui/core>@material-ui/styles>jss-plugin-rule-value-function": {
      "packages": {
        "@material-ui/core>@material-ui/styles>jss": true,
        "react-router-dom>tiny-warning": true
      }
    },
    "@material-ui/core>@material-ui/styles>jss-plugin-vendor-prefixer": {
      "packages": {
        "@material-ui/core>@material-ui/styles>jss": true,
        "@material-ui/core>@material-ui/styles>jss-plugin-vendor-prefixer>css-vendor": true
      }
    },
    "@material-ui/core>@material-ui/styles>jss-plugin-vendor-prefixer>css-vendor": {
      "globals": {
        "document.createElement": true,
        "document.documentElement": true,
        "getComputedStyle": true
      },
      "packages": {
        "@babel/runtime": true,
        "@material-ui/core>@material-ui/styles>jss>is-in-browser": true
      }
    },
    "@material-ui/core>@material-ui/styles>jss>is-in-browser": {
      "globals": {
        "document": true
      }
    },
    "@material-ui/core>@material-ui/system": {
      "globals": {
        "console.error": true
      },
      "packages": {
        "@babel/runtime": true,
        "@material-ui/core>@material-ui/utils": true,
        "prop-types": true
      }
    },
    "@material-ui/core>@material-ui/utils": {
      "packages": {
        "@babel/runtime": true,
        "prop-types": true,
        "prop-types>react-is": true
      }
    },
    "@material-ui/core>popper.js": {
      "globals": {
        "MSInputMethodContext": true,
        "Node.DOCUMENT_POSITION_FOLLOWING": true,
        "cancelAnimationFrame": true,
        "console.warn": true,
        "define": true,
        "devicePixelRatio": true,
        "document": true,
        "getComputedStyle": true,
        "innerHeight": true,
        "innerWidth": true,
        "navigator": true,
        "requestAnimationFrame": true,
        "setTimeout": true
      }
    },
    "@material-ui/core>react-transition-group": {
      "globals": {
        "Element": true,
        "setTimeout": true
      },
      "packages": {
        "@material-ui/core>react-transition-group>dom-helpers": true,
        "prop-types": true,
        "react": true,
        "react-dom": true
      }
    },
    "@material-ui/core>react-transition-group>dom-helpers": {
      "packages": {
        "@babel/runtime": true
      }
    },
    "@metamask/abi-utils": {
      "packages": {
        "@metamask/utils": true,
        "superstruct": true
      }
    },
    "@metamask/accounts-controller": {
      "packages": {
        "@ethereumjs/tx>@ethereumjs/util": true,
        "@ethereumjs/tx>ethereum-cryptography": true,
        "@metamask/accounts-controller>@metamask/base-controller": true,
        "@metamask/eth-snap-keyring": true,
        "@metamask/keyring-api": true,
        "@metamask/keyring-controller": true,
        "@metamask/utils": true,
        "uuid": true
      }
    },
    "@metamask/accounts-controller>@metamask/base-controller": {
      "globals": {
        "setTimeout": true
      },
      "packages": {
        "immer": true
      }
    },
    "@metamask/address-book-controller": {
      "packages": {
        "@metamask/address-book-controller>@metamask/controller-utils": true,
        "@metamask/base-controller": true
      }
    },
    "@metamask/address-book-controller>@metamask/controller-utils": {
      "globals": {
        "URL": true,
        "console.error": true,
        "fetch": true,
        "setTimeout": true
      },
      "packages": {
        "@ethereumjs/tx>@ethereumjs/util": true,
        "@metamask/controller-utils>@spruceid/siwe-parser": true,
        "@metamask/ethjs>@metamask/ethjs-unit": true,
        "@metamask/utils": true,
        "bn.js": true,
        "browserify>buffer": true,
        "eslint>fast-deep-equal": true,
        "eth-ens-namehash": true
      }
    },
    "@metamask/announcement-controller": {
      "packages": {
        "@metamask/base-controller": true
      }
    },
    "@metamask/announcement-controller>@metamask/base-controller": {
      "globals": {
        "setTimeout": true
      },
      "packages": {
        "immer": true
      }
    },
    "@metamask/approval-controller": {
      "globals": {
        "console.info": true
      },
      "packages": {
        "@metamask/approval-controller>@metamask/base-controller": true,
        "@metamask/approval-controller>nanoid": true,
        "@metamask/rpc-errors": true
      }
    },
    "@metamask/approval-controller>@metamask/base-controller": {
      "globals": {
        "setTimeout": true
      },
      "packages": {
        "immer": true
      }
    },
    "@metamask/approval-controller>nanoid": {
      "globals": {
        "crypto.getRandomValues": true
      }
    },
    "@metamask/assets-controllers": {
      "globals": {
        "AbortController": true,
        "Headers": true,
        "URL": true,
        "URLSearchParams": true,
        "clearInterval": true,
        "clearTimeout": true,
        "console.error": true,
        "console.log": true,
        "setInterval": true,
        "setTimeout": true
      },
      "packages": {
        "@ethereumjs/tx>@ethereumjs/util": true,
        "@ethersproject/abi>@ethersproject/address": true,
        "@ethersproject/contracts": true,
        "@ethersproject/providers": true,
        "@metamask/abi-utils": true,
        "@metamask/assets-controllers>@metamask/base-controller": true,
        "@metamask/assets-controllers>@metamask/controller-utils": true,
        "@metamask/assets-controllers>@metamask/polling-controller": true,
        "@metamask/assets-controllers>@metamask/utils": true,
        "@metamask/assets-controllers>cockatiel": true,
        "@metamask/assets-controllers>multiformats": true,
        "@metamask/contract-metadata": true,
        "@metamask/eth-query": true,
        "@metamask/metamask-eth-abis": true,
        "@metamask/name-controller>async-mutex": true,
        "@metamask/rpc-errors": true,
        "bn.js": true,
        "lodash": true,
        "single-call-balance-checker-abi": true,
        "uuid": true
      }
    },
    "@metamask/assets-controllers>@metamask/base-controller": {
      "globals": {
        "setTimeout": true
      },
      "packages": {
        "immer": true
      }
    },
    "@metamask/assets-controllers>@metamask/controller-utils": {
      "globals": {
        "URL": true,
        "console.error": true,
        "fetch": true,
        "setTimeout": true
      },
      "packages": {
        "@ethereumjs/tx>@ethereumjs/util": true,
        "@metamask/assets-controllers>@metamask/utils": true,
        "@metamask/controller-utils>@spruceid/siwe-parser": true,
        "@metamask/ethjs>@metamask/ethjs-unit": true,
        "bn.js": true,
        "browserify>buffer": true,
        "eslint>fast-deep-equal": true,
        "eth-ens-namehash": true
      }
    },
    "@metamask/assets-controllers>@metamask/polling-controller": {
      "globals": {
        "clearTimeout": true,
        "console.error": true,
        "setTimeout": true
      },
      "packages": {
        "@metamask/assets-controllers>@metamask/base-controller": true,
        "@metamask/snaps-utils>fast-json-stable-stringify": true,
        "uuid": true
      }
    },
    "@metamask/assets-controllers>@metamask/utils": {
      "globals": {
        "TextDecoder": true,
        "TextEncoder": true
      },
      "packages": {
        "@metamask/rpc-errors>@metamask/utils>@metamask/superstruct": true,
        "@metamask/utils>@scure/base": true,
        "@metamask/utils>pony-cause": true,
        "@noble/hashes": true,
        "browserify>buffer": true,
        "nock>debug": true,
        "semver": true
      }
    },
    "@metamask/assets-controllers>cockatiel": {
      "globals": {
        "AbortController": true,
        "AbortSignal": true,
        "WeakRef": true,
        "clearTimeout": true,
        "performance": true,
        "setTimeout": true
      },
      "packages": {
        "browserify>process": true
      }
    },
    "@metamask/assets-controllers>multiformats": {
      "globals": {
        "TextDecoder": true,
        "TextEncoder": true,
        "console.warn": true,
        "crypto.subtle.digest": true
      }
    },
    "@metamask/base-controller": {
      "globals": {
        "setTimeout": true
      },
      "packages": {
        "immer": true
      }
    },
    "@metamask/browser-passworder": {
      "globals": {
        "CryptoKey": true,
        "btoa": true,
        "crypto.getRandomValues": true,
        "crypto.subtle.decrypt": true,
        "crypto.subtle.deriveKey": true,
        "crypto.subtle.encrypt": true,
        "crypto.subtle.exportKey": true,
        "crypto.subtle.importKey": true
      },
      "packages": {
        "@metamask/utils": true,
        "browserify>buffer": true
      }
    },
    "@metamask/controller-utils": {
      "globals": {
        "URL": true,
        "console.error": true,
        "fetch": true,
        "setTimeout": true
      },
      "packages": {
        "@ethereumjs/tx>@ethereumjs/util": true,
        "@metamask/controller-utils>@spruceid/siwe-parser": true,
        "@metamask/ethjs>@metamask/ethjs-unit": true,
        "@metamask/utils": true,
        "bn.js": true,
        "browserify>buffer": true,
        "eslint>fast-deep-equal": true,
        "eth-ens-namehash": true
      }
    },
    "@metamask/controller-utils>@spruceid/siwe-parser": {
      "globals": {
        "console.error": true,
        "console.log": true
      },
      "packages": {
        "@metamask/controller-utils>@spruceid/siwe-parser>apg-js": true,
        "@noble/hashes": true
      }
    },
    "@metamask/controller-utils>@spruceid/siwe-parser>apg-js": {
      "globals": {
        "mode": true
      },
      "packages": {
        "browserify>buffer": true,
        "browserify>insert-module-globals>is-buffer": true
      }
    },
    "@metamask/controllers>web3": {
      "globals": {
        "XMLHttpRequest": true
      }
    },
    "@metamask/controllers>web3-provider-engine>cross-fetch>node-fetch": {
      "globals": {
        "fetch": true
      }
    },
    "@metamask/controllers>web3-provider-engine>eth-json-rpc-middleware>node-fetch": {
      "globals": {
        "fetch": true
      }
    },
    "@metamask/ens-controller": {
      "packages": {
        "@ethersproject/providers": true,
        "@metamask/ens-controller>@metamask/base-controller": true,
        "@metamask/ens-controller>@metamask/controller-utils": true,
        "@metamask/utils": true,
        "punycode": true
      }
    },
    "@metamask/ens-controller>@metamask/base-controller": {
      "globals": {
        "setTimeout": true
      },
      "packages": {
        "immer": true
      }
    },
    "@metamask/ens-controller>@metamask/controller-utils": {
      "globals": {
        "URL": true,
        "console.error": true,
        "fetch": true,
        "setTimeout": true
      },
      "packages": {
        "@ethereumjs/tx>@ethereumjs/util": true,
        "@metamask/controller-utils>@spruceid/siwe-parser": true,
        "@metamask/ens-controller>@metamask/controller-utils>@metamask/utils": true,
        "@metamask/ethjs>@metamask/ethjs-unit": true,
        "bn.js": true,
        "browserify>buffer": true,
        "eslint>fast-deep-equal": true,
        "eth-ens-namehash": true
      }
    },
    "@metamask/ens-controller>@metamask/controller-utils>@metamask/utils": {
      "globals": {
        "TextDecoder": true,
        "TextEncoder": true
      },
      "packages": {
        "@metamask/rpc-errors>@metamask/utils>@metamask/superstruct": true,
        "@metamask/utils>@scure/base": true,
        "@metamask/utils>pony-cause": true,
        "@noble/hashes": true,
        "browserify>buffer": true,
        "nock>debug": true,
        "semver": true
      }
    },
    "@metamask/eth-json-rpc-filters": {
      "globals": {
        "console.error": true
      },
      "packages": {
        "@metamask/eth-json-rpc-filters>@metamask/eth-query": true,
        "@metamask/eth-json-rpc-filters>@metamask/json-rpc-engine": true,
        "@metamask/eth-json-rpc-filters>async-mutex": true,
        "@metamask/safe-event-emitter": true,
        "pify": true
      }
    },
    "@metamask/eth-json-rpc-filters>@metamask/eth-query": {
      "packages": {
        "@metamask/eth-query>json-rpc-random-id": true,
        "watchify>xtend": true
      }
    },
    "@metamask/eth-json-rpc-filters>@metamask/json-rpc-engine": {
      "packages": {
        "@metamask/rpc-errors": true,
        "@metamask/safe-event-emitter": true,
        "@metamask/utils": true
      }
    },
    "@metamask/eth-json-rpc-filters>async-mutex": {
      "globals": {
        "setTimeout": true
      },
      "packages": {
        "@trezor/connect-web>tslib": true
      }
    },
    "@metamask/eth-json-rpc-middleware": {
      "globals": {
        "URL": true,
        "console.error": true,
        "setTimeout": true
      },
      "packages": {
        "@metamask/eth-json-rpc-middleware>@metamask/json-rpc-engine": true,
        "@metamask/eth-json-rpc-middleware>safe-stable-stringify": true,
        "@metamask/eth-sig-util": true,
        "@metamask/rpc-errors": true,
        "@metamask/utils": true,
        "pify": true,
        "sass-loader>klona": true
      }
    },
    "@metamask/eth-json-rpc-middleware>@metamask/eth-json-rpc-provider": {
      "packages": {
        "@metamask/eth-json-rpc-middleware>@metamask/eth-json-rpc-provider>@metamask/json-rpc-engine": true,
        "@metamask/safe-event-emitter": true
      }
    },
    "@metamask/eth-json-rpc-middleware>@metamask/eth-json-rpc-provider>@metamask/json-rpc-engine": {
      "packages": {
        "@metamask/rpc-errors": true,
        "@metamask/safe-event-emitter": true,
        "@metamask/utils": true
      }
    },
    "@metamask/eth-json-rpc-middleware>@metamask/json-rpc-engine": {
      "packages": {
        "@metamask/rpc-errors": true,
        "@metamask/safe-event-emitter": true,
        "@metamask/utils": true
      }
    },
    "@metamask/eth-ledger-bridge-keyring": {
      "globals": {
        "addEventListener": true,
        "console.log": true,
        "document.createElement": true,
        "document.head.appendChild": true,
        "fetch": true,
        "removeEventListener": true
      },
      "packages": {
        "@ethereumjs/tx": true,
        "@ethereumjs/tx>@ethereumjs/rlp": true,
        "@ethereumjs/tx>@ethereumjs/util": true,
        "@metamask/eth-sig-util": true,
        "@metamask/eth-trezor-keyring>hdkey": true,
        "browserify>buffer": true,
        "webpack>events": true
      }
    },
    "@metamask/eth-query": {
      "packages": {
        "@metamask/eth-query>json-rpc-random-id": true,
        "watchify>xtend": true
      }
    },
    "@metamask/eth-sig-util": {
      "packages": {
        "@ethereumjs/tx>@ethereumjs/util": true,
        "@ethereumjs/tx>ethereum-cryptography": true,
        "@metamask/abi-utils": true,
        "@metamask/eth-sig-util>tweetnacl": true,
        "@metamask/eth-sig-util>tweetnacl-util": true,
        "@metamask/utils": true,
        "browserify>buffer": true
      }
    },
    "@metamask/eth-sig-util>tweetnacl": {
      "globals": {
        "crypto": true,
        "msCrypto": true,
        "nacl": "write"
      },
      "packages": {
        "browserify>browser-resolve": true
      }
    },
    "@metamask/eth-sig-util>tweetnacl-util": {
      "globals": {
        "atob": true,
        "btoa": true
      },
      "packages": {
        "browserify>browser-resolve": true
      }
    },
    "@metamask/eth-snap-keyring": {
      "globals": {
        "URL": true,
        "console.error": true
      },
      "packages": {
        "@ethereumjs/tx": true,
        "@metamask/eth-sig-util": true,
        "@metamask/eth-snap-keyring>uuid": true,
        "@metamask/keyring-api": true,
        "@metamask/utils": true,
        "superstruct": true,
        "webpack>events": true
      }
    },
    "@metamask/eth-snap-keyring>uuid": {
      "globals": {
        "crypto": true
      }
    },
    "@metamask/eth-token-tracker": {
      "globals": {
        "console.warn": true
      },
      "packages": {
        "@babel/runtime": true,
        "@metamask/eth-token-tracker>@metamask/eth-block-tracker": true,
        "@metamask/eth-token-tracker>deep-equal": true,
        "@metamask/ethjs-contract": true,
        "@metamask/ethjs-query": true,
        "@metamask/safe-event-emitter": true,
        "bn.js": true,
        "human-standard-token-abi": true
      }
    },
    "@metamask/eth-token-tracker>@metamask/eth-block-tracker": {
      "globals": {
        "clearTimeout": true,
        "console.error": true,
        "setTimeout": true
      },
      "packages": {
        "@metamask/eth-query>json-rpc-random-id": true,
        "@metamask/safe-event-emitter": true,
        "@metamask/utils": true,
        "pify": true
      }
    },
    "@metamask/eth-token-tracker>deep-equal": {
      "packages": {
        "@lavamoat/lavapack>json-stable-stringify>isarray": true,
        "@lavamoat/lavapack>json-stable-stringify>object-keys": true,
        "@metamask/eth-token-tracker>deep-equal>es-get-iterator": true,
        "@metamask/eth-token-tracker>deep-equal>is-date-object": true,
        "@metamask/eth-token-tracker>deep-equal>which-boxed-primitive": true,
        "@metamask/eth-token-tracker>deep-equal>which-collection": true,
        "@ngraveio/bc-ur>assert>object-is": true,
        "browserify>util>is-arguments": true,
        "browserify>util>which-typed-array": true,
        "gulp>vinyl-fs>object.assign": true,
        "string.prototype.matchall>call-bind": true,
        "string.prototype.matchall>es-abstract>array-buffer-byte-length": true,
        "string.prototype.matchall>es-abstract>is-array-buffer": true,
        "string.prototype.matchall>es-abstract>is-regex": true,
        "string.prototype.matchall>es-abstract>is-shared-array-buffer": true,
        "string.prototype.matchall>get-intrinsic": true,
        "string.prototype.matchall>regexp.prototype.flags": true,
        "string.prototype.matchall>side-channel": true
      }
    },
    "@metamask/eth-token-tracker>deep-equal>es-get-iterator": {
      "packages": {
        "@lavamoat/lavapack>json-stable-stringify>isarray": true,
        "@metamask/eth-token-tracker>deep-equal>es-get-iterator>is-map": true,
        "@metamask/eth-token-tracker>deep-equal>es-get-iterator>is-set": true,
        "@metamask/eth-token-tracker>deep-equal>es-get-iterator>stop-iteration-iterator": true,
        "browserify>process": true,
        "browserify>util>is-arguments": true,
        "eslint-plugin-react>array-includes>is-string": true,
        "string.prototype.matchall>call-bind": true,
        "string.prototype.matchall>get-intrinsic": true,
        "string.prototype.matchall>has-symbols": true
      }
    },
    "@metamask/eth-token-tracker>deep-equal>es-get-iterator>stop-iteration-iterator": {
      "globals": {
        "StopIteration": true
      },
      "packages": {
        "string.prototype.matchall>internal-slot": true
      }
    },
    "@metamask/eth-token-tracker>deep-equal>is-date-object": {
      "packages": {
        "koa>is-generator-function>has-tostringtag": true
      }
    },
    "@metamask/eth-token-tracker>deep-equal>which-boxed-primitive": {
      "packages": {
        "@metamask/eth-token-tracker>deep-equal>which-boxed-primitive>is-bigint": true,
        "@metamask/eth-token-tracker>deep-equal>which-boxed-primitive>is-boolean-object": true,
        "@metamask/eth-token-tracker>deep-equal>which-boxed-primitive>is-number-object": true,
        "eslint-plugin-react>array-includes>is-string": true,
        "string.prototype.matchall>es-abstract>es-to-primitive>is-symbol": true
      }
    },
    "@metamask/eth-token-tracker>deep-equal>which-boxed-primitive>is-bigint": {
      "packages": {
        "string.prototype.matchall>es-abstract>unbox-primitive>has-bigints": true
      }
    },
    "@metamask/eth-token-tracker>deep-equal>which-boxed-primitive>is-boolean-object": {
      "packages": {
        "koa>is-generator-function>has-tostringtag": true,
        "string.prototype.matchall>call-bind": true
      }
    },
    "@metamask/eth-token-tracker>deep-equal>which-boxed-primitive>is-number-object": {
      "packages": {
        "koa>is-generator-function>has-tostringtag": true
      }
    },
    "@metamask/eth-token-tracker>deep-equal>which-collection": {
      "packages": {
        "@metamask/eth-token-tracker>deep-equal>es-get-iterator>is-map": true,
        "@metamask/eth-token-tracker>deep-equal>es-get-iterator>is-set": true,
        "@metamask/eth-token-tracker>deep-equal>which-collection>is-weakmap": true,
        "@metamask/eth-token-tracker>deep-equal>which-collection>is-weakset": true
      }
    },
    "@metamask/eth-token-tracker>deep-equal>which-collection>is-weakset": {
      "packages": {
        "string.prototype.matchall>call-bind": true,
        "string.prototype.matchall>get-intrinsic": true
      }
    },
    "@metamask/eth-trezor-keyring": {
      "globals": {
        "setTimeout": true
      },
      "packages": {
        "@ethereumjs/tx": true,
        "@ethereumjs/tx>@ethereumjs/util": true,
        "@metamask/eth-trezor-keyring>@trezor/connect-plugin-ethereum": true,
        "@metamask/eth-trezor-keyring>@trezor/connect-web": true,
        "@metamask/eth-trezor-keyring>hdkey": true,
        "browserify>buffer": true,
        "webpack>events": true
      }
    },
    "@metamask/eth-trezor-keyring>@trezor/connect-plugin-ethereum": {
      "packages": {
        "@metamask/eth-sig-util": true,
        "@trezor/connect-web>tslib": true
      }
    },
    "@metamask/eth-trezor-keyring>@trezor/connect-web": {
      "globals": {
        "URLSearchParams": true,
        "__TREZOR_CONNECT_SRC": true,
        "addEventListener": true,
        "btoa": true,
        "chrome": true,
        "clearInterval": true,
        "clearTimeout": true,
        "console.warn": true,
        "document.body": true,
        "document.createElement": true,
        "document.createTextNode": true,
        "document.getElementById": true,
        "document.querySelectorAll": true,
        "location": true,
        "navigator": true,
        "open": true,
        "origin": true,
        "removeEventListener": true,
        "setInterval": true,
        "setTimeout": true
      },
      "packages": {
        "@trezor/connect-web>@trezor/connect": true,
        "@trezor/connect-web>@trezor/connect-common": true,
        "@trezor/connect-web>@trezor/utils": true,
        "@trezor/connect-web>tslib": true,
        "webpack>events": true
      }
    },
    "@metamask/eth-trezor-keyring>hdkey": {
      "packages": {
        "browserify>assert": true,
        "browserify>crypto-browserify": true,
        "ethereumjs-util>create-hash>ripemd160": true,
        "ethereumjs-util>ethereum-cryptography>bs58check": true,
        "ganache>secp256k1": true,
        "koa>content-disposition>safe-buffer": true
      }
    },
    "@metamask/etherscan-link": {
      "globals": {
        "URL": true
      }
    },
    "@metamask/ethjs": {
      "globals": {
        "clearInterval": true,
        "setInterval": true
      },
      "packages": {
        "@metamask/ethjs-contract": true,
        "@metamask/ethjs-query": true,
        "@metamask/ethjs>@metamask/ethjs-filter": true,
        "@metamask/ethjs>@metamask/ethjs-provider-http": true,
        "@metamask/ethjs>@metamask/ethjs-unit": true,
        "@metamask/ethjs>@metamask/ethjs-util": true,
        "@metamask/ethjs>@metamask/number-to-bn": true,
        "@metamask/ethjs>ethjs-abi": true,
        "@metamask/ethjs>js-sha3": true,
        "bn.js": true,
        "browserify>buffer": true
      }
    },
    "@metamask/ethjs-contract": {
      "packages": {
        "@babel/runtime": true,
        "@metamask/ethjs>@metamask/ethjs-filter": true,
        "@metamask/ethjs>@metamask/ethjs-util": true,
        "@metamask/ethjs>ethjs-abi": true,
        "@metamask/ethjs>js-sha3": true,
        "promise-to-callback": true
      }
    },
    "@metamask/ethjs-query": {
      "globals": {
        "console": true
      },
      "packages": {
        "@metamask/ethjs-query>@metamask/ethjs-format": true,
        "@metamask/ethjs-query>@metamask/ethjs-rpc": true,
        "promise-to-callback": true
      }
    },
    "@metamask/ethjs-query>@metamask/ethjs-format": {
      "packages": {
        "@metamask/ethjs-query>@metamask/ethjs-format>ethjs-schema": true,
        "@metamask/ethjs>@metamask/ethjs-util": true,
        "@metamask/ethjs>@metamask/ethjs-util>strip-hex-prefix": true,
        "@metamask/ethjs>@metamask/number-to-bn": true
      }
    },
    "@metamask/ethjs-query>@metamask/ethjs-rpc": {
      "packages": {
        "promise-to-callback": true
      }
    },
    "@metamask/ethjs>@metamask/ethjs-filter": {
      "globals": {
        "clearInterval": true,
        "setInterval": true
      }
    },
    "@metamask/ethjs>@metamask/ethjs-provider-http": {
      "packages": {
        "@metamask/ethjs>@metamask/ethjs-provider-http>xhr2": true
      }
    },
    "@metamask/ethjs>@metamask/ethjs-provider-http>xhr2": {
      "globals": {
        "XMLHttpRequest": true
      }
    },
    "@metamask/ethjs>@metamask/ethjs-unit": {
      "packages": {
        "@metamask/ethjs>@metamask/number-to-bn": true,
        "bn.js": true
      }
    },
    "@metamask/ethjs>@metamask/ethjs-util": {
      "packages": {
        "@metamask/ethjs>@metamask/ethjs-util>is-hex-prefixed": true,
        "@metamask/ethjs>@metamask/ethjs-util>strip-hex-prefix": true,
        "browserify>buffer": true
      }
    },
    "@metamask/ethjs>@metamask/ethjs-util>strip-hex-prefix": {
      "packages": {
        "@metamask/ethjs>@metamask/ethjs-util>is-hex-prefixed": true
      }
    },
    "@metamask/ethjs>@metamask/number-to-bn": {
      "packages": {
        "@metamask/ethjs>@metamask/ethjs-util>strip-hex-prefix": true,
        "bn.js": true
      }
    },
    "@metamask/ethjs>ethjs-abi": {
      "packages": {
        "@metamask/ethjs>ethjs-abi>number-to-bn": true,
        "@metamask/ethjs>js-sha3": true,
        "bn.js": true,
        "browserify>buffer": true
      }
    },
    "@metamask/ethjs>ethjs-abi>number-to-bn": {
      "packages": {
        "@metamask/ethjs>@metamask/ethjs-util>strip-hex-prefix": true,
        "bn.js": true
      }
    },
    "@metamask/ethjs>js-sha3": {
      "globals": {
        "define": true
      },
      "packages": {
        "browserify>process": true
      }
    },
    "@metamask/gas-fee-controller": {
      "globals": {
        "clearInterval": true,
        "console.error": true,
        "setInterval": true
      },
      "packages": {
        "@metamask/eth-query": true,
        "@metamask/gas-fee-controller>@metamask/controller-utils": true,
        "@metamask/gas-fee-controller>@metamask/polling-controller": true,
        "bn.js": true,
        "uuid": true
      }
    },
    "@metamask/gas-fee-controller>@metamask/controller-utils": {
      "globals": {
        "URL": true,
        "console.error": true,
        "fetch": true,
        "setTimeout": true
      },
      "packages": {
        "@ethereumjs/tx>@ethereumjs/util": true,
        "@metamask/controller-utils>@spruceid/siwe-parser": true,
        "@metamask/ethjs>@metamask/ethjs-unit": true,
        "@metamask/gas-fee-controller>@metamask/controller-utils>@metamask/utils": true,
        "bn.js": true,
        "browserify>buffer": true,
        "eslint>fast-deep-equal": true,
        "eth-ens-namehash": true
      }
    },
    "@metamask/gas-fee-controller>@metamask/controller-utils>@metamask/utils": {
      "globals": {
        "TextDecoder": true,
        "TextEncoder": true
      },
      "packages": {
        "@metamask/rpc-errors>@metamask/utils>@metamask/superstruct": true,
        "@metamask/utils>@scure/base": true,
        "@metamask/utils>pony-cause": true,
        "@noble/hashes": true,
        "browserify>buffer": true,
        "nock>debug": true,
        "semver": true
      }
    },
    "@metamask/gas-fee-controller>@metamask/polling-controller": {
      "globals": {
        "clearTimeout": true,
        "console.error": true,
        "setTimeout": true
      },
      "packages": {
        "@metamask/gas-fee-controller>@metamask/polling-controller>@metamask/base-controller": true,
        "@metamask/snaps-utils>fast-json-stable-stringify": true,
        "uuid": true
      }
    },
    "@metamask/gas-fee-controller>@metamask/polling-controller>@metamask/base-controller": {
      "globals": {
        "setTimeout": true
      },
      "packages": {
        "immer": true
      }
    },
    "@metamask/jazzicon": {
      "globals": {
        "document.createElement": true,
        "document.createElementNS": true
      },
      "packages": {
        "@metamask/jazzicon>color": true,
        "@metamask/jazzicon>mersenne-twister": true
      }
    },
    "@metamask/jazzicon>color": {
      "packages": {
        "@metamask/jazzicon>color>clone": true,
        "@metamask/jazzicon>color>color-convert": true,
        "@metamask/jazzicon>color>color-string": true
      }
    },
    "@metamask/jazzicon>color>clone": {
      "packages": {
        "browserify>buffer": true
      }
    },
    "@metamask/jazzicon>color>color-convert": {
      "packages": {
        "@metamask/jazzicon>color>color-convert>color-name": true
      }
    },
    "@metamask/jazzicon>color>color-string": {
      "packages": {
        "jest-canvas-mock>moo-color>color-name": true
      }
    },
    "@metamask/keyring-api": {
      "globals": {
        "URL": true
      },
      "packages": {
        "@metamask/keyring-api>bech32": true,
        "@metamask/keyring-api>uuid": true,
        "@metamask/utils": true,
        "superstruct": true
      }
    },
    "@metamask/keyring-api>uuid": {
      "globals": {
        "crypto": true
      }
    },
    "@metamask/keyring-controller": {
      "packages": {
        "@ethereumjs/tx>@ethereumjs/util": true,
        "@metamask/browser-passworder": true,
        "@metamask/eth-sig-util": true,
        "@metamask/keyring-controller>@metamask/base-controller": true,
        "@metamask/keyring-controller>@metamask/eth-hd-keyring": true,
        "@metamask/keyring-controller>@metamask/eth-simple-keyring": true,
        "@metamask/keyring-controller>@metamask/utils": true,
        "@metamask/keyring-controller>ethereumjs-wallet": true,
        "@metamask/name-controller>async-mutex": true
      }
    },
    "@metamask/keyring-controller>@metamask/base-controller": {
      "globals": {
        "setTimeout": true
      },
      "packages": {
        "immer": true
      }
    },
    "@metamask/keyring-controller>@metamask/eth-hd-keyring": {
      "globals": {
        "TextEncoder": true
      },
      "packages": {
        "@ethereumjs/tx>@ethereumjs/util": true,
        "@ethereumjs/tx>ethereum-cryptography": true,
        "@metamask/eth-sig-util": true,
        "@metamask/scure-bip39": true,
        "@metamask/utils": true,
        "browserify>buffer": true
      }
    },
    "@metamask/keyring-controller>@metamask/eth-simple-keyring": {
      "packages": {
        "@ethereumjs/tx>@ethereumjs/util": true,
        "@ethereumjs/tx>ethereum-cryptography": true,
        "@metamask/eth-sig-util": true,
        "@metamask/utils": true,
        "browserify>buffer": true,
        "mocha>serialize-javascript>randombytes": true
      }
    },
    "@metamask/keyring-controller>@metamask/utils": {
      "globals": {
        "TextDecoder": true,
        "TextEncoder": true
      },
      "packages": {
        "@metamask/rpc-errors>@metamask/utils>@metamask/superstruct": true,
        "@metamask/utils>@scure/base": true,
        "@metamask/utils>pony-cause": true,
        "@noble/hashes": true,
        "browserify>buffer": true,
        "nock>debug": true,
        "semver": true
      }
    },
    "@metamask/keyring-controller>ethereumjs-wallet": {
      "packages": {
        "@metamask/keyring-controller>ethereumjs-wallet>ethereum-cryptography": true,
        "@metamask/keyring-controller>ethereumjs-wallet>ethereumjs-util": true,
        "@metamask/keyring-controller>ethereumjs-wallet>utf8": true,
        "browserify>buffer": true,
        "browserify>crypto-browserify": true,
        "eth-lattice-keyring>gridplus-sdk>aes-js": true,
        "ethereumjs-util>ethereum-cryptography>bs58check": true,
        "ethereumjs-util>ethereum-cryptography>scrypt-js": true,
        "mocha>serialize-javascript>randombytes": true,
        "uuid": true
      }
    },
    "@metamask/keyring-controller>ethereumjs-wallet>ethereum-cryptography": {
      "packages": {
        "browserify>assert": true,
        "browserify>buffer": true,
        "browserify>crypto-browserify>create-hmac": true,
        "ethereumjs-util>ethereum-cryptography>bs58check": true,
        "ethereumjs-util>ethereum-cryptography>hash.js": true,
        "ganache>keccak": true,
        "ganache>secp256k1": true,
        "koa>content-disposition>safe-buffer": true,
        "mocha>serialize-javascript>randombytes": true
      }
    },
    "@metamask/keyring-controller>ethereumjs-wallet>ethereumjs-util": {
      "packages": {
        "@metamask/keyring-controller>ethereumjs-wallet>ethereum-cryptography": true,
        "bn.js": true,
        "browserify>assert": true,
        "browserify>buffer": true,
        "browserify>insert-module-globals>is-buffer": true,
        "ethereumjs-util>create-hash": true,
        "ethereumjs-util>rlp": true
      }
    },
    "@metamask/logging-controller": {
      "packages": {
        "@metamask/logging-controller>@metamask/base-controller": true,
        "uuid": true
      }
    },
    "@metamask/logging-controller>@metamask/base-controller": {
      "globals": {
        "setTimeout": true
      },
      "packages": {
        "immer": true
      }
    },
    "@metamask/logo": {
      "globals": {
        "addEventListener": true,
        "document.body.appendChild": true,
        "document.createElementNS": true,
        "innerHeight": true,
        "innerWidth": true,
        "requestAnimationFrame": true
      },
      "packages": {
        "@metamask/logo>gl-mat4": true,
        "@metamask/logo>gl-vec3": true
      }
    },
    "@metamask/message-manager": {
      "packages": {
        "@metamask/eth-sig-util": true,
        "@metamask/message-manager>@metamask/base-controller": true,
        "@metamask/message-manager>@metamask/controller-utils": true,
        "@metamask/utils": true,
        "browserify>buffer": true,
        "jsonschema": true,
        "uuid": true,
        "webpack>events": true
      }
    },
    "@metamask/message-manager>@metamask/base-controller": {
      "globals": {
        "setTimeout": true
      },
      "packages": {
        "immer": true
      }
    },
    "@metamask/message-manager>@metamask/controller-utils": {
      "globals": {
        "URL": true,
        "console.error": true,
        "fetch": true,
        "setTimeout": true
      },
      "packages": {
        "@ethereumjs/tx>@ethereumjs/util": true,
        "@metamask/controller-utils>@spruceid/siwe-parser": true,
        "@metamask/ethjs>@metamask/ethjs-unit": true,
        "@metamask/utils": true,
        "bn.js": true,
        "browserify>buffer": true,
        "eslint>fast-deep-equal": true,
        "eth-ens-namehash": true
      }
    },
    "@metamask/message-signing-snap>@noble/curves": {
      "globals": {
        "TextEncoder": true
      },
      "packages": {
        "@noble/hashes": true
      }
    },
    "@metamask/name-controller": {
      "globals": {
        "fetch": true
      },
      "packages": {
        "@metamask/name-controller>@metamask/base-controller": true,
        "@metamask/name-controller>@metamask/controller-utils": true,
        "@metamask/name-controller>async-mutex": true,
        "@metamask/utils": true
      }
    },
    "@metamask/name-controller>@metamask/base-controller": {
      "globals": {
        "setTimeout": true
      },
      "packages": {
        "immer": true
      }
    },
    "@metamask/name-controller>@metamask/controller-utils": {
      "globals": {
        "URL": true,
        "console.error": true,
        "fetch": true,
        "setTimeout": true
      },
      "packages": {
        "@ethereumjs/tx>@ethereumjs/util": true,
        "@metamask/controller-utils>@spruceid/siwe-parser": true,
        "@metamask/ethjs>@metamask/ethjs-unit": true,
        "@metamask/name-controller>@metamask/controller-utils>@metamask/utils": true,
        "bn.js": true,
        "browserify>buffer": true,
        "eslint>fast-deep-equal": true,
        "eth-ens-namehash": true
      }
    },
    "@metamask/name-controller>@metamask/controller-utils>@metamask/utils": {
      "globals": {
        "TextDecoder": true,
        "TextEncoder": true
      },
      "packages": {
        "@metamask/rpc-errors>@metamask/utils>@metamask/superstruct": true,
        "@metamask/utils>@scure/base": true,
        "@metamask/utils>pony-cause": true,
        "@noble/hashes": true,
        "browserify>buffer": true,
        "nock>debug": true,
        "semver": true
      }
    },
    "@metamask/name-controller>async-mutex": {
      "globals": {
        "clearTimeout": true,
        "setTimeout": true
      },
      "packages": {
        "@trezor/connect-web>tslib": true
      }
    },
    "@metamask/network-controller": {
      "globals": {
        "URL": true,
        "btoa": true,
        "fetch": true,
        "setTimeout": true
      },
      "packages": {
        "@metamask/eth-json-rpc-middleware": true,
        "@metamask/eth-query": true,
        "@metamask/eth-token-tracker>@metamask/eth-block-tracker": true,
        "@metamask/network-controller>@metamask/base-controller": true,
        "@metamask/network-controller>@metamask/controller-utils": true,
        "@metamask/network-controller>@metamask/eth-json-rpc-infura": true,
        "@metamask/network-controller>@metamask/eth-json-rpc-provider": true,
        "@metamask/network-controller>@metamask/swappable-obj-proxy": true,
        "@metamask/rpc-errors": true,
        "@metamask/snaps-controllers>@metamask/json-rpc-engine": true,
        "@metamask/utils": true,
        "browserify>assert": true,
        "uuid": true
      }
    },
    "@metamask/network-controller>@metamask/base-controller": {
      "globals": {
        "setTimeout": true
      },
      "packages": {
        "immer": true
      }
    },
    "@metamask/network-controller>@metamask/controller-utils": {
      "globals": {
        "URL": true,
        "console.error": true,
        "fetch": true,
        "setTimeout": true
      },
      "packages": {
        "@ethereumjs/tx>@ethereumjs/util": true,
        "@metamask/controller-utils>@spruceid/siwe-parser": true,
        "@metamask/ethjs>@metamask/ethjs-unit": true,
        "@metamask/network-controller>@metamask/controller-utils>@metamask/utils": true,
        "bn.js": true,
        "browserify>buffer": true,
        "eslint>fast-deep-equal": true,
        "eth-ens-namehash": true
      }
    },
    "@metamask/network-controller>@metamask/controller-utils>@metamask/utils": {
      "globals": {
        "TextDecoder": true,
        "TextEncoder": true
      },
      "packages": {
        "@metamask/rpc-errors>@metamask/utils>@metamask/superstruct": true,
        "@metamask/utils>@scure/base": true,
        "@metamask/utils>pony-cause": true,
        "@noble/hashes": true,
        "browserify>buffer": true,
        "nock>debug": true,
        "semver": true
      }
    },
    "@metamask/network-controller>@metamask/eth-json-rpc-infura": {
      "globals": {
        "setTimeout": true
      },
      "packages": {
        "@metamask/eth-json-rpc-middleware>@metamask/eth-json-rpc-provider": true,
        "@metamask/network-controller>@metamask/eth-json-rpc-infura>@metamask/json-rpc-engine": true,
        "@metamask/rpc-errors": true,
        "@metamask/utils": true,
        "node-fetch": true
      }
    },
    "@metamask/network-controller>@metamask/eth-json-rpc-infura>@metamask/json-rpc-engine": {
      "packages": {
        "@metamask/rpc-errors": true,
        "@metamask/safe-event-emitter": true,
        "@metamask/utils": true
      }
    },
    "@metamask/network-controller>@metamask/eth-json-rpc-provider": {
      "packages": {
        "@metamask/rpc-errors": true,
        "@metamask/safe-event-emitter": true,
        "@metamask/snaps-controllers>@metamask/json-rpc-engine": true,
        "uuid": true
      }
    },
    "@metamask/notification-controller": {
      "packages": {
        "@metamask/base-controller": true,
        "@metamask/notification-controller>nanoid": true,
        "@metamask/utils": true
      }
    },
    "@metamask/notification-controller>nanoid": {
      "globals": {
        "crypto.getRandomValues": true
      }
    },
    "@metamask/object-multiplex": {
      "globals": {
        "console.warn": true
      },
      "packages": {
        "@metamask/object-multiplex>once": true,
        "readable-stream": true
      }
    },
    "@metamask/object-multiplex>once": {
      "packages": {
        "@metamask/object-multiplex>once>wrappy": true
      }
    },
    "@metamask/obs-store": {
      "packages": {
        "@metamask/safe-event-emitter": true,
        "readable-stream": true
      }
    },
    "@metamask/permission-controller": {
      "globals": {
        "console.error": true
      },
      "packages": {
        "@metamask/permission-controller>@metamask/base-controller": true,
        "@metamask/permission-controller>@metamask/controller-utils": true,
        "@metamask/permission-controller>nanoid": true,
        "@metamask/rpc-errors": true,
        "@metamask/snaps-controllers>@metamask/json-rpc-engine": true,
        "@metamask/utils": true,
        "deep-freeze-strict": true,
        "immer": true
      }
    },
    "@metamask/permission-controller>@metamask/base-controller": {
      "globals": {
        "setTimeout": true
      },
      "packages": {
        "immer": true
      }
    },
    "@metamask/permission-controller>@metamask/controller-utils": {
      "globals": {
        "URL": true,
        "console.error": true,
        "fetch": true,
        "setTimeout": true
      },
      "packages": {
        "@ethereumjs/tx>@ethereumjs/util": true,
        "@metamask/controller-utils>@spruceid/siwe-parser": true,
        "@metamask/ethjs>@metamask/ethjs-unit": true,
        "@metamask/permission-controller>@metamask/controller-utils>@metamask/utils": true,
        "bn.js": true,
        "browserify>buffer": true,
        "eslint>fast-deep-equal": true,
        "eth-ens-namehash": true
      }
    },
    "@metamask/permission-controller>@metamask/controller-utils>@metamask/utils": {
      "globals": {
        "TextDecoder": true,
        "TextEncoder": true
      },
      "packages": {
        "@metamask/rpc-errors>@metamask/utils>@metamask/superstruct": true,
        "@metamask/utils>@scure/base": true,
        "@metamask/utils>pony-cause": true,
        "@noble/hashes": true,
        "browserify>buffer": true,
        "nock>debug": true,
        "semver": true
      }
    },
    "@metamask/permission-controller>nanoid": {
      "globals": {
        "crypto.getRandomValues": true
      }
    },
    "@metamask/permission-log-controller": {
      "packages": {
        "@metamask/base-controller": true,
        "@metamask/utils": true
      }
    },
    "@metamask/phishing-controller": {
      "globals": {
        "fetch": true
      },
      "packages": {
        "@metamask/base-controller": true,
        "@metamask/controller-utils": true,
        "@metamask/phishing-warning>eth-phishing-detect": true,
        "punycode": true
      }
    },
    "@metamask/phishing-warning>eth-phishing-detect": {
      "packages": {
        "eslint>optionator>fast-levenshtein": true
      }
    },
    "@metamask/post-message-stream": {
      "globals": {
        "MessageEvent.prototype": true,
        "WorkerGlobalScope": true,
        "addEventListener": true,
        "browser": true,
        "chrome": true,
        "location.origin": true,
        "postMessage": true,
        "removeEventListener": true
      },
      "packages": {
        "@metamask/utils": true,
        "readable-stream": true
      }
    },
    "@metamask/ppom-validator": {
      "globals": {
        "URL": true,
        "console.error": true,
        "crypto": true
      },
      "packages": {
        "@metamask/eth-query>json-rpc-random-id": true,
        "@metamask/ppom-validator>@metamask/base-controller": true,
        "@metamask/ppom-validator>@metamask/controller-utils": true,
        "@metamask/ppom-validator>crypto-js": true,
        "@metamask/ppom-validator>elliptic": true,
        "await-semaphore": true,
        "browserify>buffer": true
      }
    },
    "@metamask/ppom-validator>@metamask/base-controller": {
      "globals": {
        "setTimeout": true
      },
      "packages": {
        "immer": true
      }
    },
    "@metamask/ppom-validator>@metamask/controller-utils": {
      "globals": {
        "URL": true,
        "console.error": true,
        "fetch": true,
        "setTimeout": true
      },
      "packages": {
        "@ethereumjs/tx>@ethereumjs/util": true,
        "@metamask/controller-utils>@spruceid/siwe-parser": true,
        "@metamask/ethjs>@metamask/ethjs-unit": true,
        "@metamask/utils": true,
        "bn.js": true,
        "browserify>buffer": true,
        "eslint>fast-deep-equal": true,
        "eth-ens-namehash": true
      }
    },
    "@metamask/ppom-validator>crypto-js": {
      "globals": {
        "crypto": true,
        "define": true,
        "msCrypto": true
      },
      "packages": {
        "browserify>browser-resolve": true
      }
    },
    "@metamask/ppom-validator>elliptic": {
      "packages": {
        "@metamask/ppom-validator>elliptic>brorand": true,
        "@metamask/ppom-validator>elliptic>hmac-drbg": true,
        "@metamask/ppom-validator>elliptic>minimalistic-assert": true,
        "@metamask/ppom-validator>elliptic>minimalistic-crypto-utils": true,
        "bn.js": true,
        "ethereumjs-util>ethereum-cryptography>hash.js": true,
        "pumpify>inherits": true
      }
    },
    "@metamask/ppom-validator>elliptic>brorand": {
      "globals": {
        "crypto": true,
        "msCrypto": true
      },
      "packages": {
        "browserify>browser-resolve": true
      }
    },
    "@metamask/ppom-validator>elliptic>hmac-drbg": {
      "packages": {
        "@metamask/ppom-validator>elliptic>minimalistic-assert": true,
        "@metamask/ppom-validator>elliptic>minimalistic-crypto-utils": true,
        "ethereumjs-util>ethereum-cryptography>hash.js": true
      }
    },
    "@metamask/queued-request-controller": {
      "packages": {
        "@metamask/queued-request-controller>@metamask/base-controller": true,
        "@metamask/rpc-errors": true,
        "@metamask/selected-network-controller": true,
        "@metamask/snaps-controllers>@metamask/json-rpc-engine": true,
        "@metamask/utils": true
      }
    },
    "@metamask/queued-request-controller>@metamask/base-controller": {
      "globals": {
        "setTimeout": true
      },
      "packages": {
        "immer": true
      }
    },
    "@metamask/rate-limit-controller": {
      "globals": {
        "setTimeout": true
      },
      "packages": {
        "@metamask/base-controller": true,
        "@metamask/rpc-errors": true,
        "@metamask/utils": true
      }
    },
    "@metamask/rpc-errors": {
      "packages": {
        "@metamask/rpc-errors>@metamask/utils": true,
        "eth-rpc-errors>fast-safe-stringify": true
      }
    },
    "@metamask/rpc-errors>@metamask/utils": {
      "globals": {
        "TextDecoder": true,
        "TextEncoder": true
      },
      "packages": {
        "@metamask/rpc-errors>@metamask/utils>@metamask/superstruct": true,
        "@metamask/utils>@scure/base": true,
        "@metamask/utils>pony-cause": true,
        "@noble/hashes": true,
        "browserify>buffer": true,
        "nock>debug": true,
        "semver": true
      }
    },
    "@metamask/rpc-methods-flask>nanoid": {
      "globals": {
        "crypto.getRandomValues": true
      }
    },
    "@metamask/rpc-methods>nanoid": {
      "globals": {
        "crypto.getRandomValues": true
      }
    },
    "@metamask/safe-event-emitter": {
      "globals": {
        "setTimeout": true
      },
      "packages": {
        "webpack>events": true
      }
    },
    "@metamask/scure-bip39": {
      "globals": {
        "TextEncoder": true
      },
      "packages": {
        "@metamask/scure-bip39>@noble/hashes": true,
        "@metamask/utils>@scure/base": true
      }
    },
    "@metamask/scure-bip39>@noble/hashes": {
      "globals": {
        "TextEncoder": true,
        "crypto": true
      }
    },
    "@metamask/selected-network-controller": {
      "packages": {
        "@metamask/network-controller>@metamask/swappable-obj-proxy": true,
        "@metamask/selected-network-controller>@metamask/base-controller": true
      }
    },
    "@metamask/selected-network-controller>@metamask/base-controller": {
      "globals": {
        "setTimeout": true
      },
      "packages": {
        "immer": true
      }
    },
    "@metamask/signature-controller": {
      "globals": {
        "console.info": true
      },
      "packages": {
        "@metamask/base-controller": true,
        "@metamask/controller-utils": true,
        "@metamask/logging-controller": true,
        "@metamask/rpc-errors": true,
        "@metamask/signature-controller>@metamask/message-manager": true,
        "lodash": true,
        "webpack>events": true
      }
    },
    "@metamask/signature-controller>@metamask/message-manager": {
      "packages": {
        "@metamask/base-controller": true,
        "@metamask/controller-utils": true,
        "@metamask/eth-sig-util": true,
<<<<<<< HEAD
        "@metamask/signature-controller>@metamask/controller-utils": true,
=======
        "@metamask/message-manager>jsonschema": true,
>>>>>>> be24e250
        "@metamask/utils": true,
        "browserify>buffer": true,
        "jsonschema": true,
        "uuid": true,
        "webpack>events": true
      }
    },
    "@metamask/smart-transactions-controller": {
      "globals": {
        "URLSearchParams": true,
        "clearInterval": true,
        "console.error": true,
        "console.log": true,
        "fetch": true,
        "setInterval": true
      },
      "packages": {
        "@ethersproject/bytes": true,
        "@metamask/eth-query": true,
        "@metamask/gas-fee-controller>@metamask/polling-controller": true,
        "@metamask/smart-transactions-controller>@ethereumjs/tx": true,
        "@metamask/smart-transactions-controller>@ethereumjs/util": true,
        "@metamask/smart-transactions-controller>@metamask/controller-utils": true,
        "@metamask/smart-transactions-controller>@metamask/transaction-controller": true,
        "@metamask/smart-transactions-controller>bignumber.js": true,
        "browserify>buffer": true,
        "fast-json-patch": true,
        "lodash": true,
        "webpack>events": true
      }
    },
    "@metamask/smart-transactions-controller>@babel/runtime": {
      "globals": {
        "regeneratorRuntime": "write"
      }
    },
    "@metamask/smart-transactions-controller>@ethereumjs/tx": {
      "packages": {
        "@ethereumjs/tx>ethereum-cryptography": true,
        "@metamask/smart-transactions-controller>@ethereumjs/tx>@ethereumjs/common": true,
        "@metamask/smart-transactions-controller>@ethereumjs/tx>@ethereumjs/rlp": true,
        "@metamask/smart-transactions-controller>@ethereumjs/util": true
      }
    },
    "@metamask/smart-transactions-controller>@ethereumjs/tx>@ethereumjs/common": {
      "packages": {
        "@metamask/smart-transactions-controller>@ethereumjs/util": true,
        "webpack>events": true
      }
    },
    "@metamask/smart-transactions-controller>@ethereumjs/tx>@ethereumjs/rlp": {
      "globals": {
        "TextEncoder": true
      }
    },
    "@metamask/smart-transactions-controller>@ethereumjs/util": {
      "globals": {
        "console.warn": true,
        "fetch": true
      },
      "packages": {
        "@ethereumjs/tx>ethereum-cryptography": true,
        "@metamask/smart-transactions-controller>@ethereumjs/util>@ethereumjs/rlp": true,
        "webpack>events": true
      }
    },
    "@metamask/smart-transactions-controller>@ethereumjs/util>@ethereumjs/rlp": {
      "globals": {
        "TextEncoder": true
      }
    },
    "@metamask/smart-transactions-controller>@metamask/base-controller": {
      "globals": {
        "setTimeout": true
      },
      "packages": {
        "immer": true
      }
    },
    "@metamask/smart-transactions-controller>@metamask/controller-utils": {
      "globals": {
        "URL": true,
        "console.error": true,
        "fetch": true,
        "setTimeout": true
      },
      "packages": {
        "@metamask/controller-utils>@spruceid/siwe-parser": true,
        "@metamask/ethjs>@metamask/ethjs-unit": true,
        "@metamask/smart-transactions-controller>@metamask/controller-utils>@ethereumjs/util": true,
        "@metamask/smart-transactions-controller>@metamask/controller-utils>@metamask/utils": true,
        "bn.js": true,
        "browserify>buffer": true,
        "eslint>fast-deep-equal": true,
        "eth-ens-namehash": true
      }
    },
    "@metamask/smart-transactions-controller>@metamask/controller-utils>@ethereumjs/util": {
      "globals": {
        "console.warn": true
      },
      "packages": {
        "@ethereumjs/tx>@ethereumjs/rlp": true,
        "@ethereumjs/tx>@ethereumjs/util>micro-ftch": true,
        "@ethereumjs/tx>ethereum-cryptography": true,
        "browserify>buffer": true,
        "browserify>insert-module-globals>is-buffer": true,
        "webpack>events": true
      }
    },
    "@metamask/smart-transactions-controller>@metamask/controller-utils>@metamask/utils": {
      "globals": {
        "TextDecoder": true,
        "TextEncoder": true
      },
      "packages": {
        "@metamask/rpc-errors>@metamask/utils>@metamask/superstruct": true,
        "@metamask/utils>@scure/base": true,
        "@metamask/utils>pony-cause": true,
        "@noble/hashes": true,
        "browserify>buffer": true,
        "nock>debug": true,
        "semver": true
      }
    },
    "@metamask/smart-transactions-controller>@metamask/controllers>nanoid": {
      "globals": {
        "crypto.getRandomValues": true
      }
    },
    "@metamask/smart-transactions-controller>@metamask/transaction-controller": {
      "globals": {
        "clearTimeout": true,
        "console.error": true,
        "fetch": true,
        "setTimeout": true
      },
      "packages": {
        "@ethereumjs/tx>@ethereumjs/common": true,
        "@ethersproject/abi": true,
        "@ethersproject/contracts": true,
        "@ethersproject/providers": true,
        "@metamask/eth-query": true,
        "@metamask/gas-fee-controller": true,
        "@metamask/metamask-eth-abis": true,
        "@metamask/name-controller>async-mutex": true,
        "@metamask/network-controller": true,
        "@metamask/rpc-errors": true,
        "@metamask/smart-transactions-controller>@metamask/base-controller": true,
        "@metamask/smart-transactions-controller>@metamask/controller-utils": true,
        "@metamask/smart-transactions-controller>@metamask/transaction-controller>@ethereumjs/tx": true,
        "@metamask/smart-transactions-controller>@metamask/transaction-controller>@ethereumjs/util": true,
        "@metamask/smart-transactions-controller>@metamask/transaction-controller>eth-method-registry": true,
        "@metamask/transaction-controller>@metamask/nonce-tracker": true,
        "@metamask/utils": true,
        "bn.js": true,
        "browserify>buffer": true,
        "fast-json-patch": true,
        "lodash": true,
        "uuid": true,
        "webpack>events": true
      }
    },
    "@metamask/smart-transactions-controller>@metamask/transaction-controller>@ethereumjs/tx": {
      "packages": {
        "@ethereumjs/tx>@ethereumjs/common": true,
        "@ethereumjs/tx>@ethereumjs/rlp": true,
        "@ethereumjs/tx>ethereum-cryptography": true,
        "@metamask/smart-transactions-controller>@metamask/transaction-controller>@ethereumjs/util": true,
        "browserify>buffer": true,
        "browserify>insert-module-globals>is-buffer": true
      }
    },
    "@metamask/smart-transactions-controller>@metamask/transaction-controller>@ethereumjs/util": {
      "globals": {
        "console.warn": true
      },
      "packages": {
        "@ethereumjs/tx>@ethereumjs/rlp": true,
        "@ethereumjs/tx>@ethereumjs/util>micro-ftch": true,
        "@ethereumjs/tx>ethereum-cryptography": true,
        "browserify>buffer": true,
        "browserify>insert-module-globals>is-buffer": true,
        "webpack>events": true
      }
    },
    "@metamask/smart-transactions-controller>@metamask/transaction-controller>eth-method-registry": {
      "packages": {
        "@metamask/smart-transactions-controller>@metamask/transaction-controller>eth-method-registry>@metamask/ethjs-contract": true,
        "@metamask/smart-transactions-controller>@metamask/transaction-controller>eth-method-registry>@metamask/ethjs-query": true
      }
    },
    "@metamask/smart-transactions-controller>@metamask/transaction-controller>eth-method-registry>@metamask/ethjs-contract": {
      "packages": {
        "@metamask/ethjs>ethjs-abi": true,
        "@metamask/ethjs>js-sha3": true,
        "@metamask/smart-transactions-controller>@babel/runtime": true,
        "@metamask/smart-transactions-controller>@metamask/transaction-controller>eth-method-registry>@metamask/ethjs-contract>@metamask/ethjs-filter": true,
        "@metamask/smart-transactions-controller>@metamask/transaction-controller>eth-method-registry>@metamask/ethjs-contract>@metamask/ethjs-util": true,
        "promise-to-callback": true
      }
    },
    "@metamask/smart-transactions-controller>@metamask/transaction-controller>eth-method-registry>@metamask/ethjs-contract>@metamask/ethjs-filter": {
      "globals": {
        "clearInterval": true,
        "setInterval": true
      }
    },
    "@metamask/smart-transactions-controller>@metamask/transaction-controller>eth-method-registry>@metamask/ethjs-contract>@metamask/ethjs-util": {
      "packages": {
        "@metamask/ethjs>@metamask/ethjs-util>is-hex-prefixed": true,
        "@metamask/ethjs>@metamask/ethjs-util>strip-hex-prefix": true,
        "browserify>buffer": true
      }
    },
    "@metamask/smart-transactions-controller>@metamask/transaction-controller>eth-method-registry>@metamask/ethjs-query": {
      "globals": {
        "console": true
      },
      "packages": {
        "@metamask/smart-transactions-controller>@metamask/transaction-controller>eth-method-registry>@metamask/ethjs-query>@metamask/ethjs-format": true,
        "@metamask/smart-transactions-controller>@metamask/transaction-controller>eth-method-registry>@metamask/ethjs-query>@metamask/ethjs-rpc": true,
        "promise-to-callback": true
      }
    },
    "@metamask/smart-transactions-controller>@metamask/transaction-controller>eth-method-registry>@metamask/ethjs-query>@metamask/ethjs-format": {
      "packages": {
        "@metamask/ethjs-query>@metamask/ethjs-format>ethjs-schema": true,
        "@metamask/ethjs>@metamask/ethjs-util>strip-hex-prefix": true,
        "@metamask/ethjs>@metamask/number-to-bn": true,
        "@metamask/smart-transactions-controller>@metamask/transaction-controller>eth-method-registry>@metamask/ethjs-contract>@metamask/ethjs-util": true
      }
    },
    "@metamask/smart-transactions-controller>@metamask/transaction-controller>eth-method-registry>@metamask/ethjs-query>@metamask/ethjs-rpc": {
      "packages": {
        "promise-to-callback": true
      }
    },
    "@metamask/smart-transactions-controller>bignumber.js": {
      "globals": {
        "crypto": true,
        "define": true
      }
    },
    "@metamask/snaps-controllers": {
      "globals": {
        "DecompressionStream": true,
        "URL": true,
        "clearTimeout": true,
        "document.getElementById": true,
        "fetch.bind": true,
        "setTimeout": true
      },
      "packages": {
        "@metamask/object-multiplex": true,
        "@metamask/permission-controller": true,
        "@metamask/post-message-stream": true,
        "@metamask/rpc-errors": true,
        "@metamask/snaps-controllers>@metamask/base-controller": true,
        "@metamask/snaps-controllers>@metamask/json-rpc-engine": true,
        "@metamask/snaps-controllers>@metamask/json-rpc-middleware-stream": true,
        "@metamask/snaps-controllers>@xstate/fsm": true,
        "@metamask/snaps-controllers>concat-stream": true,
        "@metamask/snaps-controllers>get-npm-tarball-url": true,
        "@metamask/snaps-controllers>nanoid": true,
        "@metamask/snaps-controllers>readable-web-to-node-stream": true,
        "@metamask/snaps-controllers>tar-stream": true,
        "@metamask/snaps-rpc-methods": true,
        "@metamask/snaps-sdk": true,
        "@metamask/snaps-utils": true,
        "@metamask/snaps-utils>@metamask/snaps-registry": true,
        "@metamask/utils": true,
        "browserify>browserify-zlib": true,
        "eslint>fast-deep-equal": true,
        "readable-stream": true
      }
    },
    "@metamask/snaps-controllers-flask>nanoid": {
      "globals": {
        "crypto.getRandomValues": true
      }
    },
    "@metamask/snaps-controllers>@metamask/base-controller": {
      "globals": {
        "setTimeout": true
      },
      "packages": {
        "immer": true
      }
    },
    "@metamask/snaps-controllers>@metamask/json-rpc-engine": {
      "packages": {
        "@metamask/rpc-errors": true,
        "@metamask/safe-event-emitter": true,
        "@metamask/snaps-controllers>@metamask/json-rpc-engine>@metamask/utils": true
      }
    },
    "@metamask/snaps-controllers>@metamask/json-rpc-engine>@metamask/utils": {
      "globals": {
        "TextDecoder": true,
        "TextEncoder": true
      },
      "packages": {
        "@metamask/rpc-errors>@metamask/utils>@metamask/superstruct": true,
        "@metamask/utils>@scure/base": true,
        "@metamask/utils>pony-cause": true,
        "@noble/hashes": true,
        "browserify>buffer": true,
        "nock>debug": true,
        "semver": true
      }
    },
    "@metamask/snaps-controllers>@metamask/json-rpc-middleware-stream": {
      "globals": {
        "console.warn": true,
        "setTimeout": true
      },
      "packages": {
        "@metamask/safe-event-emitter": true,
        "readable-stream": true
      }
    },
    "@metamask/snaps-controllers>concat-stream": {
      "packages": {
        "browserify>buffer": true,
        "browserify>concat-stream>typedarray": true,
        "pumpify>inherits": true,
        "readable-stream": true,
        "terser>source-map-support>buffer-from": true
      }
    },
    "@metamask/snaps-controllers>nanoid": {
      "globals": {
        "crypto.getRandomValues": true
      }
    },
    "@metamask/snaps-controllers>readable-web-to-node-stream": {
      "packages": {
        "readable-stream": true
      }
    },
    "@metamask/snaps-controllers>tar-stream": {
      "packages": {
        "@metamask/snaps-controllers>tar-stream>b4a": true,
        "@metamask/snaps-controllers>tar-stream>fast-fifo": true,
        "@metamask/snaps-controllers>tar-stream>streamx": true,
        "browserify>browser-resolve": true
      }
    },
    "@metamask/snaps-controllers>tar-stream>b4a": {
      "globals": {
        "TextDecoder": true,
        "TextEncoder": true
      }
    },
    "@metamask/snaps-controllers>tar-stream>streamx": {
      "packages": {
        "@metamask/snaps-controllers>tar-stream>fast-fifo": true,
        "@metamask/snaps-controllers>tar-stream>streamx>queue-tick": true,
        "webpack>events": true
      }
    },
    "@metamask/snaps-controllers>tar-stream>streamx>queue-tick": {
      "globals": {
        "queueMicrotask": true
      }
    },
    "@metamask/snaps-execution-environments": {
      "globals": {
        "document.getElementById": true
      },
      "packages": {
        "@metamask/post-message-stream": true,
        "@metamask/snaps-utils": true,
        "@metamask/utils": true
      }
    },
    "@metamask/snaps-rpc-methods": {
      "packages": {
        "@metamask/permission-controller": true,
        "@metamask/rpc-errors": true,
        "@metamask/snaps-sdk": true,
        "@metamask/snaps-sdk>@metamask/key-tree": true,
        "@metamask/snaps-utils": true,
        "@metamask/utils": true,
        "@noble/hashes": true,
        "superstruct": true
      }
    },
    "@metamask/snaps-sdk": {
      "globals": {
        "fetch": true
      },
      "packages": {
        "@metamask/rpc-errors": true,
        "@metamask/utils": true,
        "superstruct": true
      }
    },
    "@metamask/snaps-sdk>@metamask/key-tree": {
      "packages": {
        "@metamask/message-signing-snap>@noble/curves": true,
        "@metamask/scure-bip39": true,
        "@metamask/utils": true,
        "@metamask/utils>@scure/base": true,
        "@noble/hashes": true
      }
    },
    "@metamask/snaps-utils": {
      "globals": {
        "File": true,
        "FileReader": true,
        "TextDecoder": true,
        "TextEncoder": true,
        "URL": true,
        "console.error": true,
        "console.log": true,
        "console.warn": true,
        "crypto": true,
        "document.body.appendChild": true,
        "document.createElement": true,
        "fetch": true
      },
      "packages": {
        "@metamask/permission-controller": true,
        "@metamask/rpc-errors": true,
        "@metamask/snaps-sdk": true,
        "@metamask/snaps-sdk>@metamask/key-tree": true,
        "@metamask/snaps-utils>@metamask/slip44": true,
        "@metamask/snaps-utils>cron-parser": true,
        "@metamask/snaps-utils>fast-json-stable-stringify": true,
        "@metamask/snaps-utils>fast-xml-parser": true,
        "@metamask/snaps-utils>marked": true,
        "@metamask/snaps-utils>rfdc": true,
        "@metamask/snaps-utils>validate-npm-package-name": true,
        "@metamask/utils": true,
        "@metamask/utils>@scure/base": true,
        "@noble/hashes": true,
        "chalk": true,
        "semver": true,
        "superstruct": true
      }
    },
    "@metamask/snaps-utils>@metamask/snaps-registry": {
      "packages": {
        "@metamask/message-signing-snap>@noble/curves": true,
        "@metamask/utils": true,
        "@noble/hashes": true,
        "superstruct": true
      }
    },
    "@metamask/snaps-utils>cron-parser": {
      "packages": {
        "browserify>browser-resolve": true,
        "luxon": true
      }
    },
    "@metamask/snaps-utils>fast-xml-parser": {
      "globals": {
        "entityName": true,
        "val": true
      },
      "packages": {
        "@metamask/snaps-utils>fast-xml-parser>strnum": true
      }
    },
    "@metamask/snaps-utils>marked": {
      "globals": {
        "console.error": true,
        "console.warn": true,
        "define": true
      }
    },
    "@metamask/snaps-utils>rfdc": {
      "packages": {
        "browserify>buffer": true
      }
    },
    "@metamask/snaps-utils>validate-npm-package-name": {
      "packages": {
        "@metamask/snaps-utils>validate-npm-package-name>builtins": true
      }
    },
    "@metamask/snaps-utils>validate-npm-package-name>builtins": {
      "packages": {
        "browserify>process": true,
        "semver": true
      }
    },
    "@metamask/test-bundler>@ethersproject/networks": {
      "packages": {
        "@ethersproject/abi>@ethersproject/logger": true
      }
    },
    "@metamask/transaction-controller": {
      "globals": {
        "clearTimeout": true,
        "console.error": true,
        "fetch": true,
        "setTimeout": true
      },
      "packages": {
        "@ethereumjs/tx": true,
        "@ethereumjs/tx>@ethereumjs/common": true,
        "@ethereumjs/tx>@ethereumjs/util": true,
        "@ethersproject/abi": true,
        "@ethersproject/contracts": true,
        "@ethersproject/providers": true,
        "@metamask/eth-query": true,
        "@metamask/gas-fee-controller": true,
        "@metamask/metamask-eth-abis": true,
        "@metamask/name-controller>async-mutex": true,
        "@metamask/network-controller": true,
        "@metamask/rpc-errors": true,
        "@metamask/transaction-controller>@metamask/base-controller": true,
        "@metamask/transaction-controller>@metamask/controller-utils": true,
        "@metamask/transaction-controller>@metamask/nonce-tracker": true,
        "@metamask/utils": true,
        "bn.js": true,
        "browserify>buffer": true,
        "eth-method-registry": true,
        "fast-json-patch": true,
        "lodash": true,
        "uuid": true,
        "webpack>events": true
      }
    },
    "@metamask/transaction-controller>@metamask/base-controller": {
      "globals": {
        "setTimeout": true
      },
      "packages": {
        "immer": true
      }
    },
    "@metamask/transaction-controller>@metamask/controller-utils": {
      "globals": {
        "URL": true,
        "console.error": true,
        "fetch": true,
        "setTimeout": true
      },
      "packages": {
        "@ethereumjs/tx>@ethereumjs/util": true,
        "@metamask/controller-utils>@spruceid/siwe-parser": true,
        "@metamask/ethjs>@metamask/ethjs-unit": true,
        "@metamask/transaction-controller>@metamask/controller-utils>@metamask/utils": true,
        "bn.js": true,
        "browserify>buffer": true,
        "eslint>fast-deep-equal": true,
        "eth-ens-namehash": true
      }
    },
    "@metamask/transaction-controller>@metamask/controller-utils>@metamask/utils": {
      "globals": {
        "TextDecoder": true,
        "TextEncoder": true
      },
      "packages": {
        "@metamask/rpc-errors>@metamask/utils>@metamask/superstruct": true,
        "@metamask/utils>@scure/base": true,
        "@metamask/utils>pony-cause": true,
        "@noble/hashes": true,
        "browserify>buffer": true,
        "nock>debug": true,
        "semver": true
      }
    },
    "@metamask/transaction-controller>@metamask/nonce-tracker": {
      "packages": {
        "@ethersproject/providers": true,
        "@metamask/transaction-controller>@metamask/nonce-tracker>async-mutex": true,
        "browserify>assert": true
      }
    },
    "@metamask/transaction-controller>@metamask/nonce-tracker>async-mutex": {
      "globals": {
        "clearTimeout": true,
        "setTimeout": true
      },
      "packages": {
        "@trezor/connect-web>tslib": true
      }
    },
    "@metamask/user-operation-controller": {
      "globals": {
        "fetch": true
      },
      "packages": {
        "@metamask/eth-query": true,
        "@metamask/gas-fee-controller": true,
        "@metamask/gas-fee-controller>@metamask/polling-controller": true,
        "@metamask/rpc-errors": true,
        "@metamask/transaction-controller": true,
        "@metamask/user-operation-controller>@metamask/base-controller": true,
        "@metamask/user-operation-controller>@metamask/controller-utils": true,
        "@metamask/utils": true,
        "bn.js": true,
        "lodash": true,
        "superstruct": true,
        "uuid": true,
        "webpack>events": true
      }
    },
    "@metamask/user-operation-controller>@metamask/base-controller": {
      "globals": {
        "setTimeout": true
      },
      "packages": {
        "immer": true
      }
    },
    "@metamask/user-operation-controller>@metamask/controller-utils": {
      "globals": {
        "URL": true,
        "console.error": true,
        "fetch": true,
        "setTimeout": true
      },
      "packages": {
        "@ethereumjs/tx>@ethereumjs/util": true,
        "@metamask/controller-utils>@spruceid/siwe-parser": true,
        "@metamask/ethjs>@metamask/ethjs-unit": true,
        "@metamask/user-operation-controller>@metamask/controller-utils>@metamask/utils": true,
        "bn.js": true,
        "browserify>buffer": true,
        "eslint>fast-deep-equal": true,
        "eth-ens-namehash": true
      }
    },
    "@metamask/user-operation-controller>@metamask/controller-utils>@metamask/utils": {
      "globals": {
        "TextDecoder": true,
        "TextEncoder": true
      },
      "packages": {
        "@metamask/rpc-errors>@metamask/utils>@metamask/superstruct": true,
        "@metamask/utils>@scure/base": true,
        "@metamask/utils>pony-cause": true,
        "@noble/hashes": true,
        "browserify>buffer": true,
        "nock>debug": true,
        "semver": true
      }
    },
    "@metamask/utils": {
      "globals": {
        "TextDecoder": true,
        "TextEncoder": true
      },
      "packages": {
        "@metamask/utils>@scure/base": true,
        "@metamask/utils>pony-cause": true,
        "@noble/hashes": true,
        "browserify>buffer": true,
        "nock>debug": true,
        "semver": true,
        "superstruct": true
      }
    },
    "@metamask/utils>@scure/base": {
      "globals": {
        "TextDecoder": true,
        "TextEncoder": true
      }
    },
    "@ngraveio/bc-ur": {
      "packages": {
        "@ngraveio/bc-ur>@keystonehq/alias-sampling": true,
        "@ngraveio/bc-ur>bignumber.js": true,
        "@ngraveio/bc-ur>cbor-sync": true,
        "@ngraveio/bc-ur>crc": true,
        "@ngraveio/bc-ur>jsbi": true,
        "addons-linter>sha.js": true,
        "browserify>assert": true,
        "browserify>buffer": true
      }
    },
    "@ngraveio/bc-ur>assert>object-is": {
      "packages": {
        "string.prototype.matchall>call-bind": true,
        "string.prototype.matchall>define-properties": true
      }
    },
    "@ngraveio/bc-ur>bignumber.js": {
      "globals": {
        "crypto": true,
        "define": true
      }
    },
    "@ngraveio/bc-ur>cbor-sync": {
      "globals": {
        "define": true
      },
      "packages": {
        "browserify>buffer": true
      }
    },
    "@ngraveio/bc-ur>crc": {
      "packages": {
        "browserify>buffer": true
      }
    },
    "@ngraveio/bc-ur>jsbi": {
      "globals": {
        "define": true
      }
    },
    "@noble/ciphers": {
      "globals": {
        "TextDecoder": true,
        "TextEncoder": true,
        "crypto": true
      }
    },
    "@noble/hashes": {
      "globals": {
        "TextEncoder": true,
        "crypto": true
      }
    },
    "@popperjs/core": {
      "globals": {
        "Element": true,
        "HTMLElement": true,
        "ShadowRoot": true,
        "console.error": true,
        "console.warn": true,
        "document": true,
        "navigator.userAgent": true
      }
    },
    "@reduxjs/toolkit": {
      "globals": {
        "AbortController": true,
        "__REDUX_DEVTOOLS_EXTENSION_COMPOSE__": true,
        "__REDUX_DEVTOOLS_EXTENSION__": true,
        "console": true,
        "queueMicrotask": true,
        "requestAnimationFrame": true,
        "setTimeout": true
      },
      "packages": {
        "@reduxjs/toolkit>reselect": true,
        "browserify>process": true,
        "immer": true,
        "redux": true,
        "redux-thunk": true
      }
    },
    "@segment/loosely-validate-event": {
      "packages": {
        "@segment/loosely-validate-event>component-type": true,
        "@segment/loosely-validate-event>join-component": true,
        "browserify>assert": true,
        "browserify>buffer": true
      }
    },
    "@sentry/browser": {
      "globals": {
        "PerformanceObserver.supportedEntryTypes.includes": true,
        "Request": true,
        "URL": true,
        "XMLHttpRequest.prototype": true,
        "__SENTRY_DEBUG__": true,
        "__SENTRY_RELEASE__": true,
        "addEventListener": true,
        "console.error": true,
        "indexedDB.open": true,
        "performance.timeOrigin": true,
        "setTimeout": true
      },
      "packages": {
        "@sentry/browser>@sentry-internal/browser-utils": true,
        "@sentry/browser>@sentry-internal/feedback": true,
        "@sentry/browser>@sentry-internal/replay": true,
        "@sentry/browser>@sentry-internal/replay-canvas": true,
        "@sentry/browser>@sentry/core": true,
        "@sentry/utils": true
      }
    },
    "@sentry/browser>@sentry-internal/browser-utils": {
      "globals": {
        "PerformanceEventTiming.prototype": true,
        "PerformanceObserver": true,
        "XMLHttpRequest.prototype": true,
        "__SENTRY_DEBUG__": true,
        "addEventListener": true,
        "clearTimeout": true,
        "performance": true,
        "removeEventListener": true,
        "setTimeout": true
      },
      "packages": {
        "@sentry/browser>@sentry/core": true,
        "@sentry/utils": true
      }
    },
    "@sentry/browser>@sentry-internal/feedback": {
      "globals": {
        "FormData": true,
        "HTMLFormElement": true,
        "__SENTRY_DEBUG__": true,
        "cancelAnimationFrame": true,
        "clearTimeout": true,
        "document.createElement": true,
        "document.createElementNS": true,
        "document.createTextNode": true,
        "isSecureContext": true,
        "requestAnimationFrame": true,
        "setTimeout": true
      },
      "packages": {
        "@sentry/browser>@sentry/core": true,
        "@sentry/utils": true
      }
    },
    "@sentry/browser>@sentry-internal/replay": {
      "globals": {
        "Blob": true,
        "CSSConditionRule": true,
        "CSSGroupingRule": true,
        "CSSMediaRule": true,
        "CSSRule": true,
        "CSSSupportsRule": true,
        "Document": true,
        "DragEvent": true,
        "Element": true,
        "FormData": true,
        "HTMLElement": true,
        "HTMLFormElement": true,
        "Headers": true,
        "MouseEvent": true,
        "MutationObserver": true,
        "Node.DOCUMENT_FRAGMENT_NODE": true,
        "Node.prototype.contains": true,
        "PointerEvent": true,
        "TextEncoder": true,
        "URL": true,
        "URLSearchParams": true,
        "Worker": true,
        "__RRWEB_EXCLUDE_IFRAME__": true,
        "__RRWEB_EXCLUDE_SHADOW_DOM__": true,
        "__SENTRY_DEBUG__": true,
        "__SENTRY_EXCLUDE_REPLAY_WORKER__": true,
        "__rrMutationObserver": true,
        "addEventListener": true,
        "clearTimeout": true,
        "console.debug": true,
        "console.error": true,
        "console.warn": true,
        "customElements.get": true,
        "document": true,
        "innerHeight": true,
        "innerWidth": true,
        "location.href": true,
        "location.origin": true,
        "parent": true
      },
      "packages": {
        "@sentry/browser>@sentry-internal/browser-utils": true,
        "@sentry/browser>@sentry/core": true,
        "@sentry/utils": true
      }
    },
    "@sentry/browser>@sentry-internal/replay-canvas": {
      "globals": {
        "Blob": true,
        "HTMLCanvasElement": true,
        "HTMLImageElement": true,
        "ImageData": true,
        "URL.createObjectURL": true,
        "WeakRef": true,
        "Worker": true,
        "cancelAnimationFrame": true,
        "console.error": true,
        "createImageBitmap": true,
        "document": true
      },
      "packages": {
        "@sentry/browser>@sentry/core": true,
        "@sentry/utils": true
      }
    },
    "@sentry/browser>@sentry/core": {
      "globals": {
        "Headers": true,
        "Request": true,
        "URL": true,
        "__SENTRY_DEBUG__": true,
        "__SENTRY_TRACING__": true,
        "clearInterval": true,
        "clearTimeout": true,
        "console.log": true,
        "console.warn": true,
        "setInterval": true,
        "setTimeout": true
      },
      "packages": {
        "@sentry/utils": true
      }
    },
    "@sentry/utils": {
      "globals": {
        "CustomEvent": true,
        "DOMError": true,
        "DOMException": true,
        "EdgeRuntime": true,
        "Element": true,
        "ErrorEvent": true,
        "Event": true,
        "HTMLElement": true,
        "Headers": true,
        "Request": true,
        "Response": true,
        "TextDecoder": true,
        "TextEncoder": true,
        "URL": true,
        "__SENTRY_BROWSER_BUNDLE__": true,
        "__SENTRY_DEBUG__": true,
        "clearTimeout": true,
        "console.error": true,
        "document": true,
        "setInterval": true,
        "setTimeout": true
      },
      "packages": {
        "browserify>process": true
      }
    },
    "@storybook/addon-docs>remark-external-links>mdast-util-definitions": {
      "packages": {
        "react-markdown>unist-util-visit": true
      }
    },
    "@storybook/addon-knobs>qs": {
      "packages": {
        "string.prototype.matchall>side-channel": true
      }
    },
    "@trezor/connect-web": {
      "globals": {
        "URLSearchParams": true,
        "__TREZOR_CONNECT_SRC": true,
        "addEventListener": true,
        "btoa": true,
        "chrome": true,
        "clearInterval": true,
        "clearTimeout": true,
        "console.warn": true,
        "document.body": true,
        "document.createElement": true,
        "document.createTextNode": true,
        "document.getElementById": true,
        "document.querySelectorAll": true,
        "location": true,
        "navigator": true,
        "open": true,
        "origin": true,
        "removeEventListener": true,
        "setInterval": true,
        "setTimeout": true
      },
      "packages": {
        "@trezor/connect-web>@trezor/connect": true,
        "@trezor/connect-web>@trezor/connect-common": true,
        "@trezor/connect-web>@trezor/utils": true,
        "@trezor/connect-web>tslib": true,
        "webpack>events": true
      }
    },
    "@trezor/connect-web>@trezor/connect": {
      "packages": {
        "@trezor/connect-web>@trezor/connect>@trezor/protobuf": true,
        "@trezor/connect-web>@trezor/connect>@trezor/schema-utils": true,
        "@trezor/connect-web>@trezor/connect>@trezor/transport": true,
        "@trezor/connect-web>@trezor/utils": true,
        "@trezor/connect-web>tslib": true
      }
    },
    "@trezor/connect-web>@trezor/connect-common": {
      "globals": {
        "console.warn": true,
        "localStorage.getItem": true,
        "localStorage.setItem": true,
        "navigator": true,
        "setTimeout": true,
        "window": true
      },
      "packages": {
        "@trezor/connect-web>@trezor/connect-common>@trezor/env-utils": true,
        "@trezor/connect-web>@trezor/utils": true,
        "@trezor/connect-web>tslib": true
      }
    },
    "@trezor/connect-web>@trezor/connect-common>@trezor/env-utils": {
      "globals": {
        "innerHeight": true,
        "innerWidth": true,
        "location.hostname": true,
        "location.origin": true,
        "navigator.languages": true,
        "navigator.platform": true,
        "navigator.userAgent": true,
        "screen.height": true,
        "screen.width": true
      },
      "packages": {
        "@trezor/connect-web>@trezor/connect-common>@trezor/env-utils>ua-parser-js": true,
        "@trezor/connect-web>tslib": true,
        "browserify>process": true
      }
    },
    "@trezor/connect-web>@trezor/connect-common>@trezor/env-utils>ua-parser-js": {
      "globals": {
        "define": true
      }
    },
    "@trezor/connect-web>@trezor/connect>@trezor/protobuf": {
      "packages": {
        "@trezor/connect-web>@trezor/connect>@trezor/schema-utils": true,
        "@trezor/connect-web>tslib": true,
        "browserify>buffer": true,
        "firebase>@firebase/firestore>@grpc/proto-loader>protobufjs": true
      }
    },
    "@trezor/connect-web>@trezor/connect>@trezor/schema-utils": {
      "globals": {
        "console.warn": true
      },
      "packages": {
        "@trezor/connect-web>@trezor/connect>@trezor/schema-utils>@sinclair/typebox": true,
        "browserify>buffer": true,
        "ts-mixer": true
      }
    },
    "@trezor/connect-web>@trezor/utils": {
      "globals": {
        "AbortController": true,
        "Intl.NumberFormat": true,
        "clearTimeout": true,
        "console.error": true,
        "console.info": true,
        "console.log": true,
        "console.warn": true,
        "setTimeout": true
      },
      "packages": {
        "@trezor/connect-web>tslib": true,
        "browserify>buffer": true,
        "webpack>events": true
      }
    },
    "@trezor/connect-web>tslib": {
      "globals": {
        "SuppressedError": true,
        "define": true
      }
    },
    "@zxing/browser": {
      "globals": {
        "HTMLElement": true,
        "HTMLImageElement": true,
        "HTMLVideoElement": true,
        "clearTimeout": true,
        "console.error": true,
        "console.warn": true,
        "document": true,
        "navigator": true,
        "setTimeout": true
      },
      "packages": {
        "@zxing/library": true
      }
    },
    "@zxing/library": {
      "globals": {
        "HTMLImageElement": true,
        "HTMLVideoElement": true,
        "TextDecoder": true,
        "TextEncoder": true,
        "URL.createObjectURL": true,
        "btoa": true,
        "console.log": true,
        "console.warn": true,
        "document": true,
        "navigator": true,
        "setTimeout": true
      },
      "packages": {
        "@zxing/library>ts-custom-error": true
      }
    },
    "addons-linter>sha.js": {
      "packages": {
        "koa>content-disposition>safe-buffer": true,
        "pumpify>inherits": true
      }
    },
    "await-semaphore": {
      "packages": {
        "browserify>process": true,
        "browserify>timers-browserify": true
      }
    },
    "base32-encode": {
      "packages": {
        "base32-encode>to-data-view": true
      }
    },
    "bignumber.js": {
      "globals": {
        "crypto": true,
        "define": true
      }
    },
    "blo": {
      "globals": {
        "btoa": true
      }
    },
    "bn.js": {
      "globals": {
        "Buffer": true
      },
      "packages": {
        "browserify>browser-resolve": true
      }
    },
    "bowser": {
      "globals": {
        "define": true
      }
    },
    "browserify>assert": {
      "globals": {
        "Buffer": true
      },
      "packages": {
        "browserify>assert>util": true,
        "react>object-assign": true
      }
    },
    "browserify>assert>util": {
      "globals": {
        "console.error": true,
        "console.log": true,
        "console.trace": true,
        "process": true
      },
      "packages": {
        "browserify>assert>util>inherits": true,
        "browserify>process": true
      }
    },
    "browserify>browserify-zlib": {
      "packages": {
        "browserify>assert": true,
        "browserify>browserify-zlib>pako": true,
        "browserify>buffer": true,
        "browserify>process": true,
        "browserify>util": true,
        "stream-browserify": true
      }
    },
    "browserify>buffer": {
      "globals": {
        "console": true
      },
      "packages": {
        "base64-js": true,
        "browserify>buffer>ieee754": true
      }
    },
    "browserify>crypto-browserify": {
      "packages": {
        "browserify>crypto-browserify>browserify-cipher": true,
        "browserify>crypto-browserify>browserify-sign": true,
        "browserify>crypto-browserify>create-ecdh": true,
        "browserify>crypto-browserify>create-hmac": true,
        "browserify>crypto-browserify>diffie-hellman": true,
        "browserify>crypto-browserify>pbkdf2": true,
        "browserify>crypto-browserify>public-encrypt": true,
        "browserify>crypto-browserify>randomfill": true,
        "ethereumjs-util>create-hash": true,
        "mocha>serialize-javascript>randombytes": true
      }
    },
    "browserify>crypto-browserify>browserify-cipher": {
      "packages": {
        "browserify>crypto-browserify>browserify-cipher>browserify-des": true,
        "browserify>crypto-browserify>browserify-cipher>evp_bytestokey": true,
        "ethereumjs-util>ethereum-cryptography>browserify-aes": true
      }
    },
    "browserify>crypto-browserify>browserify-cipher>browserify-des": {
      "packages": {
        "browserify>buffer": true,
        "browserify>crypto-browserify>browserify-cipher>browserify-des>des.js": true,
        "ethereumjs-util>create-hash>cipher-base": true,
        "pumpify>inherits": true
      }
    },
    "browserify>crypto-browserify>browserify-cipher>browserify-des>des.js": {
      "packages": {
        "@metamask/ppom-validator>elliptic>minimalistic-assert": true,
        "pumpify>inherits": true
      }
    },
    "browserify>crypto-browserify>browserify-cipher>evp_bytestokey": {
      "packages": {
        "ethereumjs-util>create-hash>md5.js": true,
        "koa>content-disposition>safe-buffer": true
      }
    },
    "browserify>crypto-browserify>browserify-sign": {
      "packages": {
        "@metamask/ppom-validator>elliptic": true,
        "bn.js": true,
        "browserify>buffer": true,
        "browserify>crypto-browserify>create-hmac": true,
        "browserify>crypto-browserify>public-encrypt>browserify-rsa": true,
        "browserify>crypto-browserify>public-encrypt>parse-asn1": true,
        "ethereumjs-util>create-hash": true,
        "pumpify>inherits": true,
        "stream-browserify": true
      }
    },
    "browserify>crypto-browserify>create-ecdh": {
      "packages": {
        "@metamask/ppom-validator>elliptic": true,
        "bn.js": true,
        "browserify>buffer": true
      }
    },
    "browserify>crypto-browserify>create-hmac": {
      "packages": {
        "addons-linter>sha.js": true,
        "ethereumjs-util>create-hash": true,
        "ethereumjs-util>create-hash>cipher-base": true,
        "ethereumjs-util>create-hash>ripemd160": true,
        "koa>content-disposition>safe-buffer": true,
        "pumpify>inherits": true
      }
    },
    "browserify>crypto-browserify>diffie-hellman": {
      "packages": {
        "bn.js": true,
        "browserify>buffer": true,
        "browserify>crypto-browserify>diffie-hellman>miller-rabin": true,
        "mocha>serialize-javascript>randombytes": true
      }
    },
    "browserify>crypto-browserify>diffie-hellman>miller-rabin": {
      "packages": {
        "@metamask/ppom-validator>elliptic>brorand": true,
        "bn.js": true
      }
    },
    "browserify>crypto-browserify>pbkdf2": {
      "globals": {
        "crypto": true,
        "process": true,
        "queueMicrotask": true,
        "setImmediate": true,
        "setTimeout": true
      },
      "packages": {
        "addons-linter>sha.js": true,
        "browserify>process": true,
        "ethereumjs-util>create-hash": true,
        "ethereumjs-util>create-hash>ripemd160": true,
        "koa>content-disposition>safe-buffer": true
      }
    },
    "browserify>crypto-browserify>public-encrypt": {
      "packages": {
        "bn.js": true,
        "browserify>buffer": true,
        "browserify>crypto-browserify>public-encrypt>browserify-rsa": true,
        "browserify>crypto-browserify>public-encrypt>parse-asn1": true,
        "ethereumjs-util>create-hash": true,
        "mocha>serialize-javascript>randombytes": true
      }
    },
    "browserify>crypto-browserify>public-encrypt>browserify-rsa": {
      "packages": {
        "bn.js": true,
        "browserify>buffer": true,
        "mocha>serialize-javascript>randombytes": true
      }
    },
    "browserify>crypto-browserify>public-encrypt>parse-asn1": {
      "packages": {
        "browserify>buffer": true,
        "browserify>crypto-browserify>browserify-cipher>evp_bytestokey": true,
        "browserify>crypto-browserify>pbkdf2": true,
        "browserify>crypto-browserify>public-encrypt>parse-asn1>asn1.js": true,
        "ethereumjs-util>ethereum-cryptography>browserify-aes": true
      }
    },
    "browserify>crypto-browserify>public-encrypt>parse-asn1>asn1.js": {
      "packages": {
        "@metamask/ppom-validator>elliptic>minimalistic-assert": true,
        "bn.js": true,
        "browserify>buffer": true,
        "browserify>vm-browserify": true,
        "pumpify>inherits": true
      }
    },
    "browserify>crypto-browserify>randomfill": {
      "globals": {
        "crypto": true,
        "msCrypto": true
      },
      "packages": {
        "browserify>process": true,
        "koa>content-disposition>safe-buffer": true,
        "mocha>serialize-javascript>randombytes": true
      }
    },
    "browserify>https-browserify": {
      "packages": {
        "browserify>stream-http": true,
        "browserify>url": true
      }
    },
    "browserify>path-browserify": {
      "packages": {
        "browserify>process": true
      }
    },
    "browserify>process": {
      "globals": {
        "clearTimeout": true,
        "setTimeout": true
      }
    },
    "browserify>punycode": {
      "globals": {
        "define": true
      }
    },
    "browserify>stream-http": {
      "globals": {
        "AbortController": true,
        "Blob": true,
        "MSStreamReader": true,
        "ReadableStream": true,
        "WritableStream": true,
        "XDomainRequest": true,
        "XMLHttpRequest": true,
        "clearTimeout": true,
        "fetch": true,
        "location.protocol.search": true,
        "setTimeout": true
      },
      "packages": {
        "browserify>buffer": true,
        "browserify>process": true,
        "browserify>stream-http>builtin-status-codes": true,
        "browserify>url": true,
        "pumpify>inherits": true,
        "readable-stream": true,
        "watchify>xtend": true
      }
    },
    "browserify>string_decoder": {
      "packages": {
        "koa>content-disposition>safe-buffer": true
      }
    },
    "browserify>timers-browserify": {
      "globals": {
        "clearInterval": true,
        "clearTimeout": true,
        "setInterval": true,
        "setTimeout": true
      },
      "packages": {
        "browserify>process": true
      }
    },
    "browserify>url": {
      "packages": {
        "@storybook/addon-knobs>qs": true,
        "browserify>punycode": true
      }
    },
    "browserify>util": {
      "globals": {
        "console.error": true,
        "console.log": true,
        "console.trace": true
      },
      "packages": {
        "browserify>process": true,
        "browserify>util>is-arguments": true,
        "browserify>util>is-typed-array": true,
        "browserify>util>which-typed-array": true,
        "koa>is-generator-function": true,
        "pumpify>inherits": true
      }
    },
    "browserify>util>is-arguments": {
      "packages": {
        "koa>is-generator-function>has-tostringtag": true,
        "string.prototype.matchall>call-bind": true
      }
    },
    "browserify>util>is-typed-array": {
      "packages": {
        "browserify>util>is-typed-array>for-each": true,
        "koa>is-generator-function>has-tostringtag": true,
        "string.prototype.matchall>call-bind": true,
        "string.prototype.matchall>es-abstract>available-typed-arrays": true,
        "string.prototype.matchall>es-abstract>gopd": true
      }
    },
    "browserify>util>is-typed-array>for-each": {
      "packages": {
        "string.prototype.matchall>es-abstract>is-callable": true
      }
    },
    "browserify>util>which-typed-array": {
      "packages": {
        "browserify>util>is-typed-array": true,
        "browserify>util>is-typed-array>for-each": true,
        "koa>is-generator-function>has-tostringtag": true,
        "string.prototype.matchall>call-bind": true,
        "string.prototype.matchall>es-abstract>available-typed-arrays": true,
        "string.prototype.matchall>es-abstract>gopd": true
      }
    },
    "browserify>vm-browserify": {
      "globals": {
        "document.body.appendChild": true,
        "document.body.removeChild": true,
        "document.createElement": true
      }
    },
    "chalk": {
      "packages": {
        "chalk>ansi-styles": true,
        "chalk>supports-color": true
      }
    },
    "chalk>ansi-styles": {
      "packages": {
        "chalk>ansi-styles>color-convert": true
      }
    },
    "chalk>ansi-styles>color-convert": {
      "packages": {
        "jest-canvas-mock>moo-color>color-name": true
      }
    },
    "chart.js": {
      "globals": {
        "Intl.NumberFormat": true,
        "MutationObserver": true,
        "OffscreenCanvas": true,
        "Path2D": true,
        "ResizeObserver": true,
        "addEventListener": true,
        "clearTimeout": true,
        "console.error": true,
        "console.warn": true,
        "devicePixelRatio": true,
        "document": true,
        "removeEventListener": true,
        "requestAnimationFrame": true,
        "setTimeout": true
      },
      "packages": {
        "chart.js>@kurkle/color": true
      }
    },
    "chart.js>@kurkle/color": {
      "globals": {
        "define": true
      }
    },
    "classnames": {
      "globals": {
        "classNames": "write",
        "define": true
      }
    },
    "copy-to-clipboard": {
      "globals": {
        "clipboardData": true,
        "console.error": true,
        "console.warn": true,
        "document.body.appendChild": true,
        "document.body.removeChild": true,
        "document.createElement": true,
        "document.createRange": true,
        "document.execCommand": true,
        "document.getSelection": true,
        "navigator.userAgent": true,
        "prompt": true
      },
      "packages": {
        "copy-to-clipboard>toggle-selection": true
      }
    },
    "copy-to-clipboard>toggle-selection": {
      "globals": {
        "document.activeElement": true,
        "document.getSelection": true
      }
    },
    "currency-formatter": {
      "packages": {
        "currency-formatter>accounting": true,
        "currency-formatter>locale-currency": true,
        "react>object-assign": true
      }
    },
    "currency-formatter>accounting": {
      "globals": {
        "define": true
      }
    },
    "currency-formatter>locale-currency": {
      "globals": {
        "countryCode": true
      }
    },
    "debounce-stream": {
      "packages": {
        "debounce-stream>debounce": true,
        "debounce-stream>duplexer": true,
        "debounce-stream>through": true
      }
    },
    "debounce-stream>debounce": {
      "globals": {
        "clearTimeout": true,
        "setTimeout": true
      }
    },
    "debounce-stream>duplexer": {
      "packages": {
        "stream-browserify": true
      }
    },
    "debounce-stream>through": {
      "packages": {
        "browserify>process": true,
        "stream-browserify": true
      }
    },
    "depcheck>@vue/compiler-sfc>postcss>nanoid": {
      "globals": {
        "crypto.getRandomValues": true
      }
    },
    "depcheck>is-core-module>hasown": {
      "packages": {
        "browserify>has>function-bind": true
      }
    },
    "dependency-tree>precinct>detective-postcss>postcss>nanoid": {
      "globals": {
        "crypto.getRandomValues": true
      }
    },
    "eslint-plugin-react>array-includes>is-string": {
      "packages": {
        "koa>is-generator-function>has-tostringtag": true
      }
    },
    "eslint>optionator>fast-levenshtein": {
      "globals": {
        "Intl": true,
        "Levenshtein": "write",
        "console.log": true,
        "define": true,
        "importScripts": true,
        "postMessage": true
      }
    },
    "eth-ens-namehash": {
      "globals": {
        "name": "write"
      },
      "packages": {
        "@metamask/ethjs>js-sha3": true,
        "browserify>buffer": true,
        "eth-ens-namehash>idna-uts46-hx": true
      }
    },
    "eth-ens-namehash>idna-uts46-hx": {
      "globals": {
        "define": true
      },
      "packages": {
        "browserify>punycode": true
      }
    },
    "eth-keyring-controller>@metamask/browser-passworder": {
      "globals": {
        "crypto": true
      }
    },
    "eth-lattice-keyring": {
      "globals": {
        "addEventListener": true,
        "browser": true,
        "clearInterval": true,
        "fetch": true,
        "open": true,
        "setInterval": true
      },
      "packages": {
        "@ethereumjs/tx>@ethereumjs/util": true,
        "bn.js": true,
        "browserify>buffer": true,
        "browserify>crypto-browserify": true,
        "eth-lattice-keyring>@ethereumjs/tx": true,
        "eth-lattice-keyring>gridplus-sdk": true,
        "eth-lattice-keyring>rlp": true,
        "webpack>events": true
      }
    },
    "eth-lattice-keyring>@ethereumjs/tx": {
      "packages": {
        "@ethereumjs/tx>@ethereumjs/common": true,
        "@ethereumjs/tx>@ethereumjs/rlp": true,
        "@ethereumjs/tx>@ethereumjs/util": true,
        "@ethersproject/providers": true,
        "browserify>buffer": true,
        "browserify>insert-module-globals>is-buffer": true,
        "eth-lattice-keyring>@ethereumjs/tx>@chainsafe/ssz": true,
        "eth-lattice-keyring>@ethereumjs/tx>ethereum-cryptography": true
      }
    },
    "eth-lattice-keyring>@ethereumjs/tx>@chainsafe/ssz": {
      "packages": {
        "browserify": true,
        "browserify>buffer": true,
        "eth-lattice-keyring>@ethereumjs/tx>@chainsafe/ssz>@chainsafe/persistent-merkle-tree": true,
        "eth-lattice-keyring>@ethereumjs/tx>@chainsafe/ssz>case": true
      }
    },
    "eth-lattice-keyring>@ethereumjs/tx>@chainsafe/ssz>@chainsafe/persistent-merkle-tree": {
      "globals": {
        "WeakRef": true
      },
      "packages": {
        "browserify": true
      }
    },
    "eth-lattice-keyring>@ethereumjs/tx>ethereum-cryptography": {
      "globals": {
        "TextDecoder": true,
        "crypto": true
      },
      "packages": {
        "eth-lattice-keyring>@ethereumjs/tx>ethereum-cryptography>@noble/hashes": true
      }
    },
    "eth-lattice-keyring>@ethereumjs/tx>ethereum-cryptography>@noble/hashes": {
      "globals": {
        "TextEncoder": true,
        "crypto": true
      }
    },
    "eth-lattice-keyring>gridplus-sdk": {
      "globals": {
        "AbortController": true,
        "Request": true,
        "URL": true,
        "__values": true,
        "caches": true,
        "clearTimeout": true,
        "console.error": true,
        "console.log": true,
        "console.warn": true,
        "fetch": true,
        "setTimeout": true
      },
      "packages": {
        "@ethereumjs/tx>@ethereumjs/common>crc-32": true,
        "@ethersproject/abi": true,
        "@metamask/ethjs>js-sha3": true,
        "@metamask/keyring-api>bech32": true,
        "@metamask/ppom-validator>elliptic": true,
        "bn.js": true,
        "browserify>buffer": true,
        "eth-lattice-keyring>gridplus-sdk>@ethereumjs/common": true,
        "eth-lattice-keyring>gridplus-sdk>@ethereumjs/tx": true,
        "eth-lattice-keyring>gridplus-sdk>aes-js": true,
        "eth-lattice-keyring>gridplus-sdk>bignumber.js": true,
        "eth-lattice-keyring>gridplus-sdk>bitwise": true,
        "eth-lattice-keyring>gridplus-sdk>borc": true,
        "eth-lattice-keyring>gridplus-sdk>eth-eip712-util-browser": true,
        "eth-lattice-keyring>gridplus-sdk>rlp": true,
        "eth-lattice-keyring>gridplus-sdk>secp256k1": true,
        "eth-lattice-keyring>gridplus-sdk>uuid": true,
        "ethereumjs-util>ethereum-cryptography>bs58check": true,
        "ethereumjs-util>ethereum-cryptography>hash.js": true,
        "lodash": true
      }
    },
    "eth-lattice-keyring>gridplus-sdk>@ethereumjs/common": {
      "packages": {
        "@ethereumjs/tx>@ethereumjs/common>crc-32": true,
        "@ethereumjs/tx>@ethereumjs/util": true,
        "browserify>buffer": true,
        "webpack>events": true
      }
    },
    "eth-lattice-keyring>gridplus-sdk>@ethereumjs/tx": {
      "packages": {
        "@ethereumjs/tx>@ethereumjs/rlp": true,
        "@ethereumjs/tx>@ethereumjs/util": true,
        "@ethersproject/providers": true,
        "browserify>buffer": true,
        "browserify>insert-module-globals>is-buffer": true,
        "eth-lattice-keyring>@ethereumjs/tx>@chainsafe/ssz": true,
        "eth-lattice-keyring>gridplus-sdk>@ethereumjs/tx>@ethereumjs/common": true,
        "eth-lattice-keyring>gridplus-sdk>@ethereumjs/tx>ethereum-cryptography": true
      }
    },
    "eth-lattice-keyring>gridplus-sdk>@ethereumjs/tx>@ethereumjs/common": {
      "packages": {
        "@ethereumjs/tx>@ethereumjs/common>crc-32": true,
        "@ethereumjs/tx>@ethereumjs/util": true,
        "browserify>buffer": true,
        "webpack>events": true
      }
    },
    "eth-lattice-keyring>gridplus-sdk>@ethereumjs/tx>ethereum-cryptography": {
      "globals": {
        "TextDecoder": true,
        "crypto": true
      },
      "packages": {
        "eth-lattice-keyring>gridplus-sdk>@ethereumjs/tx>ethereum-cryptography>@noble/hashes": true
      }
    },
    "eth-lattice-keyring>gridplus-sdk>@ethereumjs/tx>ethereum-cryptography>@noble/hashes": {
      "globals": {
        "TextEncoder": true,
        "crypto": true
      }
    },
    "eth-lattice-keyring>gridplus-sdk>aes-js": {
      "globals": {
        "define": true
      }
    },
    "eth-lattice-keyring>gridplus-sdk>bignumber.js": {
      "globals": {
        "crypto": true,
        "define": true
      }
    },
    "eth-lattice-keyring>gridplus-sdk>bitwise": {
      "packages": {
        "browserify>buffer": true
      }
    },
    "eth-lattice-keyring>gridplus-sdk>borc": {
      "globals": {
        "console": true
      },
      "packages": {
        "browserify>buffer": true,
        "browserify>buffer>ieee754": true,
        "eth-lattice-keyring>gridplus-sdk>borc>bignumber.js": true,
        "eth-lattice-keyring>gridplus-sdk>borc>iso-url": true
      }
    },
    "eth-lattice-keyring>gridplus-sdk>borc>bignumber.js": {
      "globals": {
        "crypto": true,
        "define": true
      }
    },
    "eth-lattice-keyring>gridplus-sdk>borc>iso-url": {
      "globals": {
        "URL": true,
        "URLSearchParams": true,
        "location": true
      }
    },
    "eth-lattice-keyring>gridplus-sdk>eth-eip712-util-browser": {
      "globals": {
        "intToBuffer": true
      },
      "packages": {
        "@metamask/ethjs>js-sha3": true,
        "bn.js": true,
        "ganache>abstract-level>buffer": true
      }
    },
    "eth-lattice-keyring>gridplus-sdk>rlp": {
      "globals": {
        "TextEncoder": true
      }
    },
    "eth-lattice-keyring>gridplus-sdk>secp256k1": {
      "packages": {
        "@metamask/ppom-validator>elliptic": true
      }
    },
    "eth-lattice-keyring>gridplus-sdk>uuid": {
      "globals": {
        "crypto": true
      }
    },
    "eth-lattice-keyring>rlp": {
      "globals": {
        "TextEncoder": true
      }
    },
    "eth-method-registry": {
      "packages": {
        "@metamask/ethjs-contract": true,
        "@metamask/ethjs-query": true
      }
    },
    "eth-rpc-errors": {
      "packages": {
        "eth-rpc-errors>fast-safe-stringify": true
      }
    },
    "ethereumjs-util": {
      "packages": {
        "bn.js": true,
        "browserify>assert": true,
        "browserify>buffer": true,
        "browserify>insert-module-globals>is-buffer": true,
        "ethereumjs-util>create-hash": true,
        "ethereumjs-util>ethereum-cryptography": true,
        "ethereumjs-util>rlp": true
      }
    },
    "ethereumjs-util>create-hash": {
      "packages": {
        "addons-linter>sha.js": true,
        "ethereumjs-util>create-hash>cipher-base": true,
        "ethereumjs-util>create-hash>md5.js": true,
        "ethereumjs-util>create-hash>ripemd160": true,
        "pumpify>inherits": true
      }
    },
    "ethereumjs-util>create-hash>cipher-base": {
      "packages": {
        "browserify>string_decoder": true,
        "koa>content-disposition>safe-buffer": true,
        "pumpify>inherits": true,
        "stream-browserify": true
      }
    },
    "ethereumjs-util>create-hash>md5.js": {
      "packages": {
        "ethereumjs-util>create-hash>md5.js>hash-base": true,
        "koa>content-disposition>safe-buffer": true,
        "pumpify>inherits": true
      }
    },
    "ethereumjs-util>create-hash>md5.js>hash-base": {
      "packages": {
        "koa>content-disposition>safe-buffer": true,
        "pumpify>inherits": true,
        "readable-stream": true
      }
    },
    "ethereumjs-util>create-hash>ripemd160": {
      "packages": {
        "browserify>buffer": true,
        "ethereumjs-util>create-hash>md5.js>hash-base": true,
        "pumpify>inherits": true
      }
    },
    "ethereumjs-util>ethereum-cryptography": {
      "packages": {
        "browserify>buffer": true,
        "ganache>keccak": true,
        "ganache>secp256k1": true,
        "mocha>serialize-javascript>randombytes": true
      }
    },
    "ethereumjs-util>ethereum-cryptography>browserify-aes": {
      "packages": {
        "browserify>buffer": true,
        "browserify>crypto-browserify>browserify-cipher>evp_bytestokey": true,
        "ethereumjs-util>create-hash>cipher-base": true,
        "ethereumjs-util>ethereum-cryptography>browserify-aes>buffer-xor": true,
        "koa>content-disposition>safe-buffer": true,
        "pumpify>inherits": true
      }
    },
    "ethereumjs-util>ethereum-cryptography>browserify-aes>buffer-xor": {
      "packages": {
        "browserify>buffer": true
      }
    },
    "ethereumjs-util>ethereum-cryptography>bs58check": {
      "packages": {
        "ethereumjs-util>create-hash": true,
        "ethereumjs-util>ethereum-cryptography>bs58check>bs58": true,
        "koa>content-disposition>safe-buffer": true
      }
    },
    "ethereumjs-util>ethereum-cryptography>bs58check>bs58": {
      "packages": {
        "@ensdomains/content-hash>multihashes>multibase>base-x": true
      }
    },
    "ethereumjs-util>ethereum-cryptography>hash.js": {
      "packages": {
        "@metamask/ppom-validator>elliptic>minimalistic-assert": true,
        "pumpify>inherits": true
      }
    },
    "ethereumjs-util>ethereum-cryptography>scrypt-js": {
      "globals": {
        "define": true,
        "setTimeout": true
      },
      "packages": {
        "browserify>timers-browserify": true
      }
    },
    "ethereumjs-util>rlp": {
      "packages": {
        "bn.js": true,
        "browserify>buffer": true
      }
    },
    "ethereumjs-wallet>randombytes": {
      "globals": {
        "crypto.getRandomValues": true
      }
    },
    "extension-port-stream": {
      "packages": {
        "browserify>buffer": true,
        "extension-port-stream>readable-stream": true
      }
    },
    "extension-port-stream>readable-stream": {
      "globals": {
        "AbortController": true,
        "AggregateError": true,
        "Blob": true
      },
      "packages": {
        "browserify>buffer": true,
        "browserify>process": true,
        "browserify>string_decoder": true,
        "extension-port-stream>readable-stream>abort-controller": true,
        "webpack>events": true
      }
    },
    "extension-port-stream>readable-stream>abort-controller": {
      "globals": {
        "AbortController": true
      }
    },
    "fast-json-patch": {
      "globals": {
        "addEventListener": true,
        "clearTimeout": true,
        "removeEventListener": true,
        "setTimeout": true
      }
    },
    "firebase": {
      "packages": {
        "firebase>@firebase/app": true,
        "firebase>@firebase/messaging": true
      }
    },
    "firebase>@firebase/app": {
      "globals": {
        "FinalizationRegistry": true,
        "console.warn": true
      },
      "packages": {
        "firebase>@firebase/app>@firebase/component": true,
        "firebase>@firebase/app>@firebase/logger": true,
        "firebase>@firebase/app>idb": true,
        "firebase>@firebase/util": true
      }
    },
    "firebase>@firebase/app>@firebase/component": {
      "packages": {
        "firebase>@firebase/util": true
      }
    },
    "firebase>@firebase/app>@firebase/logger": {
      "globals": {
        "console": true
      },
      "packages": {
        "@trezor/connect-web>tslib": true
      }
    },
    "firebase>@firebase/app>idb": {
      "globals": {
        "DOMException": true,
        "IDBCursor": true,
        "IDBDatabase": true,
        "IDBIndex": true,
        "IDBObjectStore": true,
        "IDBRequest": true,
        "IDBTransaction": true,
        "indexedDB.deleteDatabase": true,
        "indexedDB.open": true
      }
    },
    "firebase>@firebase/firestore>@grpc/proto-loader>protobufjs": {
      "globals": {
        "process": true,
        "setTimeout": true
      },
      "packages": {
        "firebase>@firebase/firestore>@grpc/proto-loader>protobufjs>@protobufjs/aspromise": true,
        "firebase>@firebase/firestore>@grpc/proto-loader>protobufjs>@protobufjs/base64": true,
        "firebase>@firebase/firestore>@grpc/proto-loader>protobufjs>@protobufjs/codegen": true,
        "firebase>@firebase/firestore>@grpc/proto-loader>protobufjs>@protobufjs/eventemitter": true,
        "firebase>@firebase/firestore>@grpc/proto-loader>protobufjs>@protobufjs/fetch": true,
        "firebase>@firebase/firestore>@grpc/proto-loader>protobufjs>@protobufjs/float": true,
        "firebase>@firebase/firestore>@grpc/proto-loader>protobufjs>@protobufjs/inquire": true,
        "firebase>@firebase/firestore>@grpc/proto-loader>protobufjs>@protobufjs/path": true,
        "firebase>@firebase/firestore>@grpc/proto-loader>protobufjs>@protobufjs/pool": true,
        "firebase>@firebase/firestore>@grpc/proto-loader>protobufjs>@protobufjs/utf8": true
      }
    },
    "firebase>@firebase/firestore>@grpc/proto-loader>protobufjs>@protobufjs/codegen": {
      "globals": {
        "console.log": true
      }
    },
    "firebase>@firebase/firestore>@grpc/proto-loader>protobufjs>@protobufjs/fetch": {
      "globals": {
        "XMLHttpRequest": true
      },
      "packages": {
        "firebase>@firebase/firestore>@grpc/proto-loader>protobufjs>@protobufjs/aspromise": true,
        "firebase>@firebase/firestore>@grpc/proto-loader>protobufjs>@protobufjs/inquire": true
      }
    },
    "firebase>@firebase/installations": {
      "globals": {
        "BroadcastChannel": true,
        "Headers": true,
        "btoa": true,
        "console.error": true,
        "crypto": true,
        "fetch": true,
        "msCrypto": true,
        "navigator.onLine": true,
        "setTimeout": true
      },
      "packages": {
        "firebase>@firebase/app": true,
        "firebase>@firebase/app>@firebase/component": true,
        "firebase>@firebase/app>idb": true,
        "firebase>@firebase/util": true
      }
    },
    "firebase>@firebase/messaging": {
      "globals": {
        "Headers": true,
        "Notification.maxActions": true,
        "Notification.permission": true,
        "Notification.requestPermission": true,
        "PushSubscription.prototype.hasOwnProperty": true,
        "ServiceWorkerRegistration": true,
        "URL": true,
        "addEventListener": true,
        "atob": true,
        "btoa": true,
        "clients.matchAll": true,
        "clients.openWindow": true,
        "console.warn": true,
        "document": true,
        "fetch": true,
        "indexedDB": true,
        "location.href": true,
        "location.origin": true,
        "navigator": true,
        "origin.replace": true,
        "registration.showNotification": true,
        "setTimeout": true
      },
      "packages": {
        "@trezor/connect-web>tslib": true,
        "firebase>@firebase/app": true,
        "firebase>@firebase/app>@firebase/component": true,
        "firebase>@firebase/app>idb": true,
        "firebase>@firebase/installations": true,
        "firebase>@firebase/util": true
      }
    },
    "firebase>@firebase/util": {
      "globals": {
        "atob": true,
        "browser": true,
        "btoa": true,
        "chrome": true,
        "console": true,
        "document": true,
        "indexedDB": true,
        "navigator": true,
        "process": true,
        "self": true,
        "setTimeout": true
      },
      "packages": {
        "browserify>process": true
      }
    },
    "fuse.js": {
      "globals": {
        "console": true,
        "define": true
      }
    },
    "ganache>abstract-level>buffer": {
      "globals": {
        "console": true
      },
      "packages": {
        "base64-js": true,
        "browserify>buffer>ieee754": true
      }
    },
    "ganache>keccak": {
      "packages": {
        "browserify>buffer": true,
        "readable-stream": true
      }
    },
    "ganache>secp256k1": {
      "packages": {
        "@metamask/ppom-validator>elliptic": true
      }
    },
    "gulp>vinyl-fs>object.assign": {
      "packages": {
        "@lavamoat/lavapack>json-stable-stringify>object-keys": true,
        "string.prototype.matchall>call-bind": true,
        "string.prototype.matchall>define-properties": true,
        "string.prototype.matchall>has-symbols": true
      }
    },
    "he": {
      "globals": {
        "define": true
      }
    },
    "json-rpc-engine": {
      "packages": {
        "eth-rpc-errors": true,
        "json-rpc-engine>@metamask/safe-event-emitter": true
      }
    },
    "json-rpc-engine>@metamask/safe-event-emitter": {
      "globals": {
        "setTimeout": true
      },
      "packages": {
        "webpack>events": true
      }
    },
    "json-rpc-middleware-stream": {
      "globals": {
        "console.warn": true,
        "setTimeout": true
      },
      "packages": {
        "@metamask/safe-event-emitter": true,
        "readable-stream": true
      }
    },
    "jsonschema": {
      "packages": {
        "browserify>url": true
      }
    },
    "koa>content-disposition>safe-buffer": {
      "packages": {
        "browserify>buffer": true
      }
    },
    "koa>is-generator-function": {
      "packages": {
        "koa>is-generator-function>has-tostringtag": true
      }
    },
    "koa>is-generator-function>has-tostringtag": {
      "packages": {
        "string.prototype.matchall>has-symbols": true
      }
    },
    "localforage": {
      "globals": {
        "Blob": true,
        "BlobBuilder": true,
        "FileReader": true,
        "IDBKeyRange": true,
        "MSBlobBuilder": true,
        "MozBlobBuilder": true,
        "OIndexedDB": true,
        "WebKitBlobBuilder": true,
        "atob": true,
        "btoa": true,
        "console.error": true,
        "console.info": true,
        "console.warn": true,
        "define": true,
        "fetch": true,
        "indexedDB": true,
        "localStorage": true,
        "mozIndexedDB": true,
        "msIndexedDB": true,
        "navigator.platform": true,
        "navigator.userAgent": true,
        "openDatabase": true,
        "setTimeout": true,
        "webkitIndexedDB": true
      }
    },
    "lodash": {
      "globals": {
        "clearTimeout": true,
        "define": true,
        "setTimeout": true
      }
    },
    "loglevel": {
      "globals": {
        "console": true,
        "define": true,
        "document.cookie": true,
        "localStorage": true,
        "log": "write",
        "navigator": true
      }
    },
    "luxon": {
      "globals": {
        "Intl": true
      }
    },
    "mocha>serialize-javascript>randombytes": {
      "globals": {
        "crypto": true,
        "msCrypto": true
      },
      "packages": {
        "browserify>process": true,
        "koa>content-disposition>safe-buffer": true
      }
    },
    "nanoid": {
      "globals": {
        "crypto": true,
        "msCrypto": true,
        "navigator": true
      }
    },
    "nock>debug": {
      "globals": {
        "console": true,
        "document": true,
        "localStorage": true,
        "navigator": true,
        "process": true
      },
      "packages": {
        "browserify>process": true,
        "nock>debug>ms": true
      }
    },
    "node-fetch": {
      "globals": {
        "Headers": true,
        "Request": true,
        "Response": true,
        "fetch": true
      }
    },
    "promise-to-callback": {
      "packages": {
        "promise-to-callback>is-fn": true,
        "promise-to-callback>set-immediate-shim": true
      }
    },
    "promise-to-callback>set-immediate-shim": {
      "globals": {
        "setTimeout.apply": true
      },
      "packages": {
        "browserify>timers-browserify": true
      }
    },
    "prop-types": {
      "globals": {
        "console": true
      },
      "packages": {
        "prop-types>react-is": true,
        "react>object-assign": true
      }
    },
    "prop-types>react-is": {
      "globals": {
        "console": true
      }
    },
    "qrcode-generator": {
      "globals": {
        "define": true
      }
    },
    "qrcode.react": {
      "globals": {
        "Path2D": true,
        "devicePixelRatio": true
      },
      "packages": {
        "react": true
      }
    },
    "react": {
      "globals": {
        "console": true
      },
      "packages": {
        "prop-types": true,
        "react>object-assign": true
      }
    },
    "react-beautiful-dnd": {
      "globals": {
        "Element.prototype": true,
        "__REDUX_DEVTOOLS_EXTENSION_COMPOSE__": true,
        "addEventListener": true,
        "cancelAnimationFrame": true,
        "clearTimeout": true,
        "console": true,
        "document": true,
        "getComputedStyle": true,
        "pageXOffset": true,
        "pageYOffset": true,
        "removeEventListener": true,
        "requestAnimationFrame": true,
        "scrollBy": true,
        "setTimeout": true
      },
      "packages": {
        "@babel/runtime": true,
        "react": true,
        "react-beautiful-dnd>css-box-model": true,
        "react-beautiful-dnd>memoize-one": true,
        "react-beautiful-dnd>raf-schd": true,
        "react-beautiful-dnd>use-memo-one": true,
        "react-dom": true,
        "react-redux": true,
        "redux": true
      }
    },
    "react-beautiful-dnd>css-box-model": {
      "globals": {
        "getComputedStyle": true,
        "pageXOffset": true,
        "pageYOffset": true
      },
      "packages": {
        "react-router-dom>tiny-invariant": true
      }
    },
    "react-beautiful-dnd>raf-schd": {
      "globals": {
        "cancelAnimationFrame": true,
        "requestAnimationFrame": true
      }
    },
    "react-beautiful-dnd>use-memo-one": {
      "packages": {
        "react": true
      }
    },
    "react-chartjs-2": {
      "globals": {
        "setTimeout": true
      },
      "packages": {
        "chart.js": true,
        "react": true
      }
    },
    "react-devtools": {
      "packages": {
        "react-devtools>react-devtools-core": true
      }
    },
    "react-devtools>react-devtools-core": {
      "globals": {
        "WebSocket": true,
        "setTimeout": true
      }
    },
    "react-dnd-html5-backend": {
      "globals": {
        "addEventListener": true,
        "clearTimeout": true,
        "removeEventListener": true
      }
    },
    "react-dom": {
      "globals": {
        "HTMLIFrameElement": true,
        "MSApp": true,
        "__REACT_DEVTOOLS_GLOBAL_HOOK__": true,
        "addEventListener": true,
        "clearTimeout": true,
        "clipboardData": true,
        "console": true,
        "dispatchEvent": true,
        "document": true,
        "event": "write",
        "jest": true,
        "location.protocol": true,
        "navigator.userAgent.indexOf": true,
        "performance": true,
        "removeEventListener": true,
        "self": true,
        "setTimeout": true,
        "top": true,
        "trustedTypes": true
      },
      "packages": {
        "prop-types": true,
        "react": true,
        "react-dom>scheduler": true,
        "react>object-assign": true
      }
    },
    "react-dom>scheduler": {
      "globals": {
        "MessageChannel": true,
        "cancelAnimationFrame": true,
        "clearTimeout": true,
        "console": true,
        "navigator": true,
        "performance": true,
        "requestAnimationFrame": true,
        "setTimeout": true
      }
    },
    "react-focus-lock": {
      "globals": {
        "addEventListener": true,
        "console.error": true,
        "console.warn": true,
        "document": true,
        "removeEventListener": true,
        "setTimeout": true
      },
      "packages": {
        "@babel/runtime": true,
        "prop-types": true,
        "react": true,
        "react-focus-lock>focus-lock": true,
        "react-focus-lock>react-clientside-effect": true,
        "react-focus-lock>use-callback-ref": true,
        "react-focus-lock>use-sidecar": true
      }
    },
    "react-focus-lock>focus-lock": {
      "globals": {
        "HTMLIFrameElement": true,
        "Node.DOCUMENT_FRAGMENT_NODE": true,
        "Node.DOCUMENT_NODE": true,
        "Node.DOCUMENT_POSITION_CONTAINED_BY": true,
        "Node.DOCUMENT_POSITION_CONTAINS": true,
        "Node.ELEMENT_NODE": true,
        "console.error": true,
        "console.warn": true,
        "document": true,
        "getComputedStyle": true,
        "setTimeout": true
      },
      "packages": {
        "@trezor/connect-web>tslib": true
      }
    },
    "react-focus-lock>react-clientside-effect": {
      "packages": {
        "@babel/runtime": true,
        "react": true
      }
    },
    "react-focus-lock>use-callback-ref": {
      "packages": {
        "react": true
      }
    },
    "react-focus-lock>use-sidecar": {
      "globals": {
        "console.error": true
      },
      "packages": {
        "@trezor/connect-web>tslib": true,
        "react": true,
        "react-focus-lock>use-sidecar>detect-node-es": true
      }
    },
    "react-idle-timer": {
      "globals": {
        "clearTimeout": true,
        "document": true,
        "setTimeout": true
      },
      "packages": {
        "prop-types": true,
        "react": true
      }
    },
    "react-inspector": {
      "globals": {
        "Node": true,
        "chromeDark": true,
        "chromeLight": true
      },
      "packages": {
        "react": true
      }
    },
    "react-markdown": {
      "globals": {
        "console.warn": true
      },
      "packages": {
        "prop-types": true,
        "react": true,
        "react-markdown>comma-separated-tokens": true,
        "react-markdown>property-information": true,
        "react-markdown>react-is": true,
        "react-markdown>remark-parse": true,
        "react-markdown>remark-rehype": true,
        "react-markdown>space-separated-tokens": true,
        "react-markdown>style-to-object": true,
        "react-markdown>unified": true,
        "react-markdown>unist-util-visit": true,
        "react-markdown>vfile": true
      }
    },
    "react-markdown>property-information": {
      "packages": {
        "watchify>xtend": true
      }
    },
    "react-markdown>react-is": {
      "globals": {
        "console": true
      }
    },
    "react-markdown>remark-parse": {
      "packages": {
        "react-markdown>remark-parse>mdast-util-from-markdown": true
      }
    },
    "react-markdown>remark-parse>mdast-util-from-markdown": {
      "packages": {
        "react-markdown>remark-parse>mdast-util-from-markdown>mdast-util-to-string": true,
        "react-markdown>remark-parse>mdast-util-from-markdown>micromark": true,
        "react-markdown>remark-parse>mdast-util-from-markdown>unist-util-stringify-position": true,
        "react-syntax-highlighter>refractor>parse-entities": true
      }
    },
    "react-markdown>remark-parse>mdast-util-from-markdown>micromark": {
      "packages": {
        "react-syntax-highlighter>refractor>parse-entities": true
      }
    },
    "react-markdown>remark-rehype": {
      "packages": {
        "react-markdown>remark-rehype>mdast-util-to-hast": true
      }
    },
    "react-markdown>remark-rehype>mdast-util-to-hast": {
      "globals": {
        "console.warn": true
      },
      "packages": {
        "@storybook/addon-docs>remark-external-links>mdast-util-definitions": true,
        "react-markdown>remark-rehype>mdast-util-to-hast>mdurl": true,
        "react-markdown>remark-rehype>mdast-util-to-hast>unist-builder": true,
        "react-markdown>remark-rehype>mdast-util-to-hast>unist-util-generated": true,
        "react-markdown>remark-rehype>mdast-util-to-hast>unist-util-position": true,
        "react-markdown>unist-util-visit": true
      }
    },
    "react-markdown>style-to-object": {
      "packages": {
        "react-markdown>style-to-object>inline-style-parser": true
      }
    },
    "react-markdown>unified": {
      "packages": {
        "mocha>yargs-unparser>is-plain-obj": true,
        "react-markdown>unified>bail": true,
        "react-markdown>unified>extend": true,
        "react-markdown>unified>is-buffer": true,
        "react-markdown>unified>trough": true,
        "react-markdown>vfile": true
      }
    },
    "react-markdown>unist-util-visit": {
      "packages": {
        "react-markdown>unist-util-visit>unist-util-visit-parents": true
      }
    },
    "react-markdown>unist-util-visit>unist-util-visit-parents": {
      "packages": {
        "react-markdown>unist-util-visit>unist-util-is": true
      }
    },
    "react-markdown>vfile": {
      "packages": {
        "browserify>path-browserify": true,
        "browserify>process": true,
        "react-markdown>vfile>is-buffer": true,
        "react-markdown>vfile>vfile-message": true,
        "vinyl>replace-ext": true
      }
    },
    "react-markdown>vfile>vfile-message": {
      "packages": {
        "react-markdown>vfile>unist-util-stringify-position": true
      }
    },
    "react-popper": {
      "globals": {
        "document": true
      },
      "packages": {
        "@popperjs/core": true,
        "react": true,
        "react-popper>react-fast-compare": true,
        "react-popper>warning": true
      }
    },
    "react-popper>react-fast-compare": {
      "globals": {
        "Element": true,
        "console.warn": true
      }
    },
    "react-popper>warning": {
      "globals": {
        "console": true
      }
    },
    "react-redux": {
      "globals": {
        "console": true,
        "document": true
      },
      "packages": {
        "prop-types": true,
        "react": true,
        "react-dom": true,
        "react-redux>@babel/runtime": true,
        "react-redux>hoist-non-react-statics": true,
        "react-redux>react-is": true
      }
    },
    "react-redux>hoist-non-react-statics": {
      "packages": {
        "prop-types>react-is": true
      }
    },
    "react-redux>react-is": {
      "globals": {
        "console": true
      }
    },
    "react-responsive-carousel": {
      "globals": {
        "HTMLElement": true,
        "addEventListener": true,
        "clearTimeout": true,
        "console.warn": true,
        "document": true,
        "getComputedStyle": true,
        "removeEventListener": true,
        "setTimeout": true
      },
      "packages": {
        "classnames": true,
        "react": true,
        "react-dom": true,
        "react-responsive-carousel>react-easy-swipe": true
      }
    },
    "react-responsive-carousel>react-easy-swipe": {
      "globals": {
        "addEventListener": true,
        "define": true,
        "document.addEventListener": true,
        "document.removeEventListener": true
      },
      "packages": {
        "prop-types": true,
        "react": true
      }
    },
    "react-router-dom": {
      "packages": {
        "prop-types": true,
        "react": true,
        "react-router-dom>history": true,
        "react-router-dom>react-router": true,
        "react-router-dom>tiny-invariant": true,
        "react-router-dom>tiny-warning": true
      }
    },
    "react-router-dom>history": {
      "globals": {
        "addEventListener": true,
        "confirm": true,
        "document": true,
        "history": true,
        "location": true,
        "navigator.userAgent": true,
        "removeEventListener": true
      },
      "packages": {
        "react-router-dom>history>resolve-pathname": true,
        "react-router-dom>history>value-equal": true,
        "react-router-dom>tiny-invariant": true,
        "react-router-dom>tiny-warning": true
      }
    },
    "react-router-dom>react-router": {
      "packages": {
        "prop-types": true,
        "prop-types>react-is": true,
        "react": true,
        "react-redux>hoist-non-react-statics": true,
        "react-router-dom>react-router>history": true,
        "react-router-dom>react-router>mini-create-react-context": true,
        "react-router-dom>tiny-invariant": true,
        "react-router-dom>tiny-warning": true,
        "sinon>nise>path-to-regexp": true
      }
    },
    "react-router-dom>react-router>history": {
      "globals": {
        "addEventListener": true,
        "confirm": true,
        "document": true,
        "history": true,
        "location": true,
        "navigator.userAgent": true,
        "removeEventListener": true
      },
      "packages": {
        "react-router-dom>history>resolve-pathname": true,
        "react-router-dom>history>value-equal": true,
        "react-router-dom>tiny-invariant": true,
        "react-router-dom>tiny-warning": true
      }
    },
    "react-router-dom>react-router>mini-create-react-context": {
      "packages": {
        "@babel/runtime": true,
        "prop-types": true,
        "react": true,
        "react-router-dom>react-router>mini-create-react-context>gud": true,
        "react-router-dom>tiny-warning": true
      }
    },
    "react-router-dom>tiny-warning": {
      "globals": {
        "console": true
      }
    },
    "react-simple-file-input": {
      "globals": {
        "File": true,
        "FileReader": true,
        "console.warn": true
      },
      "packages": {
        "prop-types": true,
        "react": true
      }
    },
    "react-syntax-highlighter>refractor>parse-entities": {
      "globals": {
        "document.createElement": true
      }
    },
    "react-tippy": {
      "globals": {
        "Element": true,
        "MSStream": true,
        "MutationObserver": true,
        "addEventListener": true,
        "clearTimeout": true,
        "console.error": true,
        "console.warn": true,
        "define": true,
        "document": true,
        "getComputedStyle": true,
        "innerHeight": true,
        "innerWidth": true,
        "navigator.maxTouchPoints": true,
        "navigator.msMaxTouchPoints": true,
        "navigator.userAgent": true,
        "performance": true,
        "requestAnimationFrame": true,
        "setTimeout": true
      },
      "packages": {
        "react": true,
        "react-dom": true,
        "react-tippy>popper.js": true
      }
    },
    "react-tippy>popper.js": {
      "globals": {
        "MSInputMethodContext": true,
        "Node.DOCUMENT_POSITION_FOLLOWING": true,
        "cancelAnimationFrame": true,
        "console.warn": true,
        "define": true,
        "devicePixelRatio": true,
        "document": true,
        "getComputedStyle": true,
        "innerHeight": true,
        "innerWidth": true,
        "navigator.userAgent": true,
        "requestAnimationFrame": true,
        "setTimeout": true
      }
    },
    "react-toggle-button": {
      "globals": {
        "clearTimeout": true,
        "console.warn": true,
        "define": true,
        "performance": true,
        "setTimeout": true
      },
      "packages": {
        "react": true
      }
    },
    "readable-stream": {
      "packages": {
        "browserify>browser-resolve": true,
        "browserify>buffer": true,
        "browserify>process": true,
        "browserify>string_decoder": true,
        "pumpify>inherits": true,
        "readable-stream>util-deprecate": true,
        "webpack>events": true
      }
    },
    "readable-stream-2>core-util-is": {
      "packages": {
        "browserify>insert-module-globals>is-buffer": true
      }
    },
    "readable-stream-2>process-nextick-args": {
      "packages": {
        "browserify>process": true
      }
    },
    "readable-stream>util-deprecate": {
      "globals": {
        "console.trace": true,
        "console.warn": true,
        "localStorage": true
      }
    },
    "redux": {
      "globals": {
        "console": true
      },
      "packages": {
        "@babel/runtime": true
      }
    },
    "semver": {
      "globals": {
        "console.error": true
      },
      "packages": {
        "browserify>process": true
      }
    },
    "sinon>nise>path-to-regexp": {
      "packages": {
        "sinon>nise>path-to-regexp>isarray": true
      }
    },
    "stream-browserify": {
      "packages": {
        "pumpify>inherits": true,
        "readable-stream": true,
        "webpack>events": true
      }
    },
    "string.prototype.matchall>call-bind": {
      "packages": {
        "browserify>has>function-bind": true,
        "string.prototype.matchall>call-bind>es-errors": true,
        "string.prototype.matchall>call-bind>set-function-length": true,
        "string.prototype.matchall>get-intrinsic": true
      }
    },
    "string.prototype.matchall>call-bind>set-function-length": {
      "packages": {
        "string.prototype.matchall>call-bind>es-errors": true,
        "string.prototype.matchall>define-properties>define-data-property": true,
        "string.prototype.matchall>es-abstract>gopd": true,
        "string.prototype.matchall>es-abstract>has-property-descriptors": true,
        "string.prototype.matchall>get-intrinsic": true
      }
    },
    "string.prototype.matchall>define-properties": {
      "packages": {
        "@lavamoat/lavapack>json-stable-stringify>object-keys": true,
        "string.prototype.matchall>define-properties>define-data-property": true,
        "string.prototype.matchall>es-abstract>has-property-descriptors": true
      }
    },
    "string.prototype.matchall>define-properties>define-data-property": {
      "packages": {
        "string.prototype.matchall>call-bind>es-errors": true,
        "string.prototype.matchall>es-abstract>gopd": true,
        "string.prototype.matchall>es-abstract>has-property-descriptors": true,
        "string.prototype.matchall>get-intrinsic": true
      }
    },
    "string.prototype.matchall>es-abstract>array-buffer-byte-length": {
      "packages": {
        "string.prototype.matchall>call-bind": true,
        "string.prototype.matchall>es-abstract>is-array-buffer": true
      }
    },
    "string.prototype.matchall>es-abstract>es-to-primitive>is-symbol": {
      "packages": {
        "string.prototype.matchall>has-symbols": true
      }
    },
    "string.prototype.matchall>es-abstract>gopd": {
      "packages": {
        "string.prototype.matchall>get-intrinsic": true
      }
    },
    "string.prototype.matchall>es-abstract>has-property-descriptors": {
      "packages": {
        "string.prototype.matchall>get-intrinsic": true
      }
    },
    "string.prototype.matchall>es-abstract>is-array-buffer": {
      "packages": {
        "browserify>util>is-typed-array": true,
        "string.prototype.matchall>call-bind": true,
        "string.prototype.matchall>get-intrinsic": true
      }
    },
    "string.prototype.matchall>es-abstract>is-callable": {
      "globals": {
        "document": true
      }
    },
    "string.prototype.matchall>es-abstract>is-regex": {
      "packages": {
        "koa>is-generator-function>has-tostringtag": true,
        "string.prototype.matchall>call-bind": true
      }
    },
    "string.prototype.matchall>es-abstract>is-shared-array-buffer": {
      "packages": {
        "string.prototype.matchall>call-bind": true
      }
    },
    "string.prototype.matchall>es-abstract>object-inspect": {
      "globals": {
        "HTMLElement": true,
        "WeakRef": true
      },
      "packages": {
        "browserify>browser-resolve": true
      }
    },
    "string.prototype.matchall>get-intrinsic": {
      "globals": {
        "AggregateError": true,
        "FinalizationRegistry": true,
        "WeakRef": true
      },
      "packages": {
        "browserify>has>function-bind": true,
        "depcheck>is-core-module>hasown": true,
        "string.prototype.matchall>call-bind>es-errors": true,
        "string.prototype.matchall>es-abstract>has-proto": true,
        "string.prototype.matchall>has-symbols": true
      }
    },
    "string.prototype.matchall>internal-slot": {
      "packages": {
        "depcheck>is-core-module>hasown": true,
        "string.prototype.matchall>get-intrinsic": true,
        "string.prototype.matchall>side-channel": true
      }
    },
    "string.prototype.matchall>regexp.prototype.flags": {
      "packages": {
        "string.prototype.matchall>call-bind": true,
        "string.prototype.matchall>define-properties": true,
        "string.prototype.matchall>regexp.prototype.flags>set-function-name": true
      }
    },
    "string.prototype.matchall>regexp.prototype.flags>set-function-name": {
      "packages": {
        "string.prototype.matchall>define-properties>define-data-property": true,
        "string.prototype.matchall>es-abstract>function.prototype.name>functions-have-names": true,
        "string.prototype.matchall>es-abstract>has-property-descriptors": true
      }
    },
    "string.prototype.matchall>side-channel": {
      "packages": {
        "string.prototype.matchall>call-bind": true,
        "string.prototype.matchall>es-abstract>object-inspect": true,
        "string.prototype.matchall>get-intrinsic": true
      }
    },
    "superstruct": {
      "globals": {
        "console.warn": true,
        "define": true
      }
    },
    "terser>source-map-support>buffer-from": {
      "packages": {
        "browserify>buffer": true
      }
    },
    "uuid": {
      "globals": {
        "crypto": true,
        "msCrypto": true
      }
    },
    "vinyl>replace-ext": {
      "packages": {
        "browserify>path-browserify": true
      }
    },
    "web3": {
      "globals": {
        "XMLHttpRequest": true
      }
    },
    "web3-stream-provider": {
      "globals": {
        "setTimeout": true
      },
      "packages": {
        "browserify>util": true,
        "readable-stream": true,
        "web3-stream-provider>uuid": true
      }
    },
    "web3-stream-provider>uuid": {
      "globals": {
        "crypto": true
      }
    },
    "webextension-polyfill": {
      "globals": {
        "browser": true,
        "chrome": true,
        "console.error": true,
        "console.warn": true,
        "define": true
      }
    },
    "webpack>events": {
      "globals": {
        "console": true
      }
    }
  }
}<|MERGE_RESOLUTION|>--- conflicted
+++ resolved
@@ -2020,7 +2020,8 @@
     },
     "@metamask/permission-controller": {
       "globals": {
-        "console.error": true
+        "console.error": true,
+        "console.log": true
       },
       "packages": {
         "@metamask/permission-controller>@metamask/base-controller": true,
@@ -2310,11 +2311,6 @@
         "@metamask/base-controller": true,
         "@metamask/controller-utils": true,
         "@metamask/eth-sig-util": true,
-<<<<<<< HEAD
-        "@metamask/signature-controller>@metamask/controller-utils": true,
-=======
-        "@metamask/message-manager>jsonschema": true,
->>>>>>> be24e250
         "@metamask/utils": true,
         "browserify>buffer": true,
         "jsonschema": true,
