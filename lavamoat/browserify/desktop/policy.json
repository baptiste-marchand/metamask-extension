{
  "resources": {
    "@babel/runtime": {
      "globals": {
        "regeneratorRuntime": "write"
      }
    },
    "@contentful/rich-text-html-renderer": {
      "globals": {
        "SuppressedError": true
      }
    },
    "@ensdomains/content-hash": {
      "globals": {
        "console.warn": true
      },
      "packages": {
        "@ensdomains/content-hash>cids": true,
        "@ensdomains/content-hash>js-base64": true,
        "@ensdomains/content-hash>multicodec": true,
        "@ensdomains/content-hash>multihashes": true,
        "browserify>buffer": true
      }
    },
    "@ensdomains/content-hash>cids": {
      "packages": {
        "@ensdomains/content-hash>cids>multibase": true,
        "@ensdomains/content-hash>cids>multihashes": true,
        "@ensdomains/content-hash>cids>uint8arrays": true,
        "@ensdomains/content-hash>multicodec": true
      }
    },
    "@ensdomains/content-hash>cids>multibase": {
      "globals": {
        "TextDecoder": true,
        "TextEncoder": true
      },
      "packages": {
        "@ensdomains/content-hash>cids>multibase>@multiformats/base-x": true
      }
    },
    "@ensdomains/content-hash>cids>multihashes": {
      "packages": {
        "@ensdomains/content-hash>cids>multibase": true,
        "@ensdomains/content-hash>cids>multihashes>varint": true,
        "@ensdomains/content-hash>cids>uint8arrays": true
      }
    },
    "@ensdomains/content-hash>cids>uint8arrays": {
      "globals": {
        "TextDecoder": true,
        "TextEncoder": true
      },
      "packages": {
        "@ensdomains/content-hash>cids>multibase": true
      }
    },
    "@ensdomains/content-hash>js-base64": {
      "globals": {
        "Base64": "write",
        "TextDecoder": true,
        "TextEncoder": true,
        "atob": true,
        "btoa": true,
        "define": true
      },
      "packages": {
        "browserify>buffer": true
      }
    },
    "@ensdomains/content-hash>multicodec": {
      "packages": {
        "@ensdomains/content-hash>multicodec>uint8arrays": true,
        "sass-embedded>varint": true
      }
    },
    "@ensdomains/content-hash>multicodec>uint8arrays": {
      "globals": {
        "Buffer": true,
        "TextDecoder": true,
        "TextEncoder": true
      },
      "packages": {
        "@metamask/assets-controllers>multiformats": true
      }
    },
    "@ensdomains/content-hash>multihashes": {
      "packages": {
        "@ensdomains/content-hash>multihashes>multibase": true,
        "@ensdomains/content-hash>multihashes>varint": true,
        "@ensdomains/content-hash>multihashes>web-encoding": true,
        "browserify>buffer": true
      }
    },
    "@ensdomains/content-hash>multihashes>multibase": {
      "packages": {
        "@ensdomains/content-hash>multihashes>multibase>base-x": true,
        "@ensdomains/content-hash>multihashes>web-encoding": true,
        "browserify>buffer": true
      }
    },
    "@ensdomains/content-hash>multihashes>multibase>base-x": {
      "packages": {
        "koa>content-disposition>safe-buffer": true
      }
    },
    "@ensdomains/content-hash>multihashes>web-encoding": {
      "globals": {
        "TextDecoder": true,
        "TextEncoder": true
      },
      "packages": {
        "browserify>util": true
      }
    },
    "@ethereumjs/tx": {
      "packages": {
        "@ethereumjs/tx>@ethereumjs/common": true,
        "@ethereumjs/tx>@ethereumjs/rlp": true,
        "@ethereumjs/tx>@ethereumjs/util": true,
        "@ethereumjs/tx>ethereum-cryptography": true,
        "browserify>buffer": true,
        "browserify>insert-module-globals>is-buffer": true
      }
    },
    "@ethereumjs/tx>@ethereumjs/common": {
      "packages": {
        "@ethereumjs/tx>@ethereumjs/common>crc-32": true,
        "@ethereumjs/tx>@ethereumjs/util": true,
        "browserify>buffer": true,
        "webpack>events": true
      }
    },
    "@ethereumjs/tx>@ethereumjs/common>crc-32": {
      "globals": {
        "DO_NOT_EXPORT_CRC": true,
        "define": true
      }
    },
    "@ethereumjs/tx>@ethereumjs/rlp": {
      "globals": {
        "TextEncoder": true
      }
    },
    "@ethereumjs/tx>@ethereumjs/util": {
      "globals": {
        "console.warn": true
      },
      "packages": {
        "@ethereumjs/tx>@ethereumjs/rlp": true,
        "@ethereumjs/tx>@ethereumjs/util>micro-ftch": true,
        "@ethereumjs/tx>ethereum-cryptography": true,
        "browserify>buffer": true,
        "browserify>insert-module-globals>is-buffer": true,
        "webpack>events": true
      }
    },
    "@ethereumjs/tx>@ethereumjs/util>micro-ftch": {
      "globals": {
        "Headers": true,
        "TextDecoder": true,
        "URL": true,
        "btoa": true,
        "fetch": true
      },
      "packages": {
        "browserify>browserify-zlib": true,
        "browserify>buffer": true,
        "browserify>https-browserify": true,
        "browserify>process": true,
        "browserify>stream-http": true,
        "browserify>url": true,
        "browserify>util": true
      }
    },
    "@ethereumjs/tx>ethereum-cryptography": {
      "globals": {
        "TextDecoder": true,
        "crypto": true
      },
      "packages": {
        "@ethereumjs/tx>ethereum-cryptography>@noble/curves": true,
        "@ethereumjs/tx>ethereum-cryptography>@noble/hashes": true,
        "@ethereumjs/tx>ethereum-cryptography>@scure/bip32": true
      }
    },
    "@ethereumjs/tx>ethereum-cryptography>@noble/curves": {
      "globals": {
        "TextEncoder": true
      },
      "packages": {
        "@ethereumjs/tx>ethereum-cryptography>@noble/hashes": true
      }
    },
    "@ethereumjs/tx>ethereum-cryptography>@noble/hashes": {
      "globals": {
        "TextEncoder": true,
        "crypto": true
      }
    },
    "@ethereumjs/tx>ethereum-cryptography>@scure/bip32": {
      "packages": {
        "@ethereumjs/tx>ethereum-cryptography>@scure/bip32>@noble/curves": true,
        "@ethereumjs/tx>ethereum-cryptography>@scure/bip32>@noble/hashes": true,
        "@metamask/utils>@scure/base": true
      }
    },
    "@ethereumjs/tx>ethereum-cryptography>@scure/bip32>@noble/curves": {
      "globals": {
        "TextEncoder": true
      },
      "packages": {
        "@ethereumjs/tx>ethereum-cryptography>@scure/bip32>@noble/hashes": true
      }
    },
    "@ethereumjs/tx>ethereum-cryptography>@scure/bip32>@noble/hashes": {
      "globals": {
        "TextEncoder": true,
        "crypto": true
      }
    },
    "@ethersproject/abi": {
      "globals": {
        "console.log": true
      },
      "packages": {
        "@ethersproject/abi>@ethersproject/address": true,
        "@ethersproject/abi>@ethersproject/bytes": true,
        "@ethersproject/abi>@ethersproject/constants": true,
        "@ethersproject/abi>@ethersproject/hash": true,
        "@ethersproject/abi>@ethersproject/keccak256": true,
        "@ethersproject/abi>@ethersproject/logger": true,
        "@ethersproject/abi>@ethersproject/properties": true,
        "@ethersproject/abi>@ethersproject/strings": true,
        "@ethersproject/bignumber": true
      }
    },
    "@ethersproject/abi>@ethersproject/address": {
      "packages": {
        "@ethersproject/abi>@ethersproject/bytes": true,
        "@ethersproject/abi>@ethersproject/keccak256": true,
        "@ethersproject/abi>@ethersproject/logger": true,
        "@ethersproject/bignumber": true,
        "@ethersproject/providers>@ethersproject/rlp": true
      }
    },
    "@ethersproject/abi>@ethersproject/bytes": {
      "packages": {
        "@ethersproject/abi>@ethersproject/logger": true
      }
    },
    "@ethersproject/abi>@ethersproject/constants": {
      "packages": {
        "@ethersproject/bignumber": true
      }
    },
    "@ethersproject/abi>@ethersproject/hash": {
      "packages": {
        "@ethersproject/abi>@ethersproject/address": true,
        "@ethersproject/abi>@ethersproject/bytes": true,
        "@ethersproject/abi>@ethersproject/keccak256": true,
        "@ethersproject/abi>@ethersproject/logger": true,
        "@ethersproject/abi>@ethersproject/properties": true,
        "@ethersproject/abi>@ethersproject/strings": true,
        "@ethersproject/bignumber": true,
        "@ethersproject/providers>@ethersproject/base64": true
      }
    },
    "@ethersproject/abi>@ethersproject/keccak256": {
      "packages": {
        "@ethersproject/abi>@ethersproject/bytes": true,
        "@metamask/ethjs>js-sha3": true
      }
    },
    "@ethersproject/abi>@ethersproject/logger": {
      "globals": {
        "console": true
      }
    },
    "@ethersproject/abi>@ethersproject/properties": {
      "packages": {
        "@ethersproject/abi>@ethersproject/logger": true
      }
    },
    "@ethersproject/abi>@ethersproject/strings": {
      "packages": {
        "@ethersproject/abi>@ethersproject/bytes": true,
        "@ethersproject/abi>@ethersproject/constants": true,
        "@ethersproject/abi>@ethersproject/logger": true
      }
    },
    "@ethersproject/bignumber": {
      "packages": {
        "@ethersproject/abi>@ethersproject/bytes": true,
        "@ethersproject/abi>@ethersproject/logger": true,
        "bn.js": true
      }
    },
    "@ethersproject/contracts": {
      "globals": {
        "setTimeout": true
      },
      "packages": {
        "@ethersproject/abi": true,
        "@ethersproject/abi>@ethersproject/address": true,
        "@ethersproject/abi>@ethersproject/bytes": true,
        "@ethersproject/abi>@ethersproject/logger": true,
        "@ethersproject/abi>@ethersproject/properties": true,
        "@ethersproject/bignumber": true,
        "@ethersproject/hdnode>@ethersproject/abstract-signer": true,
        "@ethersproject/hdnode>@ethersproject/transactions": true,
        "@metamask/test-bundler>@ethersproject/abstract-provider": true
      }
    },
    "@ethersproject/hdnode": {
      "packages": {
        "@ethersproject/abi>@ethersproject/bytes": true,
        "@ethersproject/abi>@ethersproject/logger": true,
        "@ethersproject/abi>@ethersproject/properties": true,
        "@ethersproject/abi>@ethersproject/strings": true,
        "@ethersproject/bignumber": true,
        "@ethersproject/hdnode>@ethersproject/basex": true,
        "@ethersproject/hdnode>@ethersproject/pbkdf2": true,
        "@ethersproject/hdnode>@ethersproject/sha2": true,
        "@ethersproject/hdnode>@ethersproject/signing-key": true,
        "@ethersproject/hdnode>@ethersproject/transactions": true,
        "@ethersproject/hdnode>@ethersproject/wordlists": true
      }
    },
    "@ethersproject/hdnode>@ethersproject/abstract-signer": {
      "packages": {
        "@ethersproject/abi>@ethersproject/logger": true,
        "@ethersproject/abi>@ethersproject/properties": true
      }
    },
    "@ethersproject/hdnode>@ethersproject/basex": {
      "packages": {
        "@ethersproject/abi>@ethersproject/bytes": true,
        "@ethersproject/abi>@ethersproject/properties": true
      }
    },
    "@ethersproject/hdnode>@ethersproject/pbkdf2": {
      "packages": {
        "@ethersproject/abi>@ethersproject/bytes": true,
        "@ethersproject/hdnode>@ethersproject/sha2": true
      }
    },
    "@ethersproject/hdnode>@ethersproject/sha2": {
      "packages": {
        "@ethersproject/abi>@ethersproject/bytes": true,
        "@ethersproject/abi>@ethersproject/logger": true,
        "ethereumjs-util>ethereum-cryptography>hash.js": true
      }
    },
    "@ethersproject/hdnode>@ethersproject/signing-key": {
      "packages": {
        "@ethersproject/abi>@ethersproject/bytes": true,
        "@ethersproject/abi>@ethersproject/logger": true,
        "@ethersproject/abi>@ethersproject/properties": true,
        "@metamask/ppom-validator>elliptic": true
      }
    },
    "@ethersproject/hdnode>@ethersproject/transactions": {
      "packages": {
        "@ethersproject/abi>@ethersproject/address": true,
        "@ethersproject/abi>@ethersproject/bytes": true,
        "@ethersproject/abi>@ethersproject/constants": true,
        "@ethersproject/abi>@ethersproject/keccak256": true,
        "@ethersproject/abi>@ethersproject/logger": true,
        "@ethersproject/abi>@ethersproject/properties": true,
        "@ethersproject/bignumber": true,
        "@ethersproject/hdnode>@ethersproject/signing-key": true,
        "@ethersproject/providers>@ethersproject/rlp": true
      }
    },
    "@ethersproject/hdnode>@ethersproject/wordlists": {
      "packages": {
        "@ethersproject/abi>@ethersproject/bytes": true,
        "@ethersproject/abi>@ethersproject/hash": true,
        "@ethersproject/abi>@ethersproject/logger": true,
        "@ethersproject/abi>@ethersproject/properties": true,
        "@ethersproject/abi>@ethersproject/strings": true
      }
    },
    "@ethersproject/providers": {
      "globals": {
        "WebSocket": true,
        "clearInterval": true,
        "clearTimeout": true,
        "console.log": true,
        "console.warn": true,
        "setInterval": true,
        "setTimeout": true
      },
      "packages": {
        "@ethersproject/abi>@ethersproject/address": true,
        "@ethersproject/abi>@ethersproject/bytes": true,
        "@ethersproject/abi>@ethersproject/constants": true,
        "@ethersproject/abi>@ethersproject/hash": true,
        "@ethersproject/abi>@ethersproject/logger": true,
        "@ethersproject/abi>@ethersproject/properties": true,
        "@ethersproject/abi>@ethersproject/strings": true,
        "@ethersproject/bignumber": true,
        "@ethersproject/hdnode>@ethersproject/abstract-signer": true,
        "@ethersproject/hdnode>@ethersproject/basex": true,
        "@ethersproject/hdnode>@ethersproject/sha2": true,
        "@ethersproject/hdnode>@ethersproject/transactions": true,
        "@ethersproject/providers>@ethersproject/base64": true,
        "@ethersproject/providers>@ethersproject/random": true,
        "@ethersproject/providers>@ethersproject/web": true,
        "@ethersproject/providers>bech32": true,
        "@metamask/test-bundler>@ethersproject/abstract-provider": true,
        "@metamask/test-bundler>@ethersproject/networks": true
      }
    },
    "@ethersproject/providers>@ethersproject/base64": {
      "globals": {
        "atob": true,
        "btoa": true
      },
      "packages": {
        "@ethersproject/abi>@ethersproject/bytes": true
      }
    },
    "@ethersproject/providers>@ethersproject/random": {
      "globals": {
        "crypto.getRandomValues": true
      },
      "packages": {
        "@ethersproject/abi>@ethersproject/bytes": true,
        "@ethersproject/abi>@ethersproject/logger": true
      }
    },
    "@ethersproject/providers>@ethersproject/rlp": {
      "packages": {
        "@ethersproject/abi>@ethersproject/bytes": true,
        "@ethersproject/abi>@ethersproject/logger": true
      }
    },
    "@ethersproject/providers>@ethersproject/web": {
      "globals": {
        "clearTimeout": true,
        "fetch": true,
        "setTimeout": true
      },
      "packages": {
        "@ethersproject/abi>@ethersproject/bytes": true,
        "@ethersproject/abi>@ethersproject/logger": true,
        "@ethersproject/abi>@ethersproject/properties": true,
        "@ethersproject/abi>@ethersproject/strings": true,
        "@ethersproject/providers>@ethersproject/base64": true
      }
    },
    "@keystonehq/bc-ur-registry-eth": {
      "packages": {
        "@ethereumjs/tx>@ethereumjs/util": true,
        "@keystonehq/bc-ur-registry-eth>@keystonehq/bc-ur-registry": true,
        "@metamask/eth-trezor-keyring>hdkey": true,
        "browserify>buffer": true,
        "uuid": true
      }
    },
    "@keystonehq/bc-ur-registry-eth>@keystonehq/bc-ur-registry": {
      "globals": {
        "define": true
      },
      "packages": {
        "@ngraveio/bc-ur": true,
        "@trezor/connect-web>tslib": true,
        "browserify>buffer": true,
        "ethereumjs-util>ethereum-cryptography>bs58check": true,
        "ganache>abstract-level>buffer": true
      }
    },
    "@keystonehq/metamask-airgapped-keyring": {
      "packages": {
        "@ethereumjs/tx": true,
        "@keystonehq/bc-ur-registry-eth": true,
        "@keystonehq/metamask-airgapped-keyring>@keystonehq/base-eth-keyring": true,
        "@keystonehq/metamask-airgapped-keyring>@metamask/obs-store": true,
        "@keystonehq/metamask-airgapped-keyring>rlp": true,
        "browserify>buffer": true,
        "uuid": true,
        "webpack>events": true
      }
    },
    "@keystonehq/metamask-airgapped-keyring>@keystonehq/base-eth-keyring": {
      "packages": {
        "@ethereumjs/tx": true,
        "@ethereumjs/tx>@ethereumjs/util": true,
        "@keystonehq/bc-ur-registry-eth": true,
        "@metamask/eth-trezor-keyring>hdkey": true,
        "browserify>buffer": true,
        "eth-lattice-keyring>rlp": true,
        "uuid": true
      }
    },
    "@keystonehq/metamask-airgapped-keyring>@metamask/obs-store": {
      "packages": {
        "@keystonehq/metamask-airgapped-keyring>@metamask/obs-store>@metamask/safe-event-emitter": true,
        "@keystonehq/metamask-airgapped-keyring>@metamask/obs-store>through2": true,
        "stream-browserify": true
      }
    },
    "@keystonehq/metamask-airgapped-keyring>@metamask/obs-store>@metamask/safe-event-emitter": {
      "globals": {
        "setTimeout": true
      },
      "packages": {
        "webpack>events": true
      }
    },
    "@keystonehq/metamask-airgapped-keyring>@metamask/obs-store>through2": {
      "packages": {
        "@keystonehq/metamask-airgapped-keyring>@metamask/obs-store>through2>readable-stream": true,
        "browserify>process": true,
        "browserify>util": true,
        "watchify>xtend": true
      }
    },
    "@keystonehq/metamask-airgapped-keyring>@metamask/obs-store>through2>readable-stream": {
      "packages": {
        "@keystonehq/metamask-airgapped-keyring>@metamask/obs-store>through2>readable-stream>isarray": true,
        "@keystonehq/metamask-airgapped-keyring>@metamask/obs-store>through2>readable-stream>safe-buffer": true,
        "@keystonehq/metamask-airgapped-keyring>@metamask/obs-store>through2>readable-stream>string_decoder": true,
        "browserify>browser-resolve": true,
        "browserify>process": true,
        "browserify>timers-browserify": true,
        "pumpify>inherits": true,
        "readable-stream-2>core-util-is": true,
        "readable-stream-2>process-nextick-args": true,
        "readable-stream>util-deprecate": true,
        "webpack>events": true
      }
    },
    "@keystonehq/metamask-airgapped-keyring>@metamask/obs-store>through2>readable-stream>safe-buffer": {
      "packages": {
        "browserify>buffer": true
      }
    },
    "@keystonehq/metamask-airgapped-keyring>@metamask/obs-store>through2>readable-stream>string_decoder": {
      "packages": {
        "@keystonehq/metamask-airgapped-keyring>@metamask/obs-store>through2>readable-stream>safe-buffer": true
      }
    },
    "@keystonehq/metamask-airgapped-keyring>rlp": {
      "packages": {
        "bn.js": true,
        "browserify>buffer": true
      }
    },
    "@lavamoat/lavadome-react": {
      "globals": {
        "Document.prototype": true,
        "DocumentFragment.prototype": true,
        "Element.prototype": true,
        "Node.prototype": true,
        "console.warn": true,
        "document": true
      },
      "packages": {
        "react": true
      }
    },
    "@material-ui/core": {
      "globals": {
        "Image": true,
        "_formatMuiErrorMessage": true,
        "addEventListener": true,
        "clearInterval": true,
        "clearTimeout": true,
        "console.error": true,
        "console.warn": true,
        "document": true,
        "getComputedStyle": true,
        "getSelection": true,
        "innerHeight": true,
        "innerWidth": true,
        "matchMedia": true,
        "navigator": true,
        "performance.now": true,
        "removeEventListener": true,
        "requestAnimationFrame": true,
        "setInterval": true,
        "setTimeout": true
      },
      "packages": {
        "@babel/runtime": true,
        "@material-ui/core>@material-ui/styles": true,
        "@material-ui/core>@material-ui/system": true,
        "@material-ui/core>@material-ui/utils": true,
        "@material-ui/core>clsx": true,
        "@material-ui/core>popper.js": true,
        "@material-ui/core>react-transition-group": true,
        "prop-types": true,
        "prop-types>react-is": true,
        "react": true,
        "react-dom": true,
        "react-redux>hoist-non-react-statics": true
      }
    },
    "@material-ui/core>@material-ui/styles": {
      "globals": {
        "console.error": true,
        "console.warn": true,
        "document.createComment": true,
        "document.head": true
      },
      "packages": {
        "@babel/runtime": true,
        "@material-ui/core>@material-ui/styles>jss": true,
        "@material-ui/core>@material-ui/styles>jss-plugin-camel-case": true,
        "@material-ui/core>@material-ui/styles>jss-plugin-default-unit": true,
        "@material-ui/core>@material-ui/styles>jss-plugin-global": true,
        "@material-ui/core>@material-ui/styles>jss-plugin-nested": true,
        "@material-ui/core>@material-ui/styles>jss-plugin-props-sort": true,
        "@material-ui/core>@material-ui/styles>jss-plugin-rule-value-function": true,
        "@material-ui/core>@material-ui/styles>jss-plugin-vendor-prefixer": true,
        "@material-ui/core>@material-ui/utils": true,
        "@material-ui/core>clsx": true,
        "prop-types": true,
        "react": true,
        "react-redux>hoist-non-react-statics": true
      }
    },
    "@material-ui/core>@material-ui/styles>jss": {
      "globals": {
        "CSS": true,
        "document.createElement": true,
        "document.querySelector": true
      },
      "packages": {
        "@babel/runtime": true,
        "@material-ui/core>@material-ui/styles>jss>is-in-browser": true,
        "react-router-dom>tiny-warning": true
      }
    },
    "@material-ui/core>@material-ui/styles>jss-plugin-camel-case": {
      "packages": {
        "@material-ui/core>@material-ui/styles>jss-plugin-camel-case>hyphenate-style-name": true
      }
    },
    "@material-ui/core>@material-ui/styles>jss-plugin-default-unit": {
      "globals": {
        "CSS": true
      },
      "packages": {
        "@material-ui/core>@material-ui/styles>jss": true
      }
    },
    "@material-ui/core>@material-ui/styles>jss-plugin-global": {
      "packages": {
        "@babel/runtime": true,
        "@material-ui/core>@material-ui/styles>jss": true
      }
    },
    "@material-ui/core>@material-ui/styles>jss-plugin-nested": {
      "packages": {
        "@babel/runtime": true,
        "react-router-dom>tiny-warning": true
      }
    },
    "@material-ui/core>@material-ui/styles>jss-plugin-rule-value-function": {
      "packages": {
        "@material-ui/core>@material-ui/styles>jss": true,
        "react-router-dom>tiny-warning": true
      }
    },
    "@material-ui/core>@material-ui/styles>jss-plugin-vendor-prefixer": {
      "packages": {
        "@material-ui/core>@material-ui/styles>jss": true,
        "@material-ui/core>@material-ui/styles>jss-plugin-vendor-prefixer>css-vendor": true
      }
    },
    "@material-ui/core>@material-ui/styles>jss-plugin-vendor-prefixer>css-vendor": {
      "globals": {
        "document.createElement": true,
        "document.documentElement": true,
        "getComputedStyle": true
      },
      "packages": {
        "@babel/runtime": true,
        "@material-ui/core>@material-ui/styles>jss>is-in-browser": true
      }
    },
    "@material-ui/core>@material-ui/styles>jss>is-in-browser": {
      "globals": {
        "document": true
      }
    },
    "@material-ui/core>@material-ui/system": {
      "globals": {
        "console.error": true
      },
      "packages": {
        "@babel/runtime": true,
        "@material-ui/core>@material-ui/utils": true,
        "prop-types": true
      }
    },
    "@material-ui/core>@material-ui/utils": {
      "packages": {
        "@babel/runtime": true,
        "prop-types": true,
        "prop-types>react-is": true
      }
    },
    "@material-ui/core>popper.js": {
      "globals": {
        "MSInputMethodContext": true,
        "Node.DOCUMENT_POSITION_FOLLOWING": true,
        "cancelAnimationFrame": true,
        "console.warn": true,
        "define": true,
        "devicePixelRatio": true,
        "document": true,
        "getComputedStyle": true,
        "innerHeight": true,
        "innerWidth": true,
        "navigator": true,
        "requestAnimationFrame": true,
        "setTimeout": true
      }
    },
    "@material-ui/core>react-transition-group": {
      "globals": {
        "Element": true,
        "setTimeout": true
      },
      "packages": {
        "@material-ui/core>react-transition-group>dom-helpers": true,
        "prop-types": true,
        "react": true,
        "react-dom": true
      }
    },
    "@material-ui/core>react-transition-group>dom-helpers": {
      "packages": {
        "@babel/runtime": true
      }
    },
    "@metamask/abi-utils": {
      "packages": {
        "@metamask/utils": true,
        "superstruct": true
      }
    },
    "@metamask/accounts-controller": {
      "packages": {
        "@ethereumjs/tx>@ethereumjs/util": true,
        "@ethereumjs/tx>ethereum-cryptography": true,
        "@metamask/accounts-controller>@metamask/base-controller": true,
        "@metamask/eth-snap-keyring": true,
        "@metamask/keyring-api": true,
        "@metamask/keyring-controller": true,
        "@metamask/snaps-utils": true,
        "@metamask/utils": true,
        "uuid": true
      }
    },
    "@metamask/accounts-controller>@metamask/base-controller": {
      "globals": {
        "setTimeout": true
      },
      "packages": {
        "immer": true
      }
    },
    "@metamask/address-book-controller": {
      "packages": {
        "@metamask/address-book-controller>@metamask/base-controller": true,
        "@metamask/address-book-controller>@metamask/controller-utils": true
      }
    },
    "@metamask/address-book-controller>@metamask/base-controller": {
      "globals": {
        "setTimeout": true
      },
      "packages": {
        "immer": true
      }
    },
    "@metamask/address-book-controller>@metamask/controller-utils": {
      "globals": {
        "URL": true,
        "console.error": true,
        "fetch": true,
        "setTimeout": true
      },
      "packages": {
        "@ethereumjs/tx>@ethereumjs/util": true,
        "@metamask/controller-utils>@spruceid/siwe-parser": true,
        "@metamask/ethjs>@metamask/ethjs-unit": true,
        "@metamask/utils": true,
        "bn.js": true,
        "browserify>buffer": true,
        "eslint>fast-deep-equal": true,
        "eth-ens-namehash": true
      }
    },
    "@metamask/announcement-controller": {
      "packages": {
        "@metamask/announcement-controller>@metamask/base-controller": true
      }
    },
    "@metamask/announcement-controller>@metamask/base-controller": {
      "globals": {
        "setTimeout": true
      },
      "packages": {
        "immer": true
      }
    },
    "@metamask/approval-controller": {
      "globals": {
        "console.info": true
      },
      "packages": {
        "@metamask/approval-controller>@metamask/base-controller": true,
        "@metamask/approval-controller>nanoid": true,
        "@metamask/providers>@metamask/rpc-errors": true
      }
    },
    "@metamask/approval-controller>@metamask/base-controller": {
      "globals": {
        "setTimeout": true
      },
      "packages": {
        "immer": true
      }
    },
    "@metamask/approval-controller>nanoid": {
      "globals": {
        "crypto.getRandomValues": true
      }
    },
    "@metamask/assets-controllers": {
      "globals": {
        "AbortController": true,
        "Headers": true,
        "URL": true,
        "URLSearchParams": true,
        "clearInterval": true,
        "clearTimeout": true,
        "console.error": true,
        "console.log": true,
        "setInterval": true,
        "setTimeout": true
      },
      "packages": {
        "@ethereumjs/tx>@ethereumjs/util": true,
        "@ethersproject/abi>@ethersproject/address": true,
        "@ethersproject/contracts": true,
        "@ethersproject/providers": true,
        "@metamask/abi-utils": true,
        "@metamask/assets-controllers>@metamask/base-controller": true,
        "@metamask/assets-controllers>@metamask/polling-controller": true,
        "@metamask/assets-controllers>async-mutex": true,
        "@metamask/assets-controllers>cockatiel": true,
        "@metamask/assets-controllers>multiformats": true,
        "@metamask/contract-metadata": true,
        "@metamask/controller-utils": true,
        "@metamask/eth-query": true,
        "@metamask/metamask-eth-abis": true,
        "@metamask/providers>@metamask/rpc-errors": true,
        "@metamask/utils": true,
        "bn.js": true,
        "lodash": true,
        "single-call-balance-checker-abi": true,
        "uuid": true,
        "webpack>events": true
      }
    },
    "@metamask/assets-controllers>@metamask/base-controller": {
      "globals": {
        "setTimeout": true
      },
      "packages": {
        "immer": true
      }
    },
    "@metamask/assets-controllers>@metamask/polling-controller": {
      "globals": {
        "clearTimeout": true,
        "console.error": true,
        "setTimeout": true
      },
      "packages": {
        "@metamask/assets-controllers>@metamask/polling-controller>@metamask/base-controller": true,
        "@metamask/snaps-utils>fast-json-stable-stringify": true,
        "uuid": true
      }
    },
    "@metamask/assets-controllers>@metamask/polling-controller>@metamask/base-controller": {
      "globals": {
        "setTimeout": true
      },
      "packages": {
        "immer": true
      }
    },
    "@metamask/assets-controllers>async-mutex": {
      "globals": {
        "setTimeout": true
      },
      "packages": {
        "@trezor/connect-web>tslib": true
      }
    },
    "@metamask/assets-controllers>cockatiel": {
      "globals": {
        "AbortController": true,
        "AbortSignal": true,
        "WeakRef": true,
        "clearTimeout": true,
        "performance": true,
        "setTimeout": true
      },
      "packages": {
        "browserify>process": true
      }
    },
    "@metamask/assets-controllers>multiformats": {
      "globals": {
        "TextDecoder": true,
        "TextEncoder": true,
        "console.warn": true,
        "crypto.subtle.digest": true
      }
    },
    "@metamask/base-controller": {
      "globals": {
        "setTimeout": true
      },
      "packages": {
        "immer": true
      }
    },
    "@metamask/browser-passworder": {
      "globals": {
        "CryptoKey": true,
        "btoa": true,
        "crypto.getRandomValues": true,
        "crypto.subtle.decrypt": true,
        "crypto.subtle.deriveKey": true,
        "crypto.subtle.encrypt": true,
        "crypto.subtle.exportKey": true,
        "crypto.subtle.importKey": true
      },
      "packages": {
        "@metamask/utils": true,
        "browserify>buffer": true
      }
    },
    "@metamask/controller-utils": {
      "globals": {
        "URL": true,
        "console.error": true,
        "fetch": true,
        "setTimeout": true
      },
      "packages": {
        "@ethereumjs/tx>@ethereumjs/util": true,
        "@metamask/controller-utils>@spruceid/siwe-parser": true,
        "@metamask/ethjs>@metamask/ethjs-unit": true,
        "@metamask/utils": true,
        "bn.js": true,
        "browserify>buffer": true,
        "eslint>fast-deep-equal": true,
        "eth-ens-namehash": true
      }
    },
    "@metamask/controller-utils>@spruceid/siwe-parser": {
      "globals": {
        "console.error": true,
        "console.log": true
      },
      "packages": {
        "@metamask/controller-utils>@spruceid/siwe-parser>apg-js": true,
        "@noble/hashes": true
      }
    },
    "@metamask/controller-utils>@spruceid/siwe-parser>apg-js": {
      "globals": {
        "mode": true
      },
      "packages": {
        "browserify>buffer": true,
        "browserify>insert-module-globals>is-buffer": true
      }
    },
    "@metamask/controllers>web3": {
      "globals": {
        "XMLHttpRequest": true
      }
    },
    "@metamask/controllers>web3-provider-engine>cross-fetch>node-fetch": {
      "globals": {
        "fetch": true
      }
    },
    "@metamask/controllers>web3-provider-engine>eth-json-rpc-middleware>node-fetch": {
      "globals": {
        "fetch": true
      }
    },
    "@metamask/desktop": {
      "globals": {
        "TextDecoder": true,
        "TextEncoder": true,
        "WebSocket": true,
        "clearInterval": true,
        "clearTimeout": true,
        "crypto.getRandomValues": true,
        "crypto.subtle.decrypt": true,
        "crypto.subtle.digest": true,
        "crypto.subtle.encrypt": true,
        "crypto.subtle.exportKey": true,
        "crypto.subtle.generateKey": true,
        "crypto.subtle.importKey": true,
        "isDesktopApp": true,
        "setInterval": true,
        "setTimeout": true
      },
      "packages": {
        "@metamask/desktop>@metamask/obs-store": true,
        "@metamask/desktop>eciesjs": true,
        "@metamask/desktop>extension-port-stream": true,
        "@metamask/desktop>obj-multiplex": true,
        "@metamask/desktop>otpauth": true,
        "browserify>buffer": true,
        "duplexify>end-of-stream": true,
        "loglevel": true,
        "stream-browserify": true,
        "uuid": true,
        "webextension-polyfill": true,
        "webpack>events": true
      }
    },
    "@metamask/desktop>@metamask/obs-store": {
      "globals": {
        "localStorage": true
      },
      "packages": {
        "@metamask/desktop>@metamask/obs-store>@metamask/safe-event-emitter": true,
        "@metamask/desktop>@metamask/obs-store>through2": true,
        "stream-browserify": true
      }
    },
    "@metamask/desktop>@metamask/obs-store>@metamask/safe-event-emitter": {
      "globals": {
        "setTimeout": true
      },
      "packages": {
        "webpack>events": true
      }
    },
    "@metamask/desktop>@metamask/obs-store>readable-stream": {
      "packages": {
        "@metamask/desktop>@metamask/obs-store>readable-stream>isarray": true,
        "@metamask/desktop>@metamask/obs-store>readable-stream>safe-buffer": true,
        "@metamask/desktop>@metamask/obs-store>readable-stream>string_decoder": true,
        "browserify>browser-resolve": true,
        "browserify>process": true,
        "browserify>timers-browserify": true,
        "pumpify>inherits": true,
        "readable-stream-2>core-util-is": true,
        "readable-stream-2>process-nextick-args": true,
        "readable-stream>util-deprecate": true,
        "webpack>events": true
      }
    },
    "@metamask/desktop>@metamask/obs-store>readable-stream>safe-buffer": {
      "packages": {
        "browserify>buffer": true
      }
    },
    "@metamask/desktop>@metamask/obs-store>readable-stream>string_decoder": {
      "packages": {
        "@metamask/desktop>@metamask/obs-store>readable-stream>safe-buffer": true
      }
    },
    "@metamask/desktop>@metamask/obs-store>through2": {
      "packages": {
        "@metamask/desktop>@metamask/obs-store>readable-stream": true,
        "browserify>process": true,
        "browserify>util": true,
        "watchify>xtend": true
      }
    },
    "@metamask/desktop>eciesjs": {
      "packages": {
        "@metamask/desktop>eciesjs>futoin-hkdf": true,
        "browserify>buffer": true,
        "browserify>crypto-browserify": true,
        "ganache>secp256k1": true
      }
    },
    "@metamask/desktop>eciesjs>futoin-hkdf": {
      "packages": {
        "browserify>buffer": true,
        "browserify>crypto-browserify": true
      }
    },
    "@metamask/desktop>extension-port-stream": {
      "packages": {
        "browserify>buffer": true,
        "stream-browserify": true
      }
    },
    "@metamask/desktop>obj-multiplex": {
      "globals": {
        "console.warn": true
      },
      "packages": {
        "@metamask/desktop>obj-multiplex>readable-stream": true,
        "@metamask/object-multiplex>once": true,
        "duplexify>end-of-stream": true
      }
    },
    "@metamask/desktop>obj-multiplex>readable-stream": {
      "packages": {
        "@metamask/desktop>obj-multiplex>readable-stream>isarray": true,
        "@metamask/desktop>obj-multiplex>readable-stream>safe-buffer": true,
        "@metamask/desktop>obj-multiplex>readable-stream>string_decoder": true,
        "browserify>browser-resolve": true,
        "browserify>process": true,
        "browserify>timers-browserify": true,
        "pumpify>inherits": true,
        "readable-stream-2>core-util-is": true,
        "readable-stream-2>process-nextick-args": true,
        "readable-stream>util-deprecate": true,
        "webpack>events": true
      }
    },
    "@metamask/desktop>obj-multiplex>readable-stream>safe-buffer": {
      "packages": {
        "browserify>buffer": true
      }
    },
    "@metamask/desktop>obj-multiplex>readable-stream>string_decoder": {
      "packages": {
        "@metamask/desktop>obj-multiplex>readable-stream>safe-buffer": true
      }
    },
    "@metamask/desktop>otpauth": {
      "globals": {
        "__GLOBALTHIS__": true,
        "define": true
      }
    },
    "@metamask/ens-controller": {
      "packages": {
        "@ethersproject/providers": true,
        "@metamask/ens-controller>@metamask/base-controller": true,
        "@metamask/ens-controller>@metamask/controller-utils": true,
        "@metamask/utils": true,
        "punycode": true
      }
    },
    "@metamask/ens-controller>@metamask/base-controller": {
      "globals": {
        "setTimeout": true
      },
      "packages": {
        "immer": true
      }
    },
    "@metamask/ens-controller>@metamask/controller-utils": {
      "globals": {
        "URL": true,
        "console.error": true,
        "fetch": true,
        "setTimeout": true
      },
      "packages": {
        "@ethereumjs/tx>@ethereumjs/util": true,
        "@metamask/controller-utils>@spruceid/siwe-parser": true,
        "@metamask/ethjs>@metamask/ethjs-unit": true,
        "@metamask/utils": true,
        "bn.js": true,
        "browserify>buffer": true,
        "eslint>fast-deep-equal": true,
        "eth-ens-namehash": true
      }
    },
    "@metamask/eth-json-rpc-filters": {
      "globals": {
        "console.error": true
      },
      "packages": {
        "@metamask/assets-controllers>async-mutex": true,
        "@metamask/eth-json-rpc-filters>@metamask/eth-query": true,
        "@metamask/eth-json-rpc-filters>@metamask/json-rpc-engine": true,
<<<<<<< HEAD
=======
        "@metamask/name-controller>async-mutex": true,
>>>>>>> ed0cc1e4
        "@metamask/safe-event-emitter": true,
        "pify": true
      }
    },
    "@metamask/eth-json-rpc-filters>@metamask/eth-query": {
      "packages": {
        "@metamask/eth-query>json-rpc-random-id": true,
        "watchify>xtend": true
      }
    },
    "@metamask/eth-json-rpc-filters>@metamask/json-rpc-engine": {
      "packages": {
        "@metamask/providers>@metamask/rpc-errors": true,
        "@metamask/safe-event-emitter": true,
        "@metamask/utils": true
      }
    },
    "@metamask/eth-json-rpc-middleware": {
      "globals": {
        "URL": true,
        "console.error": true,
        "setTimeout": true
      },
      "packages": {
        "@metamask/eth-json-rpc-middleware>@metamask/json-rpc-engine": true,
        "@metamask/eth-json-rpc-middleware>safe-stable-stringify": true,
        "@metamask/eth-sig-util": true,
        "@metamask/providers>@metamask/rpc-errors": true,
        "@metamask/snaps-controllers>@metamask/json-rpc-engine": true,
        "@metamask/utils": true,
        "pify": true,
        "sass-loader>klona": true
      }
    },
<<<<<<< HEAD
    "@metamask/eth-json-rpc-middleware>@metamask/json-rpc-engine": {
=======
    "@metamask/eth-json-rpc-middleware>@metamask/eth-block-tracker": {
      "globals": {
        "clearTimeout": true,
        "console.error": true,
        "setTimeout": true
      },
      "packages": {
        "@metamask/eth-query>json-rpc-random-id": true,
        "@metamask/safe-event-emitter": true,
        "@metamask/utils": true,
        "pify": true
      }
    },
    "@metamask/eth-keyring-controller": {
      "globals": {
        "console.error": true
      },
      "packages": {
        "@metamask/browser-passworder": true,
        "@metamask/eth-keyring-controller>@metamask/obs-store": true,
        "@metamask/eth-sig-util": true,
        "@metamask/keyring-controller>@metamask/eth-hd-keyring": true,
        "@metamask/keyring-controller>@metamask/eth-simple-keyring": true,
        "@metamask/utils": true,
        "webpack>events": true
      }
    },
    "@metamask/eth-keyring-controller>@metamask/obs-store": {
      "packages": {
        "@metamask/eth-keyring-controller>@metamask/obs-store>readable-stream": true,
        "@metamask/safe-event-emitter": true
      }
    },
    "@metamask/eth-keyring-controller>@metamask/obs-store>readable-stream": {
>>>>>>> ed0cc1e4
      "packages": {
        "@metamask/providers>@metamask/rpc-errors": true,
        "@metamask/safe-event-emitter": true,
        "@metamask/utils": true
      }
    },
    "@metamask/eth-ledger-bridge-keyring": {
      "globals": {
        "addEventListener": true,
        "console.log": true,
        "document.createElement": true,
        "document.head.appendChild": true,
        "fetch": true,
        "removeEventListener": true
      },
      "packages": {
        "@ethereumjs/tx": true,
        "@ethereumjs/tx>@ethereumjs/rlp": true,
        "@ethereumjs/tx>@ethereumjs/util": true,
        "@metamask/eth-sig-util": true,
        "@metamask/eth-trezor-keyring>hdkey": true,
        "browserify>buffer": true,
        "webpack>events": true
      }
    },
    "@metamask/eth-query": {
      "packages": {
        "@metamask/eth-query>json-rpc-random-id": true,
        "watchify>xtend": true
      }
    },
    "@metamask/eth-sig-util": {
      "packages": {
        "@ethereumjs/tx>@ethereumjs/util": true,
        "@ethereumjs/tx>ethereum-cryptography": true,
        "@metamask/abi-utils": true,
        "@metamask/eth-sig-util>tweetnacl": true,
        "@metamask/eth-sig-util>tweetnacl-util": true,
        "@metamask/utils": true,
        "browserify>buffer": true
      }
    },
    "@metamask/eth-sig-util>tweetnacl": {
      "globals": {
        "crypto": true,
        "msCrypto": true,
        "nacl": "write"
      },
      "packages": {
        "browserify>browser-resolve": true
      }
    },
    "@metamask/eth-sig-util>tweetnacl-util": {
      "globals": {
        "atob": true,
        "btoa": true
      },
      "packages": {
        "browserify>browser-resolve": true
      }
    },
    "@metamask/eth-snap-keyring": {
      "globals": {
        "URL": true,
        "console.error": true
      },
      "packages": {
        "@ethereumjs/tx": true,
        "@metamask/eth-sig-util": true,
        "@metamask/eth-snap-keyring>uuid": true,
        "@metamask/keyring-api": true,
        "@metamask/utils": true,
        "superstruct": true,
        "webpack>events": true
      }
    },
    "@metamask/eth-snap-keyring>uuid": {
      "globals": {
        "crypto": true
      }
    },
    "@metamask/eth-token-tracker": {
      "globals": {
        "console.warn": true
      },
      "packages": {
        "@babel/runtime": true,
        "@metamask/eth-token-tracker>@metamask/eth-block-tracker": true,
        "@metamask/eth-token-tracker>deep-equal": true,
        "@metamask/ethjs-contract": true,
        "@metamask/ethjs-query": true,
        "@metamask/safe-event-emitter": true,
        "bn.js": true,
        "human-standard-token-abi": true
      }
    },
    "@metamask/eth-token-tracker>@metamask/eth-block-tracker": {
      "globals": {
        "clearTimeout": true,
        "console.error": true,
        "setTimeout": true
      },
      "packages": {
        "@metamask/eth-query>json-rpc-random-id": true,
        "@metamask/safe-event-emitter": true,
        "@metamask/utils": true,
        "pify": true
      }
    },
    "@metamask/eth-token-tracker>deep-equal": {
      "packages": {
        "@lavamoat/lavapack>json-stable-stringify>isarray": true,
        "@lavamoat/lavapack>json-stable-stringify>object-keys": true,
        "@metamask/eth-token-tracker>deep-equal>es-get-iterator": true,
        "@metamask/eth-token-tracker>deep-equal>is-date-object": true,
        "@metamask/eth-token-tracker>deep-equal>which-boxed-primitive": true,
        "@metamask/eth-token-tracker>deep-equal>which-collection": true,
        "@ngraveio/bc-ur>assert>object-is": true,
        "browserify>util>is-arguments": true,
        "browserify>util>which-typed-array": true,
        "gulp>vinyl-fs>object.assign": true,
        "string.prototype.matchall>call-bind": true,
        "string.prototype.matchall>es-abstract>array-buffer-byte-length": true,
        "string.prototype.matchall>es-abstract>is-array-buffer": true,
        "string.prototype.matchall>es-abstract>is-regex": true,
        "string.prototype.matchall>es-abstract>is-shared-array-buffer": true,
        "string.prototype.matchall>get-intrinsic": true,
        "string.prototype.matchall>regexp.prototype.flags": true,
        "string.prototype.matchall>side-channel": true
      }
    },
    "@metamask/eth-token-tracker>deep-equal>es-get-iterator": {
      "packages": {
        "@lavamoat/lavapack>json-stable-stringify>isarray": true,
        "@metamask/eth-token-tracker>deep-equal>es-get-iterator>is-map": true,
        "@metamask/eth-token-tracker>deep-equal>es-get-iterator>is-set": true,
        "@metamask/eth-token-tracker>deep-equal>es-get-iterator>stop-iteration-iterator": true,
        "browserify>process": true,
        "browserify>util>is-arguments": true,
        "eslint-plugin-react>array-includes>is-string": true,
        "string.prototype.matchall>call-bind": true,
        "string.prototype.matchall>get-intrinsic": true,
        "string.prototype.matchall>has-symbols": true
      }
    },
    "@metamask/eth-token-tracker>deep-equal>es-get-iterator>stop-iteration-iterator": {
      "globals": {
        "StopIteration": true
      },
      "packages": {
        "string.prototype.matchall>internal-slot": true
      }
    },
    "@metamask/eth-token-tracker>deep-equal>is-date-object": {
      "packages": {
        "koa>is-generator-function>has-tostringtag": true
      }
    },
    "@metamask/eth-token-tracker>deep-equal>which-boxed-primitive": {
      "packages": {
        "@metamask/eth-token-tracker>deep-equal>which-boxed-primitive>is-bigint": true,
        "@metamask/eth-token-tracker>deep-equal>which-boxed-primitive>is-boolean-object": true,
        "@metamask/eth-token-tracker>deep-equal>which-boxed-primitive>is-number-object": true,
        "eslint-plugin-react>array-includes>is-string": true,
        "string.prototype.matchall>es-abstract>es-to-primitive>is-symbol": true
      }
    },
    "@metamask/eth-token-tracker>deep-equal>which-boxed-primitive>is-bigint": {
      "packages": {
        "string.prototype.matchall>es-abstract>unbox-primitive>has-bigints": true
      }
    },
    "@metamask/eth-token-tracker>deep-equal>which-boxed-primitive>is-boolean-object": {
      "packages": {
        "koa>is-generator-function>has-tostringtag": true,
        "string.prototype.matchall>call-bind": true
      }
    },
    "@metamask/eth-token-tracker>deep-equal>which-boxed-primitive>is-number-object": {
      "packages": {
        "koa>is-generator-function>has-tostringtag": true
      }
    },
    "@metamask/eth-token-tracker>deep-equal>which-collection": {
      "packages": {
        "@metamask/eth-token-tracker>deep-equal>es-get-iterator>is-map": true,
        "@metamask/eth-token-tracker>deep-equal>es-get-iterator>is-set": true,
        "@metamask/eth-token-tracker>deep-equal>which-collection>is-weakmap": true,
        "@metamask/eth-token-tracker>deep-equal>which-collection>is-weakset": true
      }
    },
    "@metamask/eth-token-tracker>deep-equal>which-collection>is-weakset": {
      "packages": {
        "string.prototype.matchall>call-bind": true,
        "string.prototype.matchall>get-intrinsic": true
      }
    },
    "@metamask/eth-trezor-keyring": {
      "globals": {
        "setTimeout": true
      },
      "packages": {
        "@ethereumjs/tx": true,
        "@ethereumjs/tx>@ethereumjs/util": true,
        "@metamask/eth-trezor-keyring>@trezor/connect-plugin-ethereum": true,
        "@metamask/eth-trezor-keyring>@trezor/connect-web": true,
        "@metamask/eth-trezor-keyring>hdkey": true,
        "browserify>buffer": true,
        "webpack>events": true
      }
    },
    "@metamask/eth-trezor-keyring>@trezor/connect-plugin-ethereum": {
      "packages": {
        "@metamask/eth-sig-util": true,
        "@trezor/connect-web>tslib": true
      }
    },
    "@metamask/eth-trezor-keyring>@trezor/connect-web": {
      "globals": {
        "URLSearchParams": true,
        "__TREZOR_CONNECT_SRC": true,
        "addEventListener": true,
        "btoa": true,
        "chrome": true,
        "clearInterval": true,
        "clearTimeout": true,
        "console.warn": true,
        "document.body": true,
        "document.createElement": true,
        "document.createTextNode": true,
        "document.getElementById": true,
        "document.querySelectorAll": true,
        "location": true,
        "navigator": true,
        "open": true,
        "origin": true,
        "removeEventListener": true,
        "setInterval": true,
        "setTimeout": true
      },
      "packages": {
        "@trezor/connect-web>@trezor/connect": true,
        "@trezor/connect-web>@trezor/connect-common": true,
        "@trezor/connect-web>@trezor/utils": true,
        "@trezor/connect-web>tslib": true,
        "webpack>events": true
      }
    },
    "@metamask/eth-trezor-keyring>hdkey": {
      "packages": {
        "browserify>assert": true,
        "browserify>crypto-browserify": true,
        "ethereumjs-util>create-hash>ripemd160": true,
        "ethereumjs-util>ethereum-cryptography>bs58check": true,
        "ganache>secp256k1": true,
        "koa>content-disposition>safe-buffer": true
      }
    },
    "@metamask/etherscan-link": {
      "globals": {
        "URL": true
      }
    },
    "@metamask/ethjs": {
      "globals": {
        "clearInterval": true,
        "setInterval": true
      },
      "packages": {
        "@metamask/ethjs-contract": true,
        "@metamask/ethjs-query": true,
        "@metamask/ethjs>@metamask/ethjs-filter": true,
        "@metamask/ethjs>@metamask/ethjs-provider-http": true,
        "@metamask/ethjs>@metamask/ethjs-unit": true,
        "@metamask/ethjs>@metamask/ethjs-util": true,
        "@metamask/ethjs>@metamask/number-to-bn": true,
        "@metamask/ethjs>ethjs-abi": true,
        "@metamask/ethjs>js-sha3": true,
        "bn.js": true,
        "browserify>buffer": true
      }
    },
    "@metamask/ethjs-contract": {
      "packages": {
        "@babel/runtime": true,
        "@metamask/ethjs>@metamask/ethjs-filter": true,
        "@metamask/ethjs>@metamask/ethjs-util": true,
        "@metamask/ethjs>ethjs-abi": true,
        "@metamask/ethjs>js-sha3": true,
        "promise-to-callback": true
      }
    },
    "@metamask/ethjs-query": {
      "globals": {
        "console": true
      },
      "packages": {
        "@metamask/ethjs-query>@metamask/ethjs-format": true,
        "@metamask/ethjs-query>@metamask/ethjs-rpc": true,
        "promise-to-callback": true
      }
    },
    "@metamask/ethjs-query>@metamask/ethjs-format": {
      "packages": {
        "@metamask/ethjs-query>@metamask/ethjs-format>ethjs-schema": true,
        "@metamask/ethjs>@metamask/ethjs-util": true,
        "@metamask/ethjs>@metamask/ethjs-util>strip-hex-prefix": true,
        "@metamask/ethjs>@metamask/number-to-bn": true
      }
    },
    "@metamask/ethjs-query>@metamask/ethjs-rpc": {
      "packages": {
        "promise-to-callback": true
      }
    },
    "@metamask/ethjs>@metamask/ethjs-filter": {
      "globals": {
        "clearInterval": true,
        "setInterval": true
      }
    },
    "@metamask/ethjs>@metamask/ethjs-provider-http": {
      "packages": {
        "@metamask/ethjs>@metamask/ethjs-provider-http>xhr2": true
      }
    },
    "@metamask/ethjs>@metamask/ethjs-provider-http>xhr2": {
      "globals": {
        "XMLHttpRequest": true
      }
    },
    "@metamask/ethjs>@metamask/ethjs-unit": {
      "packages": {
        "@metamask/ethjs>@metamask/number-to-bn": true,
        "bn.js": true
      }
    },
    "@metamask/ethjs>@metamask/ethjs-util": {
      "packages": {
        "@metamask/ethjs>@metamask/ethjs-util>is-hex-prefixed": true,
        "@metamask/ethjs>@metamask/ethjs-util>strip-hex-prefix": true,
        "browserify>buffer": true
      }
    },
    "@metamask/ethjs>@metamask/ethjs-util>strip-hex-prefix": {
      "packages": {
        "@metamask/ethjs>@metamask/ethjs-util>is-hex-prefixed": true
      }
    },
    "@metamask/ethjs>@metamask/number-to-bn": {
      "packages": {
        "@metamask/ethjs>@metamask/ethjs-util>strip-hex-prefix": true,
        "bn.js": true
      }
    },
    "@metamask/ethjs>ethjs-abi": {
      "packages": {
        "@metamask/ethjs>ethjs-abi>number-to-bn": true,
        "@metamask/ethjs>js-sha3": true,
        "bn.js": true,
        "browserify>buffer": true
      }
    },
    "@metamask/ethjs>ethjs-abi>number-to-bn": {
      "packages": {
        "@metamask/ethjs>@metamask/ethjs-util>strip-hex-prefix": true,
        "bn.js": true
      }
    },
    "@metamask/ethjs>js-sha3": {
      "globals": {
        "define": true
      },
      "packages": {
        "browserify>process": true
      }
    },
    "@metamask/gas-fee-controller": {
      "globals": {
        "clearInterval": true,
        "console.error": true,
        "setInterval": true
      },
      "packages": {
        "@metamask/assets-controllers>@metamask/polling-controller": true,
        "@metamask/eth-query": true,
        "@metamask/gas-fee-controller>@metamask/controller-utils": true,
        "bn.js": true,
        "uuid": true
      }
    },
    "@metamask/gas-fee-controller>@metamask/controller-utils": {
      "globals": {
        "URL": true,
        "console.error": true,
        "fetch": true,
        "setTimeout": true
      },
      "packages": {
        "@ethereumjs/tx>@ethereumjs/util": true,
        "@metamask/controller-utils>@spruceid/siwe-parser": true,
        "@metamask/ethjs>@metamask/ethjs-unit": true,
        "@metamask/utils": true,
        "bn.js": true,
        "browserify>buffer": true,
        "eslint>fast-deep-equal": true,
        "eth-ens-namehash": true
      }
    },
    "@metamask/jazzicon": {
      "globals": {
        "document.createElement": true,
        "document.createElementNS": true
      },
      "packages": {
        "@metamask/jazzicon>color": true,
        "@metamask/jazzicon>mersenne-twister": true
      }
    },
    "@metamask/jazzicon>color": {
      "packages": {
        "@metamask/jazzicon>color>clone": true,
        "@metamask/jazzicon>color>color-convert": true,
        "@metamask/jazzicon>color>color-string": true
      }
    },
    "@metamask/jazzicon>color>clone": {
      "packages": {
        "browserify>buffer": true
      }
    },
    "@metamask/jazzicon>color>color-convert": {
      "packages": {
        "@metamask/jazzicon>color>color-convert>color-name": true
      }
    },
    "@metamask/jazzicon>color>color-string": {
      "packages": {
        "jest-canvas-mock>moo-color>color-name": true
      }
    },
    "@metamask/keyring-api": {
      "globals": {
        "URL": true
      },
      "packages": {
        "@metamask/keyring-api>bech32": true,
        "@metamask/keyring-api>uuid": true,
        "@metamask/utils": true,
        "superstruct": true
      }
    },
    "@metamask/keyring-api>uuid": {
      "globals": {
        "crypto": true
      }
    },
    "@metamask/keyring-controller": {
      "packages": {
        "@ethereumjs/tx>@ethereumjs/util": true,
        "@metamask/assets-controllers>async-mutex": true,
        "@metamask/browser-passworder": true,
        "@metamask/eth-sig-util": true,
        "@metamask/keyring-controller>@metamask/base-controller": true,
        "@metamask/keyring-controller>@metamask/eth-hd-keyring": true,
        "@metamask/keyring-controller>@metamask/eth-simple-keyring": true,
        "@metamask/keyring-controller>ethereumjs-wallet": true,
        "@metamask/utils": true
      }
    },
    "@metamask/keyring-controller>@metamask/base-controller": {
      "globals": {
        "setTimeout": true
      },
      "packages": {
        "immer": true
      }
    },
    "@metamask/keyring-controller>@metamask/eth-hd-keyring": {
      "globals": {
        "TextEncoder": true
      },
      "packages": {
        "@ethereumjs/tx>@ethereumjs/util": true,
        "@ethereumjs/tx>ethereum-cryptography": true,
        "@metamask/eth-sig-util": true,
        "@metamask/scure-bip39": true,
        "@metamask/utils": true,
        "browserify>buffer": true
      }
    },
    "@metamask/keyring-controller>@metamask/eth-simple-keyring": {
      "packages": {
        "@ethereumjs/tx>@ethereumjs/util": true,
        "@ethereumjs/tx>ethereum-cryptography": true,
        "@metamask/eth-sig-util": true,
        "@metamask/utils": true,
        "browserify>buffer": true,
        "mocha>serialize-javascript>randombytes": true
      }
    },
    "@metamask/keyring-controller>ethereumjs-wallet": {
      "packages": {
        "@metamask/keyring-controller>ethereumjs-wallet>ethereum-cryptography": true,
        "@metamask/keyring-controller>ethereumjs-wallet>ethereumjs-util": true,
        "@metamask/keyring-controller>ethereumjs-wallet>utf8": true,
        "browserify>buffer": true,
        "browserify>crypto-browserify": true,
        "eth-lattice-keyring>gridplus-sdk>aes-js": true,
        "ethereumjs-util>ethereum-cryptography>bs58check": true,
        "ethereumjs-util>ethereum-cryptography>scrypt-js": true,
        "mocha>serialize-javascript>randombytes": true,
        "uuid": true
      }
    },
    "@metamask/keyring-controller>ethereumjs-wallet>ethereum-cryptography": {
      "packages": {
        "browserify>assert": true,
        "browserify>buffer": true,
        "browserify>crypto-browserify>create-hmac": true,
        "ethereumjs-util>ethereum-cryptography>bs58check": true,
        "ethereumjs-util>ethereum-cryptography>hash.js": true,
        "ganache>keccak": true,
        "ganache>secp256k1": true,
        "koa>content-disposition>safe-buffer": true,
        "mocha>serialize-javascript>randombytes": true
      }
    },
    "@metamask/keyring-controller>ethereumjs-wallet>ethereumjs-util": {
      "packages": {
        "@metamask/keyring-controller>ethereumjs-wallet>ethereum-cryptography": true,
        "@metamask/keyring-controller>ethereumjs-wallet>ethereumjs-util>rlp": true,
        "bn.js": true,
        "browserify>assert": true,
        "browserify>buffer": true,
        "browserify>insert-module-globals>is-buffer": true,
        "ethereumjs-util>create-hash": true
      }
    },
    "@metamask/keyring-controller>ethereumjs-wallet>ethereumjs-util>rlp": {
      "packages": {
        "bn.js": true,
        "browserify>buffer": true
      }
    },
    "@metamask/logging-controller": {
      "packages": {
        "@metamask/logging-controller>@metamask/base-controller": true,
        "uuid": true
      }
    },
    "@metamask/logging-controller>@metamask/base-controller": {
      "globals": {
        "setTimeout": true
      },
      "packages": {
        "immer": true
      }
    },
    "@metamask/logo": {
      "globals": {
        "addEventListener": true,
        "document.body.appendChild": true,
        "document.createElementNS": true,
        "innerHeight": true,
        "innerWidth": true,
        "requestAnimationFrame": true
      },
      "packages": {
        "@metamask/logo>gl-mat4": true,
        "@metamask/logo>gl-vec3": true
      }
    },
    "@metamask/message-manager": {
      "packages": {
        "@metamask/base-controller": true,
        "@metamask/eth-sig-util": true,
        "@metamask/message-manager>@metamask/controller-utils": true,
        "@metamask/message-manager>jsonschema": true,
        "@metamask/utils": true,
        "browserify>buffer": true,
        "uuid": true,
        "webpack>events": true
      }
    },
    "@metamask/message-manager>@metamask/controller-utils": {
      "globals": {
        "URL": true,
        "console.error": true,
        "fetch": true,
        "setTimeout": true
      },
      "packages": {
        "@ethereumjs/tx>@ethereumjs/util": true,
        "@metamask/controller-utils>@spruceid/siwe-parser": true,
        "@metamask/ethjs>@metamask/ethjs-unit": true,
        "@metamask/utils": true,
        "bn.js": true,
        "browserify>buffer": true,
        "eslint>fast-deep-equal": true,
        "eth-ens-namehash": true
      }
    },
    "@metamask/message-manager>jsonschema": {
      "packages": {
        "browserify>url": true
      }
    },
    "@metamask/message-signing-snap>@noble/curves": {
      "globals": {
        "TextEncoder": true
      },
      "packages": {
        "@noble/hashes": true
      }
    },
    "@metamask/name-controller": {
      "globals": {
        "fetch": true
      },
      "packages": {
        "@metamask/name-controller>@metamask/base-controller": true,
        "@metamask/name-controller>@metamask/controller-utils": true,
        "@metamask/name-controller>async-mutex": true,
        "@metamask/utils": true
      }
    },
    "@metamask/name-controller>@metamask/base-controller": {
      "globals": {
        "setTimeout": true
      },
      "packages": {
        "immer": true
      }
    },
    "@metamask/name-controller>@metamask/controller-utils": {
      "globals": {
        "URL": true,
        "console.error": true,
        "fetch": true,
        "setTimeout": true
      },
      "packages": {
        "@ethereumjs/tx>@ethereumjs/util": true,
        "@metamask/controller-utils>@spruceid/siwe-parser": true,
        "@metamask/ethjs>@metamask/ethjs-unit": true,
        "@metamask/utils": true,
        "bn.js": true,
        "browserify>buffer": true,
        "eslint>fast-deep-equal": true,
        "eth-ens-namehash": true
      }
    },
    "@metamask/name-controller>async-mutex": {
      "globals": {
        "clearTimeout": true,
        "setTimeout": true
      },
      "packages": {
        "@trezor/connect-web>tslib": true
      }
    },
    "@metamask/network-controller": {
      "globals": {
        "URL": true,
        "btoa": true,
        "fetch": true,
        "setTimeout": true
      },
      "packages": {
        "@metamask/eth-json-rpc-middleware": true,
        "@metamask/eth-query": true,
        "@metamask/eth-token-tracker>@metamask/eth-block-tracker": true,
        "@metamask/network-controller>@metamask/base-controller": true,
        "@metamask/network-controller>@metamask/controller-utils": true,
        "@metamask/network-controller>@metamask/eth-json-rpc-infura": true,
        "@metamask/network-controller>@metamask/eth-json-rpc-provider": true,
        "@metamask/network-controller>@metamask/swappable-obj-proxy": true,
        "@metamask/providers>@metamask/rpc-errors": true,
        "@metamask/snaps-controllers>@metamask/json-rpc-engine": true,
        "@metamask/utils": true,
        "browserify>assert": true,
        "uuid": true
      }
    },
    "@metamask/network-controller>@metamask/base-controller": {
      "globals": {
        "setTimeout": true
      },
      "packages": {
        "immer": true
      }
    },
    "@metamask/network-controller>@metamask/controller-utils": {
      "globals": {
        "URL": true,
        "console.error": true,
        "fetch": true,
        "setTimeout": true
      },
      "packages": {
<<<<<<< HEAD
        "@ethereumjs/tx>@ethereumjs/util": true,
        "@metamask/controller-utils>@spruceid/siwe-parser": true,
        "@metamask/ethjs>@metamask/ethjs-unit": true,
        "@metamask/utils": true,
        "bn.js": true,
        "browserify>buffer": true,
        "eslint>fast-deep-equal": true,
        "eth-ens-namehash": true
      }
    },
    "@metamask/network-controller>@metamask/eth-json-rpc-infura": {
      "globals": {
        "setTimeout": true
      },
      "packages": {
=======
>>>>>>> ed0cc1e4
        "@metamask/network-controller>@metamask/eth-json-rpc-infura>@metamask/eth-json-rpc-provider": true,
        "@metamask/network-controller>@metamask/eth-json-rpc-infura>@metamask/json-rpc-engine": true,
        "@metamask/providers>@metamask/rpc-errors": true,
        "@metamask/utils": true,
        "node-fetch": true
      }
    },
    "@metamask/network-controller>@metamask/eth-json-rpc-infura>@metamask/eth-json-rpc-provider": {
      "packages": {
        "@metamask/network-controller>@metamask/eth-json-rpc-infura>@metamask/json-rpc-engine": true,
        "@metamask/safe-event-emitter": true
      }
    },
    "@metamask/network-controller>@metamask/eth-json-rpc-infura>@metamask/json-rpc-engine": {
      "packages": {
        "@metamask/providers>@metamask/rpc-errors": true,
        "@metamask/safe-event-emitter": true,
        "@metamask/utils": true
      }
    },
    "@metamask/network-controller>@metamask/eth-json-rpc-provider": {
      "packages": {
        "@metamask/safe-event-emitter": true,
        "@metamask/snaps-controllers>@metamask/json-rpc-engine": true
      }
    },
    "@metamask/notification-controller": {
      "packages": {
        "@metamask/notification-controller>@metamask/base-controller": true,
        "@metamask/notification-controller>@metamask/utils": true,
        "@metamask/notification-controller>nanoid": true
      }
    },
    "@metamask/notification-controller>@metamask/base-controller": {
      "globals": {
        "setTimeout": true
      },
      "packages": {
        "immer": true
      }
    },
    "@metamask/notification-controller>@metamask/utils": {
      "globals": {
        "TextDecoder": true,
        "TextEncoder": true
      },
      "packages": {
        "browserify>buffer": true,
        "nock>debug": true,
        "semver": true,
        "superstruct": true
      }
    },
    "@metamask/notification-controller>nanoid": {
      "globals": {
        "crypto.getRandomValues": true
      }
    },
    "@metamask/object-multiplex": {
      "globals": {
        "console.warn": true
      },
      "packages": {
        "@metamask/object-multiplex>once": true,
        "readable-stream": true
      }
    },
    "@metamask/object-multiplex>once": {
      "packages": {
        "@metamask/object-multiplex>once>wrappy": true
      }
    },
    "@metamask/obs-store": {
      "packages": {
        "@metamask/safe-event-emitter": true,
        "readable-stream": true
      }
    },
    "@metamask/permission-controller": {
      "globals": {
        "console.error": true
      },
      "packages": {
        "@metamask/permission-controller>@metamask/base-controller": true,
<<<<<<< HEAD
        "@metamask/permission-controller>@metamask/controller-utils": true,
=======
>>>>>>> ed0cc1e4
        "@metamask/permission-controller>nanoid": true,
        "@metamask/providers>@metamask/rpc-errors": true,
        "@metamask/snaps-controllers>@metamask/json-rpc-engine": true,
        "@metamask/utils": true,
        "deep-freeze-strict": true,
        "immer": true
      }
    },
    "@metamask/permission-controller>@metamask/base-controller": {
      "globals": {
        "setTimeout": true
      },
      "packages": {
        "immer": true
      }
    },
<<<<<<< HEAD
    "@metamask/permission-controller>@metamask/controller-utils": {
      "globals": {
        "URL": true,
        "console.error": true,
        "fetch": true,
        "setTimeout": true
      },
      "packages": {
        "@ethereumjs/tx>@ethereumjs/util": true,
        "@metamask/controller-utils>@spruceid/siwe-parser": true,
        "@metamask/ethjs>@metamask/ethjs-unit": true,
        "@metamask/utils": true,
        "bn.js": true,
        "browserify>buffer": true,
        "eslint>fast-deep-equal": true,
        "eth-ens-namehash": true
      }
    },
=======
>>>>>>> ed0cc1e4
    "@metamask/permission-controller>nanoid": {
      "globals": {
        "crypto.getRandomValues": true
      }
    },
    "@metamask/permission-log-controller": {
      "packages": {
        "@metamask/permission-log-controller>@metamask/base-controller": true,
        "@metamask/utils": true
      }
    },
    "@metamask/permission-log-controller>@metamask/base-controller": {
      "globals": {
        "setTimeout": true
      },
      "packages": {
        "immer": true
      }
    },
    "@metamask/phishing-controller": {
      "globals": {
        "fetch": true
      },
      "packages": {
        "@metamask/phishing-controller>@metamask/base-controller": true,
        "@metamask/phishing-controller>@metamask/controller-utils": true,
        "@metamask/phishing-warning>eth-phishing-detect": true,
        "punycode": true
      }
    },
    "@metamask/phishing-controller>@metamask/base-controller": {
      "globals": {
        "setTimeout": true
      },
      "packages": {
        "immer": true
      }
    },
    "@metamask/phishing-controller>@metamask/controller-utils": {
      "globals": {
        "URL": true,
        "console.error": true,
        "fetch": true,
        "setTimeout": true
      },
      "packages": {
        "@ethereumjs/tx>@ethereumjs/util": true,
        "@metamask/controller-utils>@spruceid/siwe-parser": true,
        "@metamask/ethjs>@metamask/ethjs-unit": true,
        "@metamask/utils": true,
        "bn.js": true,
        "browserify>buffer": true,
        "eslint>fast-deep-equal": true,
        "eth-ens-namehash": true
      }
    },
    "@metamask/phishing-warning>eth-phishing-detect": {
      "packages": {
        "eslint>optionator>fast-levenshtein": true
      }
    },
    "@metamask/post-message-stream": {
      "globals": {
        "MessageEvent.prototype": true,
        "WorkerGlobalScope": true,
        "addEventListener": true,
        "browser": true,
        "chrome": true,
        "location.origin": true,
        "postMessage": true,
        "removeEventListener": true
      },
      "packages": {
        "@metamask/utils": true,
        "readable-stream": true
      }
    },
    "@metamask/ppom-validator>elliptic": {
      "packages": {
        "@metamask/ppom-validator>elliptic>brorand": true,
        "@metamask/ppom-validator>elliptic>hmac-drbg": true,
        "@metamask/ppom-validator>elliptic>minimalistic-assert": true,
        "@metamask/ppom-validator>elliptic>minimalistic-crypto-utils": true,
        "bn.js": true,
        "ethereumjs-util>ethereum-cryptography>hash.js": true,
        "pumpify>inherits": true
      }
    },
    "@metamask/ppom-validator>elliptic>brorand": {
      "globals": {
        "crypto": true,
        "msCrypto": true
      },
      "packages": {
        "browserify>browser-resolve": true
      }
    },
    "@metamask/ppom-validator>elliptic>hmac-drbg": {
      "packages": {
        "@metamask/ppom-validator>elliptic>minimalistic-assert": true,
        "@metamask/ppom-validator>elliptic>minimalistic-crypto-utils": true,
        "ethereumjs-util>ethereum-cryptography>hash.js": true
      }
    },
<<<<<<< HEAD
=======
    "@metamask/providers>@metamask/object-multiplex": {
      "globals": {
        "console.warn": true
      },
      "packages": {
        "@metamask/providers>@metamask/object-multiplex>readable-stream": true,
        "pump>once": true
      }
    },
    "@metamask/providers>@metamask/object-multiplex>readable-stream": {
      "packages": {
        "browserify>browser-resolve": true,
        "browserify>buffer": true,
        "browserify>process": true,
        "browserify>string_decoder": true,
        "pumpify>inherits": true,
        "readable-stream>util-deprecate": true,
        "webpack>events": true
      }
    },
>>>>>>> ed0cc1e4
    "@metamask/providers>@metamask/rpc-errors": {
      "packages": {
        "@metamask/utils": true,
        "eth-rpc-errors>fast-safe-stringify": true
      }
    },
    "@metamask/queued-request-controller": {
      "packages": {
        "@metamask/providers>@metamask/rpc-errors": true,
        "@metamask/queued-request-controller>@metamask/base-controller": true,
        "@metamask/selected-network-controller": true,
        "@metamask/snaps-controllers>@metamask/json-rpc-engine": true,
        "@metamask/utils": true
      }
    },
    "@metamask/queued-request-controller>@metamask/base-controller": {
      "globals": {
        "setTimeout": true
      },
      "packages": {
        "immer": true
      }
    },
    "@metamask/rate-limit-controller": {
      "globals": {
        "setTimeout": true
      },
      "packages": {
        "@metamask/providers>@metamask/rpc-errors": true,
        "@metamask/rate-limit-controller>@metamask/base-controller": true,
        "@metamask/utils": true
      }
    },
    "@metamask/rate-limit-controller>@metamask/base-controller": {
      "globals": {
        "setTimeout": true
      },
      "packages": {
        "immer": true
      }
    },
    "@metamask/rpc-methods-flask>nanoid": {
      "globals": {
        "crypto.getRandomValues": true
      }
    },
    "@metamask/rpc-methods>nanoid": {
      "globals": {
        "crypto.getRandomValues": true
      }
    },
    "@metamask/safe-event-emitter": {
      "globals": {
        "setTimeout": true
      },
      "packages": {
        "webpack>events": true
      }
    },
    "@metamask/scure-bip39": {
      "globals": {
        "TextEncoder": true
      },
      "packages": {
        "@metamask/scure-bip39>@noble/hashes": true,
        "@metamask/utils>@scure/base": true
      }
    },
    "@metamask/scure-bip39>@noble/hashes": {
      "globals": {
        "TextEncoder": true,
        "crypto": true
      }
    },
    "@metamask/selected-network-controller": {
      "packages": {
        "@metamask/network-controller>@metamask/swappable-obj-proxy": true,
        "@metamask/selected-network-controller>@metamask/base-controller": true
      }
    },
    "@metamask/selected-network-controller>@metamask/base-controller": {
      "globals": {
        "setTimeout": true
      },
      "packages": {
        "immer": true
      }
    },
    "@metamask/signature-controller": {
      "globals": {
        "console.info": true
      },
      "packages": {
        "@metamask/logging-controller": true,
        "@metamask/providers>@metamask/rpc-errors": true,
        "@metamask/signature-controller>@metamask/base-controller": true,
        "@metamask/signature-controller>@metamask/controller-utils": true,
        "@metamask/signature-controller>@metamask/message-manager": true,
        "@metamask/utils": true,
        "browserify>buffer": true,
        "lodash": true,
        "webpack>events": true
      }
    },
    "@metamask/signature-controller>@metamask/base-controller": {
      "globals": {
        "setTimeout": true
      },
      "packages": {
        "immer": true
      }
    },
    "@metamask/signature-controller>@metamask/controller-utils": {
      "globals": {
        "URL": true,
        "console.error": true,
        "fetch": true,
        "setTimeout": true
      },
      "packages": {
        "@ethereumjs/tx>@ethereumjs/util": true,
        "@metamask/controller-utils>@spruceid/siwe-parser": true,
        "@metamask/ethjs>@metamask/ethjs-unit": true,
        "@metamask/utils": true,
        "bn.js": true,
        "browserify>buffer": true,
        "eslint>fast-deep-equal": true,
        "eth-ens-namehash": true
      }
    },
    "@metamask/signature-controller>@metamask/message-manager": {
      "packages": {
        "@metamask/eth-sig-util": true,
        "@metamask/message-manager>jsonschema": true,
        "@metamask/signature-controller>@metamask/base-controller": true,
        "@metamask/signature-controller>@metamask/controller-utils": true,
        "@metamask/utils": true,
        "browserify>buffer": true,
        "uuid": true,
        "webpack>events": true
      }
    },
    "@metamask/smart-transactions-controller": {
      "globals": {
        "URLSearchParams": true,
        "clearInterval": true,
        "console.error": true,
        "console.log": true,
        "fetch": true,
        "setInterval": true
      },
      "packages": {
        "@ethersproject/abi>@ethersproject/bytes": true,
<<<<<<< HEAD
        "@metamask/assets-controllers>@metamask/polling-controller": true,
=======
>>>>>>> ed0cc1e4
        "@metamask/eth-query": true,
        "@metamask/smart-transactions-controller>@ethereumjs/tx": true,
        "@metamask/smart-transactions-controller>@ethereumjs/util": true,
        "@metamask/smart-transactions-controller>@metamask/controller-utils": true,
<<<<<<< HEAD
=======
        "@metamask/smart-transactions-controller>@metamask/polling-controller": true,
>>>>>>> ed0cc1e4
        "@metamask/smart-transactions-controller>@metamask/transaction-controller": true,
        "@metamask/smart-transactions-controller>bignumber.js": true,
        "browserify>buffer": true,
        "fast-json-patch": true,
        "lodash": true,
        "webpack>events": true
      }
    },
    "@metamask/smart-transactions-controller>@babel/runtime": {
      "globals": {
        "regeneratorRuntime": "write"
      }
    },
    "@metamask/smart-transactions-controller>@ethereumjs/tx": {
      "packages": {
        "@ethereumjs/tx>ethereum-cryptography": true,
        "@metamask/smart-transactions-controller>@ethereumjs/tx>@ethereumjs/common": true,
        "@metamask/smart-transactions-controller>@ethereumjs/tx>@ethereumjs/rlp": true,
        "@metamask/smart-transactions-controller>@ethereumjs/util": true
      }
    },
    "@metamask/smart-transactions-controller>@ethereumjs/tx>@ethereumjs/common": {
      "packages": {
        "@metamask/smart-transactions-controller>@ethereumjs/util": true,
        "webpack>events": true
      }
    },
    "@metamask/smart-transactions-controller>@ethereumjs/tx>@ethereumjs/rlp": {
      "globals": {
        "TextEncoder": true
      }
    },
    "@metamask/smart-transactions-controller>@ethereumjs/util": {
      "globals": {
        "console.warn": true,
        "fetch": true
      },
      "packages": {
        "@ethereumjs/tx>ethereum-cryptography": true,
        "@metamask/smart-transactions-controller>@ethereumjs/util>@ethereumjs/rlp": true,
        "webpack>events": true
      }
    },
    "@metamask/smart-transactions-controller>@ethereumjs/util>@ethereumjs/rlp": {
      "globals": {
        "TextEncoder": true
      }
    },
    "@metamask/smart-transactions-controller>@metamask/controller-utils": {
      "globals": {
        "URL": true,
        "console.error": true,
        "fetch": true,
        "setTimeout": true
      },
      "packages": {
        "@metamask/controller-utils>@spruceid/siwe-parser": true,
        "@metamask/ethjs>@metamask/ethjs-unit": true,
        "@metamask/smart-transactions-controller>@metamask/controller-utils>@ethereumjs/util": true,
        "@metamask/utils": true,
        "bn.js": true,
        "browserify>buffer": true,
        "eslint>fast-deep-equal": true,
        "eth-ens-namehash": true
      }
    },
    "@metamask/smart-transactions-controller>@metamask/controller-utils>@ethereumjs/util": {
      "globals": {
        "console.warn": true
      },
      "packages": {
        "@ethereumjs/tx>@ethereumjs/rlp": true,
        "@ethereumjs/tx>@ethereumjs/util>micro-ftch": true,
        "@ethereumjs/tx>ethereum-cryptography": true,
        "browserify>buffer": true,
        "browserify>insert-module-globals>is-buffer": true,
        "webpack>events": true
      }
    },
    "@metamask/smart-transactions-controller>@metamask/controller-utils": {
      "globals": {
        "URL": true,
        "console.error": true,
        "fetch": true,
        "setTimeout": true
      },
      "packages": {
        "@metamask/controller-utils>@spruceid/siwe-parser": true,
        "@metamask/ethjs>@metamask/ethjs-unit": true,
        "@metamask/smart-transactions-controller>@metamask/controller-utils>@ethereumjs/util": true,
        "@metamask/utils": true,
        "bn.js": true,
        "browserify>buffer": true,
        "eslint>fast-deep-equal": true,
        "eth-ens-namehash": true
      }
    },
    "@metamask/smart-transactions-controller>@metamask/controller-utils>@ethereumjs/util": {
      "globals": {
        "console.warn": true
      },
      "packages": {
        "@ethereumjs/tx>@ethereumjs/rlp": true,
        "@ethereumjs/tx>@ethereumjs/util>micro-ftch": true,
        "@ethereumjs/tx>ethereum-cryptography": true,
        "browserify>buffer": true,
        "browserify>insert-module-globals>is-buffer": true,
        "webpack>events": true
      }
    },
    "@metamask/smart-transactions-controller>@metamask/controllers>nanoid": {
      "globals": {
        "crypto.getRandomValues": true
      }
    },
    "@metamask/smart-transactions-controller>@metamask/network-controller": {
      "globals": {
        "URL": true,
        "btoa": true,
        "fetch": true,
        "setTimeout": true
      },
      "packages": {
        "@metamask/eth-json-rpc-middleware": true,
        "@metamask/eth-json-rpc-middleware>@metamask/eth-block-tracker": true,
        "@metamask/eth-query": true,
        "@metamask/network-controller>@metamask/eth-json-rpc-infura": true,
        "@metamask/network-controller>@metamask/swappable-obj-proxy": true,
        "@metamask/providers>@metamask/rpc-errors": true,
        "@metamask/smart-transactions-controller>@metamask/base-controller": true,
        "@metamask/smart-transactions-controller>@metamask/controller-utils": true,
        "@metamask/smart-transactions-controller>@metamask/network-controller>@metamask/eth-json-rpc-provider": true,
        "@metamask/smart-transactions-controller>@metamask/network-controller>@metamask/json-rpc-engine": true,
        "@metamask/utils": true,
        "browserify>assert": true,
        "uuid": true
      }
    },
    "@metamask/smart-transactions-controller>@metamask/network-controller>@metamask/eth-json-rpc-provider": {
      "packages": {
        "@metamask/safe-event-emitter": true,
        "@metamask/smart-transactions-controller>@metamask/network-controller>@metamask/json-rpc-engine": true
      }
    },
    "@metamask/smart-transactions-controller>@metamask/network-controller>@metamask/json-rpc-engine": {
      "packages": {
        "@metamask/providers>@metamask/rpc-errors": true,
        "@metamask/safe-event-emitter": true,
        "@metamask/utils": true
      }
    },
    "@metamask/smart-transactions-controller>@metamask/network-controller>async-mutex": {
      "globals": {
        "clearTimeout": true,
        "setTimeout": true
      },
      "packages": {
        "@trezor/connect-web>tslib": true
      }
    },
    "@metamask/smart-transactions-controller>@metamask/polling-controller": {
      "globals": {
        "clearTimeout": true,
        "console.error": true,
        "setTimeout": true
      },
      "packages": {
        "@metamask/smart-transactions-controller>@metamask/base-controller": true,
        "@metamask/snaps-utils>fast-json-stable-stringify": true,
        "uuid": true
      }
    },
    "@metamask/smart-transactions-controller>@metamask/transaction-controller": {
      "globals": {
        "clearTimeout": true,
        "console.error": true,
        "fetch": true,
        "setTimeout": true
      },
      "packages": {
        "@ethereumjs/tx>@ethereumjs/common": true,
        "@ethersproject/abi": true,
        "@ethersproject/contracts": true,
        "@ethersproject/providers": true,
        "@metamask/eth-query": true,
        "@metamask/metamask-eth-abis": true,
<<<<<<< HEAD
        "@metamask/network-controller": true,
        "@metamask/providers>@metamask/rpc-errors": true,
        "@metamask/smart-transactions-controller>@metamask/transaction-controller>@ethereumjs/tx": true,
        "@metamask/smart-transactions-controller>@metamask/transaction-controller>@ethereumjs/util": true,
        "@metamask/smart-transactions-controller>@metamask/transaction-controller>@metamask/base-controller": true,
        "@metamask/smart-transactions-controller>@metamask/transaction-controller>@metamask/controller-utils": true,
        "@metamask/smart-transactions-controller>@metamask/transaction-controller>@metamask/gas-fee-controller": true,
        "@metamask/smart-transactions-controller>@metamask/transaction-controller>async-mutex": true,
        "@metamask/smart-transactions-controller>@metamask/transaction-controller>eth-method-registry": true,
        "@metamask/transaction-controller>@metamask/nonce-tracker": true,
=======
        "@metamask/providers>@metamask/rpc-errors": true,
        "@metamask/smart-transactions-controller>@metamask/base-controller": true,
        "@metamask/smart-transactions-controller>@metamask/controller-utils": true,
        "@metamask/smart-transactions-controller>@metamask/network-controller": true,
        "@metamask/smart-transactions-controller>@metamask/network-controller>async-mutex": true,
        "@metamask/smart-transactions-controller>@metamask/transaction-controller>@ethereumjs/tx": true,
        "@metamask/smart-transactions-controller>@metamask/transaction-controller>@ethereumjs/util": true,
        "@metamask/smart-transactions-controller>@metamask/transaction-controller>@metamask/gas-fee-controller": true,
        "@metamask/smart-transactions-controller>@metamask/transaction-controller>@metamask/nonce-tracker": true,
        "@metamask/smart-transactions-controller>@metamask/transaction-controller>eth-method-registry": true,
>>>>>>> ed0cc1e4
        "@metamask/utils": true,
        "bn.js": true,
        "browserify>buffer": true,
        "fast-json-patch": true,
        "lodash": true,
        "uuid": true,
        "webpack>events": true
      }
    },
    "@metamask/smart-transactions-controller>@metamask/transaction-controller>@ethereumjs/tx": {
      "packages": {
        "@ethereumjs/tx>@ethereumjs/common": true,
        "@ethereumjs/tx>@ethereumjs/rlp": true,
        "@ethereumjs/tx>ethereum-cryptography": true,
        "@metamask/smart-transactions-controller>@metamask/transaction-controller>@ethereumjs/util": true,
        "browserify>buffer": true,
        "browserify>insert-module-globals>is-buffer": true
      }
    },
    "@metamask/smart-transactions-controller>@metamask/transaction-controller>@ethereumjs/util": {
      "globals": {
        "console.warn": true
      },
      "packages": {
        "@ethereumjs/tx>@ethereumjs/rlp": true,
        "@ethereumjs/tx>@ethereumjs/util>micro-ftch": true,
        "@ethereumjs/tx>ethereum-cryptography": true,
        "browserify>buffer": true,
        "browserify>insert-module-globals>is-buffer": true,
        "webpack>events": true
      }
    },
<<<<<<< HEAD
    "@metamask/smart-transactions-controller>@metamask/transaction-controller>@metamask/base-controller": {
      "globals": {
        "setTimeout": true
      },
      "packages": {
        "immer": true
      }
    },
    "@metamask/smart-transactions-controller>@metamask/transaction-controller>@metamask/controller-utils": {
      "globals": {
        "URL": true,
        "console.error": true,
        "fetch": true,
        "setTimeout": true
      },
      "packages": {
        "@metamask/controller-utils>@spruceid/siwe-parser": true,
        "@metamask/ethjs>@metamask/ethjs-unit": true,
        "@metamask/smart-transactions-controller>@metamask/transaction-controller>@ethereumjs/util": true,
        "@metamask/utils": true,
        "bn.js": true,
        "browserify>buffer": true,
        "eslint>fast-deep-equal": true,
        "eth-ens-namehash": true
      }
    },
=======
>>>>>>> ed0cc1e4
    "@metamask/smart-transactions-controller>@metamask/transaction-controller>@metamask/gas-fee-controller": {
      "globals": {
        "clearInterval": true,
        "console.error": true,
        "setInterval": true
      },
      "packages": {
        "@metamask/eth-query": true,
<<<<<<< HEAD
        "@metamask/smart-transactions-controller>@metamask/transaction-controller>@metamask/gas-fee-controller>@metamask/controller-utils": true,
        "@metamask/smart-transactions-controller>@metamask/transaction-controller>@metamask/gas-fee-controller>@metamask/polling-controller": true,
=======
        "@metamask/smart-transactions-controller>@metamask/controller-utils": true,
        "@metamask/smart-transactions-controller>@metamask/polling-controller": true,
>>>>>>> ed0cc1e4
        "bn.js": true,
        "browserify>buffer": true,
        "uuid": true
      }
    },
<<<<<<< HEAD
    "@metamask/smart-transactions-controller>@metamask/transaction-controller>@metamask/gas-fee-controller>@metamask/base-controller": {
      "globals": {
        "setTimeout": true
      },
      "packages": {
        "immer": true
      }
    },
    "@metamask/smart-transactions-controller>@metamask/transaction-controller>@metamask/gas-fee-controller>@metamask/controller-utils": {
      "globals": {
        "URL": true,
        "console.error": true,
        "fetch": true,
        "setTimeout": true
      },
      "packages": {
        "@metamask/controller-utils>@spruceid/siwe-parser": true,
        "@metamask/ethjs>@metamask/ethjs-unit": true,
        "@metamask/smart-transactions-controller>@metamask/transaction-controller>@metamask/gas-fee-controller>@metamask/controller-utils>@ethereumjs/util": true,
        "@metamask/utils": true,
        "bn.js": true,
        "browserify>buffer": true,
        "eslint>fast-deep-equal": true,
        "eth-ens-namehash": true
      }
    },
    "@metamask/smart-transactions-controller>@metamask/transaction-controller>@metamask/gas-fee-controller>@metamask/controller-utils>@ethereumjs/util": {
      "globals": {
        "console.warn": true
      },
      "packages": {
        "@ethereumjs/tx>@ethereumjs/rlp": true,
        "@ethereumjs/tx>@ethereumjs/util>micro-ftch": true,
        "@ethereumjs/tx>ethereum-cryptography": true,
        "browserify>buffer": true,
        "browserify>insert-module-globals>is-buffer": true,
        "webpack>events": true
      }
    },
    "@metamask/smart-transactions-controller>@metamask/transaction-controller>@metamask/gas-fee-controller>@metamask/polling-controller": {
      "globals": {
        "clearTimeout": true,
        "console.error": true,
        "setTimeout": true
      },
      "packages": {
        "@metamask/smart-transactions-controller>@metamask/transaction-controller>@metamask/gas-fee-controller>@metamask/base-controller": true,
        "@metamask/snaps-utils>fast-json-stable-stringify": true,
        "uuid": true
      }
    },
    "@metamask/smart-transactions-controller>@metamask/transaction-controller>async-mutex": {
=======
    "@metamask/smart-transactions-controller>@metamask/transaction-controller>@metamask/nonce-tracker": {
      "packages": {
        "@ethersproject/providers": true,
        "@metamask/smart-transactions-controller>@metamask/transaction-controller>@metamask/nonce-tracker>async-mutex": true,
        "browserify>assert": true
      }
    },
    "@metamask/smart-transactions-controller>@metamask/transaction-controller>@metamask/nonce-tracker>async-mutex": {
>>>>>>> ed0cc1e4
      "globals": {
        "clearTimeout": true,
        "setTimeout": true
      },
      "packages": {
        "@trezor/connect-web>tslib": true
      }
    },
    "@metamask/smart-transactions-controller>@metamask/transaction-controller>eth-method-registry": {
      "packages": {
        "@metamask/smart-transactions-controller>@metamask/transaction-controller>eth-method-registry>@metamask/ethjs-contract": true,
        "@metamask/smart-transactions-controller>@metamask/transaction-controller>eth-method-registry>@metamask/ethjs-query": true
      }
    },
    "@metamask/smart-transactions-controller>@metamask/transaction-controller>eth-method-registry>@metamask/ethjs-contract": {
      "packages": {
        "@metamask/ethjs>ethjs-abi": true,
        "@metamask/ethjs>js-sha3": true,
        "@metamask/smart-transactions-controller>@babel/runtime": true,
        "@metamask/smart-transactions-controller>@metamask/transaction-controller>eth-method-registry>@metamask/ethjs-contract>@metamask/ethjs-filter": true,
        "@metamask/smart-transactions-controller>@metamask/transaction-controller>eth-method-registry>@metamask/ethjs-contract>@metamask/ethjs-util": true,
        "promise-to-callback": true
      }
    },
    "@metamask/smart-transactions-controller>@metamask/transaction-controller>eth-method-registry>@metamask/ethjs-contract>@metamask/ethjs-filter": {
      "globals": {
        "clearInterval": true,
        "setInterval": true
      }
    },
    "@metamask/smart-transactions-controller>@metamask/transaction-controller>eth-method-registry>@metamask/ethjs-contract>@metamask/ethjs-util": {
      "packages": {
        "@metamask/ethjs>@metamask/ethjs-util>is-hex-prefixed": true,
        "@metamask/ethjs>@metamask/ethjs-util>strip-hex-prefix": true,
        "browserify>buffer": true
      }
    },
    "@metamask/smart-transactions-controller>@metamask/transaction-controller>eth-method-registry>@metamask/ethjs-query": {
      "globals": {
        "console": true
      },
      "packages": {
        "@metamask/smart-transactions-controller>@metamask/transaction-controller>eth-method-registry>@metamask/ethjs-query>@metamask/ethjs-format": true,
        "@metamask/smart-transactions-controller>@metamask/transaction-controller>eth-method-registry>@metamask/ethjs-query>@metamask/ethjs-rpc": true,
        "promise-to-callback": true
      }
    },
    "@metamask/smart-transactions-controller>@metamask/transaction-controller>eth-method-registry>@metamask/ethjs-query>@metamask/ethjs-format": {
      "packages": {
        "@metamask/ethjs-query>@metamask/ethjs-format>ethjs-schema": true,
        "@metamask/ethjs>@metamask/ethjs-util>strip-hex-prefix": true,
        "@metamask/ethjs>@metamask/number-to-bn": true,
        "@metamask/smart-transactions-controller>@metamask/transaction-controller>eth-method-registry>@metamask/ethjs-contract>@metamask/ethjs-util": true
      }
    },
    "@metamask/smart-transactions-controller>@metamask/transaction-controller>eth-method-registry>@metamask/ethjs-query>@metamask/ethjs-rpc": {
      "packages": {
        "promise-to-callback": true
      }
    },
    "@metamask/smart-transactions-controller>bignumber.js": {
      "globals": {
        "crypto": true,
        "define": true
      }
    },
    "@metamask/snaps-controllers": {
      "globals": {
        "DecompressionStream": true,
        "URL": true,
        "chrome.offscreen.createDocument": true,
        "chrome.offscreen.hasDocument": true,
        "clearTimeout": true,
        "document.getElementById": true,
        "fetch.bind": true,
        "setTimeout": true
      },
      "packages": {
        "@metamask/object-multiplex": true,
        "@metamask/permission-controller": true,
        "@metamask/post-message-stream": true,
        "@metamask/providers>@metamask/rpc-errors": true,
        "@metamask/snaps-controllers>@metamask/base-controller": true,
        "@metamask/snaps-controllers>@metamask/json-rpc-engine": true,
        "@metamask/snaps-controllers>@metamask/json-rpc-middleware-stream": true,
        "@metamask/snaps-controllers>@xstate/fsm": true,
        "@metamask/snaps-controllers>concat-stream": true,
        "@metamask/snaps-controllers>get-npm-tarball-url": true,
        "@metamask/snaps-controllers>nanoid": true,
        "@metamask/snaps-controllers>readable-web-to-node-stream": true,
        "@metamask/snaps-controllers>tar-stream": true,
        "@metamask/snaps-rpc-methods": true,
        "@metamask/snaps-sdk": true,
        "@metamask/snaps-utils": true,
        "@metamask/snaps-utils>@metamask/snaps-registry": true,
        "@metamask/utils": true,
        "browserify>browserify-zlib": true,
        "eslint>fast-deep-equal": true,
        "readable-stream": true
      }
    },
    "@metamask/snaps-controllers-flask>nanoid": {
      "globals": {
        "crypto.getRandomValues": true
      }
    },
    "@metamask/snaps-controllers>@metamask/base-controller": {
      "globals": {
        "setTimeout": true
      },
      "packages": {
        "immer": true
      }
    },
    "@metamask/snaps-controllers>@metamask/json-rpc-engine": {
      "packages": {
        "@metamask/providers>@metamask/rpc-errors": true,
        "@metamask/safe-event-emitter": true,
        "@metamask/utils": true
      }
    },
    "@metamask/snaps-controllers>@metamask/json-rpc-middleware-stream": {
      "globals": {
        "console.warn": true,
        "setTimeout": true
      },
      "packages": {
        "@metamask/safe-event-emitter": true,
        "readable-stream": true
      }
    },
    "@metamask/snaps-controllers>concat-stream": {
      "packages": {
        "browserify>buffer": true,
        "browserify>concat-stream>typedarray": true,
        "pumpify>inherits": true,
        "readable-stream": true,
        "terser>source-map-support>buffer-from": true
      }
    },
    "@metamask/snaps-controllers>nanoid": {
      "globals": {
        "crypto.getRandomValues": true
      }
    },
    "@metamask/snaps-controllers>readable-web-to-node-stream": {
      "packages": {
        "readable-stream": true
      }
    },
    "@metamask/snaps-controllers>tar-stream": {
      "packages": {
        "@metamask/snaps-controllers>tar-stream>b4a": true,
        "@metamask/snaps-controllers>tar-stream>fast-fifo": true,
        "@metamask/snaps-controllers>tar-stream>streamx": true,
        "browserify>browser-resolve": true
      }
    },
    "@metamask/snaps-controllers>tar-stream>b4a": {
      "globals": {
        "TextDecoder": true,
        "TextEncoder": true
      }
    },
    "@metamask/snaps-controllers>tar-stream>streamx": {
      "packages": {
        "@metamask/snaps-controllers>tar-stream>fast-fifo": true,
        "@metamask/snaps-controllers>tar-stream>streamx>queue-tick": true,
        "webpack>events": true
      }
    },
    "@metamask/snaps-controllers>tar-stream>streamx>queue-tick": {
      "globals": {
        "queueMicrotask": true
      }
    },
    "@metamask/snaps-execution-environments": {
      "globals": {
        "document.getElementById": true
      },
      "packages": {
        "@metamask/post-message-stream": true,
        "@metamask/snaps-utils": true,
        "@metamask/utils": true
      }
    },
    "@metamask/snaps-rpc-methods": {
      "packages": {
        "@metamask/permission-controller": true,
        "@metamask/providers>@metamask/rpc-errors": true,
        "@metamask/snaps-sdk": true,
        "@metamask/snaps-sdk>@metamask/key-tree": true,
        "@metamask/snaps-utils": true,
        "@metamask/utils": true,
        "@noble/hashes": true,
        "superstruct": true
      }
    },
    "@metamask/snaps-sdk": {
      "globals": {
        "fetch": true
      },
      "packages": {
        "@metamask/providers>@metamask/rpc-errors": true,
        "@metamask/snaps-sdk>fast-xml-parser": true,
        "@metamask/utils": true,
        "superstruct": true
      }
    },
    "@metamask/snaps-sdk>@metamask/key-tree": {
      "packages": {
        "@metamask/message-signing-snap>@noble/curves": true,
        "@metamask/scure-bip39": true,
        "@metamask/utils": true,
        "@metamask/utils>@scure/base": true,
        "@noble/hashes": true
      }
    },
    "@metamask/snaps-sdk>fast-xml-parser": {
      "globals": {
        "entityName": true,
        "val": true
      },
      "packages": {
        "@metamask/snaps-sdk>fast-xml-parser>strnum": true
      }
    },
    "@metamask/snaps-utils": {
      "globals": {
        "File": true,
        "FileReader": true,
        "TextDecoder": true,
        "TextEncoder": true,
        "URL": true,
        "console.error": true,
        "console.log": true,
        "console.warn": true,
        "crypto": true,
        "document.body.appendChild": true,
        "document.createElement": true,
        "fetch": true
      },
      "packages": {
        "@metamask/permission-controller": true,
        "@metamask/providers>@metamask/rpc-errors": true,
        "@metamask/snaps-sdk": true,
        "@metamask/snaps-sdk>@metamask/key-tree": true,
        "@metamask/snaps-utils>@metamask/slip44": true,
        "@metamask/snaps-utils>cron-parser": true,
        "@metamask/snaps-utils>fast-json-stable-stringify": true,
        "@metamask/snaps-utils>marked": true,
        "@metamask/snaps-utils>rfdc": true,
        "@metamask/snaps-utils>validate-npm-package-name": true,
        "@metamask/utils": true,
        "@metamask/utils>@scure/base": true,
        "@noble/hashes": true,
        "chalk": true,
        "semver": true,
        "superstruct": true
      }
    },
    "@metamask/snaps-utils>@metamask/snaps-registry": {
      "packages": {
        "@metamask/message-signing-snap>@noble/curves": true,
        "@metamask/utils": true,
        "@noble/hashes": true,
        "superstruct": true
      }
    },
    "@metamask/snaps-utils>cron-parser": {
      "packages": {
        "browserify>browser-resolve": true,
        "luxon": true
      }
    },
    "@metamask/snaps-utils>marked": {
      "globals": {
        "console.error": true,
        "console.warn": true,
        "define": true
      }
    },
    "@metamask/snaps-utils>rfdc": {
      "packages": {
        "browserify>buffer": true
      }
    },
    "@metamask/snaps-utils>validate-npm-package-name": {
      "packages": {
        "@metamask/snaps-utils>validate-npm-package-name>builtins": true
      }
    },
    "@metamask/snaps-utils>validate-npm-package-name>builtins": {
      "packages": {
        "browserify>process": true,
        "semver": true
      }
    },
    "@metamask/test-bundler>@ethersproject/abstract-provider": {
      "packages": {
        "@ethersproject/abi>@ethersproject/bytes": true,
        "@ethersproject/abi>@ethersproject/logger": true,
        "@ethersproject/abi>@ethersproject/properties": true,
        "@ethersproject/bignumber": true
      }
    },
    "@metamask/test-bundler>@ethersproject/networks": {
      "packages": {
        "@ethersproject/abi>@ethersproject/logger": true
      }
    },
    "@metamask/transaction-controller": {
      "globals": {
        "clearTimeout": true,
        "console.error": true,
        "fetch": true,
        "setTimeout": true
      },
      "packages": {
        "@ethereumjs/tx": true,
        "@ethereumjs/tx>@ethereumjs/common": true,
        "@ethereumjs/tx>@ethereumjs/util": true,
        "@ethersproject/abi": true,
        "@ethersproject/contracts": true,
        "@ethersproject/providers": true,
        "@metamask/eth-query": true,
        "@metamask/gas-fee-controller": true,
        "@metamask/metamask-eth-abis": true,
        "@metamask/network-controller": true,
        "@metamask/providers>@metamask/rpc-errors": true,
        "@metamask/transaction-controller>@metamask/base-controller": true,
        "@metamask/transaction-controller>@metamask/controller-utils": true,
        "@metamask/transaction-controller>@metamask/nonce-tracker": true,
        "@metamask/transaction-controller>async-mutex": true,
        "@metamask/utils": true,
        "bn.js": true,
        "browserify>buffer": true,
        "eth-method-registry": true,
        "fast-json-patch": true,
        "lodash": true,
        "uuid": true,
        "webpack>events": true
      }
    },
    "@metamask/transaction-controller>@metamask/base-controller": {
      "globals": {
        "setTimeout": true
      },
      "packages": {
        "immer": true
      }
    },
    "@metamask/transaction-controller>@metamask/controller-utils": {
      "globals": {
        "URL": true,
        "console.error": true,
        "fetch": true,
        "setTimeout": true
      },
      "packages": {
        "@ethereumjs/tx>@ethereumjs/util": true,
        "@metamask/controller-utils>@spruceid/siwe-parser": true,
        "@metamask/ethjs>@metamask/ethjs-unit": true,
        "@metamask/utils": true,
        "bn.js": true,
        "browserify>buffer": true,
        "eslint>fast-deep-equal": true,
        "eth-ens-namehash": true
      }
    },
    "@metamask/transaction-controller>@metamask/nonce-tracker": {
      "packages": {
        "@ethersproject/providers": true,
        "@metamask/transaction-controller>@metamask/nonce-tracker>async-mutex": true,
        "browserify>assert": true
      }
    },
    "@metamask/transaction-controller>@metamask/nonce-tracker>async-mutex": {
      "globals": {
        "clearTimeout": true,
        "setTimeout": true
      },
      "packages": {
        "@trezor/connect-web>tslib": true
      }
    },
    "@metamask/transaction-controller>async-mutex": {
      "globals": {
        "clearTimeout": true,
        "setTimeout": true
      },
      "packages": {
        "@trezor/connect-web>tslib": true
      }
    },
    "@metamask/user-operation-controller": {
      "globals": {
        "fetch": true
      },
      "packages": {
        "@metamask/assets-controllers>@metamask/polling-controller": true,
        "@metamask/eth-query": true,
        "@metamask/gas-fee-controller": true,
        "@metamask/providers>@metamask/rpc-errors": true,
        "@metamask/transaction-controller": true,
        "@metamask/user-operation-controller>@metamask/base-controller": true,
        "@metamask/user-operation-controller>@metamask/controller-utils": true,
        "@metamask/utils": true,
        "bn.js": true,
        "lodash": true,
        "superstruct": true,
        "uuid": true,
        "webpack>events": true
      }
    },
    "@metamask/user-operation-controller>@metamask/base-controller": {
      "globals": {
        "setTimeout": true
      },
      "packages": {
        "immer": true
      }
    },
    "@metamask/user-operation-controller>@metamask/controller-utils": {
      "globals": {
        "URL": true,
        "console.error": true,
        "fetch": true,
        "setTimeout": true
      },
      "packages": {
        "@ethereumjs/tx>@ethereumjs/util": true,
        "@metamask/controller-utils>@spruceid/siwe-parser": true,
        "@metamask/ethjs>@metamask/ethjs-unit": true,
        "@metamask/utils": true,
        "bn.js": true,
        "browserify>buffer": true,
        "eslint>fast-deep-equal": true,
        "eth-ens-namehash": true
      }
    },
    "@metamask/utils": {
      "globals": {
        "TextDecoder": true,
        "TextEncoder": true
      },
      "packages": {
        "@metamask/utils>@scure/base": true,
        "@metamask/utils>pony-cause": true,
        "@noble/hashes": true,
        "browserify>buffer": true,
        "nock>debug": true,
        "semver": true,
        "superstruct": true
      }
    },
    "@metamask/utils>@scure/base": {
      "globals": {
        "TextDecoder": true,
        "TextEncoder": true
      }
    },
    "@ngraveio/bc-ur": {
      "packages": {
        "@ngraveio/bc-ur>@keystonehq/alias-sampling": true,
        "@ngraveio/bc-ur>bignumber.js": true,
        "@ngraveio/bc-ur>cbor-sync": true,
        "@ngraveio/bc-ur>crc": true,
        "@ngraveio/bc-ur>jsbi": true,
        "addons-linter>sha.js": true,
        "browserify>assert": true,
        "browserify>buffer": true
      }
    },
    "@ngraveio/bc-ur>assert>object-is": {
      "packages": {
        "string.prototype.matchall>call-bind": true,
        "string.prototype.matchall>define-properties": true
      }
    },
    "@ngraveio/bc-ur>bignumber.js": {
      "globals": {
        "crypto": true,
        "define": true
      }
    },
    "@ngraveio/bc-ur>cbor-sync": {
      "globals": {
        "define": true
      },
      "packages": {
        "browserify>buffer": true
      }
    },
    "@ngraveio/bc-ur>crc": {
      "packages": {
        "browserify>buffer": true
      }
    },
    "@ngraveio/bc-ur>jsbi": {
      "globals": {
        "define": true
      }
    },
    "@noble/ciphers": {
      "globals": {
        "TextDecoder": true,
        "TextEncoder": true,
        "crypto": true
      }
    },
    "@noble/hashes": {
      "globals": {
        "TextEncoder": true,
        "crypto": true
      }
    },
    "@popperjs/core": {
      "globals": {
        "Element": true,
        "HTMLElement": true,
        "ShadowRoot": true,
        "console.error": true,
        "console.warn": true,
        "document": true,
        "navigator.userAgent": true
      }
    },
    "@reduxjs/toolkit": {
      "globals": {
        "AbortController": true,
        "__REDUX_DEVTOOLS_EXTENSION_COMPOSE__": true,
        "__REDUX_DEVTOOLS_EXTENSION__": true,
        "console": true,
        "queueMicrotask": true,
        "requestAnimationFrame": true,
        "setTimeout": true
      },
      "packages": {
        "@reduxjs/toolkit>reselect": true,
        "browserify>process": true,
        "immer": true,
        "redux": true,
        "redux-thunk": true
      }
    },
    "@segment/loosely-validate-event": {
      "packages": {
        "@segment/loosely-validate-event>component-type": true,
        "@segment/loosely-validate-event>join-component": true,
        "browserify>assert": true,
        "browserify>buffer": true
      }
    },
    "@sentry/browser": {
      "globals": {
        "TextDecoder": true,
        "TextEncoder": true,
        "XMLHttpRequest": true,
        "__SENTRY_DEBUG__": true,
        "__SENTRY_RELEASE__": true,
        "indexedDB.open": true,
        "setTimeout": true
      },
      "packages": {
        "@sentry/browser>@sentry-internal/tracing": true,
        "@sentry/browser>@sentry/core": true,
        "@sentry/browser>@sentry/replay": true,
        "@sentry/utils": true
      }
    },
    "@sentry/browser>@sentry-internal/tracing": {
      "globals": {
        "Headers": true,
        "PerformanceObserver": true,
        "Request": true,
        "__SENTRY_DEBUG__": true,
        "addEventListener": true,
        "performance.getEntriesByType": true,
        "removeEventListener": true
      },
      "packages": {
        "@sentry/browser>@sentry/core": true,
        "@sentry/utils": true
      }
    },
    "@sentry/browser>@sentry/core": {
      "globals": {
        "__SENTRY_DEBUG__": true,
        "__SENTRY_TRACING__": true,
        "clearInterval": true,
        "clearTimeout": true,
        "console.warn": true,
        "setInterval": true,
        "setTimeout": true
      },
      "packages": {
        "@sentry/utils": true
      }
    },
    "@sentry/browser>@sentry/replay": {
      "globals": {
        "Blob": true,
        "CSSConditionRule": true,
        "CSSGroupingRule": true,
        "CSSMediaRule": true,
        "CSSSupportsRule": true,
        "DragEvent": true,
        "Element": true,
        "FormData": true,
        "HTMLCanvasElement": true,
        "HTMLElement.prototype": true,
        "HTMLFormElement": true,
        "HTMLImageElement": true,
        "HTMLInputElement.prototype": true,
        "HTMLOptionElement.prototype": true,
        "HTMLSelectElement.prototype": true,
        "HTMLTextAreaElement.prototype": true,
        "Headers": true,
        "ImageData": true,
        "MouseEvent": true,
        "MutationObserver": true,
        "Node.prototype.contains": true,
        "PerformanceObserver": true,
        "TextEncoder": true,
        "URL": true,
        "URLSearchParams": true,
        "Worker": true,
        "Zone": true,
        "__SENTRY_DEBUG__": true,
        "__rrMutationObserver": true,
        "clearTimeout": true,
        "console.error": true,
        "console.warn": true,
        "document": true,
        "innerHeight": true,
        "innerWidth": true,
        "location.href": true,
        "pageXOffset": true,
        "pageYOffset": true,
        "requestAnimationFrame": true,
        "setTimeout": true
      },
      "packages": {
        "@sentry/browser>@sentry/core": true,
        "@sentry/utils": true,
        "browserify>process": true
      }
    },
    "@sentry/integrations": {
      "globals": {
        "Request": true,
        "__SENTRY_DEBUG__": true,
        "console.log": true
      },
      "packages": {
        "@sentry/utils": true,
        "localforage": true
      }
    },
    "@sentry/utils": {
      "globals": {
        "CustomEvent": true,
        "DOMError": true,
        "DOMException": true,
        "Element": true,
        "ErrorEvent": true,
        "Event": true,
        "Headers": true,
        "Request": true,
        "Response": true,
        "TextEncoder": true,
        "URL": true,
        "XMLHttpRequest.prototype": true,
        "__SENTRY_BROWSER_BUNDLE__": true,
        "__SENTRY_DEBUG__": true,
        "clearTimeout": true,
        "console.error": true,
        "document": true,
        "setTimeout": true
      },
      "packages": {
        "browserify>process": true
      }
    },
    "@storybook/addon-docs>remark-external-links>mdast-util-definitions": {
      "packages": {
        "react-markdown>unist-util-visit": true
      }
    },
    "@storybook/addon-knobs>qs": {
      "packages": {
        "string.prototype.matchall>side-channel": true
      }
    },
    "@trezor/connect-web": {
      "globals": {
        "URLSearchParams": true,
        "__TREZOR_CONNECT_SRC": true,
        "addEventListener": true,
        "btoa": true,
        "chrome": true,
        "clearInterval": true,
        "clearTimeout": true,
        "console.warn": true,
        "document.body": true,
        "document.createElement": true,
        "document.createTextNode": true,
        "document.getElementById": true,
        "document.querySelectorAll": true,
        "location": true,
        "navigator": true,
        "open": true,
        "origin": true,
        "removeEventListener": true,
        "setInterval": true,
        "setTimeout": true
      },
      "packages": {
        "@trezor/connect-web>@trezor/connect": true,
        "@trezor/connect-web>@trezor/connect-common": true,
        "@trezor/connect-web>@trezor/utils": true,
        "@trezor/connect-web>tslib": true,
        "webpack>events": true
      }
    },
    "@trezor/connect-web>@trezor/connect": {
      "packages": {
        "@trezor/connect-web>@trezor/connect>@trezor/protobuf": true,
        "@trezor/connect-web>@trezor/connect>@trezor/schema-utils": true,
        "@trezor/connect-web>@trezor/connect>@trezor/transport": true,
        "@trezor/connect-web>@trezor/utils": true,
        "@trezor/connect-web>tslib": true
      }
    },
    "@trezor/connect-web>@trezor/connect-common": {
      "globals": {
        "console.warn": true,
        "localStorage.getItem": true,
        "localStorage.setItem": true,
        "navigator": true,
        "setTimeout": true,
        "window": true
      },
      "packages": {
        "@trezor/connect-web>@trezor/connect-common>@trezor/env-utils": true,
        "@trezor/connect-web>@trezor/utils": true,
        "@trezor/connect-web>tslib": true
      }
    },
    "@trezor/connect-web>@trezor/connect-common>@trezor/env-utils": {
      "globals": {
        "innerHeight": true,
        "innerWidth": true,
        "location.hostname": true,
        "location.origin": true,
        "navigator.languages": true,
        "navigator.platform": true,
        "navigator.userAgent": true,
        "screen.height": true,
        "screen.width": true
      },
      "packages": {
        "@trezor/connect-web>@trezor/connect-common>@trezor/env-utils>ua-parser-js": true,
        "@trezor/connect-web>tslib": true,
        "browserify>process": true
      }
    },
    "@trezor/connect-web>@trezor/connect-common>@trezor/env-utils>ua-parser-js": {
      "globals": {
        "define": true
      }
    },
    "@trezor/connect-web>@trezor/connect>@trezor/protobuf": {
      "packages": {
        "@trezor/connect-web>@trezor/connect>@trezor/schema-utils": true,
        "@trezor/connect-web>tslib": true,
        "browserify>buffer": true,
        "firebase>@firebase/firestore>@grpc/proto-loader>protobufjs": true
      }
    },
    "@trezor/connect-web>@trezor/connect>@trezor/schema-utils": {
      "globals": {
        "console.warn": true
      },
      "packages": {
        "@trezor/connect-web>@trezor/connect>@trezor/schema-utils>@sinclair/typebox": true,
        "browserify>buffer": true,
        "ts-mixer": true
      }
    },
    "@trezor/connect-web>@trezor/utils": {
      "globals": {
        "AbortController": true,
        "Intl.NumberFormat": true,
        "clearTimeout": true,
        "console.error": true,
        "console.info": true,
        "console.log": true,
        "console.warn": true,
        "setTimeout": true
      },
      "packages": {
        "@trezor/connect-web>tslib": true,
        "browserify>buffer": true,
        "webpack>events": true
      }
    },
    "@trezor/connect-web>tslib": {
      "globals": {
        "SuppressedError": true,
        "define": true
      }
    },
    "@zxing/browser": {
      "globals": {
        "HTMLElement": true,
        "HTMLImageElement": true,
        "HTMLVideoElement": true,
        "clearTimeout": true,
        "console.error": true,
        "console.warn": true,
        "document": true,
        "navigator": true,
        "setTimeout": true
      },
      "packages": {
        "@zxing/library": true
      }
    },
    "@zxing/library": {
      "globals": {
        "HTMLImageElement": true,
        "HTMLVideoElement": true,
        "TextDecoder": true,
        "TextEncoder": true,
        "URL.createObjectURL": true,
        "btoa": true,
        "console.log": true,
        "console.warn": true,
        "document": true,
        "navigator": true,
        "setTimeout": true
      },
      "packages": {
        "@zxing/library>ts-custom-error": true
      }
    },
    "addons-linter>sha.js": {
      "packages": {
        "koa>content-disposition>safe-buffer": true,
        "pumpify>inherits": true
      }
    },
    "await-semaphore": {
      "packages": {
        "browserify>process": true,
        "browserify>timers-browserify": true
      }
    },
    "base32-encode": {
      "packages": {
        "base32-encode>to-data-view": true
      }
    },
    "bignumber.js": {
      "globals": {
        "crypto": true,
        "define": true
      }
    },
    "blo": {
      "globals": {
        "btoa": true
      }
    },
    "bn.js": {
      "globals": {
        "Buffer": true
      },
      "packages": {
        "browserify>browser-resolve": true
      }
    },
    "bowser": {
      "globals": {
        "define": true
      }
    },
    "browserify>assert": {
      "globals": {
        "Buffer": true
      },
      "packages": {
        "browserify>assert>util": true,
        "react>object-assign": true
      }
    },
    "browserify>assert>util": {
      "globals": {
        "console.error": true,
        "console.log": true,
        "console.trace": true,
        "process": true
      },
      "packages": {
        "browserify>assert>util>inherits": true,
        "browserify>process": true
      }
    },
    "browserify>browserify-zlib": {
      "packages": {
        "browserify>assert": true,
        "browserify>browserify-zlib>pako": true,
        "browserify>buffer": true,
        "browserify>process": true,
        "browserify>util": true,
        "stream-browserify": true
      }
    },
    "browserify>buffer": {
      "globals": {
        "console": true
      },
      "packages": {
        "base64-js": true,
        "browserify>buffer>ieee754": true
      }
    },
    "browserify>crypto-browserify": {
      "packages": {
        "browserify>crypto-browserify>browserify-cipher": true,
        "browserify>crypto-browserify>browserify-sign": true,
        "browserify>crypto-browserify>create-ecdh": true,
        "browserify>crypto-browserify>create-hmac": true,
        "browserify>crypto-browserify>diffie-hellman": true,
        "browserify>crypto-browserify>pbkdf2": true,
        "browserify>crypto-browserify>public-encrypt": true,
        "browserify>crypto-browserify>randomfill": true,
        "ethereumjs-util>create-hash": true,
        "mocha>serialize-javascript>randombytes": true
      }
    },
    "browserify>crypto-browserify>browserify-cipher": {
      "packages": {
        "browserify>crypto-browserify>browserify-cipher>browserify-des": true,
        "browserify>crypto-browserify>browserify-cipher>evp_bytestokey": true,
        "ethereumjs-util>ethereum-cryptography>browserify-aes": true
      }
    },
    "browserify>crypto-browserify>browserify-cipher>browserify-des": {
      "packages": {
        "browserify>buffer": true,
        "browserify>crypto-browserify>browserify-cipher>browserify-des>des.js": true,
        "ethereumjs-util>create-hash>cipher-base": true,
        "pumpify>inherits": true
      }
    },
    "browserify>crypto-browserify>browserify-cipher>browserify-des>des.js": {
      "packages": {
        "@metamask/ppom-validator>elliptic>minimalistic-assert": true,
        "pumpify>inherits": true
      }
    },
    "browserify>crypto-browserify>browserify-cipher>evp_bytestokey": {
      "packages": {
        "ethereumjs-util>create-hash>md5.js": true,
        "koa>content-disposition>safe-buffer": true
      }
    },
    "browserify>crypto-browserify>browserify-sign": {
      "packages": {
        "@metamask/ppom-validator>elliptic": true,
        "bn.js": true,
        "browserify>buffer": true,
        "browserify>crypto-browserify>create-hmac": true,
        "browserify>crypto-browserify>public-encrypt>browserify-rsa": true,
        "browserify>crypto-browserify>public-encrypt>parse-asn1": true,
        "ethereumjs-util>create-hash": true,
        "pumpify>inherits": true,
        "stream-browserify": true
      }
    },
    "browserify>crypto-browserify>create-ecdh": {
      "packages": {
        "@metamask/ppom-validator>elliptic": true,
        "bn.js": true,
        "browserify>buffer": true
      }
    },
    "browserify>crypto-browserify>create-hmac": {
      "packages": {
        "addons-linter>sha.js": true,
        "ethereumjs-util>create-hash": true,
        "ethereumjs-util>create-hash>cipher-base": true,
        "ethereumjs-util>create-hash>ripemd160": true,
        "koa>content-disposition>safe-buffer": true,
        "pumpify>inherits": true
      }
    },
    "browserify>crypto-browserify>diffie-hellman": {
      "packages": {
        "bn.js": true,
        "browserify>buffer": true,
        "browserify>crypto-browserify>diffie-hellman>miller-rabin": true,
        "mocha>serialize-javascript>randombytes": true
      }
    },
    "browserify>crypto-browserify>diffie-hellman>miller-rabin": {
      "packages": {
        "@metamask/ppom-validator>elliptic>brorand": true,
        "bn.js": true
      }
    },
    "browserify>crypto-browserify>pbkdf2": {
      "globals": {
        "crypto": true,
        "process": true,
        "queueMicrotask": true,
        "setImmediate": true,
        "setTimeout": true
      },
      "packages": {
        "addons-linter>sha.js": true,
        "browserify>process": true,
        "ethereumjs-util>create-hash": true,
        "ethereumjs-util>create-hash>ripemd160": true,
        "koa>content-disposition>safe-buffer": true
      }
    },
    "browserify>crypto-browserify>public-encrypt": {
      "packages": {
        "bn.js": true,
        "browserify>buffer": true,
        "browserify>crypto-browserify>public-encrypt>browserify-rsa": true,
        "browserify>crypto-browserify>public-encrypt>parse-asn1": true,
        "ethereumjs-util>create-hash": true,
        "mocha>serialize-javascript>randombytes": true
      }
    },
    "browserify>crypto-browserify>public-encrypt>browserify-rsa": {
      "packages": {
        "bn.js": true,
        "browserify>buffer": true,
        "mocha>serialize-javascript>randombytes": true
      }
    },
    "browserify>crypto-browserify>public-encrypt>parse-asn1": {
      "packages": {
        "browserify>buffer": true,
        "browserify>crypto-browserify>browserify-cipher>evp_bytestokey": true,
        "browserify>crypto-browserify>pbkdf2": true,
        "browserify>crypto-browserify>public-encrypt>parse-asn1>asn1.js": true,
        "ethereumjs-util>ethereum-cryptography>browserify-aes": true
      }
    },
    "browserify>crypto-browserify>public-encrypt>parse-asn1>asn1.js": {
      "packages": {
        "@metamask/ppom-validator>elliptic>minimalistic-assert": true,
        "bn.js": true,
        "browserify>buffer": true,
        "browserify>vm-browserify": true,
        "pumpify>inherits": true
      }
    },
    "browserify>crypto-browserify>randomfill": {
      "globals": {
        "crypto": true,
        "msCrypto": true
      },
      "packages": {
        "browserify>process": true,
        "koa>content-disposition>safe-buffer": true,
        "mocha>serialize-javascript>randombytes": true
      }
    },
    "browserify>https-browserify": {
      "packages": {
        "browserify>stream-http": true,
        "browserify>url": true
      }
    },
    "browserify>path-browserify": {
      "packages": {
        "browserify>process": true
      }
    },
    "browserify>process": {
      "globals": {
        "clearTimeout": true,
        "setTimeout": true
      }
    },
    "browserify>punycode": {
      "globals": {
        "define": true
      }
    },
    "browserify>stream-http": {
      "globals": {
        "AbortController": true,
        "Blob": true,
        "MSStreamReader": true,
        "ReadableStream": true,
        "WritableStream": true,
        "XDomainRequest": true,
        "XMLHttpRequest": true,
        "clearTimeout": true,
        "fetch": true,
        "location.protocol.search": true,
        "setTimeout": true
      },
      "packages": {
        "browserify>buffer": true,
        "browserify>process": true,
        "browserify>stream-http>builtin-status-codes": true,
        "browserify>url": true,
        "pumpify>inherits": true,
        "readable-stream": true,
        "watchify>xtend": true
      }
    },
    "browserify>string_decoder": {
      "packages": {
        "koa>content-disposition>safe-buffer": true
      }
    },
    "browserify>timers-browserify": {
      "globals": {
        "clearInterval": true,
        "clearTimeout": true,
        "setInterval": true,
        "setTimeout": true
      },
      "packages": {
        "browserify>process": true
      }
    },
    "browserify>url": {
      "packages": {
        "@storybook/addon-knobs>qs": true,
        "browserify>punycode": true
      }
    },
    "browserify>util": {
      "globals": {
        "console.error": true,
        "console.log": true,
        "console.trace": true
      },
      "packages": {
        "browserify>process": true,
        "browserify>util>is-arguments": true,
        "browserify>util>is-typed-array": true,
        "browserify>util>which-typed-array": true,
        "koa>is-generator-function": true,
        "pumpify>inherits": true
      }
    },
    "browserify>util>is-arguments": {
      "packages": {
        "koa>is-generator-function>has-tostringtag": true,
        "string.prototype.matchall>call-bind": true
      }
    },
    "browserify>util>is-typed-array": {
      "packages": {
        "browserify>util>is-typed-array>for-each": true,
        "koa>is-generator-function>has-tostringtag": true,
        "string.prototype.matchall>call-bind": true,
        "string.prototype.matchall>es-abstract>available-typed-arrays": true,
        "string.prototype.matchall>es-abstract>gopd": true
      }
    },
    "browserify>util>is-typed-array>for-each": {
      "packages": {
        "string.prototype.matchall>es-abstract>is-callable": true
      }
    },
    "browserify>util>which-typed-array": {
      "packages": {
        "browserify>util>is-typed-array": true,
        "browserify>util>is-typed-array>for-each": true,
        "koa>is-generator-function>has-tostringtag": true,
        "string.prototype.matchall>call-bind": true,
        "string.prototype.matchall>es-abstract>available-typed-arrays": true,
        "string.prototype.matchall>es-abstract>gopd": true
      }
    },
    "browserify>vm-browserify": {
      "globals": {
        "document.body.appendChild": true,
        "document.body.removeChild": true,
        "document.createElement": true
      }
    },
    "chalk": {
      "packages": {
        "chalk>ansi-styles": true,
        "chalk>supports-color": true
      }
    },
    "chalk>ansi-styles": {
      "packages": {
        "chalk>ansi-styles>color-convert": true
      }
    },
    "chalk>ansi-styles>color-convert": {
      "packages": {
        "jest-canvas-mock>moo-color>color-name": true
      }
    },
    "classnames": {
      "globals": {
        "classNames": "write",
        "define": true
      }
    },
    "copy-to-clipboard": {
      "globals": {
        "clipboardData": true,
        "console.error": true,
        "console.warn": true,
        "document.body.appendChild": true,
        "document.body.removeChild": true,
        "document.createElement": true,
        "document.createRange": true,
        "document.execCommand": true,
        "document.getSelection": true,
        "navigator.userAgent": true,
        "prompt": true
      },
      "packages": {
        "copy-to-clipboard>toggle-selection": true
      }
    },
    "copy-to-clipboard>toggle-selection": {
      "globals": {
        "document.activeElement": true,
        "document.getSelection": true
      }
    },
    "currency-formatter": {
      "packages": {
        "currency-formatter>accounting": true,
        "currency-formatter>locale-currency": true,
        "react>object-assign": true
      }
    },
    "currency-formatter>accounting": {
      "globals": {
        "define": true
      }
    },
    "currency-formatter>locale-currency": {
      "globals": {
        "countryCode": true
      }
    },
    "debounce-stream": {
      "packages": {
        "debounce-stream>debounce": true,
        "debounce-stream>duplexer": true,
        "debounce-stream>through": true
      }
    },
    "debounce-stream>debounce": {
      "globals": {
        "clearTimeout": true,
        "setTimeout": true
      }
    },
    "debounce-stream>duplexer": {
      "packages": {
        "stream-browserify": true
      }
    },
    "debounce-stream>through": {
      "packages": {
        "browserify>process": true,
        "stream-browserify": true
      }
    },
    "depcheck>@vue/compiler-sfc>postcss>nanoid": {
      "globals": {
        "crypto.getRandomValues": true
      }
    },
    "depcheck>is-core-module>hasown": {
      "packages": {
        "browserify>has>function-bind": true
      }
    },
    "dependency-tree>precinct>detective-postcss>postcss>nanoid": {
      "globals": {
        "crypto.getRandomValues": true
      }
    },
    "duplexify>end-of-stream": {
      "packages": {
        "@metamask/object-multiplex>once": true,
        "browserify>process": true
      }
    },
    "eslint-plugin-react>array-includes>is-string": {
      "packages": {
        "koa>is-generator-function>has-tostringtag": true
      }
    },
    "eslint>optionator>fast-levenshtein": {
      "globals": {
        "Intl": true,
        "Levenshtein": "write",
        "console.log": true,
        "define": true,
        "importScripts": true,
        "postMessage": true
      }
    },
    "eth-ens-namehash": {
      "globals": {
        "name": "write"
      },
      "packages": {
        "@metamask/ethjs>js-sha3": true,
        "browserify>buffer": true,
        "eth-ens-namehash>idna-uts46-hx": true
      }
    },
    "eth-ens-namehash>idna-uts46-hx": {
      "globals": {
        "define": true
      },
      "packages": {
        "browserify>punycode": true
      }
    },
    "eth-keyring-controller>@metamask/browser-passworder": {
      "globals": {
        "crypto": true
      }
    },
    "eth-lattice-keyring": {
      "globals": {
        "addEventListener": true,
        "browser": true,
        "clearInterval": true,
        "fetch": true,
        "open": true,
        "setInterval": true
      },
      "packages": {
        "@ethereumjs/tx>@ethereumjs/util": true,
        "bn.js": true,
        "browserify>buffer": true,
        "browserify>crypto-browserify": true,
        "eth-lattice-keyring>@ethereumjs/tx": true,
        "eth-lattice-keyring>gridplus-sdk": true,
        "eth-lattice-keyring>rlp": true,
        "webpack>events": true
      }
    },
    "eth-lattice-keyring>@ethereumjs/tx": {
      "packages": {
        "@ethereumjs/tx>@ethereumjs/common": true,
        "@ethereumjs/tx>@ethereumjs/rlp": true,
        "@ethereumjs/tx>@ethereumjs/util": true,
        "@ethersproject/providers": true,
        "browserify>buffer": true,
        "browserify>insert-module-globals>is-buffer": true,
        "eth-lattice-keyring>@ethereumjs/tx>@chainsafe/ssz": true,
        "eth-lattice-keyring>@ethereumjs/tx>ethereum-cryptography": true
      }
    },
    "eth-lattice-keyring>@ethereumjs/tx>@chainsafe/ssz": {
      "packages": {
        "browserify": true,
        "browserify>buffer": true,
        "eth-lattice-keyring>@ethereumjs/tx>@chainsafe/ssz>@chainsafe/persistent-merkle-tree": true,
        "eth-lattice-keyring>@ethereumjs/tx>@chainsafe/ssz>case": true
      }
    },
    "eth-lattice-keyring>@ethereumjs/tx>@chainsafe/ssz>@chainsafe/persistent-merkle-tree": {
      "globals": {
        "WeakRef": true
      },
      "packages": {
        "browserify": true
      }
    },
    "eth-lattice-keyring>@ethereumjs/tx>ethereum-cryptography": {
      "globals": {
        "TextDecoder": true,
        "crypto": true
      },
      "packages": {
        "eth-lattice-keyring>@ethereumjs/tx>ethereum-cryptography>@noble/hashes": true
      }
    },
    "eth-lattice-keyring>@ethereumjs/tx>ethereum-cryptography>@noble/hashes": {
      "globals": {
        "TextEncoder": true,
        "crypto": true
      }
    },
    "eth-lattice-keyring>gridplus-sdk": {
      "globals": {
        "AbortController": true,
        "Request": true,
        "URL": true,
        "__values": true,
        "caches": true,
        "clearTimeout": true,
        "console.error": true,
        "console.log": true,
        "console.warn": true,
        "fetch": true,
        "setTimeout": true
      },
      "packages": {
        "@ethereumjs/tx>@ethereumjs/common>crc-32": true,
        "@ethersproject/abi": true,
        "@metamask/ethjs>js-sha3": true,
        "@metamask/keyring-api>bech32": true,
        "@metamask/ppom-validator>elliptic": true,
        "bn.js": true,
        "browserify>buffer": true,
        "eth-lattice-keyring>gridplus-sdk>@ethereumjs/common": true,
        "eth-lattice-keyring>gridplus-sdk>@ethereumjs/tx": true,
        "eth-lattice-keyring>gridplus-sdk>aes-js": true,
        "eth-lattice-keyring>gridplus-sdk>bignumber.js": true,
        "eth-lattice-keyring>gridplus-sdk>bitwise": true,
        "eth-lattice-keyring>gridplus-sdk>borc": true,
        "eth-lattice-keyring>gridplus-sdk>eth-eip712-util-browser": true,
        "eth-lattice-keyring>gridplus-sdk>secp256k1": true,
        "eth-lattice-keyring>gridplus-sdk>uuid": true,
        "eth-lattice-keyring>rlp": true,
        "ethereumjs-util>ethereum-cryptography>bs58check": true,
        "ethereumjs-util>ethereum-cryptography>hash.js": true,
        "lodash": true
      }
    },
    "eth-lattice-keyring>gridplus-sdk>@ethereumjs/common": {
      "packages": {
        "@ethereumjs/tx>@ethereumjs/common>crc-32": true,
        "@ethereumjs/tx>@ethereumjs/util": true,
        "browserify>buffer": true,
        "webpack>events": true
      }
    },
    "eth-lattice-keyring>gridplus-sdk>@ethereumjs/tx": {
      "packages": {
        "@ethereumjs/tx>@ethereumjs/rlp": true,
        "@ethereumjs/tx>@ethereumjs/util": true,
        "@ethersproject/providers": true,
        "browserify>buffer": true,
        "browserify>insert-module-globals>is-buffer": true,
        "eth-lattice-keyring>@ethereumjs/tx>@chainsafe/ssz": true,
        "eth-lattice-keyring>gridplus-sdk>@ethereumjs/tx>@ethereumjs/common": true,
        "eth-lattice-keyring>gridplus-sdk>@ethereumjs/tx>ethereum-cryptography": true
      }
    },
    "eth-lattice-keyring>gridplus-sdk>@ethereumjs/tx>@ethereumjs/common": {
      "packages": {
        "@ethereumjs/tx>@ethereumjs/common>crc-32": true,
        "@ethereumjs/tx>@ethereumjs/util": true,
        "browserify>buffer": true,
        "webpack>events": true
      }
    },
    "eth-lattice-keyring>gridplus-sdk>@ethereumjs/tx>ethereum-cryptography": {
      "globals": {
        "TextDecoder": true,
        "crypto": true
      },
      "packages": {
        "eth-lattice-keyring>gridplus-sdk>@ethereumjs/tx>ethereum-cryptography>@noble/hashes": true
      }
    },
    "eth-lattice-keyring>gridplus-sdk>@ethereumjs/tx>ethereum-cryptography>@noble/hashes": {
      "globals": {
        "TextEncoder": true,
        "crypto": true
      }
    },
    "eth-lattice-keyring>gridplus-sdk>aes-js": {
      "globals": {
        "define": true
      }
    },
    "eth-lattice-keyring>gridplus-sdk>bignumber.js": {
      "globals": {
        "crypto": true,
        "define": true
      }
    },
    "eth-lattice-keyring>gridplus-sdk>bitwise": {
      "packages": {
        "browserify>buffer": true
      }
    },
    "eth-lattice-keyring>gridplus-sdk>borc": {
      "globals": {
        "console": true
      },
      "packages": {
        "browserify>buffer": true,
        "browserify>buffer>ieee754": true,
        "eth-lattice-keyring>gridplus-sdk>borc>bignumber.js": true,
        "eth-lattice-keyring>gridplus-sdk>borc>iso-url": true
      }
    },
    "eth-lattice-keyring>gridplus-sdk>borc>bignumber.js": {
      "globals": {
        "crypto": true,
        "define": true
      }
    },
    "eth-lattice-keyring>gridplus-sdk>borc>iso-url": {
      "globals": {
        "URL": true,
        "URLSearchParams": true,
        "location": true
      }
    },
    "eth-lattice-keyring>gridplus-sdk>eth-eip712-util-browser": {
      "globals": {
        "intToBuffer": true
      },
      "packages": {
        "@metamask/ethjs>js-sha3": true,
        "bn.js": true,
        "ganache>abstract-level>buffer": true
      }
    },
    "eth-lattice-keyring>gridplus-sdk>secp256k1": {
      "packages": {
        "@metamask/ppom-validator>elliptic": true
      }
    },
    "eth-lattice-keyring>gridplus-sdk>uuid": {
      "globals": {
        "crypto": true
      }
    },
    "eth-lattice-keyring>rlp": {
      "globals": {
        "TextEncoder": true
      }
    },
    "eth-method-registry": {
      "packages": {
        "@metamask/ethjs-contract": true,
        "@metamask/ethjs-query": true
      }
    },
    "eth-rpc-errors": {
      "packages": {
        "eth-rpc-errors>fast-safe-stringify": true
      }
    },
    "ethereumjs-util": {
      "packages": {
        "bn.js": true,
        "browserify>assert": true,
        "browserify>buffer": true,
        "browserify>insert-module-globals>is-buffer": true,
        "ethereumjs-util>create-hash": true,
        "ethereumjs-util>ethereum-cryptography": true,
        "ethereumjs-util>rlp": true
      }
    },
    "ethereumjs-util>create-hash": {
      "packages": {
        "addons-linter>sha.js": true,
        "ethereumjs-util>create-hash>cipher-base": true,
        "ethereumjs-util>create-hash>md5.js": true,
        "ethereumjs-util>create-hash>ripemd160": true,
        "pumpify>inherits": true
      }
    },
    "ethereumjs-util>create-hash>cipher-base": {
      "packages": {
        "browserify>string_decoder": true,
        "koa>content-disposition>safe-buffer": true,
        "pumpify>inherits": true,
        "stream-browserify": true
      }
    },
    "ethereumjs-util>create-hash>md5.js": {
      "packages": {
        "ethereumjs-util>create-hash>md5.js>hash-base": true,
        "koa>content-disposition>safe-buffer": true,
        "pumpify>inherits": true
      }
    },
    "ethereumjs-util>create-hash>md5.js>hash-base": {
      "packages": {
        "koa>content-disposition>safe-buffer": true,
        "pumpify>inherits": true,
        "readable-stream": true
      }
    },
    "ethereumjs-util>create-hash>ripemd160": {
      "packages": {
        "browserify>buffer": true,
        "ethereumjs-util>create-hash>md5.js>hash-base": true,
        "pumpify>inherits": true
      }
    },
    "ethereumjs-util>ethereum-cryptography": {
      "packages": {
        "browserify>buffer": true,
        "ganache>keccak": true,
        "ganache>secp256k1": true,
        "mocha>serialize-javascript>randombytes": true
      }
    },
    "ethereumjs-util>ethereum-cryptography>browserify-aes": {
      "packages": {
        "browserify>buffer": true,
        "browserify>crypto-browserify>browserify-cipher>evp_bytestokey": true,
        "ethereumjs-util>create-hash>cipher-base": true,
        "ethereumjs-util>ethereum-cryptography>browserify-aes>buffer-xor": true,
        "koa>content-disposition>safe-buffer": true,
        "pumpify>inherits": true
      }
    },
    "ethereumjs-util>ethereum-cryptography>browserify-aes>buffer-xor": {
      "packages": {
        "browserify>buffer": true
      }
    },
    "ethereumjs-util>ethereum-cryptography>bs58check": {
      "packages": {
        "ethereumjs-util>create-hash": true,
        "ethereumjs-util>ethereum-cryptography>bs58check>bs58": true,
        "koa>content-disposition>safe-buffer": true
      }
    },
    "ethereumjs-util>ethereum-cryptography>bs58check>bs58": {
      "packages": {
        "@ensdomains/content-hash>multihashes>multibase>base-x": true
      }
    },
    "ethereumjs-util>ethereum-cryptography>hash.js": {
      "packages": {
        "@metamask/ppom-validator>elliptic>minimalistic-assert": true,
        "pumpify>inherits": true
      }
    },
    "ethereumjs-util>ethereum-cryptography>scrypt-js": {
      "globals": {
        "define": true,
        "setTimeout": true
      },
      "packages": {
        "browserify>timers-browserify": true
      }
    },
    "ethereumjs-util>rlp": {
      "packages": {
        "bn.js": true,
        "browserify>buffer": true
      }
    },
    "ethereumjs-wallet>randombytes": {
      "globals": {
        "crypto.getRandomValues": true
      }
    },
    "extension-port-stream": {
      "packages": {
        "browserify>buffer": true,
        "extension-port-stream>readable-stream": true
      }
    },
    "extension-port-stream>readable-stream": {
      "globals": {
        "AbortController": true,
        "AggregateError": true,
        "Blob": true
      },
      "packages": {
        "browserify>buffer": true,
        "browserify>process": true,
        "browserify>string_decoder": true,
        "extension-port-stream>readable-stream>abort-controller": true,
        "webpack>events": true
      }
    },
    "extension-port-stream>readable-stream>abort-controller": {
      "globals": {
        "AbortController": true
      }
    },
    "fast-json-patch": {
      "globals": {
        "addEventListener": true,
        "clearTimeout": true,
        "removeEventListener": true,
        "setTimeout": true
      }
    },
    "firebase": {
      "packages": {
        "firebase>@firebase/app": true,
        "firebase>@firebase/messaging": true
      }
    },
    "firebase>@firebase/app": {
      "globals": {
        "FinalizationRegistry": true,
        "console.warn": true
      },
      "packages": {
        "firebase>@firebase/app>@firebase/component": true,
        "firebase>@firebase/app>@firebase/logger": true,
        "firebase>@firebase/app>idb": true,
        "firebase>@firebase/util": true
      }
    },
    "firebase>@firebase/app>@firebase/component": {
      "packages": {
        "firebase>@firebase/util": true
      }
    },
    "firebase>@firebase/app>@firebase/logger": {
      "globals": {
        "console": true
      },
      "packages": {
        "@trezor/connect-web>tslib": true
      }
    },
    "firebase>@firebase/app>idb": {
      "globals": {
        "DOMException": true,
        "IDBCursor": true,
        "IDBDatabase": true,
        "IDBIndex": true,
        "IDBObjectStore": true,
        "IDBRequest": true,
        "IDBTransaction": true,
        "indexedDB.deleteDatabase": true,
        "indexedDB.open": true
      }
    },
    "firebase>@firebase/firestore>@grpc/proto-loader>protobufjs": {
      "globals": {
        "process": true,
        "setTimeout": true
      },
      "packages": {
        "firebase>@firebase/firestore>@grpc/proto-loader>protobufjs>@protobufjs/aspromise": true,
        "firebase>@firebase/firestore>@grpc/proto-loader>protobufjs>@protobufjs/base64": true,
        "firebase>@firebase/firestore>@grpc/proto-loader>protobufjs>@protobufjs/codegen": true,
        "firebase>@firebase/firestore>@grpc/proto-loader>protobufjs>@protobufjs/eventemitter": true,
        "firebase>@firebase/firestore>@grpc/proto-loader>protobufjs>@protobufjs/fetch": true,
        "firebase>@firebase/firestore>@grpc/proto-loader>protobufjs>@protobufjs/float": true,
        "firebase>@firebase/firestore>@grpc/proto-loader>protobufjs>@protobufjs/inquire": true,
        "firebase>@firebase/firestore>@grpc/proto-loader>protobufjs>@protobufjs/path": true,
        "firebase>@firebase/firestore>@grpc/proto-loader>protobufjs>@protobufjs/pool": true,
        "firebase>@firebase/firestore>@grpc/proto-loader>protobufjs>@protobufjs/utf8": true
      }
    },
    "firebase>@firebase/firestore>@grpc/proto-loader>protobufjs>@protobufjs/codegen": {
      "globals": {
        "console.log": true
      }
    },
    "firebase>@firebase/firestore>@grpc/proto-loader>protobufjs>@protobufjs/fetch": {
      "globals": {
        "XMLHttpRequest": true
      },
      "packages": {
        "firebase>@firebase/firestore>@grpc/proto-loader>protobufjs>@protobufjs/aspromise": true,
        "firebase>@firebase/firestore>@grpc/proto-loader>protobufjs>@protobufjs/inquire": true
      }
    },
    "firebase>@firebase/installations": {
      "globals": {
        "BroadcastChannel": true,
        "Headers": true,
        "btoa": true,
        "console.error": true,
        "crypto": true,
        "fetch": true,
        "msCrypto": true,
        "navigator.onLine": true,
        "setTimeout": true
      },
      "packages": {
        "firebase>@firebase/app": true,
        "firebase>@firebase/app>@firebase/component": true,
        "firebase>@firebase/app>idb": true,
        "firebase>@firebase/util": true
      }
    },
    "firebase>@firebase/messaging": {
      "globals": {
        "Headers": true,
        "Notification.maxActions": true,
        "Notification.permission": true,
        "Notification.requestPermission": true,
        "PushSubscription.prototype.hasOwnProperty": true,
        "ServiceWorkerRegistration": true,
        "URL": true,
        "addEventListener": true,
        "atob": true,
        "btoa": true,
        "clients.matchAll": true,
        "clients.openWindow": true,
        "console.warn": true,
        "document": true,
        "fetch": true,
        "indexedDB": true,
        "location.href": true,
        "location.origin": true,
        "navigator": true,
        "origin.replace": true,
        "registration.showNotification": true,
        "setTimeout": true
      },
      "packages": {
        "@trezor/connect-web>tslib": true,
        "firebase>@firebase/app": true,
        "firebase>@firebase/app>@firebase/component": true,
        "firebase>@firebase/app>idb": true,
        "firebase>@firebase/installations": true,
        "firebase>@firebase/util": true
      }
    },
    "firebase>@firebase/util": {
      "globals": {
        "atob": true,
        "browser": true,
        "btoa": true,
        "chrome": true,
        "console": true,
        "document": true,
        "indexedDB": true,
        "navigator": true,
        "process": true,
        "self": true,
        "setTimeout": true
      },
      "packages": {
        "browserify>process": true
      }
    },
    "fuse.js": {
      "globals": {
        "console": true,
        "define": true
      }
    },
    "ganache>abstract-level>buffer": {
      "globals": {
        "console": true
      },
      "packages": {
        "base64-js": true,
        "browserify>buffer>ieee754": true
      }
    },
    "ganache>keccak": {
      "packages": {
        "browserify>buffer": true,
        "readable-stream": true
      }
    },
    "ganache>secp256k1": {
      "packages": {
        "@metamask/ppom-validator>elliptic": true
      }
    },
    "gulp>vinyl-fs>object.assign": {
      "packages": {
        "@lavamoat/lavapack>json-stable-stringify>object-keys": true,
        "string.prototype.matchall>call-bind": true,
        "string.prototype.matchall>define-properties": true,
        "string.prototype.matchall>has-symbols": true
      }
    },
    "he": {
      "globals": {
        "define": true
      }
    },
    "json-rpc-engine": {
      "packages": {
        "eth-rpc-errors": true,
        "json-rpc-engine>@metamask/safe-event-emitter": true
      }
    },
    "json-rpc-engine>@metamask/safe-event-emitter": {
      "globals": {
        "setTimeout": true
      },
      "packages": {
        "webpack>events": true
      }
    },
    "json-rpc-middleware-stream": {
      "globals": {
        "console.warn": true,
        "setTimeout": true
      },
      "packages": {
        "@metamask/safe-event-emitter": true,
        "readable-stream": true
      }
    },
    "koa>content-disposition>safe-buffer": {
      "packages": {
        "browserify>buffer": true
      }
    },
    "koa>is-generator-function": {
      "packages": {
        "koa>is-generator-function>has-tostringtag": true
      }
    },
    "koa>is-generator-function>has-tostringtag": {
      "packages": {
        "string.prototype.matchall>has-symbols": true
      }
    },
    "localforage": {
      "globals": {
        "Blob": true,
        "BlobBuilder": true,
        "FileReader": true,
        "IDBKeyRange": true,
        "MSBlobBuilder": true,
        "MozBlobBuilder": true,
        "OIndexedDB": true,
        "WebKitBlobBuilder": true,
        "atob": true,
        "btoa": true,
        "console.error": true,
        "console.info": true,
        "console.warn": true,
        "define": true,
        "fetch": true,
        "indexedDB": true,
        "localStorage": true,
        "mozIndexedDB": true,
        "msIndexedDB": true,
        "navigator.platform": true,
        "navigator.userAgent": true,
        "openDatabase": true,
        "setTimeout": true,
        "webkitIndexedDB": true
      }
    },
    "lodash": {
      "globals": {
        "clearTimeout": true,
        "define": true,
        "setTimeout": true
      }
    },
    "loglevel": {
      "globals": {
        "console": true,
        "define": true,
        "document.cookie": true,
        "localStorage": true,
        "log": "write",
        "navigator": true
      }
    },
    "luxon": {
      "globals": {
        "Intl": true
      }
    },
    "mocha>serialize-javascript>randombytes": {
      "globals": {
        "crypto": true,
        "msCrypto": true
      },
      "packages": {
        "browserify>process": true,
        "koa>content-disposition>safe-buffer": true
      }
    },
    "nanoid": {
      "globals": {
        "crypto": true,
        "msCrypto": true,
        "navigator": true
      }
    },
    "nock>debug": {
      "globals": {
        "console": true,
        "document": true,
        "localStorage": true,
        "navigator": true,
        "process": true
      },
      "packages": {
        "browserify>process": true,
        "nock>debug>ms": true
      }
    },
    "node-fetch": {
      "globals": {
        "Headers": true,
        "Request": true,
        "Response": true,
        "fetch": true
      }
    },
    "promise-to-callback": {
      "packages": {
        "promise-to-callback>is-fn": true,
        "promise-to-callback>set-immediate-shim": true
      }
    },
    "promise-to-callback>set-immediate-shim": {
      "globals": {
        "setTimeout.apply": true
      },
      "packages": {
        "browserify>timers-browserify": true
      }
    },
    "prop-types": {
      "globals": {
        "console": true
      },
      "packages": {
        "prop-types>react-is": true,
        "react>object-assign": true
      }
    },
    "prop-types>react-is": {
      "globals": {
        "console": true
      }
    },
    "qrcode-generator": {
      "globals": {
        "define": true
      }
    },
    "qrcode.react": {
      "globals": {
        "Path2D": true,
        "devicePixelRatio": true
      },
      "packages": {
        "react": true
      }
    },
    "react": {
      "globals": {
        "console": true
      },
      "packages": {
        "prop-types": true,
        "react>object-assign": true
      }
    },
    "react-beautiful-dnd": {
      "globals": {
        "Element.prototype": true,
        "__REDUX_DEVTOOLS_EXTENSION_COMPOSE__": true,
        "addEventListener": true,
        "cancelAnimationFrame": true,
        "clearTimeout": true,
        "console": true,
        "document": true,
        "getComputedStyle": true,
        "pageXOffset": true,
        "pageYOffset": true,
        "removeEventListener": true,
        "requestAnimationFrame": true,
        "scrollBy": true,
        "setTimeout": true
      },
      "packages": {
        "@babel/runtime": true,
        "react": true,
        "react-beautiful-dnd>css-box-model": true,
        "react-beautiful-dnd>memoize-one": true,
        "react-beautiful-dnd>raf-schd": true,
        "react-beautiful-dnd>use-memo-one": true,
        "react-dom": true,
        "react-redux": true,
        "redux": true
      }
    },
    "react-beautiful-dnd>css-box-model": {
      "globals": {
        "getComputedStyle": true,
        "pageXOffset": true,
        "pageYOffset": true
      },
      "packages": {
        "react-router-dom>tiny-invariant": true
      }
    },
    "react-beautiful-dnd>raf-schd": {
      "globals": {
        "cancelAnimationFrame": true,
        "requestAnimationFrame": true
      }
    },
    "react-beautiful-dnd>use-memo-one": {
      "packages": {
        "react": true
      }
    },
    "react-devtools": {
      "packages": {
        "react-devtools>react-devtools-core": true
      }
    },
    "react-devtools>react-devtools-core": {
      "globals": {
        "WebSocket": true,
        "setTimeout": true
      }
    },
    "react-dnd-html5-backend": {
      "globals": {
        "addEventListener": true,
        "clearTimeout": true,
        "removeEventListener": true
      }
    },
    "react-dom": {
      "globals": {
        "HTMLIFrameElement": true,
        "MSApp": true,
        "__REACT_DEVTOOLS_GLOBAL_HOOK__": true,
        "addEventListener": true,
        "clearTimeout": true,
        "clipboardData": true,
        "console": true,
        "dispatchEvent": true,
        "document": true,
        "event": "write",
        "jest": true,
        "location.protocol": true,
        "navigator.userAgent.indexOf": true,
        "performance": true,
        "removeEventListener": true,
        "self": true,
        "setTimeout": true,
        "top": true,
        "trustedTypes": true
      },
      "packages": {
        "prop-types": true,
        "react": true,
        "react-dom>scheduler": true,
        "react>object-assign": true
      }
    },
    "react-dom>scheduler": {
      "globals": {
        "MessageChannel": true,
        "cancelAnimationFrame": true,
        "clearTimeout": true,
        "console": true,
        "navigator": true,
        "performance": true,
        "requestAnimationFrame": true,
        "setTimeout": true
      }
    },
    "react-focus-lock": {
      "globals": {
        "addEventListener": true,
        "console.error": true,
        "console.warn": true,
        "document": true,
        "removeEventListener": true,
        "setTimeout": true
      },
      "packages": {
        "@babel/runtime": true,
        "prop-types": true,
        "react": true,
        "react-focus-lock>focus-lock": true,
        "react-focus-lock>react-clientside-effect": true,
        "react-focus-lock>use-callback-ref": true,
        "react-focus-lock>use-sidecar": true
      }
    },
    "react-focus-lock>focus-lock": {
      "globals": {
        "HTMLIFrameElement": true,
        "Node.DOCUMENT_FRAGMENT_NODE": true,
        "Node.DOCUMENT_NODE": true,
        "Node.DOCUMENT_POSITION_CONTAINED_BY": true,
        "Node.DOCUMENT_POSITION_CONTAINS": true,
        "Node.ELEMENT_NODE": true,
        "console.error": true,
        "console.warn": true,
        "document": true,
        "getComputedStyle": true,
        "setTimeout": true
      },
      "packages": {
        "@trezor/connect-web>tslib": true
      }
    },
    "react-focus-lock>react-clientside-effect": {
      "packages": {
        "@babel/runtime": true,
        "react": true
      }
    },
    "react-focus-lock>use-callback-ref": {
      "packages": {
        "react": true
      }
    },
    "react-focus-lock>use-sidecar": {
      "globals": {
        "console.error": true
      },
      "packages": {
        "@trezor/connect-web>tslib": true,
        "react": true,
        "react-focus-lock>use-sidecar>detect-node-es": true
      }
    },
    "react-idle-timer": {
      "globals": {
        "clearTimeout": true,
        "document": true,
        "setTimeout": true
      },
      "packages": {
        "prop-types": true,
        "react": true
      }
    },
    "react-inspector": {
      "globals": {
        "Node": true,
        "chromeDark": true,
        "chromeLight": true
      },
      "packages": {
        "react": true
      }
    },
    "react-markdown": {
      "globals": {
        "console.warn": true
      },
      "packages": {
        "prop-types": true,
        "react": true,
        "react-markdown>comma-separated-tokens": true,
        "react-markdown>property-information": true,
        "react-markdown>react-is": true,
        "react-markdown>remark-parse": true,
        "react-markdown>remark-rehype": true,
        "react-markdown>space-separated-tokens": true,
        "react-markdown>style-to-object": true,
        "react-markdown>unified": true,
        "react-markdown>unist-util-visit": true,
        "react-markdown>vfile": true
      }
    },
    "react-markdown>property-information": {
      "packages": {
        "watchify>xtend": true
      }
    },
    "react-markdown>react-is": {
      "globals": {
        "console": true
      }
    },
    "react-markdown>remark-parse": {
      "packages": {
        "react-markdown>remark-parse>mdast-util-from-markdown": true
      }
    },
    "react-markdown>remark-parse>mdast-util-from-markdown": {
      "packages": {
        "react-markdown>remark-parse>mdast-util-from-markdown>mdast-util-to-string": true,
        "react-markdown>remark-parse>mdast-util-from-markdown>micromark": true,
        "react-markdown>remark-parse>mdast-util-from-markdown>unist-util-stringify-position": true,
        "react-syntax-highlighter>refractor>parse-entities": true
      }
    },
    "react-markdown>remark-parse>mdast-util-from-markdown>micromark": {
      "packages": {
        "react-syntax-highlighter>refractor>parse-entities": true
      }
    },
    "react-markdown>remark-rehype": {
      "packages": {
        "react-markdown>remark-rehype>mdast-util-to-hast": true
      }
    },
    "react-markdown>remark-rehype>mdast-util-to-hast": {
      "globals": {
        "console.warn": true
      },
      "packages": {
        "@storybook/addon-docs>remark-external-links>mdast-util-definitions": true,
        "react-markdown>remark-rehype>mdast-util-to-hast>mdurl": true,
        "react-markdown>remark-rehype>mdast-util-to-hast>unist-builder": true,
        "react-markdown>remark-rehype>mdast-util-to-hast>unist-util-generated": true,
        "react-markdown>remark-rehype>mdast-util-to-hast>unist-util-position": true,
        "react-markdown>unist-util-visit": true
      }
    },
    "react-markdown>style-to-object": {
      "packages": {
        "react-markdown>style-to-object>inline-style-parser": true
      }
    },
    "react-markdown>unified": {
      "packages": {
        "mocha>yargs-unparser>is-plain-obj": true,
        "react-markdown>unified>bail": true,
        "react-markdown>unified>extend": true,
        "react-markdown>unified>is-buffer": true,
        "react-markdown>unified>trough": true,
        "react-markdown>vfile": true
      }
    },
    "react-markdown>unist-util-visit": {
      "packages": {
        "react-markdown>unist-util-visit>unist-util-visit-parents": true
      }
    },
    "react-markdown>unist-util-visit>unist-util-visit-parents": {
      "packages": {
        "react-markdown>unist-util-visit>unist-util-is": true
      }
    },
    "react-markdown>vfile": {
      "packages": {
        "browserify>path-browserify": true,
        "browserify>process": true,
        "react-markdown>vfile>is-buffer": true,
        "react-markdown>vfile>vfile-message": true,
        "vinyl>replace-ext": true
      }
    },
    "react-markdown>vfile>vfile-message": {
      "packages": {
        "react-markdown>vfile>unist-util-stringify-position": true
      }
    },
    "react-popper": {
      "globals": {
        "document": true
      },
      "packages": {
        "@popperjs/core": true,
        "react": true,
        "react-popper>react-fast-compare": true,
        "react-popper>warning": true
      }
    },
    "react-popper>react-fast-compare": {
      "globals": {
        "Element": true,
        "console.warn": true
      }
    },
    "react-popper>warning": {
      "globals": {
        "console": true
      }
    },
    "react-redux": {
      "globals": {
        "console": true,
        "document": true
      },
      "packages": {
        "prop-types": true,
        "react": true,
        "react-dom": true,
        "react-redux>@babel/runtime": true,
        "react-redux>hoist-non-react-statics": true,
        "react-redux>react-is": true
      }
    },
    "react-redux>hoist-non-react-statics": {
      "packages": {
        "prop-types>react-is": true
      }
    },
    "react-redux>react-is": {
      "globals": {
        "console": true
      }
    },
    "react-responsive-carousel": {
      "globals": {
        "HTMLElement": true,
        "addEventListener": true,
        "clearTimeout": true,
        "console.warn": true,
        "document": true,
        "getComputedStyle": true,
        "removeEventListener": true,
        "setTimeout": true
      },
      "packages": {
        "classnames": true,
        "react": true,
        "react-dom": true,
        "react-responsive-carousel>react-easy-swipe": true
      }
    },
    "react-responsive-carousel>react-easy-swipe": {
      "globals": {
        "addEventListener": true,
        "define": true,
        "document.addEventListener": true,
        "document.removeEventListener": true
      },
      "packages": {
        "prop-types": true,
        "react": true
      }
    },
    "react-router-dom": {
      "packages": {
        "prop-types": true,
        "react": true,
        "react-router-dom>history": true,
        "react-router-dom>react-router": true,
        "react-router-dom>tiny-invariant": true,
        "react-router-dom>tiny-warning": true
      }
    },
    "react-router-dom>history": {
      "globals": {
        "addEventListener": true,
        "confirm": true,
        "document": true,
        "history": true,
        "location": true,
        "navigator.userAgent": true,
        "removeEventListener": true
      },
      "packages": {
        "react-router-dom>history>resolve-pathname": true,
        "react-router-dom>history>value-equal": true,
        "react-router-dom>tiny-invariant": true,
        "react-router-dom>tiny-warning": true
      }
    },
    "react-router-dom>react-router": {
      "packages": {
        "prop-types": true,
        "prop-types>react-is": true,
        "react": true,
        "react-redux>hoist-non-react-statics": true,
        "react-router-dom>react-router>history": true,
        "react-router-dom>react-router>mini-create-react-context": true,
        "react-router-dom>tiny-invariant": true,
        "react-router-dom>tiny-warning": true,
        "sinon>nise>path-to-regexp": true
      }
    },
    "react-router-dom>react-router>history": {
      "globals": {
        "addEventListener": true,
        "confirm": true,
        "document": true,
        "history": true,
        "location": true,
        "navigator.userAgent": true,
        "removeEventListener": true
      },
      "packages": {
        "react-router-dom>history>resolve-pathname": true,
        "react-router-dom>history>value-equal": true,
        "react-router-dom>tiny-invariant": true,
        "react-router-dom>tiny-warning": true
      }
    },
    "react-router-dom>react-router>mini-create-react-context": {
      "packages": {
        "@babel/runtime": true,
        "prop-types": true,
        "react": true,
        "react-router-dom>react-router>mini-create-react-context>gud": true,
        "react-router-dom>tiny-warning": true
      }
    },
    "react-router-dom>tiny-warning": {
      "globals": {
        "console": true
      }
    },
    "react-simple-file-input": {
      "globals": {
        "File": true,
        "FileReader": true,
        "console.warn": true
      },
      "packages": {
        "prop-types": true,
        "react": true
      }
    },
    "react-syntax-highlighter>refractor>parse-entities": {
      "globals": {
        "document.createElement": true
      }
    },
    "react-tippy": {
      "globals": {
        "Element": true,
        "MSStream": true,
        "MutationObserver": true,
        "addEventListener": true,
        "clearTimeout": true,
        "console.error": true,
        "console.warn": true,
        "define": true,
        "document": true,
        "getComputedStyle": true,
        "innerHeight": true,
        "innerWidth": true,
        "navigator.maxTouchPoints": true,
        "navigator.msMaxTouchPoints": true,
        "navigator.userAgent": true,
        "performance": true,
        "requestAnimationFrame": true,
        "setTimeout": true
      },
      "packages": {
        "react": true,
        "react-dom": true,
        "react-tippy>popper.js": true
      }
    },
    "react-tippy>popper.js": {
      "globals": {
        "MSInputMethodContext": true,
        "Node.DOCUMENT_POSITION_FOLLOWING": true,
        "cancelAnimationFrame": true,
        "console.warn": true,
        "define": true,
        "devicePixelRatio": true,
        "document": true,
        "getComputedStyle": true,
        "innerHeight": true,
        "innerWidth": true,
        "navigator.userAgent": true,
        "requestAnimationFrame": true,
        "setTimeout": true
      }
    },
    "react-toggle-button": {
      "globals": {
        "clearTimeout": true,
        "console.warn": true,
        "define": true,
        "performance": true,
        "setTimeout": true
      },
      "packages": {
        "react": true
      }
    },
    "readable-stream": {
      "packages": {
        "browserify>browser-resolve": true,
        "browserify>buffer": true,
        "browserify>process": true,
        "browserify>string_decoder": true,
        "pumpify>inherits": true,
        "readable-stream>util-deprecate": true,
        "webpack>events": true
      }
    },
    "readable-stream-2>core-util-is": {
      "packages": {
        "browserify>insert-module-globals>is-buffer": true
      }
    },
    "readable-stream-2>process-nextick-args": {
      "packages": {
        "browserify>process": true
      }
    },
    "readable-stream>util-deprecate": {
      "globals": {
        "console.trace": true,
        "console.warn": true,
        "localStorage": true
      }
    },
    "redux": {
      "globals": {
        "console": true
      },
      "packages": {
        "@babel/runtime": true
      }
    },
    "semver": {
      "globals": {
        "console.error": true
      },
      "packages": {
        "browserify>process": true
      }
    },
    "sinon>nise>path-to-regexp": {
      "packages": {
        "sinon>nise>path-to-regexp>isarray": true
      }
    },
    "stream-browserify": {
      "packages": {
        "pumpify>inherits": true,
        "readable-stream": true,
        "webpack>events": true
      }
    },
    "string.prototype.matchall>call-bind": {
      "packages": {
        "browserify>has>function-bind": true,
        "string.prototype.matchall>call-bind>es-errors": true,
        "string.prototype.matchall>call-bind>set-function-length": true,
        "string.prototype.matchall>get-intrinsic": true
      }
    },
    "string.prototype.matchall>call-bind>set-function-length": {
      "packages": {
        "string.prototype.matchall>call-bind>es-errors": true,
        "string.prototype.matchall>define-properties>define-data-property": true,
        "string.prototype.matchall>es-abstract>gopd": true,
        "string.prototype.matchall>es-abstract>has-property-descriptors": true,
        "string.prototype.matchall>get-intrinsic": true
      }
    },
    "string.prototype.matchall>define-properties": {
      "packages": {
        "@lavamoat/lavapack>json-stable-stringify>object-keys": true,
        "string.prototype.matchall>define-properties>define-data-property": true,
        "string.prototype.matchall>es-abstract>has-property-descriptors": true
      }
    },
    "string.prototype.matchall>define-properties>define-data-property": {
      "packages": {
        "string.prototype.matchall>call-bind>es-errors": true,
        "string.prototype.matchall>es-abstract>gopd": true,
        "string.prototype.matchall>es-abstract>has-property-descriptors": true,
        "string.prototype.matchall>get-intrinsic": true
      }
    },
    "string.prototype.matchall>es-abstract>array-buffer-byte-length": {
      "packages": {
        "string.prototype.matchall>call-bind": true,
        "string.prototype.matchall>es-abstract>is-array-buffer": true
      }
    },
    "string.prototype.matchall>es-abstract>es-to-primitive>is-symbol": {
      "packages": {
        "string.prototype.matchall>has-symbols": true
      }
    },
    "string.prototype.matchall>es-abstract>gopd": {
      "packages": {
        "string.prototype.matchall>get-intrinsic": true
      }
    },
    "string.prototype.matchall>es-abstract>has-property-descriptors": {
      "packages": {
        "string.prototype.matchall>get-intrinsic": true
      }
    },
    "string.prototype.matchall>es-abstract>is-array-buffer": {
      "packages": {
        "browserify>util>is-typed-array": true,
        "string.prototype.matchall>call-bind": true,
        "string.prototype.matchall>get-intrinsic": true
      }
    },
    "string.prototype.matchall>es-abstract>is-callable": {
      "globals": {
        "document": true
      }
    },
    "string.prototype.matchall>es-abstract>is-regex": {
      "packages": {
        "koa>is-generator-function>has-tostringtag": true,
        "string.prototype.matchall>call-bind": true
      }
    },
    "string.prototype.matchall>es-abstract>is-shared-array-buffer": {
      "packages": {
        "string.prototype.matchall>call-bind": true
      }
    },
    "string.prototype.matchall>es-abstract>object-inspect": {
      "globals": {
        "HTMLElement": true,
        "WeakRef": true
      },
      "packages": {
        "browserify>browser-resolve": true
      }
    },
    "string.prototype.matchall>get-intrinsic": {
      "globals": {
        "AggregateError": true,
        "FinalizationRegistry": true,
        "WeakRef": true
      },
      "packages": {
        "browserify>has>function-bind": true,
        "depcheck>is-core-module>hasown": true,
        "string.prototype.matchall>call-bind>es-errors": true,
        "string.prototype.matchall>es-abstract>has-proto": true,
        "string.prototype.matchall>has-symbols": true
      }
    },
    "string.prototype.matchall>internal-slot": {
      "packages": {
        "depcheck>is-core-module>hasown": true,
        "string.prototype.matchall>get-intrinsic": true,
        "string.prototype.matchall>side-channel": true
      }
    },
    "string.prototype.matchall>regexp.prototype.flags": {
      "packages": {
        "string.prototype.matchall>call-bind": true,
        "string.prototype.matchall>define-properties": true,
        "string.prototype.matchall>regexp.prototype.flags>set-function-name": true
      }
    },
    "string.prototype.matchall>regexp.prototype.flags>set-function-name": {
      "packages": {
        "string.prototype.matchall>define-properties>define-data-property": true,
        "string.prototype.matchall>es-abstract>function.prototype.name>functions-have-names": true,
        "string.prototype.matchall>es-abstract>has-property-descriptors": true
      }
    },
    "string.prototype.matchall>side-channel": {
      "packages": {
        "string.prototype.matchall>call-bind": true,
        "string.prototype.matchall>es-abstract>object-inspect": true,
        "string.prototype.matchall>get-intrinsic": true
      }
    },
    "superstruct": {
      "globals": {
        "console.warn": true,
        "define": true
      }
    },
    "terser>source-map-support>buffer-from": {
      "packages": {
        "browserify>buffer": true
      }
    },
    "uuid": {
      "globals": {
        "crypto": true,
        "msCrypto": true
      }
    },
    "vinyl>replace-ext": {
      "packages": {
        "browserify>path-browserify": true
      }
    },
    "web3": {
      "globals": {
        "XMLHttpRequest": true
      }
    },
    "web3-stream-provider": {
      "globals": {
        "setTimeout": true
      },
      "packages": {
        "browserify>util": true,
        "readable-stream": true,
        "web3-stream-provider>uuid": true
      }
    },
    "web3-stream-provider>uuid": {
      "globals": {
        "crypto": true
      }
    },
    "webextension-polyfill": {
      "globals": {
        "browser": true,
        "chrome": true,
        "console.error": true,
        "console.warn": true,
        "define": true
      }
    },
    "webpack>events": {
      "globals": {
        "console": true
      }
    }
  }
}<|MERGE_RESOLUTION|>--- conflicted
+++ resolved
@@ -1192,10 +1192,6 @@
         "@metamask/assets-controllers>async-mutex": true,
         "@metamask/eth-json-rpc-filters>@metamask/eth-query": true,
         "@metamask/eth-json-rpc-filters>@metamask/json-rpc-engine": true,
-<<<<<<< HEAD
-=======
-        "@metamask/name-controller>async-mutex": true,
->>>>>>> ed0cc1e4
         "@metamask/safe-event-emitter": true,
         "pify": true
       }
@@ -1224,50 +1220,12 @@
         "@metamask/eth-json-rpc-middleware>safe-stable-stringify": true,
         "@metamask/eth-sig-util": true,
         "@metamask/providers>@metamask/rpc-errors": true,
-        "@metamask/snaps-controllers>@metamask/json-rpc-engine": true,
         "@metamask/utils": true,
         "pify": true,
         "sass-loader>klona": true
       }
     },
-<<<<<<< HEAD
     "@metamask/eth-json-rpc-middleware>@metamask/json-rpc-engine": {
-=======
-    "@metamask/eth-json-rpc-middleware>@metamask/eth-block-tracker": {
-      "globals": {
-        "clearTimeout": true,
-        "console.error": true,
-        "setTimeout": true
-      },
-      "packages": {
-        "@metamask/eth-query>json-rpc-random-id": true,
-        "@metamask/safe-event-emitter": true,
-        "@metamask/utils": true,
-        "pify": true
-      }
-    },
-    "@metamask/eth-keyring-controller": {
-      "globals": {
-        "console.error": true
-      },
-      "packages": {
-        "@metamask/browser-passworder": true,
-        "@metamask/eth-keyring-controller>@metamask/obs-store": true,
-        "@metamask/eth-sig-util": true,
-        "@metamask/keyring-controller>@metamask/eth-hd-keyring": true,
-        "@metamask/keyring-controller>@metamask/eth-simple-keyring": true,
-        "@metamask/utils": true,
-        "webpack>events": true
-      }
-    },
-    "@metamask/eth-keyring-controller>@metamask/obs-store": {
-      "packages": {
-        "@metamask/eth-keyring-controller>@metamask/obs-store>readable-stream": true,
-        "@metamask/safe-event-emitter": true
-      }
-    },
-    "@metamask/eth-keyring-controller>@metamask/obs-store>readable-stream": {
->>>>>>> ed0cc1e4
       "packages": {
         "@metamask/providers>@metamask/rpc-errors": true,
         "@metamask/safe-event-emitter": true,
@@ -1969,7 +1927,6 @@
         "setTimeout": true
       },
       "packages": {
-<<<<<<< HEAD
         "@ethereumjs/tx>@ethereumjs/util": true,
         "@metamask/controller-utils>@spruceid/siwe-parser": true,
         "@metamask/ethjs>@metamask/ethjs-unit": true,
@@ -1985,8 +1942,6 @@
         "setTimeout": true
       },
       "packages": {
-=======
->>>>>>> ed0cc1e4
         "@metamask/network-controller>@metamask/eth-json-rpc-infura>@metamask/eth-json-rpc-provider": true,
         "@metamask/network-controller>@metamask/eth-json-rpc-infura>@metamask/json-rpc-engine": true,
         "@metamask/providers>@metamask/rpc-errors": true,
@@ -2071,10 +2026,7 @@
       },
       "packages": {
         "@metamask/permission-controller>@metamask/base-controller": true,
-<<<<<<< HEAD
         "@metamask/permission-controller>@metamask/controller-utils": true,
-=======
->>>>>>> ed0cc1e4
         "@metamask/permission-controller>nanoid": true,
         "@metamask/providers>@metamask/rpc-errors": true,
         "@metamask/snaps-controllers>@metamask/json-rpc-engine": true,
@@ -2091,7 +2043,6 @@
         "immer": true
       }
     },
-<<<<<<< HEAD
     "@metamask/permission-controller>@metamask/controller-utils": {
       "globals": {
         "URL": true,
@@ -2110,8 +2061,6 @@
         "eth-ens-namehash": true
       }
     },
-=======
->>>>>>> ed0cc1e4
     "@metamask/permission-controller>nanoid": {
       "globals": {
         "crypto.getRandomValues": true
@@ -2216,29 +2165,6 @@
         "ethereumjs-util>ethereum-cryptography>hash.js": true
       }
     },
-<<<<<<< HEAD
-=======
-    "@metamask/providers>@metamask/object-multiplex": {
-      "globals": {
-        "console.warn": true
-      },
-      "packages": {
-        "@metamask/providers>@metamask/object-multiplex>readable-stream": true,
-        "pump>once": true
-      }
-    },
-    "@metamask/providers>@metamask/object-multiplex>readable-stream": {
-      "packages": {
-        "browserify>browser-resolve": true,
-        "browserify>buffer": true,
-        "browserify>process": true,
-        "browserify>string_decoder": true,
-        "pumpify>inherits": true,
-        "readable-stream>util-deprecate": true,
-        "webpack>events": true
-      }
-    },
->>>>>>> ed0cc1e4
     "@metamask/providers>@metamask/rpc-errors": {
       "packages": {
         "@metamask/utils": true,
@@ -2392,18 +2318,11 @@
       },
       "packages": {
         "@ethersproject/abi>@ethersproject/bytes": true,
-<<<<<<< HEAD
         "@metamask/assets-controllers>@metamask/polling-controller": true,
-=======
->>>>>>> ed0cc1e4
         "@metamask/eth-query": true,
         "@metamask/smart-transactions-controller>@ethereumjs/tx": true,
         "@metamask/smart-transactions-controller>@ethereumjs/util": true,
         "@metamask/smart-transactions-controller>@metamask/controller-utils": true,
-<<<<<<< HEAD
-=======
-        "@metamask/smart-transactions-controller>@metamask/polling-controller": true,
->>>>>>> ed0cc1e4
         "@metamask/smart-transactions-controller>@metamask/transaction-controller": true,
         "@metamask/smart-transactions-controller>bignumber.js": true,
         "browserify>buffer": true,
@@ -2483,97 +2402,9 @@
         "webpack>events": true
       }
     },
-    "@metamask/smart-transactions-controller>@metamask/controller-utils": {
-      "globals": {
-        "URL": true,
-        "console.error": true,
-        "fetch": true,
-        "setTimeout": true
-      },
-      "packages": {
-        "@metamask/controller-utils>@spruceid/siwe-parser": true,
-        "@metamask/ethjs>@metamask/ethjs-unit": true,
-        "@metamask/smart-transactions-controller>@metamask/controller-utils>@ethereumjs/util": true,
-        "@metamask/utils": true,
-        "bn.js": true,
-        "browserify>buffer": true,
-        "eslint>fast-deep-equal": true,
-        "eth-ens-namehash": true
-      }
-    },
-    "@metamask/smart-transactions-controller>@metamask/controller-utils>@ethereumjs/util": {
-      "globals": {
-        "console.warn": true
-      },
-      "packages": {
-        "@ethereumjs/tx>@ethereumjs/rlp": true,
-        "@ethereumjs/tx>@ethereumjs/util>micro-ftch": true,
-        "@ethereumjs/tx>ethereum-cryptography": true,
-        "browserify>buffer": true,
-        "browserify>insert-module-globals>is-buffer": true,
-        "webpack>events": true
-      }
-    },
     "@metamask/smart-transactions-controller>@metamask/controllers>nanoid": {
       "globals": {
         "crypto.getRandomValues": true
-      }
-    },
-    "@metamask/smart-transactions-controller>@metamask/network-controller": {
-      "globals": {
-        "URL": true,
-        "btoa": true,
-        "fetch": true,
-        "setTimeout": true
-      },
-      "packages": {
-        "@metamask/eth-json-rpc-middleware": true,
-        "@metamask/eth-json-rpc-middleware>@metamask/eth-block-tracker": true,
-        "@metamask/eth-query": true,
-        "@metamask/network-controller>@metamask/eth-json-rpc-infura": true,
-        "@metamask/network-controller>@metamask/swappable-obj-proxy": true,
-        "@metamask/providers>@metamask/rpc-errors": true,
-        "@metamask/smart-transactions-controller>@metamask/base-controller": true,
-        "@metamask/smart-transactions-controller>@metamask/controller-utils": true,
-        "@metamask/smart-transactions-controller>@metamask/network-controller>@metamask/eth-json-rpc-provider": true,
-        "@metamask/smart-transactions-controller>@metamask/network-controller>@metamask/json-rpc-engine": true,
-        "@metamask/utils": true,
-        "browserify>assert": true,
-        "uuid": true
-      }
-    },
-    "@metamask/smart-transactions-controller>@metamask/network-controller>@metamask/eth-json-rpc-provider": {
-      "packages": {
-        "@metamask/safe-event-emitter": true,
-        "@metamask/smart-transactions-controller>@metamask/network-controller>@metamask/json-rpc-engine": true
-      }
-    },
-    "@metamask/smart-transactions-controller>@metamask/network-controller>@metamask/json-rpc-engine": {
-      "packages": {
-        "@metamask/providers>@metamask/rpc-errors": true,
-        "@metamask/safe-event-emitter": true,
-        "@metamask/utils": true
-      }
-    },
-    "@metamask/smart-transactions-controller>@metamask/network-controller>async-mutex": {
-      "globals": {
-        "clearTimeout": true,
-        "setTimeout": true
-      },
-      "packages": {
-        "@trezor/connect-web>tslib": true
-      }
-    },
-    "@metamask/smart-transactions-controller>@metamask/polling-controller": {
-      "globals": {
-        "clearTimeout": true,
-        "console.error": true,
-        "setTimeout": true
-      },
-      "packages": {
-        "@metamask/smart-transactions-controller>@metamask/base-controller": true,
-        "@metamask/snaps-utils>fast-json-stable-stringify": true,
-        "uuid": true
       }
     },
     "@metamask/smart-transactions-controller>@metamask/transaction-controller": {
@@ -2590,7 +2421,6 @@
         "@ethersproject/providers": true,
         "@metamask/eth-query": true,
         "@metamask/metamask-eth-abis": true,
-<<<<<<< HEAD
         "@metamask/network-controller": true,
         "@metamask/providers>@metamask/rpc-errors": true,
         "@metamask/smart-transactions-controller>@metamask/transaction-controller>@ethereumjs/tx": true,
@@ -2601,18 +2431,6 @@
         "@metamask/smart-transactions-controller>@metamask/transaction-controller>async-mutex": true,
         "@metamask/smart-transactions-controller>@metamask/transaction-controller>eth-method-registry": true,
         "@metamask/transaction-controller>@metamask/nonce-tracker": true,
-=======
-        "@metamask/providers>@metamask/rpc-errors": true,
-        "@metamask/smart-transactions-controller>@metamask/base-controller": true,
-        "@metamask/smart-transactions-controller>@metamask/controller-utils": true,
-        "@metamask/smart-transactions-controller>@metamask/network-controller": true,
-        "@metamask/smart-transactions-controller>@metamask/network-controller>async-mutex": true,
-        "@metamask/smart-transactions-controller>@metamask/transaction-controller>@ethereumjs/tx": true,
-        "@metamask/smart-transactions-controller>@metamask/transaction-controller>@ethereumjs/util": true,
-        "@metamask/smart-transactions-controller>@metamask/transaction-controller>@metamask/gas-fee-controller": true,
-        "@metamask/smart-transactions-controller>@metamask/transaction-controller>@metamask/nonce-tracker": true,
-        "@metamask/smart-transactions-controller>@metamask/transaction-controller>eth-method-registry": true,
->>>>>>> ed0cc1e4
         "@metamask/utils": true,
         "bn.js": true,
         "browserify>buffer": true,
@@ -2645,7 +2463,6 @@
         "webpack>events": true
       }
     },
-<<<<<<< HEAD
     "@metamask/smart-transactions-controller>@metamask/transaction-controller>@metamask/base-controller": {
       "globals": {
         "setTimeout": true
@@ -2672,8 +2489,6 @@
         "eth-ens-namehash": true
       }
     },
-=======
->>>>>>> ed0cc1e4
     "@metamask/smart-transactions-controller>@metamask/transaction-controller>@metamask/gas-fee-controller": {
       "globals": {
         "clearInterval": true,
@@ -2682,19 +2497,13 @@
       },
       "packages": {
         "@metamask/eth-query": true,
-<<<<<<< HEAD
         "@metamask/smart-transactions-controller>@metamask/transaction-controller>@metamask/gas-fee-controller>@metamask/controller-utils": true,
         "@metamask/smart-transactions-controller>@metamask/transaction-controller>@metamask/gas-fee-controller>@metamask/polling-controller": true,
-=======
-        "@metamask/smart-transactions-controller>@metamask/controller-utils": true,
-        "@metamask/smart-transactions-controller>@metamask/polling-controller": true,
->>>>>>> ed0cc1e4
         "bn.js": true,
         "browserify>buffer": true,
         "uuid": true
       }
     },
-<<<<<<< HEAD
     "@metamask/smart-transactions-controller>@metamask/transaction-controller>@metamask/gas-fee-controller>@metamask/base-controller": {
       "globals": {
         "setTimeout": true
@@ -2747,16 +2556,6 @@
       }
     },
     "@metamask/smart-transactions-controller>@metamask/transaction-controller>async-mutex": {
-=======
-    "@metamask/smart-transactions-controller>@metamask/transaction-controller>@metamask/nonce-tracker": {
-      "packages": {
-        "@ethersproject/providers": true,
-        "@metamask/smart-transactions-controller>@metamask/transaction-controller>@metamask/nonce-tracker>async-mutex": true,
-        "browserify>assert": true
-      }
-    },
-    "@metamask/smart-transactions-controller>@metamask/transaction-controller>@metamask/nonce-tracker>async-mutex": {
->>>>>>> ed0cc1e4
       "globals": {
         "clearTimeout": true,
         "setTimeout": true
