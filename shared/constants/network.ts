import { capitalize, pick } from 'lodash';
/**
 * A type representing any valid value for 'type' for setProviderType and other
 * methods that add or manipulate networks in MetaMask state.
 */
export type NetworkType = (typeof NETWORK_TYPES)[keyof typeof NETWORK_TYPES];

/**
 * A union type of all possible hard-coded chain ids. This type is not
 * exhaustive and cannot be used for typing chainId in areas where the user or
 * dapp may specify any chainId.
 */
export type ChainId = (typeof CHAIN_IDS)[keyof typeof CHAIN_IDS];

/**
 * A type that is a union type of all possible hardcoded currency symbols.
 * This type is non-exhaustive, and cannot be used for areas where the user
 * or dapp may supply their own symbol.
 */
export type CurrencySymbol =
  (typeof CURRENCY_SYMBOLS)[keyof typeof CURRENCY_SYMBOLS];
/**
 * Test networks have special symbols that combine the network name and 'ETH'
 * so that they are distinct from mainnet and other networks that use 'ETH'.
 */
export type TestNetworkCurrencySymbol =
  (typeof TEST_NETWORK_TICKER_MAP)[keyof typeof TEST_NETWORK_TICKER_MAP];

/**
 * An object containing preferences for an RPC definition
 */
type RPCPreferences = {
  /**
   * A URL for the block explorer for the RPC's network
   */
  blockExplorerUrl: `https://${string}`;
  /**
   * A image reflecting the asset symbol for the network
   */
  imageUrl: string;
};

/**
 * An object that describes a network to be used inside of MetaMask
 */
export type RPCDefinition = {
  /**
   * The hex encoded ChainId for the network
   */
  chainId: ChainId;
  /**
   * The nickname for the network
   */
  nickname: string;
  /**
   * The URL for the client to send network requests to
   */
  rpcUrl: `https://${string}`;
  /**
   * The Currency Symbol for the network
   */
  ticker: string;
  /**
   * Additional preferences for the network, such as blockExplorerUrl
   */
  rpcPrefs: RPCPreferences;
};

/**
 * For each chain that we support fiat onramps for, we provide a set of
 * configuration options that help for initializing the connectiong to the
 * onramp providers.
 */
type BuyableChainSettings = {
  /**
   * The native currency for the given chain
   */
  nativeCurrency: CurrencySymbol | TestNetworkCurrencySymbol;
  /**
   * The network name or identifier
   */
  network: string;
};

/**
 * Throughout the extension we set the current provider by referencing its
 * "type", which can be any of the values in the below object. These values
 * represent the built-in networks of MetaMask, including test nets, as well
 * as "rpc" which is the "type" of a custom network added by the user or via
 * wallet_addEthereumChain.
 */
export const NETWORK_TYPES = {
  GOERLI: 'goerli',
  LOCALHOST: 'localhost',
  MAINNET: 'mainnet',
  RPC: 'rpc',
  SEPOLIA: 'sepolia',
  LINEA_GOERLI: 'linea-goerli',
  LINEA_MAINNET: 'linea-mainnet',
} as const;

/**
 * An object containing shortcut names for any non-builtin network. We need
 * this to be able to differentiate between networks that require custom
 * sections of code for our various features, such as swaps or token lists.
 */
export const NETWORK_NAMES = {
  HOMESTEAD: 'homestead',
};

/**
 * An object containing all of the chain ids for networks both built in and
 * those that we have added custom code to support our feature set.
 */
export const CHAIN_IDS = {
  MAINNET: '0x1',
  GOERLI: '0x5',
  LOCALHOST: '0x539',
  BSC: '0x38',
  BSC_TESTNET: '0x61',
  OPTIMISM: '0xa',
  OPTIMISM_TESTNET: '0xaa37dc',
  OPTIMISM_GOERLI: '0x1a4',
  BASE: '0x2105',
  BASE_TESTNET: '0x14a33',
  OPBNB: '0xcc',
  OPBNB_TESTNET: '0x15eb',
  POLYGON: '0x89',
  POLYGON_TESTNET: '0x13881',
  AVALANCHE: '0xa86a',
  AVALANCHE_TESTNET: '0xa869',
  FANTOM: '0xfa',
  FANTOM_TESTNET: '0xfa2',
  CELO: '0xa4ec',
  ARBITRUM: '0xa4b1',
  HARMONY: '0x63564c40',
  PALM: '0x2a15c308d',
  SEPOLIA: '0xaa36a7',
  LINEA_GOERLI: '0xe704',
  LINEA_MAINNET: '0xe708',
  AURORA: '0x4e454152',
  MOONBEAM: '0x504',
  MOONBEAM_TESTNET: '0x507',
  MOONRIVER: '0x505',
  CRONOS: '0x19',
  GNOSIS: '0x64',
  ZKSYNC_ERA: '0x144',
  TEST_ETH: '0x539',
<<<<<<< HEAD
=======
  ARBITRUM_GOERLI: '0x66eed',
>>>>>>> ef0e1a84
  BLAST: '0x13e31',
} as const;

const CHAINLIST_CHAIN_IDS_MAP = {
  ...CHAIN_IDS,
  SCROLL: '0x82750',
  TAIKO_JOLNIR_L2_MAINNET: '0x28c5f',
  FANTOM_OPERA: '0xfa',
  CELO_MAINNET: '0xa4ec',
  KAVA_EVM: '0x8ae',
  HARMONY_MAINNET_SHARD_0: '0x63564c40',
  CRONOS_MAINNET_BETA: '0x19',
  Q_MAINNET: '0x8a71',
  HUOBI_ECO_CHAIN_MAINNET: '0x80',
  ACALA_NETWORK: '0x313',
  ARBITRUM_NOVA: '0xa4ba',
  ASTAR: '0x250',
  BAHAMUT_MAINNET: '0x142d',
  BLACKFORT_EXCHANGE_NETWORK: '0x1387',
  CANTO: '0x1e14',
  CONFLUX_ESPACE: '0x406',
  CORE_BLOCKCHAIN_MAINNET: '0x45c',
  DEXALOT_SUBNET: '0x6984c',
  DFK_CHAIN: '0xd2af',
  DOGECHAIN_MAINNET: '0x7d0',
  ENDURANCE_SMART_CHAIN_MAINNET: '0x288',
  ETHEREUM_CLASSIC_MAINNET: '0x3d',
  EVMOS: '0x2329',
  FLARE_MAINNET: '0xe',
  FUSE_GOLD_MAINNET: '0x7a',
  HAQQ_NETWORK: '0x2be3',
  KCC_MAINNET: '0x141',
  KLAYTN_MAINNET_CYPRESS: '0x2019',
  KROMA_MAINNET: '0xff',
  LIGHTLINK_PHOENIX_MAINNET: '0x762',
  MANTA_PACIFIC_MAINNET: '0xa9',
  MANTLE: '0x1388',
  NEAR_AURORA_MAINNET: '0x4e454152',
  NEBULA_MAINNET: '0x585eb4b1',
  OASYS_MAINNET: '0xf8',
  OKXCHAIN_MAINNET: '0x42',
  PGN_PUBLIC_GOODS_NETWORK: '0x1a8',
  POLYGON_ZKEVM: '0x44d',
  PULSECHAIN_MAINNET: '0x171',
  SHARDEUM_LIBERTY_2X: '0x1f91',
  SHARDEUM_SPHINX_1X: '0x1f92',
  SHIB_MAINNET: '0x1b',
  SONGBIRD_CANARY_NETWORK: '0x13',
  STEP_NETWORK: '0x4d2',
  TELOS_EVM_MAINNET: '0x28',
  TENET: '0x617',
  VELAS_EVM_MAINNET: '0x6a',
  ZKATANA: '0x133e40',
  ZORA_MAINNET: '0x76adf1',
} as const;

// To add a deprecation warning to a network, add it to the array
// `DEPRECATED_NETWORKS` and as a new case to `getDeprecationWarningCopy() in
// `ui/components/ui/deprecated-networks/deprecated-networks.js`.
export const DEPRECATED_NETWORKS = [
  CHAIN_IDS.AURORA,
  CHAIN_IDS.GOERLI,
  CHAIN_IDS.ARBITRUM_GOERLI,
  CHAIN_IDS.OPTIMISM_GOERLI,
];

/**
 * The largest possible chain ID we can handle.
 * Explanation: https://gist.github.com/rekmarks/a47bd5f2525936c4b8eee31a16345553
 */
export const MAX_SAFE_CHAIN_ID = 4503599627370476;

export const MAINNET_DISPLAY_NAME = 'Ethereum Mainnet';
export const GOERLI_DISPLAY_NAME = 'Goerli';
export const SEPOLIA_DISPLAY_NAME = 'Sepolia';
export const LINEA_GOERLI_DISPLAY_NAME = 'Linea Goerli';
export const LINEA_MAINNET_DISPLAY_NAME = 'Linea Mainnet';
export const LOCALHOST_DISPLAY_NAME = 'Localhost 8545';
export const BSC_DISPLAY_NAME = 'Binance Smart Chain';
export const POLYGON_DISPLAY_NAME = 'Polygon';
export const AVALANCHE_DISPLAY_NAME = 'Avalanche Network C-Chain';
export const ARBITRUM_DISPLAY_NAME = 'Arbitrum One';
export const BNB_DISPLAY_NAME = 'BNB Chain';
export const OPTIMISM_DISPLAY_NAME = 'OP Mainnet';
export const FANTOM_DISPLAY_NAME = 'Fantom Opera';
export const HARMONY_DISPLAY_NAME = 'Harmony Mainnet Shard 0';
export const PALM_DISPLAY_NAME = 'Palm';
export const CELO_DISPLAY_NAME = 'Celo Mainnet';
export const GNOSIS_DISPLAY_NAME = 'Gnosis';
export const ZK_SYNC_ERA_DISPLAY_NAME = 'zkSync Era Mainnet';
export const BASE_DISPLAY_NAME = 'Base Mainnet';
export const AURORA_ETH_DISPLAY_NAME = 'Aurora';

export const infuraProjectId = process.env.INFURA_PROJECT_ID;
export const getRpcUrl = ({
  network,
  excludeProjectId = false,
}: {
  network: NetworkType;
  excludeProjectId?: boolean;
}) =>
  `https://${network}.infura.io/v3/${excludeProjectId ? '' : infuraProjectId}`;

export const MAINNET_RPC_URL = getRpcUrl({
  network: NETWORK_TYPES.MAINNET,
});
export const GOERLI_RPC_URL = getRpcUrl({ network: NETWORK_TYPES.GOERLI });
export const SEPOLIA_RPC_URL = getRpcUrl({ network: NETWORK_TYPES.SEPOLIA });
export const LINEA_GOERLI_RPC_URL = getRpcUrl({
  network: NETWORK_TYPES.LINEA_GOERLI,
});
export const LINEA_MAINNET_RPC_URL = getRpcUrl({
  network: NETWORK_TYPES.LINEA_MAINNET,
});
export const LOCALHOST_RPC_URL = 'http://localhost:8545';

/**
 * An object containing the token symbols for various tokens that are either
 * native currencies or those that have been special cased by the extension
 * for supporting our feature set.
 */
export const CURRENCY_SYMBOLS = {
  ARBITRUM: 'ETH',
  AVALANCHE: 'AVAX',
  BNB: 'BNB',
  BUSD: 'BUSD',
  CELO: 'CELO',
  DAI: 'DAI',
  GNOSIS: 'XDAI',
  ETH: 'ETH',
  FANTOM: 'FTM',
  HARMONY: 'ONE',
  PALM: 'PALM',
  MATIC: 'MATIC',
  TEST_ETH: 'TESTETH',
  USDC: 'USDC',
  USDT: 'USDT',
  WETH: 'WETH',
  OPTIMISM: 'ETH',
  CRONOS: 'CRO',
  GLIMMER: 'GLMR',
  MOONRIVER: 'MOVR',
  ONE: 'ONE',
} as const;

const CHAINLIST_CURRENCY_SYMBOLS_MAP = {
  ...CURRENCY_SYMBOLS,
  BASE: 'ETH',
  LINEA_MAINNET: 'ETH',
  OPBNB: 'BNB',
  ZKSYNC_ERA: 'ETH',
  SCROLL: 'ETH',
  ZORA_MAINNET: 'ETH',
  TAIKO_JOLNIR_L2_MAINNET: 'ETH',
  POLYGON_ZKEVM: 'ETH',
  FANTOM_OPERA: 'FTM',
  CELO_MAINNET: 'CELO',
  ARBITRUM_NOVA: 'ETH',
  MANTLE: 'MNT',
  CORE_BLOCKCHAIN_MAINNET: 'CORE',
  MANTA_PACIFIC_MAINNET: 'ETH',
  PULSECHAIN_MAINNET: 'PLS',
  MOONBEAM: 'GLMR',
  FUSE_GOLD_MAINNET: 'FUSE',
  KAVA_EVM: 'KAVA',
  DFK_CHAIN: 'JEWEL',
  HARMONY_MAINNET_SHARD_0: 'ONE',
  PGN_PUBLIC_GOODS_NETWORK: 'ETH',
  LIGHTLINK_PHOENIX_MAINNET: 'ETH',
  NEAR_AURORA_MAINNET: 'ETH',
  KROMA_MAINNET: 'ETH',
  NEBULA_MAINNET: 'sFUEL',
  KLAYTN_MAINNET_CYPRESS: 'KLAY',
  ENDURANCE_SMART_CHAIN_MAINNET: 'ACE',
  CRONOS_MAINNET_BETA: 'CRO',
  FLARE_MAINNET: 'FLR',
  KCC_MAINNET: 'KCS',
  SHARDEUM_SPHINX_1X: 'SHM',
  ETHEREUM_CLASSIC_MAINNET: 'ETC',
  HAQQ_NETWORK: 'ISLM',
  SHARDEUM_LIBERTY_2X: 'SHM',
  BLACKFORT_EXCHANGE_NETWORK: 'BXN',
  CONFLUX_ESPACE: 'CFX',
  CANTO: 'CANTO',
  SHIB_MAINNET: 'SHIB',
  OKXCHAIN_MAINNET: 'OKT',
  ZKATANA: 'ETH',
  DEXALOT_SUBNET: 'ALOT',
  ASTAR: 'ASTR',
  EVMOS: 'EVMOS',
  BAHAMUT_MAINNET: 'FTN',
  SONGBIRD_CANARY_NETWORK: 'SGB',
  STEP_NETWORK: 'FITFI',
  VELAS_EVM_MAINNET: 'VLX',
  Q_MAINNET: 'Q',
  TELOS_EVM_MAINNET: 'TLOS',
  TENET: 'TENET',
  DOGECHAIN_MAINNET: 'DOGE',
  OASYS_MAINNET: 'OAS',
  HUOBI_ECO_CHAIN_MAINNET: 'HT',
  ACALA_NETWORK: 'ACA',
} as const;

export const ETH_TOKEN_IMAGE_URL = './images/eth_logo.svg';
export const LINEA_GOERLI_TOKEN_IMAGE_URL = './images/linea-logo-testnet.png';
export const LINEA_MAINNET_TOKEN_IMAGE_URL = './images/linea-logo-mainnet.svg';
export const TEST_ETH_TOKEN_IMAGE_URL = './images/black-eth-logo.svg';
export const BNB_TOKEN_IMAGE_URL = './images/bnb.svg';
export const MATIC_TOKEN_IMAGE_URL = './images/matic-token.svg';
export const AVAX_TOKEN_IMAGE_URL = './images/avax-token.svg';
export const AETH_TOKEN_IMAGE_URL = './images/arbitrum.svg';
export const FTM_TOKEN_IMAGE_URL = './images/fantom-opera.svg';
export const HARMONY_ONE_TOKEN_IMAGE_URL = './images/harmony-one.svg';
export const OPTIMISM_TOKEN_IMAGE_URL = './images/optimism.svg';
export const PALM_TOKEN_IMAGE_URL = './images/palm.svg';
export const CELO_TOKEN_IMAGE_URL = './images/celo.svg';
export const GNOSIS_TOKEN_IMAGE_URL = './images/gnosis.svg';
export const ZK_SYNC_ERA_TOKEN_IMAGE_URL = './images/zk-sync.svg';
export const BASE_TOKEN_IMAGE_URL = './images/base.svg';
export const ACALA_TOKEN_IMAGE_URL = './images/acala-network-logo.svg';
export const ARBITRUM_NOVA_IMAGE_URL = './images/arbitrum-nova-logo.svg';
export const ASTAR_IMAGE_URL = './images/astar-logo.svg';
export const BAHAMUT_IMAGE_URL = './images/bahamut.png';
export const BLACKFORT_IMAGE_URL = './images/blackfort.png';
export const CANTO_IMAGE_URL = './images/canto.svg';
export const CONFLUX_ESPACE_IMAGE_URL = './images/conflux.svg';
export const CORE_BLOCKCHAIN_MAINNET_IMAGE_URL = './images/core.svg';
export const CRONOS_IMAGE_URL = './images/cronos.svg';
export const DEXALOT_SUBNET_IMAGE_URL = './images/dexalut-subnet.svg';
export const DFK_CHAIN_IMAGE_URL = './images/dfk.png';
export const DOGECHAIN_IMAGE_URL = './images/dogechain.jpeg';
export const ENDURANCE_SMART_CHAIN_MAINNET_IMAGE_URL =
  './images/endurance-smart-chain-mainnet.png';
export const ETHEREUM_CLASSIC_MAINNET_IMAGE_URL = './images/eth_classic.svg';
export const EVMOS_IMAGE_URL = './images/evmos.svg';
export const FLARE_MAINNET_IMAGE_URL = './images/flare-mainnet.svg';
export const FUSE_GOLD_MAINNET_IMAGE_URL = './images/fuse-mainnet.jpeg';
export const HAQQ_NETWORK_IMAGE_URL = './images/haqq.svg';
export const KCC_MAINNET_IMAGE_URL = './images/kcc-mainnet.svg';
export const KLAYTN_MAINNET_IMAGE_URL = './images/klaytn.svg';
export const KROMA_MAINNET_IMAGE_URL = './images/kroma.svg';
export const LIGHT_LINK_IMAGE_URL = './images/lightlink.svg';
export const MANTA_PACIFIC_MAINNET_IMAGE_URL = './images/manta.svg';
export const MANTLE_MAINNET_IMAGE_URL = './images/mantle.svg';
export const MOONBEAM_IMAGE_URL = './images/moonbeam.svg';
export const MOONRIVER_IMAGE_URL = './images/moonriver.svg';
export const NEAR_AURORA_MAINNET_IMAGE_URL = './images/near-aurora.svg';
export const NEBULA_MAINNET_IMAGE_URL = './images/nebula.svg';
export const OASYS_MAINNET_IMAGE_URL = './images/oasys.svg';
export const OKXCHAIN_MAINNET_IMAGE_URL = './images/okx.svg';
export const PGN_MAINNET_IMAGE_URL = './images/pgn.svg';
export const ZKEVM_MAINNET_IMAGE_URL = './images/polygon-zkevm.svg';
export const PULSECHAIN_MAINNET_IMAGE_URL = './images/pulse.svg';
export const SHARDEUM_LIBERTY_2X_IMAGE_URL = './images/shardeum-2.svg';
export const SHARDEUM_SPHINX_1X_IMAGE_URL = './images/shardeum-1.svg';
export const SHIB_MAINNET_IMAGE_URL = './images/shiba.svg';
export const SONGBIRD_MAINNET_IMAGE_URL = './images/songbird.svg';
export const STEP_NETWORK_IMAGE_URL = './images/step.svg';
export const TELOS_EVM_MAINNET_IMAGE_URL = './images/telos.svg';
export const TENET_MAINNET_IMAGE_URL = './images/tenet.svg';
export const VELAS_EVM_MAINNET_IMAGE_URL = './images/velas.svg';
export const ZKATANA_MAINNET_IMAGE_URL = './images/zkatana.png';
export const ZORA_MAINNET_IMAGE_URL = './images/zora.svg';

export const INFURA_PROVIDER_TYPES = [
  NETWORK_TYPES.MAINNET,
  NETWORK_TYPES.SEPOLIA,
  NETWORK_TYPES.LINEA_GOERLI,
  NETWORK_TYPES.LINEA_MAINNET,
] as const;

export const TEST_CHAINS = [
  CHAIN_IDS.SEPOLIA,
  CHAIN_IDS.LINEA_GOERLI,
  CHAIN_IDS.LOCALHOST,
];

export const MAINNET_CHAINS = [
  { chainId: CHAIN_IDS.MAINNET, rpcUrl: MAINNET_RPC_URL },
  { chainId: CHAIN_IDS.LINEA_MAINNET, rpcUrl: LINEA_MAINNET_RPC_URL },
];

const typedCapitalize = <K extends string>(k: K): Capitalize<K> =>
  capitalize(k) as Capitalize<typeof k>;

export const TEST_NETWORK_TICKER_MAP: {
  [K in Exclude<
    NetworkType,
    'localhost' | 'mainnet' | 'rpc' | 'linea-mainnet'
  >]: string;
} = {
  [NETWORK_TYPES.GOERLI]: `${typedCapitalize(NETWORK_TYPES.GOERLI)}${
    CURRENCY_SYMBOLS.ETH
  }`,
  [NETWORK_TYPES.SEPOLIA]: `${typedCapitalize(NETWORK_TYPES.SEPOLIA)}${
    CURRENCY_SYMBOLS.ETH
  }`,
  [NETWORK_TYPES.LINEA_GOERLI]: `Linea${CURRENCY_SYMBOLS.ETH}`,
};

/**
 * Map of all build-in Infura networks to their network, ticker and chain IDs.
 */
export const BUILT_IN_NETWORKS = {
  [NETWORK_TYPES.SEPOLIA]: {
    chainId: CHAIN_IDS.SEPOLIA,
    ticker: TEST_NETWORK_TICKER_MAP[NETWORK_TYPES.SEPOLIA],
    blockExplorerUrl: `https://${NETWORK_TYPES.SEPOLIA}.etherscan.io`,
  },
  [NETWORK_TYPES.LINEA_GOERLI]: {
    chainId: CHAIN_IDS.LINEA_GOERLI,
    ticker: TEST_NETWORK_TICKER_MAP[NETWORK_TYPES.LINEA_GOERLI],
    blockExplorerUrl: 'https://goerli.lineascan.build',
  },
  [NETWORK_TYPES.MAINNET]: {
    chainId: CHAIN_IDS.MAINNET,
    blockExplorerUrl: `https://etherscan.io`,
  },
  [NETWORK_TYPES.LINEA_MAINNET]: {
    chainId: CHAIN_IDS.LINEA_MAINNET,
    blockExplorerUrl: 'https://lineascan.build',
  },
  [NETWORK_TYPES.LOCALHOST]: {
    chainId: CHAIN_IDS.LOCALHOST,
  },
} as const;

export const BUILT_IN_INFURA_NETWORKS = pick(
  BUILT_IN_NETWORKS,
  INFURA_PROVIDER_TYPES,
);

export type BuiltInInfuraNetwork = keyof typeof BUILT_IN_INFURA_NETWORKS;

// type SupportedNetworksType = {
//   [key: string]: {
//     domain: string;
//     subdomain: string;
//     networkId: string;
//   };
// };

export const NETWORK_TO_NAME_MAP = {
  [NETWORK_TYPES.GOERLI]: GOERLI_DISPLAY_NAME,
  [NETWORK_TYPES.MAINNET]: MAINNET_DISPLAY_NAME,
  [NETWORK_TYPES.LINEA_GOERLI]: LINEA_GOERLI_DISPLAY_NAME,
  [NETWORK_TYPES.LINEA_MAINNET]: LINEA_MAINNET_DISPLAY_NAME,
  [NETWORK_TYPES.LOCALHOST]: LOCALHOST_DISPLAY_NAME,
  [NETWORK_TYPES.SEPOLIA]: SEPOLIA_DISPLAY_NAME,

  [CHAIN_IDS.ARBITRUM]: ARBITRUM_DISPLAY_NAME,
  [CHAIN_IDS.AVALANCHE]: AVALANCHE_DISPLAY_NAME,
  [CHAIN_IDS.BSC]: BSC_DISPLAY_NAME,
  [CHAIN_IDS.GOERLI]: GOERLI_DISPLAY_NAME,
  [CHAIN_IDS.MAINNET]: MAINNET_DISPLAY_NAME,
  [CHAIN_IDS.LINEA_GOERLI]: LINEA_GOERLI_DISPLAY_NAME,
  [CHAIN_IDS.LINEA_MAINNET]: LINEA_MAINNET_DISPLAY_NAME,
  [CHAIN_IDS.LOCALHOST]: LOCALHOST_DISPLAY_NAME,
  [CHAIN_IDS.OPTIMISM]: OPTIMISM_DISPLAY_NAME,
  [CHAIN_IDS.POLYGON]: POLYGON_DISPLAY_NAME,
  [CHAIN_IDS.SEPOLIA]: SEPOLIA_DISPLAY_NAME,
} as const;

export const CHAIN_ID_TO_CURRENCY_SYMBOL_MAP = {
  [CHAINLIST_CHAIN_IDS_MAP.AVALANCHE]: CHAINLIST_CURRENCY_SYMBOLS_MAP.AVALANCHE,
  [CHAINLIST_CHAIN_IDS_MAP.BSC]: CHAINLIST_CURRENCY_SYMBOLS_MAP.BNB,
  [CHAINLIST_CHAIN_IDS_MAP.BASE]: CHAINLIST_CURRENCY_SYMBOLS_MAP.BASE,
  [CHAINLIST_CHAIN_IDS_MAP.ARBITRUM]: CHAINLIST_CURRENCY_SYMBOLS_MAP.ARBITRUM,
  [CHAINLIST_CHAIN_IDS_MAP.LINEA_MAINNET]:
    CHAINLIST_CURRENCY_SYMBOLS_MAP.LINEA_MAINNET,
  [CHAINLIST_CHAIN_IDS_MAP.MAINNET]: CHAINLIST_CURRENCY_SYMBOLS_MAP.ETH,
  [CHAINLIST_CHAIN_IDS_MAP.OPBNB]: CHAINLIST_CURRENCY_SYMBOLS_MAP.OPBNB,
  [CHAINLIST_CHAIN_IDS_MAP.OPTIMISM]: CHAINLIST_CURRENCY_SYMBOLS_MAP.OPTIMISM,
  [CHAINLIST_CHAIN_IDS_MAP.POLYGON]: CHAINLIST_CURRENCY_SYMBOLS_MAP.MATIC,
  [CHAINLIST_CHAIN_IDS_MAP.ZKSYNC_ERA]:
    CHAINLIST_CURRENCY_SYMBOLS_MAP.ZKSYNC_ERA,
  [CHAINLIST_CHAIN_IDS_MAP.GOERLI]:
    TEST_NETWORK_TICKER_MAP[NETWORK_TYPES.GOERLI],
  [CHAINLIST_CHAIN_IDS_MAP.SEPOLIA]:
    TEST_NETWORK_TICKER_MAP[NETWORK_TYPES.SEPOLIA],
  [CHAINLIST_CHAIN_IDS_MAP.LINEA_GOERLI]:
    TEST_NETWORK_TICKER_MAP[NETWORK_TYPES.LINEA_GOERLI],
  [CHAINLIST_CHAIN_IDS_MAP.SCROLL]: CHAINLIST_CURRENCY_SYMBOLS_MAP.SCROLL,
  [CHAINLIST_CHAIN_IDS_MAP.ZORA_MAINNET]:
    CHAINLIST_CURRENCY_SYMBOLS_MAP.ZORA_MAINNET,
  [CHAINLIST_CHAIN_IDS_MAP.TAIKO_JOLNIR_L2_MAINNET]:
    CHAINLIST_CURRENCY_SYMBOLS_MAP.TAIKO_JOLNIR_L2_MAINNET,
  [CHAINLIST_CHAIN_IDS_MAP.POLYGON_ZKEVM]:
    CHAINLIST_CURRENCY_SYMBOLS_MAP.POLYGON_ZKEVM,
  [CHAINLIST_CHAIN_IDS_MAP.FANTOM_OPERA]:
    CHAINLIST_CURRENCY_SYMBOLS_MAP.FANTOM_OPERA,
  [CHAINLIST_CHAIN_IDS_MAP.CELO_MAINNET]:
    CHAINLIST_CURRENCY_SYMBOLS_MAP.CELO_MAINNET,
  [CHAINLIST_CHAIN_IDS_MAP.ARBITRUM_NOVA]:
    CHAINLIST_CURRENCY_SYMBOLS_MAP.ARBITRUM_NOVA,
  [CHAINLIST_CHAIN_IDS_MAP.MANTLE]: CHAINLIST_CURRENCY_SYMBOLS_MAP.MANTLE,
  [CHAINLIST_CHAIN_IDS_MAP.GNOSIS]: CHAINLIST_CURRENCY_SYMBOLS_MAP.GNOSIS,
  [CHAINLIST_CHAIN_IDS_MAP.CORE_BLOCKCHAIN_MAINNET]:
    CHAINLIST_CURRENCY_SYMBOLS_MAP.CORE_BLOCKCHAIN_MAINNET,
  [CHAINLIST_CHAIN_IDS_MAP.MANTA_PACIFIC_MAINNET]:
    CHAINLIST_CURRENCY_SYMBOLS_MAP.MANTA_PACIFIC_MAINNET,
  [CHAINLIST_CHAIN_IDS_MAP.PULSECHAIN_MAINNET]:
    CHAINLIST_CURRENCY_SYMBOLS_MAP.PULSECHAIN_MAINNET,
  [CHAINLIST_CHAIN_IDS_MAP.MOONBEAM]: CHAINLIST_CURRENCY_SYMBOLS_MAP.MOONBEAM,
  [CHAINLIST_CHAIN_IDS_MAP.FUSE_GOLD_MAINNET]:
    CHAINLIST_CURRENCY_SYMBOLS_MAP.FUSE_GOLD_MAINNET,
  [CHAINLIST_CHAIN_IDS_MAP.KAVA_EVM]: CHAINLIST_CURRENCY_SYMBOLS_MAP.KAVA_EVM,
  [CHAINLIST_CHAIN_IDS_MAP.DFK_CHAIN]: CHAINLIST_CURRENCY_SYMBOLS_MAP.DFK_CHAIN,
  [CHAINLIST_CHAIN_IDS_MAP.HARMONY_MAINNET_SHARD_0]:
    CHAINLIST_CURRENCY_SYMBOLS_MAP.HARMONY_MAINNET_SHARD_0,
  [CHAINLIST_CHAIN_IDS_MAP.PGN_PUBLIC_GOODS_NETWORK]:
    CHAINLIST_CURRENCY_SYMBOLS_MAP.PGN_PUBLIC_GOODS_NETWORK,
  [CHAINLIST_CHAIN_IDS_MAP.LIGHTLINK_PHOENIX_MAINNET]:
    CHAINLIST_CURRENCY_SYMBOLS_MAP.LIGHTLINK_PHOENIX_MAINNET,
  [CHAINLIST_CHAIN_IDS_MAP.NEAR_AURORA_MAINNET]:
    CHAINLIST_CURRENCY_SYMBOLS_MAP.NEAR_AURORA_MAINNET,
  [CHAINLIST_CHAIN_IDS_MAP.KROMA_MAINNET]:
    CHAINLIST_CURRENCY_SYMBOLS_MAP.KROMA_MAINNET,
  [CHAINLIST_CHAIN_IDS_MAP.NEBULA_MAINNET]:
    CHAINLIST_CURRENCY_SYMBOLS_MAP.NEBULA_MAINNET,
  [CHAINLIST_CHAIN_IDS_MAP.KLAYTN_MAINNET_CYPRESS]:
    CHAINLIST_CURRENCY_SYMBOLS_MAP.KLAYTN_MAINNET_CYPRESS,
  [CHAINLIST_CHAIN_IDS_MAP.MOONRIVER]: CHAINLIST_CURRENCY_SYMBOLS_MAP.MOONRIVER,
  [CHAINLIST_CHAIN_IDS_MAP.ENDURANCE_SMART_CHAIN_MAINNET]:
    CHAINLIST_CURRENCY_SYMBOLS_MAP.ENDURANCE_SMART_CHAIN_MAINNET,
  [CHAINLIST_CHAIN_IDS_MAP.CRONOS_MAINNET_BETA]:
    CHAINLIST_CURRENCY_SYMBOLS_MAP.CRONOS_MAINNET_BETA,
  [CHAINLIST_CHAIN_IDS_MAP.FLARE_MAINNET]:
    CHAINLIST_CURRENCY_SYMBOLS_MAP.FLARE_MAINNET,
  [CHAINLIST_CHAIN_IDS_MAP.KCC_MAINNET]:
    CHAINLIST_CURRENCY_SYMBOLS_MAP.KCC_MAINNET,
  [CHAINLIST_CHAIN_IDS_MAP.SHARDEUM_SPHINX_1X]:
    CHAINLIST_CURRENCY_SYMBOLS_MAP.SHARDEUM_SPHINX_1X,
  [CHAINLIST_CHAIN_IDS_MAP.ETHEREUM_CLASSIC_MAINNET]:
    CHAINLIST_CURRENCY_SYMBOLS_MAP.ETHEREUM_CLASSIC_MAINNET,
  [CHAINLIST_CHAIN_IDS_MAP.HAQQ_NETWORK]:
    CHAINLIST_CURRENCY_SYMBOLS_MAP.HAQQ_NETWORK,
  [CHAINLIST_CHAIN_IDS_MAP.SHARDEUM_LIBERTY_2X]:
    CHAINLIST_CURRENCY_SYMBOLS_MAP.SHARDEUM_LIBERTY_2X,
  [CHAINLIST_CHAIN_IDS_MAP.BLACKFORT_EXCHANGE_NETWORK]:
    CHAINLIST_CURRENCY_SYMBOLS_MAP.BLACKFORT_EXCHANGE_NETWORK,
  [CHAINLIST_CHAIN_IDS_MAP.CONFLUX_ESPACE]:
    CHAINLIST_CURRENCY_SYMBOLS_MAP.CONFLUX_ESPACE,
  [CHAINLIST_CHAIN_IDS_MAP.CANTO]: CHAINLIST_CURRENCY_SYMBOLS_MAP.CANTO,
  [CHAINLIST_CHAIN_IDS_MAP.SHIB_MAINNET]:
    CHAINLIST_CURRENCY_SYMBOLS_MAP.SHIB_MAINNET,
  [CHAINLIST_CHAIN_IDS_MAP.OKXCHAIN_MAINNET]:
    CHAINLIST_CURRENCY_SYMBOLS_MAP.OKXCHAIN_MAINNET,
  [CHAINLIST_CHAIN_IDS_MAP.ZKATANA]: CHAINLIST_CURRENCY_SYMBOLS_MAP.ZKATANA,
  [CHAINLIST_CHAIN_IDS_MAP.DEXALOT_SUBNET]:
    CHAINLIST_CURRENCY_SYMBOLS_MAP.DEXALOT_SUBNET,
  [CHAINLIST_CHAIN_IDS_MAP.ASTAR]: CHAINLIST_CURRENCY_SYMBOLS_MAP.ASTAR,
  [CHAINLIST_CHAIN_IDS_MAP.EVMOS]: CHAINLIST_CURRENCY_SYMBOLS_MAP.EVMOS,
  [CHAINLIST_CHAIN_IDS_MAP.BAHAMUT_MAINNET]:
    CHAINLIST_CURRENCY_SYMBOLS_MAP.BAHAMUT_MAINNET,
  [CHAINLIST_CHAIN_IDS_MAP.SONGBIRD_CANARY_NETWORK]:
    CHAINLIST_CURRENCY_SYMBOLS_MAP.SONGBIRD_CANARY_NETWORK,
  [CHAINLIST_CHAIN_IDS_MAP.STEP_NETWORK]:
    CHAINLIST_CURRENCY_SYMBOLS_MAP.STEP_NETWORK,
  [CHAINLIST_CHAIN_IDS_MAP.VELAS_EVM_MAINNET]:
    CHAINLIST_CURRENCY_SYMBOLS_MAP.VELAS_EVM_MAINNET,
  [CHAINLIST_CHAIN_IDS_MAP.Q_MAINNET]: CHAINLIST_CURRENCY_SYMBOLS_MAP.Q_MAINNET,
  [CHAINLIST_CHAIN_IDS_MAP.TELOS_EVM_MAINNET]:
    CHAINLIST_CURRENCY_SYMBOLS_MAP.TELOS_EVM_MAINNET,
  [CHAINLIST_CHAIN_IDS_MAP.TENET]: CHAINLIST_CURRENCY_SYMBOLS_MAP.TENET,
  [CHAINLIST_CHAIN_IDS_MAP.DOGECHAIN_MAINNET]:
    CHAINLIST_CURRENCY_SYMBOLS_MAP.DOGECHAIN_MAINNET,
  [CHAINLIST_CHAIN_IDS_MAP.OASYS_MAINNET]:
    CHAINLIST_CURRENCY_SYMBOLS_MAP.OASYS_MAINNET,
  [CHAINLIST_CHAIN_IDS_MAP.HUOBI_ECO_CHAIN_MAINNET]:
    CHAINLIST_CURRENCY_SYMBOLS_MAP.HUOBI_ECO_CHAIN_MAINNET,
  [CHAINLIST_CHAIN_IDS_MAP.ACALA_NETWORK]:
    CHAINLIST_CURRENCY_SYMBOLS_MAP.ACALA_NETWORK,
} as const;

export const CHAIN_ID_TO_TYPE_MAP = {
  [CHAIN_IDS.MAINNET]: NETWORK_TYPES.MAINNET,
  [CHAIN_IDS.GOERLI]: NETWORK_TYPES.GOERLI,
  [CHAIN_IDS.SEPOLIA]: NETWORK_TYPES.SEPOLIA,
  [CHAIN_IDS.LINEA_GOERLI]: NETWORK_TYPES.LINEA_GOERLI,
  [CHAIN_IDS.LINEA_MAINNET]: NETWORK_TYPES.LINEA_MAINNET,
  [CHAIN_IDS.LOCALHOST]: NETWORK_TYPES.LOCALHOST,
} as const;

export const CHAIN_ID_TO_RPC_URL_MAP = {
  [CHAIN_IDS.GOERLI]: GOERLI_RPC_URL,
  [CHAIN_IDS.SEPOLIA]: SEPOLIA_RPC_URL,
  [CHAIN_IDS.LINEA_GOERLI]: LINEA_GOERLI_RPC_URL,
  [CHAIN_IDS.MAINNET]: MAINNET_RPC_URL,
  [CHAIN_IDS.LINEA_MAINNET]: LINEA_MAINNET_RPC_URL,
  [CHAIN_IDS.LOCALHOST]: LOCALHOST_RPC_URL,
} as const;

export const CHAIN_ID_TO_NETWORK_IMAGE_URL_MAP = {
  [CHAIN_IDS.MAINNET]: ETH_TOKEN_IMAGE_URL,
  [CHAIN_IDS.LINEA_GOERLI]: LINEA_GOERLI_TOKEN_IMAGE_URL,
  [CHAIN_IDS.LINEA_MAINNET]: LINEA_MAINNET_TOKEN_IMAGE_URL,
  [CHAIN_IDS.AVALANCHE]: AVAX_TOKEN_IMAGE_URL,
  [CHAIN_IDS.BSC]: BNB_TOKEN_IMAGE_URL,
  [CHAIN_IDS.POLYGON]: MATIC_TOKEN_IMAGE_URL,
  [CHAIN_IDS.ARBITRUM]: AETH_TOKEN_IMAGE_URL,
  [CHAIN_IDS.FANTOM]: FTM_TOKEN_IMAGE_URL,
  [CHAIN_IDS.HARMONY]: HARMONY_ONE_TOKEN_IMAGE_URL,
  [CHAIN_IDS.OPTIMISM]: OPTIMISM_TOKEN_IMAGE_URL,
  [CHAIN_IDS.PALM]: PALM_TOKEN_IMAGE_URL,
  [CHAIN_IDS.CELO]: CELO_TOKEN_IMAGE_URL,
  [CHAIN_IDS.GNOSIS]: GNOSIS_TOKEN_IMAGE_URL,
  [CHAINLIST_CHAIN_IDS_MAP.ACALA_NETWORK]: ACALA_TOKEN_IMAGE_URL,
  [CHAINLIST_CHAIN_IDS_MAP.ARBITRUM_NOVA]: ARBITRUM_NOVA_IMAGE_URL,
  [CHAINLIST_CHAIN_IDS_MAP.ASTAR]: ASTAR_IMAGE_URL,
  [CHAINLIST_CHAIN_IDS_MAP.BAHAMUT_MAINNET]: BAHAMUT_IMAGE_URL,
  [CHAINLIST_CHAIN_IDS_MAP.BLACKFORT_EXCHANGE_NETWORK]: BLACKFORT_IMAGE_URL,
  [CHAINLIST_CHAIN_IDS_MAP.CANTO]: CANTO_IMAGE_URL,
  [CHAINLIST_CHAIN_IDS_MAP.CONFLUX_ESPACE]: CONFLUX_ESPACE_IMAGE_URL,
  [CHAINLIST_CHAIN_IDS_MAP.CORE_BLOCKCHAIN_MAINNET]:
    CORE_BLOCKCHAIN_MAINNET_IMAGE_URL,
  [CHAIN_IDS.CRONOS]: CRONOS_IMAGE_URL,
  [CHAINLIST_CHAIN_IDS_MAP.DEXALOT_SUBNET]: DEXALOT_SUBNET_IMAGE_URL,
  [CHAINLIST_CHAIN_IDS_MAP.DFK_CHAIN]: DFK_CHAIN_IMAGE_URL,
  [CHAINLIST_CHAIN_IDS_MAP.DOGECHAIN_MAINNET]: DOGECHAIN_IMAGE_URL,
  [CHAINLIST_CHAIN_IDS_MAP.ENDURANCE_SMART_CHAIN_MAINNET]:
    ENDURANCE_SMART_CHAIN_MAINNET_IMAGE_URL,
  [CHAINLIST_CHAIN_IDS_MAP.ETHEREUM_CLASSIC_MAINNET]:
    ETHEREUM_CLASSIC_MAINNET_IMAGE_URL,
  [CHAINLIST_CHAIN_IDS_MAP.EVMOS]: EVMOS_IMAGE_URL,
  [CHAINLIST_CHAIN_IDS_MAP.FLARE_MAINNET]: FLARE_MAINNET_IMAGE_URL,
  [CHAINLIST_CHAIN_IDS_MAP.FUSE_GOLD_MAINNET]: FUSE_GOLD_MAINNET_IMAGE_URL,
  [CHAINLIST_CHAIN_IDS_MAP.HAQQ_NETWORK]: HAQQ_NETWORK_IMAGE_URL,
  [CHAINLIST_CHAIN_IDS_MAP.KCC_MAINNET]: KCC_MAINNET_IMAGE_URL,
  [CHAINLIST_CHAIN_IDS_MAP.KLAYTN_MAINNET_CYPRESS]: KLAYTN_MAINNET_IMAGE_URL,
  [CHAINLIST_CHAIN_IDS_MAP.KROMA_MAINNET]: KROMA_MAINNET_IMAGE_URL,
  [CHAINLIST_CHAIN_IDS_MAP.LIGHTLINK_PHOENIX_MAINNET]: LIGHT_LINK_IMAGE_URL,
  [CHAINLIST_CHAIN_IDS_MAP.MANTA_PACIFIC_MAINNET]:
    MANTA_PACIFIC_MAINNET_IMAGE_URL,
  [CHAINLIST_CHAIN_IDS_MAP.MANTLE]: MANTLE_MAINNET_IMAGE_URL,
  [CHAINLIST_CHAIN_IDS_MAP.MOONBEAM]: MOONBEAM_IMAGE_URL,
  [CHAINLIST_CHAIN_IDS_MAP.MOONRIVER]: MOONRIVER_IMAGE_URL,
  [CHAINLIST_CHAIN_IDS_MAP.NEAR_AURORA_MAINNET]: NEAR_AURORA_MAINNET_IMAGE_URL,
  [CHAINLIST_CHAIN_IDS_MAP.NEBULA_MAINNET]: NEBULA_MAINNET_IMAGE_URL,
  [CHAINLIST_CHAIN_IDS_MAP.OASYS_MAINNET]: OASYS_MAINNET_IMAGE_URL,
  [CHAINLIST_CHAIN_IDS_MAP.OKXCHAIN_MAINNET]: OKXCHAIN_MAINNET_IMAGE_URL,
  [CHAINLIST_CHAIN_IDS_MAP.PGN_PUBLIC_GOODS_NETWORK]: PGN_MAINNET_IMAGE_URL,
  [CHAINLIST_CHAIN_IDS_MAP.POLYGON_ZKEVM]: ZKEVM_MAINNET_IMAGE_URL,
  [CHAINLIST_CHAIN_IDS_MAP.PULSECHAIN_MAINNET]: PULSECHAIN_MAINNET_IMAGE_URL,
  [CHAINLIST_CHAIN_IDS_MAP.SHARDEUM_LIBERTY_2X]: SHARDEUM_LIBERTY_2X_IMAGE_URL,
  [CHAINLIST_CHAIN_IDS_MAP.SHARDEUM_SPHINX_1X]: SHARDEUM_SPHINX_1X_IMAGE_URL,
  [CHAINLIST_CHAIN_IDS_MAP.SHIB_MAINNET]: SHIB_MAINNET_IMAGE_URL,
  [CHAINLIST_CHAIN_IDS_MAP.SONGBIRD_CANARY_NETWORK]: SONGBIRD_MAINNET_IMAGE_URL,
  [CHAINLIST_CHAIN_IDS_MAP.STEP_NETWORK]: STEP_NETWORK_IMAGE_URL,
  [CHAINLIST_CHAIN_IDS_MAP.TELOS_EVM_MAINNET]: TELOS_EVM_MAINNET_IMAGE_URL,
  [CHAINLIST_CHAIN_IDS_MAP.TENET]: TENET_MAINNET_IMAGE_URL,
  [CHAINLIST_CHAIN_IDS_MAP.VELAS_EVM_MAINNET]: VELAS_EVM_MAINNET_IMAGE_URL,
  [CHAINLIST_CHAIN_IDS_MAP.ZKATANA]: ZKATANA_MAINNET_IMAGE_URL,
  [CHAINLIST_CHAIN_IDS_MAP.ZORA_MAINNET]: ZORA_MAINNET_IMAGE_URL,
} as const;

export const CHAIN_ID_TO_ETHERS_NETWORK_NAME_MAP = {
  [CHAIN_IDS.GOERLI]: NETWORK_TYPES.GOERLI,
  [CHAIN_IDS.SEPOLIA]: NETWORK_TYPES.SEPOLIA,
  [CHAIN_IDS.LINEA_GOERLI]: NETWORK_TYPES.LINEA_GOERLI,
  [CHAIN_IDS.MAINNET]: NETWORK_NAMES.HOMESTEAD,
  [CHAIN_IDS.LINEA_MAINNET]: NETWORK_TYPES.LINEA_MAINNET,
} as const;

export const CHAIN_ID_TOKEN_IMAGE_MAP = {
  [CHAIN_IDS.MAINNET]: ETH_TOKEN_IMAGE_URL,
  [CHAIN_IDS.TEST_ETH]: TEST_ETH_TOKEN_IMAGE_URL,
  [CHAIN_IDS.BSC]: BNB_TOKEN_IMAGE_URL,
  [CHAIN_IDS.POLYGON]: MATIC_TOKEN_IMAGE_URL,
  [CHAIN_IDS.AVALANCHE]: AVAX_TOKEN_IMAGE_URL,
  [CHAIN_IDS.OPTIMISM]: ETH_TOKEN_IMAGE_URL,
  [CHAIN_IDS.CELO]: CELO_TOKEN_IMAGE_URL,
  [CHAIN_IDS.GNOSIS]: GNOSIS_TOKEN_IMAGE_URL,
  [CHAIN_IDS.FANTOM]: FTM_TOKEN_IMAGE_URL,
} as const;

export const INFURA_BLOCKED_KEY = 'countryBlocked';

const defaultEtherscanDomain = 'etherscan.io';
const defaultEtherscanSubdomainPrefix = 'api';

/**
 * Map of all Etherscan supported networks.
 */
export const ETHERSCAN_SUPPORTED_NETWORKS = {
  [CHAIN_IDS.GOERLI]: {
    domain: defaultEtherscanDomain,
    subdomain: `${defaultEtherscanSubdomainPrefix}-${
      CHAIN_ID_TO_TYPE_MAP[CHAIN_IDS.GOERLI]
    }`,
  },
  [CHAIN_IDS.MAINNET]: {
    domain: defaultEtherscanDomain,
    subdomain: defaultEtherscanSubdomainPrefix,
  },
  [CHAIN_IDS.SEPOLIA]: {
    domain: defaultEtherscanDomain,
    subdomain: `${defaultEtherscanSubdomainPrefix}-${
      CHAIN_ID_TO_TYPE_MAP[CHAIN_IDS.SEPOLIA]
    }`,
  },
  [CHAIN_IDS.LINEA_GOERLI]: {
    domain: 'lineascan.build',
    subdomain: 'goerli',
  },
  [CHAIN_IDS.LINEA_MAINNET]: {
    domain: 'lineascan.build',
    subdomain: defaultEtherscanSubdomainPrefix,
  },
  [CHAIN_IDS.BSC]: {
    domain: 'bscscan.com',
    subdomain: defaultEtherscanSubdomainPrefix,
  },
  [CHAIN_IDS.BSC_TESTNET]: {
    domain: 'bscscan.com',
    subdomain: `${defaultEtherscanSubdomainPrefix}-testnet`,
  },
  [CHAIN_IDS.OPTIMISM]: {
    domain: defaultEtherscanDomain,
    subdomain: `${defaultEtherscanSubdomainPrefix}-optimistic`,
  },
  [CHAIN_IDS.OPTIMISM_TESTNET]: {
    domain: defaultEtherscanDomain,
    subdomain: `${defaultEtherscanSubdomainPrefix}-sepolia-optimistic`,
  },
  [CHAIN_IDS.POLYGON]: {
    domain: 'polygonscan.com',
    subdomain: defaultEtherscanSubdomainPrefix,
  },
  [CHAIN_IDS.POLYGON_TESTNET]: {
    domain: 'polygonscan.com',
    subdomain: `${defaultEtherscanSubdomainPrefix}-mumbai`,
  },
  [CHAIN_IDS.AVALANCHE]: {
    domain: 'snowtrace.io',
    subdomain: defaultEtherscanSubdomainPrefix,
  },
  [CHAIN_IDS.AVALANCHE_TESTNET]: {
    domain: 'snowtrace.io',
    subdomain: `${defaultEtherscanSubdomainPrefix}-testnet`,
  },
  [CHAIN_IDS.FANTOM]: {
    domain: 'ftmscan.com',
    subdomain: defaultEtherscanSubdomainPrefix,
  },
  [CHAIN_IDS.FANTOM_TESTNET]: {
    domain: 'ftmscan.com',
    subdomain: `${defaultEtherscanSubdomainPrefix}-testnet`,
  },
  [CHAIN_IDS.MOONBEAM]: {
    domain: 'moonscan.io',
    subdomain: `${defaultEtherscanSubdomainPrefix}-moonbeam`,
  },
  [CHAIN_IDS.MOONBEAM_TESTNET]: {
    domain: 'moonscan.io',
    subdomain: `${defaultEtherscanSubdomainPrefix}-moonbase`,
  },
  [CHAIN_IDS.MOONRIVER]: {
    domain: 'moonscan.io',
    subdomain: `${defaultEtherscanSubdomainPrefix}-moonriver`,
  },
  [CHAIN_IDS.GNOSIS]: {
    domain: 'gnosisscan.io',
    subdomain: `${defaultEtherscanSubdomainPrefix}-gnosis`,
  },
};

export const CHAIN_ID_TO_GAS_LIMIT_BUFFER_MAP = {
  [CHAIN_IDS.OPTIMISM]: 1,
  [CHAIN_IDS.OPTIMISM_TESTNET]: 1,
};

/**
 * Ethereum JSON-RPC methods that are known to exist but that we intentionally
 * do not support.
 */
export const UNSUPPORTED_RPC_METHODS = new Set([
  // This is implemented later in our middleware stack – specifically, in
  // eth-json-rpc-middleware – but our UI does not support it.
  'eth_signTransaction' as const,
]);

export const IPFS_DEFAULT_GATEWAY_URL = 'dweb.link';

// The first item in transakCurrencies must be the
// default crypto currency for the network
const BUYABLE_CHAIN_ETHEREUM_NETWORK_NAME = 'ethereum';

export const BUYABLE_CHAINS_MAP: {
  [K in Exclude<
    ChainId,
    | typeof CHAIN_IDS.LOCALHOST
    | typeof CHAIN_IDS.OPTIMISM_TESTNET
    | typeof CHAIN_IDS.OPTIMISM_GOERLI
    | typeof CHAIN_IDS.BASE_TESTNET
    | typeof CHAIN_IDS.BASE
    | typeof CHAIN_IDS.OPBNB_TESTNET
    | typeof CHAIN_IDS.OPBNB
    | typeof CHAIN_IDS.BSC_TESTNET
    | typeof CHAIN_IDS.POLYGON_TESTNET
    | typeof CHAIN_IDS.AVALANCHE_TESTNET
    | typeof CHAIN_IDS.FANTOM_TESTNET
    | typeof CHAIN_IDS.MOONBEAM_TESTNET
    | typeof CHAIN_IDS.LINEA_GOERLI
    | typeof CHAIN_IDS.GOERLI
    | typeof CHAIN_IDS.SEPOLIA
    | typeof CHAIN_IDS.GNOSIS
    | typeof CHAIN_IDS.AURORA
<<<<<<< HEAD
=======
    | typeof CHAIN_IDS.ARBITRUM_GOERLI
>>>>>>> ef0e1a84
    | typeof CHAIN_IDS.BLAST
  >]: BuyableChainSettings;
} = {
  [CHAIN_IDS.MAINNET]: {
    nativeCurrency: CURRENCY_SYMBOLS.ETH,
    network: BUYABLE_CHAIN_ETHEREUM_NETWORK_NAME,
  },
  [CHAIN_IDS.BSC]: {
    nativeCurrency: CURRENCY_SYMBOLS.BNB,
    network: 'bsc',
  },
  [CHAIN_IDS.POLYGON]: {
    nativeCurrency: CURRENCY_SYMBOLS.MATIC,
    network: 'polygon',
  },
  [CHAIN_IDS.AVALANCHE]: {
    nativeCurrency: CURRENCY_SYMBOLS.AVALANCHE,
    network: 'avaxcchain',
  },
  [CHAIN_IDS.FANTOM]: {
    nativeCurrency: CURRENCY_SYMBOLS.FANTOM,
    network: 'fantom',
  },
  [CHAIN_IDS.CELO]: {
    nativeCurrency: CURRENCY_SYMBOLS.CELO,
    network: 'celo',
  },
  [CHAIN_IDS.OPTIMISM]: {
    nativeCurrency: CURRENCY_SYMBOLS.ETH,
    network: 'optimism',
  },
  [CHAIN_IDS.ARBITRUM]: {
    nativeCurrency: CURRENCY_SYMBOLS.ARBITRUM,
    network: 'arbitrum',
  },
  [CHAIN_IDS.CRONOS]: {
    nativeCurrency: CURRENCY_SYMBOLS.CRONOS,
    network: 'cronos',
  },
  [CHAIN_IDS.MOONBEAM]: {
    nativeCurrency: CURRENCY_SYMBOLS.GLIMMER,
    network: 'moonbeam',
  },
  [CHAIN_IDS.MOONRIVER]: {
    nativeCurrency: CURRENCY_SYMBOLS.MOONRIVER,
    network: 'moonriver',
  },
  [CHAIN_IDS.HARMONY]: {
    nativeCurrency: CURRENCY_SYMBOLS.ONE,
    network: 'harmony',
  },
  [CHAIN_IDS.PALM]: {
    nativeCurrency: CURRENCY_SYMBOLS.PALM,
    network: 'palm',
  },
  [CHAIN_IDS.LINEA_MAINNET]: {
    nativeCurrency: CURRENCY_SYMBOLS.ETH,
    network: 'linea',
  },
  [CHAIN_IDS.ZKSYNC_ERA]: {
    nativeCurrency: CURRENCY_SYMBOLS.ETH,
    network: 'zksync',
  },
};

export const FEATURED_RPCS: RPCDefinition[] = [
  {
    chainId: CHAIN_IDS.ARBITRUM,
    nickname: ARBITRUM_DISPLAY_NAME,
    rpcUrl: `https://arbitrum-mainnet.infura.io/v3/${infuraProjectId}`,
    ticker: CURRENCY_SYMBOLS.ARBITRUM,
    rpcPrefs: {
      blockExplorerUrl: 'https://explorer.arbitrum.io',
      imageUrl: AETH_TOKEN_IMAGE_URL,
    },
  },
  {
    chainId: CHAIN_IDS.AVALANCHE,
    nickname: AVALANCHE_DISPLAY_NAME,
    rpcUrl: `https://avalanche-mainnet.infura.io/v3/${infuraProjectId}`,
    ticker: CURRENCY_SYMBOLS.AVALANCHE,
    rpcPrefs: {
      blockExplorerUrl: 'https://snowtrace.io/',
      imageUrl: AVAX_TOKEN_IMAGE_URL,
    },
  },
  {
    chainId: CHAIN_IDS.BSC,
    nickname: BNB_DISPLAY_NAME,
    rpcUrl: 'https://bsc-dataseed.binance.org/',
    ticker: CURRENCY_SYMBOLS.BNB,
    rpcPrefs: {
      blockExplorerUrl: 'https://bscscan.com/',
      imageUrl: BNB_TOKEN_IMAGE_URL,
    },
  },
  {
    chainId: CHAIN_IDS.OPTIMISM,
    nickname: OPTIMISM_DISPLAY_NAME,
    rpcUrl: `https://optimism-mainnet.infura.io/v3/${infuraProjectId}`,
    ticker: CURRENCY_SYMBOLS.ETH,
    rpcPrefs: {
      blockExplorerUrl: 'https://optimistic.etherscan.io/',
      imageUrl: OPTIMISM_TOKEN_IMAGE_URL,
    },
  },
  {
    chainId: CHAIN_IDS.POLYGON,
    nickname: `${POLYGON_DISPLAY_NAME} ${capitalize(NETWORK_TYPES.MAINNET)}`,
    rpcUrl: `https://polygon-mainnet.infura.io/v3/${infuraProjectId}`,
    ticker: CURRENCY_SYMBOLS.MATIC,
    rpcPrefs: {
      blockExplorerUrl: 'https://polygonscan.com/',
      imageUrl: MATIC_TOKEN_IMAGE_URL,
    },
  },
  {
    chainId: CHAIN_IDS.CELO,
    nickname: CELO_DISPLAY_NAME,
    rpcUrl: `https://celo-mainnet.infura.io/v3/${infuraProjectId}`,
    ticker: CURRENCY_SYMBOLS.CELO,
    rpcPrefs: {
      blockExplorerUrl: 'https://celoscan.io',
      imageUrl: CELO_TOKEN_IMAGE_URL,
    },
  },
  {
    chainId: CHAIN_IDS.GNOSIS,
    nickname: GNOSIS_DISPLAY_NAME,
    rpcUrl: `https://rpc.gnosischain.com`,
    ticker: CURRENCY_SYMBOLS.GNOSIS,
    rpcPrefs: {
      blockExplorerUrl: 'https://gnosisscan.io',
      imageUrl: GNOSIS_TOKEN_IMAGE_URL,
    },
  },
  {
    chainId: CHAIN_IDS.ZKSYNC_ERA,
    nickname: ZK_SYNC_ERA_DISPLAY_NAME,
    rpcUrl: `https://mainnet.era.zksync.io`,
    ticker: CURRENCY_SYMBOLS.ETH,
    rpcPrefs: {
      blockExplorerUrl: 'https://explorer.zksync.io/',
      imageUrl: ZK_SYNC_ERA_TOKEN_IMAGE_URL,
    },
  },
  {
    chainId: CHAIN_IDS.BASE,
    nickname: BASE_DISPLAY_NAME,
    rpcUrl: `https://mainnet.base.org`,
    ticker: CURRENCY_SYMBOLS.ETH,
    rpcPrefs: {
      blockExplorerUrl: 'https://basescan.org',
      imageUrl: BASE_TOKEN_IMAGE_URL,
    },
  },
];

/**
 * Represents the availability state of the currently selected network.
 */
export enum NetworkStatus {
  /**
   * The network may or may not be able to receive requests, but either no
   * attempt has been made to determine this, or an attempt was made but was
   * unsuccessful.
   */
  Unknown = 'unknown',
  /**
   * The network is able to receive and respond to requests.
   */
  Available = 'available',
  /**
   * The network is unable to receive and respond to requests for unknown
   * reasons.
   */
  Unavailable = 'unavailable',
  /**
   * The network is not only unavailable, but is also inaccessible for the user
   * specifically based on their location. This state only applies to Infura
   * networks.
   */
  Blocked = 'blocked',
}

export const TEST_NETWORKS = [
  GOERLI_DISPLAY_NAME,
  SEPOLIA_DISPLAY_NAME,
  LINEA_GOERLI_DISPLAY_NAME,
];<|MERGE_RESOLUTION|>--- conflicted
+++ resolved
@@ -146,10 +146,7 @@
   GNOSIS: '0x64',
   ZKSYNC_ERA: '0x144',
   TEST_ETH: '0x539',
-<<<<<<< HEAD
-=======
   ARBITRUM_GOERLI: '0x66eed',
->>>>>>> ef0e1a84
   BLAST: '0x13e31',
 } as const;
 
@@ -858,10 +855,7 @@
     | typeof CHAIN_IDS.SEPOLIA
     | typeof CHAIN_IDS.GNOSIS
     | typeof CHAIN_IDS.AURORA
-<<<<<<< HEAD
-=======
     | typeof CHAIN_IDS.ARBITRUM_GOERLI
->>>>>>> ef0e1a84
     | typeof CHAIN_IDS.BLAST
   >]: BuyableChainSettings;
 } = {
