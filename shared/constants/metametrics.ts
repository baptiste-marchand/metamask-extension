--- conflicted
+++ resolved
@@ -610,11 +610,8 @@
   TokenImportButtonClicked = 'Import Token Button Clicked',
   TokenScreenOpened = 'Token Screen Opened',
   TokenAdded = 'Token Added',
-<<<<<<< HEAD
-=======
   TokenRemoved = 'Token Removed',
   NFTRemoved = 'NFT Removed',
->>>>>>> 2c457705
   TokenDetected = 'Token Detected',
   TokenHidden = 'Token Hidden',
   TokenImportCanceled = 'Token Import Canceled',
