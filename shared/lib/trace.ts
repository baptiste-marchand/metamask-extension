--- conflicted
+++ resolved
@@ -63,7 +63,6 @@
   if (!fn) {
     return startTrace(request);
   }
-<<<<<<< HEAD
 
   return traceCallback(request, fn);
 }
@@ -81,25 +80,6 @@
 
   pendingTrace.end(timestamp);
 
-=======
-
-  return traceCallback(request, fn);
-}
-
-export function endTrace(request: EndTraceRequest) {
-  const { name, timestamp } = request;
-  const id = getTraceId(request);
-  const key = getTraceKey(request);
-  const pendingTrace = tracesByKey.get(key);
-
-  if (!pendingTrace) {
-    log('No pending trace found', name, id);
-    return;
-  }
-
-  pendingTrace.end(timestamp);
-
->>>>>>> 5e6d703c
   tracesByKey.delete(key);
 
   const { request: pendingRequest, startTime } = pendingTrace;
@@ -134,8 +114,7 @@
   };
 
   return startSpan(request, (spanOptions) =>
-<<<<<<< HEAD
-    Sentry.startSpan(spanOptions, callback),
+    sentryStartSpan(spanOptions, callback),
   );
 }
 
@@ -159,40 +138,10 @@
   };
 
   return startSpan(request, (spanOptions) =>
-    Sentry.startSpanManual(spanOptions, callback),
-  );
-}
-
-=======
-    sentryStartSpan(spanOptions, callback),
-  );
-}
-
-function startTrace(request: TraceRequest): TraceContext {
-  const { name, startTime: requestStartTime } = request;
-  const startTime = requestStartTime ?? getPerformanceTimestamp();
-  const id = getTraceId(request);
-
-  const callback = (span: Sentry.Span | null) => {
-    const end = (timestamp?: number) => {
-      span?.end(timestamp);
-    };
-
-    const pendingTrace = { end, request, startTime };
-    const key = getTraceKey(request);
-    tracesByKey.set(key, pendingTrace);
-
-    log('Started trace', name, id, request);
-
-    return span;
-  };
-
-  return startSpan(request, (spanOptions) =>
     sentryStartSpanManual(spanOptions, callback),
   );
 }
 
->>>>>>> 5e6d703c
 function startSpan<T>(
   request: TraceRequest,
   callback: (spanOptions: StartSpanOptions) => T,
@@ -208,11 +157,7 @@
     startTime,
   };
 
-<<<<<<< HEAD
-  return Sentry.withIsolationScope((scope) => {
-=======
   return sentryWithIsolationScope((scope: Sentry.Scope) => {
->>>>>>> 5e6d703c
     scope.setTags(tags as Record<string, Primitive>);
 
     return callback(spanOptions);
@@ -261,8 +206,6 @@
   }
 
   return undefined;
-<<<<<<< HEAD
-=======
 }
 
 function sentryStartSpan<T>(
@@ -304,5 +247,4 @@
   }
 
   return actual(callback);
->>>>>>> 5e6d703c
 }