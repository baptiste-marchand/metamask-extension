import type { QuoteMetadata, QuoteResponse } from '@metamask/bridge-controller';
<<<<<<< HEAD
=======
import { TransactionStatus } from '@metamask/transaction-controller';
>>>>>>> 4c122d36
import {
  QuoteMetadataSerialized,
  StatusRequest,
  StatusTypes,
} from '../../types/bridge-status';

export const serializeQuoteMetadata = (
  quoteResponse: QuoteResponse & QuoteMetadata,
): QuoteResponse & QuoteMetadataSerialized => {
  return {
    ...quoteResponse,
    sentAmount: {
      amount: quoteResponse.sentAmount.amount.toString(),
      valueInCurrency: quoteResponse.sentAmount.valueInCurrency
        ? quoteResponse.sentAmount.valueInCurrency.toString()
        : null,
      usd: quoteResponse.sentAmount.usd
        ? quoteResponse.sentAmount.usd.toString()
        : null,
    },
    gasFee: {
      amount: quoteResponse.gasFee.amount.toString(),
      valueInCurrency: quoteResponse.gasFee.valueInCurrency
        ? quoteResponse.gasFee.valueInCurrency.toString()
        : null,
      usd: quoteResponse.gasFee.usd
        ? quoteResponse.gasFee.usd.toString()
        : null,
    },
    totalNetworkFee: {
      amount: quoteResponse.totalNetworkFee.amount.toString(),
      valueInCurrency: quoteResponse.totalNetworkFee.valueInCurrency
        ? quoteResponse.totalNetworkFee.valueInCurrency.toString()
        : null,
      usd: quoteResponse.totalNetworkFee.usd
        ? quoteResponse.totalNetworkFee.usd.toString()
        : null,
    },
    totalMaxNetworkFee: {
      amount: quoteResponse.totalMaxNetworkFee.amount.toString(),
      valueInCurrency: quoteResponse.totalMaxNetworkFee.valueInCurrency
        ? quoteResponse.totalMaxNetworkFee.valueInCurrency.toString()
        : null,
      usd: quoteResponse.totalMaxNetworkFee.usd
        ? quoteResponse.totalMaxNetworkFee.usd.toString()
        : null,
    },
    toTokenAmount: {
      amount: quoteResponse.toTokenAmount.amount.toString(),
      valueInCurrency: quoteResponse.toTokenAmount.valueInCurrency
        ? quoteResponse.toTokenAmount.valueInCurrency.toString()
        : null,
      usd: quoteResponse.toTokenAmount.usd
        ? quoteResponse.toTokenAmount.usd.toString()
        : null,
    },
    adjustedReturn: {
      valueInCurrency: quoteResponse.adjustedReturn.valueInCurrency
        ? quoteResponse.adjustedReturn.valueInCurrency.toString()
        : null,
      usd: quoteResponse.adjustedReturn.usd
        ? quoteResponse.adjustedReturn.usd.toString()
        : null,
    },
    swapRate: quoteResponse.swapRate.toString(),
    cost: {
      valueInCurrency: quoteResponse.cost.valueInCurrency
        ? quoteResponse.cost.valueInCurrency.toString()
        : null,
      usd: quoteResponse.cost.usd ? quoteResponse.cost.usd.toString() : null,
    },
  };
};

/**
 * Internal type defining the relevant parts of a transaction object
 * needed for bridge status utility functions.
 */
type BridgeTransaction = {
  isBridgeTx: boolean;
  bridgeInfo?: {
    status?: string;
    destTxHash?: string;
  };
};

export function isBridgeComplete(transaction: BridgeTransaction): boolean {
  return Boolean(
    transaction.isBridgeTx &&
      transaction.bridgeInfo &&
      (transaction.bridgeInfo.status === StatusTypes.COMPLETE ||
        transaction.bridgeInfo.status === 'COMPLETE') &&
      typeof transaction.bridgeInfo.destTxHash === 'string' &&
      transaction.bridgeInfo.destTxHash.length > 0,
  );
}

export function isBridgeFailed(
  transaction: BridgeTransaction,
  baseStatusKey: string,
): boolean {
  const bridgeFailed = Boolean(
    transaction.isBridgeTx &&
      transaction.bridgeInfo &&
      (transaction.bridgeInfo.status === StatusTypes.FAILED ||
        transaction.bridgeInfo.status === 'FAILED'),
  );
  const baseFailed = baseStatusKey === TransactionStatus.failed;

  return bridgeFailed || baseFailed;
}

export function getBridgeStatusKey(
  transaction: BridgeTransaction,
  baseStatusKey: string,
): string {
  if (!transaction.isBridgeTx || !transaction.bridgeInfo) {
    return baseStatusKey;
  }

  if (isBridgeFailed(transaction, baseStatusKey)) {
    return TransactionStatus.failed;
  }

  if (
    isBridgeComplete(transaction) &&
    baseStatusKey === TransactionStatus.confirmed
  ) {
    return TransactionStatus.confirmed;
  }

  return TransactionStatus.submitted;
}

export const getInitialHistoryItem = ({
  quoteResponse,
  bridgeTxMetaId,
  startTime,
  slippagePercentage,
  initialDestAssetBalance,
  targetContractAddress,
  account,
  statusRequest,
}: {
  quoteResponse: QuoteResponse & QuoteMetadataSerialized;
  bridgeTxMetaId: string;
  startTime: number | undefined;
  slippagePercentage: number;
  initialDestAssetBalance: string | undefined;
  targetContractAddress: string | undefined;
  account: string;
  statusRequest: StatusRequest;
}) => {
  return {
    txMetaId: bridgeTxMetaId,
    quote: quoteResponse.quote,
    startTime,
    estimatedProcessingTimeInSeconds:
      quoteResponse.estimatedProcessingTimeInSeconds,
    slippagePercentage,
    pricingData: {
      amountSent: quoteResponse.sentAmount.amount,
      amountSentInUsd: quoteResponse.sentAmount.usd ?? undefined,
      quotedGasInUsd: quoteResponse.gasFee.usd ?? undefined,
      quotedReturnInUsd: quoteResponse.toTokenAmount.usd ?? undefined,
    },
    initialDestAssetBalance,
    targetContractAddress,
    account,
    status: {
      status: StatusTypes.PENDING,
      srcChain: {
        chainId: statusRequest.srcChainId,
        txHash: statusRequest.srcTxHash,
      },
    },
    hasApprovalTx: Boolean(quoteResponse.approval),
  };
};<|MERGE_RESOLUTION|>--- conflicted
+++ resolved
@@ -1,8 +1,5 @@
 import type { QuoteMetadata, QuoteResponse } from '@metamask/bridge-controller';
-<<<<<<< HEAD
-=======
 import { TransactionStatus } from '@metamask/transaction-controller';
->>>>>>> 4c122d36
 import {
   QuoteMetadataSerialized,
   StatusRequest,
