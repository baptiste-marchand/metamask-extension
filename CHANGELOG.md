--- conflicted
+++ resolved
@@ -7,7 +7,6 @@
 ## [Unreleased]
 
 ## [12.1.0]
-<<<<<<< HEAD
 ## [12.0.6]
 ### Changed
 - Improve error diagnostics ([#26482](https://github.com/MetaMask/metamask-extension/pull/26482))
@@ -17,7 +16,6 @@
 - Prevent pending transactions from causing excessive disk space usage ([#26485](https://github.com/MetaMask/metamask-extension/pull/26485))
   - This is a repeat of the fix included in v12.0.1; it wasn't working for all users, but it should now.
 - Prevent UI crash while signature confirmation is closing ([#26248](https://github.com/MetaMask/metamask-extension/pull/26248))
-=======
 ### Added
 - Introduced a new UI for managing multiple RPC URLs, including adding and deleting options ([#25452](https://github.com/MetaMask/metamask-extension/pull/25452))
 - Launched a feature displaying the percentage increase or decrease for tokens within the UI ([#24223](https://github.com/MetaMask/metamask-extension/pull/24223))
@@ -91,7 +89,6 @@
 - Included decimals in fiat calculations for Permit simulations and added tooltips for shortened values ([#26523](https://github.com/MetaMask/metamask-extension/pull/26523))
 - Fixed the missing deadline timer on the swaps status screen ([#26544](https://github.com/MetaMask/metamask-extension/pull/26544))
 - Fixed an issue where account names were out of sync in the account list during the connect account flow ([#26542](https://github.com/MetaMask/metamask-extension/pull/26542))
->>>>>>> 23651ada
 
 ## [12.0.5]
 ### Fixed
