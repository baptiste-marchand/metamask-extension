--- conflicted
+++ resolved
@@ -2,13 +2,10 @@
 
 ## Current Master
 
-<<<<<<< HEAD
 - Add ability to import accounts in JSON file format (used by Mist, Geth, MyEtherWallet, and more!)
-=======
 ## 3.1.1 2017-1-20
 
 - Fix HD wallet seed export
->>>>>>> 85b34e3f
 
 ## 3.1.0 2017-1-18
 
