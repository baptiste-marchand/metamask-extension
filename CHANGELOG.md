# Changelog

## Current Master

<<<<<<< HEAD
- Correctly format currency conversion for locally selected preferred currency.
=======
## 4.5.5 Fri Apr 06 2018

- Graceful handling of unknown keys in txParams
- Fixes buggy handling of historical transactions with unknown keys in txParams
- Fix link for 'Learn More' in the Add Token Screen to open to a new tab.
- Fix Download State Logs button [#3791](https://github.com/MetaMask/metamask-extension/issues/3791)
- Enhanced migration error handling + reporting

## 4.5.4 (aborted) Thu Apr 05 2018

- Graceful handling of unknown keys in txParams
- Fix link for 'Learn More' in the Add Token Screen to open to a new tab.
- Fix Download State Logs button [#3791](https://github.com/MetaMask/metamask-extension/issues/3791)
- Fix migration error reporting

## 4.5.3 Wed Apr 04 2018

- Fix bug where checksum address are messing with balance issue [#3843](https://github.com/MetaMask/metamask-extension/issues/3843)
- new ui: fix the confirm transaction screen

## 4.5.2 Wed Apr 04 2018

- Fix overly strict validation where transactions were rejected with hex encoded "chainId"

## 4.5.1 Tue Apr 03 2018

- Fix default network (should be mainnet not Rinkeby)
- Fix Sentry automated error reporting endpoint
>>>>>>> 4cae3d3b

## 4.5.0 Mon Apr 02 2018

- (beta ui) Internationalization: Select your preferred language in the settings screen
- Internationalization: various locale improvements
- Fix bug where the "Reset account" feature would not clear the network cache.
- Increase maximum gas limit, to allow very gas heavy transactions, since block gas limits have been stable.

## 4.4.0 Mon Mar 26 2018

- Internationalization: Taiwanese, Thai, Slovenian
- Fixes bug where MetaMask would not open once its storage grew too large.
- Updates design of new-ui Add Token screen
- New-ui can send to ens addresses
- Update new-ui button styles
- Signed-type-data notification handles long messages
- Popup extension in new-ui uses new on-boarding designs
- Buy ether step of new-ui on-boarding uses new buy ether modal designs

## 4.3.0 Wed Mar 21 2018

- (beta) Add internationalization support! Includes translations for 13 (!!) new languages: French, Spanish, Italian, German, Dutch, Portuguese, Japanese, Korean, Vietnamese, Mandarin, Hindi, Tagalog, and Russian! Select "Try Beta" in the menu to take them for a spin. Read more about the community effort [here](https://medium.com/gitcoin/metamask-internationalizes-via-gitcoin-bf1390c0301c)
- No longer uses nonces specified by the dapp
- Will now throw an error if the `to` field in txParams is not valid.
- Will strip null values from the `to` field.
- (beta) No longer shows token confirmation screen when performing a non-send
- (beta) Fixes bug where tx data was nullified when repricing a tx
- Fix flashing Login screen after logging in or restoring from seed phrase.
- Increase tap areas for menu buttons on mobile
- Change all fonts in new-ui onboarding to Roboto, size 400
- Add a welcome screen to new-ui onboarding flow
- Make new-ui create password screen responsive
- Hide network dropdown before account is initialized
- Fix bug that could prevent MetaMask from saving the latest vault.

## 4.2.0 Tue Mar 06 2018

- Replace "Loose" wording to "Imported".
- Replace "Unlock" wording with "Log In".
- Add Imported Account disclaimer.
- Allow adding custom tokens to classic ui when balance is 0
- Allow editing of symbol and decimal info when adding custom token in new-ui
- NewUI shapeshift form can select all coins (not just BTC)
- Add most of Microsoft Edge support.

## 4.1.3 2018-2-28

- Ensure MetaMask's inpage provider is named MetamaskInpageProvider to keep some sites from breaking.
- Add retry transaction button back into classic ui.
- Add network dropdown styles to support long custom RPC urls

## 4.1.2 2018-2-28

- Actually includes all the fixes mentioned in 4.1.1 (sorry)

## 4.1.1 2018-2-28

- Fix "Add Token" screen referencing missing token logo urls
- Prevent user from switching network during signature request
- Fix misleading language "Contract Published" -> "Contract Deployment"
- Fix cancel button on "Buy Eth" screen
- Improve new-ui onboarding flow style

## 4.1.0 2018-2-27

- Report failed txs to Sentry with more specific message
- Fix internal feature flags being sometimes undefined
- Standardized license to MIT

## 4.0.0 2018-2-22

- Introduce new MetaMask user interface.

## 3.14.2 2018-2-15

- Fix bug where log subscriptions would break when switching network.
- Fix bug where storage values were cached across blocks.
- Add MetaMask light client [testing container](https://github.com/MetaMask/mesh-testing)

## 3.14.1 2018-2-1

- Further fix scrolling for Firefox.

## 3.14.0 2018-2-1

- Removed unneeded data from storage
- Add a "reset account" feature to Settings
- Add warning for importing some kinds of files.
- Scrollable Setting view for Firefox.

## 3.13.8 2018-1-29

- Fix provider for Kovan network.
- Bump limit for EventEmitter listeners before warning.
- Display Error when empty string is entered as a token address.

## 3.13.7 2018-1-22

- Add ability to bypass gas estimation loading indicator.
- Forward failed transactions to Sentry error reporting service
- Re-add changes from 3.13.5

## 3.13.6 2017-1-18

- Roll back changes to 3.13.4 to fix some issues with the new Infura REST provider.

## 3.13.5 2018-1-16

- Estimating gas limit for simple ether sends now faster & cheaper, by avoiding VM usage on recipients with no code.
- Add an extra px to address for Firefox clipping.
- Fix Firefox scrollbar.
- Open metamask popup for transaction confirmation before gas estimation finishes and add a loading screen over transaction confirmation.
- Fix bug that prevented eth_signTypedData from signing bytes.
- Further improve gas price estimation.

## 3.13.4 2018-1-9

- Remove recipient field if application initializes a tx with an empty string, or 0x, and tx data. Throw an error with the same condition, but without tx data.
- Improve gas price suggestion to be closer to the lowest that will be accepted.
- Throw an error if a application tries to submit a tx whose value is a decimal, and inform that it should be in wei.
- Fix bug that prevented updating custom token details.
- No longer mark long-pending transactions as failed, since we now have button to retry with higher gas.
- Fix rounding error when specifying an ether amount that has too much precision.
- Fix bug where incorrectly inputting seed phrase would prevent any future attempts from succeeding.

## 3.13.3 2017-12-14

- Show tokens that are held that have no balance.
- Reduce load on Infura by using a new block polling endpoint.

## 3.13.2 2017-12-9

- Reduce new block polling interval to 8000 ms, to ease server load.

## 3.13.1 2017-12-7

- Allow Dapps to specify a transaction nonce, allowing dapps to propose resubmit and force-cancel transactions.

## 3.13.0 2017-12-7

- Allow resubmitting transactions that are taking long to complete.

## 3.12.1 2017-11-29

- Fix bug where a user could be shown two different seed phrases.
- Detect when multiple web3 extensions are active, and provide useful error.
- Adds notice about seed phrase backup.

## 3.12.0 2017-10-25

- Add support for alternative ENS TLDs (Ethereum Name Service Top-Level Domains).
- Lower minimum gas price to 0.1 GWEI.
- Remove web3 injection message from production (thanks to @ChainsawBaby)
- Add additional debugging info to our state logs, specifically OS version and browser version.

## 3.11.2 2017-10-21

- Fix bug where reject button would sometimes not work.
- Fixed bug where sometimes MetaMask's connection to a page would be unreliable.

## 3.11.1 2017-10-20

- Fix bug where log filters were not populated correctly
- Fix bug where web3 API was sometimes injected after the page loaded.
- Fix bug where first account was sometimes not selected correctly after creating or restoring a vault.
- Fix bug where imported accounts could not use new eth_signTypedData method.

## 3.11.0 2017-10-11

- Add support for new eth_signTypedData method per EIP 712.
- Fix bug where some transactions would be shown as pending forever, even after successfully mined.
- Fix bug where a transaction might be shown as pending forever if another tx with the same nonce was mined.
- Fix link to support article on token addresses.

## 3.10.9 2017-10-5

- Only rebrodcast transactions for a day not a days worth of blocks
- Remove Slack link from info page, since it is a big phishing target.
- Stop computing balance based on pending transactions, to avoid edge case where users are unable to send transactions.

## 3.10.8 2017-9-28

- Fixed usage of new currency fetching API.

## 3.10.7 2017-9-28

- Fixed bug where sometimes the current account was not correctly set and exposed to web apps.
- Added AUD, HKD, SGD, IDR, PHP to currency conversion list

## 3.10.6 2017-9-27

- Fix bug where newly created accounts were not selected.
- Fix bug where selected account was not persisted between lockings.

## 3.10.5 2017-9-27

- Fix block gas limit estimation.

## 3.10.4 2017-9-27

- Fix bug that could mis-render token balances when very small. (Not actually included in 3.9.9)
- Fix memory leak warning.
- Fix bug where new event filters would not include historical events.

## 3.10.3 2017-9-21

- Fix bug where metamask-dapp connections are lost on rpc error
- Fix bug that would sometimes display transactions as failed that could be successfully mined.

## 3.10.2 2017-9-18

rollback to 3.10.0 due to bug

## 3.10.1 2017-9-18

- Add ability to export private keys as a file.
- Add ability to export seed words as a file.
- Changed state logs to a file download than a clipboard copy.
- Add specific error for failed recipient address checksum.
- Fixed a long standing memory leak associated with filters installed by dapps
- Fix link to support center.
- Fixed tooltip icon locations to avoid overflow.
- Warn users when a dapp proposes a high gas limit (90% of blockGasLimit or higher
- Sort currencies by currency name (thanks to strelok1: https://github.com/strelok1).

## 3.10.0 2017-9-11

- Readded loose keyring label back into the account list.
- Remove cryptonator from chrome permissions.
- Add info on token contract addresses.
- Add validation preventing users from inputting their own addresses as token tracking addresses.
- Added button to reject all transactions (thanks to davidp94! https://github.com/davidp94)


## 3.9.13 2017-9-8

- Changed the way we initialize the inpage provider to fix a bug affecting some developers.

## 3.9.12 2017-9-6

- Fix bug that prevented Web3 1.0 compatibility
- Make eth_sign deprecation warning less noisy
- Add useful link to eth_sign deprecation warning.
- Fix bug with network version serialization over synchronous RPC
- Add MetaMask version to state logs.
- Add the total amount of tokens when multiple tokens are added under the token list
- Use HTTPS links for Etherscan.
- Update Support center link to new one with HTTPS.
- Make web3 deprecation notice more useful by linking to a descriptive article.

## 3.9.11 2017-8-24

- Fix nonce calculation bug that would sometimes generate very wrong nonces.
- Give up resubmitting a transaction after 3500 blocks.

## 3.9.10 2017-8-23

- Improve nonce calculation, to prevent bug where people are unable to send transactions reliably.
- Remove link to eth-tx-viz from identicons in tx history.

## 3.9.9 2017-8-18

- Fix bug where some transaction submission errors would show an empty screen.
- Fix bug that could mis-render token balances when very small.
- Fix formatting of eth_sign "Sign Message" view.
- Add deprecation warning to eth_sign "Sign Message" view.

## 3.9.8 2017-8-16

- Reenable token list.
- Remove default tokens.

## 3.9.7 2017-8-15

- hotfix - disable token list
- Added a deprecation warning for web3 https://github.com/ethereum/mist/releases/tag/v0.9.0

## 3.9.6 2017-8-09

- Replace account screen with an account drop-down menu.
- Replace account buttons with a new account-specific drop-down menu.

## 3.9.5 2017-8-04

- Improved phishing detection configuration update rate

## 3.9.4 2017-8-03

- Fixed bug that prevented transactions from being rejected.

## 3.9.3 2017-8-03

- Add support for EGO ujo token
- Continuously update blacklist for known phishing sites in background.
- Automatically detect suspicious URLs too similar to common phishing targets, and blacklist them.

## 3.9.2 2017-7-26

- Fix bugs that could sometimes result in failed transactions after switching networks.
- Include stack traces in txMeta's to better understand the life cycle of transactions
- Enhance blacklister functionality to include levenshtein logic. (credit to @sogoiii and @409H for their help!)

## 3.9.1 2017-7-19

- No longer automatically request 1 ropsten ether for the first account in a new vault.
- Now redirects from known malicious sites faster.
- Added a link to our new support page to the help screen.
- Fixed bug where a new transaction would be shown over the current transaction, creating a possible timing attack against user confirmation.
- Fixed bug in nonce tracker where an incorrect nonce would be calculated.
- Lowered minimum gas price to 1 Gwei.

## 3.9.0 2017-7-12

- Now detects and blocks known phishing sites.

## 3.8.6 2017-7-11

- Make transaction resubmission more resilient.
- No longer validate nonce client-side in retry loop.
- Fix bug where insufficient balance error was sometimes shown on successful transactions.

## 3.8.5 2017-7-7

- Fix transaction resubmit logic to fail slightly less eagerly.

## 3.8.4 2017-7-7

- Improve transaction resubmit logic to fail more eagerly when a user would expect it to.

## 3.8.3 2017-7-6

- Re-enable default token list.
- Add origin header to dapp-bound requests to allow providers to throttle sites.
- Fix bug that could sometimes resubmit a transaction that had been stalled due to low balance after balance was restored.

## 3.8.2 2017-7-3

- No longer show network loading indication on config screen, to allow selecting custom RPCs.
- Visually indicate that network spinner is a menu.
- Indicate what network is being searched for when disconnected.

## 3.8.1 2017-6-30

- Temporarily disabled loading popular tokens by default to improve performance.
- Remove SEND token button until a better token sending form can be built, due to some precision issues.
- Fix precision bug in token balances.
- Cache token symbol and precisions to reduce network load.
- Transpile some newer JavaScript, restores compatibility with some older browsers.

## 3.8.0 2017-6-28

- No longer stop rebroadcasting transactions
- Add list of popular tokens held to the account detail view.
- Add ability to add Tokens to token list.
- Add a warning to JSON file import.
- Add "send" link to token list, which goes to TokenFactory.
- Fix bug where slowly mined txs would sometimes be incorrectly marked as failed.
- Fix bug where badge count did not reflect personal_sign pending messages.
- Seed word confirmation wording is now scarier.
- Fix error for invalid seed words.
- Prevent users from submitting two duplicate transactions by disabling submit.
- Allow Dapps to specify gas price as hex string.
- Add button for copying state logs to clipboard.

## 3.7.8 2017-6-12

- Add an `ethereum:` prefix to the QR code address
- The default network on installation is now MainNet
- Fix currency API URL from cryptonator.
- Update gasLimit params with every new block seen.
- Fix ENS resolver symbol UI.

## 3.7.7 2017-6-8

- Fix bug where metamask would show old data after computer being asleep or disconnected from the internet.

## 3.7.6 2017-6-5

- Fix bug that prevented publishing contracts.

## 3.7.5 2017-6-5

- Prevent users from sending to the `0x0` address.
- Provide useful errors when entering bad characters in ENS name.
- Add ability to copy addresses from transaction confirmation view.

## 3.7.4 2017-6-2

- Fix bug with inflight cache that caused some block lookups to return bad values (affected OasisDex).
- Fixed bug with gas limit calculation that would sometimes create unsubmittable gas limits.

## 3.7.3 2017-6-1

- Rebuilt to fix cache clearing bug.

## 3.7.2 2017-5-31

- Now when switching networks sites that use web3 will reload
- Now when switching networks the extension does not restart
- Cleanup decimal bugs in our gas inputs.
- Fix bug where submit button was enabled for invalid gas inputs.
- Now enforce 95% of block's gasLimit to protect users.
- Removing provider-engine from the inpage provider. This fixes some error handling inconsistencies introduced in 3.7.0.
- Added "inflight cache", which prevents identical requests from clogging up the network, dramatically improving ENS performance.
- Fixed bug where filter subscriptions would sometimes fail to unsubscribe.
- Some contracts will now display logos instead of jazzicons.
- Some contracts will now have names displayed in the confirmation view.

## 3.7.0 2017-5-23

- Add Transaction Number (nonce) to transaction list.
- Label the pending tx icon with a tooltip.
- Fix bug where website filters would pile up and not deallocate when leaving a site.
- Continually resubmit pending txs for a period of time to ensure successful broadcast.
- ENS names will no longer resolve to their owner if no resolver is set. Resolvers must be explicitly set and configured.

## 3.6.5 2017-5-17

- Fix bug where edited gas parameters would not take effect.
- Trim currency list.
- Enable decimals in our gas prices.
- Fix reset button.
- Fix event filter bug introduced by newer versions of Geth.
- Fix bug where decimals in gas inputs could result in strange values.

## 3.6.4 2017-5-8

- Fix main-net ENS resolution.

## 3.6.3 2017-5-8

- Fix bug that could stop newer versions of Geth from working with MetaMask.

## 3.6.2 2017-5-8

- Input gas price in Gwei.
- Enforce Safe Gas Minimum recommended by EthGasStation.
- Fix bug where block-tracker could stop polling for new blocks.
- Reduce UI size by removing internal web3.
- Fix bug where gas parameters would not properly update on adjustment.

## 3.6.1 2017-4-30

- Made fox less nosy.
- Fix bug where error was reported in debugger console when Chrome opened a new window.

## 3.6.0 2017-4-26

- Add Rinkeby Test Network to our network list.

## 3.5.4 2017-4-25

- Fix occasional nonce tracking issue.
- Fix bug where some events would not be emitted by web3.
- Fix bug where an error would be thrown when composing signatures for networks with large ID values.

## 3.5.3 2017-4-24

- Popup new transactions in Firefox.
- Fix transition issue from account detail screen.
- Revise buy screen for more modularity.
- Fixed some other small bugs.

## 3.5.2 2017-3-28

- Fix bug where gas estimate totals were sometimes wrong.
- Add link to Kovan Test Faucet instructions on buy view.
- Inject web3 into loaded iFrames.

## 3.5.1 2017-3-27

- Fix edge case where users were unable to enable the notice button if notices were short enough to not require a scrollbar.

## 3.5.0 2017-3-27

- Add better error messages for when a transaction fails on approval
- Allow sending to ENS names in send form on Ropsten.
- Added an address book functionality that remembers the last 15 unique addresses sent to.
- Can now change network to custom RPC URL from lock screen.
- Removed support for old, lightwallet based vault. Users who have not opened app in over a month will need to recover with their seed phrase. This will allow Firefox support sooner.
- Fixed bug where spinner wouldn't disappear on incorrect password submission on seed word reveal.
- Polish the private key UI.
- Enforce minimum values for gas price and gas limit.
- Fix bug where total gas was sometimes not live-updated.
- Fix bug where editing gas value could have some abrupt behaviors (#1233)
- Add Kovan as an option on our network list.
- Fixed bug where transactions on other networks would disappear when submitting a transaction on another network.

## 3.4.0 2017-3-8

- Add two most recently used custom RPCs to network dropdown menu.
- Add personal_sign method support.
- Add personal_ecRecover method support.
- Add ability to customize gas and gasPrice on the transaction approval screen.
- Increase default gas buffer to 1.5x estimated gas value.

## 3.3.0 2017-2-20

- net_version has been made synchronous.
- Test suite for migrations expanded.
- Network now changeable from lock screen.
- Improve test coverage of eth.sign behavior, including a code example of verifying a signature.

## 3.2.2 2017-2-8

- Revert eth.sign behavior to the previous one with a big warning.  We will be gradually implementing the new behavior over the coming time. https://github.com/ethereum/wiki/wiki/JSON-RPC#eth_sign

- Improve test coverage of eth.sign behavior, including a code example of verifying a signature.

## 3.2.2 2017-2-8

- Revert eth.sign behavior to the previous one with a big warning.  We will be gradually implementing the new behavior over the coming time. https://github.com/ethereum/wiki/wiki/JSON-RPC#eth_sign

## 3.2.1 2017-2-8

- Revert back to old style message signing.
- Fixed some build errors that were causing a variety of bugs.

## 3.2.0 2017-2-8

- Add ability to import accounts in JSON file format (used by Mist, Geth, MyEtherWallet, and more!)
- Fix unapproved messages not being included in extension badge.
- Fix rendering bug where the Confirm transaction view would let you approve transactions when the account has insufficient balance.

## 3.1.2 2017-1-24

- Fix "New Account" default keychain

## 3.1.1 2017-1-20

- Fix HD wallet seed export

## 3.1.0 2017-1-18

- Add ability to import accounts by private key.
- Fixed bug that returned the wrong transaction hashes on private networks that had not implemented EIP 155 replay protection (like TestRPC).

## 3.0.1 2017-1-17

- Fixed bug that prevented eth.sign from working.
- Fix the displaying of transactions that have been submitted to the network in Transaction History

## 3.0.0 2017-1-16

- Fix seed word account generation (https://medium.com/metamask/metamask-3-migration-guide-914b79533cdd#.t4i1qmmsz).
- Fix Bug where you see an empty transaction flash by on the confirm transaction view.
- Create visible difference in transaction history between an approved but not yet included in a block transaction and a transaction who has been confirmed.
- Fix memory leak in RPC Cache
- Override RPC commands eth_syncing and web3_clientVersion
- Remove certain non-essential permissions from certain builds.
- Add a check for when a tx is included in a block.
- Fix bug where browser-solidity would sometimes warn of a contract creation error when there was none.
- Minor modifications to network display.
- Network now displays properly for pending transactions.
- Implement replay attack protections allowed by EIP 155.
- Fix bug where sometimes loading account data would fail by querying a future block.

## 2.14.1 2016-12-20

- Update Coinbase info. and increase the buy amount to $15
- Fixed ropsten transaction links
- Temporarily disable extension reload detection causing infinite reload bug.
- Implemented basic checking for valid RPC URIs.

## 2.14.0 2016-12-16

- Removed Morden testnet provider from provider menu.
- Add support for notices.
- Fix broken reload detection.
- Fix transaction forever cached-as-pending bug.

## 2.13.11 2016-11-23

- Add support for synchronous RPC method "eth_uninstallFilter".
- Forgotten password prompts now send users directly to seed word restoration.

## 2.13.10 2016-11-22

- Improve gas calculation logic.
- Default to Dapp-specified gas limits for transactions.
- Ropsten networks now properly point to the faucet when attempting to buy ether.
- Ropsten transactions now link to etherscan correctly.

## 2.13.9 2016-11-21

- Add support for the new, default Ropsten Test Network.
- Fix bug that would cause MetaMask to occasionally lose its StreamProvider connection and drop requests.
- Fix bug that would cause the Custom RPC menu item to not appear when Localhost 8545 was selected.
- Point ropsten faucet button to actual faucet.
- Phase out ethereumjs-util from our encryptor module.

## 2.13.8 2016-11-16

- Show a warning when a transaction fails during simulation.
- Fix bug where 20% of gas estimate was not being added properly.
- Render error messages in confirmation screen more gracefully.

## 2.13.7 2016-11-8

- Fix bug where gas estimate would sometimes be very high.
- Increased our gas estimate from 100k gas to 20% of estimate.
- Fix GitHub link on info page to point at current repository.

## 2.13.6 2016-10-26

- Add a check for improper Transaction data.
- Inject up to date version of web3.js
- Now nicknaming new accounts "Account #" instead of "Wallet #" for clarity.
- Fix bug where custom provider selection could show duplicate items.
- Fix bug where connecting to a local morden node would make two providers appear selected.
- Fix bug that was sometimes preventing transactions from being sent.

## 2.13.5 2016-10-18

- Increase default max gas to `100000` over the RPC's `estimateGas` response.
- Fix bug where slow-loading dapps would sometimes trigger infinite reload loops.

## 2.13.4 2016-10-17

- Add custom transaction fee field to send form.
- Fix bug where web3 was being injected into XML files.
- Fix bug where changing network would not reload current Dapps.

## 2.13.3 2016-10-4

- Fix bug where log queries were filtered out.
- Decreased vault confirmation button font size to help some Linux users who could not see it.
- Made popup a little taller because it would sometimes cut off buttons.
- Fix bug where long account lists would get scrunched instead of scrolling.
- Add legal information to relevant pages.
- Rename UI elements to be more consistent with one another.
- Updated Terms of Service and Usage.
- Prompt users to re-agree to the Terms of Service when they are updated.

## 2.13.2 2016-10-4

- Fix bug where chosen FIAT exchange rate does no persist when switching networks
- Fix additional parameters that made MetaMask sometimes receive errors from Parity.
- Fix bug where invalid transactions would still open the MetaMask popup.
- Removed hex prefix from private key export, to increase compatibility with Geth, MyEtherWallet, and Jaxx.

## 2.13.1 2016-09-23

- Fix a bug with estimating gas on Parity
- Show loading indication when selecting ShapeShift as purchasing method.

## 2.13.0 2016-09-18

- Add Parity compatibility, fixing Geth dependency issues.
- Add a link to the transaction in history that goes to https://metamask.github.io/eth-tx-viz
too help visualize transactions and to where they are going.
- Show "Buy Ether" button and warning on tx confirmation when sender balance is insufficient

## 2.12.1 2016-09-14

- Fixed bug where if you send a transaction from within MetaMask extension the
popup notification opens up.
- Fixed bug where some tx errors would block subsequent txs until the plugin was refreshed.

## 2.12.0 2016-09-14

- Add a QR button to the Account detail screen
- Fixed bug where opening MetaMask could close a non-metamask popup.
- Fixed memory leak that caused occasional crashes.

## 2.11.1 2016-09-12

- Fix bug that prevented caches from being cleared in Opera.

## 2.11.0 2016-09-12

- Fix bug where pending transactions from Test net (or other networks) show up In Main net.
- Add fiat conversion values to more views.
- On fresh install, open a new tab with the MetaMask Introduction video. Does not open on update.
- Block negative values from transactions.
- Fixed a memory leak.
- MetaMask logo now renders as super lightweight SVG, improving compatibility and performance.
- Now showing loading indication during vault unlocking, to clarify behavior for users who are experiencing slow unlocks.
- Now only initially creates one wallet when restoring a vault, to reduce some users' confusion.

## 2.10.2 2016-09-02

- Fix bug where notification popup would not display.

## 2.10.1 2016-09-02

- Fix bug where provider menu did not allow switching to custom network from a custom network.
- Sending a transaction from within MetaMask no longer triggers a popup.
- The ability to build without livereload features (such as for production) can be enabled with the gulp --disableLiveReload flag.
- Fix Ethereum JSON RPC Filters bug.

## 2.10.0 2016-08-29

- Changed transaction approval from notifications system to popup system.
- Add a back button to locked screen to allow restoring vault from seed words when password is forgotten.
- Forms now retain their values even when closing the popup and reopening it.
- Fixed a spelling error in provider menu.

## 2.9.2 2016-08-24

- Fixed shortcut bug from preventing installation.

## 2.9.1 2016-08-24

- Added static image as fallback for when WebGL isn't supported.
- Transaction history now has a hard limit.
- Added info link on account screen that visits Etherscan.
- Fixed bug where a message signing request would be lost if the vault was locked.
- Added shortcut to open MetaMask (Ctrl+Alt+M or Cmd+Opt/Alt+M)
- Prevent API calls in tests.
- Fixed bug where sign message confirmation would sometimes render blank.

## 2.9.0 2016-08-22

- Added ShapeShift to the transaction history
- Added affiliate key to Shapeshift requests
- Added feature to reflect current conversion rates of current vault balance.
- Modify balance display logic.

## 2.8.0 2016-08-15

- Integrate ShapeShift
- Add a form for Coinbase to specify amount to buy
- Fix various typos.
- Make dapp-metamask connection more reliable
- Remove Ethereum Classic from provider menu.

## 2.7.3 2016-07-29

- Fix bug where changing an account would not update in a live Dapp.

## 2.7.2 2016-07-29

- Add Ethereum Classic to provider menu
- Fix bug where host store would fail to receive updates.

## 2.7.1 2016-07-27

- Fix bug where web3 would sometimes not be injected in time for the application.
- Fixed bug where sometimes when opening the plugin, it would not fully open until closing and re-opening.
- Got most functionality working within Firefox (still working on review process before it can be available).
- Fixed menu dropdown bug introduced in Chrome 52.

## 2.7.0 2016-07-21

- Added a Warning screen about storing ETH
- Add buy Button!
- MetaMask now throws descriptive errors when apps try to use synchronous web3 methods.
- Removed firefox-specific line in manifest.

## 2.6.2 2016-07-20

- Fixed bug that would prevent the plugin from reopening on the first try after receiving a new transaction while locked.
- Fixed bug that would render 0 ETH as a non-exact amount.

## 2.6.1 2016-07-13

- Fix tool tips on Eth balance to show the 6 decimals
- Fix rendering of recipient SVG in tx approval notification.
- New vaults now generate only one wallet instead of three.
- Bumped version of web3 provider engine.
- Fixed bug where some lowercase or uppercase addresses were not being recognized as valid.
- Fixed bug where gas cost was misestimated on the tx confirmation view.

## 2.6.0 2016-07-11

- Fix formatting of ETH balance
- Fix formatting of account details.
- Use web3 minified dist for faster inject times
- Fix issue where dropdowns were not in front of icons.
- Update transaction approval styles.
- Align failed and successful transaction history text.
- Fix issue where large domain names and large transaction values would misalign the transaction history.
- Abbreviate ether balances on transaction details to maintain formatting.
- General code cleanup.

## 2.5.0 2016-06-29

- Implement new account design.
- Added a network indicator mark in dropdown menu
- Added network name next to network indicator
- Add copy transaction hash button to completed transaction list items.
- Unify wording for transaction approve/reject options on notifications and the extension.
- Fix bug where confirmation view would be shown twice.

## 2.4.5 2016-06-29

- Fixed bug where MetaMask interfered with PDF loading.
- Moved switch account icon into menu bar.
- Changed status shapes to be a yellow warning sign for failure and ellipsis for pending transactions.
- Now enforce 20 character limit on wallet names.
- Wallet titles are now properly truncated in transaction confirmation.
- Fix formatting on terms & conditions page.
- Now enforce 30 character limit on wallet names.
- Fix out-of-place positioning of pending transaction badges on wallet list.
- Change network status icons to reflect current design.

## 2.4.4 2016-06-23

- Update web3-stream-provider for batch payload bug fix

## 2.4.3 2016-06-23

- Remove redundant network option buttons from settings page
- Switch out font family Transat for Montserrat

## 2.4.2 2016-06-22

- Change out export icon for key.
- Unify copy to clipboard icon
- Fixed eth.sign behavior.
- Fix behavior of batched outbound transactions.

## 2.4.0 2016-06-20

- Clean up UI.
- Remove nonfunctional QR code button.
- Make network loading indicator clickable to select accessible network.
- Show more characters of addresses when space permits.
- Fixed bug when signing messages under 64 hex characters long.
- Add disclaimer view with placeholder text for first time users.

## 2.3.1 2016-06-09

- Style up the info page
- Cache identicon images to optimize for long lists of transactions.
- Fix out of gas errors

## 2.3.0 2016-06-06

- Show network status in title bar
- Added seed word recovery to config screen.
- Clicking network status indicator now reveals a provider menu.

## 2.2.0 2016-06-02

- Redesigned init, vault create, vault restore and seed confirmation screens.
- Added pending transactions to transaction list on account screen.
- Clicking a pending transaction takes you back to the transaction approval screen.
- Update provider-engine to fix intermittent out of gas errors.

## 2.1.0 2016-05-26

- Added copy address button to account list.
- Fixed back button on confirm transaction screen.
- Add indication of pending transactions to account list screen.
- Fixed bug where error warning was sometimes not cleared on view transition.
- Updated eth-lightwallet to fix a critical security issue.

## 2.0.0 2016-05-23

- UI Overhaul per Vlad Todirut's designs.
- Replaced identicons with jazzicons.
- Fixed glitchy transitions.
- Added support for capitalization-based address checksums.
- Send value is no longer limited by javascript number precision, and is always in ETH.
- Added ability to generate new accounts.
- Added ability to locally nickname accounts.

## 1.8.4 2016-05-13

- Point rpc servers to https endpoints.

## 1.8.3 2016-05-12

- Bumped web3 to 0.6.0
- Really fixed `eth_syncing` method response.

## 1.8.2 2016-05-11

- Fixed bug where send view would not load correctly the first time it was visited per account.
- Migrated all users to new scalable backend.
- Fixed `eth_syncing` method response.

## 1.8.1 2016-05-10

- Initial usage of scalable blockchain backend.
- Made official providers more easily configurable for us internally.

## 1.8.0 2016-05-10

- Add support for calls to `eth.sign`.
- Moved account exporting within subview of the account detail view.
- Added buttons to the account export process.
- Improved visual appearance of account detail transition where button heights would change.
- Restored back button to account detail view.
- Show transaction list always, never collapsed.
- Changing provider now reloads current Dapps
- Improved appearance of transaction list in account detail view.

## 1.7.0 2016-04-29

- Account detail view is now the primary view.
- The account detail view now has a "Change acct" button which shows the account list.
- Clicking accounts in the account list now both selects that account and displays that account's detail view.
- Selected account is now persisted between sessions, so the current account stays selected.
- Account icons are now "identicons" (deterministically generated from the address).
- Fixed link to Slack channel.
- Added a context guard for "define" to avoid UMD's exporting themselves to the wrong module system, fixing interference with some websites.
- Transaction list now only shows transactions for the current account.
- Transaction list now only shows transactions for the current network (mainnet, testnet, testrpc).
- Fixed transaction links to etherscan blockchain explorer.
- Fixed some UI transitions that had weird behavior.

## 1.6.0 2016-04-22

- Pending transactions are now persisted to localStorage and resume even after browser is closed.
- Completed transactions are now persisted and can be displayed via UI.
- Added transaction list to account detail view.
- Fix bug on config screen where current RPC address was always displayed wrong.
- Fixed bug where entering a decimal value when sending a transaction would result in sending the wrong amount.
- Add save button to custom RPC input field.
- Add quick-select button for RPC on `localhost:8545`.
- Improve config view styling.
- Users have been migrated from old test-net RPC to a newer test-net RPC.

## 1.5.1 2016-04-15

- Corrected text above account list. Selected account is visible to all sites, not just the current domain.
- Merged the UI codebase into the main plugin codebase for simpler maintenance.
- Fix Ether display rounding error. Now rendering to four decimal points.
- Fix some inpage synchronous methods
- Change account rendering to show four decimals and a leading zero.

## 1.5.0 2016-04-13

- Added ability to send ether.
- Fixed bugs related to using Javascript numbers, which lacked appropriate precision.
- Replaced Etherscan main-net provider with our own production RPC.

## 1.4.0 2016-04-08

- Removed extra entropy text field for simplified vault creation.
- Now supports exporting an account's private key.
- Unified button and input styles across the app.
- Removed some non-working placeholder UI until it works.
- Fix popup's web3 stream provider
- Temporarily deactivated fauceting indication because it would activate when restoring an empty account.

## 1.3.2 2016-04-04

 - When unlocking, first account is auto-selected.
 - When creating a first vault on the test-net, the first account is auto-funded.
 - Fixed some styling issues.

## 1.0.1-1.3.1

Many changes not logged. Hopefully beginning to log consistently now!

## 1.0.0

Made seed word restoring BIP44 compatible.

## 0.14.0

Added the ability to restore accounts from seed words.<|MERGE_RESOLUTION|>--- conflicted
+++ resolved
@@ -2,9 +2,7 @@
 
 ## Current Master
 
-<<<<<<< HEAD
 - Correctly format currency conversion for locally selected preferred currency.
-=======
 ## 4.5.5 Fri Apr 06 2018
 
 - Graceful handling of unknown keys in txParams
@@ -33,7 +31,6 @@
 
 - Fix default network (should be mainnet not Rinkeby)
 - Fix Sentry automated error reporting endpoint
->>>>>>> 4cae3d3b
 
 ## 4.5.0 Mon Apr 02 2018
 
