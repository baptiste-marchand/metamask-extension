// TODO(ritave): Remove switches on hardcoded build types

const { callbackify } = require('util');
const path = require('path');
const { writeFileSync, readFileSync } = require('fs');
const EventEmitter = require('events');
const assert = require('assert');
const gulp = require('gulp');
const watch = require('gulp-watch');
const Vinyl = require('vinyl');
const source = require('vinyl-source-stream');
const buffer = require('vinyl-buffer');
const log = require('fancy-log');
const browserify = require('browserify');
const watchify = require('watchify');
const babelify = require('babelify');
const brfs = require('brfs');
const envify = require('loose-envify/custom');
const sourcemaps = require('gulp-sourcemaps');
const applySourceMap = require('vinyl-sourcemaps-apply');
const pify = require('pify');
const through = require('through2');
const endOfStream = pify(require('end-of-stream'));
const labeledStreamSplicer = require('labeled-stream-splicer').obj;
const wrapInStream = require('pumpify').obj;
const Sqrl = require('squirrelly');
const lavapack = require('@lavamoat/lavapack');
const lavamoatBrowserify = require('lavamoat-browserify');
const terser = require('terser');

const bifyModuleGroups = require('bify-module-groups');

const phishingWarningManifest = require('@metamask/phishing-warning/package.json');
const { streamFlatMap } = require('../stream-flat-map');
const { BUILD_TARGETS, ENVIRONMENT } = require('./constants');
const { getConfig } = require('./config');
const {
  isDevBuild,
  isTestBuild,
  getEnvironment,
  logError,
  wrapAgainstScuttling,
  getBuildName,
  getBuildAppId,
  getBuildIcon,
} = require('./utils');

const {
  createTask,
  composeParallel,
  composeSeries,
  runInChildProcess,
} = require('./task');
const {
  createRemoveFencedCodeTransform,
} = require('./transforms/remove-fenced-code');

// map dist files to bag of needed native APIs against LM scuttling
const scuttlingConfigBase = {
  'sentry-install.js': {
    // globals sentry need to function
    window: '',
    navigator: '',
    location: '',
    Uint16Array: '',
    fetch: '',
    String: '',
    Math: '',
    Object: '',
    Symbol: '',
    Function: '',
    Array: '',
    Boolean: '',
    Number: '',
    Request: '',
    Date: '',
    JSON: '',
    encodeURIComponent: '',
    console: '',
    crypto: '',
    // {clear/set}Timeout are "this sensitive"
    clearTimeout: 'window',
    setTimeout: 'window',
    // sentry special props
    __SENTRY__: '',
    sentryHooks: '',
    sentry: '',
    appState: '',
    extra: '',
    stateHooks: '',
  },
};

const mv3ScuttlingConfig = { ...scuttlingConfigBase };

const standardScuttlingConfig = {
  ...scuttlingConfigBase,
  'sentry-install.js': {
    ...scuttlingConfigBase['sentry-install.js'],
    document: '',
  },
};

/**
 * Get the appropriate Infura project ID.
 *
 * @param {object} options - The Infura project ID options.
 * @param {string} options.buildType - The current build type.
 * @param {ENVIRONMENT[keyof ENVIRONMENT]} options.environment - The build environment.
 * @param {boolean} options.testing - Whether this is a test build or not.
 * @param options.variables
 * @returns {string} The Infura project ID.
 */
function getInfuraProjectId({ buildType, variables, environment, testing }) {
  const EMPTY_PROJECT_ID = '00000000000000000000000000000000';
  if (testing) {
    return EMPTY_PROJECT_ID;
  } else if (environment !== ENVIRONMENT.PRODUCTION) {
    // Skip validation because this is unset on PRs from forks.
    // For forks, return empty project ID if we don't have one.
    if (
      !variables.isDefined('INFURA_PROJECT_ID') &&
      environment === ENVIRONMENT.PULL_REQUEST
    ) {
      return EMPTY_PROJECT_ID;
    }
    return variables.get('INFURA_PROJECT_ID');
  }
  /** @type {string|undefined} */
  const infuraKeyReference = variables.get('INFURA_ENV_KEY_REF');
  assert(
    typeof infuraKeyReference === 'string' && infuraKeyReference.length > 0,
    `Build type "${buildType}" has improperly set INFURA_ENV_KEY_REF in builds.yml. Current value: "${infuraKeyReference}"`,
  );
  /** @type {string|undefined} */
  const infuraProjectId = variables.get(infuraKeyReference);
  assert(
    typeof infuraProjectId === 'string' && infuraProjectId.length > 0,
    `Infura Project ID environmental variable "${infuraKeyReference}" is set improperly.`,
  );
  return infuraProjectId;
}

/**
 * Get the appropriate Segment write key.
 *
 * @param {object} options - The Segment write key options.
 * @param {string} options.buildType - The current build type.
 * @param {keyof ENVIRONMENT} options.environment - The current build environment.
 * @param {import('../lib/variables').Variables} options.variables - Object containing all variables that modify the build pipeline
 * @returns {string} The Segment write key.
 */
function getSegmentWriteKey({ buildType, variables, environment }) {
  if (environment !== ENVIRONMENT.PRODUCTION) {
    // Skip validation because this is unset on PRs from forks, and isn't necessary for development builds.
    return variables.get('SEGMENT_WRITE_KEY');
  }

  const segmentKeyReference = variables.get('SEGMENT_WRITE_KEY_REF');
  assert(
    typeof segmentKeyReference === 'string' && segmentKeyReference.length > 0,
    `Build type "${buildType}" has improperly set SEGMENT_WRITE_KEY_REF in builds.yml. Current value: "${segmentKeyReference}"`,
  );

  const segmentWriteKey = variables.get(segmentKeyReference);
  assert(
    typeof segmentWriteKey === 'string' && segmentWriteKey.length > 0,
    `Segment Write Key environmental variable "${segmentKeyReference}" is set improperly.`,
  );
  return segmentWriteKey;
}

/**
 * Get the URL for the phishing warning page, if it has been set.
 *
 * @param {object} options - The phishing warning page options.
 * @param {boolean} options.testing - Whether this is a test build or not.
 * @param {import('../lib/variables').Variables} options.variables - Object containing all variables that modify the build pipeline
 * @returns {string} The URL for the phishing warning page, or `undefined` if no URL is set.
 */
function getPhishingWarningPageUrl({ variables, testing }) {
  let phishingWarningPageUrl = variables.get('PHISHING_WARNING_PAGE_URL');

  assert(
    phishingWarningPageUrl === null ||
      typeof phishingWarningPageUrl === 'string',
  );
  if (phishingWarningPageUrl === null) {
    phishingWarningPageUrl = testing
      ? 'http://localhost:9999/'
      : `https://metamask.github.io/phishing-warning/v${phishingWarningManifest.version}/`;
  }

  // We add a hash/fragment to the URL dynamically, so we need to ensure it
  // has a valid pathname to append a hash to.
  const normalizedUrl = phishingWarningPageUrl.endsWith('/')
    ? phishingWarningPageUrl
    : `${phishingWarningPageUrl}/`;

  let phishingWarningPageUrlObject;
  try {
    // eslint-disable-next-line no-new
    phishingWarningPageUrlObject = new URL(normalizedUrl);
  } catch (error) {
    throw new Error(
      `Invalid phishing warning page URL: '${normalizedUrl}'`,
      error,
    );
  }
  if (phishingWarningPageUrlObject.hash) {
    // The URL fragment must be set dynamically
    throw new Error(
      `URL fragment not allowed in phishing warning page URL: '${normalizedUrl}'`,
    );
  }

  return normalizedUrl;
}

const noopWriteStream = through.obj((_file, _fileEncoding, callback) =>
  callback(),
);

module.exports = createScriptTasks;

/**
 * Create tasks for building JavaScript bundles and templates. One
 * task is returned for each build target. These build target tasks are
 * each composed of smaller tasks.
 *
 * @param {object} options - Build options.
 * @param {boolean} options.applyLavaMoat - Whether the build should use
 * LavaMoat at runtime or not.
 * @param {string[]} options.browserPlatforms - A list of browser platforms to
 * build bundles for.
 * @param {string} options.buildType - The current build type (e.g. "main",
 * "flask", etc.).
 * @param {string[] | null} options.ignoredFiles - A list of files to exclude
 * from the current build.
 * @param {boolean} options.isLavaMoat - Whether this build script is being run
 * using LavaMoat or not.
 * @param {object} options.livereload - The "gulp-livereload" server instance.
 * @param {boolean} options.policyOnly - Whether to stop the build after
 * generating the LavaMoat policy, skipping any writes to disk other than the
 * LavaMoat policy itself.
 * @param {boolean} options.shouldLintFenceFiles - Whether files with code
 * fences should be linted after fences have been removed.
 * @param {string} options.version - The current version of the extension.
 * @returns {object} A set of tasks, one for each build target.
 */
function createScriptTasks({
  applyLavaMoat,
  browserPlatforms,
  buildType,
  ignoredFiles,
  isLavaMoat,
  livereload,
  policyOnly,
  shouldLintFenceFiles,
  version,
}) {
  // high level tasks
  return {
    // dev tasks (live reload)
    dev: createTasksForScriptBundles({
      buildTarget: BUILD_TARGETS.DEV,
      taskPrefix: 'scripts:core:dev',
    }),
    // production-like distributable build
    dist: createTasksForScriptBundles({
      buildTarget: BUILD_TARGETS.DIST,
      taskPrefix: 'scripts:core:dist',
    }),
    // production
    prod: createTasksForScriptBundles({
      buildTarget: BUILD_TARGETS.PROD,
      taskPrefix: 'scripts:core:prod',
    }),
    // built for CI tests
    test: createTasksForScriptBundles({
      buildTarget: BUILD_TARGETS.TEST,
      taskPrefix: 'scripts:core:test',
    }),
    // built for CI test debugging
    testDev: createTasksForScriptBundles({
      buildTarget: BUILD_TARGETS.TEST_DEV,
      taskPrefix: 'scripts:core:test-live',
    }),
  };

  /**
   * Define tasks for building the JavaScript modules used by the extension.
   * This function returns a single task that builds JavaScript modules in
   * parallel for a single type of build (e.g. dev, testing, production).
   *
   * @param {object} options - The build options.
   * @param {BUILD_TARGETS} options.buildTarget - The build target that these
   * JavaScript modules are intended for.
   * @param {string} options.taskPrefix - The prefix to use for the name of
   * each defined task.
   */
  function createTasksForScriptBundles({ buildTarget, taskPrefix }) {
    const standardEntryPoints = ['background', 'ui', 'content-script'];

    // In MV3 we will need to build our offscreen entry point bundle and any
    // entry points for iframes that we want to lockdown with LavaMoat.
    if (process.env.ENABLE_MV3 === 'true') {
<<<<<<< HEAD
      standardEntryPoints.push('offscreen');
=======
      standardEntryPoints.push(
        'offscreen',
        'trezor-iframe',
        'ledger-iframe',
        'lattice-iframe',
      );
>>>>>>> 93a950fa
    }

    const standardSubtask = createTask(
      `${taskPrefix}:standardEntryPoints`,
      createFactoredBuild({
        applyLavaMoat,
        browserPlatforms,
        buildTarget,
        buildType,
        entryFiles: standardEntryPoints.map((label) => {
          switch (label) {
            case 'content-script':
              return './app/vendor/trezor/content-script.js';
            case 'offscreen':
              return './offscreen/scripts/offscreen.ts';
<<<<<<< HEAD
=======
            case 'trezor-iframe':
              return './offscreen/scripts/trezor-iframe.ts';
            case 'ledger-iframe':
              return './offscreen/scripts/ledger-iframe.ts';
            case 'lattice-iframe':
              return './offscreen/scripts/lattice-iframe.ts';
>>>>>>> 93a950fa
            default:
              return `./app/scripts/${label}.js`;
          }
        }),
        ignoredFiles,
        policyOnly,
        shouldLintFenceFiles,
        version,
      }),
    );

    // inpage must be built before contentscript
    // because inpage bundle result is included inside contentscript
    const contentscriptSubtask = createTask(
      `${taskPrefix}:contentscript`,
      createContentscriptBundle({ buildTarget }),
    );

    // this can run whenever
    const disableConsoleSubtask = createTask(
      `${taskPrefix}:disable-console`,
      createDisableConsoleBundle({ buildTarget }),
    );

    // this can run whenever
    const installSentrySubtask = createTask(
      `${taskPrefix}:sentry`,
      createSentryBundle({ buildTarget }),
    );

    // task for initiating browser livereload
    const initiateLiveReload = async () => {
      if (isDevBuild(buildTarget)) {
        // trigger live reload when the bundles are updated
        // this is not ideal, but overcomes the limitations:
        // - run from the main process (not child process tasks)
        // - after the first build has completed (thus the timeout)
        // - build tasks never "complete" when run with livereload + child process
        setTimeout(() => {
          watch('./dist/*/*.js', (event) => {
            livereload.changed(event.path);
          });
        }, 75e3);
      }
    };

    // make each bundle run in a separate process
    const allSubtasks = [
      standardSubtask,
      contentscriptSubtask,
      disableConsoleSubtask,
      installSentrySubtask,
    ].map((subtask) =>
      runInChildProcess(subtask, {
        applyLavaMoat,
        buildType,
        isLavaMoat,
        policyOnly,
        shouldLintFenceFiles,
      }),
    );
    // make a parent task that runs each task in a child thread
    return composeParallel(initiateLiveReload, ...allSubtasks);
  }

  /**
   * Create a bundle for the "disable-console" module.
   *
   * @param {object} options - The build options.
   * @param {BUILD_TARGETS} options.buildTarget - The current build target.
   * @returns {Function} A function that creates the bundle.
   */
  function createDisableConsoleBundle({ buildTarget }) {
    const label = 'disable-console';
    return createNormalBundle({
      browserPlatforms,
      buildTarget,
      buildType,
      destFilepath: `${label}.js`,
      entryFilepath: `./app/scripts/${label}.js`,
      ignoredFiles,
      label,
      policyOnly,
      shouldLintFenceFiles,
      version,
      applyLavaMoat,
    });
  }

  /**
   * Create a bundle for the "sentry-install" module.
   *
   * @param {object} options - The build options.
   * @param {BUILD_TARGETS} options.buildTarget - The current build target.
   * @returns {Function} A function that creates the bundle.
   */
  function createSentryBundle({ buildTarget }) {
    const label = 'sentry-install';
    return createNormalBundle({
      browserPlatforms,
      buildTarget,
      buildType,
      destFilepath: `${label}.js`,
      entryFilepath: `./app/scripts/${label}.js`,
      ignoredFiles,
      label,
      policyOnly,
      shouldLintFenceFiles,
      version,
      applyLavaMoat,
    });
  }

  /**
   * Create bundles for the "contentscript" and "inpage" modules. The inpage
   * module is created first because it gets embedded in the contentscript
   * module.
   *
   * @param {object} options - The build options.
   * @param {BUILD_TARGETS} options.buildTarget - The current build target.
   * @returns {Function} A function that creates the bundles.
   */
  function createContentscriptBundle({ buildTarget }) {
    const inpage = 'inpage';
    const contentscript = 'contentscript';
    return composeSeries(
      createNormalBundle({
        buildTarget,
        buildType,
        browserPlatforms,
        destFilepath: `${inpage}.js`,
        entryFilepath: `./app/scripts/${inpage}.js`,
        label: inpage,
        ignoredFiles,
        policyOnly,
        shouldLintFenceFiles,
        version,
        applyLavaMoat,
      }),
      createNormalBundle({
        buildTarget,
        buildType,
        browserPlatforms,
        destFilepath: `${contentscript}.js`,
        entryFilepath: `./app/scripts/${contentscript}.js`,
        label: contentscript,
        ignoredFiles,
        policyOnly,
        shouldLintFenceFiles,
        version,
        applyLavaMoat,
      }),
    );
  }
}

/**
 * Create the bundle for the app initialization module used in manifest v3
 * builds.
 *
 * This must be called after the "background" bundles have been created, so
 * that the list of all background bundles can be injected into this bundle.
 *
 * @param {object} options - Build options.
 * @param {boolean} options.applyLavaMoat - Whether the build should use
 * LavaMoat at runtime or not.
 * @param {string[]} options.browserPlatforms - A list of browser platforms to
 * build bundles for.
 * @param {BUILD_TARGETS} options.buildTarget - The current build target.
 * @param {string} options.buildType - The current build type (e.g. "main",
 * "flask", etc.).
 * @param {string[] | null} options.ignoredFiles - A list of files to exclude
 * from the current build.
 * @param {string[]} options.jsBundles - A list of JavaScript bundles to be
 * injected into this bundle.
 * @param {boolean} options.policyOnly - Whether to stop the build after
 * generating the LavaMoat policy, skipping any writes to disk other than the
 * LavaMoat policy itself.
 * @param {boolean} options.shouldLintFenceFiles - Whether files with code
 * fences should be linted after fences have been removed.
 * @param {string} options.version - The current version of the extension.
 * @returns {Function} A function that creates the set of bundles.
 */
async function createManifestV3AppInitializationBundle({
  applyLavaMoat,
  browserPlatforms,
  buildTarget,
  buildType,
  ignoredFiles,
  jsBundles,
  policyOnly,
  shouldLintFenceFiles,
  version,
}) {
  const label = 'app-init';
  // TODO: remove this filter for firefox once MV3 is supported in it
  const mv3BrowserPlatforms = browserPlatforms.filter(
    (platform) => platform !== 'firefox',
  );

  for (const filename of jsBundles) {
    if (filename.includes(',')) {
      throw new Error(
        `Invalid filename "${filename}", not allowed to contain comma.`,
      );
    }
  }

  const extraEnvironmentVariables = {
    APPLY_LAVAMOAT: applyLavaMoat,
    FILE_NAMES: jsBundles.join(','),
  };

  await createNormalBundle({
    browserPlatforms: mv3BrowserPlatforms,
    buildTarget,
    buildType,
    destFilepath: 'app-init.js',
    entryFilepath: './app/scripts/app-init.js',
    extraEnvironmentVariables,
    ignoredFiles,
    label,
    policyOnly,
    shouldLintFenceFiles,
    version,
    applyLavaMoat,
  })();

  // Code below is used to set statsMode to true when testing in MV3
  // This is used to capture module initialisation stats using lavamoat.
  if (isTestBuild(buildTarget)) {
    const content = readFileSync('./dist/chrome/runtime-lavamoat.js', 'utf8');
    const fileOutput = content.replace('statsMode = false', 'statsMode = true');
    writeFileSync('./dist/chrome/runtime-lavamoat.js', fileOutput);
  }

  console.log(`Bundle end: service worker app-init.js`);
}

/**
 * Return a function that creates a set of factored bundles.
 *
 * For each entry point, a series of one or more bundles is created. These are
 * split up roughly by size, to ensure no single bundle exceeds the maximum
 * JavaScript file size imposed by Firefox.
 *
 * Modules that are common between all entry points are bundled separately, as
 * a set of one or more "common" bundles.
 *
 * @param {object} options - Build options.
 * @param {boolean} options.applyLavaMoat - Whether the build should use
 * LavaMoat at runtime or not.
 * @param {string[]} options.browserPlatforms - A list of browser platforms to
 * build bundles for.
 * @param {BUILD_TARGETS} options.buildTarget - The current build target.
 * @param {string} options.buildType - The current build type (e.g. "main",
 * "flask", etc.).
 * @param {string[]} options.entryFiles - A list of entry point file paths,
 * relative to the repository root directory.
 * @param {string[] | null} options.ignoredFiles - A list of files to exclude
 * from the current build.
 * @param {boolean} options.policyOnly - Whether to stop the build after
 * generating the LavaMoat policy, skipping any writes to disk other than the
 * LavaMoat policy itself.
 * @param {boolean} options.shouldLintFenceFiles - Whether files with code
 * fences should be linted after fences have been removed.
 * @param {string} options.version - The current version of the extension.
 * @returns {Function} A function that creates the set of bundles.
 */
function createFactoredBuild({
  applyLavaMoat,
  browserPlatforms,
  buildTarget,
  buildType,
  entryFiles,
  ignoredFiles,
  policyOnly,
  shouldLintFenceFiles,
  version,
}) {
  return async function () {
    // create bundler setup and apply defaults
    const buildConfiguration = createBuildConfiguration();
    buildConfiguration.label = 'primary';
    const { bundlerOpts, events } = buildConfiguration;

    // devMode options
    const reloadOnChange = isDevBuild(buildTarget);
    const minify = !isDevBuild(buildTarget);

    const environment = getEnvironment({ buildTarget });
    const config = await getConfig(buildType, environment);
    const { variables, activeBuild } = config;
    await setEnvironmentVariables({
      buildTarget,
      buildType,
      environment,
      variables,
      activeBuild,
      version,
    });
    const features = {
      active: new Set(activeBuild.features ?? []),
      all: new Set(Object.keys(config.buildsYml.features)),
    };
    setupBundlerDefaults(buildConfiguration, {
      buildTarget,
      variables,
      envVars: buildSafeVariableObject(variables),
      ignoredFiles,
      policyOnly,
      minify,
      features,
      reloadOnChange,
      shouldLintFenceFiles,
    });

    // set bundle entries
    bundlerOpts.entries = [...entryFiles];

    // setup lavamoat
    // lavamoat will add lavapack but it will be removed by bify-module-groups
    // we will re-add it later by installing a lavapack runtime
    const lavamoatOpts = {
      policy: path.resolve(
        __dirname,
        `../../lavamoat/browserify/${buildType}/policy.json`,
      ),
      policyName: buildType,
      policyOverride: path.resolve(
        __dirname,
        `../../lavamoat/browserify/policy-override.json`,
      ),
      writeAutoPolicy: process.env.WRITE_AUTO_POLICY,
    };
    Object.assign(bundlerOpts, lavamoatBrowserify.args);
    bundlerOpts.plugin.push([lavamoatBrowserify, lavamoatOpts]);

    // setup bundle factoring with bify-module-groups plugin
    // note: this will remove lavapack, but its ok bc we manually readd it later
    Object.assign(bundlerOpts, bifyModuleGroups.plugin.args);
    bundlerOpts.plugin = [...bundlerOpts.plugin, [bifyModuleGroups.plugin]];

    // instrument pipeline
    let sizeGroupMap;
    events.on('configurePipeline', ({ pipeline }) => {
      // to be populated by the group-by-size transform
      sizeGroupMap = new Map();
      pipeline.get('groups').unshift(
        // factor modules
        bifyModuleGroups.groupByFactor({
          entryFileToLabel(filepath) {
            return path.parse(filepath).name;
          },
        }),
        // cap files at 2 mb
        bifyModuleGroups.groupBySize({
          sizeLimit: 2e6,
          groupingMap: sizeGroupMap,
        }),
      );
      // converts each module group into a single vinyl file containing its bundle
      const moduleGroupPackerStream = streamFlatMap((moduleGroup) => {
        const filename = `${moduleGroup.label}.js`;
        const childStream = wrapInStream(
          moduleGroup.stream,
          // we manually readd lavapack here bc bify-module-groups removes it
          lavapack({ raw: true, hasExports: true, includePrelude: false }),
          source(filename),
        );
        return childStream;
      });
      pipeline.get('vinyl').unshift(moduleGroupPackerStream, buffer());
      // add lavamoat policy loader file to packer output
      moduleGroupPackerStream.push(
        new Vinyl({
          path: 'policy-load.js',
          contents: lavapack.makePolicyLoaderStream(lavamoatOpts),
        }),
      );
      // setup bundle destination
      browserPlatforms.forEach((platform) => {
        const dest = `./dist/${platform}/`;
        const destination = policyOnly ? noopWriteStream : gulp.dest(dest);
        pipeline.get('dest').push(destination);
      });
    });

    // wait for bundle completion for postprocessing
    events.on('bundleDone', async () => {
      // Skip HTML generation if nothing is to be written to disk
      if (policyOnly) {
        return;
      }
      const commonSet = sizeGroupMap.get('common');
      // create entry points for each file
      for (const [groupLabel, groupSet] of sizeGroupMap.entries()) {
        // skip "common" group, they are added to all other groups
        if (groupSet === commonSet) {
          continue;
        }

        switch (groupLabel) {
          case 'ui': {
            renderHtmlFile({
              htmlName: 'popup',
              browserPlatforms,
              applyLavaMoat,
            });
            renderHtmlFile({
              htmlName: 'notification',
              browserPlatforms,
              applyLavaMoat,
              isMMI: buildType === 'mmi',
              isTest:
                buildTarget === BUILD_TARGETS.TEST ||
                buildTarget === BUILD_TARGETS.TEST_DEV,
            });
            renderHtmlFile({
              htmlName: 'home',
              browserPlatforms,
              applyLavaMoat,
              isMMI: buildType === 'mmi',
            });
            renderJavaScriptLoader({
              groupSet,
              commonSet,
              browserPlatforms,
              applyLavaMoat,
              destinationFileName: 'load-app.js',
            });
            break;
          }
          case 'background': {
            renderHtmlFile({
              htmlName: 'background',
              groupSet,
              commonSet,
              browserPlatforms,
              applyLavaMoat,
            });
            renderJavaScriptLoader({
              groupSet,
              commonSet,
              browserPlatforms,
              applyLavaMoat,
              destinationFileName: 'load-background.js',
            });
            if (process.env.ENABLE_MV3) {
              const jsBundles = [
                ...commonSet.values(),
                ...groupSet.values(),
              ].map((label) => `./${label}.js`);
              await createManifestV3AppInitializationBundle({
                applyLavaMoat,
                browserPlatforms,
                buildTarget,
                buildType,
                ignoredFiles,
                jsBundles,
                policyOnly,
                shouldLintFenceFiles,
                version,
              });
            }
            break;
          }
          case 'content-script': {
            renderHtmlFile({
              htmlName: 'trezor-usb-permissions',
              groupSet,
              commonSet,
              browserPlatforms,
              applyLavaMoat: false,
            });
            break;
          }
          case 'offscreen': {
            renderJavaScriptLoader({
              groupSet,
              commonSet,
              browserPlatforms,
              applyLavaMoat,
              destinationFileName: 'load-offscreen.js',
            });
            break;
          }
<<<<<<< HEAD
=======
          case 'trezor-iframe': {
            renderJavaScriptLoader({
              groupSet,
              commonSet,
              browserPlatforms,
              applyLavaMoat,
              destinationFileName: 'load-trezor-iframe.js',
            });
            break;
          }
          case 'ledger-iframe': {
            renderJavaScriptLoader({
              groupSet,
              commonSet,
              browserPlatforms,
              applyLavaMoat,
              destinationFileName: 'load-ledger-iframe.js',
            });
            break;
          }
          case 'lattice-iframe': {
            renderJavaScriptLoader({
              groupSet,
              commonSet,
              browserPlatforms,
              applyLavaMoat,
              destinationFileName: 'load-lattice-iframe.js',
            });
            break;
          }
>>>>>>> 93a950fa
          default: {
            throw new Error(
              `build/scripts - unknown groupLabel "${groupLabel}"`,
            );
          }
        }
      }
    });

    await createBundle(buildConfiguration, { reloadOnChange });
  };
}

/**
 * Return a function that creates a single JavaScript bundle.
 *
 * @param {object} options - Build options.
 * @param {string[]} options.browserPlatforms - A list of browser platforms to
 * build the bundle for.
 * @param {BUILD_TARGETS} options.buildTarget - The current build target.
 * @param {string} options.buildType - The current build type (e.g. "main",
 * "flask", etc.).
 * @param {string} options.destFilepath - The file path the bundle should be
 * written to.
 * @param {string[]} options.entryFilepath - The entry point file path,
 * relative to the repository root directory.
 * @param {Record<string, unknown>} options.extraEnvironmentVariables - Extra
 * environment variables to inject just into this bundle.
 * @param {string[] | null} options.ignoredFiles - A list of files to exclude
 * from the current build.
 * @param {string} options.label - A label used to describe this bundle in any
 * diagnostic messages.
 * @param {boolean} options.policyOnly - Whether to stop the build after
 * generating the LavaMoat policy, skipping any writes to disk other than the
 * LavaMoat policy itself.
 * @param {boolean} options.shouldLintFenceFiles - Whether files with code
 * fences should be linted after fences have been removed.
 * @param {string} options.version - The current version of the extension.
 * @param {boolean} options.applyLavaMoat - Whether to apply LavaMoat or not
 * @returns {Function} A function that creates the bundle.
 */
function createNormalBundle({
  browserPlatforms,
  buildTarget,
  buildType,
  destFilepath,
  entryFilepath,
  extraEnvironmentVariables,
  ignoredFiles,
  label,
  policyOnly,
  shouldLintFenceFiles,
  version,
  applyLavaMoat,
}) {
  return async function () {
    // create bundler setup and apply defaults
    const buildConfiguration = createBuildConfiguration();
    buildConfiguration.label = label;
    const { bundlerOpts, events } = buildConfiguration;

    // devMode options
    const devMode = isDevBuild(buildTarget);
    const reloadOnChange = Boolean(devMode);
    const minify = Boolean(devMode) === false;

    const environment = getEnvironment({ buildTarget });
    const config = await getConfig(buildType, environment);
    const { activeBuild, variables } = config;
    await setEnvironmentVariables({
      buildTarget,
      buildType,
      variables,
      environment,
      activeBuild,
      version,
    });
    Object.entries(extraEnvironmentVariables ?? {}).forEach(([key, value]) =>
      variables.set(key, value),
    );

    const features = {
      active: new Set(activeBuild.features ?? []),
      all: new Set(Object.keys(config.buildsYml.features)),
    };
    setupBundlerDefaults(buildConfiguration, {
      envVars: buildSafeVariableObject(variables),
      ignoredFiles,
      policyOnly,
      minify,
      features,
      reloadOnChange,
      shouldLintFenceFiles,
      applyLavaMoat,
    });

    // set bundle entries
    bundlerOpts.entries = [entryFilepath];

    // instrument pipeline
    events.on('configurePipeline', ({ pipeline }) => {
      // convert bundle stream to gulp vinyl stream
      // and ensure file contents are buffered
      pipeline.get('vinyl').push(source(destFilepath));
      pipeline.get('vinyl').push(buffer());
      // setup bundle destination
      browserPlatforms.forEach((platform) => {
        const dest = `./dist/${platform}/`;
        const destination = policyOnly ? noopWriteStream : gulp.dest(dest);
        pipeline.get('dest').push(destination);
      });
    });

    await createBundle(buildConfiguration, { reloadOnChange });
  };
}

function createBuildConfiguration() {
  const label = '(unnamed bundle)';
  const events = new EventEmitter();
  const bundlerOpts = {
    entries: [],
    transform: [],
    plugin: [],
    require: [],
    // non-standard bify options
    manualExternal: [],
    manualIgnore: [],
  };
  return { bundlerOpts, events, label };
}

function setupBundlerDefaults(
  buildConfiguration,
  {
    buildTarget,
    envVars,
    ignoredFiles,
    policyOnly,
    minify,
    features,
    reloadOnChange,
    shouldLintFenceFiles,
    applyLavaMoat,
  },
) {
  const { bundlerOpts } = buildConfiguration;
  const extensions = ['.js', '.ts', '.tsx'];

  Object.assign(bundlerOpts, {
    // Source transforms
    transform: [
      // // Remove code that should be excluded from builds of the current type
      createRemoveFencedCodeTransform(features, shouldLintFenceFiles),
      // Transpile top-level code
      [
        babelify,
        // Run TypeScript files through Babel
        {
          extensions,
        },
      ],
      // Inline `fs.readFileSync` files
      brfs,
    ],
    // Look for TypeScript files when walking the dependency tree
    extensions,
    // Use entryFilepath for moduleIds, easier to determine origin file
    fullPaths: isDevBuild(buildTarget) || isTestBuild(buildTarget),
    // For sourcemaps
    debug: true,
  });

  // Ensure react-devtools is only included in dev builds
  if (buildTarget !== BUILD_TARGETS.DEV) {
    bundlerOpts.manualIgnore.push('react-devtools');
    bundlerOpts.manualIgnore.push('remote-redux-devtools');
  }

  // This dependency uses WASM which we cannot execute in accordance with our CSP
  bundlerOpts.manualIgnore.push('@chainsafe/as-sha256');

  // Inject environment variables via node-style `process.env`
  if (envVars) {
    bundlerOpts.transform.push([envify(envVars), { global: true }]);
  }

  // Ensure that any files that should be ignored are excluded from the build
  if (ignoredFiles) {
    bundlerOpts.manualExclude = ignoredFiles;
  }

  // Setup reload on change
  if (reloadOnChange) {
    setupReloadOnChange(buildConfiguration);
  }

  if (!policyOnly) {
    if (minify) {
      setupMinification(buildConfiguration);
    }

    // Setup source maps
    setupSourcemaps(buildConfiguration, { buildTarget });
    // Setup wrapping of code against scuttling (before sourcemaps generation)
    setupScuttlingWrapping(buildConfiguration, applyLavaMoat, envVars);
  }
}

function setupReloadOnChange({ bundlerOpts, events }) {
  // Add plugin to options
  Object.assign(bundlerOpts, {
    plugin: [...bundlerOpts.plugin, watchify],
    // Required by watchify
    cache: {},
    packageCache: {},
  });
  // Instrument pipeline
  events.on('configurePipeline', ({ bundleStream }) => {
    // Handle build error to avoid breaking build process
    // (eg on syntax error)
    bundleStream.on('error', (err) => {
      gracefulError(err);
    });
  });
}

function setupMinification(buildConfiguration) {
  const minifyOpts = {
    mangle: {
      reserved: ['MetamaskInpageProvider'],
    },
  };
  const { events } = buildConfiguration;
  events.on('configurePipeline', ({ pipeline }) => {
    pipeline.get('minify').push(
      // this is the "gulp-terser-js" wrapper around the latest version of terser
      through.obj(
        callbackify(async (file, _enc) => {
          const input = {
            [file.sourceMap.file]: file.contents.toString(),
          };
          const opts = {
            sourceMap: {
              filename: file.sourceMap.file,
              content: file.sourceMap,
            },
            ...minifyOpts,
          };
          const res = await terser.minify(input, opts);
          file.contents = Buffer.from(res.code);
          applySourceMap(file, res.map);
          return file;
        }),
      ),
    );
  });
}

function setupScuttlingWrapping(buildConfiguration, applyLavaMoat, envVars) {
  const scuttlingConfig =
    envVars.ENABLE_MV3 === 'true'
      ? mv3ScuttlingConfig
      : standardScuttlingConfig;
  const { events } = buildConfiguration;
  events.on('configurePipeline', ({ pipeline }) => {
    pipeline.get('scuttle').push(
      through.obj(
        callbackify(async (file, _enc) => {
          const configForFile = scuttlingConfig[file.relative];
          if (applyLavaMoat && configForFile) {
            const wrapped = wrapAgainstScuttling(
              file.contents.toString(),
              configForFile,
            );
            file.contents = Buffer.from(wrapped, 'utf8');
          }
          return file;
        }),
      ),
    );
  });
}

function setupSourcemaps(buildConfiguration, { buildTarget }) {
  const { events } = buildConfiguration;
  events.on('configurePipeline', ({ pipeline }) => {
    pipeline.get('sourcemaps:init').push(sourcemaps.init({ loadMaps: true }));
    pipeline
      .get('sourcemaps:write')
      // Use inline source maps for development due to Chrome DevTools bug
      // https://bugs.chromium.org/p/chromium/issues/detail?id=931675
      .push(
        isDevBuild(buildTarget)
          ? sourcemaps.write()
          : sourcemaps.write('../sourcemaps', { addComment: false }),
      );
  });
}

async function createBundle(buildConfiguration, { reloadOnChange }) {
  const { label, bundlerOpts, events } = buildConfiguration;
  const bundler = browserify(bundlerOpts);

  // manually apply non-standard options
  bundler.external(bundlerOpts.manualExternal);
  bundler.ignore(bundlerOpts.manualIgnore);
  if (Array.isArray(bundlerOpts.manualExclude)) {
    bundler.exclude(bundlerOpts.manualExclude);
  }

  // output build logs to terminal
  bundler.on('log', log);

  // forward update event (used by watchify)
  bundler.on('update', () => performBundle());

  console.log(`Bundle start: "${label}"`);
  await performBundle();
  console.log(`Bundle end: "${label}"`);

  async function performBundle() {
    // this pipeline is created for every bundle
    // the labels are all the steps you can hook into
    const pipeline = labeledStreamSplicer([
      'groups',
      [],
      'vinyl',
      [],
      'scuttle',
      [],
      'sourcemaps:init',
      [],
      'minify',
      [],
      'sourcemaps:write',
      [],
      'dest',
      [],
    ]);
    const bundleStream = bundler.bundle();
    if (!reloadOnChange) {
      bundleStream.on('error', (error) => {
        console.error('Bundling failed! See details below.');
        logError(error);
        process.exit(1);
      });
      pipeline.on('error', (error) => {
        console.error('Pipeline failed! See details below.');
        logError(error);
        process.exit(1);
      });
    }
    // trigger build pipeline instrumentations
    events.emit('configurePipeline', { pipeline, bundleStream });
    // start bundle, send into pipeline
    bundleStream.pipe(pipeline);
    // nothing will consume pipeline, so let it flow
    pipeline.resume();

    await endOfStream(pipeline);

    // call the completion event to handle any post-processing
    events.emit('bundleDone');
  }
}

/**
 * Sets environment variables to inject in the current build.
 *
 * @param {object} options - Build options.
 * @param {BUILD_TARGETS} options.buildTarget - The current build target.
 * @param {string} options.buildType - The current build type (e.g. "main",
 * "flask", etc.).
 * @param {string} options.version - The current version of the extension.
 * @param options.activeBuild
 * @param options.variables
 * @param options.environment
 */
async function setEnvironmentVariables({
  buildTarget,
  buildType,
  activeBuild,
  environment,
  variables,
  version,
}) {
  const devMode = isDevBuild(buildTarget);
  const testing = isTestBuild(buildTarget);

  variables.set({
    DEBUG: devMode || testing ? variables.getMaybe('DEBUG') : undefined,
    EIP_4337_ENTRYPOINT:
      variables.getMaybe('EIP_4337_ENTRYPOINT') ||
      '0x5FF137D4b0FDCD49DcA30c7CF57E578a026d2789',
    IN_TEST: testing,
    INFURA_PROJECT_ID: getInfuraProjectId({
      buildType,
      activeBuild,
      variables,
      environment,
      testing,
    }),
    METAMASK_DEBUG: devMode || variables.getMaybe('METAMASK_DEBUG') === true,
    METAMASK_BUILD_NAME: getBuildName({
      environment,
      buildType,
    }),
    METAMASK_BUILD_APP_ID: getBuildAppId({
      buildType,
    }),
    METAMASK_BUILD_ICON: getBuildIcon({
      buildType,
    }),
    METAMASK_ENVIRONMENT: environment,
    METAMASK_VERSION: version,
    METAMASK_BUILD_TYPE: buildType,
    NODE_ENV: devMode ? ENVIRONMENT.DEVELOPMENT : ENVIRONMENT.PRODUCTION,
    PHISHING_WARNING_PAGE_URL: getPhishingWarningPageUrl({
      variables,
      testing,
    }),
    SEGMENT_WRITE_KEY: getSegmentWriteKey({
      buildType,
      activeBuild,
      variables,
      environment,
    }),
  });
}

function renderJavaScriptLoader({
  groupSet,
  commonSet,
  browserPlatforms,
  applyLavaMoat,
  destinationFileName,
}) {
  if (applyLavaMoat === undefined) {
    throw new Error(
      'build/scripts/renderHtmlFile - must specify "applyLavaMoat" option',
    );
  }

  const jsBundles = [...commonSet.values(), ...groupSet.values()].map(
    (label) => `./${label}.js`,
  );

  const securityScripts = applyLavaMoat
    ? ['./runtime-lavamoat.js', './lockdown-more.js', './policy-load.js']
    : [
        './lockdown-install.js',
        './lockdown-run.js',
        './lockdown-more.js',
        './runtime-cjs.js',
      ];

  const requiredScripts = [
    './snow.js',
    './use-snow.js',
    './globalthis.js',
    './sentry-install.js',
    ...securityScripts,
    ...jsBundles,
  ];

  browserPlatforms.forEach((platform) => {
    const appLoadFilePath = './app/scripts/load-app.js';
    const appLoadContents = readFileSync(appLoadFilePath, 'utf8');

    const scriptDest = `./dist/${platform}/${destinationFileName}`;
    const scriptOutput = appLoadContents.replace(
      '/* SCRIPTS */',
      `...${JSON.stringify(requiredScripts)}`,
    );

    writeFileSync(scriptDest, scriptOutput);
  });
}

function renderHtmlFile({
  htmlName,
  browserPlatforms,
  applyLavaMoat,
  isMMI,
  isTest,
}) {
  if (applyLavaMoat === undefined) {
    throw new Error(
      'build/scripts/renderHtmlFile - must specify "applyLavaMoat" option',
    );
  }
  const htmlFilePath = `./app/${htmlName}.html`;
  const htmlTemplate = readFileSync(htmlFilePath, 'utf8');

  const htmlOutput = Sqrl.render(htmlTemplate, { isMMI, isTest });
  browserPlatforms.forEach((platform) => {
    const dest = `./dist/${platform}/${htmlName}.html`;
    // we dont have a way of creating async events atm
    writeFileSync(dest, htmlOutput);
  });
}

/**
 * Builds a javascript object that throws an error when trying to access a property that wasn't defined properly
 *
 * @param {Variables} variables
 * @returns {{[key: string]: unknown }} Variable definitions
 */
function buildSafeVariableObject(variables) {
  return new Proxy(
    {},
    {
      has(_, key) {
        return key !== '_'; // loose-envify uses "_" for settings
      },
      get(_, key) {
        if (key === '_') {
          return undefined; // loose-envify uses "_" for settings
        }
        return variables.get(key);
      },
    },
  );
}

function beep() {
  process.stdout.write('\x07');
}

function gracefulError(err) {
  console.warn(err);
  beep();
}<|MERGE_RESOLUTION|>--- conflicted
+++ resolved
@@ -305,16 +305,12 @@
     // In MV3 we will need to build our offscreen entry point bundle and any
     // entry points for iframes that we want to lockdown with LavaMoat.
     if (process.env.ENABLE_MV3 === 'true') {
-<<<<<<< HEAD
-      standardEntryPoints.push('offscreen');
-=======
       standardEntryPoints.push(
         'offscreen',
         'trezor-iframe',
         'ledger-iframe',
         'lattice-iframe',
       );
->>>>>>> 93a950fa
     }
 
     const standardSubtask = createTask(
@@ -330,15 +326,12 @@
               return './app/vendor/trezor/content-script.js';
             case 'offscreen':
               return './offscreen/scripts/offscreen.ts';
-<<<<<<< HEAD
-=======
             case 'trezor-iframe':
               return './offscreen/scripts/trezor-iframe.ts';
             case 'ledger-iframe':
               return './offscreen/scripts/ledger-iframe.ts';
             case 'lattice-iframe':
               return './offscreen/scripts/lattice-iframe.ts';
->>>>>>> 93a950fa
             default:
               return `./app/scripts/${label}.js`;
           }
@@ -826,8 +819,6 @@
             });
             break;
           }
-<<<<<<< HEAD
-=======
           case 'trezor-iframe': {
             renderJavaScriptLoader({
               groupSet,
@@ -858,7 +849,6 @@
             });
             break;
           }
->>>>>>> 93a950fa
           default: {
             throw new Error(
               `build/scripts - unknown groupLabel "${groupLabel}"`,
