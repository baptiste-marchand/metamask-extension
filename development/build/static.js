--- conflicted
+++ resolved
@@ -188,29 +188,11 @@
       pattern: '',
     },
     {
-<<<<<<< HEAD
-      src: `./offscreen/`,
-      pattern: `*.html`,
-      dest: '',
-    },
-    {
       src: getPathInsideNodeModules('@blockaid/ppom_release', '/'),
       pattern: '*.wasm',
       dest: isManifestV3 ? 'scripts/' : '',
     },
     ...(isManifestV3
-=======
-      src: getPathInsideNodeModules('@blockaid/ppom_release', '/'),
-      pattern: '*.wasm',
-      dest:
-        process.env.ENABLE_MV3 === 'true' ||
-        process.env.ENABLE_MV3 === undefined
-          ? 'scripts/'
-          : '',
-    },
-    ...(process.env.ENABLE_MV3 === 'true' ||
-    process.env.ENABLE_MV3 === undefined
->>>>>>> 535c139b
       ? [
           {
             src: getPathInsideNodeModules(
