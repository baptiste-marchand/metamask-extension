const path = require('path');
const fs = require('fs-extra');
const watch = require('gulp-watch');
const glob = require('fast-glob');

const { loadBuildTypesConfig } = require('../lib/build-type');

const { TASKS } = require('./constants');
const { createTask, composeSeries } = require('./task');
const { getPathInsideNodeModules } = require('./utils');

const EMPTY_JS_FILE = './development/empty.js';

module.exports = function createStaticAssetTasks({
  livereload,
  browserPlatforms,
  shouldIncludeLockdown = true,
  shouldIncludeSnow = true,
  buildType,
}) {
  const copyTargetsProds = {};
  const copyTargetsDevs = {};

  const buildConfig = loadBuildTypesConfig();

  const activeFeatures = buildConfig.buildTypes[buildType].features ?? [];

  browserPlatforms.forEach((browser) => {
    const [copyTargetsProd, copyTargetsDev] = getCopyTargets(
      shouldIncludeLockdown,
      shouldIncludeSnow,
      activeFeatures,
    );
    copyTargetsProds[browser] = copyTargetsProd;
    copyTargetsDevs[browser] = copyTargetsDev;
  });

  const additionalAssets = activeFeatures.flatMap(
    (feature) =>
      buildConfig.features[feature].assets?.filter(
        (asset) => !('exclusiveInclude' in asset),
      ) ?? [],
  );

  Object.entries(copyTargetsProds).forEach(([_, copyTargetsProd]) =>
    copyTargetsProd.push(...additionalAssets),
  );
  Object.entries(copyTargetsDevs).forEach(([_, copyTargetsDev]) =>
    copyTargetsDev.push(...additionalAssets),
  );

  const prodTasks = [];
  Object.entries(copyTargetsProds).forEach(([browser, copyTargetsProd]) => {
    copyTargetsProd.forEach((target) => {
      prodTasks.push(async function copyStaticAssets() {
        await performCopy(target, browser);
      });
    });
  });

  const devTasks = [];
  Object.entries(copyTargetsDevs).forEach(([browser, copyTargetsDev]) => {
    copyTargetsDev.forEach((target) => {
      devTasks.push(async function copyStaticAssets() {
        await setupLiveCopy(target, browser);
      });
    });
  });

  const prod = createTask(TASKS.STATIC_PROD, composeSeries(...prodTasks));
  const dev = createTask(TASKS.STATIC_DEV, composeSeries(...devTasks));

  return { dev, prod };

  async function setupLiveCopy(target, browser) {
    const pattern = target.pattern === undefined ? '/**/*' : target.pattern;
    watch(target.src + pattern, (event) => {
      livereload.changed(event.path);
      performCopy(target, browser);
    });
    await performCopy(target, browser);
  }

  async function performCopy(target, browser) {
    if (target.pattern === undefined) {
      await copyGlob(
        target.src,
        `${target.src}`,
        `./dist/${browser}/${target.dest}`,
      );
    } else {
      await copyGlob(
        target.src,
        `${target.src}${target.pattern}`,
        `./dist/${browser}/${target.dest}`,
      );
    }
  }

  async function copyGlob(baseDir, srcGlob, dest) {
    const sources = await glob(srcGlob, { onlyFiles: false });
    await Promise.all(
      sources.map(async (src) => {
        const relativePath = path.relative(baseDir, src);
        await fs.copy(src, `${dest}${relativePath}`, { overwrite: true });
      }),
    );
  }
};

function getCopyTargets(
  shouldIncludeLockdown,
  shouldIncludeSnow,
  activeFeatures,
) {
  const allCopyTargets = [
    {
      src: `./app/_locales/`,
      dest: `_locales`,
    },
    {
      src: `./app/images/`,
      dest: `images`,
    },
    {
      src: getPathInsideNodeModules('@metamask/contract-metadata', 'images/'),
      dest: `images/contract`,
    },
    {
      src: `./ui/css/utilities/fonts/`,
      dest: `fonts`,
    },
    {
      src: `./app/vendor/`,
      dest: `vendor`,
    },
    {
      src: getPathInsideNodeModules(
        '@fortawesome/fontawesome-free',
        'webfonts/',
      ),
      // update this location in styles.js if it changes
      dest: `fonts/fontawesome`,
    },
    {
      src: `./ui/css/output/`,
      pattern: `*.css`,
      dest: ``,
    },
<<<<<<< HEAD
    {
      src: `./app/loading.html`,
      dest: `loading.html`,
    },
    {
      src: shouldIncludeSnow
        ? `./node_modules/@lavamoat/snow/snow.prod.js`
        : EMPTY_JS_FILE,
      dest: `snow.js`,
    },
    {
      src: shouldIncludeSnow ? `./app/scripts/use-snow.js` : EMPTY_JS_FILE,
      dest: `use-snow.js`,
    },
=======
    ...(shouldIncludeSnow
      ? [
          {
            src: shouldIncludeSnow
              ? `./node_modules/@lavamoat/snow/snow.prod.js`
              : EMPTY_JS_FILE,
            dest: `scripts/snow.js`,
          },
          {
            src: `./app/scripts/use-snow.js`,
            dest: `scripts/use-snow.js`,
          },
        ]
      : []),
>>>>>>> 2c457705
    {
      src: shouldIncludeLockdown
        ? getPathInsideNodeModules('ses', 'dist/lockdown.umd.min.js')
        : EMPTY_JS_FILE,
      dest: `lockdown-install.js`,
    },
    {
      src: './app/scripts/init-globals.js',
      dest: 'init-globals.js',
    },
    {
      src: './app/scripts/load-app.js',
      dest: 'load-app.js',
    },
    {
      src: shouldIncludeLockdown
        ? `./app/scripts/lockdown-run.js`
        : EMPTY_JS_FILE,
      dest: `lockdown-run.js`,
    },
    {
      src: shouldIncludeLockdown
        ? `./app/scripts/lockdown-more.js`
        : EMPTY_JS_FILE,
      dest: `lockdown-more.js`,
    },
    {
      src: getPathInsideNodeModules('@lavamoat/lavapack', 'src/runtime-cjs.js'),
      dest: `runtime-cjs.js`,
      pattern: '',
    },
    {
      src: getPathInsideNodeModules('@lavamoat/lavapack', 'src/runtime.js'),
      dest: `runtime-lavamoat.js`,
      pattern: '',
    },
    {
      src: `./offscreen/`,
      pattern: `*.html`,
      dest: '',
    },
  ];

  if (activeFeatures.includes('blockaid')) {
    allCopyTargets.push({
      src: getPathInsideNodeModules('@blockaid/ppom_release', '/'),
      pattern: '*.wasm',
      dest: process.env.ENABLE_MV3 ? 'scripts/' : '',
    });
  }

  const copyTargetsDev = [
    ...allCopyTargets,
    {
      src: './development',
      pattern: '/chromereload.js',
      dest: ``,
    },
    // empty files to suppress missing file errors
    {
      src: EMPTY_JS_FILE,
      dest: `bg-libs.js`,
    },
    {
      src: EMPTY_JS_FILE,
      dest: `ui-libs.js`,
    },
  ];

  const copyTargetsProd = [
    ...allCopyTargets,
    // empty files to suppress missing file errors
    {
      src: EMPTY_JS_FILE,
      dest: `chromereload.js`,
    },
  ];

  return [copyTargetsProd, copyTargetsDev];
}<|MERGE_RESOLUTION|>--- conflicted
+++ resolved
@@ -147,22 +147,6 @@
       pattern: `*.css`,
       dest: ``,
     },
-<<<<<<< HEAD
-    {
-      src: `./app/loading.html`,
-      dest: `loading.html`,
-    },
-    {
-      src: shouldIncludeSnow
-        ? `./node_modules/@lavamoat/snow/snow.prod.js`
-        : EMPTY_JS_FILE,
-      dest: `snow.js`,
-    },
-    {
-      src: shouldIncludeSnow ? `./app/scripts/use-snow.js` : EMPTY_JS_FILE,
-      dest: `use-snow.js`,
-    },
-=======
     ...(shouldIncludeSnow
       ? [
           {
@@ -177,41 +161,40 @@
           },
         ]
       : []),
->>>>>>> 2c457705
     {
       src: shouldIncludeLockdown
         ? getPathInsideNodeModules('ses', 'dist/lockdown.umd.min.js')
         : EMPTY_JS_FILE,
-      dest: `lockdown-install.js`,
+      dest: `scripts/lockdown-install.js`,
     },
     {
       src: './app/scripts/init-globals.js',
-      dest: 'init-globals.js',
+      dest: 'scripts/init-globals.js',
     },
     {
       src: './app/scripts/load-app.js',
-      dest: 'load-app.js',
+      dest: 'scripts/load-app.js',
     },
     {
       src: shouldIncludeLockdown
         ? `./app/scripts/lockdown-run.js`
         : EMPTY_JS_FILE,
-      dest: `lockdown-run.js`,
+      dest: `scripts/lockdown-run.js`,
     },
     {
       src: shouldIncludeLockdown
         ? `./app/scripts/lockdown-more.js`
         : EMPTY_JS_FILE,
-      dest: `lockdown-more.js`,
+      dest: `scripts/lockdown-more.js`,
     },
     {
       src: getPathInsideNodeModules('@lavamoat/lavapack', 'src/runtime-cjs.js'),
-      dest: `runtime-cjs.js`,
+      dest: `scripts/runtime-cjs.js`,
       pattern: '',
     },
     {
       src: getPathInsideNodeModules('@lavamoat/lavapack', 'src/runtime.js'),
-      dest: `runtime-lavamoat.js`,
+      dest: `scripts/runtime-lavamoat.js`,
       pattern: '',
     },
     {
