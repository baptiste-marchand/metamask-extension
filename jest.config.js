--- conflicted
+++ resolved
@@ -6,15 +6,9 @@
     '<rootDir>/development/build/transforms/**/*.js',
     '<rootDir>/test/unit-global/**/*.test.(js|ts|tsx)',
   ],
-<<<<<<< HEAD
-  coverageDirectory: './coverage',
-  coveragePathIgnorePatterns: ['.stories.*', '.snap'],
-  coverageReporters: process.env.CI ? ['json'] : ['html', 'json'],
-=======
   coverageDirectory: './coverage/unit',
   coveragePathIgnorePatterns: ['.stories.*', '.snap'],
   coverageReporters: ['html', 'json'],
->>>>>>> 65e656c9
   reporters: [
     'default',
     [
