{
  "name": "metamask-crx",
  "version": "11.1.2",
  "private": true,
  "repository": {
    "type": "git",
    "url": "https://github.com/MetaMask/metamask-extension.git"
  },
  "scripts": {
    "start": "yarn build:dev dev --apply-lavamoat=false --snow=false",
    "start:mv3": "ENABLE_MV3=true yarn build:dev dev --apply-lavamoat=false",
    "start:flask": "yarn start --build-type flask",
    "start:mmi": "yarn start --build-type mmi",
    "start:lavamoat": "yarn build:dev dev --apply-lavamoat=true",
    "dist": "yarn build dist",
    "build": "yarn lavamoat:build",
    "build:dev": "node development/build/index.js",
    "start:test": "SEGMENT_HOST='https://api.segment.io' SEGMENT_WRITE_KEY='FAKE' SENTRY_DSN_DEV=https://fake@sentry.io/0000000 PORTFOLIO_URL=http://127.0.0.1:8080 yarn build:dev testDev",
    "start:test:flask": "SEGMENT_HOST='https://api.segment.io' SEGMENT_WRITE_KEY='FAKE' SENTRY_DSN_DEV=https://fake@sentry.io/0000000 PORTFOLIO_URL=http://127.0.0.1:8080 BLOCKAID_FILE_CDN=storage.googleapis.com/ppom-mock-cdn yarn build:dev testDev --build-type flask --apply-lavamoat=false --snow=false",
    "start:test:mv3": "ENABLE_MV3=true SEGMENT_HOST='https://api.segment.io' SEGMENT_WRITE_KEY='FAKE' SENTRY_DSN_DEV=https://fake@sentry.io/0000000 PORTFOLIO_URL=http://127.0.0.1:8080 yarn build:dev testDev",
    "benchmark:chrome": "SELENIUM_BROWSER=chrome ts-node test/e2e/benchmark.js",
    "mv3:stats:chrome": "SELENIUM_BROWSER=chrome ENABLE_MV3=true ts-node test/e2e/mv3-perf-stats/index.js",
    "user-actions-benchmark:chrome": "SELENIUM_BROWSER=chrome ts-node test/e2e/user-actions-benchmark.js",
    "benchmark:firefox": "SELENIUM_BROWSER=firefox ts-node test/e2e/benchmark.js",
    "build:test": "SEGMENT_HOST='https://api.segment.io' SEGMENT_WRITE_KEY='FAKE' SENTRY_DSN_DEV=https://fake@sentry.io/0000000 PORTFOLIO_URL=http://127.0.0.1:8080 yarn build test",
    "build:test:flask": "BLOCKAID_FILE_CDN=storage.googleapis.com/ppom-mock-cdn yarn build test --build-type flask",
    "build:test:mmi": "yarn build test --build-type mmi",
    "build:test:mv3": "ENABLE_MV3=true SEGMENT_HOST='https://api.segment.io' SEGMENT_WRITE_KEY='FAKE' SENTRY_DSN_DEV=https://fake@sentry.io/0000000 PORTFOLIO_URL=http://127.0.0.1:8080 yarn build test",
    "build:test:dev:mv3": "ENABLE_MV3=true SEGMENT_HOST='https://api.segment.io' SEGMENT_WRITE_KEY='FAKE' SENTRY_DSN_DEV=https://fake@sentry.io/0000000 PORTFOLIO_URL=http://127.0.0.1:8080 yarn build:dev testDev --apply-lavamoat=false",
    "test": "yarn lint && yarn test:unit && yarn test:unit:jest",
    "dapp": "node development/static-server.js node_modules/@metamask/test-dapp/dist --port 8080",
    "dapp-chain": "GANACHE_ARGS='-b 2' concurrently -k -n ganache,dapp -p '[{time}][{name}]' 'yarn ganache:start' 'sleep 5 && yarn dapp'",
    "forwarder": "node ./development/static-server.js ./node_modules/@metamask/forwarder/dist/ --port 9010",
    "dapp-forwarder": "concurrently -k -n forwarder,dapp -p '[{time}][{name}]' 'yarn forwarder' 'yarn dapp'",
    "test:unit": "node ./test/run-unit-tests.js --mocha --jestGlobal --jestDev",
    "test:unit:jest": "node ./test/run-unit-tests.js --jestGlobal --jestDev",
    "test:unit:jest:watch": "node --inspect ./node_modules/.bin/jest --watch",
    "test:unit:global": "mocha test/unit-global/*.test.js",
    "test:unit:mocha": "node ./test/run-unit-tests.js --mocha",
    "test:e2e:chrome": "SELENIUM_BROWSER=chrome node test/e2e/run-all.js",
    "test:e2e:chrome:mmi": "SELENIUM_BROWSER=chrome node test/e2e/run-all.js --mmi",
    "test:e2e:chrome:snaps": "SELENIUM_BROWSER=chrome node test/e2e/run-all.js --snaps",
    "test:e2e:chrome:mv3": "SELENIUM_BROWSER=chrome node test/e2e/run-all.js --mv3",
    "test:e2e:chrome:rpc": "SELENIUM_BROWSER=chrome node test/e2e/run-all.js --rpc",
    "test:e2e:firefox": "SELENIUM_BROWSER=firefox node test/e2e/run-all.js",
    "test:e2e:firefox:snaps": "SELENIUM_BROWSER=firefox node test/e2e/run-all.js --snaps",
    "test:e2e:single": "node test/e2e/run-e2e-test.js",
    "test:e2e:report": "node ./test/e2e/e2e-process-report.js && jrm ./test/test-results/e2e.xml \"./test/test-results/e2e/*.xml\"",
    "test:coverage:mocha": "node ./test/run-unit-tests.js --mocha --coverage",
    "test:coverage:jest": "node ./test/run-unit-tests.js --jestGlobal --coverage",
    "test:coverage:jest:dev": "node ./test/run-unit-tests.js --jestDev --coverage",
    "test:coverage:validate": "node ./test/merge-coverage.js",
    "test:coverage": "node ./test/run-unit-tests.js --mocha --jestGlobal --jestDev --coverage && yarn test:coverage:validate",
    "test:coverage:html": "yarn test:coverage --html",
    "ganache:start": "./development/run-ganache.sh",
    "sentry:publish": "node ./development/sentry-publish.js",
    "lint": "yarn lint:prettier && yarn lint:eslint && yarn lint:tsc && yarn lint:styles",
    "lint:fix": "yarn lint:prettier:fix && yarn lint:eslint:fix && yarn lint:styles:fix",
    "lint:prettier": "prettier --check -- '**/*.json'",
    "lint:prettier:fix": "prettier --write -- '**/*.json'",
    "lint:changed": "./development/get-changed-file-names.sh | grep --regexp='[.]js$' | tr '\\n' '\\0' | xargs -0 eslint",
    "lint:changed:fix": "./development/get-changed-file-names.sh | grep --regexp='[.]js$' | tr '\\n' '\\0' | xargs -0 eslint --fix",
    "lint:changelog": "auto-changelog validate",
    "lint:changelog:rc": "auto-changelog validate --rc",
    "lint:eslint": "eslint . --ext js,ts,tsx,snap --cache",
    "lint:eslint:fix": "yarn lint:eslint --fix",
    "lint:lockfile:dedupe": "yarn dedupe --check",
    "lint:lockfile:dedupe:fix": "yarn dedupe",
    "lint:lockfile": "lockfile-lint --path yarn.lock --allowed-hosts npm yarn github.com codeload.github.com --empty-hostname true --allowed-schemes \"https:\" \"git+https:\" \"npm:\" \"patch:\" \"workspace:\"",
    "lint:shellcheck": "./development/shellcheck.sh",
    "lint:styles": "stylelint '*/**/*.scss'",
    "lint:styles:fix": "yarn lint:styles --fix",
    "lint:tsc": "tsc --project tsconfig.json --noEmit",
    "validate-source-maps": "node ./development/sourcemap-validator.js",
    "verify-locales": "node ./development/verify-locale-strings.js",
    "verify-locales:fix": "node ./development/verify-locale-strings.js --fix",
    "mozilla-lint": "addons-linter dist/firefox",
    "devtools:react": "react-devtools",
    "devtools:redux": "remotedev --hostname=localhost --port=8000",
    "start:dev": "concurrently -k -n build,react,redux yarn:start yarn:devtools:react yarn:devtools:redux",
    "announce": "node development/announcer.js",
    "storybook": "storybook dev -p 6006 -c .storybook",
    "storybook:build": "storybook build -c .storybook -o storybook-build",
    "storybook:deploy": "storybook-to-ghpages --existing-output-dir storybook-build --remote storybook --branch master",
    "update-changelog": "auto-changelog update",
    "generate:migration": "./development/generate-migration.sh",
    "lavamoat:build": "lavamoat development/build/index.js --policy lavamoat/build-system/policy.json --policyOverride lavamoat/build-system/policy-override.json",
    "lavamoat:build:auto": "yarn lavamoat:build --writeAutoPolicy",
    "lavamoat:debug:build": "yarn lavamoat:build --writeAutoPolicyDebug --policydebug lavamoat/build-system/policy-debug.json",
    "lavamoat:webapp:auto": "node ./development/generate-lavamoat-policies.js --devMode=true",
    "lavamoat:webapp:auto:ci": "node ./development/generate-lavamoat-policies.js --parallel=false",
    "lavamoat:auto": "yarn lavamoat:build:auto && yarn lavamoat:webapp:auto",
    "ts-migration:dashboard:build": "ts-node development/ts-migration-dashboard/scripts/build-app.ts",
    "ts-migration:dashboard:deploy": "gh-pages --dist development/ts-migration-dashboard/build/final --remote ts-migration-dashboard",
    "ts-migration:dashboard:watch": "yarn ts-migration:dashboard:build --watch",
    "ts-migration:enumerate": "ts-node development/ts-migration-dashboard/scripts/write-list-of-files-to-convert.ts",
    "test-storybook": "test-storybook -c .storybook",
    "test-storybook:ci": "concurrently -k -s first -n \"SB,TEST\" -c \"magenta,blue\" \"yarn storybook:build && npx http-server storybook-build --port 6006 \" \"wait-on tcp:6006 && echo 'Build done. Running storybook tests...' && yarn test-storybook --maxWorkers=2\"",
    "githooks:install": "husky install",
    "fitness-functions": "ts-node development/fitness-functions/index.ts",
    "generate-beta-commit": "node ./development/generate-beta-commit.js",
    "validate-branch-name": "validate-branch-name",
    "add-release-label-to-pr-and-linked-issues": "ts-node ./.github/scripts/add-release-label-to-pr-and-linked-issues.ts",
    "check-pr-has-required-labels": "ts-node ./.github/scripts/check-pr-has-required-labels.ts",
    "close-release-bug-report-issue": "ts-node ./.github/scripts/close-release-bug-report-issue.ts",
    "audit": "yarn npm audit --recursive --environment production --severity moderate"
  },
  "resolutions": {
    "simple-update-notifier@^1.0.0": "^2.0.0",
    "@babel/core": "patch:@babel/core@npm%3A7.21.5#./.yarn/patches/@babel-core-npm-7.21.5-c72c337956.patch",
    "@babel/runtime": "patch:@babel/runtime@npm%3A7.18.9#./.yarn/patches/@babel-runtime-npm-7.18.9-28ca6b5f61.patch",
    "@metamask/approval-controller": "^3.4.0",
    "@types/react": "^16.9.53",
    "analytics-node/axios": "^0.21.2",
    "bn.js": "^5.2.1",
    "ganache-core/lodash": "^4.17.21",
    "git-url-parse@^12.0.0": "^13.1.0",
    "glob-parent": "^6.0.2",
    "globalthis@^1.0.1": "1.0.1",
    "netmask": "^2.0.1",
    "json-schema": "^0.4.0",
    "ast-types": "^0.14.2",
    "x-default-browser": "^0.5.2",
    "web3-provider-engine/eth-json-rpc-filters": "^6.0.0",
    "acorn@^7.0.0": "patch:acorn@npm:7.4.1#.yarn/patches/acorn-npm-7.4.1-f450b4646c.patch",
    "acorn@^7.4.1": "patch:acorn@npm:7.4.1#.yarn/patches/acorn-npm-7.4.1-f450b4646c.patch",
    "acorn@^7.1.1": "patch:acorn@npm:7.4.1#.yarn/patches/acorn-npm-7.4.1-f450b4646c.patch",
    "acorn@7.4.1": "patch:acorn@npm:7.4.1#.yarn/patches/acorn-npm-7.4.1-f450b4646c.patch",
    "object.values@^1.1.0": "patch:object.values@npm%3A1.1.5#./.yarn/patches/object.values-npm-1.1.5-f1de7f3742.patch",
    "object.values@^1.1.5": "patch:object.values@npm%3A1.1.5#./.yarn/patches/object.values-npm-1.1.5-f1de7f3742.patch",
    "object.values@^1.0.4": "patch:object.values@npm%3A1.1.5#./.yarn/patches/object.values-npm-1.1.5-f1de7f3742.patch",
    "error@^7.0.0": "patch:error@npm%3A7.0.2#./.yarn/patches/error-npm-7.0.2-6dfbeab4da.patch",
    "eslint-import-resolver-typescript@^2.5.0": "patch:eslint-import-resolver-typescript@npm%3A2.5.0#./.yarn/patches/eslint-import-resolver-typescript-npm-2.5.0-3b8adf0d03.patch",
    "colors@1.4.0": "patch:colors@npm%3A1.4.0#./.yarn/patches/colors-npm-1.4.0-7e2cf12234.patch",
    "colors@0.5.x": "patch:colors@npm%3A1.4.0#./.yarn/patches/colors-npm-1.4.0-7e2cf12234.patch",
    "borc@^2.1.2": "patch:borc@npm%3A2.1.2#./.yarn/patches/borc-npm-2.1.2-8ffcc2dd81.patch",
    "borc@^2.1.0": "patch:borc@npm%3A2.1.2#./.yarn/patches/borc-npm-2.1.2-8ffcc2dd81.patch",
    "convert-source-map@^1.7.0": "patch:convert-source-map@npm%3A1.1.3#./.yarn/patches/convert-source-map-npm-1.1.3-7f1bfeabd4.patch",
    "convert-source-map@1.7.0": "patch:convert-source-map@npm%3A1.1.3#./.yarn/patches/convert-source-map-npm-1.1.3-7f1bfeabd4.patch",
    "convert-source-map@^1.0.0": "patch:convert-source-map@npm%3A1.1.3#./.yarn/patches/convert-source-map-npm-1.1.3-7f1bfeabd4.patch",
    "convert-source-map@^1.8.0": "patch:convert-source-map@npm%3A1.1.3#./.yarn/patches/convert-source-map-npm-1.1.3-7f1bfeabd4.patch",
    "convert-source-map@~1.1.0": "patch:convert-source-map@npm%3A1.1.3#./.yarn/patches/convert-source-map-npm-1.1.3-7f1bfeabd4.patch",
    "convert-source-map@^0.3.3": "patch:convert-source-map@npm%3A1.1.3#./.yarn/patches/convert-source-map-npm-1.1.3-7f1bfeabd4.patch",
    "convert-source-map@^1.5.1": "patch:convert-source-map@npm%3A1.1.3#./.yarn/patches/convert-source-map-npm-1.1.3-7f1bfeabd4.patch",
    "convert-source-map@^1.5.0": "patch:convert-source-map@npm%3A1.1.3#./.yarn/patches/convert-source-map-npm-1.1.3-7f1bfeabd4.patch",
    "convert-source-map@^1.4.0": "patch:convert-source-map@npm%3A1.1.3#./.yarn/patches/convert-source-map-npm-1.1.3-7f1bfeabd4.patch",
    "convert-source-map@^1.6.0": "patch:convert-source-map@npm%3A1.1.3#./.yarn/patches/convert-source-map-npm-1.1.3-7f1bfeabd4.patch",
    "abort-controller@^3.0.0": "patch:abort-controller@npm%3A3.0.0#./.yarn/patches/abort-controller-npm-3.0.0-2f3a9a2bcb.patch",
    "await-semaphore@^0.1.1": "patch:await-semaphore@npm%3A0.1.3#./.yarn/patches/await-semaphore-npm-0.1.3-b7a0001fab.patch",
    "await-semaphore@^0.1.3": "patch:await-semaphore@npm%3A0.1.3#./.yarn/patches/await-semaphore-npm-0.1.3-b7a0001fab.patch",
    "eslint@8.36.0": "patch:eslint@npm%3A8.36.0#./.yarn/patches/eslint-npm-8.36.0-f8482bce95.patch",
    "eslint@^8.36.0": "patch:eslint@npm%3A8.36.0#./.yarn/patches/eslint-npm-8.36.0-f8482bce95.patch",
    "eth-query@^2.1.2": "patch:eth-query@npm%3A2.1.2#./.yarn/patches/eth-query-npm-2.1.2-7c6adc825f.patch",
    "eth-query@^2.1.0": "patch:eth-query@npm%3A2.1.2#./.yarn/patches/eth-query-npm-2.1.2-7c6adc825f.patch",
    "ethereumjs-util@^5.1.1": "patch:ethereumjs-util@npm%3A5.2.1#./.yarn/patches/ethereumjs-util-npm-5.2.1-72b39f4e7e.patch",
    "ethereumjs-util@^5.1.2": "patch:ethereumjs-util@npm%3A5.2.1#./.yarn/patches/ethereumjs-util-npm-5.2.1-72b39f4e7e.patch",
    "ethereumjs-util@^5.1.5": "patch:ethereumjs-util@npm%3A5.2.1#./.yarn/patches/ethereumjs-util-npm-5.2.1-72b39f4e7e.patch",
    "ethereumjs-util@^5.0.0": "patch:ethereumjs-util@npm%3A5.2.1#./.yarn/patches/ethereumjs-util-npm-5.2.1-72b39f4e7e.patch",
    "ethereumjs-util@^5.2.0": "patch:ethereumjs-util@npm%3A5.2.1#./.yarn/patches/ethereumjs-util-npm-5.2.1-72b39f4e7e.patch",
    "ethereumjs-util@^7.0.10": "patch:ethereumjs-util@npm%3A7.1.5#./.yarn/patches/ethereumjs-util-npm-7.1.5-5bb4d00000.patch",
    "ethereumjs-util@^7.1.5": "patch:ethereumjs-util@npm%3A7.1.5#./.yarn/patches/ethereumjs-util-npm-7.1.5-5bb4d00000.patch",
    "ethereumjs-util@^7.1.4": "patch:ethereumjs-util@npm%3A7.1.5#./.yarn/patches/ethereumjs-util-npm-7.1.5-5bb4d00000.patch",
    "ethereumjs-util@^7.0.9": "patch:ethereumjs-util@npm%3A7.1.5#./.yarn/patches/ethereumjs-util-npm-7.1.5-5bb4d00000.patch",
    "ethereumjs-util@^7.1.0": "patch:ethereumjs-util@npm%3A7.1.5#./.yarn/patches/ethereumjs-util-npm-7.1.5-5bb4d00000.patch",
    "ethereumjs-util@^7.0.2": "patch:ethereumjs-util@npm%3A7.1.5#./.yarn/patches/ethereumjs-util-npm-7.1.5-5bb4d00000.patch",
    "ethereumjs-util@^7.0.8": "patch:ethereumjs-util@npm%3A7.1.5#./.yarn/patches/ethereumjs-util-npm-7.1.5-5bb4d00000.patch",
    "ethereumjs-util@^7.0.7": "patch:ethereumjs-util@npm%3A7.1.5#./.yarn/patches/ethereumjs-util-npm-7.1.5-5bb4d00000.patch",
    "fast-json-patch@^2.2.1": "patch:fast-json-patch@npm%3A2.2.1#./.yarn/patches/fast-json-patch-npm-2.2.1-63b021bb37.patch",
    "fast-json-patch@^2.0.6": "patch:fast-json-patch@npm%3A2.2.1#./.yarn/patches/fast-json-patch-npm-2.2.1-63b021bb37.patch",
    "gulp-sourcemaps@^3.0.0": "patch:gulp-sourcemaps@npm%3A3.0.0#./.yarn/patches/gulp-sourcemaps-npm-3.0.0-1ae0fbef6d.patch",
    "inline-source-map@~0.6.0": "patch:inline-source-map@npm%3A0.6.2#./.yarn/patches/inline-source-map-npm-0.6.2-96902459a0.patch",
    "plugin-error@^1.0.1": "patch:plugin-error@npm%3A1.0.1#./.yarn/patches/plugin-error-npm-1.0.1-7d15e880d6.patch",
    "plugin-error@1.0.1": "patch:plugin-error@npm%3A1.0.1#./.yarn/patches/plugin-error-npm-1.0.1-7d15e880d6.patch",
    "regenerator-runtime@^0.13.4": "patch:regenerator-runtime@npm%3A0.13.7#./.yarn/patches/regenerator-runtime-npm-0.13.7-41bcbe64ea.patch",
    "regenerator-runtime@^0.13.7": "patch:regenerator-runtime@npm%3A0.13.7#./.yarn/patches/regenerator-runtime-npm-0.13.7-41bcbe64ea.patch",
    "regenerator-runtime@^0.11.0": "patch:regenerator-runtime@npm%3A0.13.7#./.yarn/patches/regenerator-runtime-npm-0.13.7-41bcbe64ea.patch",
    "jsdom@^16.7.0": "patch:jsdom@npm%3A16.7.0#./.yarn/patches/jsdom-npm-16.7.0-216c5c4bf9.patch",
    "trim": "^0.0.3",
    "@eslint/eslintrc@^2.0.1": "patch:@eslint/eslintrc@npm%3A2.0.2#./.yarn/patches/@eslint-eslintrc-npm-2.0.2-d308674d86.patch",
    "@fortawesome/fontawesome-free@^5.13.0": "patch:@fortawesome/fontawesome-free@npm%3A5.13.0#./.yarn/patches/@fortawesome-fontawesome-free-npm-5.13.0-f20fc0388d.patch",
    "@keystonehq/bc-ur-registry@^0.5.0-alpha.5": "patch:@keystonehq/bc-ur-registry@npm%3A0.5.0-alpha.5#./.yarn/patches/@keystonehq-bc-ur-registry-npm-0.5.0-alpha.5-b95c7992a6.patch",
    "@lavamoat/lavapack@^3.1.0": "patch:@lavamoat/lavapack@npm%3A3.1.0#./.yarn/patches/@lavamoat-lavapack-npm-3.1.0-34c65d233b.patch",
    "fast-json-patch@^3.1.0": "patch:fast-json-patch@npm%3A3.1.1#./.yarn/patches/fast-json-patch-npm-3.1.1-7e8bb70a45.patch",
    "@reduxjs/toolkit@^1.6.2": "patch:@reduxjs/toolkit@npm%3A1.6.2#./.yarn/patches/@reduxjs-toolkit-npm-1.6.2-67af09515f.patch",
    "parse5@^7.0.0": "patch:parse5@npm%3A7.1.2#./.yarn/patches/parse5-npm-7.1.2-aa9a92c270.patch",
    "@types/madge@^5.0.0": "patch:@types/madge@npm%3A5.0.0#./.yarn/patches/@types-madge-npm-5.0.0-654566c2d2.patch",
    "zxcvbn@^4.4.2": "patch:zxcvbn@npm%3A4.4.2#./.yarn/patches/zxcvbn-npm-4.4.2-6527983856.patch",
    "web3@^0.20.7": "patch:web3@npm%3A0.20.7#./.yarn/patches/web3-npm-0.20.7-ee7ef00c57.patch",
    "watchify@^4.0.0": "patch:watchify@npm%3A4.0.0#./.yarn/patches/watchify-npm-4.0.0-4fd965dd49.patch",
    "undeclared-identifiers@^1.1.2": "patch:undeclared-identifiers@npm%3A1.1.2#./.yarn/patches/undeclared-identifiers-npm-1.1.2-13d6792e9e.patch",
    "sass@^1.32.4": "patch:sass@npm%3A1.35.2#./.yarn/patches/sass-npm-1.35.2-6df4e15d13.patch",
    "sass@^1.26.3": "patch:sass@npm%3A1.35.2#./.yarn/patches/sass-npm-1.35.2-6df4e15d13.patch",
    "sass@^1.29.0": "patch:sass@npm%3A1.35.2#./.yarn/patches/sass-npm-1.35.2-6df4e15d13.patch",
    "squirrelly@^9.0.0": "patch:squirrelly@npm%3A9.0.0#./.yarn/patches/squirrelly-npm-9.0.0-3cf710c7bb.patch",
    "stylelint@^13.6.1": "patch:stylelint@npm%3A13.6.1#./.yarn/patches/stylelint-npm-13.6.1-47aaddf62b.patch",
    "luxon@^3.0.1": "patch:luxon@npm%3A3.2.1#./.yarn/patches/luxon-npm-3.2.1-56f8d97395.patch",
    "luxon@^3.2.1": "patch:luxon@npm%3A3.2.1#./.yarn/patches/luxon-npm-3.2.1-56f8d97395.patch",
    "symbol-observable": "^2.0.3",
    "async-done@~1.3.2": "patch:async-done@npm%3A1.3.2#./.yarn/patches/async-done-npm-1.3.2-1f0a4a8997.patch",
    "async-done@^1.2.0": "patch:async-done@npm%3A1.3.2#./.yarn/patches/async-done-npm-1.3.2-1f0a4a8997.patch",
    "async-done@^1.2.2": "patch:async-done@npm%3A1.3.2#./.yarn/patches/async-done-npm-1.3.2-1f0a4a8997.patch",
    "fast-json-patch@^3.1.1": "patch:fast-json-patch@npm%3A3.1.1#./.yarn/patches/fast-json-patch-npm-3.1.1-7e8bb70a45.patch",
    "request@^2.83.0": "patch:request@npm%3A2.88.2#./.yarn/patches/request-npm-2.88.2-f4a57c72c4.patch",
    "request@^2.88.2": "patch:request@npm%3A2.88.2#./.yarn/patches/request-npm-2.88.2-f4a57c72c4.patch",
    "request@^2.85.0": "patch:request@npm%3A2.88.2#./.yarn/patches/request-npm-2.88.2-f4a57c72c4.patch",
    "lavamoat-core@npm:^14.4.1": "patch:lavamoat-core@npm%3A14.4.1#~/.yarn/patches/lavamoat-core-npm-14.4.1-c4e8bbb016.patch",
    "@metamask/signature-controller@^6.0.0": "patch:@metamask/signature-controller@npm%3A6.0.0#~/.yarn/patches/@metamask-signature-controller-npm-6.0.0-90e8e479a9.patch",
    "semver@7.3.7": "^7.5.4",
    "semver@7.3.8": "^7.5.4",
    "@metamask/eth-keyring-controller@npm:^13.0.1": "patch:@metamask/eth-keyring-controller@npm%3A13.0.1#~/.yarn/patches/@metamask-eth-keyring-controller-npm-13.0.1-06ff83faad.patch"
  },
  "dependencies": {
    "@babel/runtime": "^7.18.9",
    "@blockaid/ppom_release": "^1.2.8",
    "@download/blockies": "^1.0.3",
    "@ensdomains/content-hash": "^2.5.6",
    "@ethereumjs/common": "^3.1.1",
    "@ethereumjs/tx": "^4.1.1",
    "@ethersproject/abi": "^5.6.4",
    "@ethersproject/bignumber": "^5.7.0",
    "@ethersproject/contracts": "^5.7.0",
    "@ethersproject/hdnode": "^5.6.2",
    "@ethersproject/providers": "^5.7.2",
    "@fortawesome/fontawesome-free": "^5.13.0",
    "@keystonehq/bc-ur-registry-eth": "^0.19.1",
    "@keystonehq/metamask-airgapped-keyring": "^0.13.1",
    "@lavamoat/snow": "^1.5.0",
    "@material-ui/core": "^4.11.0",
<<<<<<< HEAD
    "@metamask-institutional/custody-controller": "0.2.10",
    "@metamask-institutional/custody-keyring": "0.0.27",
=======
    "@metamask-institutional/custody-controller": "^0.2.14",
    "@metamask-institutional/custody-keyring": "^1.0.3",
>>>>>>> ddbd9982
    "@metamask-institutional/extension": "^0.3.7",
    "@metamask-institutional/institutional-features": "^1.2.6",
    "@metamask-institutional/portfolio-dashboard": "^1.4.0",
    "@metamask-institutional/rpc-allowlist": "^1.0.0",
    "@metamask-institutional/sdk": "^0.1.19",
    "@metamask-institutional/transaction-update": "^0.1.29",
    "@metamask/address-book-controller": "^3.0.0",
    "@metamask/announcement-controller": "^4.0.0",
    "@metamask/approval-controller": "^3.4.0",
    "@metamask/assets-controllers": "^13.0.0",
    "@metamask/base-controller": "^3.2.0",
    "@metamask/browser-passworder": "^4.1.0",
    "@metamask/contract-metadata": "^2.3.1",
    "@metamask/controller-utils": "^4.2.0",
    "@metamask/design-tokens": "^1.12.0",
    "@metamask/desktop": "^0.3.0",
    "@metamask/eth-json-rpc-middleware": "^11.0.0",
    "@metamask/eth-keyring-controller": "^13.0.1",
    "@metamask/eth-ledger-bridge-keyring": "^0.15.0",
    "@metamask/eth-snap-keyring": "^1.0.0-rc.1",
    "@metamask/eth-token-tracker": "^4.0.0",
    "@metamask/eth-trezor-keyring": "^1.1.0",
    "@metamask/etherscan-link": "^2.2.0",
    "@metamask/ethjs-query": "^0.5.0",
    "@metamask/gas-fee-controller": "^6.0.1",
    "@metamask/jazzicon": "^2.0.0",
    "@metamask/key-tree": "^9.0.0",
    "@metamask/keyring-api": "^1.0.0-rc.1",
    "@metamask/keyring-controller": "^8.0.1",
    "@metamask/logging-controller": "^1.0.1",
    "@metamask/logo": "^3.1.2",
    "@metamask/message-manager": "^7.3.0",
    "@metamask/metamask-eth-abis": "^3.0.0",
    "@metamask/name-controller": "^3.0.0",
    "@metamask/network-controller": "^12.2.0",
    "@metamask/notification-controller": "^3.0.0",
    "@metamask/obs-store": "^8.1.0",
    "@metamask/permission-controller": "^4.0.0",
    "@metamask/phishing-controller": "^6.0.0",
    "@metamask/post-message-stream": "^6.2.0",
    "@metamask/ppom-validator": "^0.5.0",
    "@metamask/providers": "^13.0.0",
    "@metamask/rate-limit-controller": "^3.0.0",
    "@metamask/rpc-methods": "^3.0.0",
    "@metamask/safe-event-emitter": "^2.0.0",
    "@metamask/scure-bip39": "^2.0.3",
    "@metamask/selected-network-controller": "^1.0.0",
    "@metamask/signature-controller": "^6.0.0",
    "@metamask/slip44": "^3.1.0",
    "@metamask/smart-transactions-controller": "^4.0.0",
    "@metamask/snaps-controllers": "^3.0.0",
    "@metamask/snaps-ui": "^3.0.0",
    "@metamask/snaps-utils": "^3.0.0",
    "@metamask/utils": "^5.0.0",
    "@ngraveio/bc-ur": "^1.1.6",
    "@popperjs/core": "^2.4.0",
    "@reduxjs/toolkit": "^1.6.2",
    "@segment/loosely-validate-event": "^2.0.0",
    "@sentry/browser": "^7.53.0",
    "@sentry/integrations": "^7.53.0",
    "@sentry/types": "^7.53.0",
    "@sentry/utils": "^7.53.0",
    "@truffle/codec": "^0.14.12",
    "@truffle/decoder": "^5.3.5",
    "@zxing/browser": "^0.1.3",
    "@zxing/library": "0.20.0",
    "await-semaphore": "^0.1.1",
    "base32-encode": "^1.2.0",
    "base64-js": "^1.5.1",
    "bignumber.js": "^4.1.0",
    "bn.js": "^5.2.1",
    "bowser": "^2.11.0",
    "classnames": "^2.2.6",
    "copy-to-clipboard": "^3.3.3",
    "currency-formatter": "^1.4.2",
    "debounce-stream": "^2.0.0",
    "deep-freeze-strict": "1.1.1",
    "end-of-stream": "^1.4.4",
    "eth-ens-namehash": "^2.0.8",
    "eth-json-rpc-filters": "^6.0.0",
    "eth-lattice-keyring": "^0.12.4",
    "eth-method-registry": "^2.0.0",
    "eth-query": "^2.1.2",
    "eth-rpc-errors": "^4.0.2",
    "eth-sig-util": "^3.0.0",
    "ethereum-ens-network-map": "^1.0.2",
    "ethereumjs-abi": "^0.6.4",
    "ethereumjs-util": "^7.0.10",
    "ethjs": "^0.4.0",
    "ethjs-contract": "^0.2.3",
    "extension-port-stream": "^2.1.1",
    "fast-json-patch": "^3.1.1",
    "fuse.js": "^3.2.0",
    "globalthis": "^1.0.1",
    "human-standard-token-abi": "^2.0.0",
    "immer": "^9.0.6",
    "is-retry-allowed": "^2.2.0",
    "jest-junit": "^14.0.1",
    "json-rpc-engine": "^6.1.0",
    "json-rpc-middleware-stream": "^4.2.1",
    "labeled-stream-splicer": "^2.0.2",
    "localforage": "^1.9.0",
    "lodash": "^4.17.21",
    "loglevel": "^1.8.1",
    "luxon": "^3.2.1",
    "nanoid": "^2.1.6",
    "nonce-tracker": "^1.0.0",
    "obj-multiplex": "^1.0.0",
    "pify": "^5.0.0",
    "promise-to-callback": "^1.0.0",
    "prop-types": "^15.6.1",
    "pump": "^3.0.0",
    "punycode": "^2.1.1",
    "qrcode-generator": "1.4.1",
    "qrcode.react": "^1.0.1",
    "react": "^16.12.0",
    "react-dom": "^16.12.0",
    "react-focus-lock": "^2.9.4",
    "react-idle-timer": "^4.2.5",
    "react-inspector": "^6.0.2",
    "react-markdown": "^6.0.3",
    "react-popper": "^2.2.3",
    "react-redux": "^7.2.0",
    "react-responsive-carousel": "^3.2.21",
    "react-router-dom": "^5.1.2",
    "react-simple-file-input": "^2.0.0",
    "react-tippy": "^1.2.2",
    "react-toggle-button": "^2.2.0",
    "react-transition-group": "^1.2.1",
    "readable-stream": "^2.3.3",
    "redux": "^4.0.5",
    "redux-thunk": "^2.3.0",
    "remove-trailing-slash": "^0.1.1",
    "reselect": "^3.0.1",
    "ses": "^0.18.8",
    "single-call-balance-checker-abi": "^1.0.0",
    "unicode-confusables": "^0.1.1",
    "uuid": "^8.3.2",
    "web3-stream-provider": "^4.0.0",
    "zxcvbn": "^4.4.2"
  },
  "devDependencies": {
    "@actions/core": "^1.10.0",
    "@actions/github": "^5.1.1",
    "@babel/code-frame": "^7.12.13",
    "@babel/core": "^7.21.5",
    "@babel/eslint-parser": "^7.13.14",
    "@babel/eslint-plugin": "^7.12.1",
    "@babel/preset-env": "^7.5.5",
    "@babel/preset-react": "^7.0.0",
    "@babel/preset-typescript": "^7.16.7",
    "@babel/register": "^7.5.5",
    "@lavamoat/allow-scripts": "^2.3.1",
    "@lavamoat/lavapack": "^5.2.4",
    "@metamask/auto-changelog": "^2.1.0",
    "@metamask/eslint-config": "^9.0.0",
    "@metamask/eslint-config-jest": "^9.0.0",
    "@metamask/eslint-config-mocha": "^9.0.0",
    "@metamask/eslint-config-nodejs": "^9.0.0",
    "@metamask/eslint-config-typescript": "^9.0.1",
    "@metamask/forwarder": "^1.1.0",
    "@metamask/phishing-warning": "^2.1.0",
    "@metamask/test-dapp": "^7.1.0",
    "@sentry/cli": "^2.19.4",
    "@storybook/addon-a11y": "^7.0.11",
    "@storybook/addon-actions": "^7.0.11",
    "@storybook/addon-essentials": "^7.0.11",
    "@storybook/addon-knobs": "^7.0.2",
    "@storybook/addon-mdx-gfm": "^7.0.11",
    "@storybook/addons": "^7.0.11",
    "@storybook/api": "^7.0.11",
    "@storybook/client-api": "^7.0.11",
    "@storybook/components": "^7.0.11",
    "@storybook/core-events": "^7.0.11",
    "@storybook/react": "^7.0.11",
    "@storybook/react-webpack5": "^7.0.11",
    "@storybook/storybook-deployer": "^2.8.16",
    "@storybook/test-runner": "^0.10.0",
    "@storybook/theming": "^7.0.11",
    "@testing-library/jest-dom": "^5.11.10",
    "@testing-library/react": "^10.4.8",
    "@testing-library/react-hooks": "^8.0.1",
    "@testing-library/user-event": "^14.4.3",
    "@tsconfig/node16": "^1.0.3",
    "@types/babelify": "^7.3.7",
    "@types/browserify": "^12.0.37",
    "@types/currency-formatter": "^1.5.1",
    "@types/end-of-stream": "^1.4.1",
    "@types/fs-extra": "^9.0.13",
    "@types/gulp": "^4.0.9",
    "@types/gulp-autoprefixer": "^0.0.33",
    "@types/gulp-sass": "^5.0.0",
    "@types/gulp-sourcemaps": "^0.0.35",
    "@types/jest": "^29.1.2",
    "@types/madge": "^5.0.0",
    "@types/node": "^17.0.21",
    "@types/pify": "^5.0.1",
    "@types/pump": "^1.1.1",
    "@types/react": "^16.9.53",
    "@types/react-dom": "^17.0.11",
    "@types/react-redux": "^7.1.25",
    "@types/react-router-dom": "^5.3.3",
    "@types/remote-redux-devtools": "^0.5.5",
    "@types/sass": "^1.43.1",
    "@types/sinon": "^10.0.13",
    "@types/w3c-web-hid": "^1.0.3",
    "@types/watchify": "^3.11.1",
    "@types/yargs": "^17.0.8",
    "@typescript-eslint/eslint-plugin": "^5.30.7",
    "@typescript-eslint/parser": "^5.30.7",
    "@whitespace/storybook-addon-html": "^5.1.6",
    "addons-linter": "^5.2.0",
    "babelify": "^10.0.0",
    "bify-module-groups": "^2.0.0",
    "brfs": "^2.0.2",
    "browser-util-inspect": "^0.2.0",
    "browserify": "^17.0.0",
    "chalk": "^4.1.2",
    "chokidar": "^3.5.3",
    "chromedriver": "^116.0.0",
    "concurrently": "^7.6.0",
    "copy-webpack-plugin": "^6.0.3",
    "cross-spawn": "^7.0.3",
    "css-loader": "^2.1.1",
    "css-to-xpath": "^0.1.0",
    "csstype": "^3.0.11",
    "del": "^6.1.1",
    "depcheck": "^1.4.3",
    "dependency-tree": "^10.0.9",
    "detect-port": "^1.5.1",
    "duplexify": "^4.1.1",
    "eslint": "^8.36.0",
    "eslint-config-prettier": "^8.5.0",
    "eslint-import-resolver-node": "^0.3.4",
    "eslint-import-resolver-typescript": "^2.5.0",
    "eslint-plugin-import": "^2.22.1",
    "eslint-plugin-jest": "^26.6.0",
    "eslint-plugin-jsdoc": "^39.3.3",
    "eslint-plugin-mocha": "^10.1.0",
    "eslint-plugin-node": "^11.1.0",
    "eslint-plugin-prettier": "^4.2.1",
    "eslint-plugin-react": "^7.23.1",
    "eslint-plugin-react-hooks": "^4.2.0",
    "eslint-plugin-storybook": "^0.6.12",
    "fake-indexeddb": "^4.0.1",
    "fancy-log": "^1.3.3",
    "fast-glob": "^3.2.2",
    "fs-extra": "^8.1.0",
    "ganache": "^v7.0.4",
    "geckodriver": "^4.0.4",
    "gh-pages": "^5.0.0",
    "globby": "^11.0.4",
    "gulp": "^4.0.2",
    "gulp-autoprefixer": "^8.0.0",
    "gulp-livereload": "4.0.0",
    "gulp-rename": "^2.0.0",
    "gulp-rtlcss": "^1.4.0",
    "gulp-sass": "^5.1.0",
    "gulp-sort": "^2.0.0",
    "gulp-sourcemaps": "^3.0.0",
    "gulp-stylelint": "^13.0.0",
    "gulp-watch": "^5.0.1",
    "gulp-zip": "^5.1.0",
    "history": "^5.0.0",
    "husky": "^8.0.3",
    "ini": "^3.0.0",
    "istanbul-lib-coverage": "^3.2.0",
    "istanbul-lib-report": "^3.0.0",
    "istanbul-reports": "^3.1.5",
    "jest": "^29.1.2",
    "jest-canvas-mock": "^2.3.1",
    "jest-environment-jsdom": "^29.1.2",
    "js-yaml": "^4.1.0",
    "jsdom": "^16.7.0",
    "junit-report-merger": "^4.0.0",
    "koa": "^2.7.0",
    "lavamoat": "^7.1.2",
    "lavamoat-browserify": "^15.7.4",
    "lavamoat-viz": "^6.0.11",
    "lockfile-lint": "^4.10.6",
    "loose-envify": "^1.4.0",
    "madge": "^6.1.0",
    "mocha": "^9.2.2",
    "mockttp": "^2.6.0",
    "nock": "^13.2.9",
    "node-fetch": "^2.6.1",
    "nyc": "^15.0.0",
    "playwright": "^1.29.2",
    "polyfill-crypto.getrandomvalues": "^1.0.0",
    "prettier": "^2.7.1",
    "prettier-plugin-sort-json": "^1.0.0",
    "proxyquire": "^2.1.3",
    "pumpify": "^2.0.1",
    "randomcolor": "^0.5.4",
    "react-devtools": "^4.11.0",
    "react-syntax-highlighter": "^15.5.0",
    "read-installed": "^4.0.3",
    "redux-mock-store": "^1.5.4",
    "remote-redux-devtools": "^0.5.16",
    "resolve-url-loader": "^3.1.5",
    "sass": "^1.32.4",
    "sass-loader": "^10.1.1",
    "selenium-webdriver": "^4.9.0",
    "semver": "^7.5.4",
    "serve-handler": "^6.1.2",
    "sinon": "^9.0.0",
    "source-map": "^0.7.2",
    "source-map-explorer": "^2.4.2",
    "squirrelly": "^9.0.0",
    "storybook": "^7.0.11",
    "storybook-dark-mode": "^3.0.0",
    "stream-browserify": "^3.0.0",
    "string.prototype.matchall": "^4.0.2",
    "style-loader": "^0.21.0",
    "stylelint": "^13.6.1",
    "superstruct": "^1.0.3",
    "terser": "^5.7.0",
    "through2": "^4.0.2",
    "ts-node": "^10.5.0",
    "ttest": "^2.1.1",
    "typescript": "~4.5.0",
    "vinyl": "^2.2.1",
    "vinyl-buffer": "^1.0.1",
    "vinyl-source-stream": "^2.0.0",
    "vinyl-sourcemaps-apply": "^0.2.1",
    "wait-on": "^7.0.1",
    "watchify": "^4.0.0",
    "webextension-polyfill": "^0.8.0",
    "webpack": "^5.75.0",
    "yargs": "^17.0.1"
  },
  "engines": {
    "node": ">= 18",
    "yarn": "^4.0.0-rc.48"
  },
  "lavamoat": {
    "allowScripts": {
      "@sentry/cli": true,
      "chromedriver": true,
      "geckodriver": true,
      "react-devtools>electron": true,
      "@eth-optimism/contracts>@ethersproject/hardware-wallets>@ledgerhq/hw-transport-node-hid>@ledgerhq/hw-transport-node-hid-noevents>node-hid": false,
      "@eth-optimism/contracts>@ethersproject/hardware-wallets>@ledgerhq/hw-transport-node-hid>node-hid": false,
      "@eth-optimism/contracts>@ethersproject/hardware-wallets>@ledgerhq/hw-transport-node-hid>usb": false,
      "@metamask/controllers>web3-provider-engine>ethereumjs-util>keccak": false,
      "@metamask/controllers>web3-provider-engine>ethereumjs-util>secp256k1": false,
      "@metamask/controllers>web3-provider-engine>ethereumjs-vm>merkle-patricia-tree>ethereumjs-util>keccak": false,
      "@metamask/controllers>web3-provider-engine>ethereumjs-vm>merkle-patricia-tree>ethereumjs-util>secp256k1": false,
      "@metamask/eth-ledger-bridge-keyring>eth-sig-util>ethereumjs-util>keccak": false,
      "@metamask/eth-ledger-bridge-keyring>hdkey>secp256k1": false,
      "@storybook/api>core-js": false,
      "@storybook/core>@storybook/core-client>@storybook/ui>core-js-pure": false,
      "@storybook/test-runner>@storybook/core-common>esbuild": false,
      "eth-json-rpc-filters>eth-json-rpc-middleware>ethereumjs-util>keccak": false,
      "eth-json-rpc-filters>eth-json-rpc-middleware>ethereumjs-util>secp256k1": false,
      "eth-json-rpc-middleware>eth-sig-util>ethereumjs-util>keccak": false,
      "eth-json-rpc-middleware>eth-sig-util>ethereumjs-util>secp256k1": false,
      "eth-lattice-keyring>gridplus-sdk": false,
      "eth-sig-util>ethereumjs-util>keccak": false,
      "eth-sig-util>ethereumjs-util>secp256k1": false,
      "eth-trezor-keyring>hdkey>secp256k1": false,
      "eth-trezor-keyring>trezor-connect>@trezor/transport>protobufjs": false,
      "eth-trezor-keyring>trezor-connect>@trezor/utxo-lib>blake-hash": false,
      "eth-trezor-keyring>trezor-connect>@trezor/utxo-lib>tiny-secp256k1": false,
      "ethereumjs-util>ethereum-cryptography>keccak": false,
      "ganache>@trufflesuite/bigint-buffer": false,
      "ganache>bufferutil": false,
      "ganache>keccak": false,
      "ganache>leveldown": false,
      "ganache>secp256k1": false,
      "ganache>utf-8-validate": false,
      "ethereumjs-util>ethereum-cryptography>secp256k1": false,
      "gulp-watch>chokidar>fsevents": false,
      "gulp>glob-watcher>chokidar>fsevents": false,
      "webpack>watchpack>watchpack-chokidar2>chokidar>fsevents": false,
      "@keystonehq/bc-ur-registry-eth>hdkey>secp256k1": false,
      "@metamask/rpc-methods>@metamask/key-tree>secp256k1": false,
      "eth-lattice-keyring>gridplus-sdk>secp256k1": false,
      "eth-lattice-keyring>secp256k1": false,
      "@storybook/react>@pmmmwh/react-refresh-webpack-plugin>core-js-pure": false,
      "@testing-library/jest-dom>aria-query>@babel/runtime-corejs3>core-js-pure": false,
      "web3": false,
      "web3>web3-bzz": false,
      "web3>web3-core>web3-core-requestmanager>web3-providers-ws>websocket>bufferutil": false,
      "web3>web3-core>web3-core-requestmanager>web3-providers-ws>websocket>es5-ext": false,
      "web3>web3-core>web3-core-requestmanager>web3-providers-ws>websocket>utf-8-validate": false,
      "web3>web3-shh": false,
      "@keystonehq/metamask-airgapped-keyring>@keystonehq/base-eth-keyring>hdkey>secp256k1": false,
      "@metamask/base-controller>simple-git-hooks": false,
      "@storybook/core>@storybook/core-server>webpack>watchpack>watchpack-chokidar2>chokidar>fsevents": false,
      "resolve-url-loader>es6-iterator>es5-ext": false,
      "@storybook/test-runner>playwright": true,
      "playwright": false,
      "@metamask/eth-trezor-keyring>@trezor/connect-web>@trezor/connect>@trezor/transport>protobufjs": false,
      "@metamask/eth-trezor-keyring>@trezor/connect-web>@trezor/connect>@trezor/utxo-lib>blake-hash": false,
      "@metamask/eth-trezor-keyring>@trezor/connect-web>@trezor/connect>@trezor/utxo-lib>tiny-secp256k1": false,
      "@metamask/eth-trezor-keyring>hdkey>secp256k1": false,
      "@storybook/addon-knobs>core-js": false,
      "@storybook/manager-webpack5>core-js": false,
      "@storybook/react-webpack5>@storybook/preset-react-webpack>@pmmmwh/react-refresh-webpack-plugin>core-js-pure": false,
      "ethjs-contract>babel-runtime>core-js": false
    }
  },
  "packageManager": "yarn@4.0.0-rc.48"
}<|MERGE_RESOLUTION|>--- conflicted
+++ resolved
@@ -226,13 +226,8 @@
     "@keystonehq/metamask-airgapped-keyring": "^0.13.1",
     "@lavamoat/snow": "^1.5.0",
     "@material-ui/core": "^4.11.0",
-<<<<<<< HEAD
-    "@metamask-institutional/custody-controller": "0.2.10",
-    "@metamask-institutional/custody-keyring": "0.0.27",
-=======
     "@metamask-institutional/custody-controller": "^0.2.14",
     "@metamask-institutional/custody-keyring": "^1.0.3",
->>>>>>> ddbd9982
     "@metamask-institutional/extension": "^0.3.7",
     "@metamask-institutional/institutional-features": "^1.2.6",
     "@metamask-institutional/portfolio-dashboard": "^1.4.0",
