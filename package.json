--- conflicted
+++ resolved
@@ -1,10 +1,6 @@
 {
   "name": "metamask-crx",
-<<<<<<< HEAD
   "version": "11.10.0",
-=======
-  "version": "11.9.4",
->>>>>>> 747a3f93
   "private": true,
   "repository": {
     "type": "git",
@@ -223,11 +219,8 @@
     "nonce-tracker@npm:^3.0.0": "patch:nonce-tracker@npm%3A3.0.0#~/.yarn/patches/nonce-tracker-npm-3.0.0-c5e9a93f9d.patch",
     "@trezor/connect-web": "9.0.11",
     "lavamoat-core@npm:^15.1.1": "patch:lavamoat-core@npm%3A15.1.1#~/.yarn/patches/lavamoat-core-npm-15.1.1-51fbe39988.patch",
-<<<<<<< HEAD
-    "tar-stream@npm:^3.1.6": "patch:tar-stream@npm%3A3.1.6#~/.yarn/patches/tar-stream-npm-3.1.6-ce3ac17e49.patch"
-=======
+    "tar-stream@npm:^3.1.6": "patch:tar-stream@npm%3A3.1.6#~/.yarn/patches/tar-stream-npm-3.1.6-ce3ac17e49.patch",
     "socks": "^2.7.3"
->>>>>>> 747a3f93
   },
   "dependencies": {
     "@babel/runtime": "^7.23.2",
@@ -253,11 +246,7 @@
     "@metamask-institutional/rpc-allowlist": "^1.0.0",
     "@metamask-institutional/sdk": "^0.1.23",
     "@metamask-institutional/transaction-update": "^0.1.32",
-<<<<<<< HEAD
     "@metamask/accounts-controller": "^10.0.0",
-=======
-    "@metamask/accounts-controller": "patch:@metamask/accounts-controller@npm%3A4.0.0#~/.yarn/patches/@metamask-accounts-controller-npm-4.0.0-3127b56d14.patch",
->>>>>>> 747a3f93
     "@metamask/address-book-controller": "^3.0.0",
     "@metamask/announcement-controller": "^5.0.1",
     "@metamask/approval-controller": "^5.1.1",
@@ -304,20 +293,12 @@
     "@metamask/selected-network-controller": "^6.0.0",
     "@metamask/signature-controller": "^6.1.2",
     "@metamask/smart-transactions-controller": "^6.2.2",
-<<<<<<< HEAD
     "@metamask/snaps-controllers": "^4.1.0",
     "@metamask/snaps-rpc-methods": "^5.0.0",
     "@metamask/snaps-sdk": "^1.4.0",
     "@metamask/snaps-utils": "^5.2.0",
     "@metamask/transaction-controller": "^21.1.0",
     "@metamask/user-operation-controller": "^1.0.0",
-=======
-    "@metamask/snaps-controllers": "^4.0.0",
-    "@metamask/snaps-rpc-methods": "^4.1.0",
-    "@metamask/snaps-sdk": "^1.3.2",
-    "@metamask/snaps-utils": "^5.1.2",
-    "@metamask/transaction-controller": "patch:@metamask/transaction-controller@npm%3A19.0.0#~/.yarn/patches/@metamask-transaction-controller-npm-19.0.0-4a98d488b2.patch",
->>>>>>> 747a3f93
     "@metamask/utils": "^8.2.1",
     "@ngraveio/bc-ur": "^1.1.6",
     "@popperjs/core": "^2.4.0",
