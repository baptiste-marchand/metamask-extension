--- conflicted
+++ resolved
@@ -1,10 +1,6 @@
 {
   "name": "metamask-crx",
-<<<<<<< HEAD
   "version": "10.34.0",
-=======
-  "version": "10.33.1",
->>>>>>> e72f829c
   "private": true,
   "repository": {
     "type": "git",
@@ -199,12 +195,8 @@
     "fast-json-patch@^3.1.1": "patch:fast-json-patch@npm%3A3.1.1#./.yarn/patches/fast-json-patch-npm-3.1.1-7e8bb70a45.patch",
     "request@^2.83.0": "patch:request@npm%3A2.88.2#./.yarn/patches/request-npm-2.88.2-f4a57c72c4.patch",
     "request@^2.88.2": "patch:request@npm%3A2.88.2#./.yarn/patches/request-npm-2.88.2-f4a57c72c4.patch",
-<<<<<<< HEAD
-    "request@^2.85.0": "patch:request@npm%3A2.88.2#./.yarn/patches/request-npm-2.88.2-f4a57c72c4.patch"
-=======
     "request@^2.85.0": "patch:request@npm%3A2.88.2#./.yarn/patches/request-npm-2.88.2-f4a57c72c4.patch",
     "@metamask/signature-controller@^4.0.1": "patch:@metamask/signature-controller@npm%3A4.0.1#./.yarn/patches/@metamask-signature-controller-npm-4.0.1-013e64c9fd.patch"
->>>>>>> e72f829c
   },
   "dependencies": {
     "@babel/runtime": "^7.18.9",
@@ -252,11 +244,7 @@
     "@metamask/jazzicon": "^2.0.0",
     "@metamask/key-tree": "^7.0.0",
     "@metamask/logo": "^3.1.1",
-<<<<<<< HEAD
-    "@metamask/message-manager": "^7.0.0",
-=======
     "@metamask/message-manager": "^7.0.2",
->>>>>>> e72f829c
     "@metamask/metamask-eth-abis": "^3.0.0",
     "@metamask/network-controller": "^10.1.0",
     "@metamask/notification-controller": "^3.0.0",
